#!/usr/bin/python3

# -*- coding: utf8 -*-

# ***************************************************************************
# *                                                                         *
# *   Copyright (c) 2015 Yorik van Havre <yorik@uncreated.net>              *
# *                                                                         *
# *   This program is free software; you can redistribute it and/or modify  *
# *   it under the terms of the GNU Lesser General Public License (LGPL)    *
# *   as published by the Free Software Foundation; either version 2 of     *
# *   the License, or (at your option) any later version.                   *
# *   for detail see the LICENCE text file.                                 *
# *                                                                         *
# *   This program is distributed in the hope that it will be useful,       *
# *   but WITHOUT ANY WARRANTY; without even the implied warranty of        *
# *   MERCHANTABILITY or FITNESS FOR A PARTICULAR PURPOSE.  See the         *
# *   GNU Library General Public License for more details.                  *
# *                                                                         *
# *   You should have received a copy of the GNU Library General Public     *
# *   License along with this program; if not, write to the Free Software   *
# *   Foundation, Inc., 59 Temple Place, Suite 330, Boston, MA  02111-1307  *
# *   USA                                                                   *
# *                                                                         *
# ***************************************************************************

__title__ = "FreeCAD File info utility"
__author__ = "Yorik van Havre"
<<<<<<< HEAD
__url__ = ["http://www.freecad.org"]
__doc__ = '''
=======
__url__ = ["http://www.freecadweb.org"]
__doc__ = """
>>>>>>> 0d3ec180
This utility prints information about a given FreeCAD file (*.FCStd)
on screen, including document properties, number of included objects,
object sizes and properties and values. Its main use is to compare
two files and be able to see the differences in a text-based form.

If no option is used, fcinfo prints the document properties and a list
of properties of each object found in the given file.

Usage:

    fcinfo [options] myfile.FCStd

Options:

    -h, --help:      Prints this help text
    -s, --short:     Do not print object properties. Only one line
                     per object is printed, including its size and SHA1.
                     This is sufficient to see that an object has
                     changed, but not what exactly has changed.
    -vs --veryshort: Only prints the document info, not objects info.
                     This is sufficient to see if a file has changed, as
                     its SHA1 code and timestamp will show it. But won't
                     show details of what has changed.
    -g  --gui:       Adds visual properties too (if not using -s or -vs)

Git usage:

    This script can be used as a textconv tool for git diff by
    configuring your git folder as follows:

     1) add to .gitattributes (or ~/.gitattributes for user-wide):

         *.fcstd diff=fcinfo

     2) add to .git/config (or ~/.gitconfig for user-wide):

         [diff "fcinfo"]
             textconv = /path/to/fcinfo

    With this, when committing a .FCStd file with Git,
    'git diff' will show you the difference between the two
    texts obtained by fcinfo
"""


import sys
import zipfile
import xml.sax
import os
import hashlib
import re


class FreeCADFileHandler(xml.sax.ContentHandler):
    def __init__(self, zfile, short=0):  # short: 0=normal, 1=short, 2=veryshort

        xml.sax.ContentHandler.__init__(self)
        self.zfile = zfile
        self.obj = None
        self.prop = None
        self.count = "0"
        self.contents = {}
        self.short = short

    def startElement(self, tag, attributes):

        if tag == "Document":
            self.obj = tag
            self.contents = {}
            self.contents["ProgramVersion"] = attributes["ProgramVersion"]
            self.contents["FileVersion"] = attributes["FileVersion"]

        elif tag == "Object":
            if "name" in attributes:
                name = self.clean(attributes["name"])
                self.obj = name
                if "type" in attributes:
                    self.contents[name] = attributes["type"]

        elif tag == "ViewProvider":
            if "name" in attributes:
                self.obj = self.clean(attributes["name"])

        elif tag == "Part":
            if self.obj:
                r = self.zfile.read(attributes["file"])
                s = r.__sizeof__()
                if s < 1024:
                    s = str(s) + "B"
                elif s > 1048576:
                    s = str(s / 1048576) + "M"
                else:
                    s = str(s / 1024) + "K"
                s += " " + str(hashlib.sha1(r).hexdigest()[:12])
                self.contents[self.obj] += " (" + s + ")"

        elif tag == "Property":
            self.prop = None
            # skip "internal" properties, useless for a diff
            if attributes["name"] not in [
                "Symbol",
                "AttacherType",
                "MapMode",
                "MapPathParameter",
                "MapReversed",
                "AttachmentOffset",
                "SelectionStyle",
                "TightGrid",
                "GridSize",
                "GridSnap",
                "GridStyle",
                "Lighting",
                "Deviation",
                "AngularDeflection",
                "BoundingBox",
                "Selectable",
                "ShowGrid",
            ]:
                self.prop = attributes["name"]

        elif tag in ["String", "Uuid", "Float", "Integer", "Bool", "Link"]:
            if self.prop and ("value" in attributes):
                if self.obj == "Document":
                    self.contents[self.prop] = attributes["value"]
                elif self.short == 0:
                    if tag == "Float":
                        self.contents[self.obj + "00000000::" + self.prop] = str(
                            float(attributes["value"])
                        )
                    else:
                        self.contents[self.obj + "00000000::" + self.prop] = attributes["value"]

        elif tag in ["PropertyVector"]:
            if self.prop and self.obj and (self.short == 0):
                val = (
                    "("
                    + str(float(attributes["valueX"]))
                    + ","
                    + str(float(attributes["valueY"]))
                    + ","
                    + str(float(attributes["valueZ"]))
                    + ")"
                )
                self.contents[self.obj + "00000000::" + self.prop] = val

        elif tag in ["PropertyPlacement"]:
            if self.prop and self.obj and (self.short == 0):
                val = (
                    "("
                    + str(float(attributes["Px"]))
                    + ","
                    + str(float(attributes["Py"]))
                    + ","
                    + str(float(attributes["Pz"]))
                    + ")"
                )
                val += (
                    " ("
                    + str(round(float(attributes["Q0"]), 4))
                    + ","
                    + str(round(float(attributes["Q1"]), 4))
                    + ","
                )
                val += (
                    str(round(float(attributes["Q2"]), 4))
                    + ","
                    + str(round(float(attributes["Q3"]), 4))
                    + ")"
                )
                self.contents[self.obj + "00000000::" + self.prop] = val

        elif tag in ["PropertyColor"]:
            if self.prop and self.obj and (self.short == 0):
                c = int(attributes["value"])
                r = float((c >> 24) & 0xFF) / 255.0
                g = float((c >> 16) & 0xFF) / 255.0
                b = float((c >> 8) & 0xFF) / 255.0
                val = str((r, g, b))
                self.contents[self.obj + "00000000::" + self.prop] = val

        elif tag == "Objects":
            self.count = attributes["Count"]
            self.obj = None

            # Print all the contents of the document properties
            items = self.contents.items()
            items = sorted(items)
            for key, value in items:
                key = self.clean(key)
                value = self.clean(value)
                print("   " + key + " : " + value)
            print("   Objects: (" + self.count + ")")
            self.contents = {}

    def endElement(self, tag):

        if (tag == "Document") and (self.short != 2):
            items = self.contents.items()
            items = sorted(items)
            for key, value in items:
                key = self.clean(key)
                if "00000000::" in key:
                    key = "   " + key.split("00000000::")[1]
                value = self.clean(value)
                if value:
                    print("        " + key + " : " + value)

    def clean(self, value):

        value = value.strip()
        return value


if __name__ == "__main__":

    if len(sys.argv) < 2:
        print(__doc__)
        sys.exit()

    if ("-h" in sys.argv[1:]) or ("--help" in sys.argv[1:]):
        print(__doc__)
        sys.exit()

    ext = sys.argv[-1].rsplit(".")[-1].lower()
    if not ext.startswith("fcstd") and not ext.startswith("fcbak"):
        print(__doc__)
        sys.exit()

    if ("-vs" in sys.argv[1:]) or ("--veryshort" in sys.argv[1:]):
        short = 2
    elif ("-s" in sys.argv[1:]) or ("--short" in sys.argv[1:]):
        short = 1
    else:
        short = 0

    if ("-g" in sys.argv[1:]) or ("--gui" in sys.argv[1:]):
        gui = True
    else:
        gui = False

    zfile = zipfile.ZipFile(sys.argv[-1])

    if not "Document.xml" in zfile.namelist():
        sys.exit(1)
    doc = zfile.read("Document.xml")
    if gui and "GuiDocument.xml" in zfile.namelist():
        guidoc = zfile.read("GuiDocument.xml")
        guidoc = re.sub(b"<\?xml.*?-->", b" ", guidoc, flags=re.MULTILINE | re.DOTALL)
        # a valid xml doc can have only one root element. So we need to insert
        # all the contents of the GUiDocument <document> tag into the main one
        doc = re.sub(b"<\/Document>", b"", doc, flags=re.MULTILINE | re.DOTALL)
        guidoc = re.sub(b"<Document.*?>", b" ", guidoc, flags=re.MULTILINE | re.DOTALL)
        doc += guidoc
    s = os.path.getsize(sys.argv[-1])
    if s < 1024:
        s = str(s) + "B"
    elif s > 1048576:
        s = str(s / 1048576) + "M"
    else:
        s = str(s / 1024) + "K"
    print("Document: " + sys.argv[-1] + " (" + s + ")")
    print("   SHA1: " + str(hashlib.sha1(open(sys.argv[-1], "rb").read()).hexdigest()))
    xml.sax.parseString(doc, FreeCADFileHandler(zfile, short))<|MERGE_RESOLUTION|>--- conflicted
+++ resolved
@@ -26,13 +26,8 @@
 
 __title__ = "FreeCAD File info utility"
 __author__ = "Yorik van Havre"
-<<<<<<< HEAD
 __url__ = ["http://www.freecad.org"]
-__doc__ = '''
-=======
-__url__ = ["http://www.freecadweb.org"]
 __doc__ = """
->>>>>>> 0d3ec180
 This utility prints information about a given FreeCAD file (*.FCStd)
 on screen, including document properties, number of included objects,
 object sizes and properties and values. Its main use is to compare
