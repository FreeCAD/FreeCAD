--- conflicted
+++ resolved
@@ -1,1309 +1,1246 @@
-/***************************************************************************
- *   Copyright (c) 2019 Jean-Marie Verdun         jmverdun3@gmail.com      *
- *                                                                         *
- *   This file is part of the FreeCAD CAx development system.              *
- *                                                                         *
- *   This library is free software; you can redistribute it and/or         *
- *   modify it under the terms of the GNU Library General Public           *
- *   License as published by the Free Software Foundation; either          *
- *   version 2 of the License, or (at your option) any later version.      *
- *                                                                         *
- *   This library  is distributed in the hope that it will be useful,      *
- *   but WITHOUT ANY WARRANTY; without even the implied warranty of        *
- *   MERCHANTABILITY or FITNESS FOR A PARTICULAR PURPOSE.  See the         *
- *   GNU Library General Public License for more details.                  *
- *                                                                         *
- *   You should have received a copy of the GNU Library General Public     *
- *   License along with this library; see the file COPYING.LIB. If not,    *
- *   write to the Free Software Foundation, Inc., 59 Temple Place,         *
- *   Suite 330, Boston, MA  02111-1307, USA                                *
- *                                                                         *
- ***************************************************************************/
-
-
-#include "PreCompiled.h"
-#ifndef _PreComp_
-# include <Python.h>
-#endif
-#if defined(FC_OS_WIN32)
-#include <Windows.h>
-#include <stdint.h>
-#endif
-
-#include <openssl/hmac.h>
-#include <openssl/pem.h>
-#include <openssl/md5.h>
-#include <openssl/sha.h>
-
-#include <curl/curl.h>
-
-#include <App/Application.h>
-#include <App/Document.h>
-#include <App/DocumentObject.h>
-#include <App/DocumentPy.h>
-#include <App/DocumentObserverPython.h>
-
-#include <Base/Console.h>
-#include <Base/Sequencer.h>
-#include <Base/PyObjectBase.h>
-
-#include <CXX/Extensions.hxx>
-#include <CXX/Objects.hxx>
-
-#include "AppCloud.h"
-
-FC_LOG_LEVEL_INIT("Cloud", true, true)
-
-using namespace App;
-using namespace std;
-XERCES_CPP_NAMESPACE_USE
-
-/* Python entry */
-PyMOD_INIT_FUNC(Cloud)
-{
-    PyObject* mod = Cloud::initModule();
-    Base::Console().Log("Loading Cloud module... done\n");
-    PyMOD_Return(mod);
-}
-
-Py::Object Cloud::Module::sCloudURL(const Py::Tuple& args)
-{
-    char *URL;
-    if (!PyArg_ParseTuple(args.ptr(), "et","utf-8",&URL))     // convert args: Python->C
-        return Py::None();
-    if (this->URL.getStrValue() != URL) {
-                this->URL.setValue(URL);
-    }
-    return Py::None();
-}
-
-Py::Object Cloud::Module::sCloudTokenAuth(const Py::Tuple& args)
-{
-    char *TokenAuth;
-    if (!PyArg_ParseTuple(args.ptr(), "et","utf-8", &TokenAuth))     // convert args: Python->C
-        return Py::None();
-    if (this->TokenAuth.getStrValue() != TokenAuth) {
-           this->TokenAuth.setValue(TokenAuth);
-    }
-    return Py::None();
-}
-
-Py::Object Cloud::Module::sCloudTokenSecret(const Py::Tuple& args)
-{
-    char *TokenSecret;
-    if (!PyArg_ParseTuple(args.ptr(), "et","utf-8", &TokenSecret))     // convert args: Python->C
-        return Py::None();
-    if (this->TokenSecret.getStrValue() != TokenSecret) {
-             this->TokenSecret.setValue(TokenSecret);
-    }
-    return Py::None();
-}
-
-Py::Object Cloud::Module::sCloudTCPPort(const Py::Tuple& args)
-{
-    char *TCPPort;
-    if (!PyArg_ParseTuple(args.ptr(), "et","utf-8", &TCPPort))     // convert args: Python->C
-        return Py::None();
-    if (this->TCPPort.getStrValue() != TCPPort) {
-            this->TCPPort.setValue(TCPPort);
-    }
-    return Py::None();
-}
-
-Py::Object Cloud::Module::sCloudSave(const Py::Tuple& args)
-{
-    char *pDoc;
-    if (!PyArg_ParseTuple(args.ptr(), "et","utf-8", &pDoc))     // convert args: Python->C
-        return Py::None();
-    cloudSave(pDoc);   
-    return Py::None();
-}
-
-
-Py::Object Cloud::Module::sCloudRestore(const Py::Tuple& args)
-{
-    char *pDoc;
-    if (!PyArg_ParseTuple(args.ptr(), "et", "utf-8", &pDoc))     // convert args: Python->C
-        return Py::None();
-    cloudRestore(pDoc);
-    return Py::None();
-}
-
-Py::Object Cloud::Module::sCloudProtocolVersion(const Py::Tuple& args)
-{
-    char *ProtocolVersion;
-    if (!PyArg_ParseTuple(args.ptr(), "et","utf-8", &ProtocolVersion))     // convert args: Python->C
-        return Py::None();
-    if (this->ProtocolVersion.getStrValue() != ProtocolVersion) {
-            this->ProtocolVersion.setValue(ProtocolVersion);
-    }
-    return Py::None();
-}
-
-Py::Object Cloud::Module::sCloudRegion(const Py::Tuple& args)
-{
-    char *Region;
-    if (!PyArg_ParseTuple(args.ptr(), "et","utf-8", &Region))     // convert args: Python->C
-        return Py::None();
-    if (this->Region.getStrValue() != Region) {
-            this->Region.setValue(Region);
-    }
-    return Py::None();
-}
-
-struct data_buffer
-{
-        const char *ptr;
-        size_t remaining_size;
-};
-
-static size_t read_callback(void *ptr, size_t size, size_t nmemb, void *stream)
-{
-
-  struct data_buffer *local_ptr = (struct data_buffer *)stream;
-  size_t data_to_transfer = size * nmemb;
-
-  if(local_ptr->remaining_size) {
-    // copy as much as possible from the source to the destination
-    size_t copy_this_much = local_ptr->remaining_size;
-    if(copy_this_much > data_to_transfer)
-      copy_this_much = data_to_transfer;
-    memcpy(ptr, local_ptr->ptr, copy_this_much);
-
-    local_ptr->ptr += copy_this_much;
-    local_ptr->remaining_size -= copy_this_much;
-    return copy_this_much;
-  }
-
-  return 0;
-}
-
-void Cloud::CloudWriter::checkXML(DOMNode* node) {
-     if (node) {
-           switch (node->getNodeType()) {
-           case DOMNode::ELEMENT_NODE:
-                checkElement(static_cast<DOMElement*>(node));
-                break;
-           case DOMNode::TEXT_NODE:
-                checkText(static_cast<DOMText*>(node));
-                break;
-           default:
-                break;
-           }
-           DOMNode* child = node->getFirstChild();
-           while (child) {
-                DOMNode* next = child->getNextSibling();
-                checkXML(child);
-                child = next;
-           }
-     }
-}
-
-void Cloud::CloudWriter::checkElement(DOMElement* element) {
-     char* name = XMLString::transcode(element->getTagName());
-     if ( strcmp(name, "Code") == 0 )
-        print=1;
-     XMLString::release(&name);
-
-}
-
-void Cloud::CloudWriter::checkText(DOMText* text) {
-
-     XMLCh* buffer = new XMLCh[XMLString::stringLen(text->getData()) + 1];
-     XMLString::copyString(buffer, text->getData());
-     XMLString::trim(buffer);
-     char* content=XMLString::transcode(buffer);
-     delete[] buffer;
-     if ( print )
-     {
-                strcpy(errorCode,content);
-     }
-     print=0;
-     XMLString::release(&content);
-}
-
-
-void Cloud::CloudWriter::createBucket()
-{
-        struct Cloud::AmzData *RequestData;
-        struct Cloud::AmzDatav4 *RequestDatav4;
-        CURL *curl;
-        CURLcode res;
-
-        struct data_buffer curl_buffer;
-
-        char path[1024];
-        sprintf(path, "/%s/", this->Bucket);
-        std::string strURL(this->URL);
-        eraseSubStr(strURL,"http://");
-        eraseSubStr(strURL,"https://");
-
-        if ( this->ProtocolVersion ==  "2" )
-                RequestData = Cloud::ComputeDigestAmzS3v2("PUT", "application/xml", path, this->TokenSecret, NULL, 0);
-        else
-                RequestDatav4 = Cloud::ComputeDigestAmzS3v4("PUT", strURL.c_str(), "application/xml", path, this->TokenSecret, NULL, 0, NULL, this->Region);
-
-        // Let's build the Header and call to curl
-        curl_global_init(CURL_GLOBAL_ALL);
-        curl = curl_easy_init();
-#ifdef ALLOW_SELF_SIGNED_CERTIFICATE
-        curl_easy_setopt(curl, CURLOPT_SSL_VERIFYPEER, 0);
-        curl_easy_setopt(curl, CURLOPT_SSL_VERIFYHOST, 0);
-#endif
-
-        if ( curl )
-        {
-                struct curl_slist *chunk = NULL;
-                char URL[256];
-                // Let's build our own header
-                std::string strURL(this->URL);
-                eraseSubStr(strURL,"http://");
-                eraseSubStr(strURL,"https://");
-                if ( this->ProtocolVersion ==  "2" )
-                {
-                        chunk = Cloud::BuildHeaderAmzS3v2( strURL.c_str(), this->TCPPort, this->TokenAuth, RequestData);
-                        delete RequestData;
-                }
-                else
-                {
-                        chunk = Cloud::BuildHeaderAmzS3v4( strURL.c_str(), this->TCPPort, this->TokenAuth, RequestDatav4);
-                        delete RequestDatav4;
-                }
-
-                curl_easy_setopt(curl, CURLOPT_HTTPHEADER, chunk);
-
-                // Lets build the URL for our Curl call
-
-                sprintf(URL,"%s:%s/%s/", this->URL,this->TCPPort,
-                                                    this->Bucket);
-                curl_easy_setopt(curl, CURLOPT_URL, URL);
-
-                curl_easy_setopt(curl, CURLOPT_UPLOAD, 1L);
-                curl_easy_setopt(curl, CURLOPT_PUT, 1L);
-                // curl read a file not a memory buffer (it shall be able to do it)
-                curl_easy_setopt(curl, CURLOPT_READFUNCTION, read_callback);
-
-                curl_buffer.ptr = NULL;
-                curl_buffer.remaining_size = (size_t) 0;
-
-                curl_easy_setopt(curl, CURLOPT_READDATA, &curl_buffer);
-
-                curl_easy_setopt(curl, CURLOPT_INFILESIZE_LARGE,
-                     (curl_off_t)0);
-                res = curl_easy_perform(curl);
-                if(res != CURLE_OK)
-                      fprintf(stderr, "curl_easy_perform() failed: %s\n",
-                        curl_easy_strerror(res));
-                curl_easy_cleanup(curl);
-        }
-}
-//
-//#if defined(FC_OS_WIN32)
-//
-//#include <chrono>
-//#undef timezone
-//
-//
-//int gettimeofday( time_t* tp, struct timezone* tzp) {
-//  namespace sc = std::chrono;
-//  sc::system_clock::duration d = sc::system_clock::now().time_since_epoch();
-//  sc::seconds s = sc::duration_cast<sc::seconds>(d);
-//  tp->tv_sec = s.count();
-//  tp->tv_usec = sc::duration_cast<sc::microseconds>(d - s).count();
-//  
-//  return 0;
-//}
-//#endif
-
-struct Cloud::AmzDatav4 *Cloud::ComputeDigestAmzS3v4(char *operation, const char *server, char *data_type, const char *target, const char *Secret, const char *ptr, long size, char *parameters, std::string Region)
-{
-        struct AmzDatav4 *returnData;
-        returnData = new Cloud::AmzDatav4;
-        struct tm *tm;
-        char *canonical_request;
-        char *canonicalRequestHash;
-        char *stringToSign;
-
-        strcpy(returnData->ContentType, data_type);
-
-#if defined(FC_OS_WIN32)
-        _putenv("TZ=GMT");
-        time_t rawtime;
-
-        time(&rawtime);
-        tm = localtime(&rawtime);
-#else
-        struct timeval tv;
-        setenv("TZ","GMT",1);
-        gettimeofday(&tv, NULL);
-        tm = localtime(&tv.tv_sec);
-#endif
-        strftime(returnData->dateFormattedD,256,"%Y%m%d", tm);
-        strftime(returnData->dateFormattedS,256,"%Y%m%dT%H%M%SZ", tm);
-        returnData->MD5=NULL;
-
-// We must evaluate the canonical request
-        canonical_request=(char *) malloc(4096*(sizeof(char*)));
-        strcpy(canonical_request,operation);
-        strcat(canonical_request,"\n");
-        strcat(canonical_request,target);
-        strcat(canonical_request,"\n");
-        if ( parameters == NULL )
-                strcat(canonical_request,"\n");
-        else
-        {
-                strcat(canonical_request,parameters);
-                strcat(canonical_request,"\n");
-        }
-        strcat(canonical_request,"host:");
-        strcat(canonical_request,server);
-        strcat(canonical_request, "\n");
-        strcat(canonical_request, "x-amz-date:");
-        strcat(canonical_request, returnData->dateFormattedS);
-        strcat(canonical_request, "\n\n");
-        strcat(canonical_request, "host;x-amz-date\n");
-        // We must add there the file SHA256 Hash        
-        returnData->SHA256Sum=NULL;
-        if ( strcmp(operation,"PUT") == 0 )
-        {
-                if (  ptr != NULL )
-                {
-                        returnData->SHA256Sum=Cloud::SHA256Sum(ptr,size);
-                        strcat(canonical_request, returnData->SHA256Sum);
-                }
-                else
-                        strcat(canonical_request,"UNSIGNED-PAYLOAD");
-        }
-        else
-        {
-                strcat(canonical_request,"UNSIGNED-PAYLOAD");
-        }
-        canonicalRequestHash = Cloud::SHA256Sum(canonical_request, strlen(canonical_request));        
-        // returnData->digest = string(digest);
-
-
-        // We need now to sign a string which contain the digest
-        // The format is as follow
-        // ${authType}
-        // ${dateValueL}
-        // ${dateValueS}/${Region}/${service}/aws4_request
-        // ${canonicalRequestHash}"
-
-        stringToSign = (char *)malloc(4096*sizeof(char));
-        strcat(stringToSign, "AWS4-HMAC-SHA256");
-        strcat(stringToSign,"\n");
-        strcat(stringToSign,returnData->dateFormattedS);
-        strcat(stringToSign,"\n");
-        strcat(stringToSign,returnData->dateFormattedD);
-        strcat(stringToSign,"/us/s3/aws4_request");
-        strcat(stringToSign,"\n");
-        strcat(stringToSign,canonicalRequestHash);
-        strcat(stringToSign,"\0");
-
-        // We must now compute the signature
-        // Everything starts with the secret key and an SHA256 HMAC encryption
-        char kSecret[256];
-        unsigned char *kDate, *kRegion, *kService, *kSigned, *kSigning;
-
-        strcpy(kSecret,"AWS4");
-        strcat(kSecret,Secret);
-        unsigned int HMACLength;
-
-        std::string temporary;
-
-        kDate = HMAC(EVP_sha256(),kSecret,strlen(kSecret),
-                (const unsigned char *)returnData->dateFormattedD,strlen(returnData->dateFormattedD),NULL,&HMACLength);
-
-        temporary = getHexValue(kDate,HMACLength);
-        temporary = getHexValue(kDate,HMACLength);
-
-        // We can now compute the remaining parts
-        kRegion = HMAC(EVP_sha256(),kDate,HMACLength,
-                (const unsigned char *)Region.c_str(),strlen(Region.c_str()),NULL,&HMACLength);
-
-        temporary = getHexValue(kRegion,HMACLength);
-
-        kService = HMAC(EVP_sha256(),kRegion,HMACLength,
-                (const unsigned char *)"s3",strlen("s3"),NULL,&HMACLength);
-
-        temporary = getHexValue(kService,HMACLength);
-
-        kSigning = HMAC(EVP_sha256(),kService,HMACLength,
-                (const unsigned char *)"aws4_request",strlen("aws4_request"),NULL,&HMACLength);
-
-        temporary = getHexValue(kService,HMACLength);
-
-
-        kSigned = HMAC(EVP_sha256(),kSigning,HMACLength,
-                (const unsigned char *)stringToSign,strlen(stringToSign),NULL,&HMACLength);
-
-        temporary = getHexValue(kSigned,HMACLength);
-
-        returnData->digest=string(temporary);
-        returnData->Region = Region;
-        free(canonical_request);
-        return(returnData);
-}
-
-std::string Cloud::getHexValue(unsigned char *input, unsigned int HMACLength)
-{
-        char *Hex;
-        unsigned char *ptr = input;
-        std::string resultReadable;
-        Hex = (char *)malloc(HMACLength*2*sizeof(char)+1);
-        for ( unsigned int i = 0 ; i < HMACLength ; i++ ) {
-                sprintf(Hex,"%02x", *ptr);
-                ptr++;
-                Hex[2]='\0';
-                resultReadable+= Hex;
-        }
-        return resultReadable;
-}
-
-struct Cloud::AmzData *Cloud::ComputeDigestAmzS3v2(char *operation, char *data_type, const char *target, const char *Secret, const char *ptr, long size)
-{
-        struct AmzData *returnData;
-        //struct timeval tv;
-        struct tm *tm;
-        char date_formatted[256];
-        char StringToSign[1024];
-        unsigned char *digest;
-        unsigned int HMACLength;
-        // Amazon S3 and Swift require the timezone to be define to GMT.
-        // As to simplify the conversion this is performed through the TZ
-        // environment variable and a call to localtime as to convert output of gettimeofday
-        returnData = new Cloud::AmzData;
-        strcpy(returnData->ContentType, data_type);
-#if defined(FC_OS_WIN32)
-        _putenv("TZ=GMT");
-        time_t rawtime;
-
-        time(&rawtime);
-        tm = localtime(&rawtime);
-#else
-        struct timeval tv;
-        setenv("TZ","GMT",1);
-        gettimeofday(&tv, NULL);
-        tm = localtime(&tv.tv_sec);
-#endif
-        strftime(date_formatted,256,"%a, %d %b %Y %T %z", tm);
-        returnData->MD5=NULL;
-        if ( strcmp(operation,"PUT") == 0 )
-        {
-                if (  ptr != NULL )
-                {
-                        returnData->MD5=Cloud::MD5Sum(ptr,size);
-                        sprintf(StringToSign,"%s\n%s\n%s\n%s\n%s", operation, returnData->MD5, data_type, date_formatted, target);
-                }
-                else
-                        sprintf(StringToSign,"%s\n\n%s\n%s\n%s", operation, data_type, date_formatted, target);
-        }
-        else
-                sprintf(StringToSign,"%s\n\n%s\n%s\n%s", operation, data_type, date_formatted, target);
-        // We have to use HMAC encoding and SHA1
-        digest=HMAC(EVP_sha1(),Secret,strlen(Secret),
-                (const unsigned char *)&StringToSign,strlen(StringToSign),NULL,&HMACLength);
-        returnData->digest = Base::base64_encode(digest,HMACLength);
-        strcpy(returnData->dateFormatted,date_formatted);
-        return returnData;
-}
-
-char *Cloud::SHA256Sum(const char *ptr, long size)
-{
-        char *output;
-        std::string local;
-        std::string resultReadable;
-        unsigned char result[SHA256_DIGEST_LENGTH];
-        char *Hex;
-        output=(char *)malloc(2*SHA256_DIGEST_LENGTH*sizeof(char)+1);
-        Hex = (char *)malloc(2*sizeof(char)+1);
-        SHA256((unsigned char*) ptr, size, result);
-
-        strcpy(output,getHexValue(result, SHA256_DIGEST_LENGTH).c_str());
-
-        return(output);
-}
-
-char *Cloud::MD5Sum(const char *ptr, long size)
-{
-        char *output;
-        std::string local;
-        unsigned char result[MD5_DIGEST_LENGTH];
-        output=(char *)malloc(2*MD5_DIGEST_LENGTH*sizeof(char)+1);
-        MD5((unsigned char*) ptr, size, result);
-        local= Base::base64_encode(result,MD5_DIGEST_LENGTH);
-        strcpy(output,local.c_str());
-        return(output);
-}
-
-struct curl_slist *Cloud::BuildHeaderAmzS3v4(const char *URL, const char *TCPPort, const char *PublicKey, struct Cloud::AmzDatav4 *Data)
-{
-        char header_data[1024];
-        struct curl_slist *chunk = NULL;
-
-        // Build the Host: entry
-        // sprintf(header_data,"Host: %s:%s", URL, TCPPort);
-        sprintf(header_data,"Host: %s", URL);
-        chunk = curl_slist_append(chunk, header_data);
-
-        // Build the Date entry
-
-        sprintf(header_data,"X-Amz-Date: %s", Data->dateFormattedS);
-        chunk = curl_slist_append(chunk, header_data);
-
-        // Build the Content-Type entry
-
-        sprintf(header_data,"Content-Type:%s", Data->ContentType);
-        chunk = curl_slist_append(chunk, header_data);
-
-        // If ptr is not null we must compute the MD5-Sum as to validate later the ETag
-        // and add the MD5-Content: entry to the header
-        if ( Data->MD5 != NULL )
-        {
-                sprintf(header_data,"Content-MD5: %s", Data->MD5);
-                chunk = curl_slist_append(chunk, header_data);
-                // We don't need it anymore we can free it
-                free((void *)Data->MD5);
-        }
-
-        if ( Data->SHA256Sum != NULL ) 
-        {
-                sprintf(header_data,"x-amz-content-sha256: %s", Data->SHA256Sum);
-                chunk = curl_slist_append(chunk, header_data);
-                // We don't need it anymore we can free it
-                free((void *)Data->SHA256Sum);
-        }
-        else
-        {
-                chunk = curl_slist_append(chunk, "x-amz-content-sha256: UNSIGNED-PAYLOAD");
-        }
-
-        // build the Auth entry
-        sprintf(header_data,"Authorization: AWS4-HMAC-SHA256 Credential=%s/%s/%s/%s/aws4_request, SignedHeaders=%s, Signature=%s", PublicKey, Data->dateFormattedD,"us","s3","host;x-amz-date",
-                Data->digest.c_str());
-        chunk = curl_slist_append(chunk, header_data);
-
-        return chunk;
-}
-
-struct curl_slist *Cloud::BuildHeaderAmzS3v2(const char *URL, const char *TCPPort, const char *PublicKey, struct Cloud::AmzData *Data)
-{
-        char header_data[1024];
-        struct curl_slist *chunk = NULL;
-
-        // Build the Host: entry
-
-        sprintf(header_data,"Host: %s:%s", URL, TCPPort);
-        chunk = curl_slist_append(chunk, header_data);
-        // Build the Date entry
-
-        sprintf(header_data,"Date: %s", Data->dateFormatted);
-        chunk = curl_slist_append(chunk, header_data);
-        // Build the Content-Type entry
-
-        sprintf(header_data,"Content-Type:%s", Data->ContentType);
-        chunk = curl_slist_append(chunk, header_data);
-
-        // If ptr is not null we must compute the MD5-Sum as to validate later the ETag
-        // and add the MD5-Content: entry to the header
-        if ( Data->MD5 != NULL )
-        {
-                sprintf(header_data,"Content-MD5: %s", Data->MD5);
-                chunk = curl_slist_append(chunk, header_data);
-                // We don't need it anymore we can free it
-                free((void *)Data->MD5);
-        }
-
-        // build the Auth entry
-
-        sprintf(header_data,"Authorization: AWS %s:%s", PublicKey,
-                Data->digest.c_str());
-        chunk = curl_slist_append(chunk, header_data);
-
-        return chunk;
-}
-
-Cloud::CloudWriter::CloudWriter(const char* URL, const char* TokenAuth, const char* TokenSecret, const char* TCPPort, const char* Bucket, std::string ProtocolVersion, std::string Region)
-{
-        struct Cloud::AmzData *RequestData;
-        struct Cloud::AmzDatav4 *RequestDatav4;
-        CURL *curl;
-        CURLcode res;
-
-        std::string s;
-
-        this->URL=URL;
-        this->TokenAuth=TokenAuth;
-        this->TokenSecret=TokenSecret;
-        this->TCPPort=TCPPort;
-        this->Bucket=Bucket;
-        if ( !ProtocolVersion.empty() ) 
-                this->ProtocolVersion=ProtocolVersion;
-        else
-                this->ProtocolVersion="2";
-        this->Region=Region;
-        this->FileName="";
-        char path[1024];
-        sprintf(path,"/%s/", this->Bucket);
-        std::string strURL(this->URL);
-        eraseSubStr(strURL,"http://");
-        eraseSubStr(strURL,"https://");
-        if ( this->ProtocolVersion == "2" )
-                RequestData = Cloud::ComputeDigestAmzS3v2("GET", "application/xml", path, this->TokenSecret, NULL, 0);
-        else
-                RequestDatav4 = Cloud::ComputeDigestAmzS3v4("GET", strURL.c_str(), "application/xml", path, this->TokenSecret, NULL, 0, NULL, this->Region);
-        // Let's build the Header and call to curl
-        curl_global_init(CURL_GLOBAL_ALL);
-        curl = curl_easy_init();
-#ifdef ALLOW_SELF_SIGNED_CERTIFICATE
-        curl_easy_setopt(curl, CURLOPT_SSL_VERIFYPEER, 0);
-        curl_easy_setopt(curl, CURLOPT_SSL_VERIFYHOST, 0);
-#endif
-        if ( curl )
-        {
-                // Let's build our own header
-                struct curl_slist *chunk = NULL;
-                char URL[256];
-                std::string strURL(this->URL);
-                eraseSubStr(strURL,"http://");
-                eraseSubStr(strURL,"https://");
-                if ( this->ProtocolVersion == "2")
-                {
-                        chunk = Cloud::BuildHeaderAmzS3v2( strURL.c_str(), this->TCPPort, this->TokenAuth, RequestData);
-                        delete RequestData;
-                }
-                else
-                {
-                        chunk = Cloud::BuildHeaderAmzS3v4( strURL.c_str(), this->TCPPort, this->TokenAuth, RequestDatav4);
-                        delete RequestDatav4;
-                }
-
-                curl_easy_setopt(curl, CURLOPT_HTTPHEADER, chunk);
-
-                // Lets build the URL for our Curl call
-
-                sprintf(URL,"%s:%s/%s/", this->URL,this->TCPPort,
-                                                    this->Bucket);
-                curl_easy_setopt(curl, CURLOPT_URL, URL);
-
-                curl_easy_setopt(curl, CURLOPT_WRITEFUNCTION, CurlWrite_CallbackFunc_StdString);
-                curl_easy_setopt(curl, CURLOPT_WRITEDATA, &s);
-                // curl read a file not a memory buffer (it shall be able to do it)
-                res = curl_easy_perform(curl);
-                if(res != CURLE_OK)
-                      fprintf(stderr, "curl_easy_perform() failed: %s\n",
-                        curl_easy_strerror(res));
-                curl_easy_cleanup(curl);
-                createBucket();
-                // Lets dump temporarily for debug purposes of s3v4 implementation
-                std::stringstream input(s);
-
-                try { XMLPlatformUtils::Initialize(); }
-                        catch (const XMLException& toCatch) {
-                            char* message = XMLString::transcode(toCatch.getMessage());
-                            cout << "Error during initialization! :\n"
-                                 << message << "\n";
-                     XMLString::release(&message);
-                     return ;
-                }
-
-                XercesDOMParser* parser = new XercesDOMParser();
-                parser->setValidationScheme(XercesDOMParser::Val_Always);
-                parser->setDoNamespaces(true);
-
-                xercesc::MemBufInputSource myxml_buf((const XMLByte *const)s.c_str(), s.size(),
-                                     "myxml (in memory)");
-
-                parser->parse(myxml_buf);
-                auto* dom=parser->getDocument();
-                // Is there an Error entry into the document ?
-                // if yes, then we must create the Bucket
-                checkXML(dom);
-                if ( strcmp(errorCode,"NoSuchBucket") == 0 )
-                {
-                        // we must create the Bucket using a PUT request
-                        createBucket();
-                }
-        }
-
-}
-
-Cloud::CloudWriter::~CloudWriter()
-{
-}
-
-size_t Cloud::CurlWrite_CallbackFunc_StdString(void *contents, size_t size, size_t nmemb, std::string *s)
-{
-    size_t newLength = size*nmemb;
-    try
-    {
-        s->append((char*)contents, newLength);
-    }
-    catch(std::bad_alloc &)
-    {
-        //handle memory problem
-        return 0;
-    }
-    return newLength;
-}
-
-void Cloud::CloudReader::checkElement(DOMElement* element) {
-     char* name = XMLString::transcode(element->getTagName());
-     if ( strcmp(name, "Key") == 0 )
-        file=1;
-     if ( strcmp(name, "NextContinuationToken") == 0 )
-     {
-        continuation=1;
-     }
-     if ( strcmp(name, "IsTruncated") == 0 )
-     {
-        truncated=1;
-     }
-     XMLString::release(&name);
-
-}
-
-void Cloud::CloudReader::checkText(DOMText* text) {
-
-     XMLCh* buffer = new XMLCh[XMLString::stringLen(text->getData()) + 1];
-     XMLString::copyString(buffer, text->getData());
-     XMLString::trim(buffer);
-     char* content=XMLString::transcode(buffer);
-     delete[] buffer;
-     if ( file )
-     {
-         auto res = FileList.emplace(content, FileEntry());
-         res.first->second.FileName = res.first->first.c_str();
-     }
-     file=0;
-     if ( continuation == 1 ) {
-<<<<<<< HEAD
-         strcpy(Cloud::CloudReader::NextFileName, content);
-         continuation = 0;
-=======
-             strcpy(Cloud::CloudReader::NextFileName, content);
-             continuation = 0;
->>>>>>> 6e40c19f
-     }
-     if ( truncated == 1 ) {
-            if ( strncmp(content, "true", 4) != 0 )
-                truncated = 0;
-            else
-                truncated = 2;
-     }
-     XMLString::release(&content);
-}
-
-void Cloud::CloudReader::checkXML(DOMNode* node) {
-     if (node) {
-           switch (node->getNodeType()) {
-           case DOMNode::ELEMENT_NODE:
-                checkElement(static_cast<DOMElement*>(node));
-                break;
-           case DOMNode::TEXT_NODE:
-                checkText(static_cast<DOMText*>(node));
-                break;
-           default:
-                break;
-           }
-           DOMNode* child = node->getFirstChild();
-           while (child) {
-                DOMNode* next = child->getNextSibling();
-                checkXML(child);
-                child = next;
-           }
-     }
-}
-
-
-
-Cloud::CloudReader::~CloudReader()
-{
-}
-
-<<<<<<< HEAD
-Cloud::CloudReader::CloudReader(const char* URL, const char* TokenAuth, const char* TokenSecret, const char* TCPPort, const char* Bucket) 
-    :Base::Reader(URL,0)
-=======
-Cloud::CloudReader::CloudReader(const char* URL, const char* TokenAuth, const char* TokenSecret, const char* TCPPort, const char* Bucket, std::string ProtocolVersion, std::string Region) 
->>>>>>> 6e40c19f
-{
-        struct Cloud::AmzData *RequestData;
-        struct Cloud::AmzDatav4 *RequestDatav4;
-        CURL *curl;
-        CURLcode res;
-        bool GetBucketContentList=true;
-        struct curl_slist *chunk = NULL;
-        char parameters[1024];
-
-
-        this->URL=URL;
-        this->TokenAuth=TokenAuth;
-        this->TokenSecret=TokenSecret;
-        this->TCPPort=TCPPort;
-        this->Bucket=Bucket;
-        if ( !ProtocolVersion.empty() )
-                this->ProtocolVersion=ProtocolVersion;
-        else
-                this->ProtocolVersion="2";
-        this->Region=Region;
-
-        char path[1024];
-        sprintf(path,"/%s/", this->Bucket);
-        Cloud::CloudReader::NextFileName = ( char* ) malloc(sizeof(char)*1024);
-        for ( int i = 0 ; i < 1024 ; i++ )
-                NextFileName[i]='\0';
-
-
-        // Let's build the Header and call to curl
-        curl_global_init(CURL_GLOBAL_ALL);
-        while ( GetBucketContentList )
-        {
-                std::string s;
-                curl = curl_easy_init();
-#ifdef ALLOW_SELF_SIGNED_CERTIFICATE
-                curl_easy_setopt(curl, CURLOPT_SSL_VERIFYPEER, 0);
-                curl_easy_setopt(curl, CURLOPT_SSL_VERIFYHOST, 0);
-#endif
-                if ( curl )
-                {
-                        // Let's build our own header
-                        char URL[256];
-                        std::string strURL(this->URL);
-                        eraseSubStr(strURL,"http://");
-                        eraseSubStr(strURL,"https://");
-                        if ( strlen(NextFileName) == 0 )
-                        {
-                                sprintf(parameters,"list-type=2");
-                        }
-                        else
-                        {
-                                sprintf(parameters,"list-type=2&continuation-token=%s", NextFileName);
-                        }
-                        sprintf(URL,"%s:%s/%s/?%s", this->URL,this->TCPPort,
-                                                    this->Bucket, parameters);
-                        curl_easy_setopt(curl, CURLOPT_URL, URL);
-
-                        if ( this->ProtocolVersion == "2" )
-                        {
-                                RequestData = Cloud::ComputeDigestAmzS3v2("GET", "application/xml", path, this->TokenSecret, NULL, 0);
-                                chunk = Cloud::BuildHeaderAmzS3v2(strURL.c_str(), this->TCPPort, this->TokenAuth, RequestData);
-                                delete RequestData;
-                        }
-                        else
-                        {
-                                RequestDatav4 = Cloud::ComputeDigestAmzS3v4("GET", strURL.c_str(),"application/xml", path, this->TokenSecret, NULL, 0, (char *)&parameters[0], this->Region);
-                                chunk = Cloud::BuildHeaderAmzS3v4( strURL.c_str(), this->TCPPort, this->TokenAuth, RequestDatav4);
-                                delete RequestDatav4;
-                        }
-                        curl_easy_setopt(curl, CURLOPT_HTTPHEADER, chunk);
-
-                        curl_easy_setopt(curl, CURLOPT_WRITEFUNCTION, CurlWrite_CallbackFunc_StdString);
-                        curl_easy_setopt(curl, CURLOPT_WRITEDATA, &s);
-                        // curl read a file not a memory buffer (it shall be able to do it)
-
-                        res = curl_easy_perform(curl);
-
-                        for ( int i = 0 ; i < 1024 ; i++ )
-                                NextFileName[i]='\0';
-                        if(res != CURLE_OK)
-                              fprintf(stderr, "curl_easy_perform() failed: %s\n",
-                                curl_easy_strerror(res));
-                        curl_easy_cleanup(curl);
-
-
-                        std::stringstream input(s);
-
-                        try { XMLPlatformUtils::Initialize(); }
-                                catch (const XMLException& toCatch) {
-                                    char* message = XMLString::transcode(toCatch.getMessage());
-                                    cout << "Error during initialization! :\n"
-                                         << message << "\n";
-                             XMLString::release(&message);
-                             return ;
-                        }
-
-                        XercesDOMParser* parser = new XercesDOMParser();
-                        parser->setValidationScheme(XercesDOMParser::Val_Always);
-                        parser->setDoNamespaces(true);
-
-                        xercesc::MemBufInputSource myxml_buf((const XMLByte *const)s.c_str(), s.size(),
-                                             "myxml (in memory)");
-
-                        parser->parse(myxml_buf);
-                        auto* dom=parser->getDocument();
-                        checkXML(dom);
-                }
-                if ( truncated == 0 )
-                        GetBucketContentList = false;
-                else
-                {
-                        truncated = 0;        
-                        continuation = 0;
-                        file = 0;
-                }
-        }
-
-}
-
-void Cloud::CloudReader::DownloadFile(Cloud::CloudReader::FileEntry *entry)
-{
-        struct Cloud::AmzData *RequestData;
-        struct Cloud::AmzDatav4 *RequestDatav4;
-        CURL *curl;
-        CURLcode res;
-
-        std::string s;
-
-        // We must get the directory content
-        char path[1024];
-        sprintf(path, "/%s/%s", this->Bucket, entry->FileName);
-        std::string strURL(this->URL);
-        eraseSubStr(strURL,"http://");
-        eraseSubStr(strURL,"https://");
-        if ( this->ProtocolVersion == "2" )
-                RequestData = Cloud::ComputeDigestAmzS3v2("GET", "application/octet-stream", path, this->TokenSecret, NULL, 0);
-        else
-                RequestDatav4 = Cloud::ComputeDigestAmzS3v4("GET", strURL.c_str(), "application/octet-stream", path, this->TokenSecret, NULL, 0, NULL, this->Region);
-
-        // Let's build the Header and call to curl
-        curl_global_init(CURL_GLOBAL_ALL);
-        curl = curl_easy_init();
-#ifdef ALLOW_SELF_SIGNED_CERTIFICATE
-        curl_easy_setopt(curl, CURLOPT_SSL_VERIFYPEER, 0);
-        curl_easy_setopt(curl, CURLOPT_SSL_VERIFYHOST, 0);
-#endif
-        if ( curl )
-        {
-                struct curl_slist *chunk = NULL;
-                char URL[256];
-                // Let's build our own header
-                std::string strURL(this->URL);
-                eraseSubStr(strURL,"http://");
-                eraseSubStr(strURL,"https://");
-                if ( this->ProtocolVersion == "2" )
-                {
-                        chunk = Cloud::BuildHeaderAmzS3v2( strURL.c_str(), this->TCPPort, this->TokenAuth, RequestData);
-                        delete RequestData;
-                }
-                else
-                {
-                        chunk = Cloud::BuildHeaderAmzS3v4( strURL.c_str(), this->TCPPort, this->TokenAuth, RequestDatav4);
-                        delete RequestDatav4;
-                }
-
-                curl_easy_setopt(curl, CURLOPT_HTTPHEADER, chunk);
-
-                sprintf(URL,"%s:%s/%s/%s", this->URL,this->TCPPort,
-                                                    this->Bucket, entry->FileName);
-                curl_easy_setopt(curl, CURLOPT_URL, URL);
-
-                curl_easy_setopt(curl, CURLOPT_WRITEFUNCTION, CurlWrite_CallbackFunc_StdString);
-                curl_easy_setopt(curl, CURLOPT_WRITEDATA, &s);
-                // curl read a file not a memory buffer (it shall be able to do it)
-
-                res = curl_easy_perform(curl);
-                if(res != CURLE_OK)
-                      fprintf(stderr, "curl_easy_perform() failed: %s\n",
-                        curl_easy_strerror(res));
-                curl_easy_cleanup(curl);
-
-                entry->Content = std::move(s);
-                entry->touch = 1;
-        }
-}
-
-struct Cloud::CloudReader::FileEntry &Cloud::CloudReader::GetEntry(const char *FileName)
-{
-    auto it = FileList.find(FileName);
-    if(it == FileList.end())
-        throw Base::FileException("No file entry found", FileName);
-    if(!it->second.touch)
-        DownloadFile(&it->second);
-    return it->second;
-}
-
-int Cloud::CloudReader::isTouched(const char *FileName)
-{
-    auto it = FileList.find(FileName);
-    if(it == FileList.end() || !it->second.touch)
-        return 0;
-    return it->second.touch;
-}
-
-void Cloud::CloudReader::readFiles(Base::XMLReader &xmlReader) 
-{
-    const auto &FileList = xmlReader.getFileList();
-    Base::SequencerLauncher seq("Importing project files...", FileList.size());
-    for(size_t i=0; i<FileList.size(); ++i) {
-        const auto &entry = FileList[i];
-        try {
-            std::istringstream iss(GetEntry(entry.FileName.c_str()).Content);
-            Base::Reader reader(iss, entry.FileName, &xmlReader);
-            entry.Object->RestoreDocFile(reader);
-        } catch(Base::AbortException &e) {
-            e.ReportException();
-            FC_ERR("User abort when reading: " << entry.FileName << " url: " << getFileName());
-            throw;
-        } catch(Base::Exception &e) {
-            e.ReportException();
-            FC_ERR("Reading failed: " << entry.FileName << " url: " << getFileName());
-        }
-        catch(...) {
-            // For any exception we just continue with the next file.
-            // It doesn't matter if the last reader has read more or
-            // less data than the file size would allow.
-            // All what we need to do is to notify the user about the
-            // failure.
-            FC_ERR("Reading failed: " << entry.FileName << " url: " << getFileName());
-        }
-        seq.next();
-    }
-}
-
-void Cloud::eraseSubStr(std::string & Str, const std::string & toErase)
-{
-        size_t pos = Str.find(toErase);
-        if (pos != std::string::npos)
-        {
-                Str.erase(pos, toErase.length());
-        }
-}
-
-void Cloud::CloudWriter::putNextEntry(const char* file)
-{
-      this->FileName = file;
-      this->FileStream.str("");
-      this->FileStream << std::fixed;
-      this->FileStream.precision(std::numeric_limits<double>::digits10 + 1);
-      this->FileStream.setf(ios::fixed,ios::floatfield);
-      this->FileStream.imbue(std::locale::classic());
-
-}
-
-bool Cloud::CloudWriter::shouldWrite(const std::string& , const Base::Persistence *) const
-{
-    return true;
-}
-
-void Cloud::CloudWriter::pushCloud(const char *FileName, const char *data, long size)
-{
-        struct Cloud::AmzData *RequestData;
-        struct Cloud::AmzDatav4 *RequestDatav4;
-        CURL *curl;
-        CURLcode res;
-        struct data_buffer curl_buffer;
-
-        char path[1024];
-        sprintf(path, "/%s/%s", this->Bucket, FileName);
-
-        std::string strURL(this->URL);
-        eraseSubStr(strURL,"http://");
-        eraseSubStr(strURL,"https://");
-        if ( this->ProtocolVersion == "2" )
-                RequestData = Cloud::ComputeDigestAmzS3v2("PUT", "application/octet-stream", path, this->TokenSecret, data, size);
-        else
-                RequestDatav4 = Cloud::ComputeDigestAmzS3v4("PUT", strURL.c_str(), "application/octet-stream", path, this->TokenSecret, data, size, NULL, this->Region);
-
-        // Let's build the Header and call to curl
-        curl_global_init(CURL_GLOBAL_ALL);
-        curl = curl_easy_init();
-#ifdef ALLOW_SELF_SIGNED_CERTIFICATE
-        curl_easy_setopt(curl, CURLOPT_SSL_VERIFYPEER, 0);
-        curl_easy_setopt(curl, CURLOPT_SSL_VERIFYHOST, 0);
-#endif
-        if ( curl )
-        {
-                struct curl_slist *chunk = NULL;
-                char URL[256];
-                // Let's build our own header
-                std::string strURL(this->URL);
-                eraseSubStr(strURL,"http://");
-                eraseSubStr(strURL,"https://");
-                if ( this->ProtocolVersion == "2" )
-                {
-                        chunk = Cloud::BuildHeaderAmzS3v2( strURL.c_str(), this->TCPPort, this->TokenAuth, RequestData);
-                        delete RequestData;
-                }
-                else
-                {
-                        chunk = Cloud::BuildHeaderAmzS3v4( strURL.c_str(), this->TCPPort, this->TokenAuth, RequestDatav4);
-                        delete RequestDatav4;
-                }
-
-                curl_easy_setopt(curl, CURLOPT_HTTPHEADER, chunk);
-
-                // Lets build the URL for our Curl call
-
-                sprintf(URL,"%s:%s/%s/%s", this->URL,this->TCPPort,
-                                                    this->Bucket,FileName);
-                curl_easy_setopt(curl, CURLOPT_URL, URL);
-
-                curl_easy_setopt(curl, CURLOPT_UPLOAD, 1L);
-                curl_easy_setopt(curl, CURLOPT_PUT, 1L);
-                // curl read a file not a memory buffer (it shall be able to do it)
-                curl_easy_setopt(curl, CURLOPT_READFUNCTION, read_callback);
-                curl_buffer.ptr = data;
-                curl_buffer.remaining_size = (size_t) size;
-
-                curl_easy_setopt(curl, CURLOPT_READDATA, &curl_buffer);
-
-                curl_easy_setopt(curl, CURLOPT_INFILESIZE_LARGE,
-                     (curl_off_t)size);
-
-
-                res = curl_easy_perform(curl);
-                if(res != CURLE_OK)
-                      fprintf(stderr, "curl_easy_perform() failed: %s\n",
-                        curl_easy_strerror(res));
-                curl_easy_cleanup(curl);
-        }
-}
-
-void Cloud::CloudWriter::writeFiles(void)
-{
-    // use a while loop because it is possible that while
-    // processing the files, new ones can be added
-    std::string tmp="";
-    char *cstr;
-    size_t index = 0;
-    if ( strlen(this->FileName.c_str()) > 1  )
-    {
-        // We must push the current buffer
-        const std::string tmp = this->FileStream.str();
-        const char* cstr = tmp.data();
-        pushCloud((const char *)this->FileName.c_str(),cstr, tmp.size());
-    }
-    while (index < FileList.size()) {
-        FileEntry entry = FileList.begin()[index];
-
-        if (shouldWrite(entry.FileName, entry.Object)) {
-            this->FileStream.str("");
-            this->FileStream.precision(std::numeric_limits<double>::digits10 + 1);
-            this->FileStream.setf(ios::fixed,ios::floatfield);
-            this->FileStream.imbue(std::locale::classic());
-            entry.Object->SaveDocFile(*this);
-            tmp = this->FileStream.str();
-            cstr = (char *)tmp.data();
-            pushCloud((const char *)entry.FileName.c_str(), (const char *)cstr, tmp.size());
-            this->FileStream.str("");
-        }
-
-        index++;
-    }
-
-
-}
-
-
-bool Cloud::Module::cloudSave(const char *BucketName)
-{
-        Document* doc = GetApplication().getActiveDocument();
-
-        auto hGrp = App::GetApplication().GetParameterGroupByPath("User parameter:BaseApp/Preferences/Document");
-
-        // Save the name of the tip object in order to handle in Restore()
-        if (doc->Tip.getValue()) {
-            doc->TipName.setValue(doc->Tip.getValue()->getNameInDocument());
-        }
-
-        std::string LastModifiedDateString = Base::TimeInfo::currentDateTimeString();
-        doc->LastModifiedDate.setValue(LastModifiedDateString.c_str());
-        // set author if needed
-        bool saveAuthor = App::GetApplication().GetParameterGroupByPath
-            ("User parameter:BaseApp/Preferences/Document")->GetBool("prefSetAuthorOnSave",false);
-        if (saveAuthor) {
-            std::string Author = App::GetApplication().GetParameterGroupByPath
-                ("User parameter:BaseApp/Preferences/Document")->GetASCII("prefAuthor","");
-            doc->LastModifiedBy.setValue(Author.c_str());
-        }
-       if ( strcmp(BucketName, doc->Label.getValue()) != 0 )
-                doc->Label.setValue(BucketName);
-
-        Cloud::CloudWriter mywriter((const char*)this->URL.getStrValue().c_str(),
-                                  (const char*)this->TokenAuth.getStrValue().c_str(),
-                                  (const char*)this->TokenSecret.getStrValue().c_str(),
-                                  (const char*)this->TCPPort.getStrValue().c_str(),
-                                  BucketName, 
-                                  (const char*)this->ProtocolVersion.getStrValue().c_str(),
-                                  this->Region.getStrValue());
-
-<<<<<<< HEAD
-        doc->save(mywriter,false);
-        return true;
-=======
-        mywriter.putNextEntry("Document.xml");
-
-        if (hGrp->GetBool("SaveBinaryBrep", false))
-            mywriter.setMode("BinaryBrep");
-        mywriter.Stream() << "<?xml version='1.0' encoding='utf-8'?>" << endl
-                        << "<!--" << endl
-                        << " FreeCAD Document, see https://www.freecadweb.org for more information..." << endl
-                        << "-->" << endl;
-        doc->Save(mywriter);
-
-        // Special handling for Gui document.
-        doc->signalSaveDocument(mywriter);
-
-        // write additional files
-        mywriter.writeFiles();
-
-        return(true);
-}
-
-void readFiles(Cloud::CloudReader reader, Base::XMLReader *xmlreader) 
-{
-    // It's possible that not all objects inside the document could be created, e.g. if a module
-    // is missing that would know these object types. So, there may be data files inside the Cloud
-    // file that cannot be read. We simply ignore these files.
-    // On the other hand, however, it could happen that a file should be read that is not part of
-    // the zip file. This happens e.g. if a document is written without GUI up but is read with GUI
-    // up. In this case the associated GUI document asks for its file which is not part of the
-    // file, then.
-    // In either case it's guaranteed that the order of the files is kept.
-
-    std::vector<Base::XMLReader::FileEntry>::const_iterator it = xmlreader->FileList.begin();
-    while ( it != xmlreader->FileList.end()) {
-        if ( reader.isTouched(it->FileName.c_str()) == 0 )
-        {
-                Base::Reader localreader(reader.GetEntry(it->FileName.c_str())->FileStream,it->FileName, xmlreader->FileVersion);
-                // for debugging only purpose
-                if ( false )
-                {
-                  std::stringstream ss;
-                  ss << localreader.getStream().rdbuf();
-                  auto aString = ss.str();
-                  aString = "";
-                }
-                it->Object->RestoreDocFile(localreader);
-                if ( localreader.getLocalReader() != nullptr )
-                {
-            readFiles(reader, localreader.getLocalReader().get());
-                }
-        }
-        it++;
-    }
->>>>>>> 6e40c19f
-}
-
-bool Cloud::Module::cloudRestore (const char *BucketName)
-{
-    Document* doc = GetApplication().getActiveDocument();
-    if(!doc)
-        doc = GetApplication().newDocument();
-
-    Cloud::CloudReader myreader((const char*)this->URL.getStrValue().c_str(),
-                                  (const char*)this->TokenAuth.getStrValue().c_str(),
-                                  (const char*)this->TokenSecret.getStrValue().c_str(),
-                                  (const char*)this->TCPPort.getStrValue().c_str(),
-                                  BucketName, (const char*)this->ProtocolVersion.getStrValue().c_str(),
-                                  this->Region.getStrValue());
-
-    std::istringstream iss(myreader.GetEntry("Document.xml").Content);
-    myreader.rdbuf(iss.rdbuf());
-
-    Base::XMLReader reader(myreader);
-    doc->restore(reader);
-    return true;
-}
-
+/***************************************************************************
+ *   Copyright (c) 2019 Jean-Marie Verdun         jmverdun3@gmail.com      *
+ *                                                                         *
+ *   This file is part of the FreeCAD CAx development system.              *
+ *                                                                         *
+ *   This library is free software; you can redistribute it and/or         *
+ *   modify it under the terms of the GNU Library General Public           *
+ *   License as published by the Free Software Foundation; either          *
+ *   version 2 of the License, or (at your option) any later version.      *
+ *                                                                         *
+ *   This library  is distributed in the hope that it will be useful,      *
+ *   but WITHOUT ANY WARRANTY; without even the implied warranty of        *
+ *   MERCHANTABILITY or FITNESS FOR A PARTICULAR PURPOSE.  See the         *
+ *   GNU Library General Public License for more details.                  *
+ *                                                                         *
+ *   You should have received a copy of the GNU Library General Public     *
+ *   License along with this library; see the file COPYING.LIB. If not,    *
+ *   write to the Free Software Foundation, Inc., 59 Temple Place,         *
+ *   Suite 330, Boston, MA  02111-1307, USA                                *
+ *                                                                         *
+ ***************************************************************************/
+
+
+#include "PreCompiled.h"
+#ifndef _PreComp_
+# include <Python.h>
+#endif
+#if defined(FC_OS_WIN32)
+#include <Windows.h>
+#include <stdint.h>
+#endif
+
+#include <openssl/hmac.h>
+#include <openssl/pem.h>
+#include <openssl/md5.h>
+#include <openssl/sha.h>
+
+#include <curl/curl.h>
+
+#include <App/Application.h>
+#include <App/Document.h>
+#include <App/DocumentObject.h>
+#include <App/DocumentPy.h>
+#include <App/DocumentObserverPython.h>
+
+#include <Base/Console.h>
+#include <Base/Sequencer.h>
+#include <Base/PyObjectBase.h>
+
+#include <CXX/Extensions.hxx>
+#include <CXX/Objects.hxx>
+
+#include "AppCloud.h"
+
+FC_LOG_LEVEL_INIT("Cloud", true, true)
+
+using namespace App;
+using namespace std;
+XERCES_CPP_NAMESPACE_USE
+
+/* Python entry */
+PyMOD_INIT_FUNC(Cloud)
+{
+    PyObject* mod = Cloud::initModule();
+    Base::Console().Log("Loading Cloud module... done\n");
+    PyMOD_Return(mod);
+}
+
+Py::Object Cloud::Module::sCloudURL(const Py::Tuple& args)
+{
+    char *URL;
+    if (!PyArg_ParseTuple(args.ptr(), "et","utf-8",&URL))     // convert args: Python->C
+        return Py::None();
+    if (this->URL.getStrValue() != URL) {
+                this->URL.setValue(URL);
+    }
+    return Py::None();
+}
+
+Py::Object Cloud::Module::sCloudTokenAuth(const Py::Tuple& args)
+{
+    char *TokenAuth;
+    if (!PyArg_ParseTuple(args.ptr(), "et","utf-8", &TokenAuth))     // convert args: Python->C
+        return Py::None();
+    if (this->TokenAuth.getStrValue() != TokenAuth) {
+           this->TokenAuth.setValue(TokenAuth);
+    }
+    return Py::None();
+}
+
+Py::Object Cloud::Module::sCloudTokenSecret(const Py::Tuple& args)
+{
+    char *TokenSecret;
+    if (!PyArg_ParseTuple(args.ptr(), "et","utf-8", &TokenSecret))     // convert args: Python->C
+        return Py::None();
+    if (this->TokenSecret.getStrValue() != TokenSecret) {
+             this->TokenSecret.setValue(TokenSecret);
+    }
+    return Py::None();
+}
+
+Py::Object Cloud::Module::sCloudTCPPort(const Py::Tuple& args)
+{
+    char *TCPPort;
+    if (!PyArg_ParseTuple(args.ptr(), "et","utf-8", &TCPPort))     // convert args: Python->C
+        return Py::None();
+    if (this->TCPPort.getStrValue() != TCPPort) {
+            this->TCPPort.setValue(TCPPort);
+    }
+    return Py::None();
+}
+
+Py::Object Cloud::Module::sCloudSave(const Py::Tuple& args)
+{
+    char *pDoc;
+    if (!PyArg_ParseTuple(args.ptr(), "et","utf-8", &pDoc))     // convert args: Python->C
+        return Py::None();
+    cloudSave(pDoc);   
+    return Py::None();
+}
+
+
+Py::Object Cloud::Module::sCloudRestore(const Py::Tuple& args)
+{
+    char *pDoc;
+    if (!PyArg_ParseTuple(args.ptr(), "et", "utf-8", &pDoc))     // convert args: Python->C
+        return Py::None();
+    cloudRestore(pDoc);
+    return Py::None();
+}
+
+Py::Object Cloud::Module::sCloudProtocolVersion(const Py::Tuple& args)
+{
+    char *ProtocolVersion;
+    if (!PyArg_ParseTuple(args.ptr(), "et","utf-8", &ProtocolVersion))     // convert args: Python->C
+        return Py::None();
+    if (this->ProtocolVersion.getStrValue() != ProtocolVersion) {
+            this->ProtocolVersion.setValue(ProtocolVersion);
+    }
+    return Py::None();
+}
+
+Py::Object Cloud::Module::sCloudRegion(const Py::Tuple& args)
+{
+    char *Region;
+    if (!PyArg_ParseTuple(args.ptr(), "et","utf-8", &Region))     // convert args: Python->C
+        return Py::None();
+    if (this->Region.getStrValue() != Region) {
+            this->Region.setValue(Region);
+    }
+    return Py::None();
+}
+
+struct data_buffer
+{
+        const char *ptr;
+        size_t remaining_size;
+};
+
+static size_t read_callback(void *ptr, size_t size, size_t nmemb, void *stream)
+{
+
+  struct data_buffer *local_ptr = (struct data_buffer *)stream;
+  size_t data_to_transfer = size * nmemb;
+
+  if(local_ptr->remaining_size) {
+    // copy as much as possible from the source to the destination
+    size_t copy_this_much = local_ptr->remaining_size;
+    if(copy_this_much > data_to_transfer)
+      copy_this_much = data_to_transfer;
+    memcpy(ptr, local_ptr->ptr, copy_this_much);
+
+    local_ptr->ptr += copy_this_much;
+    local_ptr->remaining_size -= copy_this_much;
+    return copy_this_much;
+  }
+
+  return 0;
+}
+
+void Cloud::CloudWriter::checkXML(DOMNode* node) {
+     if (node) {
+           switch (node->getNodeType()) {
+           case DOMNode::ELEMENT_NODE:
+                checkElement(static_cast<DOMElement*>(node));
+                break;
+           case DOMNode::TEXT_NODE:
+                checkText(static_cast<DOMText*>(node));
+                break;
+           default:
+                break;
+           }
+           DOMNode* child = node->getFirstChild();
+           while (child) {
+                DOMNode* next = child->getNextSibling();
+                checkXML(child);
+                child = next;
+           }
+     }
+}
+
+void Cloud::CloudWriter::checkElement(DOMElement* element) {
+     char* name = XMLString::transcode(element->getTagName());
+     if ( strcmp(name, "Code") == 0 )
+        print=1;
+     XMLString::release(&name);
+
+}
+
+void Cloud::CloudWriter::checkText(DOMText* text) {
+
+     XMLCh* buffer = new XMLCh[XMLString::stringLen(text->getData()) + 1];
+     XMLString::copyString(buffer, text->getData());
+     XMLString::trim(buffer);
+     char* content=XMLString::transcode(buffer);
+     delete[] buffer;
+     if ( print )
+     {
+                strcpy(errorCode,content);
+     }
+     print=0;
+     XMLString::release(&content);
+}
+
+
+void Cloud::CloudWriter::createBucket()
+{
+        struct Cloud::AmzData *RequestData;
+        struct Cloud::AmzDatav4 *RequestDatav4;
+        CURL *curl;
+        CURLcode res;
+
+        struct data_buffer curl_buffer;
+
+        char path[1024];
+        sprintf(path, "/%s/", this->Bucket);
+        std::string strURL(this->URL);
+        eraseSubStr(strURL,"http://");
+        eraseSubStr(strURL,"https://");
+
+        if ( this->ProtocolVersion ==  "2" )
+                RequestData = Cloud::ComputeDigestAmzS3v2("PUT", "application/xml", path, this->TokenSecret, NULL, 0);
+        else
+                RequestDatav4 = Cloud::ComputeDigestAmzS3v4("PUT", strURL.c_str(), "application/xml", path, this->TokenSecret, NULL, 0, NULL, this->Region);
+
+        // Let's build the Header and call to curl
+        curl_global_init(CURL_GLOBAL_ALL);
+        curl = curl_easy_init();
+#ifdef ALLOW_SELF_SIGNED_CERTIFICATE
+        curl_easy_setopt(curl, CURLOPT_SSL_VERIFYPEER, 0);
+        curl_easy_setopt(curl, CURLOPT_SSL_VERIFYHOST, 0);
+#endif
+
+        if ( curl )
+        {
+                struct curl_slist *chunk = NULL;
+                char URL[256];
+                // Let's build our own header
+                std::string strURL(this->URL);
+                eraseSubStr(strURL,"http://");
+                eraseSubStr(strURL,"https://");
+                if ( this->ProtocolVersion ==  "2" )
+                {
+                        chunk = Cloud::BuildHeaderAmzS3v2( strURL.c_str(), this->TCPPort, this->TokenAuth, RequestData);
+                        delete RequestData;
+                }
+                else
+                {
+                        chunk = Cloud::BuildHeaderAmzS3v4( strURL.c_str(), this->TCPPort, this->TokenAuth, RequestDatav4);
+                        delete RequestDatav4;
+                }
+
+                curl_easy_setopt(curl, CURLOPT_HTTPHEADER, chunk);
+
+                // Lets build the URL for our Curl call
+
+                sprintf(URL,"%s:%s/%s/", this->URL,this->TCPPort,
+                                                    this->Bucket);
+                curl_easy_setopt(curl, CURLOPT_URL, URL);
+
+                curl_easy_setopt(curl, CURLOPT_UPLOAD, 1L);
+                curl_easy_setopt(curl, CURLOPT_PUT, 1L);
+                // curl read a file not a memory buffer (it shall be able to do it)
+                curl_easy_setopt(curl, CURLOPT_READFUNCTION, read_callback);
+
+                curl_buffer.ptr = NULL;
+                curl_buffer.remaining_size = (size_t) 0;
+
+                curl_easy_setopt(curl, CURLOPT_READDATA, &curl_buffer);
+
+                curl_easy_setopt(curl, CURLOPT_INFILESIZE_LARGE,
+                     (curl_off_t)0);
+                res = curl_easy_perform(curl);
+                if(res != CURLE_OK)
+                      fprintf(stderr, "curl_easy_perform() failed: %s\n",
+                        curl_easy_strerror(res));
+                curl_easy_cleanup(curl);
+        }
+}
+//
+//#if defined(FC_OS_WIN32)
+//
+//#include <chrono>
+//#undef timezone
+//
+//
+//int gettimeofday( time_t* tp, struct timezone* tzp) {
+//  namespace sc = std::chrono;
+//  sc::system_clock::duration d = sc::system_clock::now().time_since_epoch();
+//  sc::seconds s = sc::duration_cast<sc::seconds>(d);
+//  tp->tv_sec = s.count();
+//  tp->tv_usec = sc::duration_cast<sc::microseconds>(d - s).count();
+//  
+//  return 0;
+//}
+//#endif
+
+struct Cloud::AmzDatav4 *Cloud::ComputeDigestAmzS3v4(char *operation, const char *server, char *data_type, const char *target, const char *Secret, const char *ptr, long size, char *parameters, std::string Region)
+{
+        struct AmzDatav4 *returnData;
+        returnData = new Cloud::AmzDatav4;
+        struct tm *tm;
+        char *canonical_request;
+        char *canonicalRequestHash;
+        char *stringToSign;
+
+        strcpy(returnData->ContentType, data_type);
+
+#if defined(FC_OS_WIN32)
+        _putenv("TZ=GMT");
+        time_t rawtime;
+
+        time(&rawtime);
+        tm = localtime(&rawtime);
+#else
+        struct timeval tv;
+        setenv("TZ","GMT",1);
+        gettimeofday(&tv, NULL);
+        tm = localtime(&tv.tv_sec);
+#endif
+        strftime(returnData->dateFormattedD,256,"%Y%m%d", tm);
+        strftime(returnData->dateFormattedS,256,"%Y%m%dT%H%M%SZ", tm);
+        returnData->MD5=NULL;
+
+// We must evaluate the canonical request
+        canonical_request=(char *) malloc(4096*(sizeof(char*)));
+        strcpy(canonical_request,operation);
+        strcat(canonical_request,"\n");
+        strcat(canonical_request,target);
+        strcat(canonical_request,"\n");
+        if ( parameters == NULL )
+                strcat(canonical_request,"\n");
+        else
+        {
+                strcat(canonical_request,parameters);
+                strcat(canonical_request,"\n");
+        }
+        strcat(canonical_request,"host:");
+        strcat(canonical_request,server);
+        strcat(canonical_request, "\n");
+        strcat(canonical_request, "x-amz-date:");
+        strcat(canonical_request, returnData->dateFormattedS);
+        strcat(canonical_request, "\n\n");
+        strcat(canonical_request, "host;x-amz-date\n");
+        // We must add there the file SHA256 Hash        
+        returnData->SHA256Sum=NULL;
+        if ( strcmp(operation,"PUT") == 0 )
+        {
+                if (  ptr != NULL )
+                {
+                        returnData->SHA256Sum=Cloud::SHA256Sum(ptr,size);
+                        strcat(canonical_request, returnData->SHA256Sum);
+                }
+                else
+                        strcat(canonical_request,"UNSIGNED-PAYLOAD");
+        }
+        else
+        {
+                strcat(canonical_request,"UNSIGNED-PAYLOAD");
+        }
+        canonicalRequestHash = Cloud::SHA256Sum(canonical_request, strlen(canonical_request));        
+        // returnData->digest = string(digest);
+
+
+        // We need now to sign a string which contain the digest
+        // The format is as follow
+        // ${authType}
+        // ${dateValueL}
+        // ${dateValueS}/${Region}/${service}/aws4_request
+        // ${canonicalRequestHash}"
+
+        stringToSign = (char *)malloc(4096*sizeof(char));
+        strcat(stringToSign, "AWS4-HMAC-SHA256");
+        strcat(stringToSign,"\n");
+        strcat(stringToSign,returnData->dateFormattedS);
+        strcat(stringToSign,"\n");
+        strcat(stringToSign,returnData->dateFormattedD);
+        strcat(stringToSign,"/us/s3/aws4_request");
+        strcat(stringToSign,"\n");
+        strcat(stringToSign,canonicalRequestHash);
+        strcat(stringToSign,"\0");
+
+        // We must now compute the signature
+        // Everything starts with the secret key and an SHA256 HMAC encryption
+        char kSecret[256];
+        unsigned char *kDate, *kRegion, *kService, *kSigned, *kSigning;
+
+        strcpy(kSecret,"AWS4");
+        strcat(kSecret,Secret);
+        unsigned int HMACLength;
+
+        std::string temporary;
+
+        kDate = HMAC(EVP_sha256(),kSecret,strlen(kSecret),
+                (const unsigned char *)returnData->dateFormattedD,strlen(returnData->dateFormattedD),NULL,&HMACLength);
+
+        temporary = getHexValue(kDate,HMACLength);
+        temporary = getHexValue(kDate,HMACLength);
+
+        // We can now compute the remaining parts
+        kRegion = HMAC(EVP_sha256(),kDate,HMACLength,
+                (const unsigned char *)Region.c_str(),strlen(Region.c_str()),NULL,&HMACLength);
+
+        temporary = getHexValue(kRegion,HMACLength);
+
+        kService = HMAC(EVP_sha256(),kRegion,HMACLength,
+                (const unsigned char *)"s3",strlen("s3"),NULL,&HMACLength);
+
+        temporary = getHexValue(kService,HMACLength);
+
+        kSigning = HMAC(EVP_sha256(),kService,HMACLength,
+                (const unsigned char *)"aws4_request",strlen("aws4_request"),NULL,&HMACLength);
+
+        temporary = getHexValue(kService,HMACLength);
+
+
+        kSigned = HMAC(EVP_sha256(),kSigning,HMACLength,
+                (const unsigned char *)stringToSign,strlen(stringToSign),NULL,&HMACLength);
+
+        temporary = getHexValue(kSigned,HMACLength);
+
+        returnData->digest=string(temporary);
+        returnData->Region = Region;
+        free(canonical_request);
+        return(returnData);
+}
+
+std::string Cloud::getHexValue(unsigned char *input, unsigned int HMACLength)
+{
+        char *Hex;
+        unsigned char *ptr = input;
+        std::string resultReadable;
+        Hex = (char *)malloc(HMACLength*2*sizeof(char)+1);
+        for ( unsigned int i = 0 ; i < HMACLength ; i++ ) {
+                sprintf(Hex,"%02x", *ptr);
+                ptr++;
+                Hex[2]='\0';
+                resultReadable+= Hex;
+        }
+        return resultReadable;
+}
+
+struct Cloud::AmzData *Cloud::ComputeDigestAmzS3v2(char *operation, char *data_type, const char *target, const char *Secret, const char *ptr, long size)
+{
+        struct AmzData *returnData;
+        //struct timeval tv;
+        struct tm *tm;
+        char date_formatted[256];
+        char StringToSign[1024];
+        unsigned char *digest;
+        unsigned int HMACLength;
+        // Amazon S3 and Swift require the timezone to be define to GMT.
+        // As to simplify the conversion this is performed through the TZ
+        // environment variable and a call to localtime as to convert output of gettimeofday
+        returnData = new Cloud::AmzData;
+        strcpy(returnData->ContentType, data_type);
+#if defined(FC_OS_WIN32)
+        _putenv("TZ=GMT");
+        time_t rawtime;
+
+        time(&rawtime);
+        tm = localtime(&rawtime);
+#else
+        struct timeval tv;
+        setenv("TZ","GMT",1);
+        gettimeofday(&tv, NULL);
+        tm = localtime(&tv.tv_sec);
+#endif
+        strftime(date_formatted,256,"%a, %d %b %Y %T %z", tm);
+        returnData->MD5=NULL;
+        if ( strcmp(operation,"PUT") == 0 )
+        {
+                if (  ptr != NULL )
+                {
+                        returnData->MD5=Cloud::MD5Sum(ptr,size);
+                        sprintf(StringToSign,"%s\n%s\n%s\n%s\n%s", operation, returnData->MD5, data_type, date_formatted, target);
+                }
+                else
+                        sprintf(StringToSign,"%s\n\n%s\n%s\n%s", operation, data_type, date_formatted, target);
+        }
+        else
+                sprintf(StringToSign,"%s\n\n%s\n%s\n%s", operation, data_type, date_formatted, target);
+        // We have to use HMAC encoding and SHA1
+        digest=HMAC(EVP_sha1(),Secret,strlen(Secret),
+                (const unsigned char *)&StringToSign,strlen(StringToSign),NULL,&HMACLength);
+        returnData->digest = Base::base64_encode(digest,HMACLength);
+        strcpy(returnData->dateFormatted,date_formatted);
+        return returnData;
+}
+
+char *Cloud::SHA256Sum(const char *ptr, long size)
+{
+        char *output;
+        std::string local;
+        std::string resultReadable;
+        unsigned char result[SHA256_DIGEST_LENGTH];
+        char *Hex;
+        output=(char *)malloc(2*SHA256_DIGEST_LENGTH*sizeof(char)+1);
+        Hex = (char *)malloc(2*sizeof(char)+1);
+        SHA256((unsigned char*) ptr, size, result);
+
+        strcpy(output,getHexValue(result, SHA256_DIGEST_LENGTH).c_str());
+
+        return(output);
+}
+
+char *Cloud::MD5Sum(const char *ptr, long size)
+{
+        char *output;
+        std::string local;
+        unsigned char result[MD5_DIGEST_LENGTH];
+        output=(char *)malloc(2*MD5_DIGEST_LENGTH*sizeof(char)+1);
+        MD5((unsigned char*) ptr, size, result);
+        local= Base::base64_encode(result,MD5_DIGEST_LENGTH);
+        strcpy(output,local.c_str());
+        return(output);
+}
+
+struct curl_slist *Cloud::BuildHeaderAmzS3v4(const char *URL, const char *TCPPort, const char *PublicKey, struct Cloud::AmzDatav4 *Data)
+{
+        char header_data[1024];
+        struct curl_slist *chunk = NULL;
+
+        // Build the Host: entry
+        // sprintf(header_data,"Host: %s:%s", URL, TCPPort);
+        sprintf(header_data,"Host: %s", URL);
+        chunk = curl_slist_append(chunk, header_data);
+
+        // Build the Date entry
+
+        sprintf(header_data,"X-Amz-Date: %s", Data->dateFormattedS);
+        chunk = curl_slist_append(chunk, header_data);
+
+        // Build the Content-Type entry
+
+        sprintf(header_data,"Content-Type:%s", Data->ContentType);
+        chunk = curl_slist_append(chunk, header_data);
+
+        // If ptr is not null we must compute the MD5-Sum as to validate later the ETag
+        // and add the MD5-Content: entry to the header
+        if ( Data->MD5 != NULL )
+        {
+                sprintf(header_data,"Content-MD5: %s", Data->MD5);
+                chunk = curl_slist_append(chunk, header_data);
+                // We don't need it anymore we can free it
+                free((void *)Data->MD5);
+        }
+
+        if ( Data->SHA256Sum != NULL ) 
+        {
+                sprintf(header_data,"x-amz-content-sha256: %s", Data->SHA256Sum);
+                chunk = curl_slist_append(chunk, header_data);
+                // We don't need it anymore we can free it
+                free((void *)Data->SHA256Sum);
+        }
+        else
+        {
+                chunk = curl_slist_append(chunk, "x-amz-content-sha256: UNSIGNED-PAYLOAD");
+        }
+
+        // build the Auth entry
+        sprintf(header_data,"Authorization: AWS4-HMAC-SHA256 Credential=%s/%s/%s/%s/aws4_request, SignedHeaders=%s, Signature=%s", PublicKey, Data->dateFormattedD,"us","s3","host;x-amz-date",
+                Data->digest.c_str());
+        chunk = curl_slist_append(chunk, header_data);
+
+        return chunk;
+}
+
+struct curl_slist *Cloud::BuildHeaderAmzS3v2(const char *URL, const char *TCPPort, const char *PublicKey, struct Cloud::AmzData *Data)
+{
+        char header_data[1024];
+        struct curl_slist *chunk = NULL;
+
+        // Build the Host: entry
+
+        sprintf(header_data,"Host: %s:%s", URL, TCPPort);
+        chunk = curl_slist_append(chunk, header_data);
+        // Build the Date entry
+
+        sprintf(header_data,"Date: %s", Data->dateFormatted);
+        chunk = curl_slist_append(chunk, header_data);
+        // Build the Content-Type entry
+
+        sprintf(header_data,"Content-Type:%s", Data->ContentType);
+        chunk = curl_slist_append(chunk, header_data);
+
+        // If ptr is not null we must compute the MD5-Sum as to validate later the ETag
+        // and add the MD5-Content: entry to the header
+        if ( Data->MD5 != NULL )
+        {
+                sprintf(header_data,"Content-MD5: %s", Data->MD5);
+                chunk = curl_slist_append(chunk, header_data);
+                // We don't need it anymore we can free it
+                free((void *)Data->MD5);
+        }
+
+        // build the Auth entry
+
+        sprintf(header_data,"Authorization: AWS %s:%s", PublicKey,
+                Data->digest.c_str());
+        chunk = curl_slist_append(chunk, header_data);
+
+        return chunk;
+}
+
+Cloud::CloudWriter::CloudWriter(const char* URL, const char* TokenAuth, const char* TokenSecret, const char* TCPPort, const char* Bucket, std::string ProtocolVersion, std::string Region)
+{
+        struct Cloud::AmzData *RequestData;
+        struct Cloud::AmzDatav4 *RequestDatav4;
+        CURL *curl;
+        CURLcode res;
+
+        std::string s;
+
+        this->URL=URL;
+        this->TokenAuth=TokenAuth;
+        this->TokenSecret=TokenSecret;
+        this->TCPPort=TCPPort;
+        this->Bucket=Bucket;
+        if ( !ProtocolVersion.empty() ) 
+                this->ProtocolVersion=ProtocolVersion;
+        else
+                this->ProtocolVersion="2";
+        this->Region=Region;
+        this->FileName="";
+        char path[1024];
+        sprintf(path,"/%s/", this->Bucket);
+        std::string strURL(this->URL);
+        eraseSubStr(strURL,"http://");
+        eraseSubStr(strURL,"https://");
+        if ( this->ProtocolVersion == "2" )
+                RequestData = Cloud::ComputeDigestAmzS3v2("GET", "application/xml", path, this->TokenSecret, NULL, 0);
+        else
+                RequestDatav4 = Cloud::ComputeDigestAmzS3v4("GET", strURL.c_str(), "application/xml", path, this->TokenSecret, NULL, 0, NULL, this->Region);
+        // Let's build the Header and call to curl
+        curl_global_init(CURL_GLOBAL_ALL);
+        curl = curl_easy_init();
+#ifdef ALLOW_SELF_SIGNED_CERTIFICATE
+        curl_easy_setopt(curl, CURLOPT_SSL_VERIFYPEER, 0);
+        curl_easy_setopt(curl, CURLOPT_SSL_VERIFYHOST, 0);
+#endif
+        if ( curl )
+        {
+                // Let's build our own header
+                struct curl_slist *chunk = NULL;
+                char URL[256];
+                std::string strURL(this->URL);
+                eraseSubStr(strURL,"http://");
+                eraseSubStr(strURL,"https://");
+                if ( this->ProtocolVersion == "2")
+                {
+                        chunk = Cloud::BuildHeaderAmzS3v2( strURL.c_str(), this->TCPPort, this->TokenAuth, RequestData);
+                        delete RequestData;
+                }
+                else
+                {
+                        chunk = Cloud::BuildHeaderAmzS3v4( strURL.c_str(), this->TCPPort, this->TokenAuth, RequestDatav4);
+                        delete RequestDatav4;
+                }
+
+                curl_easy_setopt(curl, CURLOPT_HTTPHEADER, chunk);
+
+                // Lets build the URL for our Curl call
+
+                sprintf(URL,"%s:%s/%s/", this->URL,this->TCPPort,
+                                                    this->Bucket);
+                curl_easy_setopt(curl, CURLOPT_URL, URL);
+
+                curl_easy_setopt(curl, CURLOPT_WRITEFUNCTION, CurlWrite_CallbackFunc_StdString);
+                curl_easy_setopt(curl, CURLOPT_WRITEDATA, &s);
+                // curl read a file not a memory buffer (it shall be able to do it)
+                res = curl_easy_perform(curl);
+                if(res != CURLE_OK)
+                      fprintf(stderr, "curl_easy_perform() failed: %s\n",
+                        curl_easy_strerror(res));
+                curl_easy_cleanup(curl);
+                createBucket();
+                // Lets dump temporarily for debug purposes of s3v4 implementation
+                std::stringstream input(s);
+
+                try { XMLPlatformUtils::Initialize(); }
+                        catch (const XMLException& toCatch) {
+                            char* message = XMLString::transcode(toCatch.getMessage());
+                            cout << "Error during initialization! :\n"
+                                 << message << "\n";
+                     XMLString::release(&message);
+                     return ;
+                }
+
+                XercesDOMParser* parser = new XercesDOMParser();
+                parser->setValidationScheme(XercesDOMParser::Val_Always);
+                parser->setDoNamespaces(true);
+
+                xercesc::MemBufInputSource myxml_buf((const XMLByte *const)s.c_str(), s.size(),
+                                     "myxml (in memory)");
+
+                parser->parse(myxml_buf);
+                auto* dom=parser->getDocument();
+                // Is there an Error entry into the document ?
+                // if yes, then we must create the Bucket
+                checkXML(dom);
+                if ( strcmp(errorCode,"NoSuchBucket") == 0 )
+                {
+                        // we must create the Bucket using a PUT request
+                        createBucket();
+                }
+        }
+
+}
+
+Cloud::CloudWriter::~CloudWriter()
+{
+}
+
+size_t Cloud::CurlWrite_CallbackFunc_StdString(void *contents, size_t size, size_t nmemb, std::string *s)
+{
+    size_t newLength = size*nmemb;
+    try
+    {
+        s->append((char*)contents, newLength);
+    }
+    catch(std::bad_alloc &)
+    {
+        //handle memory problem
+        return 0;
+    }
+    return newLength;
+}
+
+void Cloud::CloudReader::checkElement(DOMElement* element) {
+     char* name = XMLString::transcode(element->getTagName());
+     if ( strcmp(name, "Key") == 0 )
+        file=1;
+     if ( strcmp(name, "NextContinuationToken") == 0 )
+     {
+        continuation=1;
+     }
+     if ( strcmp(name, "IsTruncated") == 0 )
+     {
+        truncated=1;
+     }
+     XMLString::release(&name);
+
+}
+
+void Cloud::CloudReader::checkText(DOMText* text) {
+
+     XMLCh* buffer = new XMLCh[XMLString::stringLen(text->getData()) + 1];
+     XMLString::copyString(buffer, text->getData());
+     XMLString::trim(buffer);
+     char* content=XMLString::transcode(buffer);
+     delete[] buffer;
+     if ( file )
+     {
+         auto res = FileList.emplace(content, FileEntry());
+         res.first->second.FileName = res.first->first.c_str();
+     }
+     file=0;
+     if ( continuation == 1 ) {
+             strcpy(Cloud::CloudReader::NextFileName, content);
+             continuation = 0;
+     }
+     if ( truncated == 1 ) {
+            if ( strncmp(content, "true", 4) != 0 )
+                truncated = 0;
+            else
+                truncated = 2;
+     }
+     XMLString::release(&content);
+}
+
+void Cloud::CloudReader::checkXML(DOMNode* node) {
+     if (node) {
+           switch (node->getNodeType()) {
+           case DOMNode::ELEMENT_NODE:
+                checkElement(static_cast<DOMElement*>(node));
+                break;
+           case DOMNode::TEXT_NODE:
+                checkText(static_cast<DOMText*>(node));
+                break;
+           default:
+                break;
+           }
+           DOMNode* child = node->getFirstChild();
+           while (child) {
+                DOMNode* next = child->getNextSibling();
+                checkXML(child);
+                child = next;
+           }
+     }
+}
+
+
+
+Cloud::CloudReader::~CloudReader()
+{
+}
+
+Cloud::CloudReader::CloudReader(const char* URL, const char* TokenAuth, const char* TokenSecret, const char* TCPPort, const char* Bucket, std::string ProtocolVersion, std::string Region) 
+        :Base::Reader(URL,0)
+{
+        struct Cloud::AmzData *RequestData;
+        struct Cloud::AmzDatav4 *RequestDatav4;
+        CURL *curl;
+        CURLcode res;
+        bool GetBucketContentList=true;
+        struct curl_slist *chunk = NULL;
+        char parameters[1024];
+
+
+        this->URL=URL;
+        this->TokenAuth=TokenAuth;
+        this->TokenSecret=TokenSecret;
+        this->TCPPort=TCPPort;
+        this->Bucket=Bucket;
+        if ( !ProtocolVersion.empty() )
+                this->ProtocolVersion=ProtocolVersion;
+        else
+                this->ProtocolVersion="2";
+        this->Region=Region;
+
+        char path[1024];
+        sprintf(path,"/%s/", this->Bucket);
+        Cloud::CloudReader::NextFileName = ( char* ) malloc(sizeof(char)*1024);
+        for ( int i = 0 ; i < 1024 ; i++ )
+                NextFileName[i]='\0';
+
+
+        // Let's build the Header and call to curl
+        curl_global_init(CURL_GLOBAL_ALL);
+        while ( GetBucketContentList )
+        {
+                std::string s;
+                curl = curl_easy_init();
+#ifdef ALLOW_SELF_SIGNED_CERTIFICATE
+                curl_easy_setopt(curl, CURLOPT_SSL_VERIFYPEER, 0);
+                curl_easy_setopt(curl, CURLOPT_SSL_VERIFYHOST, 0);
+#endif
+                if ( curl )
+                {
+                        // Let's build our own header
+                        char URL[256];
+                        std::string strURL(this->URL);
+                        eraseSubStr(strURL,"http://");
+                        eraseSubStr(strURL,"https://");
+                        if ( strlen(NextFileName) == 0 )
+                        {
+                                sprintf(parameters,"list-type=2");
+                        }
+                        else
+                        {
+                                sprintf(parameters,"list-type=2&continuation-token=%s", NextFileName);
+                        }
+                        sprintf(URL,"%s:%s/%s/?%s", this->URL,this->TCPPort,
+                                                    this->Bucket, parameters);
+                        curl_easy_setopt(curl, CURLOPT_URL, URL);
+
+                        if ( this->ProtocolVersion == "2" )
+                        {
+                                RequestData = Cloud::ComputeDigestAmzS3v2("GET", "application/xml", path, this->TokenSecret, NULL, 0);
+                                chunk = Cloud::BuildHeaderAmzS3v2(strURL.c_str(), this->TCPPort, this->TokenAuth, RequestData);
+                                delete RequestData;
+                        }
+                        else
+                        {
+                                RequestDatav4 = Cloud::ComputeDigestAmzS3v4("GET", strURL.c_str(),"application/xml", path, this->TokenSecret, NULL, 0, (char *)&parameters[0], this->Region);
+                                chunk = Cloud::BuildHeaderAmzS3v4( strURL.c_str(), this->TCPPort, this->TokenAuth, RequestDatav4);
+                                delete RequestDatav4;
+                        }
+                        curl_easy_setopt(curl, CURLOPT_HTTPHEADER, chunk);
+
+                        curl_easy_setopt(curl, CURLOPT_WRITEFUNCTION, CurlWrite_CallbackFunc_StdString);
+                        curl_easy_setopt(curl, CURLOPT_WRITEDATA, &s);
+                        // curl read a file not a memory buffer (it shall be able to do it)
+
+                        res = curl_easy_perform(curl);
+
+                        for ( int i = 0 ; i < 1024 ; i++ )
+                                NextFileName[i]='\0';
+                        if(res != CURLE_OK)
+                              fprintf(stderr, "curl_easy_perform() failed: %s\n",
+                                curl_easy_strerror(res));
+                        curl_easy_cleanup(curl);
+
+
+                        std::stringstream input(s);
+
+                        try { XMLPlatformUtils::Initialize(); }
+                                catch (const XMLException& toCatch) {
+                                    char* message = XMLString::transcode(toCatch.getMessage());
+                                    cout << "Error during initialization! :\n"
+                                         << message << "\n";
+                             XMLString::release(&message);
+                             return ;
+                        }
+
+                        XercesDOMParser* parser = new XercesDOMParser();
+                        parser->setValidationScheme(XercesDOMParser::Val_Always);
+                        parser->setDoNamespaces(true);
+
+                        xercesc::MemBufInputSource myxml_buf((const XMLByte *const)s.c_str(), s.size(),
+                                             "myxml (in memory)");
+
+                        parser->parse(myxml_buf);
+                        auto* dom=parser->getDocument();
+                        checkXML(dom);
+                }
+                if ( truncated == 0 )
+                        GetBucketContentList = false;
+                else
+                {
+                        truncated = 0;        
+                        continuation = 0;
+                        file = 0;
+                }
+        }
+
+}
+
+void Cloud::CloudReader::DownloadFile(Cloud::CloudReader::FileEntry *entry)
+{
+        struct Cloud::AmzData *RequestData;
+        struct Cloud::AmzDatav4 *RequestDatav4;
+        CURL *curl;
+        CURLcode res;
+
+        std::string s;
+
+        // We must get the directory content
+        char path[1024];
+        sprintf(path, "/%s/%s", this->Bucket, entry->FileName);
+        std::string strURL(this->URL);
+        eraseSubStr(strURL,"http://");
+        eraseSubStr(strURL,"https://");
+        if ( this->ProtocolVersion == "2" )
+                RequestData = Cloud::ComputeDigestAmzS3v2("GET", "application/octet-stream", path, this->TokenSecret, NULL, 0);
+        else
+                RequestDatav4 = Cloud::ComputeDigestAmzS3v4("GET", strURL.c_str(), "application/octet-stream", path, this->TokenSecret, NULL, 0, NULL, this->Region);
+
+        // Let's build the Header and call to curl
+        curl_global_init(CURL_GLOBAL_ALL);
+        curl = curl_easy_init();
+#ifdef ALLOW_SELF_SIGNED_CERTIFICATE
+        curl_easy_setopt(curl, CURLOPT_SSL_VERIFYPEER, 0);
+        curl_easy_setopt(curl, CURLOPT_SSL_VERIFYHOST, 0);
+#endif
+        if ( curl )
+        {
+                struct curl_slist *chunk = NULL;
+                char URL[256];
+                // Let's build our own header
+                std::string strURL(this->URL);
+                eraseSubStr(strURL,"http://");
+                eraseSubStr(strURL,"https://");
+                if ( this->ProtocolVersion == "2" )
+                {
+                        chunk = Cloud::BuildHeaderAmzS3v2( strURL.c_str(), this->TCPPort, this->TokenAuth, RequestData);
+                        delete RequestData;
+                }
+                else
+                {
+                        chunk = Cloud::BuildHeaderAmzS3v4( strURL.c_str(), this->TCPPort, this->TokenAuth, RequestDatav4);
+                        delete RequestDatav4;
+                }
+
+                curl_easy_setopt(curl, CURLOPT_HTTPHEADER, chunk);
+
+                sprintf(URL,"%s:%s/%s/%s", this->URL,this->TCPPort,
+                                                    this->Bucket, entry->FileName);
+                curl_easy_setopt(curl, CURLOPT_URL, URL);
+
+                curl_easy_setopt(curl, CURLOPT_WRITEFUNCTION, CurlWrite_CallbackFunc_StdString);
+                curl_easy_setopt(curl, CURLOPT_WRITEDATA, &s);
+                // curl read a file not a memory buffer (it shall be able to do it)
+
+                res = curl_easy_perform(curl);
+                if(res != CURLE_OK)
+                      fprintf(stderr, "curl_easy_perform() failed: %s\n",
+                        curl_easy_strerror(res));
+                curl_easy_cleanup(curl);
+
+                entry->Content = std::move(s);
+                entry->touch = 1;
+        }
+}
+
+struct Cloud::CloudReader::FileEntry &Cloud::CloudReader::GetEntry(const char *FileName)
+{
+    auto it = FileList.find(FileName);
+    if(it == FileList.end())
+        throw Base::FileException("No file entry found", FileName);
+    if(!it->second.touch)
+        DownloadFile(&it->second);
+    return it->second;
+}
+
+int Cloud::CloudReader::isTouched(const char *FileName)
+{
+    auto it = FileList.find(FileName);
+    if(it == FileList.end() || !it->second.touch)
+        return 0;
+    return it->second.touch;
+}
+
+void Cloud::CloudReader::readFiles(Base::XMLReader &xmlReader) 
+{
+    const auto &FileList = xmlReader.getFileList();
+    Base::SequencerLauncher seq("Importing project files...", FileList.size());
+    for(size_t i=0; i<FileList.size(); ++i) {
+        const auto &entry = FileList[i];
+        try {
+            std::istringstream iss(GetEntry(entry.FileName.c_str()).Content);
+            Base::Reader reader(iss, entry.FileName, &xmlReader);
+            entry.Object->RestoreDocFile(reader);
+        } catch(Base::AbortException &e) {
+            e.ReportException();
+            FC_ERR("User abort when reading: " << entry.FileName << " url: " << getFileName());
+            throw;
+        } catch(Base::Exception &e) {
+            e.ReportException();
+            FC_ERR("Reading failed: " << entry.FileName << " url: " << getFileName());
+        }
+        catch(...) {
+            // For any exception we just continue with the next file.
+            // It doesn't matter if the last reader has read more or
+            // less data than the file size would allow.
+            // All what we need to do is to notify the user about the
+            // failure.
+            FC_ERR("Reading failed: " << entry.FileName << " url: " << getFileName());
+        }
+        seq.next();
+    }
+}
+
+void Cloud::eraseSubStr(std::string & Str, const std::string & toErase)
+{
+        size_t pos = Str.find(toErase);
+        if (pos != std::string::npos)
+        {
+                Str.erase(pos, toErase.length());
+        }
+}
+
+void Cloud::CloudWriter::putNextEntry(const char* file)
+{
+      this->FileName = file;
+      this->FileStream.str("");
+      this->FileStream << std::fixed;
+      this->FileStream.precision(std::numeric_limits<double>::digits10 + 1);
+      this->FileStream.setf(ios::fixed,ios::floatfield);
+      this->FileStream.imbue(std::locale::classic());
+
+}
+
+bool Cloud::CloudWriter::shouldWrite(const std::string& , const Base::Persistence *) const
+{
+    return true;
+}
+
+void Cloud::CloudWriter::pushCloud(const char *FileName, const char *data, long size)
+{
+        struct Cloud::AmzData *RequestData;
+        struct Cloud::AmzDatav4 *RequestDatav4;
+        CURL *curl;
+        CURLcode res;
+        struct data_buffer curl_buffer;
+
+        char path[1024];
+        sprintf(path, "/%s/%s", this->Bucket, FileName);
+
+        std::string strURL(this->URL);
+        eraseSubStr(strURL,"http://");
+        eraseSubStr(strURL,"https://");
+        if ( this->ProtocolVersion == "2" )
+                RequestData = Cloud::ComputeDigestAmzS3v2("PUT", "application/octet-stream", path, this->TokenSecret, data, size);
+        else
+                RequestDatav4 = Cloud::ComputeDigestAmzS3v4("PUT", strURL.c_str(), "application/octet-stream", path, this->TokenSecret, data, size, NULL, this->Region);
+
+        // Let's build the Header and call to curl
+        curl_global_init(CURL_GLOBAL_ALL);
+        curl = curl_easy_init();
+#ifdef ALLOW_SELF_SIGNED_CERTIFICATE
+        curl_easy_setopt(curl, CURLOPT_SSL_VERIFYPEER, 0);
+        curl_easy_setopt(curl, CURLOPT_SSL_VERIFYHOST, 0);
+#endif
+        if ( curl )
+        {
+                struct curl_slist *chunk = NULL;
+                char URL[256];
+                // Let's build our own header
+                std::string strURL(this->URL);
+                eraseSubStr(strURL,"http://");
+                eraseSubStr(strURL,"https://");
+                if ( this->ProtocolVersion == "2" )
+                {
+                        chunk = Cloud::BuildHeaderAmzS3v2( strURL.c_str(), this->TCPPort, this->TokenAuth, RequestData);
+                        delete RequestData;
+                }
+                else
+                {
+                        chunk = Cloud::BuildHeaderAmzS3v4( strURL.c_str(), this->TCPPort, this->TokenAuth, RequestDatav4);
+                        delete RequestDatav4;
+                }
+
+                curl_easy_setopt(curl, CURLOPT_HTTPHEADER, chunk);
+
+                // Lets build the URL for our Curl call
+
+                sprintf(URL,"%s:%s/%s/%s", this->URL,this->TCPPort,
+                                                    this->Bucket,FileName);
+                curl_easy_setopt(curl, CURLOPT_URL, URL);
+
+                curl_easy_setopt(curl, CURLOPT_UPLOAD, 1L);
+                curl_easy_setopt(curl, CURLOPT_PUT, 1L);
+                // curl read a file not a memory buffer (it shall be able to do it)
+                curl_easy_setopt(curl, CURLOPT_READFUNCTION, read_callback);
+                curl_buffer.ptr = data;
+                curl_buffer.remaining_size = (size_t) size;
+
+                curl_easy_setopt(curl, CURLOPT_READDATA, &curl_buffer);
+
+                curl_easy_setopt(curl, CURLOPT_INFILESIZE_LARGE,
+                     (curl_off_t)size);
+
+
+                res = curl_easy_perform(curl);
+                if(res != CURLE_OK)
+                      fprintf(stderr, "curl_easy_perform() failed: %s\n",
+                        curl_easy_strerror(res));
+                curl_easy_cleanup(curl);
+        }
+}
+
+void Cloud::CloudWriter::writeFiles(void)
+{
+    // use a while loop because it is possible that while
+    // processing the files, new ones can be added
+    std::string tmp="";
+    char *cstr;
+    size_t index = 0;
+    if ( strlen(this->FileName.c_str()) > 1  )
+    {
+        // We must push the current buffer
+        const std::string tmp = this->FileStream.str();
+        const char* cstr = tmp.data();
+        pushCloud((const char *)this->FileName.c_str(),cstr, tmp.size());
+    }
+    while (index < FileList.size()) {
+        FileEntry entry = FileList.begin()[index];
+
+        if (shouldWrite(entry.FileName, entry.Object)) {
+            this->FileStream.str("");
+            this->FileStream.precision(std::numeric_limits<double>::digits10 + 1);
+            this->FileStream.setf(ios::fixed,ios::floatfield);
+            this->FileStream.imbue(std::locale::classic());
+            entry.Object->SaveDocFile(*this);
+            tmp = this->FileStream.str();
+            cstr = (char *)tmp.data();
+            pushCloud((const char *)entry.FileName.c_str(), (const char *)cstr, tmp.size());
+            this->FileStream.str("");
+        }
+
+        index++;
+    }
+
+
+}
+
+
+bool Cloud::Module::cloudSave(const char *BucketName)
+{
+        Document* doc = GetApplication().getActiveDocument();
+
+        auto hGrp = App::GetApplication().GetParameterGroupByPath("User parameter:BaseApp/Preferences/Document");
+
+        // Save the name of the tip object in order to handle in Restore()
+        if (doc->Tip.getValue()) {
+            doc->TipName.setValue(doc->Tip.getValue()->getNameInDocument());
+        }
+
+        std::string LastModifiedDateString = Base::TimeInfo::currentDateTimeString();
+        doc->LastModifiedDate.setValue(LastModifiedDateString.c_str());
+        // set author if needed
+        bool saveAuthor = App::GetApplication().GetParameterGroupByPath
+            ("User parameter:BaseApp/Preferences/Document")->GetBool("prefSetAuthorOnSave",false);
+        if (saveAuthor) {
+            std::string Author = App::GetApplication().GetParameterGroupByPath
+                ("User parameter:BaseApp/Preferences/Document")->GetASCII("prefAuthor","");
+            doc->LastModifiedBy.setValue(Author.c_str());
+        }
+       if ( strcmp(BucketName, doc->Label.getValue()) != 0 )
+                doc->Label.setValue(BucketName);
+
+        Cloud::CloudWriter mywriter((const char*)this->URL.getStrValue().c_str(),
+                                  (const char*)this->TokenAuth.getStrValue().c_str(),
+                                  (const char*)this->TokenSecret.getStrValue().c_str(),
+                                  (const char*)this->TCPPort.getStrValue().c_str(),
+                                  BucketName, 
+                                  (const char*)this->ProtocolVersion.getStrValue().c_str(),
+                                  this->Region.getStrValue());
+
+        doc->save(mywriter,false);
+        return true;
+}
+
+bool Cloud::Module::cloudRestore (const char *BucketName)
+{
+    Document* doc = GetApplication().getActiveDocument();
+    if(!doc)
+        doc = GetApplication().newDocument();
+
+    Cloud::CloudReader myreader((const char*)this->URL.getStrValue().c_str(),
+                                  (const char*)this->TokenAuth.getStrValue().c_str(),
+                                  (const char*)this->TokenSecret.getStrValue().c_str(),
+                                  (const char*)this->TCPPort.getStrValue().c_str(),
+                                  BucketName, (const char*)this->ProtocolVersion.getStrValue().c_str(),
+                                  this->Region.getStrValue());
+
+    std::istringstream iss(myreader.GetEntry("Document.xml").Content);
+    myreader.rdbuf(iss.rdbuf());
+
+    Base::XMLReader reader(myreader);
+    doc->restore(reader);
+    return true;
+}
+