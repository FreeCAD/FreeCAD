<<<<<<< HEAD
/***************************************************************************
 *   Copyright (c) Yorik van Havre (yorik@uncreated.net) 2014              *
 *                                                                         *
 *   This file is part of the FreeCAD CAx development system.              *
 *                                                                         *
 *   This library is free software; you can redistribute it and/or         *
 *   modify it under the terms of the GNU Library General Public           *
 *   License as published by the Free Software Foundation; either          *
 *   version 2 of the License, or (at your option) any later version.      *
 *                                                                         *
 *   This library  is distributed in the hope that it will be useful,      *
 *   but WITHOUT ANY WARRANTY; without even the implied warranty of        *
 *   MERCHANTABILITY or FITNESS FOR A PARTICULAR PURPOSE.  See the         *
 *   GNU Library General Public License for more details.                  *
 *                                                                         *
 *   You should have received a copy of the GNU Library General Public     *
 *   License along with this library; see the file COPYING.LIB. If not,    *
 *   write to the Free Software Foundation, Inc., 59 Temple Place,         *
 *   Suite 330, Boston, MA  02111-1307, USA                                *
 *                                                                         *
 ***************************************************************************/


#include "PreCompiled.h"

#ifndef _PreComp_
# include <Python.h>
# include <Inventor/SbVec3f.h>
# include <Inventor/nodes/SoSeparator.h>
# include <Inventor/nodes/SoTransform.h>
# include <Inventor/nodes/SoRotation.h>
# include <Inventor/nodes/SoBaseColor.h>
# include <Inventor/nodes/SoMaterial.h>
# include <Inventor/nodes/SoMaterialBinding.h>
# include <Inventor/nodes/SoCoordinate3.h>
# include <Inventor/nodes/SoDrawStyle.h>
# include <Inventor/nodes/SoIndexedLineSet.h>
# include <Inventor/nodes/SoPointSet.h>
# include <Inventor/nodes/SoShapeHints.h>
# include <Inventor/details/SoLineDetail.h>
# include <Inventor/nodes/SoSwitch.h>
# include <Inventor/nodes/SoAnnotation.h>
# include <QFile>
#endif

#include <Inventor/SbXfBox3d.h>
#include <boost/algorithm/string/replace.hpp>

#include "ViewProviderPath.h"

#include <Mod/Path/App/FeaturePath.h>
#include <Mod/Path/App/Path.h>
#include <Mod/Path/App/PathSegmentWalker.h>
#include <App/Application.h>
#include <App/Document.h>
#include <Base/FileInfo.h>
#include <Base/Stream.h>
#include <Base/Console.h>
#include <Base/Parameter.h>
#include <Gui/Application.h>
#include <Gui/BitmapFactory.h>
#include <Gui/SoFCBoundingBox.h>
#include <Gui/SoAxisCrossKit.h>
#include <Gui/SoFCUnifiedSelection.h>

using namespace Gui;
using namespace PathGui;
using namespace Path;
using namespace PartGui;

namespace PathGui {

class PathSelectionObserver: public Gui::SelectionObserver {
public:
    static void init() {
        static PathSelectionObserver *instance;
        if(!instance)
            instance = new PathSelectionObserver();
    }

    void setArrow(SoSwitch *pcSwitch=0) {
        if(pcSwitch==pcLastArrowSwitch)
            return;
        if(pcLastArrowSwitch) {
            pcLastArrowSwitch->whichChild = -1;
            pcLastArrowSwitch->unref();
            pcLastArrowSwitch = 0;
        }
        if(pcSwitch) {
            pcSwitch->ref();
            pcSwitch->whichChild = 0;
            pcLastArrowSwitch = pcSwitch;
        }
    }

    void onSelectionChanged(const Gui::SelectionChanges& msg) {
        if(msg.Type == Gui::SelectionChanges::RmvPreselect) {
            setArrow();
            return;
        }
        if(msg.Type!=Gui::SelectionChanges::SetPreselect 
                    && msg.Type!=Gui::SelectionChanges::MovePreselect)
            return;
        auto obj = msg.Object.getObject();
        if(!obj)
            return;
        Base::Matrix4D mat;
        auto sobj = obj->getSubObject(msg.pSubName,0,&mat);
        if(!sobj)
            return;
        Base::Matrix4D linkMat;
        auto linked = sobj->getLinkedObject(true,&linkMat,false);
        auto vp = Base::freecad_dynamic_cast<ViewProviderPath>(
                        Application::Instance->getViewProvider(linked));
        if(!vp) {
            setArrow();
            return;
        }
        
        if(vp->pt0Index >= 0) { 
            mat *= linkMat;
            mat.inverse();
            Base::Vector3d pt = mat*Base::Vector3d(msg.x,msg.y,msg.z);
            const SbVec3f &ptTo = *vp->pcLineCoords->point.getValues(vp->pt0Index);
            SbVec3f ptFrom(pt.x,pt.y,pt.z);
            if(ptFrom != ptTo) {
                vp->pcArrowTransform->pointAt(ptFrom,ptTo);
                setArrow(vp->pcArrowSwitch);
                return;
            }
        }
        setArrow();
    }

    SoSwitch *pcLastArrowSwitch = 0;
};
}

//////////////////////////////////////////////////////////////////////////////

PROPERTY_SOURCE(PathGui::ViewProviderPath, Gui::ViewProviderGeometryObject)

ViewProviderPath::ViewProviderPath()
    :pt0Index(-1),blockPropertyChange(false),edgeStart(-1),coordStart(-1),coordEnd(-1),bboxCached(false)
{
    ParameterGrp::handle hGrp = App::GetApplication().GetParameterGroupByPath("User parameter:BaseApp/Preferences/Mod/Path");
    unsigned long lcol = hGrp->GetUnsigned("DefaultNormalPathColor",11141375UL); // dark green (0,170,0)
    float lr,lg,lb;
    lr = ((lcol >> 24) & 0xff) / 255.0; lg = ((lcol >> 16) & 0xff) / 255.0; lb = ((lcol >> 8) & 0xff) / 255.0;
    unsigned long mcol = hGrp->GetUnsigned("DefaultPathMarkerColor",1442775295UL); // lime green (85,255,0)
    float mr,mg,mb;
    mr = ((mcol >> 24) & 0xff) / 255.0; mg = ((mcol >> 16) & 0xff) / 255.0; mb = ((mcol >> 8) & 0xff) / 255.0;
    int lwidth = hGrp->GetInt("DefaultPathLineWidth",1);
    ADD_PROPERTY_TYPE(NormalColor,(lr,lg,lb),"Path",App::Prop_None,"The color of the feed rate moves");
    ADD_PROPERTY_TYPE(MarkerColor,(mr,mg,mb),"Path",App::Prop_None,"The color of the markers");
    ADD_PROPERTY_TYPE(LineWidth,(lwidth),"Path",App::Prop_None,"The line width of this path");
    ADD_PROPERTY_TYPE(ShowNodes,(false),"Path",App::Prop_None,"Turns the display of nodes on/off");


    ShowCountConstraints.LowerBound=0;
    ShowCountConstraints.UpperBound=INT_MAX;
    ShowCountConstraints.StepSize=1;
    ShowCount.setConstraints(&ShowCountConstraints);
    StartIndexConstraints.LowerBound=0;
    StartIndexConstraints.UpperBound=INT_MAX;
    StartIndexConstraints.StepSize=1;
    StartIndex.setConstraints(&StartIndexConstraints);
    ADD_PROPERTY_TYPE(StartPosition,(Base::Vector3d()),"Show",App::Prop_None,"Tool initial position");
    ADD_PROPERTY_TYPE(StartIndex,(0),"Show",App::Prop_None,"The index of first GCode to show");
    ADD_PROPERTY_TYPE(ShowCount,(0),"Show",App::Prop_None,"Number of movement GCode to show, 0 means all");

    pcLineCoords = new SoCoordinate3();
    pcLineCoords->ref();

    pcMarkerSwitch = new SoSwitch();
    pcMarkerSwitch->ref();
    pcMarkerSwitch->whichChild = -1;

    pcMarkerCoords = new SoCoordinate3();
    pcMarkerCoords->ref();

    pcMarkerStyle = new SoDrawStyle();
    pcMarkerStyle->ref();
    pcMarkerStyle->style = SoDrawStyle::POINTS;
    pcMarkerStyle->pointSize = App::GetApplication().GetParameterGroupByPath("User parameter:BaseApp/Preferences/View")->GetInt("MarkerSize", 4);

    pcDrawStyle = new SoDrawStyle();
    pcDrawStyle->ref();
    pcDrawStyle->style = SoDrawStyle::LINES;
    pcDrawStyle->lineWidth = LineWidth.getValue();

    pcLines = new PartGui::SoBrepEdgeSet();
    pcLines->ref();
    pcLines->coordIndex.setNum(0);

    pcLineColor = new SoMaterial;
    pcLineColor->ref();

    pcMatBind = new SoMaterialBinding;
    pcMatBind->ref();
    pcMatBind->value = SoMaterialBinding::OVERALL;

    pcMarkerColor = new SoBaseColor;
    pcMarkerColor->ref();

    pcArrowSwitch = new SoSwitch();
    pcArrowSwitch->ref();

    auto pArrowGroup = new SoSeparator;
    pcArrowTransform = new SoTransform();
    pArrowGroup->addChild(pcArrowTransform);

    auto pArrowScale = new SoShapeScale();
    auto pArrow = new SoAxisCrossKit();
    pArrow->set("xAxis.appearance.drawStyle", "style INVISIBLE");
    pArrow->set("xHead.appearance.drawStyle", "style INVISIBLE");
    pArrow->set("yAxis.appearance.drawStyle", "style INVISIBLE");
    pArrow->set("yHead.appearance.drawStyle", "style INVISIBLE");
    pArrow->set("zAxis.appearance.drawStyle", "style INVISIBLE");
    pArrow->set("zHead.transform", "translation 0 0 0");
    pArrowScale->setPart("shape", pArrow);
    pArrowScale->scaleFactor = 1.0f;
    pArrowGroup->addChild(pArrowScale);

    pcArrowSwitch->addChild(pArrowGroup);
    pcArrowSwitch->whichChild = -1;

    NormalColor.touch();
    MarkerColor.touch();

    DisplayMode.setStatus(App::Property::Status::Hidden, true);
    
    unsigned long sstyle = hGrp->GetInt("DefaultSelectionStyle",0);
    if(sstyle==0 || sstyle==1)
        SelectionStyle.setValue(sstyle);

    PathSelectionObserver::init();
}

ViewProviderPath::~ViewProviderPath()
{
    pcLineCoords->unref();
    pcMarkerCoords->unref();
    pcMarkerSwitch->unref();
    pcDrawStyle->unref();
    pcMarkerStyle->unref();
    pcLines->unref();
    pcLineColor->unref();
    pcMatBind->unref();
    pcMarkerColor->unref();
    pcArrowSwitch->unref();
}

void ViewProviderPath::attach(App::DocumentObject *pcObj)
{
    inherited::attach(pcObj);

    // Draw trajectory lines
    SoSeparator* linesep = new SoSeparator;
    linesep->addChild(pcLineColor);
    linesep->addChild(pcMatBind);
    linesep->addChild(pcDrawStyle);
    linesep->addChild(pcLineCoords);
    linesep->addChild(pcLines);

    // Draw markers
    SoSeparator* markersep = new SoSeparator;
    SoPointSet* marker = new SoPointSet;
    markersep->addChild(pcMarkerColor);
    markersep->addChild(pcMarkerCoords);
    markersep->addChild(pcMarkerStyle);
    markersep->addChild(marker);
    pcMarkerSwitch->addChild(markersep);

    SoSeparator* pcPathRoot = new SoSeparator();
    pcPathRoot->addChild(pcMarkerSwitch);
    pcPathRoot->addChild(linesep);
    pcPathRoot->addChild(pcArrowSwitch);

    addDisplayMaskMode(pcPathRoot, "Waypoints");
}

bool ViewProviderPath::useNewSelectionModel(void) const {
    return true;
}

void ViewProviderPath::setDisplayMode(const char* ModeName)
{
    if ( strcmp("Waypoints",ModeName)==0 )
        setDisplayMaskMode("Waypoints");
    inherited::setDisplayMode( ModeName );
}

std::vector<std::string> ViewProviderPath::getDisplayModes(void) const
{
    std::vector<std::string> StrList;
    StrList.push_back("Waypoints");
    return StrList;
}

std::string ViewProviderPath::getElement(const SoDetail* detail) const
{
    if(edgeStart>=0 && detail && detail->getTypeId() == SoLineDetail::getClassTypeId()) {
        const SoLineDetail* line_detail = static_cast<const SoLineDetail*>(detail);
        int index = line_detail->getLineIndex()+edgeStart;
        if(index>=0 && index<(int)edge2Command.size()) {
            index = edge2Command[index];
            Path::Feature* pcPathObj = static_cast<Path::Feature*>(pcObject);
            const Toolpath &tp = pcPathObj->Path.getValue();
            if(index<(int)tp.getSize()) {
                std::stringstream str;
                str << index+1 << " " << tp.getCommand(index).toGCode(6,false);
                pt0Index = line_detail->getPoint0()->getCoordinateIndex();
                if(pt0Index<0 || pt0Index>=pcLineCoords->point.getNum())
                    pt0Index = -1;
                return boost::replace_all_copy(str.str(),".",",");
            }
        }
    }
    pt0Index = -1;
    pcArrowSwitch->whichChild = -1;
    return std::string();
}

SoDetail* ViewProviderPath::getDetail(const char* subelement) const
{
    int index = std::atoi(subelement);
    SoDetail* detail = 0;
    if (index>0 && index<=(int)command2Edge.size()) {
        index = command2Edge[index-1];
        if(index>=0 && edgeStart>=0 && edgeStart<=index) {
            detail = new SoLineDetail();
            static_cast<SoLineDetail*>(detail)->setLineIndex(index-edgeStart);
        }
    }
    return detail;
}

void ViewProviderPath::onChanged(const App::Property* prop)
{
    if(blockPropertyChange) return;

    if (prop == &LineWidth) {
        pcDrawStyle->lineWidth = LineWidth.getValue();
    } else if (prop == &NormalColor) {
        if (colorindex.size() > 0 && coordStart>=0 && coordStart<(int)colorindex.size()) {
            const App::Color& c = NormalColor.getValue();
            ParameterGrp::handle hGrp = App::GetApplication().GetParameterGroupByPath("User parameter:BaseApp/Preferences/Mod/Path");
            unsigned long rcol = hGrp->GetUnsigned("DefaultRapidPathColor",2852126975UL); // dark red (170,0,0)
            float rr,rg,rb;
            rr = ((rcol >> 24) & 0xff) / 255.0; rg = ((rcol >> 16) & 0xff) / 255.0; rb = ((rcol >> 8) & 0xff) / 255.0;

            unsigned long pcol = hGrp->GetUnsigned("DefaultProbePathColor",4293591295UL); // yellow (255,255,5)
            float pr,pg,pb;
            pr = ((pcol >> 24) & 0xff) / 255.0; pg = ((pcol >> 16) & 0xff) / 255.0; pb = ((pcol >> 8) & 0xff) / 255.0;

            pcMatBind->value = SoMaterialBinding::PER_PART;
            // resizing and writing the color vector:
            
            int count = coordEnd-coordStart;
            if(count > (int)colorindex.size()-coordStart) count = colorindex.size()-coordStart;
            pcLineColor->diffuseColor.setNum(count);
            SbColor* colors = pcLineColor->diffuseColor.startEditing();
            for(int i=0;i<count;i++) {
                switch(colorindex[i+coordStart]){
                case 0:
                    colors[i] = SbColor(rr,rg,rb);
                    break;
                case 1:
                    colors[i] = SbColor(c.r,c.g,c.b);
                    break;
                default:
                    colors[i] = SbColor(pr,pg,pb);
                }
            }
            pcLineColor->diffuseColor.finishEditing();
        }
    } else if (prop == &MarkerColor) {
        const App::Color& c = MarkerColor.getValue();
        pcMarkerColor->rgb.setValue(c.r,c.g,c.b);
    } else if(prop == &ShowNodes) {
        pcMarkerSwitch->whichChild = ShowNodes.getValue()?0:-1;
    } else if (prop == &ShowCount || prop==&StartIndex) {
        bool vis = isShow();
        if (vis) hide();
        updateVisual();
        if (vis) show();
    } else if (prop == &StartPosition) {
        if(pcLineCoords->point.getNum()){
            const Base::Vector3d &pt = StartPosition.getValue();
            pcLineCoords->point.set1Value(0,pt.x,pt.y,pt.z);
            pcMarkerCoords->point.set1Value(0,pt.x,pt.y,pt.z);
        }
    } else 
        inherited::onChanged(prop);
}

void ViewProviderPath::showBoundingBox(bool show) {
    if(show) {
        if(!pcLineCoords->point.getNum()) 
            return;
    }
    inherited::showBoundingBox(show);
}

unsigned long ViewProviderPath::getBoundColor() const {
    ParameterGrp::handle hGrp = App::GetApplication().GetParameterGroupByPath("User parameter:BaseApp/Preferences/Mod/Path");
    if(SelectionStyle.getValue() == 0 || !Selectable.getValue())
        return hGrp->GetUnsigned("DefaultBBoxNormalColor",4294967295UL); // white (255,255,255)
    else
        return hGrp->GetUnsigned("DefaultBBoxSelectionColor",0xc8ffff00UL); // rgb(0,85,255)
}

void ViewProviderPath::updateShowConstraints() {
    Path::Feature* pcPathObj = static_cast<Path::Feature*>(pcObject);
    const Toolpath &tp = pcPathObj->Path.getValue();

    StartIndexConstraints.UpperBound = tp.getSize();

    if (StartIndex.getValue() >= (long)tp.getSize()) {
        int start = ((int)tp.getSize())-ShowCount.getValue();
        if(start>=(int)tp.getSize())
            start=tp.getSize()-1;
        if(start<0) start = 0;
        blockPropertyChange = true;
        StartIndex.setValue(start);
        blockPropertyChange = false;
        StartIndex.purgeTouched();
    }
    StartIndexConstraints.StepSize = ShowCount.getValue()>2?ShowCount.getValue()-2:1;
}

void ViewProviderPath::updateData(const App::Property* prop)
{
    Path::Feature* pcPathObj = static_cast<Path::Feature*>(pcObject);
    if(prop == &pcPathObj->Path) {
        updateVisual(true);
        return;
    }
    inherited::updateData(prop);
}

void ViewProviderPath::hideSelection() {
    // Clear selection
    SoSelectionElementAction saction(Gui::SoSelectionElementAction::None);
    saction.apply(pcLines);

    // Clear highlighting
    SoHighlightElementAction haction;
    haction.apply(pcLines);

    // Hide arrow
    pcArrowSwitch->whichChild = -1;
}

class VisualPathSegmentVisitor
: public PathSegmentVisitor
{
public:
    VisualPathSegmentVisitor(
        const Toolpath &tp,
        SoCoordinate3 *pcLineCoords_,
        SoCoordinate3 *pcMarkerCoords_,
        std::vector<int> &command2Edge_,
        std::deque<int> &edge2Command_,
        std::deque<int> &edgeIndices_,
        std::vector<int> &colorindex_,
        std::deque<Base::Vector3d> &points_,
        std::deque<Base::Vector3d> &markers_)
    : pcLineCoords(pcLineCoords_)
    , pcMarkerCoords(pcMarkerCoords_)
    , command2Edge(command2Edge_)
    , edge2Command(edge2Command_)
    , edgeIndices(edgeIndices_)
    , colorindex(colorindex_)
    , points(points_)
    , markers(markers_)
    {
        pcLineCoords->point.deleteValues(0);
        pcMarkerCoords->point.deleteValues(0);

        command2Edge.clear();
        edge2Command.clear();
        edgeIndices.clear();

        colorindex.clear();

        command2Edge.resize(tp.getSize(),-1);
    }

    virtual void setup(const Base::Vector3d &last)
    {
        points.push_back(last);
        markers.push_back(last);
    }

    virtual void g0(int id, const Base::Vector3d &last, const Base::Vector3d &next, const std::deque<Base::Vector3d> &pts)
    {
        (void)last;
        gx(id, &next, pts, 0);
    }

    virtual void g1(int id, const Base::Vector3d &last, const Base::Vector3d &next, const std::deque<Base::Vector3d> &pts)
    {
        (void)last;
        gx(id, &next, pts, 1);
    }

    virtual void g23(int id, const Base::Vector3d &last, const Base::Vector3d &next, const std::deque<Base::Vector3d> &pts, const Base::Vector3d &center)
    {
        (void)last;
        gx(id, &next, pts, 1);
        markers.push_back(center);
    }

    virtual void g8x(int id, const Base::Vector3d &last, const Base::Vector3d &next, const std::deque<Base::Vector3d> &pts,
                     const std::deque<Base::Vector3d> &p, const std::deque<Base::Vector3d> &q)
    {
        (void)last;

        gx(id, NULL, pts, 0);

        points.push_back(p[0]);
        markers.push_back(p[0]);
        colorindex.push_back(0);

        points.push_back(p[1]);
        markers.push_back(p[1]);
        colorindex.push_back(0);

        points.push_back(next);
        markers.push_back(next);
        colorindex.push_back(1);

        for (std::deque<Base::Vector3d>::const_iterator it=q.begin(); q.end() != it; ++it) {
            markers.push_back(*it);
        }

        points.push_back(p[2]);
        markers.push_back(p[2]);
        colorindex.push_back(0);

        pushCommand(id);
    }

    virtual void g38(int id, const Base::Vector3d &last, const Base::Vector3d &next)
    {
      Base::Vector3d p1(next.x,next.y,last.z);
      points.push_back(p1);
      colorindex.push_back(0);

      points.push_back(next);
      colorindex.push_back(2);

      Base::Vector3d p3(next.x,next.y,last.z);
      points.push_back(p3);
      colorindex.push_back(0);

      pushCommand(id);
    }

private:
    SoCoordinate3 *pcLineCoords;
    SoCoordinate3 *pcMarkerCoords;

    std::vector<int> &command2Edge;
    std::deque<int> &edge2Command;
    std::deque<int> &edgeIndices;

    std::vector<int> &colorindex;
    std::deque<Base::Vector3d> &points;
    std::deque<Base::Vector3d> &markers;

    virtual void gx(int id, const Base::Vector3d *next, const std::deque<Base::Vector3d> &pts, int color)
    {
        for (std::deque<Base::Vector3d>::const_iterator it=pts.begin(); pts.end() != it; ++it) {
          points.push_back(*it);
          colorindex.push_back(color);
        }

        if (next != NULL) {
            points.push_back(*next);
            markers.push_back(*next);
            colorindex.push_back(color);

            pushCommand(id);
        }
    }

    void pushCommand(int id) {
      command2Edge[id] = edgeIndices.size();
      edgeIndices.push_back(points.size());
      edge2Command.push_back(id);
    }
};

void ViewProviderPath::updateVisual(bool rebuild) {

    hideSelection();
    
    updateShowConstraints();

    pcLines->coordIndex.deleteValues(0);

    if(rebuild) {
        Path::Feature* pcPathObj = static_cast<Path::Feature*>(pcObject);
        const Toolpath &tp = pcPathObj->Path.getValue();

        std::deque<Base::Vector3d> points;
        std::deque<Base::Vector3d> markers;

        VisualPathSegmentVisitor collect(tp,
            pcLineCoords,
            pcMarkerCoords,
            command2Edge,
            edge2Command,
            edgeIndices,
            colorindex,
            points,
            markers);

        PathSegmentWalker segments(tp);
        segments.walk(collect, StartPosition.getValue());


        if (!edgeIndices.empty()) {
            pcLineCoords->point.setNum(points.size());
            SbVec3f* verts = pcLineCoords->point.startEditing();
            int i=0;
            for(const auto &pt : points) 
                verts[i++].setValue(pt.x,pt.y,pt.z);
            pcLineCoords->point.finishEditing();

            pcMarkerCoords->point.setNum(markers.size());
            for(unsigned int i=0;i<markers.size();i++)
                pcMarkerCoords->point.set1Value(i,markers[i].x,markers[i].y,markers[i].z);

            bboxCached = false;
            updateBoundingBox();
        }
    }

    // count = index + separators
    edgeStart = -1;
    int i;
    for(i=StartIndex.getValue();i<(int)command2Edge.size();++i)
        if((edgeStart=command2Edge[i])>=0) break;

    if(edgeStart<0) return;

    if(i!=StartIndex.getValue() && StartIndex.getValue()!=0) {
        blockPropertyChange = true;
        StartIndex.setValue(i);
        blockPropertyChange = false;
        StartIndex.purgeTouched();
    }

    int edgeEnd = edgeStart+ShowCount.getValue();
    if(edgeEnd==edgeStart || edgeEnd>(int)edgeIndices.size())
        edgeEnd = edgeIndices.size();

    // coord index start
    coordStart = edgeStart==0?0:(edgeIndices[edgeStart-1]-1);
    coordEnd = edgeIndices[edgeEnd-1];

    // count = coord indices + index separators
    int count = coordEnd-coordStart+2*(edgeEnd-edgeStart-1)+1;

    pcLines->coordIndex.setNum(count);
    int32_t *idx = pcLines->coordIndex.startEditing();
    i=0;
    int start = coordStart;
    for(int e=edgeStart;e!=edgeEnd;++e) {
        for(int end=edgeIndices[e];start<end;++start)
            idx[i++] = start;
        idx[i++]=-1;
        --start;
    }
    pcLines->coordIndex.finishEditing();
    assert(i==count);

    NormalColor.touch();
}

Base::BoundBox3d ViewProviderPath::_getBoundingBox(
        const char *, const Base::Matrix4D *_mat, unsigned transform,
        const Gui::View3DInventorViewer *, int) const 
{
    // update the boundbox
    Base::Matrix4D mat;
    if(_mat)
        mat = *_mat;
    if(transform & Gui::ViewProvider::Transform) {
        Path::Feature* pcPathObj = static_cast<Path::Feature*>(pcObject);
        mat *= pcPathObj->Placement.getValue().toMatrix();
    }

    if(!bboxCached) {
        bboxCached = true;
        Base::BoundBox3d bbox;
        Base::Vector3d pt;
        for (int i=1;i<pcLineCoords->point.getNum();i++) {
            pt.x = pcLineCoords->point[i].getValue()[0];
            pt.y = pcLineCoords->point[i].getValue()[1];
            pt.z = pcLineCoords->point[i].getValue()[2];
            bbox.Add(pt);
        }
        bboxCache = bbox;
    }

    SbXfBox3d xbox;
    xbox.setBounds(bboxCache.MinX,bboxCache.MinY,bboxCache.MinZ,
                   bboxCache.MaxX,bboxCache.MaxY,bboxCache.MaxZ);
    xbox.setTransform(ViewProvider::convert(mat));

    Base::BoundBox3d bbox;
    xbox.project().getBounds(bbox.MinX,bbox.MinY,bbox.MinZ,
                             bbox.MaxX,bbox.MaxY,bbox.MaxZ);
    return bbox;
}

QIcon ViewProviderPath::getIcon() const
{
    return Gui::BitmapFactory().pixmap("Path-Toolpath");
}

// Python object -----------------------------------------------------------------------

namespace Gui {
/// @cond DOXERR
PROPERTY_SOURCE_TEMPLATE(PathGui::ViewProviderPathPython, PathGui::ViewProviderPath)
/// @endcond

// explicit template instantiation
template class PathGuiExport ViewProviderPythonFeatureT<PathGui::ViewProviderPath>;
}
=======
/***************************************************************************
 *   Copyright (c) Yorik van Havre (yorik@uncreated.net) 2014              *
 *                                                                         *
 *   This file is part of the FreeCAD CAx development system.              *
 *                                                                         *
 *   This library is free software; you can redistribute it and/or         *
 *   modify it under the terms of the GNU Library General Public           *
 *   License as published by the Free Software Foundation; either          *
 *   version 2 of the License, or (at your option) any later version.      *
 *                                                                         *
 *   This library  is distributed in the hope that it will be useful,      *
 *   but WITHOUT ANY WARRANTY; without even the implied warranty of        *
 *   MERCHANTABILITY or FITNESS FOR A PARTICULAR PURPOSE.  See the         *
 *   GNU Library General Public License for more details.                  *
 *                                                                         *
 *   You should have received a copy of the GNU Library General Public     *
 *   License along with this library; see the file COPYING.LIB. If not,    *
 *   write to the Free Software Foundation, Inc., 59 Temple Place,         *
 *   Suite 330, Boston, MA  02111-1307, USA                                *
 *                                                                         *
 ***************************************************************************/


#include "PreCompiled.h"

#ifndef _PreComp_
# include <Python.h>
# include <Inventor/SbVec3f.h>
# include <Inventor/nodes/SoSeparator.h>
# include <Inventor/nodes/SoTransform.h>
# include <Inventor/nodes/SoRotation.h>
# include <Inventor/nodes/SoBaseColor.h>
# include <Inventor/nodes/SoMaterial.h>
# include <Inventor/nodes/SoMaterialBinding.h>
# include <Inventor/nodes/SoCoordinate3.h>
# include <Inventor/nodes/SoDrawStyle.h>
# include <Inventor/nodes/SoIndexedLineSet.h>
# include <Inventor/nodes/SoPointSet.h>
# include <Inventor/nodes/SoShapeHints.h>
# include <Inventor/details/SoLineDetail.h>
# include <Inventor/nodes/SoSwitch.h>
# include <Inventor/nodes/SoAnnotation.h>
# include <QFile>
#endif

#include <boost/algorithm/string/replace.hpp>

#include "ViewProviderPath.h"

#include <Mod/Path/App/FeaturePath.h>
#include <Mod/Path/App/Path.h>
#include <Mod/Path/App/PathSegmentWalker.h>
#include <App/Application.h>
#include <App/Document.h>
#include <Base/FileInfo.h>
#include <Base/Stream.h>
#include <Base/Console.h>
#include <Base/Parameter.h>
#include <Gui/Application.h>
#include <Gui/BitmapFactory.h>
#include <Gui/SoFCBoundingBox.h>
#include <Gui/SoAxisCrossKit.h>
#include <Gui/SoFCUnifiedSelection.h>

using namespace Gui;
using namespace PathGui;
using namespace Path;
using namespace PartGui;

namespace PathGui {

class PathSelectionObserver: public Gui::SelectionObserver {
public:
    static void init() {
        static PathSelectionObserver *instance;
        if(!instance)
            instance = new PathSelectionObserver();
    }

    void setArrow(SoSwitch *pcSwitch=0) {
        if(pcSwitch==pcLastArrowSwitch)
            return;
        if(pcLastArrowSwitch) {
            pcLastArrowSwitch->whichChild = -1;
            pcLastArrowSwitch->unref();
            pcLastArrowSwitch = 0;
        }
        if(pcSwitch) {
            pcSwitch->ref();
            pcSwitch->whichChild = 0;
            pcLastArrowSwitch = pcSwitch;
        }
    }

    void onSelectionChanged(const Gui::SelectionChanges& msg) {
        if(msg.Type == Gui::SelectionChanges::RmvPreselect) {
            setArrow();
            return;
        }
        if(msg.Type!=Gui::SelectionChanges::SetPreselect 
                    && msg.Type!=Gui::SelectionChanges::MovePreselect)
            return;
        auto obj = msg.Object.getObject();
        if(!obj)
            return;
        Base::Matrix4D mat;
        auto sobj = obj->getSubObject(msg.pSubName,0,&mat);
        if(!sobj)
            return;
        Base::Matrix4D linkMat;
        auto linked = sobj->getLinkedObject(true,&linkMat,false);
        auto vp = Base::freecad_dynamic_cast<ViewProviderPath>(
                        Application::Instance->getViewProvider(linked));
        if(!vp) {
            setArrow();
            return;
        }
        
        if(vp->pt0Index >= 0) { 
            mat *= linkMat;
            mat.inverse();
            Base::Vector3d pt = mat*Base::Vector3d(msg.x,msg.y,msg.z);
            if(vp->pcLineCoords->point.getNum() > 0){
                auto ptTo = vp->pcLineCoords->point.getValues(vp->pt0Index);
                SbVec3f ptFrom(pt.x,pt.y,pt.z);
                if(ptTo && ptFrom != *ptTo) {
                    vp->pcArrowTransform->pointAt(ptFrom,*ptTo);
                    setArrow(vp->pcArrowSwitch);
                    return;
                }
            }
        }
        setArrow();
    }

    SoSwitch *pcLastArrowSwitch = 0;
};
}

//////////////////////////////////////////////////////////////////////////////

PROPERTY_SOURCE(PathGui::ViewProviderPath, Gui::ViewProviderGeometryObject)

ViewProviderPath::ViewProviderPath()
    :pt0Index(-1),blockPropertyChange(false),edgeStart(-1),coordStart(-1),coordEnd(-1)
{
    ParameterGrp::handle hGrp = App::GetApplication().GetParameterGroupByPath("User parameter:BaseApp/Preferences/Mod/Path");
    unsigned long lcol = hGrp->GetUnsigned("DefaultNormalPathColor",11141375UL); // dark green (0,170,0)
    float lr,lg,lb;
    lr = ((lcol >> 24) & 0xff) / 255.0; lg = ((lcol >> 16) & 0xff) / 255.0; lb = ((lcol >> 8) & 0xff) / 255.0;
    unsigned long mcol = hGrp->GetUnsigned("DefaultPathMarkerColor",1442775295UL); // lime green (85,255,0)
    float mr,mg,mb;
    mr = ((mcol >> 24) & 0xff) / 255.0; mg = ((mcol >> 16) & 0xff) / 255.0; mb = ((mcol >> 8) & 0xff) / 255.0;
    int lwidth = hGrp->GetInt("DefaultPathLineWidth",1);
    ADD_PROPERTY_TYPE(NormalColor,(lr,lg,lb),"Path",App::Prop_None,"The color of the feed rate moves");
    ADD_PROPERTY_TYPE(MarkerColor,(mr,mg,mb),"Path",App::Prop_None,"The color of the markers");
    ADD_PROPERTY_TYPE(LineWidth,(lwidth),"Path",App::Prop_None,"The line width of this path");
    ADD_PROPERTY_TYPE(ShowNodes,(false),"Path",App::Prop_None,"Turns the display of nodes on/off");


    ShowCountConstraints.LowerBound=0;
    ShowCountConstraints.UpperBound=INT_MAX;
    ShowCountConstraints.StepSize=1;
    ShowCount.setConstraints(&ShowCountConstraints);
    StartIndexConstraints.LowerBound=0;
    StartIndexConstraints.UpperBound=INT_MAX;
    StartIndexConstraints.StepSize=1;
    StartIndex.setConstraints(&StartIndexConstraints);
    ADD_PROPERTY_TYPE(StartPosition,(Base::Vector3d()),"Show",App::Prop_None,"Tool initial position");
    ADD_PROPERTY_TYPE(StartIndex,(0),"Show",App::Prop_None,"The index of first GCode to show");
    ADD_PROPERTY_TYPE(ShowCount,(0),"Show",App::Prop_None,"Number of movement GCode to show, 0 means all");

    pcLineCoords = new SoCoordinate3();
    pcLineCoords->ref();

    pcMarkerSwitch = new SoSwitch();
    pcMarkerSwitch->ref();
    pcMarkerSwitch->whichChild = -1;

    pcMarkerCoords = new SoCoordinate3();
    pcMarkerCoords->ref();

    pcMarkerStyle = new SoDrawStyle();
    pcMarkerStyle->ref();
    pcMarkerStyle->style = SoDrawStyle::POINTS;
    pcMarkerStyle->pointSize = App::GetApplication().GetParameterGroupByPath("User parameter:BaseApp/Preferences/View")->GetInt("MarkerSize", 4);

    pcDrawStyle = new SoDrawStyle();
    pcDrawStyle->ref();
    pcDrawStyle->style = SoDrawStyle::LINES;
    pcDrawStyle->lineWidth = LineWidth.getValue();

    pcLines = new PartGui::SoBrepEdgeSet();
    pcLines->ref();
    pcLines->coordIndex.setNum(0);

    pcLineColor = new SoMaterial;
    pcLineColor->ref();

    pcMatBind = new SoMaterialBinding;
    pcMatBind->ref();
    pcMatBind->value = SoMaterialBinding::OVERALL;

    pcMarkerColor = new SoBaseColor;
    pcMarkerColor->ref();

    pcArrowSwitch = new SoSwitch();
    pcArrowSwitch->ref();

    auto pArrowGroup = new SoSkipBoundingGroup;
    pcArrowTransform = new SoTransform();
    pArrowGroup->addChild(pcArrowTransform);

    auto pArrowScale = new SoShapeScale();
    auto pArrow = new SoAxisCrossKit();
    pArrow->set("xAxis.appearance.drawStyle", "style INVISIBLE");
    pArrow->set("xHead.appearance.drawStyle", "style INVISIBLE");
    pArrow->set("yAxis.appearance.drawStyle", "style INVISIBLE");
    pArrow->set("yHead.appearance.drawStyle", "style INVISIBLE");
    pArrow->set("zAxis.appearance.drawStyle", "style INVISIBLE");
    pArrow->set("zHead.transform", "translation 0 0 0");
    pArrowScale->setPart("shape", pArrow);
    pArrowScale->scaleFactor = 1.0f;
    pArrowGroup->addChild(pArrowScale);

    pcArrowSwitch->addChild(pArrowGroup);
    pcArrowSwitch->whichChild = -1;

    NormalColor.touch();
    MarkerColor.touch();

    DisplayMode.setStatus(App::Property::Status::Hidden, true);
    
    static const char *SelectionStyleEnum[] = {"Shape","BoundBox","None",0};
    SelectionStyle.setEnums(SelectionStyleEnum);
    unsigned long sstyle = hGrp->GetInt("DefaultSelectionStyle",0);
    SelectionStyle.setValue(sstyle);

    PathSelectionObserver::init();
}

ViewProviderPath::~ViewProviderPath()
{
    pcLineCoords->unref();
    pcMarkerCoords->unref();
    pcMarkerSwitch->unref();
    pcDrawStyle->unref();
    pcMarkerStyle->unref();
    pcLines->unref();
    pcLineColor->unref();
    pcMatBind->unref();
    pcMarkerColor->unref();
    pcArrowSwitch->unref();
}

void ViewProviderPath::attach(App::DocumentObject *pcObj)
{
    inherited::attach(pcObj);

    // Draw trajectory lines
    SoSeparator* linesep = new SoSeparator;
    linesep->addChild(pcLineColor);
    linesep->addChild(pcMatBind);
    linesep->addChild(pcDrawStyle);
    linesep->addChild(pcLineCoords);
    linesep->addChild(pcLines);

    // Draw markers
    SoSeparator* markersep = new SoSeparator;
    SoPointSet* marker = new SoPointSet;
    markersep->addChild(pcMarkerColor);
    markersep->addChild(pcMarkerCoords);
    markersep->addChild(pcMarkerStyle);
    markersep->addChild(marker);
    pcMarkerSwitch->addChild(markersep);

    SoSeparator* pcPathRoot = new SoSeparator();
    pcPathRoot->addChild(pcMarkerSwitch);
    pcPathRoot->addChild(linesep);
    pcPathRoot->addChild(pcArrowSwitch);

    addDisplayMaskMode(pcPathRoot, "Waypoints");
}

bool ViewProviderPath::useNewSelectionModel(void) const {
    return SelectionStyle.getValue()!=2;
}

void ViewProviderPath::setDisplayMode(const char* ModeName)
{
    if ( strcmp("Waypoints",ModeName)==0 )
        setDisplayMaskMode("Waypoints");
    inherited::setDisplayMode( ModeName );
}

std::vector<std::string> ViewProviderPath::getDisplayModes(void) const
{
    std::vector<std::string> StrList;
    StrList.push_back("Waypoints");
    return StrList;
}

std::string ViewProviderPath::getElement(const SoDetail* detail) const
{
    if(edgeStart>=0 && detail && detail->getTypeId() == SoLineDetail::getClassTypeId()) {
        const SoLineDetail* line_detail = static_cast<const SoLineDetail*>(detail);
        int index = line_detail->getLineIndex()+edgeStart;
        if(index>=0 && index<(int)edge2Command.size()) {
            index = edge2Command[index];
            Path::Feature* pcPathObj = static_cast<Path::Feature*>(pcObject);
            const Toolpath &tp = pcPathObj->Path.getValue();
            if(index<(int)tp.getSize()) {
                std::stringstream str;
                str << index+1 << " " << tp.getCommand(index).toGCode(6,false);
                pt0Index = line_detail->getPoint0()->getCoordinateIndex();
                if(pt0Index<0 || pt0Index>=pcLineCoords->point.getNum())
                    pt0Index = -1;
                return boost::replace_all_copy(str.str(),".",",");
            }
        }
    }
    pt0Index = -1;
    pcArrowSwitch->whichChild = -1;
    return std::string();
}

SoDetail* ViewProviderPath::getDetail(const char* subelement) const
{
    int index = std::atoi(subelement);
    SoDetail* detail = 0;
    if (index>0 && index<=(int)command2Edge.size()) {
        index = command2Edge[index-1];
        if(index>=0 && edgeStart>=0 && edgeStart<=index) {
            detail = new SoLineDetail();
            static_cast<SoLineDetail*>(detail)->setLineIndex(index-edgeStart);
        }
    }
    return detail;
}

void ViewProviderPath::onChanged(const App::Property* prop)
{
    if(blockPropertyChange) return;

    if (prop == &LineWidth) {
        pcDrawStyle->lineWidth = LineWidth.getValue();
    } else if (prop == &NormalColor) {
        if (colorindex.size() > 0 && coordStart>=0 && coordStart<(int)colorindex.size()) {
            const App::Color& c = NormalColor.getValue();
            ParameterGrp::handle hGrp = App::GetApplication().GetParameterGroupByPath("User parameter:BaseApp/Preferences/Mod/Path");
            unsigned long rcol = hGrp->GetUnsigned("DefaultRapidPathColor",2852126975UL); // dark red (170,0,0)
            float rr,rg,rb;
            rr = ((rcol >> 24) & 0xff) / 255.0; rg = ((rcol >> 16) & 0xff) / 255.0; rb = ((rcol >> 8) & 0xff) / 255.0;

            unsigned long pcol = hGrp->GetUnsigned("DefaultProbePathColor",4293591295UL); // yellow (255,255,5)
            float pr,pg,pb;
            pr = ((pcol >> 24) & 0xff) / 255.0; pg = ((pcol >> 16) & 0xff) / 255.0; pb = ((pcol >> 8) & 0xff) / 255.0;

            pcMatBind->value = SoMaterialBinding::PER_PART;
            // resizing and writing the color vector:
            
            int count = coordEnd-coordStart;
            if(count > (int)colorindex.size()-coordStart) count = colorindex.size()-coordStart;
            pcLineColor->diffuseColor.setNum(count);
            SbColor* colors = pcLineColor->diffuseColor.startEditing();
            for(int i=0;i<count;i++) {
                switch(colorindex[i+coordStart]){
                case 0:
                    colors[i] = SbColor(rr,rg,rb);
                    break;
                case 1:
                    colors[i] = SbColor(c.r,c.g,c.b);
                    break;
                default:
                    colors[i] = SbColor(pr,pg,pb);
                }
            }
            pcLineColor->diffuseColor.finishEditing();
        }
    } else if (prop == &MarkerColor) {
        const App::Color& c = MarkerColor.getValue();
        pcMarkerColor->rgb.setValue(c.r,c.g,c.b);
    } else if(prop == &ShowNodes) {
        pcMarkerSwitch->whichChild = ShowNodes.getValue()?0:-1;
    } else if (prop == &ShowCount || prop==&StartIndex) {
        bool vis = isShow();
        if (vis) hide();
        updateVisual();
        if (vis) show();
    } else if (prop == &StartPosition) {
        if(pcLineCoords->point.getNum()){
            const Base::Vector3d &pt = StartPosition.getValue();
            pcLineCoords->point.set1Value(0,pt.x,pt.y,pt.z);
            pcMarkerCoords->point.set1Value(0,pt.x,pt.y,pt.z);
        }
    } else {
        inherited::onChanged(prop);
        if(prop == &SelectionStyle && SelectionStyle.getValue()==2)
            hideSelection();
    }
}

void ViewProviderPath::showBoundingBox(bool show) {
    if(show) {
        if(!pcLineCoords->point.getNum()) 
            return;
    }
    inherited::showBoundingBox(show);
}

unsigned long ViewProviderPath::getBoundColor() const {
    ParameterGrp::handle hGrp = App::GetApplication().GetParameterGroupByPath("User parameter:BaseApp/Preferences/Mod/Path");
    if(SelectionStyle.getValue() == 0 || !Selectable.getValue())
        return hGrp->GetUnsigned("DefaultBBoxNormalColor",4294967295UL); // white (255,255,255)
    else
        return hGrp->GetUnsigned("DefaultBBoxSelectionColor",0xc8ffff00UL); // rgb(0,85,255)
}

void ViewProviderPath::updateShowConstraints() {
    Path::Feature* pcPathObj = static_cast<Path::Feature*>(pcObject);
    const Toolpath &tp = pcPathObj->Path.getValue();

    StartIndexConstraints.UpperBound = tp.getSize();

    if (StartIndex.getValue() >= (long)tp.getSize()) {
        int start = ((int)tp.getSize())-ShowCount.getValue();
        if(start>=(int)tp.getSize())
            start=tp.getSize()-1;
        if(start<0) start = 0;
        blockPropertyChange = true;
        StartIndex.setValue(start);
        blockPropertyChange = false;
        StartIndex.purgeTouched();
    }
    StartIndexConstraints.StepSize = ShowCount.getValue()>2?ShowCount.getValue()-2:1;
}

void ViewProviderPath::updateData(const App::Property* prop)
{
    Path::Feature* pcPathObj = static_cast<Path::Feature*>(pcObject);
    if(prop == &pcPathObj->Path) {
        updateVisual(true);
        return;
    }
    inherited::updateData(prop);
}

void ViewProviderPath::hideSelection() {
    // Clear selection
    SoSelectionElementAction saction(Gui::SoSelectionElementAction::None);
    saction.apply(pcLines);

    // Clear highlighting
    SoHighlightElementAction haction;
    haction.apply(pcLines);

    // Hide arrow
    pcArrowSwitch->whichChild = -1;
}

class VisualPathSegmentVisitor
: public PathSegmentVisitor
{
public:
    VisualPathSegmentVisitor(
        const Toolpath &tp,
        SoCoordinate3 *pcLineCoords_,
        SoCoordinate3 *pcMarkerCoords_,
        std::vector<int> &command2Edge_,
        std::deque<int> &edge2Command_,
        std::deque<int> &edgeIndices_,
        std::vector<int> &colorindex_,
        std::deque<Base::Vector3d> &points_,
        std::deque<Base::Vector3d> &markers_)
    : pcLineCoords(pcLineCoords_)
    , pcMarkerCoords(pcMarkerCoords_)
    , command2Edge(command2Edge_)
    , edge2Command(edge2Command_)
    , edgeIndices(edgeIndices_)
    , colorindex(colorindex_)
    , points(points_)
    , markers(markers_)
    {
        pcLineCoords->point.deleteValues(0);
        pcMarkerCoords->point.deleteValues(0);

        command2Edge.clear();
        edge2Command.clear();
        edgeIndices.clear();

        colorindex.clear();

        command2Edge.resize(tp.getSize(),-1);
    }

    virtual void setup(const Base::Vector3d &last)
    {
        points.push_back(last);
        markers.push_back(last);
    }

    virtual void g0(int id, const Base::Vector3d &last, const Base::Vector3d &next, const std::deque<Base::Vector3d> &pts)
    {
        (void)last;
        gx(id, &next, pts, 0);
    }

    virtual void g1(int id, const Base::Vector3d &last, const Base::Vector3d &next, const std::deque<Base::Vector3d> &pts)
    {
        (void)last;
        gx(id, &next, pts, 1);
    }

    virtual void g23(int id, const Base::Vector3d &last, const Base::Vector3d &next, const std::deque<Base::Vector3d> &pts, const Base::Vector3d &center)
    {
        (void)last;
        gx(id, &next, pts, 1);
        markers.push_back(center);
    }

    virtual void g8x(int id, const Base::Vector3d &last, const Base::Vector3d &next, const std::deque<Base::Vector3d> &pts,
                     const std::deque<Base::Vector3d> &p, const std::deque<Base::Vector3d> &q)
    {
        (void)last;

        gx(id, NULL, pts, 0);

        points.push_back(p[0]);
        markers.push_back(p[0]);
        colorindex.push_back(0);

        points.push_back(p[1]);
        markers.push_back(p[1]);
        colorindex.push_back(0);

        points.push_back(next);
        markers.push_back(next);
        colorindex.push_back(1);

        for (std::deque<Base::Vector3d>::const_iterator it=q.begin(); q.end() != it; ++it) {
            markers.push_back(*it);
        }

        points.push_back(p[2]);
        markers.push_back(p[2]);
        colorindex.push_back(0);

        pushCommand(id);
    }

    virtual void g38(int id, const Base::Vector3d &last, const Base::Vector3d &next)
    {
      Base::Vector3d p1(next.x,next.y,last.z);
      points.push_back(p1);
      colorindex.push_back(0);

      points.push_back(next);
      colorindex.push_back(2);

      Base::Vector3d p3(next.x,next.y,last.z);
      points.push_back(p3);
      colorindex.push_back(0);

      pushCommand(id);
    }

private:
    SoCoordinate3 *pcLineCoords;
    SoCoordinate3 *pcMarkerCoords;

    std::vector<int> &command2Edge;
    std::deque<int> &edge2Command;
    std::deque<int> &edgeIndices;

    std::vector<int> &colorindex;
    std::deque<Base::Vector3d> &points;
    std::deque<Base::Vector3d> &markers;

    virtual void gx(int id, const Base::Vector3d *next, const std::deque<Base::Vector3d> &pts, int color)
    {
        for (std::deque<Base::Vector3d>::const_iterator it=pts.begin(); pts.end() != it; ++it) {
          points.push_back(*it);
          colorindex.push_back(color);
        }

        if (next != NULL) {
            points.push_back(*next);
            markers.push_back(*next);
            colorindex.push_back(color);

            pushCommand(id);
        }
    }

    void pushCommand(int id) {
      command2Edge[id] = edgeIndices.size();
      edgeIndices.push_back(points.size());
      edge2Command.push_back(id);
    }
};

void ViewProviderPath::updateVisual(bool rebuild) {

    hideSelection();
    
    updateShowConstraints();

    pcLines->coordIndex.deleteValues(0);

    if(rebuild) {
        Path::Feature* pcPathObj = static_cast<Path::Feature*>(pcObject);
        const Toolpath &tp = pcPathObj->Path.getValue();

        std::deque<Base::Vector3d> points;
        std::deque<Base::Vector3d> markers;

        VisualPathSegmentVisitor collect(tp,
            pcLineCoords,
            pcMarkerCoords,
            command2Edge,
            edge2Command,
            edgeIndices,
            colorindex,
            points,
            markers);

        PathSegmentWalker segments(tp);
        segments.walk(collect, StartPosition.getValue());


        if (!edgeIndices.empty()) {
            pcLineCoords->point.setNum(points.size());
            SbVec3f* verts = pcLineCoords->point.startEditing();
            int i=0;
            for(const auto &pt : points) 
                verts[i++].setValue(pt.x,pt.y,pt.z);
            pcLineCoords->point.finishEditing();

            pcMarkerCoords->point.setNum(markers.size());
            for(unsigned int i=0;i<markers.size();i++)
                pcMarkerCoords->point.set1Value(i,markers[i].x,markers[i].y,markers[i].z);

            recomputeBoundingBox();
        }
    }

    // count = index + separators
    edgeStart = -1;
    int i;
    for(i=StartIndex.getValue();i<(int)command2Edge.size();++i)
        if((edgeStart=command2Edge[i])>=0) break;

    if(edgeStart<0) return;

    if(i!=StartIndex.getValue() && StartIndex.getValue()!=0) {
        blockPropertyChange = true;
        StartIndex.setValue(i);
        blockPropertyChange = false;
        StartIndex.purgeTouched();
    }

    int edgeEnd = edgeStart+ShowCount.getValue();
    if(edgeEnd==edgeStart || edgeEnd>(int)edgeIndices.size())
        edgeEnd = edgeIndices.size();

    // coord index start
    coordStart = edgeStart==0?0:(edgeIndices[edgeStart-1]-1);
    coordEnd = edgeIndices[edgeEnd-1];

    // count = coord indices + index separators
    int count = coordEnd-coordStart+2*(edgeEnd-edgeStart-1)+1;

    pcLines->coordIndex.setNum(count);
    int32_t *idx = pcLines->coordIndex.startEditing();
    i=0;
    int start = coordStart;
    for(int e=edgeStart;e!=edgeEnd;++e) {
        for(int end=edgeIndices[e];start<end;++start)
            idx[i++] = start;
        idx[i++]=-1;
        --start;
    }
    pcLines->coordIndex.finishEditing();
    assert(i==count);

    NormalColor.touch();
}

void ViewProviderPath::recomputeBoundingBox()
{
    // update the boundbox
    double MinX,MinY,MinZ,MaxX,MaxY,MaxZ;
    MinX = 999999999.0;
    MinY = 999999999.0;
    MinZ = 999999999.0;
    MaxX = -999999999.0;
    MaxY = -999999999.0;
    MaxZ = -999999999.0;
    Path::Feature* pcPathObj = static_cast<Path::Feature*>(pcObject);
    Base::Placement pl = *(&pcPathObj->Placement.getValue());
    Base::Vector3d pt;
    for (int i=1;i<pcLineCoords->point.getNum();i++) {
        pt.x = pcLineCoords->point[i].getValue()[0];
        pt.y = pcLineCoords->point[i].getValue()[1];
        pt.z = pcLineCoords->point[i].getValue()[2];
        pl.multVec(pt,pt);
        if (pt.x < MinX)  MinX = pt.x;
        if (pt.y < MinY)  MinY = pt.y;
        if (pt.z < MinZ)  MinZ = pt.z;
        if (pt.x > MaxX)  MaxX = pt.x;
        if (pt.y > MaxY)  MaxY = pt.y;
        if (pt.z > MaxZ)  MaxZ = pt.z;
    }
    pcBoundingBox->minBounds.setValue(MinX, MinY, MinZ);
    pcBoundingBox->maxBounds.setValue(MaxX, MaxY, MaxZ);
}

QIcon ViewProviderPath::getIcon() const
{
    return Gui::BitmapFactory().pixmap("Path-Toolpath");
}

// Python object -----------------------------------------------------------------------

namespace Gui {
/// @cond DOXERR
PROPERTY_SOURCE_TEMPLATE(PathGui::ViewProviderPathPython, PathGui::ViewProviderPath)
/// @endcond

// explicit template instantiation
template class PathGuiExport ViewProviderPythonFeatureT<PathGui::ViewProviderPath>;
}
>>>>>>> 6e40c19f
<|MERGE_RESOLUTION|>--- conflicted
+++ resolved
@@ -1,4 +1,3 @@
-<<<<<<< HEAD
 /***************************************************************************
  *   Copyright (c) Yorik van Havre (yorik@uncreated.net) 2014              *
  *                                                                         *
@@ -122,12 +121,14 @@
             mat *= linkMat;
             mat.inverse();
             Base::Vector3d pt = mat*Base::Vector3d(msg.x,msg.y,msg.z);
-            const SbVec3f &ptTo = *vp->pcLineCoords->point.getValues(vp->pt0Index);
-            SbVec3f ptFrom(pt.x,pt.y,pt.z);
-            if(ptFrom != ptTo) {
-                vp->pcArrowTransform->pointAt(ptFrom,ptTo);
-                setArrow(vp->pcArrowSwitch);
-                return;
+            if(vp->pcLineCoords->point.getNum() > 0){
+                auto ptTo = vp->pcLineCoords->point.getValues(vp->pt0Index);
+                SbVec3f ptFrom(pt.x,pt.y,pt.z);
+                if(ptTo && ptFrom != *ptTo) {
+                    vp->pcArrowTransform->pointAt(ptFrom,*ptTo);
+                    setArrow(vp->pcArrowSwitch);
+                    return;
+                }
             }
         }
         setArrow();
@@ -734,738 +735,4 @@
 
 // explicit template instantiation
 template class PathGuiExport ViewProviderPythonFeatureT<PathGui::ViewProviderPath>;
-}
-=======
-/***************************************************************************
- *   Copyright (c) Yorik van Havre (yorik@uncreated.net) 2014              *
- *                                                                         *
- *   This file is part of the FreeCAD CAx development system.              *
- *                                                                         *
- *   This library is free software; you can redistribute it and/or         *
- *   modify it under the terms of the GNU Library General Public           *
- *   License as published by the Free Software Foundation; either          *
- *   version 2 of the License, or (at your option) any later version.      *
- *                                                                         *
- *   This library  is distributed in the hope that it will be useful,      *
- *   but WITHOUT ANY WARRANTY; without even the implied warranty of        *
- *   MERCHANTABILITY or FITNESS FOR A PARTICULAR PURPOSE.  See the         *
- *   GNU Library General Public License for more details.                  *
- *                                                                         *
- *   You should have received a copy of the GNU Library General Public     *
- *   License along with this library; see the file COPYING.LIB. If not,    *
- *   write to the Free Software Foundation, Inc., 59 Temple Place,         *
- *   Suite 330, Boston, MA  02111-1307, USA                                *
- *                                                                         *
- ***************************************************************************/
-
-
-#include "PreCompiled.h"
-
-#ifndef _PreComp_
-# include <Python.h>
-# include <Inventor/SbVec3f.h>
-# include <Inventor/nodes/SoSeparator.h>
-# include <Inventor/nodes/SoTransform.h>
-# include <Inventor/nodes/SoRotation.h>
-# include <Inventor/nodes/SoBaseColor.h>
-# include <Inventor/nodes/SoMaterial.h>
-# include <Inventor/nodes/SoMaterialBinding.h>
-# include <Inventor/nodes/SoCoordinate3.h>
-# include <Inventor/nodes/SoDrawStyle.h>
-# include <Inventor/nodes/SoIndexedLineSet.h>
-# include <Inventor/nodes/SoPointSet.h>
-# include <Inventor/nodes/SoShapeHints.h>
-# include <Inventor/details/SoLineDetail.h>
-# include <Inventor/nodes/SoSwitch.h>
-# include <Inventor/nodes/SoAnnotation.h>
-# include <QFile>
-#endif
-
-#include <boost/algorithm/string/replace.hpp>
-
-#include "ViewProviderPath.h"
-
-#include <Mod/Path/App/FeaturePath.h>
-#include <Mod/Path/App/Path.h>
-#include <Mod/Path/App/PathSegmentWalker.h>
-#include <App/Application.h>
-#include <App/Document.h>
-#include <Base/FileInfo.h>
-#include <Base/Stream.h>
-#include <Base/Console.h>
-#include <Base/Parameter.h>
-#include <Gui/Application.h>
-#include <Gui/BitmapFactory.h>
-#include <Gui/SoFCBoundingBox.h>
-#include <Gui/SoAxisCrossKit.h>
-#include <Gui/SoFCUnifiedSelection.h>
-
-using namespace Gui;
-using namespace PathGui;
-using namespace Path;
-using namespace PartGui;
-
-namespace PathGui {
-
-class PathSelectionObserver: public Gui::SelectionObserver {
-public:
-    static void init() {
-        static PathSelectionObserver *instance;
-        if(!instance)
-            instance = new PathSelectionObserver();
-    }
-
-    void setArrow(SoSwitch *pcSwitch=0) {
-        if(pcSwitch==pcLastArrowSwitch)
-            return;
-        if(pcLastArrowSwitch) {
-            pcLastArrowSwitch->whichChild = -1;
-            pcLastArrowSwitch->unref();
-            pcLastArrowSwitch = 0;
-        }
-        if(pcSwitch) {
-            pcSwitch->ref();
-            pcSwitch->whichChild = 0;
-            pcLastArrowSwitch = pcSwitch;
-        }
-    }
-
-    void onSelectionChanged(const Gui::SelectionChanges& msg) {
-        if(msg.Type == Gui::SelectionChanges::RmvPreselect) {
-            setArrow();
-            return;
-        }
-        if(msg.Type!=Gui::SelectionChanges::SetPreselect 
-                    && msg.Type!=Gui::SelectionChanges::MovePreselect)
-            return;
-        auto obj = msg.Object.getObject();
-        if(!obj)
-            return;
-        Base::Matrix4D mat;
-        auto sobj = obj->getSubObject(msg.pSubName,0,&mat);
-        if(!sobj)
-            return;
-        Base::Matrix4D linkMat;
-        auto linked = sobj->getLinkedObject(true,&linkMat,false);
-        auto vp = Base::freecad_dynamic_cast<ViewProviderPath>(
-                        Application::Instance->getViewProvider(linked));
-        if(!vp) {
-            setArrow();
-            return;
-        }
-        
-        if(vp->pt0Index >= 0) { 
-            mat *= linkMat;
-            mat.inverse();
-            Base::Vector3d pt = mat*Base::Vector3d(msg.x,msg.y,msg.z);
-            if(vp->pcLineCoords->point.getNum() > 0){
-                auto ptTo = vp->pcLineCoords->point.getValues(vp->pt0Index);
-                SbVec3f ptFrom(pt.x,pt.y,pt.z);
-                if(ptTo && ptFrom != *ptTo) {
-                    vp->pcArrowTransform->pointAt(ptFrom,*ptTo);
-                    setArrow(vp->pcArrowSwitch);
-                    return;
-                }
-            }
-        }
-        setArrow();
-    }
-
-    SoSwitch *pcLastArrowSwitch = 0;
-};
-}
-
-//////////////////////////////////////////////////////////////////////////////
-
-PROPERTY_SOURCE(PathGui::ViewProviderPath, Gui::ViewProviderGeometryObject)
-
-ViewProviderPath::ViewProviderPath()
-    :pt0Index(-1),blockPropertyChange(false),edgeStart(-1),coordStart(-1),coordEnd(-1)
-{
-    ParameterGrp::handle hGrp = App::GetApplication().GetParameterGroupByPath("User parameter:BaseApp/Preferences/Mod/Path");
-    unsigned long lcol = hGrp->GetUnsigned("DefaultNormalPathColor",11141375UL); // dark green (0,170,0)
-    float lr,lg,lb;
-    lr = ((lcol >> 24) & 0xff) / 255.0; lg = ((lcol >> 16) & 0xff) / 255.0; lb = ((lcol >> 8) & 0xff) / 255.0;
-    unsigned long mcol = hGrp->GetUnsigned("DefaultPathMarkerColor",1442775295UL); // lime green (85,255,0)
-    float mr,mg,mb;
-    mr = ((mcol >> 24) & 0xff) / 255.0; mg = ((mcol >> 16) & 0xff) / 255.0; mb = ((mcol >> 8) & 0xff) / 255.0;
-    int lwidth = hGrp->GetInt("DefaultPathLineWidth",1);
-    ADD_PROPERTY_TYPE(NormalColor,(lr,lg,lb),"Path",App::Prop_None,"The color of the feed rate moves");
-    ADD_PROPERTY_TYPE(MarkerColor,(mr,mg,mb),"Path",App::Prop_None,"The color of the markers");
-    ADD_PROPERTY_TYPE(LineWidth,(lwidth),"Path",App::Prop_None,"The line width of this path");
-    ADD_PROPERTY_TYPE(ShowNodes,(false),"Path",App::Prop_None,"Turns the display of nodes on/off");
-
-
-    ShowCountConstraints.LowerBound=0;
-    ShowCountConstraints.UpperBound=INT_MAX;
-    ShowCountConstraints.StepSize=1;
-    ShowCount.setConstraints(&ShowCountConstraints);
-    StartIndexConstraints.LowerBound=0;
-    StartIndexConstraints.UpperBound=INT_MAX;
-    StartIndexConstraints.StepSize=1;
-    StartIndex.setConstraints(&StartIndexConstraints);
-    ADD_PROPERTY_TYPE(StartPosition,(Base::Vector3d()),"Show",App::Prop_None,"Tool initial position");
-    ADD_PROPERTY_TYPE(StartIndex,(0),"Show",App::Prop_None,"The index of first GCode to show");
-    ADD_PROPERTY_TYPE(ShowCount,(0),"Show",App::Prop_None,"Number of movement GCode to show, 0 means all");
-
-    pcLineCoords = new SoCoordinate3();
-    pcLineCoords->ref();
-
-    pcMarkerSwitch = new SoSwitch();
-    pcMarkerSwitch->ref();
-    pcMarkerSwitch->whichChild = -1;
-
-    pcMarkerCoords = new SoCoordinate3();
-    pcMarkerCoords->ref();
-
-    pcMarkerStyle = new SoDrawStyle();
-    pcMarkerStyle->ref();
-    pcMarkerStyle->style = SoDrawStyle::POINTS;
-    pcMarkerStyle->pointSize = App::GetApplication().GetParameterGroupByPath("User parameter:BaseApp/Preferences/View")->GetInt("MarkerSize", 4);
-
-    pcDrawStyle = new SoDrawStyle();
-    pcDrawStyle->ref();
-    pcDrawStyle->style = SoDrawStyle::LINES;
-    pcDrawStyle->lineWidth = LineWidth.getValue();
-
-    pcLines = new PartGui::SoBrepEdgeSet();
-    pcLines->ref();
-    pcLines->coordIndex.setNum(0);
-
-    pcLineColor = new SoMaterial;
-    pcLineColor->ref();
-
-    pcMatBind = new SoMaterialBinding;
-    pcMatBind->ref();
-    pcMatBind->value = SoMaterialBinding::OVERALL;
-
-    pcMarkerColor = new SoBaseColor;
-    pcMarkerColor->ref();
-
-    pcArrowSwitch = new SoSwitch();
-    pcArrowSwitch->ref();
-
-    auto pArrowGroup = new SoSkipBoundingGroup;
-    pcArrowTransform = new SoTransform();
-    pArrowGroup->addChild(pcArrowTransform);
-
-    auto pArrowScale = new SoShapeScale();
-    auto pArrow = new SoAxisCrossKit();
-    pArrow->set("xAxis.appearance.drawStyle", "style INVISIBLE");
-    pArrow->set("xHead.appearance.drawStyle", "style INVISIBLE");
-    pArrow->set("yAxis.appearance.drawStyle", "style INVISIBLE");
-    pArrow->set("yHead.appearance.drawStyle", "style INVISIBLE");
-    pArrow->set("zAxis.appearance.drawStyle", "style INVISIBLE");
-    pArrow->set("zHead.transform", "translation 0 0 0");
-    pArrowScale->setPart("shape", pArrow);
-    pArrowScale->scaleFactor = 1.0f;
-    pArrowGroup->addChild(pArrowScale);
-
-    pcArrowSwitch->addChild(pArrowGroup);
-    pcArrowSwitch->whichChild = -1;
-
-    NormalColor.touch();
-    MarkerColor.touch();
-
-    DisplayMode.setStatus(App::Property::Status::Hidden, true);
-    
-    static const char *SelectionStyleEnum[] = {"Shape","BoundBox","None",0};
-    SelectionStyle.setEnums(SelectionStyleEnum);
-    unsigned long sstyle = hGrp->GetInt("DefaultSelectionStyle",0);
-    SelectionStyle.setValue(sstyle);
-
-    PathSelectionObserver::init();
-}
-
-ViewProviderPath::~ViewProviderPath()
-{
-    pcLineCoords->unref();
-    pcMarkerCoords->unref();
-    pcMarkerSwitch->unref();
-    pcDrawStyle->unref();
-    pcMarkerStyle->unref();
-    pcLines->unref();
-    pcLineColor->unref();
-    pcMatBind->unref();
-    pcMarkerColor->unref();
-    pcArrowSwitch->unref();
-}
-
-void ViewProviderPath::attach(App::DocumentObject *pcObj)
-{
-    inherited::attach(pcObj);
-
-    // Draw trajectory lines
-    SoSeparator* linesep = new SoSeparator;
-    linesep->addChild(pcLineColor);
-    linesep->addChild(pcMatBind);
-    linesep->addChild(pcDrawStyle);
-    linesep->addChild(pcLineCoords);
-    linesep->addChild(pcLines);
-
-    // Draw markers
-    SoSeparator* markersep = new SoSeparator;
-    SoPointSet* marker = new SoPointSet;
-    markersep->addChild(pcMarkerColor);
-    markersep->addChild(pcMarkerCoords);
-    markersep->addChild(pcMarkerStyle);
-    markersep->addChild(marker);
-    pcMarkerSwitch->addChild(markersep);
-
-    SoSeparator* pcPathRoot = new SoSeparator();
-    pcPathRoot->addChild(pcMarkerSwitch);
-    pcPathRoot->addChild(linesep);
-    pcPathRoot->addChild(pcArrowSwitch);
-
-    addDisplayMaskMode(pcPathRoot, "Waypoints");
-}
-
-bool ViewProviderPath::useNewSelectionModel(void) const {
-    return SelectionStyle.getValue()!=2;
-}
-
-void ViewProviderPath::setDisplayMode(const char* ModeName)
-{
-    if ( strcmp("Waypoints",ModeName)==0 )
-        setDisplayMaskMode("Waypoints");
-    inherited::setDisplayMode( ModeName );
-}
-
-std::vector<std::string> ViewProviderPath::getDisplayModes(void) const
-{
-    std::vector<std::string> StrList;
-    StrList.push_back("Waypoints");
-    return StrList;
-}
-
-std::string ViewProviderPath::getElement(const SoDetail* detail) const
-{
-    if(edgeStart>=0 && detail && detail->getTypeId() == SoLineDetail::getClassTypeId()) {
-        const SoLineDetail* line_detail = static_cast<const SoLineDetail*>(detail);
-        int index = line_detail->getLineIndex()+edgeStart;
-        if(index>=0 && index<(int)edge2Command.size()) {
-            index = edge2Command[index];
-            Path::Feature* pcPathObj = static_cast<Path::Feature*>(pcObject);
-            const Toolpath &tp = pcPathObj->Path.getValue();
-            if(index<(int)tp.getSize()) {
-                std::stringstream str;
-                str << index+1 << " " << tp.getCommand(index).toGCode(6,false);
-                pt0Index = line_detail->getPoint0()->getCoordinateIndex();
-                if(pt0Index<0 || pt0Index>=pcLineCoords->point.getNum())
-                    pt0Index = -1;
-                return boost::replace_all_copy(str.str(),".",",");
-            }
-        }
-    }
-    pt0Index = -1;
-    pcArrowSwitch->whichChild = -1;
-    return std::string();
-}
-
-SoDetail* ViewProviderPath::getDetail(const char* subelement) const
-{
-    int index = std::atoi(subelement);
-    SoDetail* detail = 0;
-    if (index>0 && index<=(int)command2Edge.size()) {
-        index = command2Edge[index-1];
-        if(index>=0 && edgeStart>=0 && edgeStart<=index) {
-            detail = new SoLineDetail();
-            static_cast<SoLineDetail*>(detail)->setLineIndex(index-edgeStart);
-        }
-    }
-    return detail;
-}
-
-void ViewProviderPath::onChanged(const App::Property* prop)
-{
-    if(blockPropertyChange) return;
-
-    if (prop == &LineWidth) {
-        pcDrawStyle->lineWidth = LineWidth.getValue();
-    } else if (prop == &NormalColor) {
-        if (colorindex.size() > 0 && coordStart>=0 && coordStart<(int)colorindex.size()) {
-            const App::Color& c = NormalColor.getValue();
-            ParameterGrp::handle hGrp = App::GetApplication().GetParameterGroupByPath("User parameter:BaseApp/Preferences/Mod/Path");
-            unsigned long rcol = hGrp->GetUnsigned("DefaultRapidPathColor",2852126975UL); // dark red (170,0,0)
-            float rr,rg,rb;
-            rr = ((rcol >> 24) & 0xff) / 255.0; rg = ((rcol >> 16) & 0xff) / 255.0; rb = ((rcol >> 8) & 0xff) / 255.0;
-
-            unsigned long pcol = hGrp->GetUnsigned("DefaultProbePathColor",4293591295UL); // yellow (255,255,5)
-            float pr,pg,pb;
-            pr = ((pcol >> 24) & 0xff) / 255.0; pg = ((pcol >> 16) & 0xff) / 255.0; pb = ((pcol >> 8) & 0xff) / 255.0;
-
-            pcMatBind->value = SoMaterialBinding::PER_PART;
-            // resizing and writing the color vector:
-            
-            int count = coordEnd-coordStart;
-            if(count > (int)colorindex.size()-coordStart) count = colorindex.size()-coordStart;
-            pcLineColor->diffuseColor.setNum(count);
-            SbColor* colors = pcLineColor->diffuseColor.startEditing();
-            for(int i=0;i<count;i++) {
-                switch(colorindex[i+coordStart]){
-                case 0:
-                    colors[i] = SbColor(rr,rg,rb);
-                    break;
-                case 1:
-                    colors[i] = SbColor(c.r,c.g,c.b);
-                    break;
-                default:
-                    colors[i] = SbColor(pr,pg,pb);
-                }
-            }
-            pcLineColor->diffuseColor.finishEditing();
-        }
-    } else if (prop == &MarkerColor) {
-        const App::Color& c = MarkerColor.getValue();
-        pcMarkerColor->rgb.setValue(c.r,c.g,c.b);
-    } else if(prop == &ShowNodes) {
-        pcMarkerSwitch->whichChild = ShowNodes.getValue()?0:-1;
-    } else if (prop == &ShowCount || prop==&StartIndex) {
-        bool vis = isShow();
-        if (vis) hide();
-        updateVisual();
-        if (vis) show();
-    } else if (prop == &StartPosition) {
-        if(pcLineCoords->point.getNum()){
-            const Base::Vector3d &pt = StartPosition.getValue();
-            pcLineCoords->point.set1Value(0,pt.x,pt.y,pt.z);
-            pcMarkerCoords->point.set1Value(0,pt.x,pt.y,pt.z);
-        }
-    } else {
-        inherited::onChanged(prop);
-        if(prop == &SelectionStyle && SelectionStyle.getValue()==2)
-            hideSelection();
-    }
-}
-
-void ViewProviderPath::showBoundingBox(bool show) {
-    if(show) {
-        if(!pcLineCoords->point.getNum()) 
-            return;
-    }
-    inherited::showBoundingBox(show);
-}
-
-unsigned long ViewProviderPath::getBoundColor() const {
-    ParameterGrp::handle hGrp = App::GetApplication().GetParameterGroupByPath("User parameter:BaseApp/Preferences/Mod/Path");
-    if(SelectionStyle.getValue() == 0 || !Selectable.getValue())
-        return hGrp->GetUnsigned("DefaultBBoxNormalColor",4294967295UL); // white (255,255,255)
-    else
-        return hGrp->GetUnsigned("DefaultBBoxSelectionColor",0xc8ffff00UL); // rgb(0,85,255)
-}
-
-void ViewProviderPath::updateShowConstraints() {
-    Path::Feature* pcPathObj = static_cast<Path::Feature*>(pcObject);
-    const Toolpath &tp = pcPathObj->Path.getValue();
-
-    StartIndexConstraints.UpperBound = tp.getSize();
-
-    if (StartIndex.getValue() >= (long)tp.getSize()) {
-        int start = ((int)tp.getSize())-ShowCount.getValue();
-        if(start>=(int)tp.getSize())
-            start=tp.getSize()-1;
-        if(start<0) start = 0;
-        blockPropertyChange = true;
-        StartIndex.setValue(start);
-        blockPropertyChange = false;
-        StartIndex.purgeTouched();
-    }
-    StartIndexConstraints.StepSize = ShowCount.getValue()>2?ShowCount.getValue()-2:1;
-}
-
-void ViewProviderPath::updateData(const App::Property* prop)
-{
-    Path::Feature* pcPathObj = static_cast<Path::Feature*>(pcObject);
-    if(prop == &pcPathObj->Path) {
-        updateVisual(true);
-        return;
-    }
-    inherited::updateData(prop);
-}
-
-void ViewProviderPath::hideSelection() {
-    // Clear selection
-    SoSelectionElementAction saction(Gui::SoSelectionElementAction::None);
-    saction.apply(pcLines);
-
-    // Clear highlighting
-    SoHighlightElementAction haction;
-    haction.apply(pcLines);
-
-    // Hide arrow
-    pcArrowSwitch->whichChild = -1;
-}
-
-class VisualPathSegmentVisitor
-: public PathSegmentVisitor
-{
-public:
-    VisualPathSegmentVisitor(
-        const Toolpath &tp,
-        SoCoordinate3 *pcLineCoords_,
-        SoCoordinate3 *pcMarkerCoords_,
-        std::vector<int> &command2Edge_,
-        std::deque<int> &edge2Command_,
-        std::deque<int> &edgeIndices_,
-        std::vector<int> &colorindex_,
-        std::deque<Base::Vector3d> &points_,
-        std::deque<Base::Vector3d> &markers_)
-    : pcLineCoords(pcLineCoords_)
-    , pcMarkerCoords(pcMarkerCoords_)
-    , command2Edge(command2Edge_)
-    , edge2Command(edge2Command_)
-    , edgeIndices(edgeIndices_)
-    , colorindex(colorindex_)
-    , points(points_)
-    , markers(markers_)
-    {
-        pcLineCoords->point.deleteValues(0);
-        pcMarkerCoords->point.deleteValues(0);
-
-        command2Edge.clear();
-        edge2Command.clear();
-        edgeIndices.clear();
-
-        colorindex.clear();
-
-        command2Edge.resize(tp.getSize(),-1);
-    }
-
-    virtual void setup(const Base::Vector3d &last)
-    {
-        points.push_back(last);
-        markers.push_back(last);
-    }
-
-    virtual void g0(int id, const Base::Vector3d &last, const Base::Vector3d &next, const std::deque<Base::Vector3d> &pts)
-    {
-        (void)last;
-        gx(id, &next, pts, 0);
-    }
-
-    virtual void g1(int id, const Base::Vector3d &last, const Base::Vector3d &next, const std::deque<Base::Vector3d> &pts)
-    {
-        (void)last;
-        gx(id, &next, pts, 1);
-    }
-
-    virtual void g23(int id, const Base::Vector3d &last, const Base::Vector3d &next, const std::deque<Base::Vector3d> &pts, const Base::Vector3d &center)
-    {
-        (void)last;
-        gx(id, &next, pts, 1);
-        markers.push_back(center);
-    }
-
-    virtual void g8x(int id, const Base::Vector3d &last, const Base::Vector3d &next, const std::deque<Base::Vector3d> &pts,
-                     const std::deque<Base::Vector3d> &p, const std::deque<Base::Vector3d> &q)
-    {
-        (void)last;
-
-        gx(id, NULL, pts, 0);
-
-        points.push_back(p[0]);
-        markers.push_back(p[0]);
-        colorindex.push_back(0);
-
-        points.push_back(p[1]);
-        markers.push_back(p[1]);
-        colorindex.push_back(0);
-
-        points.push_back(next);
-        markers.push_back(next);
-        colorindex.push_back(1);
-
-        for (std::deque<Base::Vector3d>::const_iterator it=q.begin(); q.end() != it; ++it) {
-            markers.push_back(*it);
-        }
-
-        points.push_back(p[2]);
-        markers.push_back(p[2]);
-        colorindex.push_back(0);
-
-        pushCommand(id);
-    }
-
-    virtual void g38(int id, const Base::Vector3d &last, const Base::Vector3d &next)
-    {
-      Base::Vector3d p1(next.x,next.y,last.z);
-      points.push_back(p1);
-      colorindex.push_back(0);
-
-      points.push_back(next);
-      colorindex.push_back(2);
-
-      Base::Vector3d p3(next.x,next.y,last.z);
-      points.push_back(p3);
-      colorindex.push_back(0);
-
-      pushCommand(id);
-    }
-
-private:
-    SoCoordinate3 *pcLineCoords;
-    SoCoordinate3 *pcMarkerCoords;
-
-    std::vector<int> &command2Edge;
-    std::deque<int> &edge2Command;
-    std::deque<int> &edgeIndices;
-
-    std::vector<int> &colorindex;
-    std::deque<Base::Vector3d> &points;
-    std::deque<Base::Vector3d> &markers;
-
-    virtual void gx(int id, const Base::Vector3d *next, const std::deque<Base::Vector3d> &pts, int color)
-    {
-        for (std::deque<Base::Vector3d>::const_iterator it=pts.begin(); pts.end() != it; ++it) {
-          points.push_back(*it);
-          colorindex.push_back(color);
-        }
-
-        if (next != NULL) {
-            points.push_back(*next);
-            markers.push_back(*next);
-            colorindex.push_back(color);
-
-            pushCommand(id);
-        }
-    }
-
-    void pushCommand(int id) {
-      command2Edge[id] = edgeIndices.size();
-      edgeIndices.push_back(points.size());
-      edge2Command.push_back(id);
-    }
-};
-
-void ViewProviderPath::updateVisual(bool rebuild) {
-
-    hideSelection();
-    
-    updateShowConstraints();
-
-    pcLines->coordIndex.deleteValues(0);
-
-    if(rebuild) {
-        Path::Feature* pcPathObj = static_cast<Path::Feature*>(pcObject);
-        const Toolpath &tp = pcPathObj->Path.getValue();
-
-        std::deque<Base::Vector3d> points;
-        std::deque<Base::Vector3d> markers;
-
-        VisualPathSegmentVisitor collect(tp,
-            pcLineCoords,
-            pcMarkerCoords,
-            command2Edge,
-            edge2Command,
-            edgeIndices,
-            colorindex,
-            points,
-            markers);
-
-        PathSegmentWalker segments(tp);
-        segments.walk(collect, StartPosition.getValue());
-
-
-        if (!edgeIndices.empty()) {
-            pcLineCoords->point.setNum(points.size());
-            SbVec3f* verts = pcLineCoords->point.startEditing();
-            int i=0;
-            for(const auto &pt : points) 
-                verts[i++].setValue(pt.x,pt.y,pt.z);
-            pcLineCoords->point.finishEditing();
-
-            pcMarkerCoords->point.setNum(markers.size());
-            for(unsigned int i=0;i<markers.size();i++)
-                pcMarkerCoords->point.set1Value(i,markers[i].x,markers[i].y,markers[i].z);
-
-            recomputeBoundingBox();
-        }
-    }
-
-    // count = index + separators
-    edgeStart = -1;
-    int i;
-    for(i=StartIndex.getValue();i<(int)command2Edge.size();++i)
-        if((edgeStart=command2Edge[i])>=0) break;
-
-    if(edgeStart<0) return;
-
-    if(i!=StartIndex.getValue() && StartIndex.getValue()!=0) {
-        blockPropertyChange = true;
-        StartIndex.setValue(i);
-        blockPropertyChange = false;
-        StartIndex.purgeTouched();
-    }
-
-    int edgeEnd = edgeStart+ShowCount.getValue();
-    if(edgeEnd==edgeStart || edgeEnd>(int)edgeIndices.size())
-        edgeEnd = edgeIndices.size();
-
-    // coord index start
-    coordStart = edgeStart==0?0:(edgeIndices[edgeStart-1]-1);
-    coordEnd = edgeIndices[edgeEnd-1];
-
-    // count = coord indices + index separators
-    int count = coordEnd-coordStart+2*(edgeEnd-edgeStart-1)+1;
-
-    pcLines->coordIndex.setNum(count);
-    int32_t *idx = pcLines->coordIndex.startEditing();
-    i=0;
-    int start = coordStart;
-    for(int e=edgeStart;e!=edgeEnd;++e) {
-        for(int end=edgeIndices[e];start<end;++start)
-            idx[i++] = start;
-        idx[i++]=-1;
-        --start;
-    }
-    pcLines->coordIndex.finishEditing();
-    assert(i==count);
-
-    NormalColor.touch();
-}
-
-void ViewProviderPath::recomputeBoundingBox()
-{
-    // update the boundbox
-    double MinX,MinY,MinZ,MaxX,MaxY,MaxZ;
-    MinX = 999999999.0;
-    MinY = 999999999.0;
-    MinZ = 999999999.0;
-    MaxX = -999999999.0;
-    MaxY = -999999999.0;
-    MaxZ = -999999999.0;
-    Path::Feature* pcPathObj = static_cast<Path::Feature*>(pcObject);
-    Base::Placement pl = *(&pcPathObj->Placement.getValue());
-    Base::Vector3d pt;
-    for (int i=1;i<pcLineCoords->point.getNum();i++) {
-        pt.x = pcLineCoords->point[i].getValue()[0];
-        pt.y = pcLineCoords->point[i].getValue()[1];
-        pt.z = pcLineCoords->point[i].getValue()[2];
-        pl.multVec(pt,pt);
-        if (pt.x < MinX)  MinX = pt.x;
-        if (pt.y < MinY)  MinY = pt.y;
-        if (pt.z < MinZ)  MinZ = pt.z;
-        if (pt.x > MaxX)  MaxX = pt.x;
-        if (pt.y > MaxY)  MaxY = pt.y;
-        if (pt.z > MaxZ)  MaxZ = pt.z;
-    }
-    pcBoundingBox->minBounds.setValue(MinX, MinY, MinZ);
-    pcBoundingBox->maxBounds.setValue(MaxX, MaxY, MaxZ);
-}
-
-QIcon ViewProviderPath::getIcon() const
-{
-    return Gui::BitmapFactory().pixmap("Path-Toolpath");
-}
-
-// Python object -----------------------------------------------------------------------
-
-namespace Gui {
-/// @cond DOXERR
-PROPERTY_SOURCE_TEMPLATE(PathGui::ViewProviderPathPython, PathGui::ViewProviderPath)
-/// @endcond
-
-// explicit template instantiation
-template class PathGuiExport ViewProviderPythonFeatureT<PathGui::ViewProviderPath>;
-}
->>>>>>> 6e40c19f
+}