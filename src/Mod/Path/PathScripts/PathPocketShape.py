# -*- coding: utf-8 -*-

# ***************************************************************************
# *                                                                         *
# *   Copyright (c) 2017 sliptonic <shopinthewoods@gmail.com>               *
# *                                                                         *
# *   This program is free software; you can redistribute it and/or modify  *
# *   it under the terms of the GNU Lesser General Public License (LGPL)    *
# *   as published by the Free Software Foundation; either version 2 of     *
# *   the License, or (at your option) any later version.                   *
# *   for detail see the LICENCE text file.                                 *
# *                                                                         *
# *   This program is distributed in the hope that it will be useful,       *
# *   but WITHOUT ANY WARRANTY; without even the implied warranty of        *
# *   MERCHANTABILITY or FITNESS FOR A PARTICULAR PURPOSE.  See the         *
# *   GNU Library General Public License for more details.                  *
# *                                                                         *
# *   You should have received a copy of the GNU Library General Public     *
# *   License along with this program; if not, write to the Free Software   *
# *   Foundation, Inc., 59 Temple Place, Suite 330, Boston, MA  02111-1307  *
# *   USA                                                                   *
# *                                                                         *
# ***************************************************************************

# SCRIPT NOTES:
# - Need test models for testing vertical faces scenarios. Currently, I think they will fail with rotation.
# - Need to group VERTICAL faces per axis_angle tag just like horizontal faces.
#       Then, need to run each grouping through 
#       PathGeom.combineConnectedShapes(vertical) algorithm grouping
# - Need to add face boundbox analysis code to vertical axis_angle
#       section to identify highest zMax for all faces included in group
# - Need to implement judgeStartDepth() within rotational depth calculations
# - FUTURE: Re-iterate PathAreaOp.py need to relocate rotational settings 
#       to Job setup, under Machine settings tab

import FreeCAD
import Part
import PathScripts.PathGeom as PathGeom
import PathScripts.PathLog as PathLog
import PathScripts.PathOp as PathOp
import PathScripts.PathPocketBase as PathPocketBase
# import PathScripts.PathUtil as PathUtil
# import PathScripts.PathUtils as PathUtils
import TechDraw
import math
# import sys

from PySide import QtCore

__title__ = "Path Pocket Shape Operation"
__author__ = "sliptonic (Brad Collette)"
__url__ = "http://www.freecadweb.org"
__doc__ = "Class and implementation of shape based Pocket operation."
__contributors__ = "russ4262 (Russell Johnson)"
__created__ = "2017"
<<<<<<< HEAD
__scriptVersion__ = "1h testing"
__lastModified__ = "2019-05-03 10:52 CST"
=======
__scriptVersion__ = "1i testing"
__lastModified__ = "2019-05-06 16:55 CST"
>>>>>>> c73ce90c

if False:
    PathLog.setLevel(PathLog.Level.DEBUG, PathLog.thisModule())
    PathLog.trackModule(PathLog.thisModule())
else:
    PathLog.setLevel(PathLog.Level.INFO, PathLog.thisModule())


# Qt tanslation handling
def translate(context, text, disambig=None):
    return QtCore.QCoreApplication.translate(context, text, disambig)


def endPoints(edgeOrWire):
    '''endPoints(edgeOrWire) ... return the first and last point of the wire or the edge, assuming the argument is not a closed wire.'''
    if Part.Wire == type(edgeOrWire):
        # edges = edgeOrWire.Edges
        pts = [e.valueAt(e.FirstParameter) for e in edgeOrWire.Edges]
        pts.extend([e.valueAt(e.LastParameter) for e in edgeOrWire.Edges])
        unique = []
        for p in pts:
            cnt = len([p2 for p2 in pts if PathGeom.pointsCoincide(p, p2)])
            if 1 == cnt:
                unique.append(p)
        return unique
    return [e.valueAt(edgeOrWire.FirstParameter), e.valueAt(edgeOrWire.LastParameter)]


def includesPoint(p, pts):
    '''includesPoint(p, pts) ... answer True if the collection of pts includes the point p'''
    for pt in pts:
        if PathGeom.pointsCoincide(p, pt):
            return True
    return False


def selectOffsetWire(feature, wires):
    '''selectOffsetWire(feature, wires) ... returns the Wire in wires which is does not intersect with feature'''
    closest = None
    for w in wires:
        dist = feature.distToShape(w)[0]
        if closest is None or dist > closest[0]:
            closest = (dist, w)
    if closest is not None:
        return closest[1]
    return None


def extendWire(feature, wire, length):
    '''extendWire(wire, length) ... return a closed Wire which extends wire by length'''
    try:
        off2D = wire.makeOffset2D(length)
    except Exception as e:
        msg = "\nThe selected face cannot be used.\nYou must select the bottom face of the pocket area.\nextendWire() in PathPocketShape.py"
        PathLog.error(e)
        PathLog.error(msg)
        return False
    else:
        endPts = endPoints(wire)
        edges = [e for e in off2D.Edges if Part.Circle != type(e.Curve) or not includesPoint(e.Curve.Center, endPts)]
        wires = [Part.Wire(e) for e in Part.sortEdges(edges)]
        offset = selectOffsetWire(feature, wires)
        ePts = endPoints(offset)
        l0 = (ePts[0] - endPts[0]).Length
        l1 = (ePts[1] - endPts[0]).Length
        edges = wire.Edges
        if l0 < l1:
            edges.append(Part.Edge(Part.LineSegment(endPts[0], ePts[0])))
            edges.extend(offset.Edges)
            edges.append(Part.Edge(Part.LineSegment(endPts[1], ePts[1])))
        else:
            edges.append(Part.Edge(Part.LineSegment(endPts[1], ePts[0])))
            edges.extend(offset.Edges)
            edges.append(Part.Edge(Part.LineSegment(endPts[0], ePts[1])))
        return Part.Wire(edges)


class Extension(object):
    DirectionNormal = 0
    DirectionX = 1
    DirectionY = 2

    def __init__(self, obj, feature, sub, length, direction):
        self.obj = obj
        self.feature = feature
        self.sub = sub
        self.length = length
        self.direction = direction

    def getSubLink(self):
        return "%s:%s" % (self.feature, self.sub)

    def extendEdge(self, feature, e0, direction):
        if Part.Line == type(e0.Curve) or Part.LineSegment == type(e0.Curve):
            e2 = e0.copy()
            off = self.length.Value * direction
            e2.translate(off)
            e2 = PathGeom.flipEdge(e2)
            e1 = Part.Edge(Part.LineSegment(e0.valueAt(e0.LastParameter), e2.valueAt(e2.FirstParameter)))
            e3 = Part.Edge(Part.LineSegment(e2.valueAt(e2.LastParameter), e0.valueAt(e0.FirstParameter)))
            wire = Part.Wire([e0, e1, e2, e3])
            self.wire = wire
            return wire
        return extendWire(feature, Part.Wire([e0]), self.length.Value)

    def getEdgeNumbers(self):
        if 'Wire' in self.sub:
            return [nr for nr in self.sub[5:-1].split(',')]
        return [self.sub[4:]]

    def getEdgeNames(self):
        return ["Edge%s" % nr for nr in self.getEdgeNumbers()]

    def getEdges(self):
        return [self.obj.Shape.getElement(sub) for sub in self.getEdgeNames()]

    def getDirection(self, wire):
        e0 = wire.Edges[0]
        midparam = e0.FirstParameter + 0.5 * (e0.LastParameter - e0.FirstParameter)
        tangent = e0.tangentAt(midparam)
        normal = tangent.cross(FreeCAD.Vector(0, 0, 1)).normalize()
        poffPlus = e0.valueAt(midparam) + 0.01 * normal
        poffMinus = e0.valueAt(midparam) - 0.01 * normal
        if not self.obj.Shape.isInside(poffPlus, 0.005, True):
            return normal
        if not self.obj.Shape.isInside(poffMinus, 0.005, True):
            return normal.negative()
        return None

    def getWire(self):
        if PathGeom.isRoughly(0, self.length.Value) or not self.sub:
            return None

        feature = self.obj.Shape.getElement(self.feature)
        edges = self.getEdges()
        sub = Part.Wire(edges)

        if 1 == len(edges):
            direction = self.getDirection(sub)
            if direction is None:
                return None
            return self.extendEdge(feature, edges[0], direction)
        return extendWire(feature, sub, self.length.Value)


class ObjectPocket(PathPocketBase.ObjectPocket):
    '''Proxy object for Pocket operation.'''

    def areaOpFeatures(self, obj):
        return super(self.__class__, self).areaOpFeatures(obj) | PathOp.FeatureLocations

    def initPocketOp(self, obj):
        '''initPocketOp(obj) ... setup receiver'''
        if not hasattr(obj, 'UseOutline'):
            obj.addProperty('App::PropertyBool', 'UseOutline', 'Pocket', QtCore.QT_TRANSLATE_NOOP('PathPocketShape', 'Uses the outline of the base geometry.'))
            obj.UseOutline = False
        if not hasattr(obj, 'ExtensionLengthDefault'):
            obj.addProperty('App::PropertyDistance', 'ExtensionLengthDefault', 'Extension', QtCore.QT_TRANSLATE_NOOP('PathPocketShape', 'Default length of extensions.'))
        if not hasattr(obj, 'ExtensionFeature'):
            obj.addProperty('App::PropertyLinkSubListGlobal', 'ExtensionFeature', 'Extension', QtCore.QT_TRANSLATE_NOOP('PathPocketShape', 'List of features to extend.'))
        if not hasattr(obj, 'ExtensionCorners'):
            obj.addProperty('App::PropertyBool', 'ExtensionCorners', 'Extension', QtCore.QT_TRANSLATE_NOOP('PathPocketShape', 'When enabled connected extension edges are combined to wires.'))
            obj.ExtensionCorners = True
        if not hasattr(obj, 'B_AxisErrorOverride'):
            obj.addProperty('App::PropertyBool', 'B_AxisErrorOverride', 'Path', QtCore.QT_TRANSLATE_NOOP('PathPocketShape', 'Match B rotations to model (error in FreeCAD rendering).'))
            obj.B_AxisErrorOverride = False
        if not hasattr(obj, 'ReverseDirection'):
            obj.addProperty('App::PropertyBool', 'ReverseDirection', 'Path', QtCore.QT_TRANSLATE_NOOP('PathPocketShape', 'Reverse direction of pocket operation.'))
            obj.ReverseDirection = False
        # if not hasattr(obj, 'UseRotation'):
        #    obj.addProperty("App::PropertyEnumeration", "UseRotation", "Path", QtCore.QT_TRANSLATE_NOOP("App::Property", "Use rotation to gain access to pockets/areas."))
        #    obj.UseRotation = ['Off', 'A(x)', 'B(y)', 'A & B']

        obj.setEditorMode('ExtensionFeature', 2)

    def opOnDocumentRestored(self, obj):
        '''opOnDocumentRestored(obj) ... adds the UseOutline property if it doesn't exist.'''
        self.initPocketOp(obj)

    def pocketInvertExtraOffset(self):
        return False

    def areaOpShapes(self, obj):
        '''areaOpShapes(obj) ... return shapes representing the solids to be removed.'''
        PathLog.track()
        PathLog.debug("areaOpShapes() in PathPocketShape.py")

        def judgeFinalDepth(obj, fD):
            if obj.FinalDepth.Value >= fD:
                return obj.FinalDepth.Value
            else:
                return fD

        def judgeStartDepth(obj, sD):
            if obj.StartDepth.Value >= sD:
                return obj.StartDepth.Value
            else:
                return sD

        def analyzeVerticalFaces(self, obj, vertTuples):
            hT = []
            # base = FreeCAD.ActiveDocument.getObject(self.modelName)

            # Separate elements, regroup by orientation (axis_angle combination)
            vTags = ['X34.2']
            vGrps = [[(2.3, 3.4, 'X')]]
            for tup in vertTuples:
                (face, sub, angle, axis, tag, strDep, finDep, trans) = tup
                if tag in vTags:
                    # Determine index of found string
                    i = 0
                    for orn in vTags:
                        if orn == tag:
                            break
                        i += 1
                    vGrps[i].append(tup)
                else:
                    vTags.append(tag)  # add orientation entry
                    vGrps.append([tup])  # add orientation entry
            # Remove temp elements
            vTags.pop(0)
            vGrps.pop(0)

            # check all faces in each axis_angle group
            shpList = []
            zmaxH = 0.0
            for o in range(0, len(vTags)):
                shpList = []
                zmaxH = vGrps[o][0].BoundBox.ZMax
                for (face, sub, angle, axis, tag, strDep, finDep, trans) in vGrps[o]:
                    shpList.append(face)
                    # Identify tallest face to use as zMax
                    if face.BoundBox.ZMax > zmaxH:
                        zmaxH = face.BoundBox.ZMax
                # check all faces and see if they are touching/overlapping and combine those into a compound
                # Original Code in For loop
                self.vertical = PathGeom.combineConnectedShapes(shpList)
                self.vWires = [TechDraw.findShapeOutline(shape, 1, FreeCAD.Vector(0, 0, 1)) for shape in self.vertical]
                for wire in self.vWires:
                    w = PathGeom.removeDuplicateEdges(wire)
                    face = Part.Face(w)
                    face.tessellate(0.05)
                    if PathGeom.isRoughly(face.Area, 0):
                        PathLog.error(translate('PathPocket', 'Vertical faces do not form a loop - ignoring'))
                    else:
                        strDep = zmaxH + self.leadIn  # base.Shape.BoundBox.ZMax
                        finDep = judgeFinalDepth(obj, face.BoundBox.ZMin)
                        tup = face, sub, angle, axis, tag, strDep, finDep, trans
                        hT.append(tup)
            # Eol
            return hT

        if obj.Base:
            PathLog.debug('base items exist.  Processing...')
            self.removalshapes = []
            self.horiz = []
            vertical = []
            horizTuples = []
            vertTuples = []
            axis = 'X'
            angle = 0.0
            reset = False
            resetPlacement = None
<<<<<<< HEAD
            trans = FreeCAD.Vector(0, 0, 0)
=======
            trans = FreeCAD.Vector(0.0, 0.0, 0.0)
>>>>>>> c73ce90c

            for o in obj.Base:
                PathLog.debug('Base item: {}'.format(o))
                base = o[0]

                # Limit sub faces to children of single Model object.
                if self.modelName is None:
                    self.modelName = base.Name
                else:
                    if base.Name != self.modelName:
                        for sub in o[1]:
                            PathLog.error(sub + " is not a part of Model object: " + self.modelName)
                        o[1] = []
                        PathLog.error("Only processing faces on a single Model object per operation.")
                        PathLog.error("You will need to separate faces per Model object within the Job.")

                startBase = FreeCAD.Vector(base.Placement.Base.x, base.Placement.Base.y, base.Placement.Base.z)
                startAngle = base.Placement.Rotation.Angle
                startAxis = base.Placement.Rotation.Axis
                startRotation = FreeCAD.Rotation(startAxis, startAngle)
                resetPlacement = FreeCAD.Placement(startBase, startRotation)
                for sub in o[1]:
                    if 'Face' in sub:
                        PathLog.debug('sub: {}'.format(sub))
                        # Determine angle of rotation needed to make normal vector = (0,0,1)
                        strDep = obj.StartDepth.Value
                        finDep = obj.FinalDepth.Value
<<<<<<< HEAD
                        trans = FreeCAD.Vector(0, 0, 0)
=======
                        trans = FreeCAD.Vector(0.0, 0.0, 0.0)
>>>>>>> c73ce90c
                        rtn = False

                        if obj.UseRotation != 'Off':
                            (rtn, angle, axis) = self.pocketRotationAnalysis(obj, base, sub, prnt=True)

                        if rtn is True:
                            reset = True
                            PathLog.debug(str(sub) + ": rotating model to make face normal at (0,0,1) ...")
                            if axis == 'X':
                                bX = 0.0
                                bY = 0.0
                                bZ = math.sin(math.radians(angle)) * base.Placement.Base.y
                                vect = FreeCAD.Vector(1, 0, 0)
                            elif axis == 'Y':
                                bX = 0.0
                                bY = 0.0
                                bZ = math.sin(math.radians(angle)) * base.Placement.Base.x
                                if obj.B_AxisErrorOverride is True:
                                    bZ = -1 * bZ
                                vect = FreeCAD.Vector(0, 1, 0)
                            # Rotate base to such that Surface.Axis of pocket bottom is Z=1
                            base.Placement.Rotation = FreeCAD.Rotation(vect, angle)
                            base.recompute()
                            trans = FreeCAD.Vector(bX, bY, bZ)
                        else:
                            axis = 'X'
                            angle = 0.0
                        tag = axis + str(round(angle, 7))
                        face = base.Shape.getElement(sub)

                        if type(face.Surface) == Part.Plane and PathGeom.isVertical(face.Surface.Axis):
                            # it's a flat horizontal face
                            PathLog.debug(" == Part.Plane: isVertical")
                            # Adjust start and finish depths for pocket
                            strDep = base.Shape.BoundBox.ZMax + self.leadIn
                            finDep = judgeFinalDepth(obj, face.BoundBox.ZMin)
                            # Over-write default final depth value, leaves manual override by user
                            obj.StartDepth.Value = trans.z + strDep
                            obj.FinalDepth.Value = trans.z + finDep

                            tup = face, sub, angle, axis, tag, strDep, finDep, trans
                            horizTuples.append(tup)
                        elif type(face.Surface) == Part.Cylinder and PathGeom.isVertical(face.Surface.Axis):
                            PathLog.debug("== Part.Cylinder")
                            # vertical cylinder wall
                            if any(e.isClosed() for e in face.Edges):
                                PathLog.debug("e.isClosed()")
                                # complete cylinder
                                circle = Part.makeCircle(face.Surface.Radius, face.Surface.Center)
                                disk = Part.Face(Part.Wire(circle))

                                # Adjust start and finish depths for pocket
                                strDep = face.BoundBox.ZMax + self.leadIn  # base.Shape.BoundBox.ZMax + self.leadIn
                                finDep = judgeFinalDepth(obj, face.BoundBox.ZMin)
                                # Over-write default final depth value, leaves manual override by user
                                obj.StartDepth.Value = trans.z + strDep
                                obj.FinalDepth.Value = trans.z + finDep

                                tup = disk, sub, angle, axis, tag, strDep, finDep, trans
                                horizTuples.append(tup)
                            else:
                                # partial cylinder wall
                                vertical.append(face)

                                # Adjust start and finish depths for pocket
                                strDep = face.BoundBox.ZMax + self.leadIn  # base.Shape.BoundBox.ZMax + self.leadIn
                                finDep = judgeFinalDepth(obj, face.BoundBox.ZMin)
                                # Over-write default final depth value, leaves manual override by user
                                obj.StartDepth.Value = trans.z + strDep
                                obj.FinalDepth.Value = trans.z + finDep
                                tup = face, sub, angle, axis, tag, strDep, finDep, trans
                                vertTuples.append(tup)

                                PathLog.debug(sub + "is vertical after rotation.")
                        elif type(face.Surface) == Part.Plane and PathGeom.isHorizontal(face.Surface.Axis):
                            vertical.append(face)

                            # Adjust start and finish depths for pocket
                            strDep = face.BoundBox.ZMax + self.leadIn  # base.Shape.BoundBox.ZMax + self.leadIn
                            finDep = judgeFinalDepth(obj, face.BoundBox.ZMin)
                            # Over-write default final depth value, leaves manual override by user
                            obj.StartDepth.Value = trans.z + strDep
                            obj.FinalDepth.Value = trans.z + finDep
                            tup = face, sub, angle, axis, tag, strDep, finDep, trans
                            vertTuples.append(tup)
                            PathLog.debug(sub + "is vertical after rotation.")
                        else:
                            PathLog.error(translate('PathPocket', 'Pocket does not support shape %s.%s') % (base.Label, sub))

                        if reset is True:
                            base.Placement.Rotation = startRotation
                            base.recompute()
                            reset = False
                    # End IF
                # End FOR
                base.Placement = resetPlacement
                base.recompute()
            # End FOR

            # Analyze vertical faces via PathGeom.combineConnectedShapes()
            # hT = analyzeVerticalFaces(self, obj, vertTuples)
            # horizTuples.extend(hT)

            # This section will be replaced analyzeVerticalFaces(self, obj, vertTuples) above
            self.vertical = PathGeom.combineConnectedShapes(vertical)
            self.vWires = [TechDraw.findShapeOutline(shape, 1, FreeCAD.Vector(0.0, 0.0, 1.0)) for shape in self.vertical]
            for wire in self.vWires:
                w = PathGeom.removeDuplicateEdges(wire)
                face = Part.Face(w)
                face.tessellate(0.05)
                if PathGeom.isRoughly(face.Area, 0):
                    PathLog.error(translate('PathPocket', 'Vertical faces do not form a loop - ignoring'))
                else:
                    # self.horiz.append(face)
                    strDep = base.Shape.BoundBox.ZMax + self.leadIn
                    finDep = judgeFinalDepth(obj, face.BoundBox.ZMin)
<<<<<<< HEAD
                    tup = face, 'vertFace', 0.0, 'X', 'X0.0', strDep, finDep, FreeCAD.Vector(0, 0, 0)
=======
                    tup = face, 'vertFace', 0.0, 'X', 'X0.0', strDep, finDep, FreeCAD.Vector(0.0, 0.0, 0.0)
>>>>>>> c73ce90c
                    horizTuples.append(tup)

            # add faces for extensions
            self.exts = []
            for ext in self.getExtensions(obj):
                wire = Part.Face(ext.getWire())
                if wire:
                    face = Part.Face(wire)
                    # self.horiz.append(face)
                    strDep = base.Shape.BoundBox.ZMax + self.leadIn
                    finDep = judgeFinalDepth(obj, face.BoundBox.ZMin)
<<<<<<< HEAD
                    tup = face, 'vertFace', 0.0, 'X', 'X0.0', strDep, finDep, FreeCAD.Vector(0, 0, 0)
=======
                    tup = face, 'vertFace', 0.0, 'X', 'X0.0', strDep, finDep, FreeCAD.Vector(0.0, 0.0, 0.0)
>>>>>>> c73ce90c
                    horizTuples.append(tup)
                    self.exts.append(face)

            # move all horizontal faces to FinalDepth
            for (face, sub, angle, axis, tag, strDep, finDep, trans) in horizTuples:
                # face.translate(FreeCAD.Vector(0, 0, obj.FinalDepth.Value - face.BoundBox.ZMin))
                if angle <= 0.0:
                    if axis == 'X':
                        face.translate(FreeCAD.Vector(0, trans.z, trans.z + finDep - face.BoundBox.ZMin))
                    elif axis == 'Y':
                        face.translate(FreeCAD.Vector(-1 * trans.z, 0, trans.z + finDep - face.BoundBox.ZMin))
                else:
                    if axis == 'X':
                        face.translate(FreeCAD.Vector(0, -1 * trans.z, trans.z + finDep - face.BoundBox.ZMin))
                    elif axis == 'Y':
                        face.translate(FreeCAD.Vector(trans.z, 0, trans.z + finDep - face.BoundBox.ZMin))

            # Separate elements, regroup by orientation (axis_angle combination)
            hTags = ['X34.2']
            hGrps = [[(2.3, 3.4, 'X')]]
            for tup in horizTuples:
                (face, sub, angle, axis, tag, strDep, finDep, trans) = tup
                if tag in hTags:
                    # Determine index of found string
                    i = 0
                    for orn in hTags:
                        if orn == tag:
                            break
                        i += 1
                    hGrps[i].append(tup)
                else:
                    hTags.append(tag)  # add orientation entry
                    hGrps.append([tup])  # add orientation entry
            # Remove temp elements
            hTags.pop(0)
            hGrps.pop(0)

            # check all faces in each axis_angle group
            self.horizontal = []
            shpList = []
            for o in range(0, len(hTags)):
                PathLog.debug('hTag: {}'.format(hTags[o]))
                shpList = []
<<<<<<< HEAD
                for (face, sub, angle, axis, tag, strDep, finDep, trans) in hGrps[o]:  # face, depths, trans, rotate
=======
                for (face, sub, angle, axis, tag, strDep, finDep, trans) in hGrps[o]:
>>>>>>> c73ce90c
                    shpList.append(face)
                # check all faces and see if they are touching/overlapping and combine those into a compound
                # Original Code in For loop
                for shape in PathGeom.combineConnectedShapes(shpList):
                    shape.sewShape()
<<<<<<< HEAD
                    shape.tessellate(0.05)  # Russ4262 0.1 original
=======
                    # shape.tessellate(0.05) # Russ4262 0.1 original
>>>>>>> c73ce90c
                    if obj.UseOutline:
                        wire = TechDraw.findShapeOutline(shape, 1, FreeCAD.Vector(0, 0, 1))
                        wire.translate(FreeCAD.Vector(0, 0, obj.FinalDepth.Value - wire.BoundBox.ZMin))
                        PathLog.debug(" -obj.UseOutline: obj.FinalDepth.Value" + str(obj.FinalDepth.Value))
                        PathLog.debug(" -obj.UseOutline: wire.BoundBox.ZMin" + str(wire.BoundBox.ZMin))
                        # shape.tessellate(0.05) # Russ4262 0.1 original
                        face = Part.Face(wire)
                        tup = face, sub, angle, axis, tag, strDep, finDep, trans
                        self.horizontal.append(tup)
                    else:
                        # Re-pair shape to tuple set
                        for (face, sub, angle, axis, tag, strDep, finDep, trans) in hGrps[o]:
                            if shape is face:
                                tup = face, sub, angle, axis, tag, strDep, finDep, trans
                                self.horizontal.append(tup)
                                break
            # Eol

            # extrude all faces up to StartDepth and those are the removal shapes
            for (face, sub, angle, axis, tag, strDep, finDep, trans) in self.horizontal:
                # extent = FreeCAD.Vector(0, 0, obj.StartDepth.Value - obj.FinalDepth.Value)
                extent = FreeCAD.Vector(0, 0, strDep - finDep)
                shp = face.removeSplitter().extrude(extent)
                # tup = shp, False, sub, angle, axis, tag, strDep, finDep, trans
                tup = shp, False, sub, angle, axis  # shape, isHole, sub, angle, axis
                self.removalshapes.append(tup)

        else:  # process the job base object as a whole
            PathLog.debug("processing the whole job base object")
            self.outlines = [Part.Face(TechDraw.findShapeOutline(base.Shape, 1, FreeCAD.Vector(0, 0, 1))) for base in self.model]
            stockBB = self.stock.Shape.BoundBox
            PathLog.debug(" -Using outlines; no obj.Base")

            self.removalshapes = []
            self.bodies = []
            for outline in self.outlines:
                outline.translate(FreeCAD.Vector(0, 0, stockBB.ZMin - 1))
                body = outline.extrude(FreeCAD.Vector(0, 0, stockBB.ZLength + 2))
                self.bodies.append(body)
                self.removalshapes.append((self.stock.Shape.cut(body), False, 'outline', 0.0, 'X'))

        for (shape, isHole, sub, angle, axis) in self.removalshapes:
            shape.tessellate(0.05)

        if self.removalshapes:
            obj.removalshape = self.removalshapes[0][0]
        return self.removalshapes

    def areaOpSetDefaultValues(self, obj, job):
        '''areaOpSetDefaultValues(obj, job) ... set default values'''

        obj.StepOver = 100
        obj.ZigZagAngle = 45
        # obj.UseRotation = 'Off'
        obj.B_AxisErrorOverride = False
        obj.ReverseDirection = False
        obj.setExpression('ExtensionLengthDefault', 'OpToolDiameter / 2')

    def createExtension(self, obj, extObj, extFeature, extSub):
        return Extension(extObj, extFeature, extSub, obj.ExtensionLengthDefault, Extension.DirectionNormal)

    def getExtensions(self, obj):
        extensions = []
        i = 0
        for extObj, features in obj.ExtensionFeature:
            for sub in features:
                extFeature, extSub = sub.split(':')
                extensions.append(self.createExtension(obj, extObj, extFeature, extSub))
                i = i + 1
        return extensions

    def setExtensions(self, obj, extensions):
        PathLog.track(obj.Label, len(extensions))
        obj.ExtensionFeature = [(ext.obj, ext.getSubLink()) for ext in extensions]


def SetupProperties():
    return PathPocketBase.SetupProperties() + ['UseOutline', 'ExtensionCorners']


def Create(name, obj=None):
    '''Create(name) ... Creates and returns a Pocket operation.'''
    if obj is None:
        obj = FreeCAD.ActiveDocument.addObject('Path::FeaturePython', name)
    proxy = ObjectPocket(obj, name)
    return obj<|MERGE_RESOLUTION|>--- conflicted
+++ resolved
@@ -53,13 +53,8 @@
 __doc__ = "Class and implementation of shape based Pocket operation."
 __contributors__ = "russ4262 (Russell Johnson)"
 __created__ = "2017"
-<<<<<<< HEAD
-__scriptVersion__ = "1h testing"
-__lastModified__ = "2019-05-03 10:52 CST"
-=======
 __scriptVersion__ = "1i testing"
 __lastModified__ = "2019-05-06 16:55 CST"
->>>>>>> c73ce90c
 
 if False:
     PathLog.setLevel(PathLog.Level.DEBUG, PathLog.thisModule())
@@ -323,11 +318,7 @@
             angle = 0.0
             reset = False
             resetPlacement = None
-<<<<<<< HEAD
-            trans = FreeCAD.Vector(0, 0, 0)
-=======
             trans = FreeCAD.Vector(0.0, 0.0, 0.0)
->>>>>>> c73ce90c
 
             for o in obj.Base:
                 PathLog.debug('Base item: {}'.format(o))
@@ -355,11 +346,7 @@
                         # Determine angle of rotation needed to make normal vector = (0,0,1)
                         strDep = obj.StartDepth.Value
                         finDep = obj.FinalDepth.Value
-<<<<<<< HEAD
-                        trans = FreeCAD.Vector(0, 0, 0)
-=======
                         trans = FreeCAD.Vector(0.0, 0.0, 0.0)
->>>>>>> c73ce90c
                         rtn = False
 
                         if obj.UseRotation != 'Off':
@@ -476,11 +463,7 @@
                     # self.horiz.append(face)
                     strDep = base.Shape.BoundBox.ZMax + self.leadIn
                     finDep = judgeFinalDepth(obj, face.BoundBox.ZMin)
-<<<<<<< HEAD
-                    tup = face, 'vertFace', 0.0, 'X', 'X0.0', strDep, finDep, FreeCAD.Vector(0, 0, 0)
-=======
                     tup = face, 'vertFace', 0.0, 'X', 'X0.0', strDep, finDep, FreeCAD.Vector(0.0, 0.0, 0.0)
->>>>>>> c73ce90c
                     horizTuples.append(tup)
 
             # add faces for extensions
@@ -492,11 +475,7 @@
                     # self.horiz.append(face)
                     strDep = base.Shape.BoundBox.ZMax + self.leadIn
                     finDep = judgeFinalDepth(obj, face.BoundBox.ZMin)
-<<<<<<< HEAD
-                    tup = face, 'vertFace', 0.0, 'X', 'X0.0', strDep, finDep, FreeCAD.Vector(0, 0, 0)
-=======
                     tup = face, 'vertFace', 0.0, 'X', 'X0.0', strDep, finDep, FreeCAD.Vector(0.0, 0.0, 0.0)
->>>>>>> c73ce90c
                     horizTuples.append(tup)
                     self.exts.append(face)
 
@@ -540,21 +519,13 @@
             for o in range(0, len(hTags)):
                 PathLog.debug('hTag: {}'.format(hTags[o]))
                 shpList = []
-<<<<<<< HEAD
-                for (face, sub, angle, axis, tag, strDep, finDep, trans) in hGrps[o]:  # face, depths, trans, rotate
-=======
                 for (face, sub, angle, axis, tag, strDep, finDep, trans) in hGrps[o]:
->>>>>>> c73ce90c
                     shpList.append(face)
                 # check all faces and see if they are touching/overlapping and combine those into a compound
                 # Original Code in For loop
                 for shape in PathGeom.combineConnectedShapes(shpList):
                     shape.sewShape()
-<<<<<<< HEAD
-                    shape.tessellate(0.05)  # Russ4262 0.1 original
-=======
                     # shape.tessellate(0.05) # Russ4262 0.1 original
->>>>>>> c73ce90c
                     if obj.UseOutline:
                         wire = TechDraw.findShapeOutline(shape, 1, FreeCAD.Vector(0, 0, 1))
                         wire.translate(FreeCAD.Vector(0, 0, obj.FinalDepth.Value - wire.BoundBox.ZMin))
