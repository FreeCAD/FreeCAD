# -*- coding: utf8 -*-
"""
Fast and robust GLTF/GLB exporter patch with material name preservation and VarSet metadata injection for FreeCAD
"""

import ImportGui
import json
import struct
import os


def traverse_objects_once(objects):
    """Single traversal to collect all objects, materials, and varsets"""

    all_objects = []
    materials = []
    varsets = {}

    stack = [(obj, obj.Label if hasattr(obj, "Label") else "Unknown") for obj in objects]
    visited = set()

    while stack:
        obj, path = stack.pop()
        obj_id = id(obj)

        if obj_id in visited:
            continue
        visited.add(obj_id)

        all_objects.append(obj)

        if hasattr(obj, "Material") and obj.Material and hasattr(obj.Material, "Name"):
            mat_name = obj.Material.Name
            if mat_name not in materials:
                materials.append(mat_name)
        elif (
            hasattr(obj, "ShapeMaterial")
            and obj.ShapeMaterial
            and hasattr(obj.ShapeMaterial, "Name")
        ):
            mat_name = obj.ShapeMaterial.Name
            if mat_name not in materials:
                materials.append(mat_name)

        if hasattr(obj, "Label") and "VarSet" in obj.Label and hasattr(obj, "PropertiesList"):
            parent_name = path.split(".")[-2] if "." in path else "root"
            if parent_name not in varsets:
                varsets[parent_name] = {}

            for prop in obj.PropertiesList:
                if hasattr(obj, prop):
                    val = getattr(obj, prop)
                    if val is not None:
                        varsets[parent_name][prop] = str(val)

        current_path = f"{path}.{obj.Label}" if hasattr(obj, "Label") else path

        if hasattr(obj, "Group") and obj.Group:
            stack.extend((child, current_path) for child in obj.Group)
        if hasattr(obj, "Objects") and obj.Objects:
            stack.extend((child, current_path) for child in obj.Objects)
        if hasattr(obj, "OutList") and obj.OutList:
            stack.extend((child, current_path) for child in obj.OutList)
        if hasattr(obj, "LinkedObject") and obj.LinkedObject:
            stack.append((obj.LinkedObject, current_path))

    return all_objects, materials, varsets


def modify_gltf_data(gltf_data, materials, varsets):
    """GLTF data modification"""

    if not isinstance(gltf_data, dict):
        return gltf_data

    # Replace material names
    if "materials" in gltf_data and materials:
        for i, material in enumerate(gltf_data["materials"]):
            if i < len(materials) and isinstance(material, dict) and "name" in material:
                material["name"] = materials[i]

    # Inject VarSet data
    if "nodes" in gltf_data and varsets:
        for node in gltf_data["nodes"]:
            if isinstance(node, dict) and "name" in node and node["name"] in varsets:
                if "extras" not in node:
                    node["extras"] = {}
                node["extras"].update(varsets[node["name"]])

    return gltf_data


def process_glb_file(filename, gltf_data):
    """GLB file processing"""
    with open(filename, "rb") as f:
        data = f.read()

    json_str = json.dumps(gltf_data, separators=(",", ":")).encode("utf-8")
    json_padding = (4 - (len(json_str) % 4)) % 4
    json_str += b" " * json_padding

    original_json_length = struct.unpack("<I", data[12:16])[0]
    binary_start = (
        20 + original_json_length
    )  # 12 (GLB header) + 8 (JSON chunk header) + JSON length
    binary_data = data[binary_start:]

    total_length = 20 + len(json_str) + len(binary_data)

    with open(filename, "wb") as f:
        f.write(b"glTF")  # glTF header
        f.write(struct.pack("<I", 2))  # Version
        f.write(struct.pack("<I", total_length))  # Total length
        f.write(struct.pack("<I", len(json_str)))  # JSON chunk length
        f.write(b"JSON")  # JSON chunk type
        f.write(json_str)
        if binary_data:
            f.write(binary_data)


def export(objects, filename):
    """GLTF/GLB export with proper material names and metadata"""

    _, materials, varsets = traverse_objects_once(objects)
<<<<<<< HEAD
    
    export_objects = [obj for obj in objects if hasattr(obj, 'Shape') and obj.Shape]
    
=======

    export_objects = [obj for obj in objects if hasattr(obj, "Shape") and obj.Shape]

    global _export_materials, _export_varsets
    _export_materials = materials
    _export_varsets = varsets

>>>>>>> 69fdf682
    ImportGui.export(export_objects, filename)

    if not os.path.exists(filename):
        return

    if filename.lower().endswith(".gltf"):
        with open(filename, "r", encoding="utf-8") as f:
            gltf_data = json.load(f)

        gltf_data = modify_gltf_data(gltf_data, materials, varsets)

        with open(filename, "w", encoding="utf-8") as f:
            json.dump(gltf_data, f, indent=2)

    elif filename.lower().endswith(".glb"):
        with open(filename, "rb") as f:
            # Read GLB header
            magic = f.read(4)
            if magic != b"glTF":
                return
<<<<<<< HEAD
            
            struct.unpack('<I', f.read(4))[0]
            struct.unpack('<I', f.read(4))[0]
            json_length = struct.unpack('<I', f.read(4))[0]
=======

            version = struct.unpack("<I", f.read(4))[0]
            total_length = struct.unpack("<I", f.read(4))[0]
            json_length = struct.unpack("<I", f.read(4))[0]
>>>>>>> 69fdf682
            json_type = f.read(4)

            if json_type != b"JSON":
                return

            json_data = f.read(json_length)
            gltf_data = json.loads(json_data.decode("utf-8"))

        gltf_data = modify_gltf_data(gltf_data, materials, varsets)
<<<<<<< HEAD
        process_glb_file(filename, gltf_data)
=======
        process_glb_file(filename, gltf_data)


_export_materials = []
_export_varsets = {}
found_material_names = []
collected_varset_data = {}
>>>>>>> 69fdf682
<|MERGE_RESOLUTION|>--- conflicted
+++ resolved
@@ -122,19 +122,9 @@
     """GLTF/GLB export with proper material names and metadata"""
 
     _, materials, varsets = traverse_objects_once(objects)
-<<<<<<< HEAD
     
     export_objects = [obj for obj in objects if hasattr(obj, 'Shape') and obj.Shape]
     
-=======
-
-    export_objects = [obj for obj in objects if hasattr(obj, "Shape") and obj.Shape]
-
-    global _export_materials, _export_varsets
-    _export_materials = materials
-    _export_varsets = varsets
-
->>>>>>> 69fdf682
     ImportGui.export(export_objects, filename)
 
     if not os.path.exists(filename):
@@ -155,17 +145,10 @@
             magic = f.read(4)
             if magic != b"glTF":
                 return
-<<<<<<< HEAD
             
             struct.unpack('<I', f.read(4))[0]
             struct.unpack('<I', f.read(4))[0]
             json_length = struct.unpack('<I', f.read(4))[0]
-=======
-
-            version = struct.unpack("<I", f.read(4))[0]
-            total_length = struct.unpack("<I", f.read(4))[0]
-            json_length = struct.unpack("<I", f.read(4))[0]
->>>>>>> 69fdf682
             json_type = f.read(4)
 
             if json_type != b"JSON":
@@ -175,14 +158,4 @@
             gltf_data = json.loads(json_data.decode("utf-8"))
 
         gltf_data = modify_gltf_data(gltf_data, materials, varsets)
-<<<<<<< HEAD
-        process_glb_file(filename, gltf_data)
-=======
-        process_glb_file(filename, gltf_data)
-
-
-_export_materials = []
-_export_varsets = {}
-found_material_names = []
-collected_varset_data = {}
->>>>>>> 69fdf682
+        process_glb_file(filename, gltf_data)