/****************************************************************************
 *   Copyright (c) 2018 Zheng, Lei (realthunder) <realthunder.dev@gmail.com>*
 *                                                                          *
 *   This file is part of the FreeCAD CAx development system.               *
 *                                                                          *
 *   This library is free software; you can redistribute it and/or          *
 *   modify it under the terms of the GNU Library General Public            *
 *   License as published by the Free Software Foundation; either           *
 *   version 2 of the License, or (at your option) any later version.       *
 *                                                                          *
 *   This library  is distributed in the hope that it will be useful,       *
 *   but WITHOUT ANY WARRANTY; without even the implied warranty of         *
 *   MERCHANTABILITY or FITNESS FOR A PARTICULAR PURPOSE.  See the          *
 *   GNU Library General Public License for more details.                   *
 *                                                                          *
 *   You should have received a copy of the GNU Library General Public      *
 *   License along with this library; see the file COPYING.LIB. If not,     *
 *   write to the Free Software Foundation, Inc., 59 Temple Place,          *
 *   Suite 330, Boston, MA  02111-1307, USA                                 *
 *                                                                          *
 ****************************************************************************/

#include "PreCompiled.h"
#if defined(__MINGW32__)
# define WNT // avoid conflict with GUID
#endif
#ifndef _PreComp_
# include <gp_Trsf.hxx>
# include <TopExp_Explorer.hxx>
# include <Standard_Failure.hxx>
# include <Standard_Version.hxx>
# include <XCAFApp_Application.hxx>
# include <XCAFDoc_DocumentTool.hxx>
# include <XCAFDoc_ShapeTool.hxx>
# include <XCAFDoc_ColorTool.hxx>
# include <XCAFDoc_Location.hxx>
# include <XCAFDoc_GraphNode.hxx>
# include <TDF_Label.hxx>
# include <TDF_Tool.hxx>
# include <TDF_LabelSequence.hxx>
# include <TDF_ChildIterator.hxx>
# include <TDataStd_Name.hxx>
# include <Quantity_Color.hxx>
# include <TopoDS_Iterator.hxx>
# include <Interface_Static.hxx>
# include <TDF_AttributeSequence.hxx>
#endif

#include <XCAFDoc_ShapeMapTool.hxx>

#include <boost/regex.hpp>
#include <boost/algorithm/string.hpp>
#include <Base/Parameter.h>
#include <Base/Console.h>
#include <Base/FileInfo.h>
#include <App/Application.h>
#include <App/Document.h>
#include <App/DocumentObjectPy.h>
#include <App/Part.h>
#include <App/Link.h>
#include <App/GroupExtension.h>
#include <Mod/Part/App/PartFeature.h>
#include <Mod/Part/App/FeatureCompound.h>
#include "ImportOCAF2.h"
#include <Mod/Part/App/ProgressIndicator.h>
#include <Mod/Part/App/ImportIges.h>
#include <Mod/Part/App/ImportStep.h>

#include <App/DocumentObject.h>
#include <App/DocumentObjectGroup.h>

FC_LOG_LEVEL_INIT("Import",true,true)

using namespace Import;

/////////////////////////////////////////////////////////////////////

static std::string labelName(TDF_Label label) {
    std::string txt;
    Handle(TDataStd_Name) name;
    if (!label.IsNull() && label.FindAttribute(TDataStd_Name::GetID(),name)) {
        TCollection_ExtendedString extstr = name->Get();
        char* str = new char[extstr.LengthOfCString()+1];
        extstr.ToUTF8CString(str);
        txt = str;
        delete[] str;
        boost::trim(txt);
    }
    return txt;
}

static void printLabel(TDF_Label label, Handle(XCAFDoc_ShapeTool) aShapeTool,
    Handle(XCAFDoc_ColorTool) aColorTool, const char *msg = 0) 
{
    if(label.IsNull() || !FC_LOG_INSTANCE.isEnabled(FC_LOGLEVEL_LOG))
        return;
    if(!msg) msg = "Label: ";
    TCollection_AsciiString entry;
    TDF_Tool::Entry(label,entry);
    std::ostringstream ss;
    ss << msg << entry << ", " << labelName(label)
       << (aShapeTool->IsShape(label)?", shape":"")
       << (aShapeTool->IsTopLevel(label)?", topLevel":"")
       << (aShapeTool->IsFree(label)?", free":"")
       << (aShapeTool->IsAssembly(label)?", assembly":"")
       << (aShapeTool->IsSimpleShape(label)?", simple":"")
       << (aShapeTool->IsCompound(label)?", compound":"")
       << (aShapeTool->IsReference(label)?", reference":"")
       << (aShapeTool->IsComponent(label)?", component":"")
       << (aShapeTool->IsSubShape(label)?", subshape":"");
    if(aShapeTool->IsSubShape(label)) {
        auto shape = aShapeTool->GetShape(label);
        if(!shape.IsNull())
            ss << ", " << Part::TopoShape::shapeName(shape.ShapeType(),true);
    }
    if(aShapeTool->IsShape(label)) {
        Quantity_Color c;
        if(aColorTool->GetColor(label,XCAFDoc_ColorGen,c))
            ss << ", gc: " << c.StringName(c.Name());
        if(aColorTool->GetColor(label,XCAFDoc_ColorSurf,c))
            ss << ", sc: " << c.StringName(c.Name());
        if(aColorTool->GetColor(label,XCAFDoc_ColorCurv,c))
            ss << ", cc: " << c.StringName(c.Name());
    }

    ss << std::endl;
    Base::Console().NotifyLog(ss.str().c_str());
}

static void dumpLabels(TDF_Label label, Handle(XCAFDoc_ShapeTool) aShapeTool, 
    Handle(XCAFDoc_ColorTool) aColorTool, int depth=0)
{
    std::string indent(depth*2,' ');
    printLabel(label,aShapeTool,aColorTool,indent.c_str());
    TDF_ChildIterator it;
    for (it.Initialize(label); it.More(); it.Next())
        dumpLabels(it.Value(),aShapeTool,aColorTool,depth+1);
}

/////////////////////////////////////////////////////////////////////

ImportOCAF2::ImportOCAF2(Handle(TDocStd_Document) h, App::Document* d, const std::string& name)
    : pDoc(h), pDocument(d), default_name(name), sequencer(0)
{
    aShapeTool = XCAFDoc_DocumentTool::ShapeTool (pDoc->Main());
    aColorTool = XCAFDoc_DocumentTool::ColorTool(pDoc->Main());

    auto hGrp = App::GetApplication().GetParameterGroupByPath(
            "User parameter:BaseApp/Preferences/Mod/Import/hSTEP");
    merge = hGrp->GetBool("ReadShapeCompoundMode", false);

    hGrp = App::GetApplication().GetParameterGroupByPath("User parameter:BaseApp/Preferences/Mod/Import");
    useLinkGroup = !hGrp->GetBool("UseAppPart",true);
    useLegacyImporter = hGrp->GetBool("UseLegacyImporter",false);
    useBaseName = hGrp->GetBool("UseBaseName",true);
    importHidden = hGrp->GetBool("ImportHiddenObject",true);
    reduceObjects = hGrp->GetBool("ReduceObjects",true);
    showProgress = hGrp->GetBool("ShowProgress",true);
    expandCompound = hGrp->GetBool("ExpandCompound",true);

    if(d->isSaved()) {
        Base::FileInfo fi(d->FileName.getValue());
        filePath = fi.dirPath();
    }
    mode = hGrp->GetInt("ImportMode",SingleDoc);

    hGrp = App::GetApplication().GetParameterGroupByPath("User parameter:BaseApp/Preferences/View");
    defaultFaceColor.setPackedValue(hGrp->GetUnsigned("DefaultShapeColor",0xCCCCCC00));
    defaultFaceColor.a = 0;

    defaultEdgeColor.setPackedValue(hGrp->GetUnsigned("DefaultShapeLineColor",421075455UL));
    defaultEdgeColor.a = 0;
}

ImportOCAF2::~ImportOCAF2()
{
}

void ImportOCAF2::setMode(int m) {
    if(m<0 || m>=ModeMax)
        FC_WARN("Invalid import mode " << m);
    else
        mode = m;
    if(mode!=SingleDoc) {
        if(pDocument->isSaved()) {
            Base::FileInfo fi(pDocument->FileName.getValue());
            filePath = fi.dirPath();
        }else
            FC_WARN("Disable multi-document mode because the input document is not saved.");
    }
}

static void setPlacement(App::PropertyPlacement *prop, const TopoDS_Shape &shape) {
    prop->setValue(Base::Placement(
                Part::TopoShape::convert(shape.Location().Transformation()))*prop->getValue());
}

std::string ImportOCAF2::getLabelName(TDF_Label label) {
    std::string name;
    if(label.IsNull())
        return name;
    if(!XCAFDoc_ShapeTool::IsReference(label))
        return labelName(label);
    if(!useBaseName)
        name = labelName(label);
    TDF_Label ref;
    if(name.empty() && XCAFDoc_ShapeTool::GetReferredShape(label,ref))
        name = labelName(ref);
    return name;
}

void ImportOCAF2::setObjectName(Info &info, TDF_Label label) {
    if(!info.obj)
        return;
    info.baseName = getLabelName(label);
    if(info.baseName.size())
        info.obj->Label.setValue(info.baseName.c_str());
    else{
        auto linked = info.obj->getLinkedObject(false);
        if(!linked || linked==info.obj)
            return;
        info.obj->Label.setValue(linked->Label.getValue());
    }
}


bool ImportOCAF2::getColor(const TopoDS_Shape &shape, Info &info, bool check, bool noDefault) {
    bool ret = false;
    Quantity_Color aColor;
    if(aColorTool->GetColor(shape, XCAFDoc_ColorSurf, aColor)) {
        App::Color c(aColor.Red(),aColor.Green(),aColor.Blue());
        if(!check || info.faceColor!=c) {
            info.faceColor = c;
            info.hasFaceColor = true;
            ret = true;
        }
    }
    if(!noDefault && !info.hasFaceColor && aColorTool->GetColor(shape, XCAFDoc_ColorGen, aColor)) {
        App::Color c(aColor.Red(),aColor.Green(),aColor.Blue());
        if(!check || info.faceColor!=c) {
            info.faceColor = c;
            info.hasFaceColor = true;
            ret = true;
        }
    }
    if(aColorTool->GetColor(shape, XCAFDoc_ColorCurv, aColor)) {
        App::Color c(aColor.Red(),aColor.Green(),aColor.Blue());
        // Some STEP include a curve color with the same value of the face
        // color. And this will look weird in FC. So for shape with face
        // we'll ignore the curve color, if it is the same as the face color.
        if((c!=info.faceColor || !TopExp_Explorer(shape,TopAbs_FACE).More()) &&
           (!check || info.edgeColor!=c)) 
        {
            info.edgeColor = c;
            info.hasEdgeColor = true;
            ret = true;
        }
    }
    if(!check) {
        if(!info.hasFaceColor)
            info.faceColor = defaultFaceColor;
        if(!info.hasEdgeColor)
            info.edgeColor = defaultEdgeColor;
    }
    return ret;
}

struct ImportOCAF2::ColorInfo {
    TopTools_IndexedMapOfShape faceMap,edgeMap;
    std::vector<App::Color> faceColors;
    std::vector<App::Color> edgeColors;
    App::Color faceColor;
    App::Color edgeColor;
    bool hasFaceColor = false;
    bool hasEdgeColor = false;
};

// Check for uniform color
static void mergeColor(bool &hasColors, App::Color &color, std::vector<App::Color> &colors) {
    if(colors.empty())
        return;
    if(!hasColors) {
        colors.clear();
        return;
    }
    hasColors = false;
    auto &firstColor = colors[0];
    for(auto &c : colors) {
        if(c!=firstColor) {
            hasColors = true;
            return;
        }
    }
    color = firstColor;
    colors.clear();
}

Part::Feature *ImportOCAF2::expandShape(App::Document *doc,
        TDF_Label label, const TopoDS_Shape &shape, ColorInfo &colors) 
{
    if(shape.IsNull() || !TopExp_Explorer(shape,TopAbs_VERTEX).More())
        return 0;

    // When saved as compound, STEP file does not support instance sharing,
    // meaning that even if the source compound may contain child shapes of
    // shared instances, or multiple hierarchies, those information are lost
    // when saved to STEP, everything become flat and duplicated. So the code
    // below is not necessary.
#if 0
    auto baseShape = shape.Located(TopLoc_Location());
    auto it = myShapes.find(baseShape);
    if(it!=myShapes.end()) {
        auto link = static_cast<App::Link*>(doc->addObject("App::Link","Link"));
        link->Visibility.setValue(false);
        link->setLink(-1,it->second.obj);
        setPlacement(&link->Placement,shape);
        return link;
    }
#endif
    std::vector<App::DocumentObject*> objs;

    if(shape.ShapeType() == TopAbs_COMPOUND) {
        for(TopoDS_Iterator it(shape);it.More();it.Next()) {
            TDF_Label childLabel;
            // if(!label.IsNull())
            //     aShapeTool->FindSubShape(label,it.Value(),childLabel);
            auto child = expandShape(doc,childLabel,it.Value(),colors);
            if(child) {
                objs.push_back(child);
                Info &info = myShapes[it.Value().Located(TopLoc_Location())];
                info.free = false;
                info.obj = child;

                std::vector<App::Color> faceColors;
                if(colors.faceColors.size()) {
                    const auto &s = child->Shape.getShape();
                    bool hasColors = false;
                    faceColors.assign(s.countSubShapes(TopAbs_FACE),colors.faceColor);
                    int i=0;
                    for(TopExp_Explorer exp(it.Value(),TopAbs_FACE);exp.More();exp.Next()) {
                        App::Color &color = faceColors[i++];
                        int idx = colors.faceMap.FindIndex(exp.Current())-1;
                        if(idx>=0 && idx<(int)colors.faceColors.size()) {
                            color = colors.faceColors[idx];
                            hasColors = true;
                        }
                    }
                    mergeColor(hasColors,colors.faceColor,colors.faceColors);
                }

                std::vector<App::Color> edgeColors;
                if(colors.edgeColors.size()) {
                    const auto &s = child->Shape.getShape();
                    bool hasColors = false;
                    edgeColors.assign(s.countSubShapes(TopAbs_EDGE),colors.edgeColor);
                    int i=0;
                    for(TopExp_Explorer exp(it.Value(),TopAbs_EDGE);exp.More();exp.Next()) {
                        App::Color &color = edgeColors[i++];
                        int idx = colors.edgeMap.FindIndex(exp.Current())-1;
                        if(idx>=0 && idx<(int)colors.edgeColors.size()) {
                            color = colors.edgeColors[idx];
                            hasColors = true;
                        }
                    }
                    mergeColor(hasColors,colors.edgeColor,colors.edgeColors);
                }

                info.faceColor = colors.faceColor;
                info.edgeColor = colors.edgeColor;
                info.hasFaceColor = colors.hasFaceColor;
                info.hasEdgeColor = colors.hasEdgeColor;

                applyFaceColors(child,{info.faceColor});
                applyEdgeColors(child,{info.edgeColor});
                if(faceColors.size())
                    applyFaceColors(child,faceColors);
                if(edgeColors.size())
                    applyEdgeColors(child,edgeColors);
            }
        }
        if(objs.empty())
            return 0;
        auto compound = static_cast<Part::Compound2*>(doc->addObject("Part::Compound2","Compound"));
        compound->Links.setValues(objs);
        // compound->Visibility.setValue(false);
        setPlacement(&compound->Placement,shape);
        return compound;
    }
    Info info;
    info.obj = 0;
    createObject(doc,label,shape,info,false);
    return static_cast<Part::Feature*>(info.obj);
}

bool ImportOCAF2::createObject(App::Document *doc, TDF_Label label, 
        const TopoDS_Shape &shape, Info &info, bool newDoc)
{
    if(shape.IsNull() || !TopExp_Explorer(shape,TopAbs_VERTEX).More()) {
        FC_WARN(labelName(label) << " has empty shape");
        return false;
    }

    getColor(shape,info);
    bool hasFaceColors = false;
    bool hasEdgeColors = false;

    Part::TopoShape tshape(shape);
    ColorInfo colors;

    TDF_LabelSequence seq;
    if(!label.IsNull() && aShapeTool->GetSubShapes(label,seq)) {
<<<<<<< HEAD
        faceColors.assign(tshape.countSubShapes(TopAbs_FACE),info.faceColor);
        edgeColors.assign(tshape.countSubShapes(TopAbs_EDGE),info.edgeColor);
=======

        TopExp::MapShapes(shape, TopAbs_FACE, colors.faceMap);
        TopExp::MapShapes(shape, TopAbs_EDGE, colors.edgeMap);

        colors.faceColors.assign(colors.faceMap.Extent(),info.faceColor);
        colors.edgeColors.assign(colors.edgeMap.Extent(),info.edgeColor);
>>>>>>> 1e0e7593
        // Two passes to get sub shape colors. First pass, look for solid, and
        // second pass look for face and edges. This allows lower level
        // subshape to override color of higher level ones.
        for(int j=0;j<2;++j) {
            for(int i=1;i<=seq.Length();++i) {
                TDF_Label l = seq.Value(i);
                TopoDS_Shape subShape = aShapeTool->GetShape(l);
                if(subShape.IsNull())
                    continue;
                if(subShape.ShapeType()==TopAbs_FACE || subShape.ShapeType()==TopAbs_EDGE) {
                    if(j==0)
                        continue;
                }else if(j!=0)
                    continue;

                bool foundFaceColor = false;
                bool checkSubFaceColor = false;
                bool checkSubEdgeColor = false;
                App::Color faceColor,edgeColor;
                Quantity_Color aColor;
                if(aColorTool->GetColor(l, XCAFDoc_ColorSurf, aColor) ||
                   aColorTool->GetColor(l, XCAFDoc_ColorGen, aColor))
                {
                    foundFaceColor = true;
                    faceColor = App::Color(aColor.Red(),aColor.Green(),aColor.Blue());
                    checkSubFaceColor = faceColor!=info.faceColor;
                }
                if(aColorTool->GetColor(l, XCAFDoc_ColorCurv, aColor)) {
                    edgeColor = App::Color(aColor.Red(),aColor.Green(),aColor.Blue());
                    checkSubEdgeColor = edgeColor!=info.edgeColor;
                    if(j==0 && foundFaceColor && colors.faceColors.size() && edgeColor==faceColor) {
                        // Do not set edge the same color as face
                        checkSubEdgeColor = false;
                    }
                }

                if(checkSubFaceColor) {
                    for(TopExp_Explorer exp(subShape,TopAbs_FACE);exp.More();exp.Next()) {
<<<<<<< HEAD
                        int idx = tshape.findShape(exp.Current())-1;
                        if(idx>=0 && idx<(int)faceColors.size()) {
                            faceColors[idx] = faceColor;
=======
                        int idx = colors.faceMap.FindIndex(exp.Current())-1;
                        if(idx>=0 && idx<(int)colors.faceColors.size()) {
                            colors.faceColors[idx] = faceColor;
>>>>>>> 1e0e7593
                            hasFaceColors = true;
                            info.hasFaceColor = true;
                        }
                    }
                }
                if(checkSubEdgeColor) {
                    for(TopExp_Explorer exp(subShape,TopAbs_EDGE);exp.More();exp.Next()) {
<<<<<<< HEAD
                        int idx = tshape.findShape(exp.Current())-1;
                        if(idx>=0 && idx<(int)edgeColors.size()) {
                            edgeColors[idx] = edgeColor;
=======
                        int idx = colors.edgeMap.FindIndex(exp.Current())-1;
                        if(idx>=0 && idx<(int)colors.edgeColors.size()) {
                            colors.edgeColors[idx] = edgeColor;
>>>>>>> 1e0e7593
                            hasEdgeColors = true;
                            info.hasEdgeColor = true;
                        }
                    }
                }
            }
        }
    }

    Part::Feature *feature;

    if(newDoc && (mode==ObjectPerDoc || mode==ObjectPerDir))
        doc = getDocument(doc,label);

    mergeColor(hasFaceColors,info.faceColor,colors.faceColors);
    mergeColor(hasEdgeColors,info.edgeColor,colors.edgeColors);

    colors.faceColor = info.faceColor;
    colors.edgeColor = info.edgeColor;
    colors.hasFaceColor = info.hasFaceColor;
    colors.hasEdgeColor = info.hasEdgeColor;

    if(expandCompound && !merge &&
       (tshape.countSubShapes(TopAbs_SOLID)>1 || 
        (!tshape.countSubShapes(TopAbs_SOLID) && tshape.countSubShapes(TopAbs_SHELL)>1)))
    {
        feature = expandShape(doc,label,shape,colors);
        if(!feature)
            return false;
    } else {
        feature = static_cast<Part::Feature*>(doc->addObject("Part::Feature",tshape.shapeName().c_str()));
        feature->Shape.setValue(shape);
        // feature->Visibility.setValue(false);
    }
    applyFaceColors(feature,{info.faceColor});
    applyEdgeColors(feature,{info.edgeColor});
    if(colors.faceColors.size())
        applyFaceColors(feature,colors.faceColors);
    if(colors.edgeColors.size())
        applyEdgeColors(feature,colors.edgeColors);

    info.propPlacement = &feature->Placement;
    info.obj = feature;
    return true;
}

App::Document *ImportOCAF2::getDocument(App::Document *doc, TDF_Label label) {
    if(filePath.empty() || mode==SingleDoc || merge)
        return doc;

    auto name = getLabelName(label);
    if(name.empty())
        return doc;

    auto newDoc = App::GetApplication().newDocument(name.c_str(),name.c_str(),false);
    std::ostringstream ss;
    Base::FileInfo fi(doc->FileName.getValue());
    std::string path = fi.dirPath();
    if(mode == GroupPerDir || mode == ObjectPerDir) {
        for(int i=0;i<1000;++i) {
            ss.str("");
            ss << path << '/' << fi.fileNamePure() << "_parts";
            if(i>0) 
                ss << '_' << std::setfill('0') << std::setw(3) << i;
            Base::FileInfo fi2(ss.str());
            if(fi2.exists()) {
                if(!fi2.isDir())
                    continue;
            }else if(!fi2.createDirectory()) {
                FC_WARN("Failed to create directory " << fi2.filePath());
                break;
            }
            path = fi2.filePath();
            break;
        }
    }
    for(int i=0;i<1000;++i) {
        ss.str("");
        ss << path << '/' << newDoc->getName() << ".fcstd";
        if(i>0) 
            ss << '_' << std::setfill('0') << std::setw(3) << i;
        Base::FileInfo fi(ss.str());
        if(!fi.exists()) {
            if(!newDoc->saveAs(fi.filePath().c_str()))
                break;
            return newDoc;
        }
    }

    FC_WARN("Cannot save document for part '" << name << "'");
    return doc;
}

bool ImportOCAF2::createGroup(App::Document *doc, Info &info, const TopoDS_Shape &shape, 
                             std::vector<App::DocumentObject*> &children, 
                             const boost::dynamic_bitset<> &visibilities,
                             bool canReduce) 
{
    assert(children.size() == visibilities.size());
    if(children.empty())
        return false;
    bool hasColor = getColor(shape,info,false,true);
    if(canReduce && !hasColor && reduceObjects && children.size()==1 && visibilities[0]) {
        info.obj = children.front();
        info.free = true;
        info.propPlacement = dynamic_cast<App::PropertyPlacement*>(info.obj->getPropertyByName("Placement"));
        myCollapsedObjects.emplace(info.obj,info.propPlacement);
        return true;
    }
    for(auto &child : children)  {
        if(child->getDocument()!=doc) {
            auto link = static_cast<App::Link*>(doc->addObject("App::Link","Link"));
            link->Label.setValue(child->Label.getValue());
            link->setLink(-1,child);
            auto pla = Base::freecad_dynamic_cast<App::PropertyPlacement>(
                child->getPropertyByName("Placement"));
            if(pla)
                link->Placement.setValue(pla->getValue());
            child = link;
        }
        // child->Visibility.setValue(false);
    }
    App::DocumentObject *group;
    if(!useLinkGroup) {
        auto part = static_cast<App::Part*>(doc->addObject("App::Part","Part"));
        group = part;
        int i=0;
        for(auto child : children)
            child->Visibility.setValue(visibilities[i++]);
        part->addObjects(children);
        info.propPlacement = &part->Placement;
    } else {
        auto linkGroup = static_cast<App::LinkGroup*>(doc->addObject("App::LinkGroup","LinkGroup"));
        group = linkGroup;
        linkGroup->ElementList.setValues(children);
        linkGroup->VisibilityList.setValue(visibilities);
        info.propPlacement = &linkGroup->Placement;
    }
    info.obj = group;
    if(getColor(shape,info,false,true)) {
        if(info.hasFaceColor)
            applyLinkColor(group,-1,info.faceColor);
    }
    return true;
}

App::DocumentObject* ImportOCAF2::loadShapes()
{
    if(useLegacyImporter) {
        ImportLegacy legacy(*this);
        legacy.setMerge(merge);
        legacy.loadShapes();
        return 0;
    }

    // Interface_Static::SetIVal("read.stepcaf.subshapes.name",1);
    aShapeTool->SetAutoNaming(Standard_False);

    if(FC_LOG_INSTANCE.isEnabled(FC_LOGLEVEL_LOG))
        dumpLabels(pDoc->Main(),aShapeTool,aColorTool);

    TDF_LabelSequence labels;
    aShapeTool->GetShapes(labels);
    Base::SequencerLauncher seq("Importing...",labels.Length());
    FC_MSG("free shape count " << labels.Length());
    sequencer = showProgress?&seq:0;

    labels.Clear();
    myShapes.clear();
    myNames.clear();
    myCollapsedObjects.clear();

    std::vector<App::DocumentObject*> objs;
    aShapeTool->GetFreeShapes (labels);
    boost::dynamic_bitset<> vis;
    int count = 0;
    for (Standard_Integer i=1; i <= labels.Length(); i++ ) {
        auto label = labels.Value(i);
        if(!importHidden && !aColorTool->IsVisible(label))
            continue;
        ++count;
    }
    for (Standard_Integer i=1; i <= labels.Length(); i++ ) {
        auto label = labels.Value(i);
        if(!importHidden && !aColorTool->IsVisible(label))
            continue;
        auto obj = loadShape(pDocument, label, 
                aShapeTool->GetShape(label), false, count>1);
        if(obj) {
            objs.push_back(obj);
            vis.push_back(aColorTool->IsVisible(label));
        }
    }
    App::DocumentObject *ret = 0;
    if(objs.size()==1) {
        ret = objs.front();
    }else {
        Info info;
        if(createGroup(pDocument,info,TopoDS_Shape(),objs,vis))
            ret = info.obj;
    }
    if(ret) {
        // ret->Visibility.setValue(true);
        ret->recomputeFeature(true);
    }
    if(merge && ret && !ret->isDerivedFrom(Part::Feature::getClassTypeId())) {
        auto shape = Part::Feature::getTopoShape(ret);
        auto feature = static_cast<Part::Feature*>(
                pDocument->addObject("Part::Feature", "Feature"));
        auto name = labelName(pDoc->Main());
        feature->Label.setValue(name.empty()?default_name.c_str():name.c_str());
        feature->Shape.setValue(shape);
        applyFaceColors(feature,{});

        std::vector<std::pair<App::Document*,std::string> > objNames;
        for(auto obj : App::Document::getDependencyList(objs,App::Document::DepSort))
            objNames.emplace_back(obj->getDocument(),obj->getNameInDocument());
        for(auto &v : objNames)
            v.first->removeObject(v.second.c_str());
        ret = feature;
        ret->recomputeFeature(true);
    }
    sequencer = 0;
    return ret;
}

void ImportOCAF2::getSHUOColors(TDF_Label label, 
        std::map<std::string,App::Color> &colors, bool appendFirst)
{
    TDF_AttributeSequence seq;
    if(label.IsNull() || !aShapeTool->GetAllComponentSHUO(label,seq))
        return;
    std::ostringstream ss;
    for(int i=1;i<=seq.Length();++i) {
        Handle(XCAFDoc_GraphNode) shuo = Handle(XCAFDoc_GraphNode)::DownCast(seq.Value(i));
        if(shuo.IsNull())
            continue;

        TDF_Label slabel = shuo->Label();

        // We only want to process the main shuo, i.e. those without upper_usage
        TDF_LabelSequence uppers;
        aShapeTool->GetSHUOUpperUsage(slabel, uppers);
        if(uppers.Length())
            continue;

        // appendFirst tells us whether we shall append the object name of the first label
        bool skipFirst = !appendFirst;
        ss.str("");
        while(1) {
            if(skipFirst)
                skipFirst = false;
            else {
                TDF_Label l = shuo->Label().Father();
                auto it = myNames.find(l);
                if(it == myNames.end()) {
                    FC_WARN("Failed to find object of label " << labelName(l));
                    ss.str("");
                    break;
                }
                if(it->second.size())
                    ss << it->second << '.';
            }
            if(!shuo->NbChildren())
                break;
            shuo = shuo->GetChild(1);
        }
        std::string subname = ss.str();
        if(subname.empty())
            continue;
        if(!aColorTool->IsVisible(slabel)) {
            subname += App::DocumentObject::hiddenMarker();
            colors.emplace(subname,App::Color());
        } else {
            Quantity_Color aColor;
            if(aColorTool->GetColor(slabel, XCAFDoc_ColorSurf, aColor) ||
               aColorTool->GetColor(slabel, XCAFDoc_ColorGen, aColor))
            {
                colors.emplace(subname,App::Color(aColor.Red(),aColor.Green(),aColor.Blue()));
            }
        }
    }
}

App::DocumentObject *ImportOCAF2::loadShape(App::Document *doc, 
        TDF_Label label, const TopoDS_Shape &shape, bool baseOnly, bool newDoc) 
{
    if(shape.IsNull())
        return 0;

    auto baseShape = shape.Located(TopLoc_Location());
    auto it = myShapes.find(baseShape);
    if(it == myShapes.end()) {
        Info info;
        auto baseLabel = aShapeTool->FindShape(baseShape);
        if(sequencer && !baseLabel.IsNull() && aShapeTool->IsTopLevel(baseLabel))
            sequencer->next(true);
        bool res;
        if(baseLabel.IsNull() || !aShapeTool->IsAssembly(baseLabel))
            res = createObject(doc,baseLabel,baseShape,info,newDoc);
        else 
            res = createAssembly(doc,baseLabel,baseShape,info,newDoc);
        if(!res)
            return 0;
        setObjectName(info,baseLabel);
        it = myShapes.emplace(baseShape,info).first;
    }
    if(baseOnly)
        return it->second.obj;

    std::map<std::string,App::Color> shuoColors;
    // if(!useLinkGroup)
    //     getSHUOColors(label,shuoColors,false);

    auto info = it->second;
    getColor(shape,info,true);

    if(shuoColors.empty() && info.free && doc==info.obj->getDocument()) {
        it->second.free = false;
        auto name = getLabelName(label);
        if(info.faceColor!=it->second.faceColor ||
           info.edgeColor!=it->second.edgeColor ||
           (name.size() && info.baseName.size() && name!=info.baseName)) 
        {
            auto compound = static_cast<Part::Compound2*>(doc->addObject("Part::Compound2","Compound"));
            compound->Links.setValue(info.obj);
            // compound->Visibility.setValue(false);
            info.propPlacement = &compound->Placement;
            if(info.faceColor!=it->second.faceColor)
                applyFaceColors(compound,{info.faceColor});
            if(info.edgeColor!=it->second.edgeColor)
                applyEdgeColors(compound,{info.edgeColor});
            info.obj = compound;
            setObjectName(info,label);
        }
        setPlacement(info.propPlacement,shape);
        myNames.emplace(label,info.obj->getNameInDocument());
        return info.obj;
    }

    auto link = static_cast<App::Link*>(doc->addObject("App::Link","Link"));
    // link->Visibility.setValue(false);
    link->setLink(-1,info.obj);
    setPlacement(&link->Placement,shape);
    info.obj = link;
    setObjectName(info,label);
    if(info.faceColor!=it->second.faceColor)
        applyLinkColor(link,-1,info.faceColor);

    myNames.emplace(label,link->getNameInDocument());
    if(shuoColors.size())
        applyElementColors(link,shuoColors);
    return link;
}

struct ChildInfo {
    std::vector<Base::Placement> plas;
    boost::dynamic_bitset<> vis;
    std::map<size_t,App::Color> colors;
    std::vector<TDF_Label> labels;
    TopoDS_Shape shape;
};

bool ImportOCAF2::createAssembly(App::Document *_doc, 
        TDF_Label label, const TopoDS_Shape &shape, Info &info, bool newDoc)
{
    (void)label;

    std::vector<App::DocumentObject*> children;
    std::map<App::DocumentObject*, ChildInfo> childrenMap;
    boost::dynamic_bitset<> visibilities;
    std::map<std::string,App::Color> shuoColors;

    auto doc = _doc;
    if(newDoc)
        doc = getDocument(_doc,label);

    for(TopoDS_Iterator it(shape,0,0);it.More();it.Next()) {
        TopoDS_Shape childShape = it.Value();
        if(childShape.IsNull())
            continue;
        TDF_Label childLabel;
        aShapeTool->Search(childShape,childLabel,Standard_True,Standard_True,Standard_False);
        if(!childLabel.IsNull() && !importHidden && !aColorTool->IsVisible(childLabel))
            continue;
        auto obj = loadShape(doc,childLabel,childShape,reduceObjects);
        if(!obj)
            continue;
        bool vis = true;
        if(!childLabel.IsNull() && aShapeTool->IsComponent(childLabel))
            vis = aColorTool->IsVisible(childLabel);
        if(!reduceObjects) {
            visibilities.push_back(vis);
            children.push_back(obj);
            getSHUOColors(childLabel,shuoColors,true);
            continue;
        } 

        auto &info = childrenMap[obj];
        if(info.plas.empty()) {
            children.push_back(obj);
            visibilities.push_back(vis);
            info.shape = childShape;
        }
        info.vis.push_back(vis);
        info.labels.push_back(childLabel);
        info.plas.emplace_back(Part::TopoShape::convert(childShape.Location().Transformation()));
        Quantity_Color aColor;
        if (aColorTool->GetColor(childShape, XCAFDoc_ColorSurf, aColor)) {
            auto &color = info.colors[info.plas.size()-1];
            color.r = (float)aColor.Red();
            color.g = (float)aColor.Green();
            color.b = (float)aColor.Blue();
        }
    }
    assert(visibilities.size() == children.size());

    if(children.empty()) {
        if(doc!=_doc)
            App::GetApplication().closeDocument(doc->getName());
        return false;
    }

    if(reduceObjects) {
        int i=-1;
        for(auto &child : children) {
            ++i;
            auto &info = childrenMap[child];
            if(info.plas.size()==1) {
                child = loadShape(doc,info.labels.front(),info.shape);
                getSHUOColors(info.labels.front(),shuoColors,true);
                continue;
            }

            visibilities[i] = true;

            // Okay, we are creating a link array
            auto link = static_cast<App::Link*>(doc->addObject("App::Link","Link"));
            // link->Visibility.setValue(false);
            link->setLink(-1,child);
            link->ShowElement.setValue(false);
            link->ElementCount.setValue(info.plas.size());
            auto it = myCollapsedObjects.find(child);
            if(it!=myCollapsedObjects.end()) {
                // child is a single component assembly that has been
                // collapsed, so we have to honour its placement
                for(auto &pla : info.plas)
                    pla *= it->second->getValue();
            }
            link->PlacementList.setValue(info.plas);
            link->VisibilityList.setValue(info.vis);

            for(auto &v : info.colors)
                applyLinkColor(link,v.first,v.second);

            int i=0;
            std::string name = link->getNameInDocument();
            name += '.';
            for(auto childLabel : info.labels) {
                myNames.emplace(childLabel,name + std::to_string(i++));
                getSHUOColors(childLabel,shuoColors,true);
            }

            child = link;
            Info objInfo;
            objInfo.obj = child;
            setObjectName(objInfo,info.labels.front());
        }
    }

    if(children.empty())
        return false;

    if(!createGroup(doc,info,shape,children,visibilities,shuoColors.empty()))
        return false;
    if(shuoColors.size())
        applyElementColors(info.obj,shuoColors);
    return true;
}

// ----------------------------------------------------------------------------

ExportOCAF2::ExportOCAF2(Handle(TDocStd_Document) h, GetShapeColorsFunc func)
    : pDoc(h) , getShapeColors(func)
{
    aShapeTool = XCAFDoc_DocumentTool::ShapeTool(pDoc->Main());
    aColorTool = XCAFDoc_DocumentTool::ColorTool(pDoc->Main());

    auto hGrp = App::GetApplication().GetParameterGroupByPath("User parameter:BaseApp/Preferences/Mod/Import");
    exportHidden = hGrp->GetBool("ExportHiddenObject",true);
    keepPlacement = hGrp->GetBool("ExportKeepPlacement",false);

    Interface_Static::SetIVal("write.step.assembly",2);

    auto handle = App::GetApplication().GetParameterGroupByPath("User parameter:BaseApp/Preferences/View");
    defaultColor.setPackedValue(handle->GetUnsigned("DefaultShapeColor",0xCCCCCC00));
    defaultColor.a = 0;
}

void ExportOCAF2::setName(TDF_Label label, App::DocumentObject *obj, const char *name) {
    if(!name) {
        if(!obj)
            return;
        name = obj->Label.getValue();
    }
    TDataStd_Name::Set(label, TCollection_ExtendedString(name, 1));
}

// Similar to XCAFDoc_ShapeTool::FindSHUO but return only main SHUO, i.e. SHUO
// with no upper_usage. It should not be necssary if we strictly export from
// bottom up, but let's make sure of it.
static Standard_Boolean FindSHUO (const TDF_LabelSequence& theLabels,
                                  Handle(XCAFDoc_GraphNode)& theSHUOAttr)
{
    assert(theLabels.Length()>1);
    theSHUOAttr.Nullify();
    TDF_AttributeSequence SHUOAttrs;
    TDF_Label aCompLabel = theLabels.Value(1);
    if (! ::XCAFDoc_ShapeTool::GetAllComponentSHUO( aCompLabel, SHUOAttrs ) )
        return Standard_False;
    for (Standard_Integer i = 1; i <= SHUOAttrs.Length(); i++) {
        Handle(XCAFDoc_GraphNode) anSHUO = Handle(XCAFDoc_GraphNode)::DownCast(SHUOAttrs.Value(i));
        TDF_LabelSequence aUpLabels;
        // check for any upper_usage
        ::XCAFDoc_ShapeTool::GetSHUOUpperUsage( anSHUO->Label(), aUpLabels );
        if ( aUpLabels.Length() > 0 )
            continue; // reject if there is one
        int j=2;
        for ( ; anSHUO->NbChildren() ; ++j ) {
            if ( j>theLabels.Length() ) {
                j=0;
                break;
            }
            anSHUO = anSHUO->GetChild( 1 );
            if ( theLabels.Value(j)!=anSHUO->Label().Father() ) {
                j=0;
                break;
            }
        }
        if( j!=theLabels.Length()+1 )
            continue;

        theSHUOAttr = Handle(XCAFDoc_GraphNode)::DownCast(SHUOAttrs.Value(i));
        break;
    }
    return ( !theSHUOAttr.IsNull() );
}

TDF_Label ExportOCAF2::findComponent(const char *subname, TDF_Label label, TDF_LabelSequence &labels) {
    const char *dot = strchr(subname,'.');
    if(!dot) {
        if(labels.Length()==1)
            return labels.Value(1);
        Handle(XCAFDoc_GraphNode) ret;
        if(labels.Length() && (FindSHUO(labels,ret) || aShapeTool->SetSHUO(labels,ret)))
            return ret->Label();
        return TDF_Label();
    }
    TDF_LabelSequence components;
    TDF_Label ref;
    if(!aShapeTool->GetReferredShape(label,ref))
        ref = label;
    if(aShapeTool->GetComponents(ref,components)) {
        for(int i=1;i<=components.Length();++i) {
            auto component = components.Value(i);
            if(std::isdigit((int)subname[0])) {
                auto n = std::to_string(i-1)+".";
                if(boost::starts_with(subname,n)) {
                    labels.Append(component);
                    return findComponent(subname+n.size(),component,labels);
                }
            }
            auto it = myNames.find(component);
            if(it == myNames.end())
                continue;
            for(auto &n : it->second) {
                if(boost::starts_with(subname,n)) {
                    labels.Append(component);
                    return findComponent(subname+n.size(),component,labels);
                }
            }
        }
    }
    return TDF_Label();
}

void ExportOCAF2::setupObject(TDF_Label label, App::DocumentObject *obj, 
        const Part::TopoShape &shape, const std::string &prefix, const char *name, bool force)
{
    setName(label,obj,name);
    if(aShapeTool->IsComponent(label)) {
        auto &names = myNames[label];
        // The subname reference may contain several possible namings.
        if(!name) {
            // simple object internal name
            names.push_back(prefix+obj->getNameInDocument()+".");
        } else {
            // name is not NULL in case this is a collapsed link array element.
            // Collapsed means that the element is not an actual object, and
            // 'obj' here is actually the parent. The given 'name' is in fact
            // the element index
            names.push_back(prefix + name + ".");
            // In case the subname reference is created when the link array is
            // previously expanded, the element object will be named as the
            // parent object internal name + '_i<index>'
            names.push_back(prefix + obj->getNameInDocument() + "_i" + name + ".");
        }
        // Finally, the subname reference allows to use the label for naming
        // with preceding '$'
        names.push_back(prefix + "$" + obj->Label.getValue() + ".");
    }

    if(!getShapeColors || (!force && !mySetups.emplace(obj,name?name:"").second))
        return;

    std::map<std::string, std::map<std::string,App::Color> > colors;
    static std::string marker(App::DocumentObject::hiddenMarker()+"*");
    static std::array<const char *,3> keys = {"Face*","Edge*",marker.c_str()};
    std::string childName;
    if(name) {
        childName = name;
        childName += '.';
    }
    for(auto key : keys) {
        for(auto &v : getShapeColors(obj,key)) {
            const char *subname = v.first.c_str();
            if(name) {
                if(!boost::starts_with(v.first,childName))
                    continue;
                subname += childName.size();
            }
            const char *dot = strrchr(subname,'.');
            if(!dot)
                colors[""].emplace(subname,v.second);
            else {
                ++dot;
                colors[std::string(subname,dot-subname)].emplace(dot,v.second);
            }
        }
    }

    bool warned = false;

    for(auto &v : colors) {
        TDF_Label nodeLabel = label;
        if(v.first.size()) {
            TDF_LabelSequence labels;
            if(aShapeTool->IsComponent(label))
                labels.Append(label);
            nodeLabel = findComponent(v.first.c_str(),label,labels);
            if(nodeLabel.IsNull()) {
                FC_WARN("Failed to find component " << v.first);
                continue;
            }
        }
        for(auto &vv : v.second) {
            if(vv.first == App::DocumentObject::hiddenMarker()) {
                aColorTool->SetVisibility(nodeLabel,Standard_False);
                continue;
            }
            const App::Color& c = vv.second;
            Quantity_Color color(c.r,c.g,c.b,Quantity_TOC_RGB);
            auto colorType = vv.first[0]=='F'?XCAFDoc_ColorSurf:XCAFDoc_ColorCurv;
            if(vv.first=="Face" || vv.first=="Edge") {
                aColorTool->SetColor(nodeLabel, color, colorType);
                continue;
            }

            if(nodeLabel!=label || aShapeTool->IsComponent(label)) {
                // OCCT 7 seems to only support "Recommended practices for
                // model styling and organization" version 1.2
                // (https://www.cax-if.org/documents/rec_prac_styling_org_v12.pdf).
                // The SHUO described in section 5.3 does not mention the
                // capability of overriding context-depdendent element color,
                // only whole shape color. Newer version of the same document
                // (https://www.cax-if.org/documents/rec_prac_styling_org_v15.pdf)
                // does support this, in section 5.1. 
                //
                // The above observation is confirmed by further inspection of
                // OCCT code, XCAFDoc_ShapeTool.cxx and STEPCAFControl_Writer.cxx.
                if(!warned) {
                    warned = true;
                    FC_WARN("Current OCCT does not support element color override, for object "
                            << obj->getFullName());
                }
                // continue;
            }

            auto subShape = shape.getSubShape(vv.first.c_str(),true);
            if(subShape.IsNull()) {
                FC_WARN("Failed to get subshape " << vv.first);
                continue;
            }

            // The following code is copied from OCCT 7.3 and is a work around
            // a bug in previous versions
            Handle(XCAFDoc_ShapeMapTool) A;
            if (!nodeLabel.FindAttribute(XCAFDoc_ShapeMapTool::GetID(), A)) {
                TopoDS_Shape aShape = aShapeTool->GetShape(nodeLabel);
                if (!aShape.IsNull()) {
                    A = XCAFDoc_ShapeMapTool::Set(nodeLabel);
                    A->SetShape(aShape);
                }
            }

            TDF_Label subLabel = aShapeTool->AddSubShape(nodeLabel, subShape);
            if(subLabel.IsNull()) {
                FC_WARN("Failed to add subshape " << vv.first);
                continue;
            }
            aColorTool->SetColor(subLabel, color, colorType);
        }
    }
}

void ExportOCAF2::exportObjects(std::vector<App::DocumentObject*> &objs, const char *name) {
    if(objs.empty())
        return;
    myObjects.clear();
    myNames.clear();
    mySetups.clear();
    if(objs.size()==1)
        exportObject(objs.front(),0,TDF_Label());
    else {
        auto label = aShapeTool->NewShape();
        App::Document *doc = 0;
        bool sameDoc = true;
        for(auto obj : objs) {
            if(doc)
                sameDoc = sameDoc && doc==obj->getDocument();
            else
                doc = obj->getDocument();
            exportObject(obj,0,label);
        }

        if(!name && doc && sameDoc)
            name = doc->getName();
        setName(label,0,name);
    }

    if(FC_LOG_INSTANCE.isEnabled(FC_LOGLEVEL_LOG))
        dumpLabels(pDoc->Main(),aShapeTool,aColorTool);

#if OCC_VERSION_HEX >= 0x070200
    // Update is not performed automatically anymore: https://tracker.dev.opencascade.org/view.php?id=28055
    aShapeTool->UpdateAssemblies();
#endif
}

TDF_Label ExportOCAF2::exportObject(App::DocumentObject* parentObj, 
        const char *sub, TDF_Label parent, const char *name) 
{
    App::DocumentObject *obj;
    auto shape = Part::Feature::getTopoShape(parentObj,sub,false,0,&obj,false,!sub);
    if(!obj || shape.isNull()) {
        FC_WARN(obj->getFullName() << " has null shape");
        return TDF_Label();
    }

    //sub may contain more than one hierarchy, e.g. Assembly container may use
    //getSubObjects to skip some hierarchy containing constraints and stuff
    //when exporting. We search for extra '.', and set it as prefix if found.
    //When setting SHUO's, we'll need this prefix for matching.
    std::string prefix;
    if(sub) {
        auto len = strlen(sub);
        if(len>1) {
            --len;
            // The prefix ends with the second last '.', so search for it.
            for(int i=0;len!=0;--len) {
                if(sub[len]=='.' && ++i==2) {
                    prefix = std::string(sub,len+1);
                    break;
                }
            }
        }
    }

    TDF_Label label;
    std::vector<App::DocumentObject *> links;

    int depth = 0;
    auto linked = obj;
    auto linkedShape = shape;
    while(1) {
        auto s = Part::Feature::getTopoShape(linked);
        if(s.isNull() || !s.getShape().IsPartner(shape.getShape()))
            break;
        linkedShape = s;
        // Search using our own cache. We can't rely on ShapeTool::FindShape()
        // in case this is an assembly. Because FindShape() search among its
        // own computed shape, i.e. its own created compound, and thus will
        // never match ours.
        auto it = myObjects.find(linked);
        if(it != myObjects.end()) {
            for(auto l : links)
                myObjects.emplace(l,it->second);
            // Note: OCAF does not seem to support reference of references. We
            // have to flaten all multi-level link without scales. In other
            // word, all link will all be forced to refer to the same
            // non-located shape
            
            // retrieve OCAF computed shape, in case the current object returns
            // a new shape every time Part::Feature::getTopoShape() is called.
            auto baseShape = aShapeTool->GetShape(it->second);
            shape.setShape(baseShape.Located(shape.getShape().Location()),false);
            if(!parent.IsNull())
                label = aShapeTool->AddComponent(parent,shape.getShape(),Standard_False);
            else
                label = aShapeTool->AddShape(shape.getShape(),Standard_False,Standard_False);
            setupObject(label,name?parentObj:obj,shape,prefix,name);
            return label;
        }
        auto next = linked->getLinkedObject(false,0,false,depth++);
        if(!next || linked==next)
            break;
        linked = next;
        links.push_back(linked);
    }

    auto subs = obj->getSubObjects();
    // subs empty means obj is not a container.
    if(subs.empty()) {

        if(!parent.IsNull()) {
            // Search for non-located shape to see if we've stored the original shape before
            if(!aShapeTool->FindShape(shape.getShape(),label)) {
                auto baseShape = linkedShape;
                auto linked = links.empty()?obj:links.back();
                baseShape.setShape(baseShape.getShape().Located(TopLoc_Location()),false);
                label = aShapeTool->NewShape();
                aShapeTool->SetShape(label,baseShape.getShape());
                setupObject(label,linked,baseShape,prefix);
            }

            label = aShapeTool->AddComponent(parent,shape.getShape(),Standard_False);
            setupObject(label,name?parentObj:obj,shape,prefix,name);

        }else{
            // Here means we are exporting a single non-assembly object. We must
            // not call setupObject() on a non-located baseshape like above,
            // because OCCT does not respect shape style sharing when not
            // exporting assembly
            if(!keepPlacement) 
                shape.setShape(shape.getShape().Located(TopLoc_Location()),false);
            label = aShapeTool->AddShape(shape.getShape(),Standard_False, Standard_False);
            auto o = name?parentObj:obj;
            if(o!=linked)
                setupObject(label,linked,shape,prefix,0,true);
            setupObject(label,o,shape,prefix,name,true);
        }

        myObjects.emplace(obj, label);
        for(auto link : links)
            myObjects.emplace(link, label);
        return label;
    }

    if(obj->getExtensionByType<App::LinkBaseExtension>(true)
            || obj->getExtensionByType<App::GeoFeatureGroupExtension>(true))
        groupLinks.push_back(obj);

    // Create a new assembly
    label = aShapeTool->NewShape();

    // check for link array
    auto linkArray = obj->getLinkedObject(true)->getExtensionByType<App::LinkBaseExtension>(true);
    if(linkArray && (linkArray->getShowElementValue() || !linkArray->getElementCountValue()))
        linkArray = 0;
    for(auto &sub : subs) {
        App::DocumentObject *parent = 0;
        std::string childName;
        auto sobj = obj->resolve(sub.c_str(),&parent,&childName);
        if(!sobj) {
            FC_WARN("Cannot find object " << obj->getFullName() << '.' << sub);
            continue;
        }
        int vis = -1;
        if(parent) {
            vis = parent->isElementVisibleEx(childName.c_str());
            if(groupLinks.size()) {
                auto group = App::GeoFeatureGroupExtension::getNonGeoGroup(parent);
                if(group) {
                    if(group->ExportMode.getValue()==App::GroupExtension::EXPORT_BY_CHILD_QUERY)
                        vis = 1;
                    else
                        vis = groupLinks.back()->isElementVisibleEx(childName.c_str());
                }
            }
        }

        if(vis < 0)
            vis = sobj->Visibility.getValue()?1:0;

        if(!vis && !exportHidden)
            continue;

        TDF_Label childLabel = exportObject(obj,sub.c_str(),label,linkArray?childName.c_str():0);
        if(childLabel.IsNull())
            continue;

        if(!vis) {
            // Work around OCCT bug. If no color setting here, it will crash.
            // The culprit is at STEPCAFControl_Writer::1093 as shown below
            //
            // surfColor = Styles.EncodeColor(Quantity_Color(1,1,1,Quantity_TOC_RGB),DPDCs,ColRGBs);
            // PSA = Styles.MakeColorPSA ( item, surfColor, curvColor, isComponent );
            // if ( isComponent )
            //     setDefaultInstanceColor( override, PSA);
            //
            // Can be fixed with following
            // if ( !override.IsNull() && isComponent )
            //     setDefaultInstanceColor( override, PSA);
            //
            auto childShape = aShapeTool->GetShape(childLabel);
            Quantity_Color col;
            if(!aColorTool->GetInstanceColor(childShape,XCAFDoc_ColorGen,col) &&
               !aColorTool->GetInstanceColor(childShape,XCAFDoc_ColorSurf,col) &&
               !aColorTool->GetInstanceColor(childShape,XCAFDoc_ColorCurv,col)) 
            {
                auto &c = defaultColor;
                aColorTool->SetColor(childLabel, Quantity_Color(c.r,c.g,c.b,Quantity_TOC_RGB), XCAFDoc_ColorGen);
                FC_WARN(labelName(childLabel) << " set default color");
            }
            aColorTool->SetVisibility(childLabel,Standard_False);
        }
    }

    if(groupLinks.size() && groupLinks.back()==obj)
        groupLinks.pop_back();

    // Finished adding components. Now retrieve the computed non-located shape
    auto baseShape = shape;
    baseShape.setShape(aShapeTool->GetShape(label),false);

    myObjects.emplace(obj, label);
    for(auto link : links)
        myObjects.emplace(link, label);

    if(!parent.IsNull() && links.size())
        linked = links.back();
    else
        linked = obj;
    setupObject(label,linked,baseShape,prefix);

    if(!parent.IsNull()) {
        // If we are a component, swap in the base shape but keep our location.
        shape.setShape(baseShape.getShape().Located(shape.getShape().Location()),false);
        label = aShapeTool->AddComponent(parent,label,shape.getShape().Location());
        setupObject(label,name?parentObj:obj,shape,prefix,name);
    }
    return label;
}

bool ExportOCAF2::canFallback(std::vector<App::DocumentObject*> objs) {
    for(size_t i=0;i<objs.size();++i) {
        auto obj = objs[i];
        if(!obj || !obj->getNameInDocument())
            continue;
        if(obj->getExtensionByType<App::LinkBaseExtension>(true))
            return false;
        for(auto &sub : obj->getSubObjects()) 
            objs.push_back(obj->getSubObject(sub.c_str()));
    }
    return true;
}<|MERGE_RESOLUTION|>--- conflicted
+++ resolved
@@ -409,17 +409,8 @@
 
     TDF_LabelSequence seq;
     if(!label.IsNull() && aShapeTool->GetSubShapes(label,seq)) {
-<<<<<<< HEAD
-        faceColors.assign(tshape.countSubShapes(TopAbs_FACE),info.faceColor);
-        edgeColors.assign(tshape.countSubShapes(TopAbs_EDGE),info.edgeColor);
-=======
-
-        TopExp::MapShapes(shape, TopAbs_FACE, colors.faceMap);
-        TopExp::MapShapes(shape, TopAbs_EDGE, colors.edgeMap);
-
-        colors.faceColors.assign(colors.faceMap.Extent(),info.faceColor);
-        colors.edgeColors.assign(colors.edgeMap.Extent(),info.edgeColor);
->>>>>>> 1e0e7593
+        colors.faceColors.assign(tshape.countSubShapes(TopAbs_FACE),info.faceColor);
+        colors.edgeColors.assign(tshape.countSubShapes(TopAbs_EDGE),info.edgeColor);
         // Two passes to get sub shape colors. First pass, look for solid, and
         // second pass look for face and edges. This allows lower level
         // subshape to override color of higher level ones.
@@ -458,15 +449,9 @@
 
                 if(checkSubFaceColor) {
                     for(TopExp_Explorer exp(subShape,TopAbs_FACE);exp.More();exp.Next()) {
-<<<<<<< HEAD
                         int idx = tshape.findShape(exp.Current())-1;
-                        if(idx>=0 && idx<(int)faceColors.size()) {
-                            faceColors[idx] = faceColor;
-=======
-                        int idx = colors.faceMap.FindIndex(exp.Current())-1;
                         if(idx>=0 && idx<(int)colors.faceColors.size()) {
                             colors.faceColors[idx] = faceColor;
->>>>>>> 1e0e7593
                             hasFaceColors = true;
                             info.hasFaceColor = true;
                         }
@@ -474,15 +459,9 @@
                 }
                 if(checkSubEdgeColor) {
                     for(TopExp_Explorer exp(subShape,TopAbs_EDGE);exp.More();exp.Next()) {
-<<<<<<< HEAD
                         int idx = tshape.findShape(exp.Current())-1;
-                        if(idx>=0 && idx<(int)edgeColors.size()) {
-                            edgeColors[idx] = edgeColor;
-=======
-                        int idx = colors.edgeMap.FindIndex(exp.Current())-1;
                         if(idx>=0 && idx<(int)colors.edgeColors.size()) {
                             colors.edgeColors[idx] = edgeColor;
->>>>>>> 1e0e7593
                             hasEdgeColors = true;
                             info.hasEdgeColor = true;
                         }
