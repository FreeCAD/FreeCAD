--- conflicted
+++ resolved
@@ -64,10 +64,6 @@
 # endif
 #endif
 
-<<<<<<< HEAD
-// #include "ImportOCAF.h"
-=======
->>>>>>> 7756c276
 #include <Base/Console.h>
 #include <App/Application.h>
 #include <App/Document.h>
@@ -107,20 +103,12 @@
 {
     std::vector<App::DocumentObject*> lValue;
     myRefShapes.clear();
-<<<<<<< HEAD
-    loadShapes(pDoc->Main(), TopLoc_Location(), default_name, "", false,lValue);
-}
-
-void ImportOCAF::loadShapes(const TDF_Label& label, const TopLoc_Location& loc,
-                            const std::string& defaultname, const std::string& /*assembly*/, bool isRef, std::vector<App::DocumentObject*>& lValue)
-=======
     loadShapes(pDoc->Main(), TopLoc_Location(), default_name, "", false, lValue);
 }
 
 void ImportOCAF::loadShapes(const TDF_Label& label, const TopLoc_Location& loc,
                             const std::string& defaultname, const std::string& /*assembly*/, bool isRef,
                             std::vector<App::DocumentObject*>& lValue)
->>>>>>> 7756c276
 {
     int hash = 0;
 #ifdef HAVE_TBB
@@ -212,26 +200,6 @@
                 createShape(label, part_loc, part_name, localValue);
         }
         else {
-<<<<<<< HEAD
-	    // This is probably an Assembly let's try to create a Compound with the name
-	    Part::Compound *pcCompound = NULL;
-	    if (aShapeTool->IsAssembly(label)) {
-   	    	pcCompound = static_cast<Part::Compound*>(doc->addObject
-                            ("Part::Compound",asm_name.c_str() ));
-	    }
-	    
-            for (TDF_ChildIterator it(label); it.More(); it.Next()) {
-                loadShapes(it.Value(), part_loc, part_name, asm_name, isRef, localValue);
-            }
-	    if (pcCompound)
-                pcCompound->Links.setValues(localValue);
-	    lValue.push_back(pcCompound);
-        }
-    }
-}
-
-void ImportOCAF::createShape(const TDF_Label& label, const TopLoc_Location& loc, const std::string& name, std::vector<App::DocumentObject*>& lValue)
-=======
             // This is probably an Assembly let's try to create a Compound with the name
             Part::Compound *pcCompound = NULL;
             if (aShapeTool->IsAssembly(label)) {
@@ -253,7 +221,6 @@
 
 void ImportOCAF::createShape(const TDF_Label& label, const TopLoc_Location& loc, const std::string& name,
                              std::vector<App::DocumentObject*>& lValue)
->>>>>>> 7756c276
 {
     const TopoDS_Shape& aShape = aShapeTool->GetShape(label);
 #ifdef HAVE_TBB
@@ -268,16 +235,6 @@
 
         Part::Compound *pcCompound = static_cast<Part::Compound*>(doc->addObject
                             ("Part::Compound",name.c_str() ));
-<<<<<<< HEAD
-        for (xp.Init(aShape, TopAbs_SOLID); xp.More(); xp.Next(), ctSolids++)
-        {
-            createShape(xp.Current(), loc, name, localValue);
-        }
-        for (xp.Init(aShape, TopAbs_SHELL, TopAbs_SOLID); xp.More(); xp.Next(), ctShells++)
-            createShape(xp.Current(), loc, name, localValue);
-        pcCompound->Links.setValues(localValue);
-	lValue.push_back(pcCompound);
-=======
         for (xp.Init(aShape, TopAbs_SOLID); xp.More(); xp.Next(), ctSolids++) {
             createShape(xp.Current(), loc, name, localValue);
         }
@@ -287,7 +244,6 @@
 
         pcCompound->Links.setValues(localValue);
         lValue.push_back(pcCompound);
->>>>>>> 7756c276
         if (ctSolids > 0 || ctShells > 0)
             return;
     }
