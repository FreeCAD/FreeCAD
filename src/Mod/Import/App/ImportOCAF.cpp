/***************************************************************************
 *   Copyright (c) 2013 Werner Mayer <wmayer[at]users.sourceforge.net>     *
 *                                                                         *
 *   This file is part of the FreeCAD CAx development system.              *
 *                                                                         *
 *   This library is free software; you can redistribute it and/or         *
 *   modify it under the terms of the GNU Library General Public           *
 *   License as published by the Free Software Foundation; either          *
 *   version 2 of the License, or (at your option) any later version.      *
 *                                                                         *
 *   This library  is distributed in the hope that it will be useful,      *
 *   but WITHOUT ANY WARRANTY; without even the implied warranty of        *
 *   MERCHANTABILITY or FITNESS FOR A PARTICULAR PURPOSE.  See the         *
 *   GNU Library General Public License for more details.                  *
 *                                                                         *
 *   You should have received a copy of the GNU Library General Public     *
 *   License along with this library; see the file COPYING.LIB. If not,    *
 *   write to the Free Software Foundation, Inc., 59 Temple Place,         *
 *   Suite 330, Boston, MA  02111-1307, USA                                *
 *                                                                         *
 ***************************************************************************/


#include "PreCompiled.h"
#if defined(__MINGW32__)
# define WNT // avoid conflict with GUID
#endif
#ifndef _PreComp_
# include <climits>
# include <Standard_Version.hxx>
# include <BRep_Builder.hxx>
# include <TDocStd_Document.hxx>
# include <XCAFApp_Application.hxx>
# include <TDocStd_Document.hxx>
# include <XCAFApp_Application.hxx>
# include <XCAFDoc_DocumentTool.hxx>
# include <XCAFDoc_ShapeTool.hxx>
# include <XCAFDoc_ColorTool.hxx>
# include <XCAFDoc_Location.hxx>
# include <TDF_Label.hxx>
# include <TDF_LabelSequence.hxx>
# include <TDF_ChildIterator.hxx>
# include <TDataStd_Name.hxx>
# include <Quantity_Color.hxx>
# include <STEPCAFControl_Reader.hxx>
# include <STEPCAFControl_Writer.hxx>
# include <STEPControl_Writer.hxx>
# include <IGESCAFControl_Reader.hxx>
# include <IGESCAFControl_Writer.hxx>
# include <IGESControl_Controller.hxx>
# include <Interface_Static.hxx>
# include <Transfer_TransientProcess.hxx>
# include <XSControl_WorkSession.hxx>
# include <TopTools_IndexedMapOfShape.hxx>
# include <TopTools_MapOfShape.hxx>
# include <TopExp_Explorer.hxx>
# include <TopoDS_Iterator.hxx>
# include <APIHeaderSection_MakeHeader.hxx>
# include <OSD_Exception.hxx>
#if OCC_VERSION_HEX >= 0x060500
# include <TDataXtd_Shape.hxx>
# else
# include <TDataStd_Shape.hxx>
# endif
#endif


#include <Base/Console.h>
#include <App/Application.h>
#include <App/Document.h>
#include <App/Part.h>
#include <App/DocumentObjectPy.h>
#include <App/Part.h>
#include <Mod/Part/App/PartFeature.h>
#include <Mod/Part/App/FeatureCompound.h>
#include "ImportOCAF.h"
#include <Mod/Part/App/ProgressIndicator.h>
#include <Mod/Part/App/ImportIges.h>
#include <Mod/Part/App/ImportStep.h>

#include <App/DocumentObject.h>
#include <App/DocumentObjectGroup.h>

#ifdef HAVE_TBB
#include <tbb/parallel_for.h>
#include <tbb/blocked_range.h>
#include <tbb/task_group.h>
#endif



using namespace Import;


#define OCAF_KEEP_PLACEMENT

ImportOCAF::ImportOCAF(Handle(TDocStd_Document) h, App::Document* d, const std::string& name)
    : pDoc(h), doc(d), default_name(name)
{
    aShapeTool = XCAFDoc_DocumentTool::ShapeTool (pDoc->Main());
    aColorTool = XCAFDoc_DocumentTool::ColorTool(pDoc->Main());
}

ImportOCAF::~ImportOCAF()
{
}

void ImportOCAF::loadShapes()
{
    std::vector<App::DocumentObject*> lValue;
    myRefShapes.clear();
    loadShapes(pDoc->Main(), TopLoc_Location(), default_name, "", false, lValue);
<<<<<<< HEAD
    lValue.clear();;
=======
    lValue.clear();
>>>>>>> d02a34c0
}

void ImportOCAF::loadShapes(const TDF_Label& label, const TopLoc_Location& loc,
                            const std::string& defaultname, const std::string& assembly, bool isRef,
                            std::vector<App::DocumentObject*>& lValue)
{
    int hash = 0;
#ifdef HAVE_TBB
    using namespace tbb;
    task_group g;
#endif
    TopoDS_Shape aShape;

    std::vector<App::DocumentObject *> localValue;

    if (aShapeTool->GetShape(label,aShape)) {
        hash = aShape.HashCode(HashUpper);
    }

    Handle(TDataStd_Name) name;
    std::string part_name = defaultname;
    if (label.FindAttribute(TDataStd_Name::GetID(),name)) {
        TCollection_ExtendedString extstr = name->Get();
        char* str = new char[extstr.LengthOfCString()+1];
        extstr.ToUTF8CString(str);
        part_name = str;
        delete [] str;
        if (part_name.empty()) {
            part_name = defaultname;
        }
        else {
            bool ws=true;
            for (std::string::iterator it = part_name.begin(); it != part_name.end(); ++it) {
                if (*it != ' ') {
                    ws = false;
                    break;
                }
            }
            if (ws)
                part_name = defaultname;
        }
    }

    TopLoc_Location part_loc = loc;
    Handle(XCAFDoc_Location) hLoc;
    if (label.FindAttribute(XCAFDoc_Location::GetID(), hLoc)) {
        if (isRef)
            part_loc = part_loc * hLoc->Get();
        else
            part_loc = hLoc->Get();
    }

#ifdef FC_DEBUG
    Base::Console().Message("H:%d, N:%s, T:%d, A:%d, S:%d, C:%d, SS:%d, F:%d, R:%d, C:%d, SS:%d\n",
        hash,
        part_name.c_str(),
        aShapeTool->IsTopLevel(label),
        aShapeTool->IsAssembly(label),
        aShapeTool->IsShape(label),
        aShapeTool->IsCompound(label),
        aShapeTool->IsSimpleShape(label),
        aShapeTool->IsFree(label),
        aShapeTool->IsReference(label),
        aShapeTool->IsComponent(label),
        aShapeTool->IsSubShape(label)
    );
#endif


#if defined(OCAF_KEEP_PLACEMENT)
    std::string asm_name = part_name;
    (void)assembly;
#else
    std::string asm_name = assembly;
    if (aShapeTool->IsAssembly(label)) {
        asm_name = part_name;
    }
#endif
    TDF_Label ref;
    if (aShapeTool->IsReference(label) && aShapeTool->GetReferredShape(label, ref)) {
        loadShapes(ref, part_loc, part_name, asm_name, true, lValue);
    }

    if (isRef || myRefShapes.find(hash) == myRefShapes.end()) {
        TopoDS_Shape aShape;
        if (isRef && aShapeTool->GetShape(label, aShape))
            myRefShapes.insert(aShape.HashCode(HashUpper));

        if (aShapeTool->IsSimpleShape(label) && (isRef || aShapeTool->IsFree(label))) {
            if (!asm_name.empty())
                part_name = asm_name;
            if (isRef)
	    {
                createShape(label, loc, part_name, lValue,true);
	    }
            else
	    {
                createShape(label, part_loc, part_name, localValue,false);
	    }
        }
        else {
	    if ( aShapeTool->IsSimpleShape(label) )
	    {
		// We are not creating a list of Part::Feature in that case but just
		// a single Part::Feature which has as a Shape a Compound of the Subshapes contained
		// within the global shape
		// This is standard behavior of many STEP reader and avoid to register a crazy amount of
		// Shape within the Tree as STEP file do mostly contain large assemblies
		return;
	    }
            // This is probably an Assembly let's try to create a Compound with the name
<<<<<<< HEAD
	    App::Part *pcPart = NULL;
            for (TDF_ChildIterator it(label); it.More(); it.Next()) {
                loadShapes(it.Value(), part_loc, part_name, asm_name, isRef, localValue);
            }
	    if ( ( localValue.size() > 0) )
	    {
	    	if (aShapeTool->IsAssembly(label)) {
	                pcPart = static_cast<App::Part*>(doc->addObject
	                            ("App::Part",asm_name.c_str()));
            	}
	    	if ( pcPart != NULL )
			pcPart->addObjects(localValue);
=======
            App::Part *pcPart = NULL;
            if (aShapeTool->IsAssembly(label)) {
                pcPart = static_cast<App::Part*>(doc->addObject
                            ("App::Part",asm_name.c_str()));
            }

            for (TDF_ChildIterator it(label); it.More(); it.Next()) {
                loadShapes(it.Value(), part_loc, part_name, asm_name, isRef, localValue);
            }

            if (pcPart) {
                for (std::size_t i=0; i<localValue.size(); i++) {
                    pcPart->addObject((localValue[i]));
                }

                if (!localValue.empty())
                    lValue.push_back(pcPart);
>>>>>>> d02a34c0
            }
	    if (( pcPart != NULL ) && ( localValue.size() > 0))
		lValue.push_back(pcPart);

       }
    }
}

void ImportOCAF::createShape(const TDF_Label& label, const TopLoc_Location& loc, const std::string& name,
                             std::vector<App::DocumentObject*>& lValue, bool merge)
{
    const TopoDS_Shape& aShape = aShapeTool->GetShape(label);
#ifdef HAVE_TBB
    using namespace tbb;
    task_group g;
#endif

    if (!aShape.IsNull() && aShape.ShapeType() == TopAbs_COMPOUND) {
        TopExp_Explorer xp;
        int ctSolids = 0, ctShells = 0;
        std::vector<App::DocumentObject *> localValue;
<<<<<<< HEAD
        App::Part *pcPart = NULL;
	if ( merge )
	{
		// We should do that only if there is more than a single shape inside !
		// Computing Compounds takes time
		BRep_Builder builder;
	        TopoDS_Compound comp;
	        builder.MakeCompound(comp);
		for (xp.Init(aShape, TopAbs_SOLID); xp.More(); xp.Next(), ctSolids++) {
			const TopoDS_Shape& sh = xp.Current();
			if ( !sh.IsNull()) {
				builder.Add(comp, sh);
			}
		}
		for (xp.Init(aShape, TopAbs_SHELL, TopAbs_SOLID); xp.More(); xp.Next(), ctShells++) {
			const TopoDS_Shape& sh = xp.Current();
                        if ( !sh.IsNull()) {
                                builder.Add(comp, sh);
                        }
                }
		// Ok we got z Compound which is computed
		// Just need to add it to a Part::Feature and push it to lValue
		if( !comp.IsNull() && (ctSolids||ctShells))
		{ 
			Part::Feature* part = static_cast<Part::Feature*>
						         (doc->addObject("Part::Feature"));
			if (!loc.IsIdentity())
			        part->Shape.setValue(comp.Moved(loc));
		        else
	        		part->Shape.setValue(comp);
			part->Label.setValue(name);
			lValue.push_back(part);
		}
	}
	else
	{
	        for (xp.Init(aShape, TopAbs_SOLID); xp.More(); xp.Next(), ctSolids++) {
	            createShape(xp.Current(), loc, name, localValue);
        	}
	        for (xp.Init(aShape, TopAbs_SHELL, TopAbs_SOLID); xp.More(); xp.Next(), ctShells++) {
	            createShape(xp.Current(), loc, name, localValue);
        	}
	}
	if (( localValue.size() > 0 ) && (!merge))
        {
                pcPart = static_cast<App::Part*>(doc->addObject
                         ("App::Part",name.c_str()));
        // localValue contain the objects that  must added to
        // the local Part
        // We must add the PartOrigin and the Part itself
	pcPart->addObjects(localValue);
        //puts("I am closed to be done");
	if ( localValue.size() > 0 )
		lValue.push_back(pcPart);
        }
=======

        App::Part *pcPart = NULL;
        for (xp.Init(aShape, TopAbs_SOLID); xp.More(); xp.Next(), ctSolids++) {
            createShape(xp.Current(), loc, name, localValue);
        }
        for (xp.Init(aShape, TopAbs_SHELL, TopAbs_SOLID); xp.More(); xp.Next(), ctShells++) {
            createShape(xp.Current(), loc, name, localValue);
        }

        if (!localValue.empty()) {
            pcPart = static_cast<App::Part*>(doc->addObject("App::Part",name.c_str()));

            // localValue contain the object that I must add to the local Part
            // I must add the PartOrigin and the Part itself
            for (std::size_t i=0; i<localValue.size(); i++) {
                pcPart->addObject(localValue[i]);
            }

            lValue.push_back(pcPart);
        }

>>>>>>> d02a34c0
        if (ctSolids > 0 || ctShells > 0)
            return;
    }
    else
	if ( !aShape.IsNull() )
	    createShape(aShape, loc, name, lValue);
}

void ImportOCAF::createShape(const TopoDS_Shape& aShape, const TopLoc_Location& loc, const std::string& name,
                             std::vector<App::DocumentObject*>& lvalue)
{
    Part::Feature* part = static_cast<Part::Feature*>(doc->addObject("Part::Feature"));

<<<<<<< HEAD

=======
    // I probably have to create a Part copy
    // as to properly set it up into my new step tree
>>>>>>> d02a34c0
    if (!loc.IsIdentity())
        part->Shape.setValue(aShape.Moved(loc));
    else
        part->Shape.setValue(aShape);

    part->Label.setValue(name);
    lvalue.push_back(part);

    Quantity_Color aColor;
    App::Color color(0.8f,0.8f,0.8f);
    if (aColorTool->GetColor(aShape, XCAFDoc_ColorGen, aColor) ||
        aColorTool->GetColor(aShape, XCAFDoc_ColorSurf, aColor) ||
        aColorTool->GetColor(aShape, XCAFDoc_ColorCurv, aColor)) {
        color.r = (float)aColor.Red();
        color.g = (float)aColor.Green();
        color.b = (float)aColor.Blue();
        std::vector<App::Color> colors;
        colors.push_back(color);
        applyColors(part, colors);
    }

    TopTools_IndexedMapOfShape faces;
    TopExp_Explorer xp(aShape,TopAbs_FACE);
    while (xp.More()) {
        faces.Add(xp.Current());
        xp.Next();
    }
    bool found_face_color = false;
    std::vector<App::Color> faceColors;
    faceColors.resize(faces.Extent(), color);
    xp.Init(aShape,TopAbs_FACE);
    while (xp.More()) {
        if (aColorTool->GetColor(xp.Current(), XCAFDoc_ColorGen, aColor) ||
            aColorTool->GetColor(xp.Current(), XCAFDoc_ColorSurf, aColor) ||
            aColorTool->GetColor(xp.Current(), XCAFDoc_ColorCurv, aColor)) {
            int index = faces.FindIndex(xp.Current());
            color.r = (float)aColor.Red();
            color.g = (float)aColor.Green();
            color.b = (float)aColor.Blue();
            faceColors[index-1] = color;
            found_face_color = true;
        }
        xp.Next();
    }

    if (found_face_color) {
        applyColors(part, faceColors);
    }
}

// ----------------------------------------------------------------------------

ExportOCAF::ExportOCAF(Handle(TDocStd_Document) h, bool explicitPlacement)
    : pDoc(h)
    , keepExplicitPlacement(explicitPlacement)
{
    aShapeTool = XCAFDoc_DocumentTool::ShapeTool(pDoc->Main());
    aColorTool = XCAFDoc_DocumentTool::ColorTool(pDoc->Main());

<<<<<<< HEAD
#if defined(OCAF_KEEP_PLACEMENT)
    rootLabel = aShapeTool->NewShape();
//    TDataStd_Name::Set(rootLabel, "ASSEMBLY");
    Standard_Integer rp = Interface_Static::IVal("write.step.assembly"); 
    Interface_Static::SetIVal("write.step.assembly",1);
    rp = Interface_Static::IVal("write.step.assembly"); 
    // printf("Current write.step.assembly structure %d\n",rp);
//    rootLabel = TDF_TagSource::NewChild(pDoc->Main());
#else
    rootLabel = TDF_TagSource::NewChild(pDoc->Main());
#endif
=======
    if (keepExplicitPlacement) {
        rootLabel = aShapeTool->NewShape();
        TDataStd_Name::Set(rootLabel, "ASSEMBLY");
    }
    else {
        rootLabel = TDF_TagSource::NewChild(pDoc->Main());
    }
>>>>>>> d02a34c0
}

void ExportOCAF::saveShape(Part::Feature* part, const std::vector<App::Color>& colors)
{
    const TopoDS_Shape& shape = part->Shape.getValue();
    if (shape.IsNull())
        return;

    TopoDS_Shape baseShape;
    TopLoc_Location aLoc;
    if (keepExplicitPlacement) {
        // http://www.opencascade.org/org/forum/thread_18813/?forum=3
        aLoc = shape.Location();
        baseShape = shape.Located(TopLoc_Location());
    }
    else {
        baseShape = shape;
    }

    // Add shape and name
    TDF_Label shapeLabel = aShapeTool->NewShape();
    aShapeTool->SetShape(shapeLabel, baseShape);

    TDataStd_Name::Set(shapeLabel, TCollection_ExtendedString(part->Label.getValue(), 1));

    if (keepExplicitPlacement) {
        aShapeTool->AddComponent(rootLabel, shapeLabel, aLoc);
    }

    // Add color information
    Quantity_Color col;

    std::set<int> face_index;
    TopTools_IndexedMapOfShape faces;
    TopExp_Explorer xp(baseShape,TopAbs_FACE);
    while (xp.More()) {
        face_index.insert(faces.Add(xp.Current()));
        xp.Next();
    }

    // define color per face?
    if (colors.size() == face_index.size()) {
        xp.Init(baseShape,TopAbs_FACE);
        while (xp.More()) {
            int index = faces.FindIndex(xp.Current());
            if (face_index.find(index) != face_index.end()) {
                face_index.erase(index);

                //TDF_Label faceLabel = aShapeTool->AddSubShape(shapeLabel, xp.Current());
                TDF_Label faceLabel= TDF_TagSource::NewChild(shapeLabel);
                aShapeTool->SetShape(faceLabel, xp.Current());

                const App::Color& color = colors[index-1];
                Quantity_Parameter mat[3];
                mat[0] = color.r;
                mat[1] = color.g;
                mat[2] = color.b;
                col.SetValues(mat[0],mat[1],mat[2],Quantity_TOC_RGB);
                aColorTool->SetColor(faceLabel, col, XCAFDoc_ColorSurf);
            }
            xp.Next();
        }
    }
    else if (!colors.empty()) {
        App::Color color = colors.front();
        Quantity_Parameter mat[3];
        mat[0] = color.r;
        mat[1] = color.g;
        mat[2] = color.b;
        col.SetValues(mat[0],mat[1],mat[2],Quantity_TOC_RGB);
        aColorTool->SetColor(shapeLabel, col, XCAFDoc_ColorGen);
    }
}

// ----------------------------------------------------------------------------

ImportXCAF::ImportXCAF(Handle(TDocStd_Document) h, App::Document* d, const std::string& name)
    : hdoc(h), doc(d), default_name(name)
{
    aShapeTool = XCAFDoc_DocumentTool::ShapeTool (hdoc->Main());
    hColors = XCAFDoc_DocumentTool::ColorTool(hdoc->Main());
}

ImportXCAF::~ImportXCAF()
{
}

void ImportXCAF::loadShapes()
{
    // collect sequence of labels to display
    TDF_LabelSequence shapeLabels, colorLabels;
    aShapeTool->GetFreeShapes (shapeLabels);
    hColors->GetColors(colorLabels);

    // set presentations and show
    for (Standard_Integer i=1; i <= shapeLabels.Length(); i++ ) {
        // get the shapes and attributes
        const TDF_Label& label = shapeLabels.Value(i);
        loadShapes(label);
    }
    std::map<Standard_Integer, TopoDS_Shape>::iterator it;
    // go through solids
    for (it = mySolids.begin(); it != mySolids.end(); ++it) {
        createShape(it->second, true, true);
    }
    // go through shells
    for (it = myShells.begin(); it != myShells.end(); ++it) {
        createShape(it->second, true, true);
    }
    // go through compounds
    for (it = myCompds.begin(); it != myCompds.end(); ++it) {
        createShape(it->second, true, true);
    }
    // do the rest
    if (!myShapes.empty()) {
        BRep_Builder builder;
        TopoDS_Compound comp;
        builder.MakeCompound(comp);
        for (it = myShapes.begin(); it != myShapes.end(); ++it) {
            builder.Add(comp, it->second);
        }
        createShape(comp, true, false);
    }
}

void ImportXCAF::createShape(const TopoDS_Shape& shape, bool perface, bool setname) const
{
    Part::Feature* part;
    part = static_cast<Part::Feature*>(doc->addObject("Part::Feature", default_name.c_str()));
    part->Shape.setValue(shape);
    std::map<Standard_Integer, Quantity_Color>::const_iterator jt;
    jt = myColorMap.find(shape.HashCode(INT_MAX));

    App::Color partColor(0.8f,0.8f,0.8f);
#if 0//TODO
    Gui::ViewProvider* vp = Gui::Application::Instance->getViewProvider(part);
    if (vp && vp->isDerivedFrom(PartGui::ViewProviderPart::getClassTypeId())) {
        if (jt != myColorMap.end()) {
            App::Color color;
            color.r = jt->second.Red();
            color.g = jt->second.Green();
            color.b = jt->second.Blue();
            static_cast<PartGui::ViewProviderPart*>(vp)->ShapeColor.setValue(color);
        }

        partColor = static_cast<PartGui::ViewProviderPart*>(vp)->ShapeColor.getValue();
    }
#endif

    // set label name if defined
    if (setname && !myNameMap.empty()) {
        std::map<Standard_Integer, std::string>::const_iterator jt;
        jt = myNameMap.find(shape.HashCode(INT_MAX));
        if (jt != myNameMap.end()) {
            part->Label.setValue(jt->second);
        }
    }

    // check for colors per face
    if (perface && !myColorMap.empty()) {
        TopTools_IndexedMapOfShape faces;
        TopExp_Explorer xp(shape,TopAbs_FACE);
        while (xp.More()) {
            faces.Add(xp.Current());
            xp.Next();
        }

        bool found_face_color = false;
        std::vector<App::Color> faceColors;
        faceColors.resize(faces.Extent(), partColor);
        xp.Init(shape,TopAbs_FACE);
        while (xp.More()) {
            jt = myColorMap.find(xp.Current().HashCode(INT_MAX));
            if (jt != myColorMap.end()) {
                int index = faces.FindIndex(xp.Current());
                App::Color color;
                color.r = (float)jt->second.Red();
                color.g = (float)jt->second.Green();
                color.b = (float)jt->second.Blue();
                faceColors[index-1] = color;
                found_face_color = true;
            }
            xp.Next();
        }

        if (found_face_color) {
#if 0//TODO
            Gui::ViewProvider* vp = Gui::Application::Instance->getViewProvider(part);
            if (vp && vp->isDerivedFrom(PartGui::ViewProviderPartExt::getClassTypeId())) {
                static_cast<PartGui::ViewProviderPartExt*>(vp)->DiffuseColor.setValues(faceColors);
            }
#endif
        }
    }
}

void ImportXCAF::loadShapes(const TDF_Label& label)
{
    TopoDS_Shape aShape;
    if (aShapeTool->GetShape(label,aShape)) {
        //if (aShapeTool->IsReference(label)) {
        //    TDF_Label reflabel;
        //    if (aShapeTool->GetReferredShape(label, reflabel)) {
        //        loadShapes(reflabel);
        //    }
        //}
        if (aShapeTool->IsTopLevel(label)) {
            int ctSolids = 0, ctShells = 0, ctComps = 0;
            // add the shapes
            TopExp_Explorer xp;
            for (xp.Init(aShape, TopAbs_SOLID); xp.More(); xp.Next(), ctSolids++)
                this->mySolids[xp.Current().HashCode(INT_MAX)] = (xp.Current());
            for (xp.Init(aShape, TopAbs_SHELL, TopAbs_SOLID); xp.More(); xp.Next(), ctShells++)
                this->myShells[xp.Current().HashCode(INT_MAX)] = (xp.Current());
            // if no solids and no shells were found then go for compounds
            if (ctSolids == 0 && ctShells == 0) {
                for (xp.Init(aShape, TopAbs_COMPOUND); xp.More(); xp.Next(), ctComps++)
                    this->myCompds[xp.Current().HashCode(INT_MAX)] = (xp.Current());
            }
            if (ctComps == 0) {
                for (xp.Init(aShape, TopAbs_FACE, TopAbs_SHELL); xp.More(); xp.Next())
                    this->myShapes[xp.Current().HashCode(INT_MAX)] = (xp.Current());
                for (xp.Init(aShape, TopAbs_WIRE, TopAbs_FACE); xp.More(); xp.Next())
                    this->myShapes[xp.Current().HashCode(INT_MAX)] = (xp.Current());
                for (xp.Init(aShape, TopAbs_EDGE, TopAbs_WIRE); xp.More(); xp.Next())
                    this->myShapes[xp.Current().HashCode(INT_MAX)] = (xp.Current());
                for (xp.Init(aShape, TopAbs_VERTEX, TopAbs_EDGE); xp.More(); xp.Next())
                    this->myShapes[xp.Current().HashCode(INT_MAX)] = (xp.Current());
            }
        }

        // getting color
        Quantity_Color col;
        if (hColors->GetColor(label, XCAFDoc_ColorGen, col) ||
            hColors->GetColor(label, XCAFDoc_ColorSurf, col) ||
            hColors->GetColor(label, XCAFDoc_ColorCurv, col)) {
            // add defined color
            myColorMap[aShape.HashCode(INT_MAX)] = col;
        }
        else {
            // http://www.opencascade.org/org/forum/thread_17107/
            TopoDS_Iterator it;
            for (it.Initialize(aShape);it.More(); it.Next()) {
                if (hColors->GetColor(it.Value(), XCAFDoc_ColorGen, col) ||
                    hColors->GetColor(it.Value(), XCAFDoc_ColorSurf, col) ||
                    hColors->GetColor(it.Value(), XCAFDoc_ColorCurv, col)) {
                    // add defined color
                    myColorMap[it.Value().HashCode(INT_MAX)] = col;
                }
            }
        }

        // getting names
        Handle(TDataStd_Name) name;
        if (label.FindAttribute(TDataStd_Name::GetID(),name)) {
            TCollection_ExtendedString extstr = name->Get();
            char* str = new char[extstr.LengthOfCString()+1];
            extstr.ToUTF8CString(str);
            std::string label(str);
            if (!label.empty())
                myNameMap[aShape.HashCode(INT_MAX)] = label;
            delete [] str;
        }

#if 0
        // http://www.opencascade.org/org/forum/thread_15174/
        if (aShapeTool->IsAssembly(label)) {
            TDF_LabelSequence shapeLabels;
            aShapeTool->GetComponents(label, shapeLabels);
            Standard_Integer nbShapes = shapeLabels.Length();
            for (Standard_Integer i = 1; i <= nbShapes; i++) {
                loadShapes(shapeLabels.Value(i));
            }
        }
#endif

        if (label.HasChild()) {
            TDF_ChildIterator it;
            for (it.Initialize(label); it.More(); it.Next()) {
                loadShapes(it.Value());
            }
        }
    }
}<|MERGE_RESOLUTION|>--- conflicted
+++ resolved
@@ -110,11 +110,7 @@
     std::vector<App::DocumentObject*> lValue;
     myRefShapes.clear();
     loadShapes(pDoc->Main(), TopLoc_Location(), default_name, "", false, lValue);
-<<<<<<< HEAD
-    lValue.clear();;
-=======
     lValue.clear();
->>>>>>> d02a34c0
 }
 
 void ImportOCAF::loadShapes(const TDF_Label& label, const TopLoc_Location& loc,
@@ -226,20 +222,6 @@
 		return;
 	    }
             // This is probably an Assembly let's try to create a Compound with the name
-<<<<<<< HEAD
-	    App::Part *pcPart = NULL;
-            for (TDF_ChildIterator it(label); it.More(); it.Next()) {
-                loadShapes(it.Value(), part_loc, part_name, asm_name, isRef, localValue);
-            }
-	    if ( ( localValue.size() > 0) )
-	    {
-	    	if (aShapeTool->IsAssembly(label)) {
-	                pcPart = static_cast<App::Part*>(doc->addObject
-	                            ("App::Part",asm_name.c_str()));
-            	}
-	    	if ( pcPart != NULL )
-			pcPart->addObjects(localValue);
-=======
             App::Part *pcPart = NULL;
             if (aShapeTool->IsAssembly(label)) {
                 pcPart = static_cast<App::Part*>(doc->addObject
@@ -257,7 +239,6 @@
 
                 if (!localValue.empty())
                     lValue.push_back(pcPart);
->>>>>>> d02a34c0
             }
 	    if (( pcPart != NULL ) && ( localValue.size() > 0))
 		lValue.push_back(pcPart);
@@ -279,7 +260,6 @@
         TopExp_Explorer xp;
         int ctSolids = 0, ctShells = 0;
         std::vector<App::DocumentObject *> localValue;
-<<<<<<< HEAD
         App::Part *pcPart = NULL;
 	if ( merge )
 	{
@@ -335,29 +315,6 @@
 	if ( localValue.size() > 0 )
 		lValue.push_back(pcPart);
         }
-=======
-
-        App::Part *pcPart = NULL;
-        for (xp.Init(aShape, TopAbs_SOLID); xp.More(); xp.Next(), ctSolids++) {
-            createShape(xp.Current(), loc, name, localValue);
-        }
-        for (xp.Init(aShape, TopAbs_SHELL, TopAbs_SOLID); xp.More(); xp.Next(), ctShells++) {
-            createShape(xp.Current(), loc, name, localValue);
-        }
-
-        if (!localValue.empty()) {
-            pcPart = static_cast<App::Part*>(doc->addObject("App::Part",name.c_str()));
-
-            // localValue contain the object that I must add to the local Part
-            // I must add the PartOrigin and the Part itself
-            for (std::size_t i=0; i<localValue.size(); i++) {
-                pcPart->addObject(localValue[i]);
-            }
-
-            lValue.push_back(pcPart);
-        }
-
->>>>>>> d02a34c0
         if (ctSolids > 0 || ctShells > 0)
             return;
     }
@@ -371,12 +328,8 @@
 {
     Part::Feature* part = static_cast<Part::Feature*>(doc->addObject("Part::Feature"));
 
-<<<<<<< HEAD
-
-=======
     // I probably have to create a Part copy
     // as to properly set it up into my new step tree
->>>>>>> d02a34c0
     if (!loc.IsIdentity())
         part->Shape.setValue(aShape.Moved(loc));
     else
@@ -436,19 +389,6 @@
     aShapeTool = XCAFDoc_DocumentTool::ShapeTool(pDoc->Main());
     aColorTool = XCAFDoc_DocumentTool::ColorTool(pDoc->Main());
 
-<<<<<<< HEAD
-#if defined(OCAF_KEEP_PLACEMENT)
-    rootLabel = aShapeTool->NewShape();
-//    TDataStd_Name::Set(rootLabel, "ASSEMBLY");
-    Standard_Integer rp = Interface_Static::IVal("write.step.assembly"); 
-    Interface_Static::SetIVal("write.step.assembly",1);
-    rp = Interface_Static::IVal("write.step.assembly"); 
-    // printf("Current write.step.assembly structure %d\n",rp);
-//    rootLabel = TDF_TagSource::NewChild(pDoc->Main());
-#else
-    rootLabel = TDF_TagSource::NewChild(pDoc->Main());
-#endif
-=======
     if (keepExplicitPlacement) {
         rootLabel = aShapeTool->NewShape();
         TDataStd_Name::Set(rootLabel, "ASSEMBLY");
@@ -456,7 +396,6 @@
     else {
         rootLabel = TDF_TagSource::NewChild(pDoc->Main());
     }
->>>>>>> d02a34c0
 }
 
 void ExportOCAF::saveShape(Part::Feature* part, const std::vector<App::Color>& colors)
