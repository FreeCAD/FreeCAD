--- conflicted
+++ resolved
@@ -17,11 +17,7 @@
    <item>
     <widget class="QGroupBox" name="groupBox_General">
      <property name="title">
-<<<<<<< HEAD
-      <string>General Options</string>
-=======
       <string>General</string>
->>>>>>> 113a06a2
      </property>
      <layout class="QVBoxLayout" name="verticalLayout_General">
       <item>
@@ -109,11 +105,7 @@
    <item>
     <widget class="QGroupBox" name="groupBox_ImportAs">
      <property name="title">
-<<<<<<< HEAD
-      <string>Import Options</string>
-=======
       <string>Import As</string>
->>>>>>> 113a06a2
      </property>
      <layout class="QVBoxLayout" name="verticalLayout_ImportAs">
       <item>
