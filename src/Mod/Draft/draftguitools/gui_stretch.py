# SPDX-License-Identifier: LGPL-2.1-or-later

# ***************************************************************************
# *   (c) 2009, 2010 Yorik van Havre <yorik@uncreated.net>                  *
# *   (c) 2009, 2010 Ken Cline <cline@frii.com>                             *
# *   (c) 2020 Eliud Cabrera Castillo <e.cabrera-castillo@tum.de>           *
# *                                                                         *
# *   This file is part of the FreeCAD CAx development system.              *
# *                                                                         *
# *   This program is free software; you can redistribute it and/or modify  *
# *   it under the terms of the GNU Lesser General Public License (LGPL)    *
# *   as published by the Free Software Foundation; either version 2 of     *
# *   the License, or (at your option) any later version.                   *
# *   for detail see the LICENCE text file.                                 *
# *                                                                         *
# *   FreeCAD is distributed in the hope that it will be useful,            *
# *   but WITHOUT ANY WARRANTY; without even the implied warranty of        *
# *   MERCHANTABILITY or FITNESS FOR A PARTICULAR PURPOSE.  See the         *
# *   GNU Library General Public License for more details.                  *
# *                                                                         *
# *   You should have received a copy of the GNU Library General Public     *
# *   License along with FreeCAD; if not, write to the Free Software        *
# *   Foundation, Inc., 59 Temple Place, Suite 330, Boston, MA  02111-1307  *
# *   USA                                                                   *
# *                                                                         *
# ***************************************************************************
"""Provides GUI tools to stretch Draft objects.

It works with rectangles, wires, b-splines, bezier curves, and sketches.
It essentially moves the points that are located within a selection area,
while keeping other points intact. This means the lines tied by the points
that were moved are 'stretched'.
"""
## @package gui_stretch
# \ingroup draftguitools
# \brief Provides GUI tools to stretch Draft objects.

## \addtogroup draftguitools
# @{
from PySide.QtCore import QT_TRANSLATE_NOOP

import FreeCAD as App
import FreeCADGui as Gui
import Draft_rc
import DraftVecUtils
import draftutils.utils as utils
import draftguitools.gui_base_original as gui_base_original
import draftguitools.gui_tool_utils as gui_tool_utils
import draftguitools.gui_trackers as trackers

from draftutils.messages import _msg, _toolmsg
from draftutils.translate import translate

# The module is used to prevent complaints from code checkers (flake8)
True if Draft_rc.__name__ else False


class Stretch(gui_base_original.Modifier):
    """Gui Command for the Stretch tool."""

    def GetResources(self):
        """Set icon, menu and tooltip."""

        return {
            "Pixmap": "Draft_Stretch",
            "Accel": "S, H",
            "MenuText": QT_TRANSLATE_NOOP("Draft_Stretch", "Stretch"),
            "ToolTip": QT_TRANSLATE_NOOP("Draft_Stretch", "Stretches the selected objects"),
        }

    def Activated(self):
        """Execute when the command is called."""
        super().Activated(name="Stretch")
        self.rectracker = None
        self.nodetracker = None
        if self.ui:
            if not Gui.Selection.getSelection():
                self.ui.selectUi(on_close_call=self.finish)
                _msg(translate("draft", "Select an object to stretch"))
                self.call = self.view.addEventCallback("SoEvent", gui_tool_utils.selectObject)
            else:
                self.proceed()

    def proceed(self):
        """Proceed with execution of the command after proper selection."""
        if self.call:
            self.view.removeEventCallback("SoEvent", self.call)
        supported = ["Rectangle", "Wire", "BSpline", "BezCurve", "Sketch"]
        self.sel = []
        for obj in Gui.Selection.getSelection():
            if utils.getType(obj) in supported:
                self.sel.append([obj, App.Placement()])
            elif hasattr(obj, "Base"):
                if obj.Base:
                    if utils.getType(obj.Base) in supported:
                        self.sel.append([obj.Base, obj.Placement])
                    elif utils.getType(obj.Base) in ["Offset2D", "Array"]:
                        base = None
                        if hasattr(obj.Base, "Source") and obj.Base.Source:
                            base = obj.Base.Source
                        elif hasattr(obj.Base, "Base") and obj.Base.Base:
                            base = obj.Base.Base
                        if base:
                            if utils.getType(base) in supported:
                                self.sel.append([base, obj.Placement.multiply(obj.Base.Placement)])
                    elif hasattr(obj.Base, "Base"):
                        if obj.Base.Base:
                            if utils.getType(obj.Base.Base) in supported:
                                self.sel.append(
                                    [obj.Base.Base, obj.Placement.multiply(obj.Base.Placement)]
                                )
                elif utils.getType(obj) == "Wall" and not obj.Base:  # baseless walls
                    self.sel.append([obj, App.Placement()])
            elif utils.getType(obj) in ["Offset2D", "Array"]:
                base = None
                if hasattr(obj, "Source") and obj.Source:
                    base = obj.Source
                elif hasattr(obj, "Base") and obj.Base:
                    base = obj.Base
                if base:
                    if utils.getType(base) in supported:
                        self.sel.append([base, obj.Placement])
        if self.ui and self.sel:
            self.step = 1
            self.refpoint = None
            self.ui.pointUi(title=translate("draft", self.featureName), icon="Draft_Stretch")
            self.call = self.view.addEventCallback("SoEvent", self.action)
            self.rectracker = trackers.rectangleTracker(
                dotted=True, scolor=(0.0, 0.0, 1.0), swidth=2
            )
            self.nodetracker = []
            self.displacement = None
            _toolmsg(translate("draft", "Pick first point of selection rectangle"))

    def action(self, arg):
        """Handle the 3D scene events.

        This is installed as an EventCallback in the Inventor view.

        Parameters
        ----------
        arg: dict
            Dictionary with strings that indicates the type of event received
            from the 3D view.
        """
        if arg["Type"] == "SoKeyboardEvent":
            if arg["Key"] == "ESCAPE":
                self.finish()
        elif arg["Type"] == "SoLocation2Event":  # mouse movement detection
            point, ctrlPoint, info = gui_tool_utils.getPoint(self, arg)
            if self.step == 2:
                self.rectracker.update(point)
            gui_tool_utils.redraw3DView()
        elif arg["Type"] == "SoMouseButtonEvent":
            if arg["State"] == "DOWN" and arg["Button"] == "BUTTON1":
                if arg["Position"] == self.pos:
                    # clicked twice on the same point
                    self.finish()
                else:
                    point, ctrlPoint, info = gui_tool_utils.getPoint(self, arg)
                    self.addPoint(point)

    def addPoint(self, point):
        """Add point to defined selection rectangle."""
        if self.step == 1:
            # first rctangle point
            _toolmsg(translate("draft", "Pick the opposite point " "of the selection rectangle"))
            self.ui.setRelative(-1)
            self.rectracker.setorigin(point)
            self.rectracker.on()
            if self.planetrack:
                self.planetrack.set(point)
            self.step = 2
        elif self.step == 2:
            # second rectangle point
            _toolmsg(translate("draft", "Pick start point of displacement"))
            self.ui.setRelative(-2)
            self.rectracker.off()
            nodes = []
            self.ops = []
            for sel in self.sel:
                o = sel[0]
                vispla = sel[1]
                tp = utils.getType(o)
                if tp in ["Wire", "BSpline", "BezCurve"]:
                    np = []
                    iso = False
                    for p in o.Points:
                        p = o.Placement.multVec(p)
                        p = vispla.multVec(p)
                        isi = self.rectracker.isInside(p)
                        np.append(isi)
                        if isi:
                            iso = True
                            nodes.append(p)
                    if iso:
                        self.ops.append([o, np])
                elif tp in ["Rectangle"]:
                    p1 = App.Vector(0, 0, 0)
                    p2 = App.Vector(o.Length.Value, 0, 0)
                    p3 = App.Vector(o.Length.Value, o.Height.Value, 0)
                    p4 = App.Vector(0, o.Height.Value, 0)
                    np = []
                    iso = False
                    for p in [p1, p2, p3, p4]:
                        p = o.Placement.multVec(p)
                        p = vispla.multVec(p)
                        isi = self.rectracker.isInside(p)
                        np.append(isi)
                        if isi:
                            iso = True
                            nodes.append(p)
                    if iso:
                        self.ops.append([o, np])
                elif tp in ["Sketch"]:
                    np = []
                    iso = False
                    for p in o.Shape.Vertexes:
                        p = vispla.multVec(p.Point)
                        isi = self.rectracker.isInside(p)
                        np.append(isi)
                        if isi:
                            iso = True
                            nodes.append(p)
                    if iso:
                        self.ops.append([o, np])
                elif tp == "Wall":
                    np = []
                    iso = False
                    # For baseless walls, get endpoints from our new API method
                    for p in o.Proxy.calc_endpoints(o):
                        isi = self.rectracker.isInside(p)
                        np.append(isi)
                        if isi:
                            iso = True
                            nodes.append(p)
                    if iso:
                        self.ops.append([o, np])
                else:
                    p = o.Placement.Base
                    p = vispla.multVec(p)
                    if self.rectracker.isInside(p):
                        self.ops.append([o])
                        nodes.append(p)
            for n in nodes:
                nt = trackers.editTracker(n, inactive=True)
                nt.on()
                self.nodetracker.append(nt)
            self.step = 3
        elif self.step == 3:
            # first point of displacement line
            _toolmsg(translate("draft", "Pick end point of displacement"))
            self.displacement = point
            # print("first point:", point)
            self.node = [point]
            self.step = 4
        elif self.step == 4:
            # print("second point:", point)
            self.displacement = point.sub(self.displacement)
            self.doStretch()
        if self.point:
            self.ui.redraw()

    def numericInput(self, numx, numy, numz):
        """Validate the entry fields in the user interface.

        This function is called by the toolbar or taskpanel interface
        when valid x, y, and z have been entered in the input fields.
        """
        point = App.Vector(numx, numy, numz)
        self.addPoint(point)

    def finish(self, cont=False):
        """Terminate the operation of the command. and clean up."""
        self.end_callbacks(self.call)
        if self.rectracker:
            self.rectracker.finalize()
        if self.nodetracker:
            for n in self.nodetracker:
                n.finalize()
        super().finish()

    def doStretch(self):
        """Do the actual stretching once the points are selected."""
        commitops = []
        if self.displacement:
            if self.displacement.Length > 0:
                _doc = "FreeCAD.ActiveDocument."
                # print("displacement: ", self.displacement)

                # TODO: break this section into individual functions
                # depending on the type of object (wire, curve, sketch,
                # rectangle, etc.) that is selected, and use variables
                # with common strings to avoid repeating
                # the same information every time, for example, the `_doc`
                # variable.
                # This is necessary to reduce the number of indentation levels
                # and make the code easier to read.
                for ops in self.ops:
                    tp = utils.getType(ops[0])
                    _rot = ops[0].Placement.Rotation
                    localdisp = _rot.inverted().multVec(self.displacement)
                    if tp in ["Wire", "BSpline", "BezCurve"]:
                        pts = []
                        for i in range(len(ops[1])):
                            if ops[1][i] is False:
                                pts.append(ops[0].Points[i])
                            else:
                                pts.append(ops[0].Points[i].add(localdisp))
                        pts = str(pts).replace("Vector ", "FreeCAD.Vector")
                        _cmd = _doc + ops[0].Name + ".Points=" + pts
                        commitops.append(_cmd)
                    elif tp in ["Sketch"]:
                        baseverts = [
                            ops[0].Shape.Vertexes[i].Point for i in range(len(ops[1])) if ops[1][i]
                        ]
                        for i in range(ops[0].GeometryCount):
                            j = 0
                            while True:
                                try:
                                    p = ops[0].getPoint(i, j)
                                except ValueError:
                                    break
                                else:
                                    p = ops[0].Placement.multVec(p)
                                    r = None
                                    for bv in baseverts:
                                        if DraftVecUtils.isNull(p.sub(bv)):
                                            _cmd = _doc
                                            _cmd += ops[0].Name
                                            _cmd += ".movePoint"
                                            _cmd += "("
                                            _cmd += str(i) + ", "
                                            _cmd += str(j) + ", "
                                            _cmd += "FreeCAD." + str(localdisp) + ", "
                                            _cmd += "True"
                                            _cmd += ")"
                                            commitops.append(_cmd)
                                            r = bv
                                            break
                                    if r:
                                        baseverts.remove(r)
                                    j += 1
                    elif tp in ["Rectangle"]:
                        p1 = App.Vector(0, 0, 0)
                        p2 = App.Vector(ops[0].Length.Value, 0, 0)
                        p3 = App.Vector(ops[0].Length.Value, ops[0].Height.Value, 0)
                        p4 = App.Vector(0, ops[0].Height.Value, 0)
                        if ops[1] == [False, True, True, False]:
                            optype = 1
                        elif ops[1] == [False, False, True, True]:
                            optype = 2
                        elif ops[1] == [True, False, False, True]:
                            optype = 3
                        elif ops[1] == [True, True, False, False]:
                            optype = 4
                        elif ops[1] == [True, True, True, True]:
                            optype = 5
                        else:
                            optype = 0
                        # print("length:", ops[0].Length,
                        #       "height:", ops[0].Height,
                        #       " - ", ops[1],
                        #       " - ", self.displacement)
                        done = False
                        if 0 < optype < 5:
                            v1 = ops[0].Placement.multVec(p2).sub(ops[0].Placement.multVec(p1))
                            a1 = round(self.displacement.getAngle(v1), 4)
                            v2 = ops[0].Placement.multVec(p4).sub(ops[0].Placement.multVec(p1))
                            a2 = round(self.displacement.getAngle(v2), 4)
                            # check if the displacement is along one
                            # of the rectangle directions
                            if a1 == 0:  # 0 degrees
                                if optype == 1:
                                    if ops[0].Length.Value >= 0:
                                        d = ops[0].Length.Value + self.displacement.Length
                                    else:
                                        d = ops[0].Length.Value - self.displacement.Length
                                    _cmd = _doc
                                    _cmd += ops[0].Name + ".Length=" + str(d)
                                    commitops.append(_cmd)
                                    done = True
                                elif optype == 3:
                                    if ops[0].Length.Value >= 0:
                                        d = ops[0].Length.Value - self.displacement.Length
                                    else:
                                        d = ops[0].Length.Value + self.displacement.Length
                                    _cmd = _doc + ops[0].Name
                                    _cmd += ".Length=" + str(d)
                                    _pl = _doc + ops[0].Name
                                    _pl += ".Placement.Base=FreeCAD."
                                    _pl += str(ops[0].Placement.Base.add(self.displacement))
                                    commitops.append(_cmd)
                                    commitops.append(_pl)
                                    done = True
                            elif a1 == 3.1416:  # pi radians, 180 degrees
                                if optype == 1:
                                    if ops[0].Length.Value >= 0:
                                        d = ops[0].Length.Value - self.displacement.Length
                                    else:
                                        d = ops[0].Length.Value + self.displacement.Length
                                    _cmd = _doc + ops[0].Name
                                    _cmd += ".Length=" + str(d)
                                    commitops.append(_cmd)
                                    done = True
                                elif optype == 3:
                                    if ops[0].Length.Value >= 0:
                                        d = ops[0].Length.Value + self.displacement.Length
                                    else:
                                        d = ops[0].Length.Value - self.displacement.Length
                                    _cmd = _doc + ops[0].Name
                                    _cmd += ".Length=" + str(d)
                                    _pl = _doc + ops[0].Name
                                    _pl += ".Placement.Base=FreeCAD."
                                    _pl += str(ops[0].Placement.Base.add(self.displacement))
                                    commitops.append(_cmd)
                                    commitops.append(_pl)
                                    done = True
                            elif a2 == 0:  # 0 degrees
                                if optype == 2:
                                    if ops[0].Height.Value >= 0:
                                        d = ops[0].Height.Value + self.displacement.Length
                                    else:
                                        d = ops[0].Height.Value - self.displacement.Length
                                    _cmd = _doc + ops[0].Name
                                    _cmd += ".Height=" + str(d)
                                    commitops.append(_cmd)
                                    done = True
                                elif optype == 4:
                                    if ops[0].Height.Value >= 0:
                                        d = ops[0].Height.Value - self.displacement.Length
                                    else:
                                        d = ops[0].Height.Value + self.displacement.Length
                                    _cmd = _doc + ops[0].Name
                                    _cmd += ".Height=" + str(d)
                                    _pl = _doc + ops[0].Name
                                    _pl += ".Placement.Base=FreeCAD."
                                    _pl += str(ops[0].Placement.Base.add(self.displacement))
                                    commitops.append(_cmd)
                                    commitops.append(_pl)
                                    done = True
                            elif a2 == 3.1416:  # pi radians, 180 degrees
                                if optype == 2:
                                    if ops[0].Height.Value >= 0:
                                        d = ops[0].Height.Value - self.displacement.Length
                                    else:
                                        d = ops[0].Height.Value + self.displacement.Length
                                    _cmd = _doc + ops[0].Name
                                    _cmd += ".Height=" + str(d)
                                    commitops.append(_cmd)
                                    done = True
                                elif optype == 4:
                                    if ops[0].Height.Value >= 0:
                                        d = ops[0].Height.Value + self.displacement.Length
                                    else:
                                        d = ops[0].Height.Value - self.displacement.Length
                                    _cmd = _doc + ops[0].Name
                                    _cmd += ".Height=" + str(d)
                                    _pl = _doc + ops[0].Name
                                    _pl += ".Placement.Base=FreeCAD."
                                    _pl += str(ops[0].Placement.Base.add(self.displacement))
                                    commitops.append(_cmd)
                                    commitops.append(_pl)
                                    done = True
                        elif optype == 5:
                            _pl = _doc + ops[0].Name
                            _pl += ".Placement.Base=FreeCAD."
                            _pl += str(ops[0].Placement.Base.add(self.displacement))
                            commitops.append(_pl)
                            done = True
                        if not done:
                            # otherwise create a wire copy and stretch it instead
                            _msg(translate("draft", "Turning a rectangle into a wire"))
                            pts = []
                            vts = ops[0].Shape.Vertexes
                            for i in range(4):
                                if ops[1][i] == False:
                                    pts.append(vts[i].Point)
                                else:
                                    pts.append(vts[i].Point.add(self.displacement))
                            pts = str(pts).replace("Vector ", "FreeCAD.Vector")
                            _cmd = "Draft.make_wire"
                            _cmd += "(" + pts + ", closed=True, "
                            _cmd += "face=" + str(ops[0].MakeFace)
                            _cmd += ")"
                            _format = "Draft.formatObject"
                            _format += "(w, "
                            _format += _doc + ops[0].Name
                            _format += ")"
                            _hide = _doc + ops[0].Name + ".ViewObject.hide()"
                            commitops.append("w = " + _cmd)
                            commitops.append(_format)
                            commitops.append(_hide)
                    elif tp == "Wall":
                        npts = []
                        # Reconstruct the new endpoints after applying displacement
                        for i, pt in enumerate(ops[0].Proxy.calc_endpoints(ops[0])):
                            if ops[1][i]:
<<<<<<< HEAD
                                npts.append(pt.add(localdisp))
=======
                                npts.append(pt.add(self.displacement))
>>>>>>> 613db5b5
                            else:
                                npts.append(pt)
                        # Construct the points list string
                        points_str = (
                            "["
                            + ", ".join([f"FreeCAD.Vector({p.x}, {p.y}, {p.z})" for p in npts])
                            + "]"
                        )

                        commitops.append("import FreeCAD")
                        commitops.append(
                            f"wall_obj = FreeCAD.ActiveDocument.getObject('{ops[0].Name}')"
                        )
                        commitops.append(
                            f"wall_obj.Proxy.set_from_endpoints(wall_obj, {points_str})"
                        )
                    else:
                        _pl = _doc + ops[0].Name
                        _pl += ".Placement.Base=FreeCAD."
                        _pl += str(ops[0].Placement.Base.add(self.displacement))
                        commitops.append(_pl)
        if commitops:
            commitops.append("FreeCAD.ActiveDocument.recompute()")
            Gui.addModule("Draft")
            self.commit(translate("draft", "Stretch"), commitops)
        self.finish()


Gui.addCommand("Draft_Stretch", Stretch())

## @}<|MERGE_RESOLUTION|>--- conflicted
+++ resolved
@@ -496,11 +496,7 @@
                         # Reconstruct the new endpoints after applying displacement
                         for i, pt in enumerate(ops[0].Proxy.calc_endpoints(ops[0])):
                             if ops[1][i]:
-<<<<<<< HEAD
-                                npts.append(pt.add(localdisp))
-=======
                                 npts.append(pt.add(self.displacement))
->>>>>>> 613db5b5
                             else:
                                 npts.append(pt)
                         # Construct the points list string
