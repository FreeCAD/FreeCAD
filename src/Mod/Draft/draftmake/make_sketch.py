--- conflicted
+++ resolved
@@ -122,19 +122,6 @@
         # suppose all geometries are straight lines or points
         points = [vertex.Point for shape in shapes_list for vertex in shape.Vertexes]
         if len(points) >= 2:
-<<<<<<< HEAD
-            poly = Part.makePolygon(points)
-            if not DraftGeomUtils.is_planar(poly, tol):
-                App.Console.PrintError(translate("draft",
-                                       "All shapes must be coplanar") + "\n")
-                return None
-            normal = DraftGeomUtils.get_normal(poly, tol)
-            if not normal:
-                # all points aligned
-                poly_dir = poly.Edges[0].Curve.Direction
-                normal = (v_dir - v_dir.dot(poly_dir)*poly_dir).normalize()
-                normal = normal.negative()
-=======
             try:
                 poly = Part.makePolygon(points)
             except Part.OCCError:
@@ -143,10 +130,9 @@
             else:
                 if not DraftGeomUtils.is_planar(poly, tol):
                     App.Console.PrintError(translate("draft",
-                                           "All Shapes must be coplanar") + "\n")
+                                           "All shapes must be coplanar") + "\n")
                     return None
                 normal = DraftGeomUtils.get_shape_normal(poly)
->>>>>>> 113a06a2
         else:
             # only one point
             normal = App.Vector(0, 0, 1)
