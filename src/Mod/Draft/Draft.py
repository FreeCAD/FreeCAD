# -*- coding: utf-8 -*-
# ***************************************************************************
# *   Copyright (c) 2009, 2010 Yorik van Havre <yorik@uncreated.net>        *
# *   Copyright (c) 2009, 2010 Ken Cline <cline@frii.com>                   *
# *   Copyright (c) 2020 FreeCAD Developers                                 *
# *                                                                         *
# *   This program is free software; you can redistribute it and/or modify  *
# *   it under the terms of the GNU Lesser General Public License (LGPL)    *
# *   as published by the Free Software Foundation; either version 2 of     *
# *   the License, or (at your option) any later version.                   *
# *   for detail see the LICENCE text file.                                 *
# *                                                                         *
# *   This program is distributed in the hope that it will be useful,       *
# *   but WITHOUT ANY WARRANTY; without even the implied warranty of        *
# *   MERCHANTABILITY or FITNESS FOR A PARTICULAR PURPOSE.  See the         *
# *   GNU Library General Public License for more details.                  *
# *                                                                         *
# *   You should have received a copy of the GNU Library General Public     *
# *   License along with this program; if not, write to the Free Software   *
# *   Foundation, Inc., 59 Temple Place, Suite 330, Boston, MA  02111-1307  *
# *   USA                                                                   *
# *                                                                         *
# ***************************************************************************
"""Provide the Draft Workbench public programming interface.

The Draft module offers tools to create and manipulate 2D objects.
The functions in this file must be usable without requiring the
graphical user interface.
These functions can be used as the backend for the graphical commands
defined in `DraftTools.py`.
"""
## \addtogroup DRAFT
#  \brief Create and manipulate basic 2D objects
#
#  This module offers tools to create and manipulate basic 2D objects
#
#  The module allows to create 2D geometric objects such as line, rectangle,
#  circle, etc., modify these objects by moving, scaling or rotating them,
#  and offers a couple of other utilities to manipulate further these objects,
#  such as decompose them (downgrade) into smaller elements.
#
#  The functionality of the module is divided into GUI tools, usable from the
#  visual interface, and corresponding python functions, that can perform
#  the same operation programmatically.
#
#  @{

import math
import sys
from PySide.QtCore import QT_TRANSLATE_NOOP

import FreeCAD
from FreeCAD import Vector

import DraftVecUtils
import WorkingPlane
from draftutils.translate import translate

if FreeCAD.GuiUp:
    import FreeCADGui
    import Draft_rc
    gui = True
    # To prevent complaints from code checkers (flake8)
    True if Draft_rc.__name__ else False
else:
    gui = False

__title__ = "FreeCAD Draft Workbench"
__author__ = ("Yorik van Havre, Werner Mayer, Martin Burbaum, Ken Cline, "
              "Dmitry Chigrin, Daniel Falck")
__url__ = "https://www.freecadweb.org"


# ---------------------------------------------------------------------------
# Backwards compatibility
# ---------------------------------------------------------------------------
from DraftLayer import Layer as _VisGroup
from DraftLayer import ViewProviderLayer as _ViewProviderVisGroup
from DraftLayer import makeLayer

from draftutils.utils import convert_draft_texts
from draftutils.utils import convertDraftTexts

# ---------------------------------------------------------------------------
# General functions
# ---------------------------------------------------------------------------
from draftutils.utils import ARROW_TYPES as arrowtypes

from draftutils.utils import stringencodecoin
from draftutils.utils import string_encode_coin

from draftutils.utils import typecheck
from draftutils.utils import type_check

from draftutils.utils import getParamType
from draftutils.utils import get_param_type

from draftutils.utils import getParam
from draftutils.utils import get_param

from draftutils.utils import setParam
from draftutils.utils import set_param

from draftutils.utils import precision
from draftutils.utils import tolerance
from draftutils.utils import epsilon

from draftutils.utils import getRealName
from draftutils.utils import get_real_name

from draftutils.utils import getType
from draftutils.utils import get_type

from draftutils.utils import getObjectsOfType
from draftutils.utils import get_objects_of_type

from draftutils.utils import isClone
from draftutils.utils import is_clone

from draftutils.utils import getCloneBase
from draftutils.utils import get_clone_base

from draftutils.utils import getGroupNames
from draftutils.utils import get_group_names

from draftutils.utils import ungroup

from draftutils.utils import getGroupContents
from draftutils.utils import get_group_contents

from draftutils.utils import printShape
from draftutils.utils import print_shape

from draftutils.utils import compareObjects
from draftutils.utils import compare_objects

from draftutils.utils import shapify

from draftutils.utils import loadSvgPatterns
from draftutils.utils import load_svg_patterns

from draftutils.utils import svgpatterns
from draftutils.utils import svg_patterns

from draftutils.utils import getMovableChildren
from draftutils.utils import get_movable_children

from draftutils.utils import filter_objects_for_modifiers
from draftutils.utils import filterObjectsForModifiers

from draftutils.utils import is_closed_edge
from draftutils.utils import isClosedEdge

from draftutils.utils import get_rgb
from draftutils.utils import getrgb

from draftutils.utils import get_DXF
from draftutils.utils import getDXF

import getSVG as svg
getSVG = svg.getSVG

from draftutils.gui_utils import get3DView
from draftutils.gui_utils import get_3d_view

from draftutils.gui_utils import autogroup

from draftutils.gui_utils import dimSymbol
from draftutils.gui_utils import dim_symbol

from draftutils.gui_utils import dimDash
from draftutils.gui_utils import dim_dash

from draftutils.gui_utils import removeHidden
from draftutils.gui_utils import remove_hidden

from draftutils.gui_utils import formatObject
from draftutils.gui_utils import format_object

from draftutils.gui_utils import getSelection
from draftutils.gui_utils import get_selection

from draftutils.gui_utils import getSelectionEx
from draftutils.gui_utils import get_selection_ex

from draftutils.gui_utils import select

from draftutils.gui_utils import loadTexture
from draftutils.gui_utils import load_texture


#---------------------------------------------------------------------------
# Draft functions
#---------------------------------------------------------------------------

from draftfunctions.array import array

from draftfunctions.cut import cut

from draftfunctions.downgrade import downgrade

from draftfunctions.draftify import draftify

from draftfunctions.extrude import extrude

from draftfunctions.fuse import fuse

from draftfunctions.heal import heal

from draftfunctions.move import move
from draftfunctions.move import move_vertex, moveVertex
from draftfunctions.move import move_edge, moveEdge
from draftfunctions.move import copy_moved_edges, copyMovedEdges

from draftfunctions.rotate import rotate
from draftfunctions.rotate import rotate_vertex, rotateVertex
from draftfunctions.rotate import rotate_edge, rotateEdge
from draftfunctions.rotate import copy_rotated_edges, copyRotatedEdges

from draftfunctions.scale import scale
from draftfunctions.scale import scale_vertex, scaleVertex
from draftfunctions.scale import scale_edge, scaleEdge
from draftfunctions.scale import copy_scaled_edges, copyScaledEdges

from draftfunctions.join import join_wires
from draftfunctions.join import join_wires as joinWires
from draftfunctions.join import join_two_wires
from draftfunctions.join import join_two_wires as joinTwoWires

from draftfunctions.split import split

from draftfunctions.offset import offset

from draftfunctions.mirror import mirror

from draftfunctions.upgrade import upgrade


#---------------------------------------------------------------------------
# Draft objects
#---------------------------------------------------------------------------

# base object
from draftobjects.base import DraftObject
from draftobjects.base import _DraftObject

# base viewprovider
from draftviewproviders.view_base import ViewProviderDraft
from draftviewproviders.view_base import _ViewProviderDraft
from draftviewproviders.view_base import ViewProviderDraftAlt
from draftviewproviders.view_base import _ViewProviderDraftAlt
from draftviewproviders.view_base import ViewProviderDraftPart
from draftviewproviders.view_base import _ViewProviderDraftPart

# App::Link support
from draftobjects.draftlink import DraftLink
from draftobjects.draftlink import _DraftLink
from draftviewproviders.view_draftlink import ViewProviderDraftLink
from draftviewproviders.view_draftlink import _ViewProviderDraftLink

# circle
from draftmake.make_circle import make_circle, makeCircle
from draftobjects.circle import Circle, _Circle

# drawing: view NOTE: Obsolete since Drawing was substituted bu TechDraw
from draftmake.make_drawingview import make_drawing_view, makeDrawingView
from draftobjects.drawingview import DrawingView, _DrawingView

# arcs
from draftmake.make_arc_3points import make_arc_3points

# ellipse
from draftmake.make_ellipse import make_ellipse, makeEllipse
from draftobjects.ellipse import Ellipse, _Ellipse

# rectangle
from draftmake.make_rectangle import make_rectangle, makeRectangle
from draftobjects.rectangle import Rectangle, _Rectangle
if FreeCAD.GuiUp:
    from draftviewproviders.view_rectangle import ViewProviderRectangle
    from draftviewproviders.view_rectangle import _ViewProviderRectangle

# polygon
from draftmake.make_polygon import make_polygon, makePolygon
from draftobjects.polygon import Polygon, _Polygon

# wire and line
from draftmake.make_line import make_line, makeLine
from draftmake.make_wire import make_wire, makeWire
from draftobjects.wire import Wire, _Wire
if FreeCAD.GuiUp:
    from draftviewproviders.view_wire import ViewProviderWire
    from draftviewproviders.view_wire import _ViewProviderWire

# bspline
from draftmake.make_bspline import make_bspline, makeBSpline
from draftobjects.bspline import BSpline, _BSpline
if FreeCAD.GuiUp:
    from draftviewproviders.view_bspline import ViewProviderBSpline
    from draftviewproviders.view_bspline import _ViewProviderBSpline

# bezcurve
from draftmake.make_bezcurve import make_bezcurve, makeBezCurve
from draftobjects.bezcurve import BezCurve, _BezCurve
if FreeCAD.GuiUp:
    from draftviewproviders.view_bezcurve import ViewProviderBezCurve
    from draftviewproviders.view_bezcurve import _ViewProviderBezCurve

# copy
from draftmake.make_copy import make_copy
from draftmake.make_copy import make_copy as makeCopy

# clone
from draftmake.make_clone import make_clone, clone
from draftobjects.clone import Clone, _Clone
if FreeCAD.GuiUp:
    from draftviewproviders.view_clone import ViewProviderClone
    from draftviewproviders.view_clone import _ViewProviderClone

# point
from draftmake.make_point import make_point, makePoint
from draftobjects.point import Point, _Point
if FreeCAD.GuiUp:
    from draftviewproviders.view_point import ViewProviderPoint
    from draftviewproviders.view_point import _ViewProviderPoint

# arrays
from draftmake.make_patharray import make_path_array, makePathArray
from draftobjects.patharray import PathArray, _PathArray

from draftmake.make_pointarray import make_point_array, makePointArray
from draftobjects.pointarray import PointArray, _PointArray

from draftmake.make_array import make_array, makeArray
from draftobjects.array import Array, _Array

if FreeCAD.GuiUp:
    from draftviewproviders.view_array import ViewProviderDraftArray
    from draftviewproviders.view_array import _ViewProviderDraftArray

from draftmake.make_circulararray import make_circular_array
from draftmake.make_orthoarray import make_ortho_array
from draftmake.make_orthoarray import make_ortho_array2d
from draftmake.make_orthoarray import make_rect_array
from draftmake.make_orthoarray import make_rect_array2d
from draftmake.make_polararray import make_polar_array

# facebinder
from draftmake.make_facebinder import make_facebinder, makeFacebinder
from draftobjects.facebinder import Facebinder, _Facebinder
if FreeCAD.GuiUp:
    from draftviewproviders.view_facebinder import ViewProviderFacebinder
    from draftviewproviders.view_facebinder import _ViewProviderFacebinder

# shapestring
from draftmake.make_block import make_block, makeBlock
from draftobjects.block import Block, _Block

# shapestring
from draftmake.make_shapestring import make_shapestring, makeShapeString
from draftobjects.shapestring import ShapeString, _ShapeString

# shape 2d view
from draftmake.make_shape2dview import make_shape2dview, makeShape2DView
from draftobjects.shape2dview import Shape2DView, _Shape2DView

# sketch
from draftmake.make_sketch import make_sketch, makeSketch

# working plane proxy
from draftmake.make_wpproxy import make_workingplaneproxy
from draftmake.make_wpproxy import makeWorkingPlaneProxy
from draftobjects.wpproxy import WorkingPlaneProxy
if FreeCAD.GuiUp:
    from draftviewproviders.view_wpproxy import ViewProviderWorkingPlaneProxy

from draftmake.make_fillet import make_fillet
from draftobjects.fillet import Fillet
if FreeCAD.GuiUp:
    from draftviewproviders.view_fillet import ViewProviderFillet

#---------------------------------------------------------------------------
# Draft annotation objects
#---------------------------------------------------------------------------

from draftobjects.dimension import make_dimension, make_angular_dimension
from draftobjects.dimension import LinearDimension, AngularDimension

makeDimension = make_dimension
makeAngularDimension = make_angular_dimension
_Dimension = LinearDimension
_AngularDimension = AngularDimension

if gui:
    from draftviewproviders.view_dimension import ViewProviderLinearDimension
    from draftviewproviders.view_dimension import ViewProviderAngularDimension
    _ViewProviderDimension = ViewProviderLinearDimension
    _ViewProviderAngularDimension = ViewProviderAngularDimension


from draftobjects.label import make_label
from draftobjects.label import Label

makeLabel = make_label
DraftLabel = Label

if gui:
    from draftviewproviders.view_label import ViewProviderLabel
    ViewProviderDraftLabel = ViewProviderLabel


from draftobjects.text import make_text
from draftobjects.text import Text
makeText = make_text
DraftText = Text

if gui:
    from draftviewproviders.view_text import ViewProviderText
    ViewProviderDraftText = ViewProviderText

<<<<<<< HEAD
def convertDraftTexts(textslist=[]):
    """
    converts the given Draft texts (or all that is found
    in the active document) to the new object
    This function was already present at splitting time during v 0.19
    """
    if not isinstance(textslist,list):
        textslist = [textslist]
    if not textslist:
        for o in FreeCAD.ActiveDocument.Objects:
            if o.TypeId == "App::Annotation":
                textslist.append(o)
    todelete = []
    for o in textslist:
        l = o.Label
        o.Label = l+".old"
        obj = makeText(o.LabelText,point=o.Position)
        obj.Label = l
        todelete.append(o.Name)
        for p in o.InList:
            if p.isDerivedFrom("App::DocumentObjectGroup"):
                if o in p.Group:
                    g = p.Group
                    g.append(obj)
                    p.Group = g
    for n in todelete:
        FreeCAD.ActiveDocument.removeObject(n)


def makeWire(pointslist,closed=False,placement=None,face=None,support=None,bs2wire=False):
    """makeWire(pointslist,[closed],[placement]): Creates a Wire object
    from the given list of vectors. If closed is True or first
    and last points are identical, the wire is closed. If face is
    true (and wire is closed), the wire will appear filled. Instead of
    a pointslist, you can also pass a Part Wire."""
    if not FreeCAD.ActiveDocument:
        FreeCAD.Console.PrintError("No active document. Aborting\n")
        return
    import DraftGeomUtils, Part
    if not isinstance(pointslist,list):
        e = pointslist.Wires[0].Edges
        pointslist = Part.Wire(Part.__sortEdges__(e))
        nlist = []
        for v in pointslist.Vertexes:
            nlist.append(v.Point)
        if DraftGeomUtils.isReallyClosed(pointslist):
            closed = True
        pointslist = nlist
    if len(pointslist) == 0:
        print("Invalid input points: ",pointslist)
    #print(pointslist)
    #print(closed)
    if placement:
        typecheck([(placement,FreeCAD.Placement)], "makeWire")
        ipl = placement.inverse()
        if not bs2wire:
            pointslist = [ipl.multVec(p) for p in pointslist]
    if len(pointslist) == 2: fname = "Line"
    else: fname = "Wire"
    obj = FreeCAD.ActiveDocument.addObject("Part::Part2DObjectPython",fname)
    _Wire(obj)
    obj.Points = pointslist
    obj.Closed = closed
    obj.Support = support
    if face != None:
        obj.MakeFace = face
    if placement: obj.Placement = placement
    if gui:
        _ViewProviderWire(obj.ViewObject)
        formatObject(obj)
        select(obj)

    return obj


def makeCopy(obj,force=None,reparent=False):
    """makeCopy(object): returns an exact copy of an object"""
    if not FreeCAD.ActiveDocument:
        FreeCAD.Console.PrintError("No active document. Aborting\n")
        return
    if (getType(obj) == "Rectangle") or (force == "Rectangle"):
        newobj = FreeCAD.ActiveDocument.addObject(obj.TypeId,getRealName(obj.Name))
        _Rectangle(newobj)
        if gui:
            _ViewProviderRectangle(newobj.ViewObject)
    elif (getType(obj) == "Point") or (force == "Point"):
        newobj = FreeCAD.ActiveDocument.addObject(obj.TypeId,getRealName(obj.Name))
        _Point(newobj)
        if gui:
            _ViewProviderPoint(newobj.ViewObject)
    elif (getType(obj) in ["Dimension","LinearDimension"]) or (force == "Dimension"):
        newobj = FreeCAD.ActiveDocument.addObject(obj.TypeId,getRealName(obj.Name))
        _Dimension(newobj)
        if gui:
            _ViewProviderDimension(newobj.ViewObject)
    elif (getType(obj) == "Wire") or (force == "Wire"):
        newobj = FreeCAD.ActiveDocument.addObject(obj.TypeId,getRealName(obj.Name))
        _Wire(newobj)
        if gui:
            _ViewProviderWire(newobj.ViewObject)
    elif (getType(obj) == "Circle") or (force == "Circle"):
        newobj = FreeCAD.ActiveDocument.addObject(obj.TypeId,getRealName(obj.Name))
        _Circle(newobj)
        if gui:
            _ViewProviderDraft(newobj.ViewObject)
    elif (getType(obj) == "Polygon") or (force == "Polygon"):
        newobj = FreeCAD.ActiveDocument.addObject(obj.TypeId,getRealName(obj.Name))
        _Polygon(newobj)
        if gui:
            _ViewProviderDraft(newobj.ViewObject)
    elif (getType(obj) == "BSpline") or (force == "BSpline"):
        newobj = FreeCAD.ActiveDocument.addObject(obj.TypeId,getRealName(obj.Name))
        _BSpline(newobj)
        if gui:
            _ViewProviderWire(newobj.ViewObject)
    elif (getType(obj) == "Block") or (force == "BSpline"):
        newobj = FreeCAD.ActiveDocument.addObject(obj.TypeId,getRealName(obj.Name))
        _Block(newobj)
        if gui:
            _ViewProviderDraftPart(newobj.ViewObject)
    elif (getType(obj) == "DrawingView") or (force == "DrawingView"):
        newobj = FreeCAD.ActiveDocument.addObject(obj.TypeId,getRealName(obj.Name))
        _DrawingView(newobj)
    elif (getType(obj) == "Structure") or (force == "Structure"):
        import ArchStructure
        newobj = FreeCAD.ActiveDocument.addObject(obj.TypeId,getRealName(obj.Name))
        ArchStructure._Structure(newobj)
        if gui:
            ArchStructure._ViewProviderStructure(newobj.ViewObject)
    elif (getType(obj) == "Wall") or (force == "Wall"):
        import ArchWall
        newobj = FreeCAD.ActiveDocument.addObject(obj.TypeId,getRealName(obj.Name))
        ArchWall._Wall(newobj)
        if gui:
            ArchWall._ViewProviderWall(newobj.ViewObject)
    elif (getType(obj) == "Window") or (force == "Window"):
        import ArchWindow
        newobj = FreeCAD.ActiveDocument.addObject(obj.TypeId,getRealName(obj.Name))
        ArchWindow._Window(newobj)
        if gui:
            ArchWindow._ViewProviderWindow(newobj.ViewObject)
    elif (getType(obj) == "Panel") or (force == "Panel"):
        import ArchPanel
        newobj = FreeCAD.ActiveDocument.addObject(obj.TypeId,getRealName(obj.Name))
        ArchPanel._Panel(newobj)
        if gui:
            ArchPanel._ViewProviderPanel(newobj.ViewObject)
    elif (getType(obj) == "Sketch") or (force == "Sketch"):
        newobj = FreeCAD.ActiveDocument.addObject("Sketcher::SketchObject",getRealName(obj.Name))
        for geo in obj.Geometry:
            newobj.addGeometry(geo)
        for con in obj.Constraints:
            newobj.addConstraint(con)
    elif hasattr(obj, 'Shape'):
        newobj = FreeCAD.ActiveDocument.addObject("Part::Feature",getRealName(obj.Name))
        newobj.Shape = obj.Shape
    else:
        print("Error: Object type cannot be copied")
        return None
    for p in obj.PropertiesList:
        if not p in ["Proxy","ExpressionEngine"]:
            if p in newobj.PropertiesList:
                if not "ReadOnly" in newobj.getEditorMode(p):
                    try:
                        setattr(newobj,p,obj.getPropertyByName(p))
                    except AttributeError:
                        try:
                            setattr(newobj,p,obj.getPropertyByName(p).Value)
                        except AttributeError:
                            pass
    if reparent:
        parents = obj.InList
        if parents:
            for par in parents:
                if par.isDerivedFrom("App::DocumentObjectGroup"):
                    par.addObject(newobj)
                else:
                    for prop in par.PropertiesList:
                        if getattr(par,prop) == obj:
                            setattr(par,prop,newobj)

    formatObject(newobj,obj)
    return newobj


def makeArray(baseobject,arg1,arg2,arg3,arg4=None,arg5=None,arg6=None,name="Array",use_link=False):
    """makeArray(object,xvector,yvector,xnum,ynum,[name]) for rectangular array, or
    makeArray(object,xvector,yvector,zvector,xnum,ynum,znum,[name]) for rectangular array, or
    makeArray(object,center,totalangle,totalnum,[name]) for polar array, or
    makeArray(object,rdistance,tdistance,axis,center,ncircles,symmetry,[name]) for circular array:
    Creates an array of the given object
    with, in case of rectangular array, xnum of iterations in the x direction
    at xvector distance between iterations, same for y direction with yvector and ynum,
    same for z direction with zvector and znum. In case of polar array, center is a vector,
    totalangle is the angle to cover (in degrees) and totalnum is the number of objects,
    including the original. In case of a circular array, rdistance is the distance of the
    circles, tdistance is the distance within circles, axis the rotation-axes, center the
    center of rotation, ncircles the number of circles and symmetry the number
    of symmetry-axis of the distribution. The result is a parametric Draft Array.
    """

    if not FreeCAD.ActiveDocument:
        FreeCAD.Console.PrintError("No active document. Aborting\n")
        return
    if use_link:
        obj = FreeCAD.ActiveDocument.addObject("Part::FeaturePython",name,_Array(None),None,True)
    else:
        obj = FreeCAD.ActiveDocument.addObject("Part::FeaturePython",name)
        _Array(obj)
    obj.Base = baseobject
    if arg6:
        if isinstance(arg1, (int, float, FreeCAD.Units.Quantity)):
            obj.ArrayType = "circular"
            obj.RadialDistance = arg1
            obj.TangentialDistance = arg2
            obj.Axis = arg3
            obj.Center = arg4
            obj.NumberCircles = arg5
            obj.Symmetry = arg6
        else:
            obj.ArrayType = "ortho"
            obj.IntervalX = arg1
            obj.IntervalY = arg2
            obj.IntervalZ = arg3
            obj.NumberX = arg4
            obj.NumberY = arg5
            obj.NumberZ = arg6
    elif arg4:
        obj.ArrayType = "ortho"
        obj.IntervalX = arg1
        obj.IntervalY = arg2
        obj.NumberX = arg3
        obj.NumberY = arg4
    else:
        obj.ArrayType = "polar"
        obj.Center = arg1
        obj.Angle = arg2
        obj.NumberPolar = arg3
    if gui:
        if use_link:
            _ViewProviderDraftLink(obj.ViewObject)
        else:
            _ViewProviderDraftArray(obj.ViewObject)
            formatObject(obj,obj.Base)
            if len(obj.Base.ViewObject.DiffuseColor) > 1:
                obj.ViewObject.Proxy.resetColors(obj.ViewObject)
        baseobject.ViewObject.hide()
        select(obj)
    return obj

def makePathArray(baseobject,pathobject,count,xlate=None,align=False,pathobjsubs=[],use_link=False):
    """makePathArray(docobj,path,count,xlate,align,pathobjsubs,use_link): distribute
    count copies of a document baseobject along a pathobject or subobjects of a
    pathobject. Optionally translates each copy by FreeCAD.Vector xlate direction
    and distance to adjust for difference in shape centre vs shape reference point.
    Optionally aligns baseobject to tangent/normal/binormal of path."""
    if not FreeCAD.ActiveDocument:
        FreeCAD.Console.PrintError("No active document. Aborting\n")
        return
    if use_link:
        obj = FreeCAD.ActiveDocument.addObject("Part::FeaturePython","PathArray",_PathArray(None),None,True)
    else:
        obj = FreeCAD.ActiveDocument.addObject("Part::FeaturePython","PathArray")
        _PathArray(obj)
    obj.Base = baseobject
    obj.PathObj = pathobject
    if pathobjsubs:
        sl = []
        for sub in pathobjsubs:
            sl.append((obj.PathObj,sub))
        obj.PathSubs = list(sl)
    if count > 1:
        obj.Count = count
    if xlate:
        obj.Xlate = xlate
    obj.Align = align
    if gui:
        if use_link:
            _ViewProviderDraftLink(obj.ViewObject)
        else:
            _ViewProviderDraftArray(obj.ViewObject)
            formatObject(obj,obj.Base)
            if len(obj.Base.ViewObject.DiffuseColor) > 1:
                obj.ViewObject.Proxy.resetColors(obj.ViewObject)
        baseobject.ViewObject.hide()
        select(obj)
    return obj

def makePointArray(base, ptlst):
    """makePointArray(base,pointlist):"""
    obj = FreeCAD.ActiveDocument.addObject("Part::FeaturePython","PointArray")
    _PointArray(obj, base, ptlst)
    obj.Base = base
    obj.PointList = ptlst
    if gui:
        _ViewProviderDraftArray(obj.ViewObject)
        base.ViewObject.hide()
        formatObject(obj,obj.Base)
        if len(obj.Base.ViewObject.DiffuseColor) > 1:
            obj.ViewObject.Proxy.resetColors(obj.ViewObject)
        select(obj)
    return obj


def extrude(obj,vector,solid=False):
    """makeExtrusion(object,vector): extrudes the given object
    in the direction given by the vector. The original object
    gets hidden."""
    if not FreeCAD.ActiveDocument:
        FreeCAD.Console.PrintError("No active document. Aborting\n")
        return
    newobj = FreeCAD.ActiveDocument.addObject("Part::Extrusion","Extrusion")
    newobj.Base = obj
    newobj.Dir = vector
    newobj.Solid = solid
    if gui:
        obj.ViewObject.Visibility = False
        formatObject(newobj,obj)
        select(newobj)

    return newobj

def joinWires(wires, joinAttempts = 0):
    """joinWires(objects): merges a set of wires where possible, if any of those
    wires have a coincident start and end point"""
    if joinAttempts > len(wires):
        return
    joinAttempts += 1
    for wire1Index, wire1 in enumerate(wires):
        for wire2Index, wire2 in enumerate(wires):
            if wire2Index <= wire1Index:
                continue
            if joinTwoWires(wire1, wire2):
                wires.pop(wire2Index)
                break
    joinWires(wires, joinAttempts)

def joinTwoWires(wire1, wire2):
    """joinTwoWires(object, object): joins two wires if they share a common
    point as a start or an end.

    BUG: it occasionally fails to join lines even if the lines
    visually share a point.
    This is a rounding error in the comparison of the shared point;
    a small difference will result in the points being considered different
    and thus the lines not joining.
    Test properly using `DraftVecUtils.equals` because then it will consider
    the precision set in the Draft preferences.
    """
    wire1AbsPoints = [wire1.Placement.multVec(point) for point in wire1.Points]
    wire2AbsPoints = [wire2.Placement.multVec(point) for point in wire2.Points]
    if (wire1AbsPoints[0] == wire2AbsPoints[-1] and wire1AbsPoints[-1] == wire2AbsPoints[0]) \
        or (wire1AbsPoints[0] == wire2AbsPoints[0] and wire1AbsPoints[-1] == wire2AbsPoints[-1]):
        wire2AbsPoints.pop()
        wire1.Closed = True
    elif wire1AbsPoints[0] == wire2AbsPoints[0]:
        wire1AbsPoints = list(reversed(wire1AbsPoints))
    elif wire1AbsPoints[0] == wire2AbsPoints[-1]:
        wire1AbsPoints = list(reversed(wire1AbsPoints))
        wire2AbsPoints = list(reversed(wire2AbsPoints))
    elif wire1AbsPoints[-1] == wire2AbsPoints[-1]:
        wire2AbsPoints = list(reversed(wire2AbsPoints))
    elif wire1AbsPoints[-1] == wire2AbsPoints[0]:
        pass
    else:
        return False
    wire2AbsPoints.pop(0)
    wire1.Points = [wire1.Placement.inverse().multVec(point) for point in wire1AbsPoints] + [wire1.Placement.inverse().multVec(point) for point in wire2AbsPoints]
    FreeCAD.ActiveDocument.removeObject(wire2.Name)
    return True

def split(wire, newPoint, edgeIndex):
    if getType(wire) != "Wire":
        return
    elif wire.Closed:
        splitClosedWire(wire, edgeIndex)
    else:
        splitOpenWire(wire, newPoint, edgeIndex)

def splitClosedWire(wire, edgeIndex):
    wire.Closed = False
    if edgeIndex == len(wire.Points):
        makeWire([wire.Placement.multVec(wire.Points[0]),
            wire.Placement.multVec(wire.Points[-1])], placement=wire.Placement)
    else:
        makeWire([wire.Placement.multVec(wire.Points[edgeIndex-1]),
            wire.Placement.multVec(wire.Points[edgeIndex])], placement=wire.Placement)
        wire.Points = list(reversed(wire.Points[0:edgeIndex])) + list(reversed(wire.Points[edgeIndex:]))

def splitOpenWire(wire, newPoint, edgeIndex):
    wire1Points = []
    wire2Points = []
    for index, point in enumerate(wire.Points):
        if index == edgeIndex:
            wire1Points.append(wire.Placement.inverse().multVec(newPoint))
            wire2Points.append(newPoint)
            wire2Points.append(wire.Placement.multVec(point))
        elif index < edgeIndex:
            wire1Points.append(point)
        elif index > edgeIndex:
            wire2Points.append(wire.Placement.multVec(point))
    wire.Points = wire1Points
    makeWire(wire2Points, placement=wire.Placement)

def fuse(object1,object2):
    """fuse(oject1,object2): returns an object made from
    the union of the 2 given objects. If the objects are
    coplanar, a special Draft Wire is used, otherwise we use
    a standard Part fuse."""
    if not FreeCAD.ActiveDocument:
        FreeCAD.Console.PrintError("No active document. Aborting\n")
        return
    import DraftGeomUtils, Part
    # testing if we have holes:
    holes = False
    fshape = object1.Shape.fuse(object2.Shape)
    fshape = fshape.removeSplitter()
    for f in fshape.Faces:
        if len(f.Wires) > 1:
            holes = True
    if DraftGeomUtils.isCoplanar(object1.Shape.fuse(object2.Shape).Faces) and not holes:
        obj = FreeCAD.ActiveDocument.addObject("Part::Part2DObjectPython","Fusion")
        _Wire(obj)
        if gui:
            _ViewProviderWire(obj.ViewObject)
        obj.Base = object1
        obj.Tool = object2
    elif holes:
        # temporary hack, since Part::Fuse objects don't remove splitters
        obj = FreeCAD.ActiveDocument.addObject("Part::Feature","Fusion")
        obj.Shape = fshape
    else:
        obj = FreeCAD.ActiveDocument.addObject("Part::Fuse","Fusion")
        obj.Base = object1
        obj.Tool = object2
    if gui:
        object1.ViewObject.Visibility = False
        object2.ViewObject.Visibility = False
        formatObject(obj,object1)
        select(obj)

    return obj

def cut(object1,object2):
    """cut(oject1,object2): returns a cut object made from
    the difference of the 2 given objects."""
    if not FreeCAD.ActiveDocument:
        FreeCAD.Console.PrintError("No active document. Aborting\n")
        return
    obj = FreeCAD.ActiveDocument.addObject("Part::Cut","Cut")
    obj.Base = object1
    obj.Tool = object2
    object1.ViewObject.Visibility = False
    object2.ViewObject.Visibility = False
    formatObject(obj,object1)
    select(obj)

    return obj

def moveVertex(object, vertex_index, vector):
    points = object.Points
    points[vertex_index] = points[vertex_index].add(vector)
    object.Points = points

def moveEdge(object, edge_index, vector):
    moveVertex(object, edge_index, vector)
    if isClosedEdge(edge_index, object):
        moveVertex(object, 0, vector)
    else:
        moveVertex(object, edge_index+1, vector)

def copyMovedEdges(arguments):
    copied_edges = []
    for argument in arguments:
        copied_edges.append(copyMovedEdge(argument[0], argument[1], argument[2]))
    joinWires(copied_edges)

def copyMovedEdge(object, edge_index, vector):
    vertex1 = object.Placement.multVec(object.Points[edge_index]).add(vector)
    if isClosedEdge(edge_index, object):
        vertex2 = object.Placement.multVec(object.Points[0]).add(vector)
    else:
        vertex2 = object.Placement.multVec(object.Points[edge_index+1]).add(vector)
    return makeLine(vertex1, vertex2)

def copyRotatedEdges(arguments):
    copied_edges = []
    for argument in arguments:
        copied_edges.append(copyRotatedEdge(argument[0], argument[1],
            argument[2], argument[3], argument[4]))
    joinWires(copied_edges)

def copyRotatedEdge(object, edge_index, angle, center, axis):
    vertex1 = rotateVectorFromCenter(
        object.Placement.multVec(object.Points[edge_index]),
        angle, axis, center)
    if isClosedEdge(edge_index, object):
        vertex2 = rotateVectorFromCenter(
            object.Placement.multVec(object.Points[0]),
            angle, axis, center)
    else:
        vertex2 = rotateVectorFromCenter(
            object.Placement.multVec(object.Points[edge_index+1]),
            angle, axis, center)
    return makeLine(vertex1, vertex2)

def isClosedEdge(edge_index, object):
    return edge_index + 1 >= len(object.Points)

def move(objectslist,vector,copy=False):
    """move(objects,vector,[copy]): Moves the objects contained
    in objects (that can be an object or a list of objects)
    in the direction and distance indicated by the given
    vector. If copy is True, the actual objects are not moved, but copies
    are created instead. The objects (or their copies) are returned."""
    typecheck([(vector,Vector), (copy,bool)], "move")
    if not isinstance(objectslist,list): objectslist = [objectslist]
    objectslist.extend(getMovableChildren(objectslist))
    newobjlist = []
    newgroups = {}
    objectslist = filterObjectsForModifiers(objectslist, copy)
    for obj in objectslist:
        newobj = None
        # real_vector have been introduced to take into account
        # the possibility that object is inside an App::Part
        if hasattr(obj, "getGlobalPlacement"):
            v_minus_global = obj.getGlobalPlacement().inverse().Rotation.multVec(vector)
            real_vector = obj.Placement.Rotation.multVec(v_minus_global)
        else:
            real_vector = vector
        if getType(obj) == "Point":
            v = Vector(obj.X,obj.Y,obj.Z)
            v = v.add(real_vector)
            if copy:
                newobj = makeCopy(obj)
            else:
                newobj = obj
            newobj.X = v.x
            newobj.Y = v.y
            newobj.Z = v.z
        elif obj.isDerivedFrom("App::DocumentObjectGroup"):
            pass
        elif hasattr(obj,'Shape'):
            if copy:
                newobj = makeCopy(obj)
            else:
                newobj = obj
            pla = newobj.Placement
            pla.move(real_vector)
        elif getType(obj) == "Annotation":
            if copy:
                newobj = FreeCAD.ActiveDocument.addObject("App::Annotation",getRealName(obj.Name))
                newobj.LabelText = obj.LabelText
                if gui:
                    formatObject(newobj,obj)
            else:
                newobj = obj
            newobj.Position = obj.Position.add(real_vector)
        elif getType(obj) == "DraftText":
            if copy:
                newobj = FreeCAD.ActiveDocument.addObject("App::FeaturePython",getRealName(obj.Name))
                DraftText(newobj)
                if gui:
                    ViewProviderDraftText(newobj.ViewObject)
                    formatObject(newobj,obj)
                newobj.Text = obj.Text
                newobj.Placement = obj.Placement
                if gui:
                    formatObject(newobj,obj)
            else:
                newobj = obj
            newobj.Placement.Base = obj.Placement.Base.add(real_vector)
        elif getType(obj) in ["Dimension","LinearDimension"]:
            if copy:
                newobj = FreeCAD.ActiveDocument.addObject("App::FeaturePython",getRealName(obj.Name))
                _Dimension(newobj)
                if gui:
                    _ViewProviderDimension(newobj.ViewObject)
                    formatObject(newobj,obj)
            else:
                newobj = obj
            newobj.Start = obj.Start.add(real_vector)
            newobj.End = obj.End.add(real_vector)
            newobj.Dimline = obj.Dimline.add(real_vector)
        else:
            if copy and obj.isDerivedFrom("Mesh::Feature"):
                print("Mesh copy not supported at the moment") # TODO
            newobj = obj
            if "Placement" in obj.PropertiesList:
                pla = obj.Placement
                pla.move(real_vector)
        if newobj is not None:
            newobjlist.append(newobj)
        if copy:
            for p in obj.InList:
                if p.isDerivedFrom("App::DocumentObjectGroup") and (p in objectslist):
                    g = newgroups.setdefault(p.Name,FreeCAD.ActiveDocument.addObject(p.TypeId,p.Name))
                    g.addObject(newobj)
                    break
                if getType(p) == "Layer":
                    p.Proxy.addObject(p,newobj)
    if copy and getParam("selectBaseObjects",False):
        select(objectslist)
    else:
        select(newobjlist)
    if len(newobjlist) == 1: return newobjlist[0]
    return newobjlist

def array(objectslist,arg1,arg2,arg3,arg4=None,arg5=None,arg6=None):
    """array(objectslist,xvector,yvector,xnum,ynum) for rectangular array,
    array(objectslist,xvector,yvector,zvector,xnum,ynum,znum) for rectangular array,
    or array(objectslist,center,totalangle,totalnum) for polar array: Creates an array
    of the objects contained in list (that can be an object or a list of objects)
    with, in case of rectangular array, xnum of iterations in the x direction
    at xvector distance between iterations, and same for y and z directions with yvector
    and ynum and zvector and znum. In case of polar array, center is a vector, totalangle
    is the angle to cover (in degrees) and totalnum is the number of objects, including
    the original.

    This function creates an array of independent objects. Use makeArray() to create a
    parametric array object."""

    def rectArray(objectslist,xvector,yvector,xnum,ynum):
        typecheck([(xvector,Vector), (yvector,Vector), (xnum,int), (ynum,int)], "rectArray")
        if not isinstance(objectslist,list): objectslist = [objectslist]
        for xcount in range(xnum):
            currentxvector=Vector(xvector).multiply(xcount)
            if not xcount==0:
                move(objectslist,currentxvector,True)
            for ycount in range(ynum):
                currentxvector=FreeCAD.Base.Vector(currentxvector)
                currentyvector=currentxvector.add(Vector(yvector).multiply(ycount))
                if not ycount==0:
                    move(objectslist,currentyvector,True)
    def rectArray2(objectslist,xvector,yvector,zvector,xnum,ynum,znum):
        typecheck([(xvector,Vector), (yvector,Vector), (zvector,Vector),(xnum,int), (ynum,int),(znum,int)], "rectArray2")
        if not isinstance(objectslist,list): objectslist = [objectslist]
        for xcount in range(xnum):
            currentxvector=Vector(xvector).multiply(xcount)
            if not xcount==0:
                move(objectslist,currentxvector,True)
            for ycount in range(ynum):
                currentxvector=FreeCAD.Base.Vector(currentxvector)
                currentyvector=currentxvector.add(Vector(yvector).multiply(ycount))
                if not ycount==0:
                    move(objectslist,currentyvector,True)
                for zcount in range(znum):
                    currentzvector=currentyvector.add(Vector(zvector).multiply(zcount))
                    if not zcount==0:
                        move(objectslist,currentzvector,True)
    def polarArray(objectslist,center,angle,num):
        typecheck([(center,Vector), (num,int)], "polarArray")
        if not isinstance(objectslist,list): objectslist = [objectslist]
        fraction = float(angle)/num
        for i in range(num):
            currangle = fraction + (i*fraction)
            rotate(objectslist,currangle,center,copy=True)
    if arg6:
        rectArray2(objectslist,arg1,arg2,arg3,arg4,arg5,arg6)
    elif arg4:
        rectArray(objectslist,arg1,arg2,arg3,arg4)
    else:
        polarArray(objectslist,arg1,arg2,arg3)

def filterObjectsForModifiers(objects, isCopied=False):
    filteredObjects = []
    for object in objects:
        if hasattr(object, "MoveBase") and object.MoveBase and object.Base:
            parents = []
            for parent in object.Base.InList:
                if parent.isDerivedFrom("Part::Feature"):
                    parents.append(parent.Name)
            if len(parents) > 1:
                warningMessage = translate("draft","%s shares a base with %d other objects. Please check if you want to modify this.") % (object.Name,len(parents) - 1)
                FreeCAD.Console.PrintError(warningMessage)
                if FreeCAD.GuiUp:
                    FreeCADGui.getMainWindow().showMessage(warningMessage, 0)
            filteredObjects.append(object.Base)
        elif hasattr(object,"Placement") and object.getEditorMode("Placement") == ["ReadOnly"] and not isCopied:
           FreeCAD.Console.PrintError(translate("Draft","%s cannot be modified because its placement is readonly.") % obj.Name)
           continue
        else:
           filteredObjects.append(object)
    return filteredObjects

def rotateVertex(object, vertex_index, angle, center, axis):
    points = object.Points
    points[vertex_index] = object.Placement.inverse().multVec(
        rotateVectorFromCenter(
            object.Placement.multVec(points[vertex_index]),
            angle, axis, center))
    object.Points = points

def rotateVectorFromCenter(vector, angle, axis, center):
    rv = vector.sub(center)
    rv = DraftVecUtils.rotate(rv, math.radians(angle), axis)
    return center.add(rv)

def rotateEdge(object, edge_index, angle, center, axis):
    rotateVertex(object, edge_index, angle, center, axis)
    if isClosedEdge(edge_index, object):
        rotateVertex(object, 0, angle, center, axis)
    else:
        rotateVertex(object, edge_index+1, angle, center, axis)

def rotate(objectslist,angle,center=Vector(0,0,0),axis=Vector(0,0,1),copy=False):
    """rotate(objects,angle,[center,axis,copy]): Rotates the objects contained
    in objects (that can be a list of objects or an object) of the given angle
    (in degrees) around the center, using axis as a rotation axis. If axis is
    omitted, the rotation will be around the vertical Z axis.
    If copy is True, the actual objects are not moved, but copies
    are created instead. The objects (or their copies) are returned."""
    import Part
    typecheck([(copy,bool)], "rotate")
    if not isinstance(objectslist,list): objectslist = [objectslist]
    objectslist.extend(getMovableChildren(objectslist))
    newobjlist = []
    newgroups = {}
    objectslist = filterObjectsForModifiers(objectslist, copy)
    for obj in objectslist:
        newobj = None
        # real_center and real_axis are introduced to take into account
        # the possibility that object is inside an App::Part
        if hasattr(obj, "getGlobalPlacement"):
            ci = obj.getGlobalPlacement().inverse().multVec(center)
            real_center = obj.Placement.multVec(ci)
            ai = obj.getGlobalPlacement().inverse().Rotation.multVec(axis)
            real_axis = obj.Placement.Rotation.multVec(ai)
        else:
            real_center = center
            real_axis = axis

        if copy:
            newobj = makeCopy(obj)
        else:
            newobj = obj
        if obj.isDerivedFrom("App::Annotation"):
            if axis.normalize() == Vector(1,0,0):
                newobj.ViewObject.RotationAxis = "X"
                newobj.ViewObject.Rotation = angle
            elif axis.normalize() == Vector(0,1,0):
                newobj.ViewObject.RotationAxis = "Y"
                newobj.ViewObject.Rotation = angle
            elif axis.normalize() == Vector(0,-1,0):
                newobj.ViewObject.RotationAxis = "Y"
                newobj.ViewObject.Rotation = -angle
            elif axis.normalize() == Vector(0,0,1):
                newobj.ViewObject.RotationAxis = "Z"
                newobj.ViewObject.Rotation = angle
            elif axis.normalize() == Vector(0,0,-1):
                newobj.ViewObject.RotationAxis = "Z"
                newobj.ViewObject.Rotation = -angle
        elif getType(obj) == "Point":
            v = Vector(obj.X,obj.Y,obj.Z)
            rv = v.sub(real_center)
            rv = DraftVecUtils.rotate(rv,math.radians(angle),real_axis)
            v = real_center.add(rv)
            newobj.X = v.x
            newobj.Y = v.y
            newobj.Z = v.z
        elif obj.isDerivedFrom("App::DocumentObjectGroup"):
            pass
        elif hasattr(obj,"Placement"):
            #FreeCAD.Console.PrintMessage("placement rotation\n")
            shape = Part.Shape()
            shape.Placement = obj.Placement
            shape.rotate(DraftVecUtils.tup(real_center), DraftVecUtils.tup(real_axis), angle)
            newobj.Placement = shape.Placement
        elif hasattr(obj,'Shape') and (getType(obj) not in ["WorkingPlaneProxy","BuildingPart"]):
            #think it make more sense to try first to rotate placement and later to try with shape. no?
            shape = obj.Shape.copy()
            shape.rotate(DraftVecUtils.tup(real_center), DraftVecUtils.tup(real_axis), angle)
            newobj.Shape = shape
        if copy:
            formatObject(newobj,obj)
        if newobj is not None:
            newobjlist.append(newobj)
        if copy:
            for p in obj.InList:
                if p.isDerivedFrom("App::DocumentObjectGroup") and (p in objectslist):
                    g = newgroups.setdefault(p.Name,FreeCAD.ActiveDocument.addObject(p.TypeId,p.Name))
                    g.addObject(newobj)
                    break
    if copy and getParam("selectBaseObjects",False):
        select(objectslist)
    else:
        select(newobjlist)
    if len(newobjlist) == 1: return newobjlist[0]
    return newobjlist

def scaleVectorFromCenter(vector, scale, center):
    return vector.sub(center).scale(scale.x, scale.y, scale.z).add(center)

def scaleVertex(object, vertex_index, scale, center):
    points = object.Points
    points[vertex_index] = object.Placement.inverse().multVec(
        scaleVectorFromCenter(
            object.Placement.multVec(points[vertex_index]),
            scale, center))
    object.Points = points

def scaleEdge(object, edge_index, scale, center):
    scaleVertex(object, edge_index, scale, center)
    if isClosedEdge(edge_index, object):
        scaleVertex(object, 0, scale, center)
    else:
        scaleVertex(object, edge_index+1, scale, center)

def copyScaledEdges(arguments):
    copied_edges = []
    for argument in arguments:
        copied_edges.append(copyScaledEdge(argument[0], argument[1],
            argument[2], argument[3]))
    joinWires(copied_edges)

def copyScaledEdge(object, edge_index, scale, center):
    vertex1 = scaleVectorFromCenter(
        object.Placement.multVec(object.Points[edge_index]),
        scale, center)
    if isClosedEdge(edge_index, object):
        vertex2 = scaleVectorFromCenter(
            object.Placement.multVec(object.Points[0]),
            scale, center)
    else:
        vertex2 = scaleVectorFromCenter(
            object.Placement.multVec(object.Points[edge_index+1]),
            scale, center)
    return makeLine(vertex1, vertex2)

def scale(objectslist,scale=Vector(1,1,1),center=Vector(0,0,0),copy=False):
    """scale(objects,vector,[center,copy,legacy]): Scales the objects contained
    in objects (that can be a list of objects or an object) of the given scale
    factors defined by the given vector (in X, Y and Z directions) around
    given center. If copy is True, the actual objects are not moved, but copies
    are created instead. The objects (or their copies) are returned."""
    if not isinstance(objectslist, list):
        objectslist = [objectslist]
    newobjlist = []
    for obj in objectslist:
        if copy:
            newobj = makeCopy(obj)
        else:
            newobj = obj
        if hasattr(obj,'Shape'):
            scaled_shape = obj.Shape.copy()
            m = FreeCAD.Matrix()
            m.move(obj.Placement.Base.negative())
            m.move(center.negative())
            m.scale(scale.x,scale.y,scale.z)
            m.move(center)
            m.move(obj.Placement.Base)
            scaled_shape = scaled_shape.transformGeometry(m)
        if getType(obj) == "Rectangle":
            p = []
            for v in scaled_shape.Vertexes:
                p.append(v.Point)
            pl = obj.Placement.copy()
            pl.Base = p[0]
            diag = p[2].sub(p[0])
            bb = p[1].sub(p[0])
            bh = p[3].sub(p[0])
            nb = DraftVecUtils.project(diag,bb)
            nh = DraftVecUtils.project(diag,bh)
            if obj.Length < 0: l = -nb.Length
            else: l = nb.Length
            if obj.Height < 0: h = -nh.Length
            else: h = nh.Length
            newobj.Length = l
            newobj.Height = h
            tr = p[0].sub(obj.Shape.Vertexes[0].Point)
            newobj.Placement = pl
        elif getType(obj) == "Wire" or getType(obj) == "BSpline":
            for index, point in enumerate(newobj.Points):
                scaleVertex(newobj, index, scale, center)
        elif hasattr(obj,'Shape'):
            newobj.Shape = scaled_shape
        elif (obj.TypeId == "App::Annotation"):
            factor = scale.y * obj.ViewObject.FontSize
            newobj.ViewObject.FontSize = factor
            d = obj.Position.sub(center)
            newobj.Position = center.add(Vector(d.x*scale.x,d.y*scale.y,d.z*scale.z))
        if copy:
            formatObject(newobj,obj)
        newobjlist.append(newobj)
    if copy and getParam("selectBaseObjects",False):
        select(objectslist)
    else:
        select(newobjlist)
    if len(newobjlist) == 1: return newobjlist[0]
    return newobjlist

def offset(obj,delta,copy=False,bind=False,sym=False,occ=False):
    """offset(object,delta,[copymode],[bind]): offsets the given wire by
    applying the given delta Vector to its first vertex. If copymode is
    True, another object is created, otherwise the same object gets
    offset. If bind is True, and provided the wire is open, the original
    and the offset wires will be bound by their endpoints, forming a face
    if sym is True, bind must be true too, and the offset is made on both
    sides, the total width being the given delta length. If offsetting a
    BSpline, the delta must not be a Vector but a list of Vectors, one for
    each node of the spline."""
    import Part, DraftGeomUtils
    newwire = None
    delete = None

    if getType(obj) in ["Sketch","Part"]:
        copy = True
        print("the offset tool is currently unable to offset a non-Draft object directly - Creating a copy")

    def getRect(p,obj):
        """returns length,height,placement"""
        pl = obj.Placement.copy()
        pl.Base = p[0]
        diag = p[2].sub(p[0])
        bb = p[1].sub(p[0])
        bh = p[3].sub(p[0])
        nb = DraftVecUtils.project(diag,bb)
        nh = DraftVecUtils.project(diag,bh)
        if obj.Length.Value < 0: l = -nb.Length
        else: l = nb.Length
        if obj.Height.Value < 0: h = -nh.Length
        else: h = nh.Length
        return l,h,pl

    def getRadius(obj,delta):
        """returns a new radius for a regular polygon"""
        an = math.pi/obj.FacesNumber
        nr = DraftVecUtils.rotate(delta,-an)
        nr.multiply(1/math.cos(an))
        nr = obj.Shape.Vertexes[0].Point.add(nr)
        nr = nr.sub(obj.Placement.Base)
        nr = nr.Length
        if obj.DrawMode == "inscribed":
            return nr
        else:
            return nr * math.cos(math.pi/obj.FacesNumber)

    newwire = None
    if getType(obj) == "Circle":
        pass
    elif getType(obj) == "BSpline":
        pass
    else:
        if sym:
            d1 = Vector(delta).multiply(0.5)
            d2 = d1.negative()
            n1 = DraftGeomUtils.offsetWire(obj.Shape,d1)
            n2 = DraftGeomUtils.offsetWire(obj.Shape,d2)
        else:
            if isinstance(delta,float) and (len(obj.Shape.Edges) == 1):
                # circle
                c = obj.Shape.Edges[0].Curve
                nc = Part.Circle(c.Center,c.Axis,delta)
                if len(obj.Shape.Vertexes) > 1:
                    nc = Part.ArcOfCircle(nc,obj.Shape.Edges[0].FirstParameter,obj.Shape.Edges[0].LastParameter)
                newwire = Part.Wire(nc.toShape())
                p = []
            else:
                newwire = DraftGeomUtils.offsetWire(obj.Shape,delta)
                if DraftGeomUtils.hasCurves(newwire) and copy:
                    p = []
                else:
                    p = DraftGeomUtils.getVerts(newwire)
    if occ:
        newobj = FreeCAD.ActiveDocument.addObject("Part::Feature","Offset")
        newobj.Shape = DraftGeomUtils.offsetWire(obj.Shape,delta,occ=True)
        formatObject(newobj,obj)
        if not copy:
            delete = obj.Name
    elif bind:
        if not DraftGeomUtils.isReallyClosed(obj.Shape):
            if sym:
                s1 = n1
                s2 = n2
            else:
                s1 = obj.Shape
                s2 = newwire
            if s1 and s2:
                w1 = s1.Edges
                w2 = s2.Edges
                w3 = Part.LineSegment(s1.Vertexes[0].Point,s2.Vertexes[0].Point).toShape()
                w4 = Part.LineSegment(s1.Vertexes[-1].Point,s2.Vertexes[-1].Point).toShape()
                newobj = FreeCAD.ActiveDocument.addObject("Part::Feature","Offset")
                newobj.Shape = Part.Face(Part.Wire(w1+[w3]+w2+[w4]))
            else:
                print("Draft.offset: Unable to bind wires")
        else:
            newobj = FreeCAD.ActiveDocument.addObject("Part::Feature","Offset")
            newobj.Shape = Part.Face(obj.Shape.Wires[0])
        if not copy:
            delete = obj.Name
    elif copy:
        newobj = None
        if sym: return None
        if getType(obj) == "Wire":
            if p:
                newobj = makeWire(p)
                newobj.Closed = obj.Closed
            elif newwire:
                newobj = FreeCAD.ActiveDocument.addObject("Part::Feature","Offset")
                newobj.Shape = newwire
            else:
                print("Draft.offset: Unable to duplicate this object")
        elif getType(obj) == "Rectangle":
            if p:
                length,height,plac = getRect(p,obj)
                newobj = makeRectangle(length,height,plac)
            elif newwire:
                newobj = FreeCAD.ActiveDocument.addObject("Part::Feature","Offset")
                newobj.Shape = newwire
            else:
                print("Draft.offset: Unable to duplicate this object")
        elif getType(obj) == "Circle":
            pl = obj.Placement
            newobj = makeCircle(delta)
            newobj.FirstAngle = obj.FirstAngle
            newobj.LastAngle = obj.LastAngle
            newobj.Placement = pl
        elif getType(obj) == "Polygon":
            pl = obj.Placement
            newobj = makePolygon(obj.FacesNumber)
            newobj.Radius = getRadius(obj,delta)
            newobj.DrawMode = obj.DrawMode
            newobj.Placement = pl
        elif getType(obj) == "BSpline":
            newobj = makeBSpline(delta)
            newobj.Closed = obj.Closed
        else:
            # try to offset anyway
            try:
                if p:
                    newobj = makeWire(p)
                    newobj.Closed = obj.Shape.isClosed()
            except Part.OCCError:
                pass
            if not(newobj) and newwire:
                newobj = FreeCAD.ActiveDocument.addObject("Part::Feature","Offset")
                newobj.Shape = newwire
            else:
                print("Draft.offset: Unable to create an offset")
        if newobj:
            formatObject(newobj,obj)
    else:
        newobj = None
        if sym: return None
        if getType(obj) == "Wire":
            if obj.Base or obj.Tool:
                FreeCAD.Console.PrintWarning("Warning: object history removed\n")
                obj.Base = None
                obj.Tool = None
            obj.Points = p
        elif getType(obj) == "BSpline":
            #print(delta)
            obj.Points = delta
            #print("done")
        elif getType(obj) == "Rectangle":
            length,height,plac = getRect(p,obj)
            obj.Placement = plac
            obj.Length = length
            obj.Height = height
        elif getType(obj) == "Circle":
            obj.Radius = delta
        elif getType(obj) == "Polygon":
            obj.Radius = getRadius(obj,delta)
        elif getType(obj) == 'Part':
            print("unsupported object") # TODO
        newobj = obj
    if copy and getParam("selectBaseObjects",False):
        select(newobj)
    else:
        select(obj)
    if delete:
        FreeCAD.ActiveDocument.removeObject(delete)
    return newobj

def draftify(objectslist,makeblock=False,delete=True):
    """draftify(objectslist,[makeblock],[delete]): turns each object of the given list
    (objectslist can also be a single object) into a Draft parametric
    wire. If makeblock is True, multiple objects will be grouped in a block.
    If delete = False, old objects are not deleted"""
    import DraftGeomUtils, Part

    if not isinstance(objectslist,list):
        objectslist = [objectslist]
    newobjlist = []
    for obj in objectslist:
        if hasattr(obj,'Shape'):
            for cluster in Part.getSortedClusters(obj.Shape.Edges):
                w = Part.Wire(cluster)
                if DraftGeomUtils.hasCurves(w):
                    if (len(w.Edges) == 1) and (DraftGeomUtils.geomType(w.Edges[0]) == "Circle"):
                        nobj = makeCircle(w.Edges[0])
                    else:
                        nobj = FreeCAD.ActiveDocument.addObject("Part::Feature",obj.Name)
                        nobj.Shape = w
                else:
                    nobj = makeWire(w)
                newobjlist.append(nobj)
                formatObject(nobj,obj)
                # sketches are always in wireframe mode. In Draft we don't like that!
                if FreeCAD.GuiUp:
                    nobj.ViewObject.DisplayMode = "Flat Lines"
            if delete:
                FreeCAD.ActiveDocument.removeObject(obj.Name)

    if makeblock:
        return makeBlock(newobjlist)
    else:
        if len(newobjlist) == 1:
            return newobjlist[0]
        return newobjlist

def getDXF(obj,direction=None):
    """getDXF(object,[direction]): returns a DXF entity from the given
    object. If direction is given, the object is projected in 2D."""
    plane = None
    result = ""
    if obj.isDerivedFrom("Drawing::View") or obj.isDerivedFrom("TechDraw::DrawView"):
        if obj.Source.isDerivedFrom("App::DocumentObjectGroup"):
            for o in obj.Source.Group:
                result += getDXF(o,obj.Direction)
        else:
            result += getDXF(obj.Source,obj.Direction)
        return result
    if direction:
        if isinstance(direction,FreeCAD.Vector):
            if direction != Vector(0,0,0):
                plane = WorkingPlane.plane()
                plane.alignToPointAndAxis(Vector(0,0,0),direction)

    def getProj(vec):
        if not plane: return vec
        nx = DraftVecUtils.project(vec,plane.u)
        ny = DraftVecUtils.project(vec,plane.v)
        return Vector(nx.Length,ny.Length,0)

    if getType(obj) in ["Dimension","LinearDimension"]:
        p1 = getProj(obj.Start)
        p2 = getProj(obj.End)
        p3 = getProj(obj.Dimline)
        result += "0\nDIMENSION\n8\n0\n62\n0\n3\nStandard\n70\n1\n"
        result += "10\n"+str(p3.x)+"\n20\n"+str(p3.y)+"\n30\n"+str(p3.z)+"\n"
        result += "13\n"+str(p1.x)+"\n23\n"+str(p1.y)+"\n33\n"+str(p1.z)+"\n"
        result += "14\n"+str(p2.x)+"\n24\n"+str(p2.y)+"\n34\n"+str(p2.z)+"\n"

    elif getType(obj) == "Annotation":
        p = getProj(obj.Position)
        count = 0
        for t in obj.LabeLtext:
            result += "0\nTEXT\n8\n0\n62\n0\n"
            result += "10\n"+str(p.x)+"\n20\n"+str(p.y+count)+"\n30\n"+str(p.z)+"\n"
            result += "40\n1\n"
            result += "1\n"+str(t)+"\n"
            result += "7\nSTANDARD\n"
            count += 1

    elif hasattr(obj,'Shape'):
        # TODO do this the Draft way, for ex. using polylines and rectangles
        import Drawing
        if not direction:
            direction = FreeCAD.Vector(0,0,-1)
        if DraftVecUtils.isNull(direction):
            direction = FreeCAD.Vector(0,0,-1)
        try:
            d = Drawing.projectToDXF(obj.Shape,direction)
        except:
            print("Draft.getDXF: Unable to project ",obj.Label," to ",direction)
        else:
            result += d

    else:
        print("Draft.getDXF: Unsupported object: ",obj.Label)

    return result


def getrgb(color,testbw=True):
    """getRGB(color,[testbw]): returns a rgb value #000000 from a freecad color
    if testwb = True (default), pure white will be converted into pure black"""
    r = str(hex(int(color[0]*255)))[2:].zfill(2)
    g = str(hex(int(color[1]*255)))[2:].zfill(2)
    b = str(hex(int(color[2]*255)))[2:].zfill(2)
    col = "#"+r+g+b
    if testbw:
        if col == "#ffffff":
            #print(getParam('SvgLinesBlack'))
            if getParam('SvgLinesBlack',True):
                col = "#000000"
    return col


import getSVG as svg


getSVG = svg.getSVG


def makeDrawingView(obj,page,lwmod=None,tmod=None,otherProjection=None):
    """
    makeDrawingView(object,page,[lwmod,tmod]) - adds a View of the given object to the
    given page. lwmod modifies lineweights (in percent), tmod modifies text heights
    (in percent). The Hint scale, X and Y of the page are used.
    """
    if not FreeCAD.ActiveDocument:
        FreeCAD.Console.PrintError("No active document. Aborting\n")
        return
    if getType(obj) == "SectionPlane":
        import ArchSectionPlane
        viewobj = FreeCAD.ActiveDocument.addObject("Drawing::FeatureViewPython","View")
        page.addObject(viewobj)
        ArchSectionPlane._ArchDrawingView(viewobj)
        viewobj.Source = obj
        viewobj.Label = "View of "+obj.Name
    elif getType(obj) == "Panel":
        import ArchPanel
        viewobj = ArchPanel.makePanelView(obj,page)
    else:
        viewobj = FreeCAD.ActiveDocument.addObject("Drawing::FeatureViewPython","View"+obj.Name)
        _DrawingView(viewobj)
        page.addObject(viewobj)
        if (otherProjection):
            if hasattr(otherProjection,"Scale"):
                viewobj.Scale = otherProjection.Scale
            if hasattr(otherProjection,"X"):
                viewobj.X = otherProjection.X
            if hasattr(otherProjection,"Y"):
                viewobj.Y = otherProjection.Y
            if hasattr(otherProjection,"Rotation"):
                viewobj.Rotation = otherProjection.Rotation
            if hasattr(otherProjection,"Direction"):
                viewobj.Direction = otherProjection.Direction
        else:
            if hasattr(page.ViewObject,"HintScale"):
                viewobj.Scale = page.ViewObject.HintScale
            if hasattr(page.ViewObject,"HintOffsetX"):
                viewobj.X = page.ViewObject.HintOffsetX
            if hasattr(page.ViewObject,"HintOffsetY"):
                viewobj.Y = page.ViewObject.HintOffsetY
        viewobj.Source = obj
        if lwmod: viewobj.LineweightModifier = lwmod
        if tmod: viewobj.TextModifier = tmod
        if hasattr(obj.ViewObject,"Pattern"):
            if str(obj.ViewObject.Pattern) in list(svgpatterns().keys()):
                viewobj.FillStyle = str(obj.ViewObject.Pattern)
        if hasattr(obj.ViewObject,"DrawStyle"):
            viewobj.LineStyle = obj.ViewObject.DrawStyle
        if hasattr(obj.ViewObject,"LineColor"):
            viewobj.LineColor = obj.ViewObject.LineColor
        elif hasattr(obj.ViewObject,"TextColor"):
            viewobj.LineColor = obj.ViewObject.TextColor
    return viewobj


def mirror(objlist, p1, p2):
    """mirror(objlist, p1, p2)
    creates a Part::Mirror of the given object(s), along a plane defined
    by the 2 given points and the draft working plane normal.
    """

    if not objlist:
        _err = "No object given"
        FreeCAD.Console.PrintError(translate("draft", _err) + "\n")
        return
    if p1 == p2:
        _err = "The two points are coincident"
        FreeCAD.Console.PrintError(translate("draft", _err) + "\n")
        return
    if not isinstance(objlist,list):
        objlist = [objlist]

    if hasattr(FreeCAD, "DraftWorkingPlane"):
        norm = FreeCAD.DraftWorkingPlane.getNormal()
    elif gui:
        norm = FreeCADGui.ActiveDocument.ActiveView.getViewDirection().negative()
    else:
        norm = FreeCAD.Vector(0,0,1)

    pnorm = p2.sub(p1).cross(norm).normalize()

    result = []

    for obj in objlist:
        mir = FreeCAD.ActiveDocument.addObject("Part::Mirroring","mirror")
        mir.Label = "Mirror of " + obj.Label
        mir.Source = obj
        mir.Base = p1
        mir.Normal = pnorm
        formatObject(mir, obj)
        result.append(mir)

    if len(result) == 1:
        result = result[0]
        select(result)

    return result


def heal(objlist=None,delete=True,reparent=True):
    """heal([objlist],[delete],[reparent]) - recreates Draft objects that are damaged,
    for example if created from an earlier version. If delete is True,
    the damaged objects are deleted (default). If ran without arguments, all the objects
    in the document will be healed if they are damaged. If reparent is True (default),
    new objects go at the very same place in the tree than their original."""

    auto = False

    if not objlist:
        objlist = FreeCAD.ActiveDocument.Objects
        print("Automatic mode: Healing whole document...")
        auto = True
    else:
        print("Manual mode: Force-healing selected objects...")

    if not isinstance(objlist,list):
        objlist = [objlist]

    dellist = []
    got = False

    for obj in objlist:
        dtype = getType(obj)
        ftype = obj.TypeId
        if ftype in ["Part::FeaturePython","App::FeaturePython","Part::Part2DObjectPython","Drawing::FeatureViewPython"]:
            proxy = obj.Proxy
            if hasattr(obj,"ViewObject"):
                if hasattr(obj.ViewObject,"Proxy"):
                    proxy = obj.ViewObject.Proxy
            if (proxy == 1) or (dtype in ["Unknown","Part"]) or (not auto):
                got = True
                dellist.append(obj.Name)
                props = obj.PropertiesList
                if ("Dimline" in props) and ("Start" in props):
                    print("Healing " + obj.Name + " of type Dimension")
                    nobj = makeCopy(obj,force="Dimension",reparent=reparent)
                elif ("Height" in props) and ("Length" in props):
                    print("Healing " + obj.Name + " of type Rectangle")
                    nobj = makeCopy(obj,force="Rectangle",reparent=reparent)
                elif ("Points" in props) and ("Closed" in props):
                    if "BSpline" in obj.Name:
                        print("Healing " + obj.Name + " of type BSpline")
                        nobj = makeCopy(obj,force="BSpline",reparent=reparent)
                    else:
                        print("Healing " + obj.Name + " of type Wire")
                        nobj = makeCopy(obj,force="Wire",reparent=reparent)
                elif ("Radius" in props) and ("FirstAngle" in props):
                    print("Healing " + obj.Name + " of type Circle")
                    nobj = makeCopy(obj,force="Circle",reparent=reparent)
                elif ("DrawMode" in props) and ("FacesNumber" in props):
                    print("Healing " + obj.Name + " of type Polygon")
                    nobj = makeCopy(obj,force="Polygon",reparent=reparent)
                elif ("FillStyle" in props) and ("FontSize" in props):
                    nobj = makeCopy(obj,force="DrawingView",reparent=reparent)
                else:
                    dellist.pop()
                    print("Object " + obj.Name + " is not healable")

    if not got:
        print("No object seems to need healing")
    else:
        print("Healed ",len(dellist)," objects")

    if dellist and delete:
        for n in dellist:
            FreeCAD.ActiveDocument.removeObject(n)


def upgrade(objects,delete=False,force=None):
    """upgrade(objects,delete=False,force=None): Upgrades the given object(s) (can be
    an object or a list of objects). If delete is True, old objects are deleted.
    The force attribute can be used to
    force a certain way of upgrading. It can be: makeCompound, closeGroupWires,
    makeSolid, closeWire, turnToParts, makeFusion, makeShell, makeFaces, draftify,
    joinFaces, makeSketchFace, makeWires
    Returns a dictionary containing two lists, a list of new objects and a list
    of objects to be deleted"""

    import Part, DraftGeomUtils

    if not isinstance(objects,list):
        objects = [objects]

    global deleteList, newList
    deleteList = []
    addList = []

    # definitions of actions to perform

    def turnToLine(obj):
        """turns an edge into a Draft line"""
        p1 = obj.Shape.Vertexes[0].Point
        p2 = obj.Shape.Vertexes[-1].Point
        newobj = makeLine(p1,p2)
        addList.append(newobj)
        deleteList.append(obj)
        return newobj

    def makeCompound(objectslist):
        """returns a compound object made from the given objects"""
        newobj = makeBlock(objectslist)
        addList.append(newobj)
        return newobj

    def closeGroupWires(groupslist):
        """closes every open wire in the given groups"""
        result = False
        for grp in groupslist:
            for obj in grp.Group:
                    newobj = closeWire(obj)
                    # add new objects to their respective groups
                    if newobj:
                        result = True
                        grp.addObject(newobj)
        return result

    def makeSolid(obj):
        """turns an object into a solid, if possible"""
        if obj.Shape.Solids:
            return None
        sol = None
        try:
            sol = Part.makeSolid(obj.Shape)
        except Part.OCCError:
            return None
        else:
            if sol:
                if sol.isClosed():
                    newobj = FreeCAD.ActiveDocument.addObject("Part::Feature","Solid")
                    newobj.Shape = sol
                    addList.append(newobj)
                    deleteList.append(obj)
            return newobj

    def closeWire(obj):
        """closes a wire object, if possible"""
        if obj.Shape.Faces:
            return None
        if len(obj.Shape.Wires) != 1:
            return None
        if len(obj.Shape.Edges) == 1:
            return None
        if getType(obj) == "Wire":
            obj.Closed = True
            return True
        else:
            w = obj.Shape.Wires[0]
            if not w.isClosed():
                edges = w.Edges
                p0 = w.Vertexes[0].Point
                p1 = w.Vertexes[-1].Point
                if p0 == p1:
                    # sometimes an open wire can have its start and end points identical (OCC bug)
                    # in that case, although it is not closed, face works...
                    f = Part.Face(w)
                    newobj = FreeCAD.ActiveDocument.addObject("Part::Feature","Face")
                    newobj.Shape = f
                else:
                    edges.append(Part.LineSegment(p1,p0).toShape())
                    w = Part.Wire(Part.__sortEdges__(edges))
                    newobj = FreeCAD.ActiveDocument.addObject("Part::Feature","Wire")
                    newobj.Shape = w
                addList.append(newobj)
                deleteList.append(obj)
                return newobj
            else:
                return None

    def turnToParts(meshes):
        """turn given meshes to parts"""
        result = False
        import Arch
        for mesh in meshes:
            sh = Arch.getShapeFromMesh(mesh.Mesh)
            if sh:
                newobj = FreeCAD.ActiveDocument.addObject("Part::Feature","Shell")
                newobj.Shape = sh
                addList.append(newobj)
                deleteList.append(mesh)
                result = True
        return result

    def makeFusion(obj1,obj2):
        """makes a Draft or Part fusion between 2 given objects"""
        newobj = fuse(obj1,obj2)
        if newobj:
            addList.append(newobj)
            return newobj
        return None

    def makeShell(objectslist):
        """makes a shell with the given objects"""
        params = FreeCAD.ParamGet("User parameter:BaseApp/Preferences/Mod/Draft")
        preserveFaceColor = params.GetBool("preserveFaceColor") # True
        preserveFaceNames = params.GetBool("preserveFaceNames") # True
        faces = []
        facecolors = [[], []] if (preserveFaceColor) else None
        for obj in objectslist:
            faces.extend(obj.Shape.Faces)
            if (preserveFaceColor):
                """ at this point, obj.Shape.Faces are not in same order as the
                original faces we might have gotten as a result of downgrade, nor do they
                have the same hashCode(); but they still keep reference to their original
                colors - capture that in facecolors.
                Also, cannot w/ .ShapeColor here, need a whole array matching the colors
                of the array of faces per object, only DiffuseColor has that """
                facecolors[0].extend(obj.ViewObject.DiffuseColor)
                facecolors[1] = faces
        sh = Part.makeShell(faces)
        if sh:
            if sh.Faces:
                newobj = FreeCAD.ActiveDocument.addObject("Part::Feature","Shell")
                newobj.Shape = sh
                if (preserveFaceNames):
                    import re
                    firstName = objectslist[0].Label
                    nameNoTrailNumbers = re.sub("\d+$", "", firstName)
                    newobj.Label = "{} {}".format(newobj.Label, nameNoTrailNumbers)
                if (preserveFaceColor):
                    """ At this point, sh.Faces are completely new, with different hashCodes
                    and different ordering from obj.Shape.Faces; since we cannot compare
                    via hashCode(), we have to iterate and use a different criteria to find
                    the original matching color """
                    colarray = []
                    for ind, face in enumerate(newobj.Shape.Faces):
                        for fcind, fcface in enumerate(facecolors[1]):
                            if ((face.Area == fcface.Area) and (face.CenterOfMass == fcface.CenterOfMass)):
                                colarray.append(facecolors[0][fcind])
                                break
                    newobj.ViewObject.DiffuseColor = colarray;
                addList.append(newobj)
                deleteList.extend(objectslist)
                return newobj
        return None

    def joinFaces(objectslist):
        """makes one big face from selected objects, if possible"""
        faces = []
        for obj in objectslist:
            faces.extend(obj.Shape.Faces)
        u = faces.pop(0)
        for f in faces:
            u = u.fuse(f)
        if DraftGeomUtils.isCoplanar(faces):
            u = DraftGeomUtils.concatenate(u)
            if not DraftGeomUtils.hasCurves(u):
                # several coplanar and non-curved faces: they can become a Draft wire
                newobj = makeWire(u.Wires[0],closed=True,face=True)
            else:
                # if not possible, we do a non-parametric union
                newobj = FreeCAD.ActiveDocument.addObject("Part::Feature","Union")
                newobj.Shape = u
            addList.append(newobj)
            deleteList.extend(objectslist)
            return newobj
        return None

    def makeSketchFace(obj):
        """Makes a Draft face out of a sketch"""
        newobj = makeWire(obj.Shape,closed=True)
        if newobj:
            newobj.Base = obj
            obj.ViewObject.Visibility = False
            addList.append(newobj)
            return newobj
        return None

    def makeFaces(objectslist):
        """make a face from every closed wire in the list"""
        result = False
        for o in objectslist:
            for w in o.Shape.Wires:
                try:
                    f = Part.Face(w)
                except Part.OCCError:
                    pass
                else:
                    newobj = FreeCAD.ActiveDocument.addObject("Part::Feature","Face")
                    newobj.Shape = f
                    addList.append(newobj)
                    result = True
                    if not o in deleteList:
                        deleteList.append(o)
        return result

    def makeWires(objectslist):
        """joins edges in the given objects list into wires"""
        edges = []
        for o in objectslist:
            for e in o.Shape.Edges:
                edges.append(e)
        try:
            nedges = Part.__sortEdges__(edges[:])
            # for e in nedges: print("debug: ",e.Curve,e.Vertexes[0].Point,e.Vertexes[-1].Point)
            w = Part.Wire(nedges)
        except Part.OCCError:
            return None
        else:
            if len(w.Edges) == len(edges):
                newobj = FreeCAD.ActiveDocument.addObject("Part::Feature","Wire")
                newobj.Shape = w
                addList.append(newobj)
                deleteList.extend(objectslist)
                return True
        return None

    # analyzing what we have in our selection

    edges = []
    wires = []
    openwires = []
    faces = []
    groups = []
    parts = []
    curves = []
    facewires = []
    loneedges = []
    meshes = []
    for ob in objects:
        if ob.TypeId == "App::DocumentObjectGroup":
            groups.append(ob)
        elif hasattr(ob,'Shape'):
            parts.append(ob)
            faces.extend(ob.Shape.Faces)
            wires.extend(ob.Shape.Wires)
            edges.extend(ob.Shape.Edges)
            for f in ob.Shape.Faces:
                facewires.extend(f.Wires)
            wirededges = []
            for w in ob.Shape.Wires:
                if len(w.Edges) > 1:
                    for e in w.Edges:
                        wirededges.append(e.hashCode())
                if not w.isClosed():
                    openwires.append(w)
            for e in ob.Shape.Edges:
                if DraftGeomUtils.geomType(e) != "Line":
                    curves.append(e)
                if not e.hashCode() in wirededges:
                    loneedges.append(e)
        elif ob.isDerivedFrom("Mesh::Feature"):
            meshes.append(ob)
    objects = parts

    #print("objects:",objects," edges:",edges," wires:",wires," openwires:",openwires," faces:",faces)
    #print("groups:",groups," curves:",curves," facewires:",facewires, "loneedges:", loneedges)

    if force:
        if force in ["makeCompound","closeGroupWires","makeSolid","closeWire","turnToParts","makeFusion",
                     "makeShell","makeFaces","draftify","joinFaces","makeSketchFace","makeWires","turnToLine"]:
            result = eval(force)(objects)
        else:
            FreeCAD.Console.PrintMessage(translate("Draft","Upgrade: Unknown force method:")+" "+force)
            result = None

    else:

        # applying transformations automatically

        result = None

        # if we have a group: turn each closed wire inside into a face
        if groups:
            result = closeGroupWires(groups)
            if result:
                FreeCAD.Console.PrintMessage(translate("draft", "Found groups: closing each open object inside")+"\n")

        # if we have meshes, we try to turn them into shapes
        elif meshes:
            result = turnToParts(meshes)
            if result:
                FreeCAD.Console.PrintMessage(translate("draft", "Found mesh(es): turning into Part shapes")+"\n")

        # we have only faces here, no lone edges
        elif faces and (len(wires) + len(openwires) == len(facewires)):

            # we have one shell: we try to make a solid
            if (len(objects) == 1) and (len(faces) > 3):
                result = makeSolid(objects[0])
                if result:
                    FreeCAD.Console.PrintMessage(translate("draft", "Found 1 solidifiable object: solidifying it")+"\n")

            # we have exactly 2 objects: we fuse them
            elif (len(objects) == 2) and (not curves):
                result = makeFusion(objects[0],objects[1])
                if result:
                    FreeCAD.Console.PrintMessage(translate("draft", "Found 2 objects: fusing them")+"\n")

            # we have many separate faces: we try to make a shell
            elif (len(objects) > 2) and (len(faces) > 1) and (not loneedges):
                result = makeShell(objects)
                if result:
                    FreeCAD.Console.PrintMessage(translate("draft", "Found several objects: creating a shell")+"\n")

            # we have faces: we try to join them if they are coplanar
            elif len(faces) > 1:
                result = joinFaces(objects)
                if result:
                    FreeCAD.Console.PrintMessage(translate("draft", "Found several coplanar objects or faces: creating one face")+"\n")

            # only one object: if not parametric, we "draftify" it
            elif len(objects) == 1 and (not objects[0].isDerivedFrom("Part::Part2DObjectPython")):
                result = draftify(objects[0])
                if result:
                    FreeCAD.Console.PrintMessage(translate("draft", "Found 1 non-parametric objects: draftifying it")+"\n")

        # we have only one object that contains one edge
        elif (not faces) and (len(objects) == 1) and (len(edges) == 1):
            # we have a closed sketch: Extract a face
            if objects[0].isDerivedFrom("Sketcher::SketchObject") and (len(edges[0].Vertexes) == 1):
                result = makeSketchFace(objects[0])
                if result:
                    FreeCAD.Console.PrintMessage(translate("draft", "Found 1 closed sketch object: creating a face from it")+"\n")
            else:
                # turn to Draft line
                e = objects[0].Shape.Edges[0]
                if isinstance(e.Curve,(Part.LineSegment,Part.Line)):
                    result = turnToLine(objects[0])
                    if result:
                        FreeCAD.Console.PrintMessage(translate("draft", "Found 1 linear object: converting to line")+"\n")

        # we have only closed wires, no faces
        elif wires and (not faces) and (not openwires):

            # we have a sketch: Extract a face
            if (len(objects) == 1) and objects[0].isDerivedFrom("Sketcher::SketchObject"):
                result = makeSketchFace(objects[0])
                if result:
                    FreeCAD.Console.PrintMessage(translate("draft", "Found 1 closed sketch object: creating a face from it")+"\n")

            # only closed wires
            else:
                result = makeFaces(objects)
                if result:
                    FreeCAD.Console.PrintMessage(translate("draft", "Found closed wires: creating faces")+"\n")

        # special case, we have only one open wire. We close it, unless it has only 1 edge!"
        elif (len(openwires) == 1) and (not faces) and (not loneedges):
            result = closeWire(objects[0])
            if result:
                FreeCAD.Console.PrintMessage(translate("draft", "Found 1 open wire: closing it")+"\n")

        # only open wires and edges: we try to join their edges
        elif openwires and (not wires) and (not faces):
            result = makeWires(objects)
            if result:
                FreeCAD.Console.PrintMessage(translate("draft", "Found several open wires: joining them")+"\n")

        # only loneedges: we try to join them
        elif loneedges and (not facewires):
            result = makeWires(objects)
            if result:
                FreeCAD.Console.PrintMessage(translate("draft", "Found several edges: wiring them")+"\n")

        # all other cases, if more than 1 object, make a compound
        elif (len(objects) > 1):
            result = makeCompound(objects)
            if result:
                FreeCAD.Console.PrintMessage(translate("draft", "Found several non-treatable objects: creating compound")+"\n")

        # no result has been obtained
        if not result:
            FreeCAD.Console.PrintMessage(translate("draft", "Unable to upgrade these objects.")+"\n")

    if delete:
        names = []
        for o in deleteList:
            names.append(o.Name)
        deleteList = []
        for n in names:
            FreeCAD.ActiveDocument.removeObject(n)
    select(addList)
    return [addList,deleteList]

def downgrade(objects,delete=False,force=None):
    """downgrade(objects,delete=False,force=None): Downgrades the given object(s) (can be
    an object or a list of objects). If delete is True, old objects are deleted.
    The force attribute can be used to
    force a certain way of downgrading. It can be: explode, shapify, subtr,
    splitFaces, cut2, getWire, splitWires, splitCompounds.
    Returns a dictionary containing two lists, a list of new objects and a list
    of objects to be deleted"""

    import Part, DraftGeomUtils

    if not isinstance(objects,list):
        objects = [objects]

    global deleteList, addList
    deleteList = []
    addList = []

    # actions definitions

    def explode(obj):
        """explodes a Draft block"""
        pl = obj.Placement
        newobj = []
        for o in obj.Components:
            o.ViewObject.Visibility = True
            o.Placement = o.Placement.multiply(pl)
        if newobj:
            deleteList(obj)
            return newobj
        return None

    def cut2(objects):
        """cuts first object from the last one"""
        newobj = cut(objects[0],objects[1])
        if newobj:
            addList.append(newobj)
            return newobj
        return None

    def splitCompounds(objects):
        """split solids contained in compound objects into new objects"""
        result = False
        for o in objects:
            if o.Shape.Solids:
                for s in o.Shape.Solids:
                    newobj = FreeCAD.ActiveDocument.addObject("Part::Feature","Solid")
                    newobj.Shape = s
                    addList.append(newobj)
                result = True
                deleteList.append(o)
        return result

    def splitFaces(objects):
        """split faces contained in objects into new objects"""
        result = False
        params = FreeCAD.ParamGet("User parameter:BaseApp/Preferences/Mod/Draft")
        preserveFaceColor = params.GetBool("preserveFaceColor") # True
        preserveFaceNames = params.GetBool("preserveFaceNames") # True
        for o in objects:
            voDColors = o.ViewObject.DiffuseColor if (preserveFaceColor and hasattr(o,'ViewObject')) else None
            oLabel = o.Label if hasattr(o,'Label') else ""
            if o.Shape.Faces:
                for ind, f in enumerate(o.Shape.Faces):
                    newobj = FreeCAD.ActiveDocument.addObject("Part::Feature","Face")
                    newobj.Shape = f
                    if preserveFaceNames:
                        newobj.Label = "{} {}".format(oLabel, newobj.Label)
                    if preserveFaceColor:
                        """ At this point, some single-color objects might have
                        just a single entry in voDColors for all their faces; handle that"""
                        tcolor = voDColors[ind] if ind<len(voDColors) else voDColors[0]
                        newobj.ViewObject.DiffuseColor[0] = tcolor # does is not applied visually on its own; left just in case
                        newobj.ViewObject.ShapeColor = tcolor # this gets applied, works by itself too
                    addList.append(newobj)
                result = True
                deleteList.append(o)
        return result

    def subtr(objects):
        """subtracts objects from the first one"""
        faces = []
        for o in objects:
            if o.Shape.Faces:
                faces.extend(o.Shape.Faces)
                deleteList.append(o)
        u = faces.pop(0)
        for f in faces:
            u = u.cut(f)
        if not u.isNull():
            newobj = FreeCAD.ActiveDocument.addObject("Part::Feature","Subtraction")
            newobj.Shape = u
            addList.append(newobj)
            return newobj
        return None

    def getWire(obj):
        """gets the wire from a face object"""
        result = False
        for w in obj.Shape.Faces[0].Wires:
            newobj = FreeCAD.ActiveDocument.addObject("Part::Feature","Wire")
            newobj.Shape = w
            addList.append(newobj)
            result = True
        deleteList.append(obj)
        return result

    def splitWires(objects):
        """splits the wires contained in objects into edges"""
        result = False
        for o in objects:
            if o.Shape.Edges:
                for e in o.Shape.Edges:
                    newobj = FreeCAD.ActiveDocument.addObject("Part::Feature","Edge")
                    newobj.Shape = e
                    addList.append(newobj)
                deleteList.append(o)
                result = True
        return result

    # analyzing objects

    faces = []
    edges = []
    onlyedges = True
    parts = []
    solids = []
    result = None

    for o in objects:
        if hasattr(o, 'Shape'):
            for s in o.Shape.Solids:
                solids.append(s)
            for f in o.Shape.Faces:
                faces.append(f)
            for e in o.Shape.Edges:
                edges.append(e)
            if o.Shape.ShapeType != "Edge":
                onlyedges = False
            parts.append(o)
    objects = parts

    if force:
        if force in ["explode","shapify","subtr","splitFaces","cut2","getWire","splitWires"]:
            result = eval(force)(objects)
        else:
            FreeCAD.Console.PrintMessage(translate("Draft","Upgrade: Unknown force method:")+" "+force)
            result = None

    else:

        # applying transformation automatically

        # we have a block, we explode it
        if (len(objects) == 1) and (getType(objects[0]) == "Block"):
            result = explode(objects[0])
            if result:
                FreeCAD.Console.PrintMessage(translate("draft", "Found 1 block: exploding it")+"\n")

        # we have one multi-solids compound object: extract its solids
        elif (len(objects) == 1) and hasattr(objects[0],'Shape') and (len(solids) > 1):
            result = splitCompounds(objects)
            #print(result)
            if result:
                FreeCAD.Console.PrintMessage(translate("draft", "Found 1 multi-solids compound: exploding it")+"\n")

        # special case, we have one parametric object: we "de-parametrize" it
        elif (len(objects) == 1) and hasattr(objects[0],'Shape') and hasattr(objects[0], 'Base'):
            result = shapify(objects[0])
            if result:
                FreeCAD.Console.PrintMessage(translate("draft", "Found 1 parametric object: breaking its dependencies")+"\n")
                addList.append(result)
                #deleteList.append(objects[0])

        # we have only 2 objects: cut 2nd from 1st
        elif len(objects) == 2:
            result = cut2(objects)
            if result:
                FreeCAD.Console.PrintMessage(translate("draft", "Found 2 objects: subtracting them")+"\n")

        elif (len(faces) > 1):

            # one object with several faces: split it
            if len(objects) == 1:
                result = splitFaces(objects)
                if result:
                    FreeCAD.Console.PrintMessage(translate("draft", "Found several faces: splitting them")+"\n")

            # several objects: remove all the faces from the first one
            else:
                result = subtr(objects)
                if result:
                    FreeCAD.Console.PrintMessage(translate("draft", "Found several objects: subtracting them from the first one")+"\n")

        # only one face: we extract its wires
        elif (len(faces) > 0):
            result = getWire(objects[0])
            if result:
                FreeCAD.Console.PrintMessage(translate("draft", "Found 1 face: extracting its wires")+"\n")

        # no faces: split wire into single edges
        elif not onlyedges:
            result = splitWires(objects)
            if result:
                FreeCAD.Console.PrintMessage(translate("draft", "Found only wires: extracting their edges")+"\n")

        # no result has been obtained
        if not result:
            FreeCAD.Console.PrintMessage(translate("draft", "No more downgrade possible")+"\n")

    if delete:
        names = []
        for o in deleteList:
            names.append(o.Name)
        deleteList = []
        for n in names:
            FreeCAD.ActiveDocument.removeObject(n)
    select(addList)
    return [addList,deleteList]


def getParameterFromV0(edge, offset):
    """return parameter at distance offset from edge.Vertexes[0]
    sb method in Part.TopoShapeEdge???"""

    lpt = edge.valueAt(edge.getParameterByLength(0))
    vpt = edge.Vertexes[0].Point

    if not DraftVecUtils.equals(vpt, lpt):
        # this edge is flipped
        length = edge.Length - offset
    else:
        # this edge is right way around
        length = offset

    return (edge.getParameterByLength(length))


def calculatePlacement(globalRotation, edge, offset, RefPt, xlate, align, normal=None):
    """Orient shape to tangent at parm offset along edge."""
    import functools
    # http://en.wikipedia.org/wiki/Euler_angles
    # start with null Placement point so translate goes to right place.
    placement = FreeCAD.Placement()
    # preserve global orientation
    placement.Rotation = globalRotation

    placement.move(RefPt + xlate)

    if not align:
        return placement

    nullv = FreeCAD.Vector(0, 0, 0)

    # get a local coord system (tangent, normal, binormal) at parameter offset (normally length)
    t = edge.tangentAt(getParameterFromV0(edge, offset))
    t.normalize()

    try:
        n = edge.normalAt(getParameterFromV0(edge, offset))
        n.normalize()
        b = (t.cross(n))
        b.normalize()
    # no normal defined here
    except FreeCAD.Base.FreeCADError:
        n = nullv
        b = nullv
        FreeCAD.Console.PrintMessage(
            "Draft PathArray.orientShape - Cannot calculate Path normal.\n")

    priority = "ZXY"        #the default. Doesn't seem to affect results.
    newRot = FreeCAD.Rotation(t, n, b, priority);
    newGRot = newRot.multiply(globalRotation)

    placement.Rotation = newGRot
    return placement


def calculatePlacementsOnPath(shapeRotation, pathwire, count, xlate, align):
    """Calculates the placements of a shape along a given path so that each copy will be distributed evenly"""
    import Part
    import DraftGeomUtils

    closedpath = DraftGeomUtils.isReallyClosed(pathwire)
    normal = DraftGeomUtils.getNormal(pathwire)
    path = Part.__sortEdges__(pathwire.Edges)
    ends = []
    cdist = 0

    for e in path:                                                 # find cumulative edge end distance
        cdist += e.Length
        ends.append(cdist)

    placements = []

    # place the start shape
    pt = path[0].Vertexes[0].Point
    placements.append(calculatePlacement(
        shapeRotation, path[0], 0, pt, xlate, align, normal))

    # closed path doesn't need shape on last vertex
    if not(closedpath):
        # place the end shape
        pt = path[-1].Vertexes[-1].Point
        placements.append(calculatePlacement(
            shapeRotation, path[-1], path[-1].Length, pt, xlate, align, normal))

    if count < 3:
        return placements

    # place the middle shapes
    if closedpath:
        stop = count
    else:
        stop = count - 1
    step = float(cdist) / stop
    remains = 0
    travel = step
    for i in range(1, stop):
        # which edge in path should contain this shape?
        # avoids problems with float math travel > ends[-1]
        iend = len(ends) - 1

        for j in range(0, len(ends)):
            if travel <= ends[j]:
                iend = j
                break

        # place shape at proper spot on proper edge
        remains = ends[iend] - travel
        offset = path[iend].Length - remains
        pt = path[iend].valueAt(getParameterFromV0(path[iend], offset))

        placements.append(calculatePlacement(
            shapeRotation, path[iend], offset, pt, xlate, align, normal))

        travel += step

    return placements

#---------------------------------------------------------------------------
# Python Features definitions
#---------------------------------------------------------------------------
import draftobjects.base
_DraftObject = draftobjects.base.DraftObject

class _ViewProviderDraftLink:
    "a view provider for link type object"

    def __init__(self,vobj):
        self.Object = vobj.Object
        vobj.Proxy = self

    def attach(self,vobj):
        self.Object = vobj.Object

    def __getstate__(self):
        return None

    def __setstate__(self, state):
        return None

    def getIcon(self):
        tp = self.Object.Proxy.Type
        if tp == 'Array':
            if self.Object.ArrayType == 'ortho':
                return ":/icons/Draft_LinkArray.svg"
            elif self.Object.ArrayType == 'polar':
                return ":/icons/Draft_PolarLinkArray.svg"
            elif self.Object.ArrayType == 'circular':
                return ":/icons/Draft_CircularLinkArray.svg"
        elif tp == 'PathArray':
            return ":/icons/Draft_PathLinkArray.svg"

    def claimChildren(self):
        obj = self.Object
        if hasattr(obj,'ExpandArray'):
            expand = obj.ExpandArray
        else:
            expand = obj.ShowElement
        if not expand:
            return [obj.Base]
        else:
            return obj.ElementList


class _DrawingView(_DraftObject):
    """The Draft DrawingView object"""
    def __init__(self, obj):
        _DraftObject.__init__(self,obj,"DrawingView")
        obj.addProperty("App::PropertyVector","Direction","Shape View",QT_TRANSLATE_NOOP("App::Property","Projection direction"))
        obj.addProperty("App::PropertyFloat","LineWidth","View Style",QT_TRANSLATE_NOOP("App::Property","The width of the lines inside this object"))
        obj.addProperty("App::PropertyLength","FontSize","View Style",QT_TRANSLATE_NOOP("App::Property","The size of the texts inside this object"))
        obj.addProperty("App::PropertyLength","LineSpacing","View Style",QT_TRANSLATE_NOOP("App::Property","The spacing between lines of text"))
        obj.addProperty("App::PropertyColor","LineColor","View Style",QT_TRANSLATE_NOOP("App::Property","The color of the projected objects"))
        obj.addProperty("App::PropertyLink","Source","Base",QT_TRANSLATE_NOOP("App::Property","The linked object"))
        obj.addProperty("App::PropertyEnumeration","FillStyle","View Style",QT_TRANSLATE_NOOP("App::Property","Shape Fill Style"))
        obj.addProperty("App::PropertyEnumeration","LineStyle","View Style",QT_TRANSLATE_NOOP("App::Property","Line Style"))
        obj.addProperty("App::PropertyBool","AlwaysOn","View Style",QT_TRANSLATE_NOOP("App::Property","If checked, source objects are displayed regardless of being visible in the 3D model"))
        obj.FillStyle = ['shape color'] + list(svgpatterns().keys())
        obj.LineStyle = ['Solid','Dashed','Dotted','Dashdot']
        obj.LineWidth = 0.35
        obj.FontSize = 12

    def execute(self, obj):
        result = ""
        if hasattr(obj,"Source"):
            if obj.Source:
                if hasattr(obj,"LineStyle"):
                    ls = obj.LineStyle
                else:
                    ls = None
                if hasattr(obj,"LineColor"):
                    lc = obj.LineColor
                else:
                    lc = None
                if hasattr(obj,"LineSpacing"):
                    lp = obj.LineSpacing
                else:
                    lp = None
                if obj.Source.isDerivedFrom("App::DocumentObjectGroup"):
                    svg = ""
                    shapes = []
                    others = []
                    objs = getGroupContents([obj.Source])
                    for o in objs:
                        v = o.ViewObject.isVisible()
                        if hasattr(obj,"AlwaysOn"):
                            if obj.AlwaysOn:
                                v = True
                        if v:
                            svg += getSVG(o,obj.Scale,obj.LineWidth,obj.FontSize.Value,obj.FillStyle,obj.Direction,ls,lc,lp)
                else:
                    svg = getSVG(obj.Source,obj.Scale,obj.LineWidth,obj.FontSize.Value,obj.FillStyle,obj.Direction,ls,lc,lp)
                result += '<g id="' + obj.Name + '"'
                result += ' transform="'
                result += 'rotate('+str(obj.Rotation)+','+str(obj.X)+','+str(obj.Y)+') '
                result += 'translate('+str(obj.X)+','+str(obj.Y)+') '
                result += 'scale('+str(obj.Scale)+','+str(-obj.Scale)+')'
                result += '">'
                result += svg
                result += '</g>'
        obj.ViewResult = result

    def getDXF(self,obj):
        "returns a DXF fragment"
        return getDXF(obj)


class _DraftLink(_DraftObject):

    def __init__(self,obj,tp):
        self.use_link = False if obj else True
        _DraftObject.__init__(self,obj,tp)
        if obj:
            self.attach(obj)

    def __getstate__(self):
        return self.__dict__

    def __setstate__(self,state):
        if isinstance(state,dict):
            self.__dict__ = state
        else:
            self.use_link = False
            _DraftObject.__setstate__(self,state)

    def attach(self,obj):
        if self.use_link:
            obj.addExtension('App::LinkExtensionPython', None)
            self.linkSetup(obj)

    def canLinkProperties(self,_obj):
        return False

    def linkSetup(self,obj):
        obj.configLinkProperty('Placement',LinkedObject='Base')
        if hasattr(obj,'ShowElement'):
            # rename 'ShowElement' property to 'ExpandArray' to avoid conflict
            # with native App::Link
            obj.configLinkProperty('ShowElement')
            showElement = obj.ShowElement
            obj.addProperty("App::PropertyBool","ExpandArray","Draft",
                    QT_TRANSLATE_NOOP("App::Property","Show array element as children object"))
            obj.ExpandArray = showElement
            obj.configLinkProperty(ShowElement='ExpandArray')
            obj.removeProperty('ShowElement')
        else:
            obj.configLinkProperty(ShowElement='ExpandArray')
        if getattr(obj,'ExpandArray',False):
            obj.setPropertyStatus('PlacementList','Immutable')
        else:
            obj.setPropertyStatus('PlacementList','-Immutable')
        if not hasattr(obj,'LinkTransform'):
            obj.addProperty('App::PropertyBool','LinkTransform',' Link')
        if not hasattr(obj,'ColoredElements'):
            obj.addProperty('App::PropertyLinkSubHidden','ColoredElements',' Link')
            obj.setPropertyStatus('ColoredElements','Hidden')
        if not hasattr(obj,'LinkCopyOnChange'):
            obj.addProperty("App::PropertyEnumeration","LinkCopyOnChange"," Link")
        if not hasattr(obj,'SyncPlacement'):
            obj.addProperty("App::PropertyBool","SyncPlacement","Draft",
                    QT_TRANSLATE_NOOP("App::Property","Sync placement when ExpandArray is True"))
        obj.configLinkProperty('LinkCopyOnChange','LinkTransform','ColoredElements')

    def getViewProviderName(self,_obj):
        if self.use_link:
            return 'Gui::ViewProviderLinkPython'
        return ''

    def migrate_attributes(self, obj):
        """Migrate old attribute names to new names if they exist.

        This is done to comply with Python guidelines or fix small issues
        in older code.
        """
        if hasattr(self, "useLink") and not hasattr(self, 'use_link'):
            # This is only needed for some models created in 0.19
            # while it was in development. Afterwards,
            # all models should use 'use_link' by default
            # and this won't be run.
            self.use_link = bool(self.useLink)
            FreeCAD.Console.PrintWarning("Migrating 'useLink' to 'use_link', "
                                         "{} ({})\n".format(obj.Label,
                                                            obj.TypeId))
            # Keep the old attribute to allow open the document in older version
            #  del self.useLink

    def onDocumentRestored(self, obj):
        self.migrate_attributes(obj)
        if self.use_link:
            self.linkSetup(obj)
        else:
            obj.setPropertyStatus('Shape','-Transient')
        if obj.Shape.isNull():
            if getattr(obj,'PlacementList',None):
                self.buildShape(obj,obj.Placement,obj.PlacementList)
            else:
                self.execute(obj)

    def buildShape(self,obj,pl,pls):
        import Part
        import DraftGeomUtils

        if self.use_link:
            if obj.Count != len(pls):
                obj.Count = len(pls)
            if not getattr(obj,'ExpandArray',False):
                obj.setPropertyStatus('PlacementList','-Immutable')
                obj.PlacementList = pls
                obj.setPropertyStatus('PlacementList','Immutable')
            elif getattr(obj, 'SyncPlacement',False):
                for pla,child in zip(pls,obj.ElementList):
                    touched = 'Touched' in child.State
                    child.Placement = pla
                    if not touched:
                        child.purgeTouched()

        if obj.Base:
            base = []
            if getattr(obj,'ExpandArray',False):
                for i,pla in enumerate(pls):
                    if not obj.isElementVisible(str(i)):
                        continue
                    shape = Part.getShape(obj,str(i)+'.')
                    if not shape.isNull():
                        base.append(shape)
            else:
                shape = Part.getShape(obj.Base)
                if shape.isNull():
                    raise RuntimeError("'{}' cannot build shape of '{}'\n".format(
                            obj.Name,obj.Base.Name))
                else:
                    shape = shape.copy()
                    shape.Placement = FreeCAD.Placement()
                    for i,pla in enumerate(pls):
                        vis = getattr(obj,'VisibilityList',[])
                        if len(vis)>i and not vis[i]:
                            continue;
                        # 'I' is a prefix for disambiguation when mapping element names
                        base.append(shape.transformed(pla.toMatrix(),op='I{}'.format(i)))

            if getattr(obj,'Fuse',False) and len(base) > 1:
                obj.Shape = base[0].multiFuse(base[1:]).removeSplitter()
            else:
                obj.Shape = Part.makeCompound(base)

            if not DraftGeomUtils.isNull(pl):
                obj.Placement = pl

        if self.use_link:
            return False # return False to call LinkExtension::execute()

    def onChanged(self, obj, prop):
        if not getattr(self,'use_link',False):
            return
        if prop == 'Fuse':
            if obj.Fuse:
                obj.setPropertyStatus('Shape','-Transient')
            else:
                obj.setPropertyStatus('Shape','Transient')
        elif prop == 'ExpandArray':
            if hasattr(obj,'PlacementList'):
                obj.setPropertyStatus('PlacementList',
                        '-Immutable' if obj.ExpandArray else 'Immutable')


class _Array(_DraftLink):
    "The Draft Array object"

    def __init__(self,obj):
        _DraftLink.__init__(self,obj,"Array")

    def attach(self, obj):
        obj.addProperty("App::PropertyLink","Base","Draft",QT_TRANSLATE_NOOP("App::Property","The base object that must be duplicated"))
        obj.addProperty("App::PropertyEnumeration","ArrayType","Draft",QT_TRANSLATE_NOOP("App::Property","The type of array to create"))
        obj.addProperty("App::PropertyLinkGlobal","AxisReference","Draft",QT_TRANSLATE_NOOP("App::Property","The axis (e.g. DatumLine) overriding Axis/Center"))
        obj.addProperty("App::PropertyVector","Axis","Draft",QT_TRANSLATE_NOOP("App::Property","The axis direction"))
        obj.addProperty("App::PropertyInteger","NumberX","Draft",QT_TRANSLATE_NOOP("App::Property","Number of copies in X direction"))
        obj.addProperty("App::PropertyInteger","NumberY","Draft",QT_TRANSLATE_NOOP("App::Property","Number of copies in Y direction"))
        obj.addProperty("App::PropertyInteger","NumberZ","Draft",QT_TRANSLATE_NOOP("App::Property","Number of copies in Z direction"))
        obj.addProperty("App::PropertyInteger","NumberPolar","Draft",QT_TRANSLATE_NOOP("App::Property","Number of copies"))
        obj.addProperty("App::PropertyVectorDistance","IntervalX","Draft",QT_TRANSLATE_NOOP("App::Property","Distance and orientation of intervals in X direction"))
        obj.addProperty("App::PropertyVectorDistance","IntervalY","Draft",QT_TRANSLATE_NOOP("App::Property","Distance and orientation of intervals in Y direction"))
        obj.addProperty("App::PropertyVectorDistance","IntervalZ","Draft",QT_TRANSLATE_NOOP("App::Property","Distance and orientation of intervals in Z direction"))
        obj.addProperty("App::PropertyVectorDistance","IntervalAxis","Draft",QT_TRANSLATE_NOOP("App::Property","Distance and orientation of intervals in Axis direction"))
        obj.addProperty("App::PropertyVectorDistance","Center","Draft",QT_TRANSLATE_NOOP("App::Property","Center point"))
        obj.addProperty("App::PropertyAngle","Angle","Draft",QT_TRANSLATE_NOOP("App::Property","Angle to cover with copies"))
        obj.addProperty("App::PropertyDistance","RadialDistance","Draft",QT_TRANSLATE_NOOP("App::Property","Distance between copies in a circle"))
        obj.addProperty("App::PropertyDistance","TangentialDistance","Draft",QT_TRANSLATE_NOOP("App::Property","Distance between circles"))
        obj.addProperty("App::PropertyInteger","NumberCircles","Draft",QT_TRANSLATE_NOOP("App::Property","number of circles"))
        obj.addProperty("App::PropertyInteger","Symmetry","Draft",QT_TRANSLATE_NOOP("App::Property","number of circles"))
        obj.addProperty("App::PropertyBool","Fuse","Draft",QT_TRANSLATE_NOOP("App::Property","Specifies if copies must be fused (slower)"))
        obj.Fuse = False
        if self.use_link:
            obj.addProperty("App::PropertyInteger","Count","Draft",'')
            obj.addProperty("App::PropertyBool","ExpandArray","Draft",
                    QT_TRANSLATE_NOOP("App::Property","Show array element as children object"))
            obj.ExpandArray = False

        obj.ArrayType = ['ortho','polar','circular']
        obj.NumberX = 1
        obj.NumberY = 1
        obj.NumberZ = 1
        obj.NumberPolar = 1
        obj.IntervalX = Vector(1,0,0)
        obj.IntervalY = Vector(0,1,0)
        obj.IntervalZ = Vector(0,0,1)
        obj.Angle = 360
        obj.Axis = Vector(0,0,1)
        obj.RadialDistance = 1.0
        obj.TangentialDistance = 1.0
        obj.NumberCircles = 2
        obj.Symmetry = 1

        _DraftLink.attach(self,obj)

    def linkSetup(self,obj):
        _DraftLink.linkSetup(self,obj)
        obj.configLinkProperty(ElementCount='Count')
        obj.setPropertyStatus('Count','Hidden')

    def onChanged(self,obj,prop):
        _DraftLink.onChanged(self,obj,prop)
        if prop == "AxisReference":
            if obj.AxisReference:
                obj.setEditorMode("Center", 1)
                obj.setEditorMode("Axis", 1)
            else:
                obj.setEditorMode("Center", 0)
                obj.setEditorMode("Axis", 0)

    def execute(self,obj):
        if obj.Base:
            pl = obj.Placement
            axis = obj.Axis
            center = obj.Center
            if hasattr(obj,"AxisReference") and obj.AxisReference:
                if hasattr(obj.AxisReference,"Placement"):
                    axis = obj.AxisReference.Placement.Rotation * Vector(0,0,1)
                    center = obj.AxisReference.Placement.Base
                else:
                    raise TypeError("AxisReference has no Placement attribute. Please select a different AxisReference.")
            if obj.ArrayType == "ortho":
                pls = self.rectArray(obj.Base.Placement,obj.IntervalX,obj.IntervalY,
                                    obj.IntervalZ,obj.NumberX,obj.NumberY,obj.NumberZ)
            elif obj.ArrayType == "circular":
                pls = self.circArray(obj.Base.Placement,obj.RadialDistance,obj.TangentialDistance,
                                     axis,center,obj.NumberCircles,obj.Symmetry)
            else:
                av = obj.IntervalAxis if hasattr(obj,"IntervalAxis") else None
                pls = self.polarArray(obj.Base.Placement,center,obj.Angle.Value,obj.NumberPolar,axis,av)

            return _DraftLink.buildShape(self,obj,pl,pls)

    def rectArray(self,pl,xvector,yvector,zvector,xnum,ynum,znum):
        import Part
        base = [pl.copy()]
        for xcount in range(xnum):
            currentxvector=Vector(xvector).multiply(xcount)
            if not xcount==0:
                npl = pl.copy()
                npl.translate(currentxvector)
                base.append(npl)
            for ycount in range(ynum):
                currentyvector=FreeCAD.Vector(currentxvector)
                currentyvector=currentyvector.add(Vector(yvector).multiply(ycount))
                if not ycount==0:
                    npl = pl.copy()
                    npl.translate(currentyvector)
                    base.append(npl)
                for zcount in range(znum):
                    currentzvector=FreeCAD.Vector(currentyvector)
                    currentzvector=currentzvector.add(Vector(zvector).multiply(zcount))
                    if not zcount==0:
                        npl = pl.copy()
                        npl.translate(currentzvector)
                        base.append(npl)
        return base

    def circArray(self,pl,rdist,tdist,axis,center,cnum,sym):
        import Part
        sym = max(1, sym)
        lead = (0,1,0)
        if axis.x == 0 and axis.z == 0: lead = (1,0,0)
        direction = axis.cross(Vector(lead)).normalize()
        base = [pl.copy()]
        for xcount in range(1, cnum):
            rc = xcount*rdist
            c = 2*rc*math.pi
            n = math.floor(c/tdist)
            n = int(math.floor(n/sym)*sym)
            if n == 0: continue
            angle = 360.0/n
            for ycount in range(0, n):
                npl = pl.copy()
                trans = FreeCAD.Vector(direction).multiply(rc)
                npl.translate(trans)
                npl.rotate(npl.Rotation.inverted().multVec(center-trans), axis, ycount*angle)
                base.append(npl)
        return base

    def polarArray(self,spl,center,angle,num,axis,axisvector):
        #print("angle ",angle," num ",num)
        import Part
        spin = FreeCAD.Placement(Vector(), spl.Rotation)
        pl = FreeCAD.Placement(spl.Base, FreeCAD.Rotation())
        center = center.sub(spl.Base)
        base = [spl.copy()]
        if angle == 360:
            fraction = float(angle)/num
        else:
            if num == 0:
                return base
            fraction = float(angle)/(num-1)
        ctr = DraftVecUtils.tup(center)
        axs = DraftVecUtils.tup(axis)
        for i in range(num-1):
            currangle = fraction + (i*fraction)
            npl = pl.copy()
            npl.rotate(ctr, axs, currangle)
            npl = npl.multiply(spin)
            if axisvector:
                if not DraftVecUtils.isNull(axisvector):
                    npl.translate(FreeCAD.Vector(axisvector).multiply(i+1))
            base.append(npl)
        return base

class _PathArray(_DraftLink):
    """The Draft Path Array object"""

    def __init__(self,obj):
        _DraftLink.__init__(self,obj,"PathArray")

    def attach(self,obj):
        obj.addProperty("App::PropertyLinkGlobal","Base","Draft",QT_TRANSLATE_NOOP("App::Property","The base object that must be duplicated"))
        obj.addProperty("App::PropertyLinkGlobal","PathObj","Draft",QT_TRANSLATE_NOOP("App::Property","The path object along which to distribute objects"))
        obj.addProperty("App::PropertyLinkSubListGlobal","PathSubs",QT_TRANSLATE_NOOP("App::Property","Selected subobjects (edges) of PathObj"))
        obj.addProperty("App::PropertyInteger","Count","Draft",QT_TRANSLATE_NOOP("App::Property","Number of copies"))
        obj.addProperty("App::PropertyVectorDistance","Xlate","Draft",QT_TRANSLATE_NOOP("App::Property","Optional translation vector"))
        obj.addProperty("App::PropertyBool","Align","Draft",QT_TRANSLATE_NOOP("App::Property","Orientation of Base along path"))
        obj.addProperty("App::PropertyVector","TangentVector","Draft",QT_TRANSLATE_NOOP("App::Property","Alignment of copies"))

        obj.Count = 2
        obj.PathSubs = []
        obj.Xlate = FreeCAD.Vector(0,0,0)
        obj.Align = False
        obj.TangentVector = FreeCAD.Vector(1.0, 0.0, 0.0)

        if self.use_link:
            obj.addProperty("App::PropertyBool","ExpandArray","Draft",
                    QT_TRANSLATE_NOOP("App::Property","Show array element as children object"))
            obj.ExpandArray = False
            obj.setPropertyStatus('Shape','Transient')

        _DraftLink.attach(self,obj)

    def linkSetup(self,obj):
        _DraftLink.linkSetup(self,obj)
        obj.configLinkProperty(ElementCount='Count')

    def execute(self,obj):
        import FreeCAD
        import Part
        import DraftGeomUtils
        if obj.Base and obj.PathObj:
            pl = obj.Placement
            if obj.PathSubs:
                w = self.getWireFromSubs(obj)
            elif (hasattr(obj.PathObj.Shape,'Wires') and obj.PathObj.Shape.Wires):
                w = obj.PathObj.Shape.Wires[0]
            elif obj.PathObj.Shape.Edges:
                w = Part.Wire(obj.PathObj.Shape.Edges)
            else:
                FreeCAD.Console.PrintLog ("_PathArray.createGeometry: path " + obj.PathObj.Name + " has no edges\n")
                return
            if (hasattr(obj, "TangentVector")) and (obj.Align):
                basePlacement = obj.Base.Shape.Placement
                baseRotation = basePlacement.Rotation
                stdX = FreeCAD.Vector(1.0, 0.0, 0.0)
                preRotation = FreeCAD.Rotation(stdX, obj.TangentVector)   #make rotation from X to TangentVector
                netRotation = baseRotation.multiply(preRotation)
                base = calculatePlacementsOnPath(
                        netRotation,w,obj.Count,obj.Xlate,obj.Align)
            else:
                base = calculatePlacementsOnPath(
                        obj.Base.Shape.Placement.Rotation,w,obj.Count,obj.Xlate,obj.Align)
            return _DraftLink.buildShape(self,obj,pl,base)

    def getWireFromSubs(self,obj):
        '''Make a wire from PathObj subelements'''
        import Part
        sl = []
        for sub in obj.PathSubs:
            edgeNames = sub[1]
            for n in edgeNames:
                e = sub[0].Shape.getElement(n)
                sl.append(e)
        return Part.Wire(sl)

    def pathArray(self,shape,pathwire,count,xlate,align):
        '''Distribute shapes along a path.'''
        import Part

        placements = calculatePlacementsOnPath(
            shape.Placement.Rotation, pathwire, count, xlate, align)

        base = []

        for placement in placements:
            ns = shape.copy()
            ns.Placement = placement

            base.append(ns)

        return (Part.makeCompound(base))

class _PointArray(_DraftObject):
    """The Draft Point Array object"""
    def __init__(self, obj, bobj, ptlst):
        _DraftObject.__init__(self,obj,"PointArray")
        obj.addProperty("App::PropertyLink","Base","Draft",QT_TRANSLATE_NOOP("App::Property","Base")).Base = bobj
        obj.addProperty("App::PropertyLink","PointList","Draft",QT_TRANSLATE_NOOP("App::Property","PointList")).PointList = ptlst
        obj.addProperty("App::PropertyInteger","Count","Draft",QT_TRANSLATE_NOOP("App::Property","Count")).Count = 0
        obj.setEditorMode("Count", 1)

    def execute(self, obj):
        import Part
        from FreeCAD import Base, Vector
        pls = []
        opl = obj.PointList
        while getType(opl) == 'Clone':
            opl = opl.Objects[0]
        if hasattr(opl, 'Geometry'):
            place = opl.Placement
            for pts in opl.Geometry:
                if hasattr(pts, 'X') and hasattr(pts, 'Y') and hasattr(pts, 'Z'):
                    pn = pts.copy()
                    pn.translate(place.Base)
                    pn.rotate(place)
                    pls.append(pn)
        elif hasattr(opl, 'Links'):
            pls = opl.Links
        elif hasattr(opl, 'Components'):
            pls = opl.Components

        base = []
        i = 0
        if hasattr(obj.Base, 'Shape'):
            for pts in pls:
                #print pts # inspect the objects
                if hasattr(pts, 'X') and hasattr(pts, 'Y') and hasattr(pts, 'Z'):
                    nshape = obj.Base.Shape.copy()
                    if hasattr(pts, 'Placement'):
                        place = pts.Placement
                        nshape.translate(place.Base)
                        nshape.rotate(place.Base, place.Rotation.Axis, place.Rotation.Angle * 180 /  math.pi )
                    else:
                        nshape.translate(Base.Vector(pts.X,pts.Y,pts.Z))
                    i += 1
                    base.append(nshape)
        obj.Count = i
        if i > 0:
            obj.Shape = Part.makeCompound(base)
        else:
            FreeCAD.Console.PrintError(translate("draft","No point found\n"))
            obj.Shape = obj.Base.Shape.copy()


class _ViewProviderDraftArray(_ViewProviderDraft):
    """a view provider that displays a Array icon instead of a Draft icon"""

    def __init__(self,vobj):
        _ViewProviderDraft.__init__(self,vobj)

    def getIcon(self):
        if hasattr(self.Object, "ArrayType"):
            if self.Object.ArrayType == 'ortho':
                return ":/icons/Draft_Array.svg"
            elif self.Object.ArrayType == 'polar':
                return ":/icons/Draft_PolarArray.svg"
            elif self.Object.ArrayType == 'circular':
                return ":/icons/Draft_CircularArray.svg"
        elif hasattr(self.Object, "PointList"):
            return ":/icons/Draft_PointArray.svg"
        else:
            return ":/icons/Draft_PathArray.svg"

    def resetColors(self, vobj):
        vobj.mapShapeColors()
        #  colors = []
        #  if vobj.Object.Base:
        #      if vobj.Object.Base.isDerivedFrom("Part::Feature"):
        #          if len(vobj.Object.Base.ViewObject.DiffuseColor) > 1:
        #              colors = vobj.Object.Base.ViewObject.DiffuseColor
        #          else:
        #              c = vobj.Object.Base.ViewObject.ShapeColor
        #              c = (c[0],c[1],c[2],vobj.Object.Base.ViewObject.Transparency/100.0)
        #              for f in vobj.Object.Base.Shape.Faces:
        #                  colors.append(c)
        #  if colors:
        #      n = 1
        #      if hasattr(vobj.Object,"ArrayType"):
        #          if vobj.Object.ArrayType == "ortho":
        #              n = vobj.Object.NumberX * vobj.Object.NumberY * vobj.Object.NumberZ
        #          else:
        #              n = vobj.Object.NumberPolar
        #      elif hasattr(vobj.Object,"Count"):
        #          n = vobj.Object.Count
        #      colors = colors * n
        #      vobj.DiffuseColor = colors


=======
>>>>>>> 99a99f48
## @}<|MERGE_RESOLUTION|>--- conflicted
+++ resolved
@@ -418,2732 +418,4 @@
     from draftviewproviders.view_text import ViewProviderText
     ViewProviderDraftText = ViewProviderText
 
-<<<<<<< HEAD
-def convertDraftTexts(textslist=[]):
-    """
-    converts the given Draft texts (or all that is found
-    in the active document) to the new object
-    This function was already present at splitting time during v 0.19
-    """
-    if not isinstance(textslist,list):
-        textslist = [textslist]
-    if not textslist:
-        for o in FreeCAD.ActiveDocument.Objects:
-            if o.TypeId == "App::Annotation":
-                textslist.append(o)
-    todelete = []
-    for o in textslist:
-        l = o.Label
-        o.Label = l+".old"
-        obj = makeText(o.LabelText,point=o.Position)
-        obj.Label = l
-        todelete.append(o.Name)
-        for p in o.InList:
-            if p.isDerivedFrom("App::DocumentObjectGroup"):
-                if o in p.Group:
-                    g = p.Group
-                    g.append(obj)
-                    p.Group = g
-    for n in todelete:
-        FreeCAD.ActiveDocument.removeObject(n)
-
-
-def makeWire(pointslist,closed=False,placement=None,face=None,support=None,bs2wire=False):
-    """makeWire(pointslist,[closed],[placement]): Creates a Wire object
-    from the given list of vectors. If closed is True or first
-    and last points are identical, the wire is closed. If face is
-    true (and wire is closed), the wire will appear filled. Instead of
-    a pointslist, you can also pass a Part Wire."""
-    if not FreeCAD.ActiveDocument:
-        FreeCAD.Console.PrintError("No active document. Aborting\n")
-        return
-    import DraftGeomUtils, Part
-    if not isinstance(pointslist,list):
-        e = pointslist.Wires[0].Edges
-        pointslist = Part.Wire(Part.__sortEdges__(e))
-        nlist = []
-        for v in pointslist.Vertexes:
-            nlist.append(v.Point)
-        if DraftGeomUtils.isReallyClosed(pointslist):
-            closed = True
-        pointslist = nlist
-    if len(pointslist) == 0:
-        print("Invalid input points: ",pointslist)
-    #print(pointslist)
-    #print(closed)
-    if placement:
-        typecheck([(placement,FreeCAD.Placement)], "makeWire")
-        ipl = placement.inverse()
-        if not bs2wire:
-            pointslist = [ipl.multVec(p) for p in pointslist]
-    if len(pointslist) == 2: fname = "Line"
-    else: fname = "Wire"
-    obj = FreeCAD.ActiveDocument.addObject("Part::Part2DObjectPython",fname)
-    _Wire(obj)
-    obj.Points = pointslist
-    obj.Closed = closed
-    obj.Support = support
-    if face != None:
-        obj.MakeFace = face
-    if placement: obj.Placement = placement
-    if gui:
-        _ViewProviderWire(obj.ViewObject)
-        formatObject(obj)
-        select(obj)
-
-    return obj
-
-
-def makeCopy(obj,force=None,reparent=False):
-    """makeCopy(object): returns an exact copy of an object"""
-    if not FreeCAD.ActiveDocument:
-        FreeCAD.Console.PrintError("No active document. Aborting\n")
-        return
-    if (getType(obj) == "Rectangle") or (force == "Rectangle"):
-        newobj = FreeCAD.ActiveDocument.addObject(obj.TypeId,getRealName(obj.Name))
-        _Rectangle(newobj)
-        if gui:
-            _ViewProviderRectangle(newobj.ViewObject)
-    elif (getType(obj) == "Point") or (force == "Point"):
-        newobj = FreeCAD.ActiveDocument.addObject(obj.TypeId,getRealName(obj.Name))
-        _Point(newobj)
-        if gui:
-            _ViewProviderPoint(newobj.ViewObject)
-    elif (getType(obj) in ["Dimension","LinearDimension"]) or (force == "Dimension"):
-        newobj = FreeCAD.ActiveDocument.addObject(obj.TypeId,getRealName(obj.Name))
-        _Dimension(newobj)
-        if gui:
-            _ViewProviderDimension(newobj.ViewObject)
-    elif (getType(obj) == "Wire") or (force == "Wire"):
-        newobj = FreeCAD.ActiveDocument.addObject(obj.TypeId,getRealName(obj.Name))
-        _Wire(newobj)
-        if gui:
-            _ViewProviderWire(newobj.ViewObject)
-    elif (getType(obj) == "Circle") or (force == "Circle"):
-        newobj = FreeCAD.ActiveDocument.addObject(obj.TypeId,getRealName(obj.Name))
-        _Circle(newobj)
-        if gui:
-            _ViewProviderDraft(newobj.ViewObject)
-    elif (getType(obj) == "Polygon") or (force == "Polygon"):
-        newobj = FreeCAD.ActiveDocument.addObject(obj.TypeId,getRealName(obj.Name))
-        _Polygon(newobj)
-        if gui:
-            _ViewProviderDraft(newobj.ViewObject)
-    elif (getType(obj) == "BSpline") or (force == "BSpline"):
-        newobj = FreeCAD.ActiveDocument.addObject(obj.TypeId,getRealName(obj.Name))
-        _BSpline(newobj)
-        if gui:
-            _ViewProviderWire(newobj.ViewObject)
-    elif (getType(obj) == "Block") or (force == "BSpline"):
-        newobj = FreeCAD.ActiveDocument.addObject(obj.TypeId,getRealName(obj.Name))
-        _Block(newobj)
-        if gui:
-            _ViewProviderDraftPart(newobj.ViewObject)
-    elif (getType(obj) == "DrawingView") or (force == "DrawingView"):
-        newobj = FreeCAD.ActiveDocument.addObject(obj.TypeId,getRealName(obj.Name))
-        _DrawingView(newobj)
-    elif (getType(obj) == "Structure") or (force == "Structure"):
-        import ArchStructure
-        newobj = FreeCAD.ActiveDocument.addObject(obj.TypeId,getRealName(obj.Name))
-        ArchStructure._Structure(newobj)
-        if gui:
-            ArchStructure._ViewProviderStructure(newobj.ViewObject)
-    elif (getType(obj) == "Wall") or (force == "Wall"):
-        import ArchWall
-        newobj = FreeCAD.ActiveDocument.addObject(obj.TypeId,getRealName(obj.Name))
-        ArchWall._Wall(newobj)
-        if gui:
-            ArchWall._ViewProviderWall(newobj.ViewObject)
-    elif (getType(obj) == "Window") or (force == "Window"):
-        import ArchWindow
-        newobj = FreeCAD.ActiveDocument.addObject(obj.TypeId,getRealName(obj.Name))
-        ArchWindow._Window(newobj)
-        if gui:
-            ArchWindow._ViewProviderWindow(newobj.ViewObject)
-    elif (getType(obj) == "Panel") or (force == "Panel"):
-        import ArchPanel
-        newobj = FreeCAD.ActiveDocument.addObject(obj.TypeId,getRealName(obj.Name))
-        ArchPanel._Panel(newobj)
-        if gui:
-            ArchPanel._ViewProviderPanel(newobj.ViewObject)
-    elif (getType(obj) == "Sketch") or (force == "Sketch"):
-        newobj = FreeCAD.ActiveDocument.addObject("Sketcher::SketchObject",getRealName(obj.Name))
-        for geo in obj.Geometry:
-            newobj.addGeometry(geo)
-        for con in obj.Constraints:
-            newobj.addConstraint(con)
-    elif hasattr(obj, 'Shape'):
-        newobj = FreeCAD.ActiveDocument.addObject("Part::Feature",getRealName(obj.Name))
-        newobj.Shape = obj.Shape
-    else:
-        print("Error: Object type cannot be copied")
-        return None
-    for p in obj.PropertiesList:
-        if not p in ["Proxy","ExpressionEngine"]:
-            if p in newobj.PropertiesList:
-                if not "ReadOnly" in newobj.getEditorMode(p):
-                    try:
-                        setattr(newobj,p,obj.getPropertyByName(p))
-                    except AttributeError:
-                        try:
-                            setattr(newobj,p,obj.getPropertyByName(p).Value)
-                        except AttributeError:
-                            pass
-    if reparent:
-        parents = obj.InList
-        if parents:
-            for par in parents:
-                if par.isDerivedFrom("App::DocumentObjectGroup"):
-                    par.addObject(newobj)
-                else:
-                    for prop in par.PropertiesList:
-                        if getattr(par,prop) == obj:
-                            setattr(par,prop,newobj)
-
-    formatObject(newobj,obj)
-    return newobj
-
-
-def makeArray(baseobject,arg1,arg2,arg3,arg4=None,arg5=None,arg6=None,name="Array",use_link=False):
-    """makeArray(object,xvector,yvector,xnum,ynum,[name]) for rectangular array, or
-    makeArray(object,xvector,yvector,zvector,xnum,ynum,znum,[name]) for rectangular array, or
-    makeArray(object,center,totalangle,totalnum,[name]) for polar array, or
-    makeArray(object,rdistance,tdistance,axis,center,ncircles,symmetry,[name]) for circular array:
-    Creates an array of the given object
-    with, in case of rectangular array, xnum of iterations in the x direction
-    at xvector distance between iterations, same for y direction with yvector and ynum,
-    same for z direction with zvector and znum. In case of polar array, center is a vector,
-    totalangle is the angle to cover (in degrees) and totalnum is the number of objects,
-    including the original. In case of a circular array, rdistance is the distance of the
-    circles, tdistance is the distance within circles, axis the rotation-axes, center the
-    center of rotation, ncircles the number of circles and symmetry the number
-    of symmetry-axis of the distribution. The result is a parametric Draft Array.
-    """
-
-    if not FreeCAD.ActiveDocument:
-        FreeCAD.Console.PrintError("No active document. Aborting\n")
-        return
-    if use_link:
-        obj = FreeCAD.ActiveDocument.addObject("Part::FeaturePython",name,_Array(None),None,True)
-    else:
-        obj = FreeCAD.ActiveDocument.addObject("Part::FeaturePython",name)
-        _Array(obj)
-    obj.Base = baseobject
-    if arg6:
-        if isinstance(arg1, (int, float, FreeCAD.Units.Quantity)):
-            obj.ArrayType = "circular"
-            obj.RadialDistance = arg1
-            obj.TangentialDistance = arg2
-            obj.Axis = arg3
-            obj.Center = arg4
-            obj.NumberCircles = arg5
-            obj.Symmetry = arg6
-        else:
-            obj.ArrayType = "ortho"
-            obj.IntervalX = arg1
-            obj.IntervalY = arg2
-            obj.IntervalZ = arg3
-            obj.NumberX = arg4
-            obj.NumberY = arg5
-            obj.NumberZ = arg6
-    elif arg4:
-        obj.ArrayType = "ortho"
-        obj.IntervalX = arg1
-        obj.IntervalY = arg2
-        obj.NumberX = arg3
-        obj.NumberY = arg4
-    else:
-        obj.ArrayType = "polar"
-        obj.Center = arg1
-        obj.Angle = arg2
-        obj.NumberPolar = arg3
-    if gui:
-        if use_link:
-            _ViewProviderDraftLink(obj.ViewObject)
-        else:
-            _ViewProviderDraftArray(obj.ViewObject)
-            formatObject(obj,obj.Base)
-            if len(obj.Base.ViewObject.DiffuseColor) > 1:
-                obj.ViewObject.Proxy.resetColors(obj.ViewObject)
-        baseobject.ViewObject.hide()
-        select(obj)
-    return obj
-
-def makePathArray(baseobject,pathobject,count,xlate=None,align=False,pathobjsubs=[],use_link=False):
-    """makePathArray(docobj,path,count,xlate,align,pathobjsubs,use_link): distribute
-    count copies of a document baseobject along a pathobject or subobjects of a
-    pathobject. Optionally translates each copy by FreeCAD.Vector xlate direction
-    and distance to adjust for difference in shape centre vs shape reference point.
-    Optionally aligns baseobject to tangent/normal/binormal of path."""
-    if not FreeCAD.ActiveDocument:
-        FreeCAD.Console.PrintError("No active document. Aborting\n")
-        return
-    if use_link:
-        obj = FreeCAD.ActiveDocument.addObject("Part::FeaturePython","PathArray",_PathArray(None),None,True)
-    else:
-        obj = FreeCAD.ActiveDocument.addObject("Part::FeaturePython","PathArray")
-        _PathArray(obj)
-    obj.Base = baseobject
-    obj.PathObj = pathobject
-    if pathobjsubs:
-        sl = []
-        for sub in pathobjsubs:
-            sl.append((obj.PathObj,sub))
-        obj.PathSubs = list(sl)
-    if count > 1:
-        obj.Count = count
-    if xlate:
-        obj.Xlate = xlate
-    obj.Align = align
-    if gui:
-        if use_link:
-            _ViewProviderDraftLink(obj.ViewObject)
-        else:
-            _ViewProviderDraftArray(obj.ViewObject)
-            formatObject(obj,obj.Base)
-            if len(obj.Base.ViewObject.DiffuseColor) > 1:
-                obj.ViewObject.Proxy.resetColors(obj.ViewObject)
-        baseobject.ViewObject.hide()
-        select(obj)
-    return obj
-
-def makePointArray(base, ptlst):
-    """makePointArray(base,pointlist):"""
-    obj = FreeCAD.ActiveDocument.addObject("Part::FeaturePython","PointArray")
-    _PointArray(obj, base, ptlst)
-    obj.Base = base
-    obj.PointList = ptlst
-    if gui:
-        _ViewProviderDraftArray(obj.ViewObject)
-        base.ViewObject.hide()
-        formatObject(obj,obj.Base)
-        if len(obj.Base.ViewObject.DiffuseColor) > 1:
-            obj.ViewObject.Proxy.resetColors(obj.ViewObject)
-        select(obj)
-    return obj
-
-
-def extrude(obj,vector,solid=False):
-    """makeExtrusion(object,vector): extrudes the given object
-    in the direction given by the vector. The original object
-    gets hidden."""
-    if not FreeCAD.ActiveDocument:
-        FreeCAD.Console.PrintError("No active document. Aborting\n")
-        return
-    newobj = FreeCAD.ActiveDocument.addObject("Part::Extrusion","Extrusion")
-    newobj.Base = obj
-    newobj.Dir = vector
-    newobj.Solid = solid
-    if gui:
-        obj.ViewObject.Visibility = False
-        formatObject(newobj,obj)
-        select(newobj)
-
-    return newobj
-
-def joinWires(wires, joinAttempts = 0):
-    """joinWires(objects): merges a set of wires where possible, if any of those
-    wires have a coincident start and end point"""
-    if joinAttempts > len(wires):
-        return
-    joinAttempts += 1
-    for wire1Index, wire1 in enumerate(wires):
-        for wire2Index, wire2 in enumerate(wires):
-            if wire2Index <= wire1Index:
-                continue
-            if joinTwoWires(wire1, wire2):
-                wires.pop(wire2Index)
-                break
-    joinWires(wires, joinAttempts)
-
-def joinTwoWires(wire1, wire2):
-    """joinTwoWires(object, object): joins two wires if they share a common
-    point as a start or an end.
-
-    BUG: it occasionally fails to join lines even if the lines
-    visually share a point.
-    This is a rounding error in the comparison of the shared point;
-    a small difference will result in the points being considered different
-    and thus the lines not joining.
-    Test properly using `DraftVecUtils.equals` because then it will consider
-    the precision set in the Draft preferences.
-    """
-    wire1AbsPoints = [wire1.Placement.multVec(point) for point in wire1.Points]
-    wire2AbsPoints = [wire2.Placement.multVec(point) for point in wire2.Points]
-    if (wire1AbsPoints[0] == wire2AbsPoints[-1] and wire1AbsPoints[-1] == wire2AbsPoints[0]) \
-        or (wire1AbsPoints[0] == wire2AbsPoints[0] and wire1AbsPoints[-1] == wire2AbsPoints[-1]):
-        wire2AbsPoints.pop()
-        wire1.Closed = True
-    elif wire1AbsPoints[0] == wire2AbsPoints[0]:
-        wire1AbsPoints = list(reversed(wire1AbsPoints))
-    elif wire1AbsPoints[0] == wire2AbsPoints[-1]:
-        wire1AbsPoints = list(reversed(wire1AbsPoints))
-        wire2AbsPoints = list(reversed(wire2AbsPoints))
-    elif wire1AbsPoints[-1] == wire2AbsPoints[-1]:
-        wire2AbsPoints = list(reversed(wire2AbsPoints))
-    elif wire1AbsPoints[-1] == wire2AbsPoints[0]:
-        pass
-    else:
-        return False
-    wire2AbsPoints.pop(0)
-    wire1.Points = [wire1.Placement.inverse().multVec(point) for point in wire1AbsPoints] + [wire1.Placement.inverse().multVec(point) for point in wire2AbsPoints]
-    FreeCAD.ActiveDocument.removeObject(wire2.Name)
-    return True
-
-def split(wire, newPoint, edgeIndex):
-    if getType(wire) != "Wire":
-        return
-    elif wire.Closed:
-        splitClosedWire(wire, edgeIndex)
-    else:
-        splitOpenWire(wire, newPoint, edgeIndex)
-
-def splitClosedWire(wire, edgeIndex):
-    wire.Closed = False
-    if edgeIndex == len(wire.Points):
-        makeWire([wire.Placement.multVec(wire.Points[0]),
-            wire.Placement.multVec(wire.Points[-1])], placement=wire.Placement)
-    else:
-        makeWire([wire.Placement.multVec(wire.Points[edgeIndex-1]),
-            wire.Placement.multVec(wire.Points[edgeIndex])], placement=wire.Placement)
-        wire.Points = list(reversed(wire.Points[0:edgeIndex])) + list(reversed(wire.Points[edgeIndex:]))
-
-def splitOpenWire(wire, newPoint, edgeIndex):
-    wire1Points = []
-    wire2Points = []
-    for index, point in enumerate(wire.Points):
-        if index == edgeIndex:
-            wire1Points.append(wire.Placement.inverse().multVec(newPoint))
-            wire2Points.append(newPoint)
-            wire2Points.append(wire.Placement.multVec(point))
-        elif index < edgeIndex:
-            wire1Points.append(point)
-        elif index > edgeIndex:
-            wire2Points.append(wire.Placement.multVec(point))
-    wire.Points = wire1Points
-    makeWire(wire2Points, placement=wire.Placement)
-
-def fuse(object1,object2):
-    """fuse(oject1,object2): returns an object made from
-    the union of the 2 given objects. If the objects are
-    coplanar, a special Draft Wire is used, otherwise we use
-    a standard Part fuse."""
-    if not FreeCAD.ActiveDocument:
-        FreeCAD.Console.PrintError("No active document. Aborting\n")
-        return
-    import DraftGeomUtils, Part
-    # testing if we have holes:
-    holes = False
-    fshape = object1.Shape.fuse(object2.Shape)
-    fshape = fshape.removeSplitter()
-    for f in fshape.Faces:
-        if len(f.Wires) > 1:
-            holes = True
-    if DraftGeomUtils.isCoplanar(object1.Shape.fuse(object2.Shape).Faces) and not holes:
-        obj = FreeCAD.ActiveDocument.addObject("Part::Part2DObjectPython","Fusion")
-        _Wire(obj)
-        if gui:
-            _ViewProviderWire(obj.ViewObject)
-        obj.Base = object1
-        obj.Tool = object2
-    elif holes:
-        # temporary hack, since Part::Fuse objects don't remove splitters
-        obj = FreeCAD.ActiveDocument.addObject("Part::Feature","Fusion")
-        obj.Shape = fshape
-    else:
-        obj = FreeCAD.ActiveDocument.addObject("Part::Fuse","Fusion")
-        obj.Base = object1
-        obj.Tool = object2
-    if gui:
-        object1.ViewObject.Visibility = False
-        object2.ViewObject.Visibility = False
-        formatObject(obj,object1)
-        select(obj)
-
-    return obj
-
-def cut(object1,object2):
-    """cut(oject1,object2): returns a cut object made from
-    the difference of the 2 given objects."""
-    if not FreeCAD.ActiveDocument:
-        FreeCAD.Console.PrintError("No active document. Aborting\n")
-        return
-    obj = FreeCAD.ActiveDocument.addObject("Part::Cut","Cut")
-    obj.Base = object1
-    obj.Tool = object2
-    object1.ViewObject.Visibility = False
-    object2.ViewObject.Visibility = False
-    formatObject(obj,object1)
-    select(obj)
-
-    return obj
-
-def moveVertex(object, vertex_index, vector):
-    points = object.Points
-    points[vertex_index] = points[vertex_index].add(vector)
-    object.Points = points
-
-def moveEdge(object, edge_index, vector):
-    moveVertex(object, edge_index, vector)
-    if isClosedEdge(edge_index, object):
-        moveVertex(object, 0, vector)
-    else:
-        moveVertex(object, edge_index+1, vector)
-
-def copyMovedEdges(arguments):
-    copied_edges = []
-    for argument in arguments:
-        copied_edges.append(copyMovedEdge(argument[0], argument[1], argument[2]))
-    joinWires(copied_edges)
-
-def copyMovedEdge(object, edge_index, vector):
-    vertex1 = object.Placement.multVec(object.Points[edge_index]).add(vector)
-    if isClosedEdge(edge_index, object):
-        vertex2 = object.Placement.multVec(object.Points[0]).add(vector)
-    else:
-        vertex2 = object.Placement.multVec(object.Points[edge_index+1]).add(vector)
-    return makeLine(vertex1, vertex2)
-
-def copyRotatedEdges(arguments):
-    copied_edges = []
-    for argument in arguments:
-        copied_edges.append(copyRotatedEdge(argument[0], argument[1],
-            argument[2], argument[3], argument[4]))
-    joinWires(copied_edges)
-
-def copyRotatedEdge(object, edge_index, angle, center, axis):
-    vertex1 = rotateVectorFromCenter(
-        object.Placement.multVec(object.Points[edge_index]),
-        angle, axis, center)
-    if isClosedEdge(edge_index, object):
-        vertex2 = rotateVectorFromCenter(
-            object.Placement.multVec(object.Points[0]),
-            angle, axis, center)
-    else:
-        vertex2 = rotateVectorFromCenter(
-            object.Placement.multVec(object.Points[edge_index+1]),
-            angle, axis, center)
-    return makeLine(vertex1, vertex2)
-
-def isClosedEdge(edge_index, object):
-    return edge_index + 1 >= len(object.Points)
-
-def move(objectslist,vector,copy=False):
-    """move(objects,vector,[copy]): Moves the objects contained
-    in objects (that can be an object or a list of objects)
-    in the direction and distance indicated by the given
-    vector. If copy is True, the actual objects are not moved, but copies
-    are created instead. The objects (or their copies) are returned."""
-    typecheck([(vector,Vector), (copy,bool)], "move")
-    if not isinstance(objectslist,list): objectslist = [objectslist]
-    objectslist.extend(getMovableChildren(objectslist))
-    newobjlist = []
-    newgroups = {}
-    objectslist = filterObjectsForModifiers(objectslist, copy)
-    for obj in objectslist:
-        newobj = None
-        # real_vector have been introduced to take into account
-        # the possibility that object is inside an App::Part
-        if hasattr(obj, "getGlobalPlacement"):
-            v_minus_global = obj.getGlobalPlacement().inverse().Rotation.multVec(vector)
-            real_vector = obj.Placement.Rotation.multVec(v_minus_global)
-        else:
-            real_vector = vector
-        if getType(obj) == "Point":
-            v = Vector(obj.X,obj.Y,obj.Z)
-            v = v.add(real_vector)
-            if copy:
-                newobj = makeCopy(obj)
-            else:
-                newobj = obj
-            newobj.X = v.x
-            newobj.Y = v.y
-            newobj.Z = v.z
-        elif obj.isDerivedFrom("App::DocumentObjectGroup"):
-            pass
-        elif hasattr(obj,'Shape'):
-            if copy:
-                newobj = makeCopy(obj)
-            else:
-                newobj = obj
-            pla = newobj.Placement
-            pla.move(real_vector)
-        elif getType(obj) == "Annotation":
-            if copy:
-                newobj = FreeCAD.ActiveDocument.addObject("App::Annotation",getRealName(obj.Name))
-                newobj.LabelText = obj.LabelText
-                if gui:
-                    formatObject(newobj,obj)
-            else:
-                newobj = obj
-            newobj.Position = obj.Position.add(real_vector)
-        elif getType(obj) == "DraftText":
-            if copy:
-                newobj = FreeCAD.ActiveDocument.addObject("App::FeaturePython",getRealName(obj.Name))
-                DraftText(newobj)
-                if gui:
-                    ViewProviderDraftText(newobj.ViewObject)
-                    formatObject(newobj,obj)
-                newobj.Text = obj.Text
-                newobj.Placement = obj.Placement
-                if gui:
-                    formatObject(newobj,obj)
-            else:
-                newobj = obj
-            newobj.Placement.Base = obj.Placement.Base.add(real_vector)
-        elif getType(obj) in ["Dimension","LinearDimension"]:
-            if copy:
-                newobj = FreeCAD.ActiveDocument.addObject("App::FeaturePython",getRealName(obj.Name))
-                _Dimension(newobj)
-                if gui:
-                    _ViewProviderDimension(newobj.ViewObject)
-                    formatObject(newobj,obj)
-            else:
-                newobj = obj
-            newobj.Start = obj.Start.add(real_vector)
-            newobj.End = obj.End.add(real_vector)
-            newobj.Dimline = obj.Dimline.add(real_vector)
-        else:
-            if copy and obj.isDerivedFrom("Mesh::Feature"):
-                print("Mesh copy not supported at the moment") # TODO
-            newobj = obj
-            if "Placement" in obj.PropertiesList:
-                pla = obj.Placement
-                pla.move(real_vector)
-        if newobj is not None:
-            newobjlist.append(newobj)
-        if copy:
-            for p in obj.InList:
-                if p.isDerivedFrom("App::DocumentObjectGroup") and (p in objectslist):
-                    g = newgroups.setdefault(p.Name,FreeCAD.ActiveDocument.addObject(p.TypeId,p.Name))
-                    g.addObject(newobj)
-                    break
-                if getType(p) == "Layer":
-                    p.Proxy.addObject(p,newobj)
-    if copy and getParam("selectBaseObjects",False):
-        select(objectslist)
-    else:
-        select(newobjlist)
-    if len(newobjlist) == 1: return newobjlist[0]
-    return newobjlist
-
-def array(objectslist,arg1,arg2,arg3,arg4=None,arg5=None,arg6=None):
-    """array(objectslist,xvector,yvector,xnum,ynum) for rectangular array,
-    array(objectslist,xvector,yvector,zvector,xnum,ynum,znum) for rectangular array,
-    or array(objectslist,center,totalangle,totalnum) for polar array: Creates an array
-    of the objects contained in list (that can be an object or a list of objects)
-    with, in case of rectangular array, xnum of iterations in the x direction
-    at xvector distance between iterations, and same for y and z directions with yvector
-    and ynum and zvector and znum. In case of polar array, center is a vector, totalangle
-    is the angle to cover (in degrees) and totalnum is the number of objects, including
-    the original.
-
-    This function creates an array of independent objects. Use makeArray() to create a
-    parametric array object."""
-
-    def rectArray(objectslist,xvector,yvector,xnum,ynum):
-        typecheck([(xvector,Vector), (yvector,Vector), (xnum,int), (ynum,int)], "rectArray")
-        if not isinstance(objectslist,list): objectslist = [objectslist]
-        for xcount in range(xnum):
-            currentxvector=Vector(xvector).multiply(xcount)
-            if not xcount==0:
-                move(objectslist,currentxvector,True)
-            for ycount in range(ynum):
-                currentxvector=FreeCAD.Base.Vector(currentxvector)
-                currentyvector=currentxvector.add(Vector(yvector).multiply(ycount))
-                if not ycount==0:
-                    move(objectslist,currentyvector,True)
-    def rectArray2(objectslist,xvector,yvector,zvector,xnum,ynum,znum):
-        typecheck([(xvector,Vector), (yvector,Vector), (zvector,Vector),(xnum,int), (ynum,int),(znum,int)], "rectArray2")
-        if not isinstance(objectslist,list): objectslist = [objectslist]
-        for xcount in range(xnum):
-            currentxvector=Vector(xvector).multiply(xcount)
-            if not xcount==0:
-                move(objectslist,currentxvector,True)
-            for ycount in range(ynum):
-                currentxvector=FreeCAD.Base.Vector(currentxvector)
-                currentyvector=currentxvector.add(Vector(yvector).multiply(ycount))
-                if not ycount==0:
-                    move(objectslist,currentyvector,True)
-                for zcount in range(znum):
-                    currentzvector=currentyvector.add(Vector(zvector).multiply(zcount))
-                    if not zcount==0:
-                        move(objectslist,currentzvector,True)
-    def polarArray(objectslist,center,angle,num):
-        typecheck([(center,Vector), (num,int)], "polarArray")
-        if not isinstance(objectslist,list): objectslist = [objectslist]
-        fraction = float(angle)/num
-        for i in range(num):
-            currangle = fraction + (i*fraction)
-            rotate(objectslist,currangle,center,copy=True)
-    if arg6:
-        rectArray2(objectslist,arg1,arg2,arg3,arg4,arg5,arg6)
-    elif arg4:
-        rectArray(objectslist,arg1,arg2,arg3,arg4)
-    else:
-        polarArray(objectslist,arg1,arg2,arg3)
-
-def filterObjectsForModifiers(objects, isCopied=False):
-    filteredObjects = []
-    for object in objects:
-        if hasattr(object, "MoveBase") and object.MoveBase and object.Base:
-            parents = []
-            for parent in object.Base.InList:
-                if parent.isDerivedFrom("Part::Feature"):
-                    parents.append(parent.Name)
-            if len(parents) > 1:
-                warningMessage = translate("draft","%s shares a base with %d other objects. Please check if you want to modify this.") % (object.Name,len(parents) - 1)
-                FreeCAD.Console.PrintError(warningMessage)
-                if FreeCAD.GuiUp:
-                    FreeCADGui.getMainWindow().showMessage(warningMessage, 0)
-            filteredObjects.append(object.Base)
-        elif hasattr(object,"Placement") and object.getEditorMode("Placement") == ["ReadOnly"] and not isCopied:
-           FreeCAD.Console.PrintError(translate("Draft","%s cannot be modified because its placement is readonly.") % obj.Name)
-           continue
-        else:
-           filteredObjects.append(object)
-    return filteredObjects
-
-def rotateVertex(object, vertex_index, angle, center, axis):
-    points = object.Points
-    points[vertex_index] = object.Placement.inverse().multVec(
-        rotateVectorFromCenter(
-            object.Placement.multVec(points[vertex_index]),
-            angle, axis, center))
-    object.Points = points
-
-def rotateVectorFromCenter(vector, angle, axis, center):
-    rv = vector.sub(center)
-    rv = DraftVecUtils.rotate(rv, math.radians(angle), axis)
-    return center.add(rv)
-
-def rotateEdge(object, edge_index, angle, center, axis):
-    rotateVertex(object, edge_index, angle, center, axis)
-    if isClosedEdge(edge_index, object):
-        rotateVertex(object, 0, angle, center, axis)
-    else:
-        rotateVertex(object, edge_index+1, angle, center, axis)
-
-def rotate(objectslist,angle,center=Vector(0,0,0),axis=Vector(0,0,1),copy=False):
-    """rotate(objects,angle,[center,axis,copy]): Rotates the objects contained
-    in objects (that can be a list of objects or an object) of the given angle
-    (in degrees) around the center, using axis as a rotation axis. If axis is
-    omitted, the rotation will be around the vertical Z axis.
-    If copy is True, the actual objects are not moved, but copies
-    are created instead. The objects (or their copies) are returned."""
-    import Part
-    typecheck([(copy,bool)], "rotate")
-    if not isinstance(objectslist,list): objectslist = [objectslist]
-    objectslist.extend(getMovableChildren(objectslist))
-    newobjlist = []
-    newgroups = {}
-    objectslist = filterObjectsForModifiers(objectslist, copy)
-    for obj in objectslist:
-        newobj = None
-        # real_center and real_axis are introduced to take into account
-        # the possibility that object is inside an App::Part
-        if hasattr(obj, "getGlobalPlacement"):
-            ci = obj.getGlobalPlacement().inverse().multVec(center)
-            real_center = obj.Placement.multVec(ci)
-            ai = obj.getGlobalPlacement().inverse().Rotation.multVec(axis)
-            real_axis = obj.Placement.Rotation.multVec(ai)
-        else:
-            real_center = center
-            real_axis = axis
-
-        if copy:
-            newobj = makeCopy(obj)
-        else:
-            newobj = obj
-        if obj.isDerivedFrom("App::Annotation"):
-            if axis.normalize() == Vector(1,0,0):
-                newobj.ViewObject.RotationAxis = "X"
-                newobj.ViewObject.Rotation = angle
-            elif axis.normalize() == Vector(0,1,0):
-                newobj.ViewObject.RotationAxis = "Y"
-                newobj.ViewObject.Rotation = angle
-            elif axis.normalize() == Vector(0,-1,0):
-                newobj.ViewObject.RotationAxis = "Y"
-                newobj.ViewObject.Rotation = -angle
-            elif axis.normalize() == Vector(0,0,1):
-                newobj.ViewObject.RotationAxis = "Z"
-                newobj.ViewObject.Rotation = angle
-            elif axis.normalize() == Vector(0,0,-1):
-                newobj.ViewObject.RotationAxis = "Z"
-                newobj.ViewObject.Rotation = -angle
-        elif getType(obj) == "Point":
-            v = Vector(obj.X,obj.Y,obj.Z)
-            rv = v.sub(real_center)
-            rv = DraftVecUtils.rotate(rv,math.radians(angle),real_axis)
-            v = real_center.add(rv)
-            newobj.X = v.x
-            newobj.Y = v.y
-            newobj.Z = v.z
-        elif obj.isDerivedFrom("App::DocumentObjectGroup"):
-            pass
-        elif hasattr(obj,"Placement"):
-            #FreeCAD.Console.PrintMessage("placement rotation\n")
-            shape = Part.Shape()
-            shape.Placement = obj.Placement
-            shape.rotate(DraftVecUtils.tup(real_center), DraftVecUtils.tup(real_axis), angle)
-            newobj.Placement = shape.Placement
-        elif hasattr(obj,'Shape') and (getType(obj) not in ["WorkingPlaneProxy","BuildingPart"]):
-            #think it make more sense to try first to rotate placement and later to try with shape. no?
-            shape = obj.Shape.copy()
-            shape.rotate(DraftVecUtils.tup(real_center), DraftVecUtils.tup(real_axis), angle)
-            newobj.Shape = shape
-        if copy:
-            formatObject(newobj,obj)
-        if newobj is not None:
-            newobjlist.append(newobj)
-        if copy:
-            for p in obj.InList:
-                if p.isDerivedFrom("App::DocumentObjectGroup") and (p in objectslist):
-                    g = newgroups.setdefault(p.Name,FreeCAD.ActiveDocument.addObject(p.TypeId,p.Name))
-                    g.addObject(newobj)
-                    break
-    if copy and getParam("selectBaseObjects",False):
-        select(objectslist)
-    else:
-        select(newobjlist)
-    if len(newobjlist) == 1: return newobjlist[0]
-    return newobjlist
-
-def scaleVectorFromCenter(vector, scale, center):
-    return vector.sub(center).scale(scale.x, scale.y, scale.z).add(center)
-
-def scaleVertex(object, vertex_index, scale, center):
-    points = object.Points
-    points[vertex_index] = object.Placement.inverse().multVec(
-        scaleVectorFromCenter(
-            object.Placement.multVec(points[vertex_index]),
-            scale, center))
-    object.Points = points
-
-def scaleEdge(object, edge_index, scale, center):
-    scaleVertex(object, edge_index, scale, center)
-    if isClosedEdge(edge_index, object):
-        scaleVertex(object, 0, scale, center)
-    else:
-        scaleVertex(object, edge_index+1, scale, center)
-
-def copyScaledEdges(arguments):
-    copied_edges = []
-    for argument in arguments:
-        copied_edges.append(copyScaledEdge(argument[0], argument[1],
-            argument[2], argument[3]))
-    joinWires(copied_edges)
-
-def copyScaledEdge(object, edge_index, scale, center):
-    vertex1 = scaleVectorFromCenter(
-        object.Placement.multVec(object.Points[edge_index]),
-        scale, center)
-    if isClosedEdge(edge_index, object):
-        vertex2 = scaleVectorFromCenter(
-            object.Placement.multVec(object.Points[0]),
-            scale, center)
-    else:
-        vertex2 = scaleVectorFromCenter(
-            object.Placement.multVec(object.Points[edge_index+1]),
-            scale, center)
-    return makeLine(vertex1, vertex2)
-
-def scale(objectslist,scale=Vector(1,1,1),center=Vector(0,0,0),copy=False):
-    """scale(objects,vector,[center,copy,legacy]): Scales the objects contained
-    in objects (that can be a list of objects or an object) of the given scale
-    factors defined by the given vector (in X, Y and Z directions) around
-    given center. If copy is True, the actual objects are not moved, but copies
-    are created instead. The objects (or their copies) are returned."""
-    if not isinstance(objectslist, list):
-        objectslist = [objectslist]
-    newobjlist = []
-    for obj in objectslist:
-        if copy:
-            newobj = makeCopy(obj)
-        else:
-            newobj = obj
-        if hasattr(obj,'Shape'):
-            scaled_shape = obj.Shape.copy()
-            m = FreeCAD.Matrix()
-            m.move(obj.Placement.Base.negative())
-            m.move(center.negative())
-            m.scale(scale.x,scale.y,scale.z)
-            m.move(center)
-            m.move(obj.Placement.Base)
-            scaled_shape = scaled_shape.transformGeometry(m)
-        if getType(obj) == "Rectangle":
-            p = []
-            for v in scaled_shape.Vertexes:
-                p.append(v.Point)
-            pl = obj.Placement.copy()
-            pl.Base = p[0]
-            diag = p[2].sub(p[0])
-            bb = p[1].sub(p[0])
-            bh = p[3].sub(p[0])
-            nb = DraftVecUtils.project(diag,bb)
-            nh = DraftVecUtils.project(diag,bh)
-            if obj.Length < 0: l = -nb.Length
-            else: l = nb.Length
-            if obj.Height < 0: h = -nh.Length
-            else: h = nh.Length
-            newobj.Length = l
-            newobj.Height = h
-            tr = p[0].sub(obj.Shape.Vertexes[0].Point)
-            newobj.Placement = pl
-        elif getType(obj) == "Wire" or getType(obj) == "BSpline":
-            for index, point in enumerate(newobj.Points):
-                scaleVertex(newobj, index, scale, center)
-        elif hasattr(obj,'Shape'):
-            newobj.Shape = scaled_shape
-        elif (obj.TypeId == "App::Annotation"):
-            factor = scale.y * obj.ViewObject.FontSize
-            newobj.ViewObject.FontSize = factor
-            d = obj.Position.sub(center)
-            newobj.Position = center.add(Vector(d.x*scale.x,d.y*scale.y,d.z*scale.z))
-        if copy:
-            formatObject(newobj,obj)
-        newobjlist.append(newobj)
-    if copy and getParam("selectBaseObjects",False):
-        select(objectslist)
-    else:
-        select(newobjlist)
-    if len(newobjlist) == 1: return newobjlist[0]
-    return newobjlist
-
-def offset(obj,delta,copy=False,bind=False,sym=False,occ=False):
-    """offset(object,delta,[copymode],[bind]): offsets the given wire by
-    applying the given delta Vector to its first vertex. If copymode is
-    True, another object is created, otherwise the same object gets
-    offset. If bind is True, and provided the wire is open, the original
-    and the offset wires will be bound by their endpoints, forming a face
-    if sym is True, bind must be true too, and the offset is made on both
-    sides, the total width being the given delta length. If offsetting a
-    BSpline, the delta must not be a Vector but a list of Vectors, one for
-    each node of the spline."""
-    import Part, DraftGeomUtils
-    newwire = None
-    delete = None
-
-    if getType(obj) in ["Sketch","Part"]:
-        copy = True
-        print("the offset tool is currently unable to offset a non-Draft object directly - Creating a copy")
-
-    def getRect(p,obj):
-        """returns length,height,placement"""
-        pl = obj.Placement.copy()
-        pl.Base = p[0]
-        diag = p[2].sub(p[0])
-        bb = p[1].sub(p[0])
-        bh = p[3].sub(p[0])
-        nb = DraftVecUtils.project(diag,bb)
-        nh = DraftVecUtils.project(diag,bh)
-        if obj.Length.Value < 0: l = -nb.Length
-        else: l = nb.Length
-        if obj.Height.Value < 0: h = -nh.Length
-        else: h = nh.Length
-        return l,h,pl
-
-    def getRadius(obj,delta):
-        """returns a new radius for a regular polygon"""
-        an = math.pi/obj.FacesNumber
-        nr = DraftVecUtils.rotate(delta,-an)
-        nr.multiply(1/math.cos(an))
-        nr = obj.Shape.Vertexes[0].Point.add(nr)
-        nr = nr.sub(obj.Placement.Base)
-        nr = nr.Length
-        if obj.DrawMode == "inscribed":
-            return nr
-        else:
-            return nr * math.cos(math.pi/obj.FacesNumber)
-
-    newwire = None
-    if getType(obj) == "Circle":
-        pass
-    elif getType(obj) == "BSpline":
-        pass
-    else:
-        if sym:
-            d1 = Vector(delta).multiply(0.5)
-            d2 = d1.negative()
-            n1 = DraftGeomUtils.offsetWire(obj.Shape,d1)
-            n2 = DraftGeomUtils.offsetWire(obj.Shape,d2)
-        else:
-            if isinstance(delta,float) and (len(obj.Shape.Edges) == 1):
-                # circle
-                c = obj.Shape.Edges[0].Curve
-                nc = Part.Circle(c.Center,c.Axis,delta)
-                if len(obj.Shape.Vertexes) > 1:
-                    nc = Part.ArcOfCircle(nc,obj.Shape.Edges[0].FirstParameter,obj.Shape.Edges[0].LastParameter)
-                newwire = Part.Wire(nc.toShape())
-                p = []
-            else:
-                newwire = DraftGeomUtils.offsetWire(obj.Shape,delta)
-                if DraftGeomUtils.hasCurves(newwire) and copy:
-                    p = []
-                else:
-                    p = DraftGeomUtils.getVerts(newwire)
-    if occ:
-        newobj = FreeCAD.ActiveDocument.addObject("Part::Feature","Offset")
-        newobj.Shape = DraftGeomUtils.offsetWire(obj.Shape,delta,occ=True)
-        formatObject(newobj,obj)
-        if not copy:
-            delete = obj.Name
-    elif bind:
-        if not DraftGeomUtils.isReallyClosed(obj.Shape):
-            if sym:
-                s1 = n1
-                s2 = n2
-            else:
-                s1 = obj.Shape
-                s2 = newwire
-            if s1 and s2:
-                w1 = s1.Edges
-                w2 = s2.Edges
-                w3 = Part.LineSegment(s1.Vertexes[0].Point,s2.Vertexes[0].Point).toShape()
-                w4 = Part.LineSegment(s1.Vertexes[-1].Point,s2.Vertexes[-1].Point).toShape()
-                newobj = FreeCAD.ActiveDocument.addObject("Part::Feature","Offset")
-                newobj.Shape = Part.Face(Part.Wire(w1+[w3]+w2+[w4]))
-            else:
-                print("Draft.offset: Unable to bind wires")
-        else:
-            newobj = FreeCAD.ActiveDocument.addObject("Part::Feature","Offset")
-            newobj.Shape = Part.Face(obj.Shape.Wires[0])
-        if not copy:
-            delete = obj.Name
-    elif copy:
-        newobj = None
-        if sym: return None
-        if getType(obj) == "Wire":
-            if p:
-                newobj = makeWire(p)
-                newobj.Closed = obj.Closed
-            elif newwire:
-                newobj = FreeCAD.ActiveDocument.addObject("Part::Feature","Offset")
-                newobj.Shape = newwire
-            else:
-                print("Draft.offset: Unable to duplicate this object")
-        elif getType(obj) == "Rectangle":
-            if p:
-                length,height,plac = getRect(p,obj)
-                newobj = makeRectangle(length,height,plac)
-            elif newwire:
-                newobj = FreeCAD.ActiveDocument.addObject("Part::Feature","Offset")
-                newobj.Shape = newwire
-            else:
-                print("Draft.offset: Unable to duplicate this object")
-        elif getType(obj) == "Circle":
-            pl = obj.Placement
-            newobj = makeCircle(delta)
-            newobj.FirstAngle = obj.FirstAngle
-            newobj.LastAngle = obj.LastAngle
-            newobj.Placement = pl
-        elif getType(obj) == "Polygon":
-            pl = obj.Placement
-            newobj = makePolygon(obj.FacesNumber)
-            newobj.Radius = getRadius(obj,delta)
-            newobj.DrawMode = obj.DrawMode
-            newobj.Placement = pl
-        elif getType(obj) == "BSpline":
-            newobj = makeBSpline(delta)
-            newobj.Closed = obj.Closed
-        else:
-            # try to offset anyway
-            try:
-                if p:
-                    newobj = makeWire(p)
-                    newobj.Closed = obj.Shape.isClosed()
-            except Part.OCCError:
-                pass
-            if not(newobj) and newwire:
-                newobj = FreeCAD.ActiveDocument.addObject("Part::Feature","Offset")
-                newobj.Shape = newwire
-            else:
-                print("Draft.offset: Unable to create an offset")
-        if newobj:
-            formatObject(newobj,obj)
-    else:
-        newobj = None
-        if sym: return None
-        if getType(obj) == "Wire":
-            if obj.Base or obj.Tool:
-                FreeCAD.Console.PrintWarning("Warning: object history removed\n")
-                obj.Base = None
-                obj.Tool = None
-            obj.Points = p
-        elif getType(obj) == "BSpline":
-            #print(delta)
-            obj.Points = delta
-            #print("done")
-        elif getType(obj) == "Rectangle":
-            length,height,plac = getRect(p,obj)
-            obj.Placement = plac
-            obj.Length = length
-            obj.Height = height
-        elif getType(obj) == "Circle":
-            obj.Radius = delta
-        elif getType(obj) == "Polygon":
-            obj.Radius = getRadius(obj,delta)
-        elif getType(obj) == 'Part':
-            print("unsupported object") # TODO
-        newobj = obj
-    if copy and getParam("selectBaseObjects",False):
-        select(newobj)
-    else:
-        select(obj)
-    if delete:
-        FreeCAD.ActiveDocument.removeObject(delete)
-    return newobj
-
-def draftify(objectslist,makeblock=False,delete=True):
-    """draftify(objectslist,[makeblock],[delete]): turns each object of the given list
-    (objectslist can also be a single object) into a Draft parametric
-    wire. If makeblock is True, multiple objects will be grouped in a block.
-    If delete = False, old objects are not deleted"""
-    import DraftGeomUtils, Part
-
-    if not isinstance(objectslist,list):
-        objectslist = [objectslist]
-    newobjlist = []
-    for obj in objectslist:
-        if hasattr(obj,'Shape'):
-            for cluster in Part.getSortedClusters(obj.Shape.Edges):
-                w = Part.Wire(cluster)
-                if DraftGeomUtils.hasCurves(w):
-                    if (len(w.Edges) == 1) and (DraftGeomUtils.geomType(w.Edges[0]) == "Circle"):
-                        nobj = makeCircle(w.Edges[0])
-                    else:
-                        nobj = FreeCAD.ActiveDocument.addObject("Part::Feature",obj.Name)
-                        nobj.Shape = w
-                else:
-                    nobj = makeWire(w)
-                newobjlist.append(nobj)
-                formatObject(nobj,obj)
-                # sketches are always in wireframe mode. In Draft we don't like that!
-                if FreeCAD.GuiUp:
-                    nobj.ViewObject.DisplayMode = "Flat Lines"
-            if delete:
-                FreeCAD.ActiveDocument.removeObject(obj.Name)
-
-    if makeblock:
-        return makeBlock(newobjlist)
-    else:
-        if len(newobjlist) == 1:
-            return newobjlist[0]
-        return newobjlist
-
-def getDXF(obj,direction=None):
-    """getDXF(object,[direction]): returns a DXF entity from the given
-    object. If direction is given, the object is projected in 2D."""
-    plane = None
-    result = ""
-    if obj.isDerivedFrom("Drawing::View") or obj.isDerivedFrom("TechDraw::DrawView"):
-        if obj.Source.isDerivedFrom("App::DocumentObjectGroup"):
-            for o in obj.Source.Group:
-                result += getDXF(o,obj.Direction)
-        else:
-            result += getDXF(obj.Source,obj.Direction)
-        return result
-    if direction:
-        if isinstance(direction,FreeCAD.Vector):
-            if direction != Vector(0,0,0):
-                plane = WorkingPlane.plane()
-                plane.alignToPointAndAxis(Vector(0,0,0),direction)
-
-    def getProj(vec):
-        if not plane: return vec
-        nx = DraftVecUtils.project(vec,plane.u)
-        ny = DraftVecUtils.project(vec,plane.v)
-        return Vector(nx.Length,ny.Length,0)
-
-    if getType(obj) in ["Dimension","LinearDimension"]:
-        p1 = getProj(obj.Start)
-        p2 = getProj(obj.End)
-        p3 = getProj(obj.Dimline)
-        result += "0\nDIMENSION\n8\n0\n62\n0\n3\nStandard\n70\n1\n"
-        result += "10\n"+str(p3.x)+"\n20\n"+str(p3.y)+"\n30\n"+str(p3.z)+"\n"
-        result += "13\n"+str(p1.x)+"\n23\n"+str(p1.y)+"\n33\n"+str(p1.z)+"\n"
-        result += "14\n"+str(p2.x)+"\n24\n"+str(p2.y)+"\n34\n"+str(p2.z)+"\n"
-
-    elif getType(obj) == "Annotation":
-        p = getProj(obj.Position)
-        count = 0
-        for t in obj.LabeLtext:
-            result += "0\nTEXT\n8\n0\n62\n0\n"
-            result += "10\n"+str(p.x)+"\n20\n"+str(p.y+count)+"\n30\n"+str(p.z)+"\n"
-            result += "40\n1\n"
-            result += "1\n"+str(t)+"\n"
-            result += "7\nSTANDARD\n"
-            count += 1
-
-    elif hasattr(obj,'Shape'):
-        # TODO do this the Draft way, for ex. using polylines and rectangles
-        import Drawing
-        if not direction:
-            direction = FreeCAD.Vector(0,0,-1)
-        if DraftVecUtils.isNull(direction):
-            direction = FreeCAD.Vector(0,0,-1)
-        try:
-            d = Drawing.projectToDXF(obj.Shape,direction)
-        except:
-            print("Draft.getDXF: Unable to project ",obj.Label," to ",direction)
-        else:
-            result += d
-
-    else:
-        print("Draft.getDXF: Unsupported object: ",obj.Label)
-
-    return result
-
-
-def getrgb(color,testbw=True):
-    """getRGB(color,[testbw]): returns a rgb value #000000 from a freecad color
-    if testwb = True (default), pure white will be converted into pure black"""
-    r = str(hex(int(color[0]*255)))[2:].zfill(2)
-    g = str(hex(int(color[1]*255)))[2:].zfill(2)
-    b = str(hex(int(color[2]*255)))[2:].zfill(2)
-    col = "#"+r+g+b
-    if testbw:
-        if col == "#ffffff":
-            #print(getParam('SvgLinesBlack'))
-            if getParam('SvgLinesBlack',True):
-                col = "#000000"
-    return col
-
-
-import getSVG as svg
-
-
-getSVG = svg.getSVG
-
-
-def makeDrawingView(obj,page,lwmod=None,tmod=None,otherProjection=None):
-    """
-    makeDrawingView(object,page,[lwmod,tmod]) - adds a View of the given object to the
-    given page. lwmod modifies lineweights (in percent), tmod modifies text heights
-    (in percent). The Hint scale, X and Y of the page are used.
-    """
-    if not FreeCAD.ActiveDocument:
-        FreeCAD.Console.PrintError("No active document. Aborting\n")
-        return
-    if getType(obj) == "SectionPlane":
-        import ArchSectionPlane
-        viewobj = FreeCAD.ActiveDocument.addObject("Drawing::FeatureViewPython","View")
-        page.addObject(viewobj)
-        ArchSectionPlane._ArchDrawingView(viewobj)
-        viewobj.Source = obj
-        viewobj.Label = "View of "+obj.Name
-    elif getType(obj) == "Panel":
-        import ArchPanel
-        viewobj = ArchPanel.makePanelView(obj,page)
-    else:
-        viewobj = FreeCAD.ActiveDocument.addObject("Drawing::FeatureViewPython","View"+obj.Name)
-        _DrawingView(viewobj)
-        page.addObject(viewobj)
-        if (otherProjection):
-            if hasattr(otherProjection,"Scale"):
-                viewobj.Scale = otherProjection.Scale
-            if hasattr(otherProjection,"X"):
-                viewobj.X = otherProjection.X
-            if hasattr(otherProjection,"Y"):
-                viewobj.Y = otherProjection.Y
-            if hasattr(otherProjection,"Rotation"):
-                viewobj.Rotation = otherProjection.Rotation
-            if hasattr(otherProjection,"Direction"):
-                viewobj.Direction = otherProjection.Direction
-        else:
-            if hasattr(page.ViewObject,"HintScale"):
-                viewobj.Scale = page.ViewObject.HintScale
-            if hasattr(page.ViewObject,"HintOffsetX"):
-                viewobj.X = page.ViewObject.HintOffsetX
-            if hasattr(page.ViewObject,"HintOffsetY"):
-                viewobj.Y = page.ViewObject.HintOffsetY
-        viewobj.Source = obj
-        if lwmod: viewobj.LineweightModifier = lwmod
-        if tmod: viewobj.TextModifier = tmod
-        if hasattr(obj.ViewObject,"Pattern"):
-            if str(obj.ViewObject.Pattern) in list(svgpatterns().keys()):
-                viewobj.FillStyle = str(obj.ViewObject.Pattern)
-        if hasattr(obj.ViewObject,"DrawStyle"):
-            viewobj.LineStyle = obj.ViewObject.DrawStyle
-        if hasattr(obj.ViewObject,"LineColor"):
-            viewobj.LineColor = obj.ViewObject.LineColor
-        elif hasattr(obj.ViewObject,"TextColor"):
-            viewobj.LineColor = obj.ViewObject.TextColor
-    return viewobj
-
-
-def mirror(objlist, p1, p2):
-    """mirror(objlist, p1, p2)
-    creates a Part::Mirror of the given object(s), along a plane defined
-    by the 2 given points and the draft working plane normal.
-    """
-
-    if not objlist:
-        _err = "No object given"
-        FreeCAD.Console.PrintError(translate("draft", _err) + "\n")
-        return
-    if p1 == p2:
-        _err = "The two points are coincident"
-        FreeCAD.Console.PrintError(translate("draft", _err) + "\n")
-        return
-    if not isinstance(objlist,list):
-        objlist = [objlist]
-
-    if hasattr(FreeCAD, "DraftWorkingPlane"):
-        norm = FreeCAD.DraftWorkingPlane.getNormal()
-    elif gui:
-        norm = FreeCADGui.ActiveDocument.ActiveView.getViewDirection().negative()
-    else:
-        norm = FreeCAD.Vector(0,0,1)
-
-    pnorm = p2.sub(p1).cross(norm).normalize()
-
-    result = []
-
-    for obj in objlist:
-        mir = FreeCAD.ActiveDocument.addObject("Part::Mirroring","mirror")
-        mir.Label = "Mirror of " + obj.Label
-        mir.Source = obj
-        mir.Base = p1
-        mir.Normal = pnorm
-        formatObject(mir, obj)
-        result.append(mir)
-
-    if len(result) == 1:
-        result = result[0]
-        select(result)
-
-    return result
-
-
-def heal(objlist=None,delete=True,reparent=True):
-    """heal([objlist],[delete],[reparent]) - recreates Draft objects that are damaged,
-    for example if created from an earlier version. If delete is True,
-    the damaged objects are deleted (default). If ran without arguments, all the objects
-    in the document will be healed if they are damaged. If reparent is True (default),
-    new objects go at the very same place in the tree than their original."""
-
-    auto = False
-
-    if not objlist:
-        objlist = FreeCAD.ActiveDocument.Objects
-        print("Automatic mode: Healing whole document...")
-        auto = True
-    else:
-        print("Manual mode: Force-healing selected objects...")
-
-    if not isinstance(objlist,list):
-        objlist = [objlist]
-
-    dellist = []
-    got = False
-
-    for obj in objlist:
-        dtype = getType(obj)
-        ftype = obj.TypeId
-        if ftype in ["Part::FeaturePython","App::FeaturePython","Part::Part2DObjectPython","Drawing::FeatureViewPython"]:
-            proxy = obj.Proxy
-            if hasattr(obj,"ViewObject"):
-                if hasattr(obj.ViewObject,"Proxy"):
-                    proxy = obj.ViewObject.Proxy
-            if (proxy == 1) or (dtype in ["Unknown","Part"]) or (not auto):
-                got = True
-                dellist.append(obj.Name)
-                props = obj.PropertiesList
-                if ("Dimline" in props) and ("Start" in props):
-                    print("Healing " + obj.Name + " of type Dimension")
-                    nobj = makeCopy(obj,force="Dimension",reparent=reparent)
-                elif ("Height" in props) and ("Length" in props):
-                    print("Healing " + obj.Name + " of type Rectangle")
-                    nobj = makeCopy(obj,force="Rectangle",reparent=reparent)
-                elif ("Points" in props) and ("Closed" in props):
-                    if "BSpline" in obj.Name:
-                        print("Healing " + obj.Name + " of type BSpline")
-                        nobj = makeCopy(obj,force="BSpline",reparent=reparent)
-                    else:
-                        print("Healing " + obj.Name + " of type Wire")
-                        nobj = makeCopy(obj,force="Wire",reparent=reparent)
-                elif ("Radius" in props) and ("FirstAngle" in props):
-                    print("Healing " + obj.Name + " of type Circle")
-                    nobj = makeCopy(obj,force="Circle",reparent=reparent)
-                elif ("DrawMode" in props) and ("FacesNumber" in props):
-                    print("Healing " + obj.Name + " of type Polygon")
-                    nobj = makeCopy(obj,force="Polygon",reparent=reparent)
-                elif ("FillStyle" in props) and ("FontSize" in props):
-                    nobj = makeCopy(obj,force="DrawingView",reparent=reparent)
-                else:
-                    dellist.pop()
-                    print("Object " + obj.Name + " is not healable")
-
-    if not got:
-        print("No object seems to need healing")
-    else:
-        print("Healed ",len(dellist)," objects")
-
-    if dellist and delete:
-        for n in dellist:
-            FreeCAD.ActiveDocument.removeObject(n)
-
-
-def upgrade(objects,delete=False,force=None):
-    """upgrade(objects,delete=False,force=None): Upgrades the given object(s) (can be
-    an object or a list of objects). If delete is True, old objects are deleted.
-    The force attribute can be used to
-    force a certain way of upgrading. It can be: makeCompound, closeGroupWires,
-    makeSolid, closeWire, turnToParts, makeFusion, makeShell, makeFaces, draftify,
-    joinFaces, makeSketchFace, makeWires
-    Returns a dictionary containing two lists, a list of new objects and a list
-    of objects to be deleted"""
-
-    import Part, DraftGeomUtils
-
-    if not isinstance(objects,list):
-        objects = [objects]
-
-    global deleteList, newList
-    deleteList = []
-    addList = []
-
-    # definitions of actions to perform
-
-    def turnToLine(obj):
-        """turns an edge into a Draft line"""
-        p1 = obj.Shape.Vertexes[0].Point
-        p2 = obj.Shape.Vertexes[-1].Point
-        newobj = makeLine(p1,p2)
-        addList.append(newobj)
-        deleteList.append(obj)
-        return newobj
-
-    def makeCompound(objectslist):
-        """returns a compound object made from the given objects"""
-        newobj = makeBlock(objectslist)
-        addList.append(newobj)
-        return newobj
-
-    def closeGroupWires(groupslist):
-        """closes every open wire in the given groups"""
-        result = False
-        for grp in groupslist:
-            for obj in grp.Group:
-                    newobj = closeWire(obj)
-                    # add new objects to their respective groups
-                    if newobj:
-                        result = True
-                        grp.addObject(newobj)
-        return result
-
-    def makeSolid(obj):
-        """turns an object into a solid, if possible"""
-        if obj.Shape.Solids:
-            return None
-        sol = None
-        try:
-            sol = Part.makeSolid(obj.Shape)
-        except Part.OCCError:
-            return None
-        else:
-            if sol:
-                if sol.isClosed():
-                    newobj = FreeCAD.ActiveDocument.addObject("Part::Feature","Solid")
-                    newobj.Shape = sol
-                    addList.append(newobj)
-                    deleteList.append(obj)
-            return newobj
-
-    def closeWire(obj):
-        """closes a wire object, if possible"""
-        if obj.Shape.Faces:
-            return None
-        if len(obj.Shape.Wires) != 1:
-            return None
-        if len(obj.Shape.Edges) == 1:
-            return None
-        if getType(obj) == "Wire":
-            obj.Closed = True
-            return True
-        else:
-            w = obj.Shape.Wires[0]
-            if not w.isClosed():
-                edges = w.Edges
-                p0 = w.Vertexes[0].Point
-                p1 = w.Vertexes[-1].Point
-                if p0 == p1:
-                    # sometimes an open wire can have its start and end points identical (OCC bug)
-                    # in that case, although it is not closed, face works...
-                    f = Part.Face(w)
-                    newobj = FreeCAD.ActiveDocument.addObject("Part::Feature","Face")
-                    newobj.Shape = f
-                else:
-                    edges.append(Part.LineSegment(p1,p0).toShape())
-                    w = Part.Wire(Part.__sortEdges__(edges))
-                    newobj = FreeCAD.ActiveDocument.addObject("Part::Feature","Wire")
-                    newobj.Shape = w
-                addList.append(newobj)
-                deleteList.append(obj)
-                return newobj
-            else:
-                return None
-
-    def turnToParts(meshes):
-        """turn given meshes to parts"""
-        result = False
-        import Arch
-        for mesh in meshes:
-            sh = Arch.getShapeFromMesh(mesh.Mesh)
-            if sh:
-                newobj = FreeCAD.ActiveDocument.addObject("Part::Feature","Shell")
-                newobj.Shape = sh
-                addList.append(newobj)
-                deleteList.append(mesh)
-                result = True
-        return result
-
-    def makeFusion(obj1,obj2):
-        """makes a Draft or Part fusion between 2 given objects"""
-        newobj = fuse(obj1,obj2)
-        if newobj:
-            addList.append(newobj)
-            return newobj
-        return None
-
-    def makeShell(objectslist):
-        """makes a shell with the given objects"""
-        params = FreeCAD.ParamGet("User parameter:BaseApp/Preferences/Mod/Draft")
-        preserveFaceColor = params.GetBool("preserveFaceColor") # True
-        preserveFaceNames = params.GetBool("preserveFaceNames") # True
-        faces = []
-        facecolors = [[], []] if (preserveFaceColor) else None
-        for obj in objectslist:
-            faces.extend(obj.Shape.Faces)
-            if (preserveFaceColor):
-                """ at this point, obj.Shape.Faces are not in same order as the
-                original faces we might have gotten as a result of downgrade, nor do they
-                have the same hashCode(); but they still keep reference to their original
-                colors - capture that in facecolors.
-                Also, cannot w/ .ShapeColor here, need a whole array matching the colors
-                of the array of faces per object, only DiffuseColor has that """
-                facecolors[0].extend(obj.ViewObject.DiffuseColor)
-                facecolors[1] = faces
-        sh = Part.makeShell(faces)
-        if sh:
-            if sh.Faces:
-                newobj = FreeCAD.ActiveDocument.addObject("Part::Feature","Shell")
-                newobj.Shape = sh
-                if (preserveFaceNames):
-                    import re
-                    firstName = objectslist[0].Label
-                    nameNoTrailNumbers = re.sub("\d+$", "", firstName)
-                    newobj.Label = "{} {}".format(newobj.Label, nameNoTrailNumbers)
-                if (preserveFaceColor):
-                    """ At this point, sh.Faces are completely new, with different hashCodes
-                    and different ordering from obj.Shape.Faces; since we cannot compare
-                    via hashCode(), we have to iterate and use a different criteria to find
-                    the original matching color """
-                    colarray = []
-                    for ind, face in enumerate(newobj.Shape.Faces):
-                        for fcind, fcface in enumerate(facecolors[1]):
-                            if ((face.Area == fcface.Area) and (face.CenterOfMass == fcface.CenterOfMass)):
-                                colarray.append(facecolors[0][fcind])
-                                break
-                    newobj.ViewObject.DiffuseColor = colarray;
-                addList.append(newobj)
-                deleteList.extend(objectslist)
-                return newobj
-        return None
-
-    def joinFaces(objectslist):
-        """makes one big face from selected objects, if possible"""
-        faces = []
-        for obj in objectslist:
-            faces.extend(obj.Shape.Faces)
-        u = faces.pop(0)
-        for f in faces:
-            u = u.fuse(f)
-        if DraftGeomUtils.isCoplanar(faces):
-            u = DraftGeomUtils.concatenate(u)
-            if not DraftGeomUtils.hasCurves(u):
-                # several coplanar and non-curved faces: they can become a Draft wire
-                newobj = makeWire(u.Wires[0],closed=True,face=True)
-            else:
-                # if not possible, we do a non-parametric union
-                newobj = FreeCAD.ActiveDocument.addObject("Part::Feature","Union")
-                newobj.Shape = u
-            addList.append(newobj)
-            deleteList.extend(objectslist)
-            return newobj
-        return None
-
-    def makeSketchFace(obj):
-        """Makes a Draft face out of a sketch"""
-        newobj = makeWire(obj.Shape,closed=True)
-        if newobj:
-            newobj.Base = obj
-            obj.ViewObject.Visibility = False
-            addList.append(newobj)
-            return newobj
-        return None
-
-    def makeFaces(objectslist):
-        """make a face from every closed wire in the list"""
-        result = False
-        for o in objectslist:
-            for w in o.Shape.Wires:
-                try:
-                    f = Part.Face(w)
-                except Part.OCCError:
-                    pass
-                else:
-                    newobj = FreeCAD.ActiveDocument.addObject("Part::Feature","Face")
-                    newobj.Shape = f
-                    addList.append(newobj)
-                    result = True
-                    if not o in deleteList:
-                        deleteList.append(o)
-        return result
-
-    def makeWires(objectslist):
-        """joins edges in the given objects list into wires"""
-        edges = []
-        for o in objectslist:
-            for e in o.Shape.Edges:
-                edges.append(e)
-        try:
-            nedges = Part.__sortEdges__(edges[:])
-            # for e in nedges: print("debug: ",e.Curve,e.Vertexes[0].Point,e.Vertexes[-1].Point)
-            w = Part.Wire(nedges)
-        except Part.OCCError:
-            return None
-        else:
-            if len(w.Edges) == len(edges):
-                newobj = FreeCAD.ActiveDocument.addObject("Part::Feature","Wire")
-                newobj.Shape = w
-                addList.append(newobj)
-                deleteList.extend(objectslist)
-                return True
-        return None
-
-    # analyzing what we have in our selection
-
-    edges = []
-    wires = []
-    openwires = []
-    faces = []
-    groups = []
-    parts = []
-    curves = []
-    facewires = []
-    loneedges = []
-    meshes = []
-    for ob in objects:
-        if ob.TypeId == "App::DocumentObjectGroup":
-            groups.append(ob)
-        elif hasattr(ob,'Shape'):
-            parts.append(ob)
-            faces.extend(ob.Shape.Faces)
-            wires.extend(ob.Shape.Wires)
-            edges.extend(ob.Shape.Edges)
-            for f in ob.Shape.Faces:
-                facewires.extend(f.Wires)
-            wirededges = []
-            for w in ob.Shape.Wires:
-                if len(w.Edges) > 1:
-                    for e in w.Edges:
-                        wirededges.append(e.hashCode())
-                if not w.isClosed():
-                    openwires.append(w)
-            for e in ob.Shape.Edges:
-                if DraftGeomUtils.geomType(e) != "Line":
-                    curves.append(e)
-                if not e.hashCode() in wirededges:
-                    loneedges.append(e)
-        elif ob.isDerivedFrom("Mesh::Feature"):
-            meshes.append(ob)
-    objects = parts
-
-    #print("objects:",objects," edges:",edges," wires:",wires," openwires:",openwires," faces:",faces)
-    #print("groups:",groups," curves:",curves," facewires:",facewires, "loneedges:", loneedges)
-
-    if force:
-        if force in ["makeCompound","closeGroupWires","makeSolid","closeWire","turnToParts","makeFusion",
-                     "makeShell","makeFaces","draftify","joinFaces","makeSketchFace","makeWires","turnToLine"]:
-            result = eval(force)(objects)
-        else:
-            FreeCAD.Console.PrintMessage(translate("Draft","Upgrade: Unknown force method:")+" "+force)
-            result = None
-
-    else:
-
-        # applying transformations automatically
-
-        result = None
-
-        # if we have a group: turn each closed wire inside into a face
-        if groups:
-            result = closeGroupWires(groups)
-            if result:
-                FreeCAD.Console.PrintMessage(translate("draft", "Found groups: closing each open object inside")+"\n")
-
-        # if we have meshes, we try to turn them into shapes
-        elif meshes:
-            result = turnToParts(meshes)
-            if result:
-                FreeCAD.Console.PrintMessage(translate("draft", "Found mesh(es): turning into Part shapes")+"\n")
-
-        # we have only faces here, no lone edges
-        elif faces and (len(wires) + len(openwires) == len(facewires)):
-
-            # we have one shell: we try to make a solid
-            if (len(objects) == 1) and (len(faces) > 3):
-                result = makeSolid(objects[0])
-                if result:
-                    FreeCAD.Console.PrintMessage(translate("draft", "Found 1 solidifiable object: solidifying it")+"\n")
-
-            # we have exactly 2 objects: we fuse them
-            elif (len(objects) == 2) and (not curves):
-                result = makeFusion(objects[0],objects[1])
-                if result:
-                    FreeCAD.Console.PrintMessage(translate("draft", "Found 2 objects: fusing them")+"\n")
-
-            # we have many separate faces: we try to make a shell
-            elif (len(objects) > 2) and (len(faces) > 1) and (not loneedges):
-                result = makeShell(objects)
-                if result:
-                    FreeCAD.Console.PrintMessage(translate("draft", "Found several objects: creating a shell")+"\n")
-
-            # we have faces: we try to join them if they are coplanar
-            elif len(faces) > 1:
-                result = joinFaces(objects)
-                if result:
-                    FreeCAD.Console.PrintMessage(translate("draft", "Found several coplanar objects or faces: creating one face")+"\n")
-
-            # only one object: if not parametric, we "draftify" it
-            elif len(objects) == 1 and (not objects[0].isDerivedFrom("Part::Part2DObjectPython")):
-                result = draftify(objects[0])
-                if result:
-                    FreeCAD.Console.PrintMessage(translate("draft", "Found 1 non-parametric objects: draftifying it")+"\n")
-
-        # we have only one object that contains one edge
-        elif (not faces) and (len(objects) == 1) and (len(edges) == 1):
-            # we have a closed sketch: Extract a face
-            if objects[0].isDerivedFrom("Sketcher::SketchObject") and (len(edges[0].Vertexes) == 1):
-                result = makeSketchFace(objects[0])
-                if result:
-                    FreeCAD.Console.PrintMessage(translate("draft", "Found 1 closed sketch object: creating a face from it")+"\n")
-            else:
-                # turn to Draft line
-                e = objects[0].Shape.Edges[0]
-                if isinstance(e.Curve,(Part.LineSegment,Part.Line)):
-                    result = turnToLine(objects[0])
-                    if result:
-                        FreeCAD.Console.PrintMessage(translate("draft", "Found 1 linear object: converting to line")+"\n")
-
-        # we have only closed wires, no faces
-        elif wires and (not faces) and (not openwires):
-
-            # we have a sketch: Extract a face
-            if (len(objects) == 1) and objects[0].isDerivedFrom("Sketcher::SketchObject"):
-                result = makeSketchFace(objects[0])
-                if result:
-                    FreeCAD.Console.PrintMessage(translate("draft", "Found 1 closed sketch object: creating a face from it")+"\n")
-
-            # only closed wires
-            else:
-                result = makeFaces(objects)
-                if result:
-                    FreeCAD.Console.PrintMessage(translate("draft", "Found closed wires: creating faces")+"\n")
-
-        # special case, we have only one open wire. We close it, unless it has only 1 edge!"
-        elif (len(openwires) == 1) and (not faces) and (not loneedges):
-            result = closeWire(objects[0])
-            if result:
-                FreeCAD.Console.PrintMessage(translate("draft", "Found 1 open wire: closing it")+"\n")
-
-        # only open wires and edges: we try to join their edges
-        elif openwires and (not wires) and (not faces):
-            result = makeWires(objects)
-            if result:
-                FreeCAD.Console.PrintMessage(translate("draft", "Found several open wires: joining them")+"\n")
-
-        # only loneedges: we try to join them
-        elif loneedges and (not facewires):
-            result = makeWires(objects)
-            if result:
-                FreeCAD.Console.PrintMessage(translate("draft", "Found several edges: wiring them")+"\n")
-
-        # all other cases, if more than 1 object, make a compound
-        elif (len(objects) > 1):
-            result = makeCompound(objects)
-            if result:
-                FreeCAD.Console.PrintMessage(translate("draft", "Found several non-treatable objects: creating compound")+"\n")
-
-        # no result has been obtained
-        if not result:
-            FreeCAD.Console.PrintMessage(translate("draft", "Unable to upgrade these objects.")+"\n")
-
-    if delete:
-        names = []
-        for o in deleteList:
-            names.append(o.Name)
-        deleteList = []
-        for n in names:
-            FreeCAD.ActiveDocument.removeObject(n)
-    select(addList)
-    return [addList,deleteList]
-
-def downgrade(objects,delete=False,force=None):
-    """downgrade(objects,delete=False,force=None): Downgrades the given object(s) (can be
-    an object or a list of objects). If delete is True, old objects are deleted.
-    The force attribute can be used to
-    force a certain way of downgrading. It can be: explode, shapify, subtr,
-    splitFaces, cut2, getWire, splitWires, splitCompounds.
-    Returns a dictionary containing two lists, a list of new objects and a list
-    of objects to be deleted"""
-
-    import Part, DraftGeomUtils
-
-    if not isinstance(objects,list):
-        objects = [objects]
-
-    global deleteList, addList
-    deleteList = []
-    addList = []
-
-    # actions definitions
-
-    def explode(obj):
-        """explodes a Draft block"""
-        pl = obj.Placement
-        newobj = []
-        for o in obj.Components:
-            o.ViewObject.Visibility = True
-            o.Placement = o.Placement.multiply(pl)
-        if newobj:
-            deleteList(obj)
-            return newobj
-        return None
-
-    def cut2(objects):
-        """cuts first object from the last one"""
-        newobj = cut(objects[0],objects[1])
-        if newobj:
-            addList.append(newobj)
-            return newobj
-        return None
-
-    def splitCompounds(objects):
-        """split solids contained in compound objects into new objects"""
-        result = False
-        for o in objects:
-            if o.Shape.Solids:
-                for s in o.Shape.Solids:
-                    newobj = FreeCAD.ActiveDocument.addObject("Part::Feature","Solid")
-                    newobj.Shape = s
-                    addList.append(newobj)
-                result = True
-                deleteList.append(o)
-        return result
-
-    def splitFaces(objects):
-        """split faces contained in objects into new objects"""
-        result = False
-        params = FreeCAD.ParamGet("User parameter:BaseApp/Preferences/Mod/Draft")
-        preserveFaceColor = params.GetBool("preserveFaceColor") # True
-        preserveFaceNames = params.GetBool("preserveFaceNames") # True
-        for o in objects:
-            voDColors = o.ViewObject.DiffuseColor if (preserveFaceColor and hasattr(o,'ViewObject')) else None
-            oLabel = o.Label if hasattr(o,'Label') else ""
-            if o.Shape.Faces:
-                for ind, f in enumerate(o.Shape.Faces):
-                    newobj = FreeCAD.ActiveDocument.addObject("Part::Feature","Face")
-                    newobj.Shape = f
-                    if preserveFaceNames:
-                        newobj.Label = "{} {}".format(oLabel, newobj.Label)
-                    if preserveFaceColor:
-                        """ At this point, some single-color objects might have
-                        just a single entry in voDColors for all their faces; handle that"""
-                        tcolor = voDColors[ind] if ind<len(voDColors) else voDColors[0]
-                        newobj.ViewObject.DiffuseColor[0] = tcolor # does is not applied visually on its own; left just in case
-                        newobj.ViewObject.ShapeColor = tcolor # this gets applied, works by itself too
-                    addList.append(newobj)
-                result = True
-                deleteList.append(o)
-        return result
-
-    def subtr(objects):
-        """subtracts objects from the first one"""
-        faces = []
-        for o in objects:
-            if o.Shape.Faces:
-                faces.extend(o.Shape.Faces)
-                deleteList.append(o)
-        u = faces.pop(0)
-        for f in faces:
-            u = u.cut(f)
-        if not u.isNull():
-            newobj = FreeCAD.ActiveDocument.addObject("Part::Feature","Subtraction")
-            newobj.Shape = u
-            addList.append(newobj)
-            return newobj
-        return None
-
-    def getWire(obj):
-        """gets the wire from a face object"""
-        result = False
-        for w in obj.Shape.Faces[0].Wires:
-            newobj = FreeCAD.ActiveDocument.addObject("Part::Feature","Wire")
-            newobj.Shape = w
-            addList.append(newobj)
-            result = True
-        deleteList.append(obj)
-        return result
-
-    def splitWires(objects):
-        """splits the wires contained in objects into edges"""
-        result = False
-        for o in objects:
-            if o.Shape.Edges:
-                for e in o.Shape.Edges:
-                    newobj = FreeCAD.ActiveDocument.addObject("Part::Feature","Edge")
-                    newobj.Shape = e
-                    addList.append(newobj)
-                deleteList.append(o)
-                result = True
-        return result
-
-    # analyzing objects
-
-    faces = []
-    edges = []
-    onlyedges = True
-    parts = []
-    solids = []
-    result = None
-
-    for o in objects:
-        if hasattr(o, 'Shape'):
-            for s in o.Shape.Solids:
-                solids.append(s)
-            for f in o.Shape.Faces:
-                faces.append(f)
-            for e in o.Shape.Edges:
-                edges.append(e)
-            if o.Shape.ShapeType != "Edge":
-                onlyedges = False
-            parts.append(o)
-    objects = parts
-
-    if force:
-        if force in ["explode","shapify","subtr","splitFaces","cut2","getWire","splitWires"]:
-            result = eval(force)(objects)
-        else:
-            FreeCAD.Console.PrintMessage(translate("Draft","Upgrade: Unknown force method:")+" "+force)
-            result = None
-
-    else:
-
-        # applying transformation automatically
-
-        # we have a block, we explode it
-        if (len(objects) == 1) and (getType(objects[0]) == "Block"):
-            result = explode(objects[0])
-            if result:
-                FreeCAD.Console.PrintMessage(translate("draft", "Found 1 block: exploding it")+"\n")
-
-        # we have one multi-solids compound object: extract its solids
-        elif (len(objects) == 1) and hasattr(objects[0],'Shape') and (len(solids) > 1):
-            result = splitCompounds(objects)
-            #print(result)
-            if result:
-                FreeCAD.Console.PrintMessage(translate("draft", "Found 1 multi-solids compound: exploding it")+"\n")
-
-        # special case, we have one parametric object: we "de-parametrize" it
-        elif (len(objects) == 1) and hasattr(objects[0],'Shape') and hasattr(objects[0], 'Base'):
-            result = shapify(objects[0])
-            if result:
-                FreeCAD.Console.PrintMessage(translate("draft", "Found 1 parametric object: breaking its dependencies")+"\n")
-                addList.append(result)
-                #deleteList.append(objects[0])
-
-        # we have only 2 objects: cut 2nd from 1st
-        elif len(objects) == 2:
-            result = cut2(objects)
-            if result:
-                FreeCAD.Console.PrintMessage(translate("draft", "Found 2 objects: subtracting them")+"\n")
-
-        elif (len(faces) > 1):
-
-            # one object with several faces: split it
-            if len(objects) == 1:
-                result = splitFaces(objects)
-                if result:
-                    FreeCAD.Console.PrintMessage(translate("draft", "Found several faces: splitting them")+"\n")
-
-            # several objects: remove all the faces from the first one
-            else:
-                result = subtr(objects)
-                if result:
-                    FreeCAD.Console.PrintMessage(translate("draft", "Found several objects: subtracting them from the first one")+"\n")
-
-        # only one face: we extract its wires
-        elif (len(faces) > 0):
-            result = getWire(objects[0])
-            if result:
-                FreeCAD.Console.PrintMessage(translate("draft", "Found 1 face: extracting its wires")+"\n")
-
-        # no faces: split wire into single edges
-        elif not onlyedges:
-            result = splitWires(objects)
-            if result:
-                FreeCAD.Console.PrintMessage(translate("draft", "Found only wires: extracting their edges")+"\n")
-
-        # no result has been obtained
-        if not result:
-            FreeCAD.Console.PrintMessage(translate("draft", "No more downgrade possible")+"\n")
-
-    if delete:
-        names = []
-        for o in deleteList:
-            names.append(o.Name)
-        deleteList = []
-        for n in names:
-            FreeCAD.ActiveDocument.removeObject(n)
-    select(addList)
-    return [addList,deleteList]
-
-
-def getParameterFromV0(edge, offset):
-    """return parameter at distance offset from edge.Vertexes[0]
-    sb method in Part.TopoShapeEdge???"""
-
-    lpt = edge.valueAt(edge.getParameterByLength(0))
-    vpt = edge.Vertexes[0].Point
-
-    if not DraftVecUtils.equals(vpt, lpt):
-        # this edge is flipped
-        length = edge.Length - offset
-    else:
-        # this edge is right way around
-        length = offset
-
-    return (edge.getParameterByLength(length))
-
-
-def calculatePlacement(globalRotation, edge, offset, RefPt, xlate, align, normal=None):
-    """Orient shape to tangent at parm offset along edge."""
-    import functools
-    # http://en.wikipedia.org/wiki/Euler_angles
-    # start with null Placement point so translate goes to right place.
-    placement = FreeCAD.Placement()
-    # preserve global orientation
-    placement.Rotation = globalRotation
-
-    placement.move(RefPt + xlate)
-
-    if not align:
-        return placement
-
-    nullv = FreeCAD.Vector(0, 0, 0)
-
-    # get a local coord system (tangent, normal, binormal) at parameter offset (normally length)
-    t = edge.tangentAt(getParameterFromV0(edge, offset))
-    t.normalize()
-
-    try:
-        n = edge.normalAt(getParameterFromV0(edge, offset))
-        n.normalize()
-        b = (t.cross(n))
-        b.normalize()
-    # no normal defined here
-    except FreeCAD.Base.FreeCADError:
-        n = nullv
-        b = nullv
-        FreeCAD.Console.PrintMessage(
-            "Draft PathArray.orientShape - Cannot calculate Path normal.\n")
-
-    priority = "ZXY"        #the default. Doesn't seem to affect results.
-    newRot = FreeCAD.Rotation(t, n, b, priority);
-    newGRot = newRot.multiply(globalRotation)
-
-    placement.Rotation = newGRot
-    return placement
-
-
-def calculatePlacementsOnPath(shapeRotation, pathwire, count, xlate, align):
-    """Calculates the placements of a shape along a given path so that each copy will be distributed evenly"""
-    import Part
-    import DraftGeomUtils
-
-    closedpath = DraftGeomUtils.isReallyClosed(pathwire)
-    normal = DraftGeomUtils.getNormal(pathwire)
-    path = Part.__sortEdges__(pathwire.Edges)
-    ends = []
-    cdist = 0
-
-    for e in path:                                                 # find cumulative edge end distance
-        cdist += e.Length
-        ends.append(cdist)
-
-    placements = []
-
-    # place the start shape
-    pt = path[0].Vertexes[0].Point
-    placements.append(calculatePlacement(
-        shapeRotation, path[0], 0, pt, xlate, align, normal))
-
-    # closed path doesn't need shape on last vertex
-    if not(closedpath):
-        # place the end shape
-        pt = path[-1].Vertexes[-1].Point
-        placements.append(calculatePlacement(
-            shapeRotation, path[-1], path[-1].Length, pt, xlate, align, normal))
-
-    if count < 3:
-        return placements
-
-    # place the middle shapes
-    if closedpath:
-        stop = count
-    else:
-        stop = count - 1
-    step = float(cdist) / stop
-    remains = 0
-    travel = step
-    for i in range(1, stop):
-        # which edge in path should contain this shape?
-        # avoids problems with float math travel > ends[-1]
-        iend = len(ends) - 1
-
-        for j in range(0, len(ends)):
-            if travel <= ends[j]:
-                iend = j
-                break
-
-        # place shape at proper spot on proper edge
-        remains = ends[iend] - travel
-        offset = path[iend].Length - remains
-        pt = path[iend].valueAt(getParameterFromV0(path[iend], offset))
-
-        placements.append(calculatePlacement(
-            shapeRotation, path[iend], offset, pt, xlate, align, normal))
-
-        travel += step
-
-    return placements
-
-#---------------------------------------------------------------------------
-# Python Features definitions
-#---------------------------------------------------------------------------
-import draftobjects.base
-_DraftObject = draftobjects.base.DraftObject
-
-class _ViewProviderDraftLink:
-    "a view provider for link type object"
-
-    def __init__(self,vobj):
-        self.Object = vobj.Object
-        vobj.Proxy = self
-
-    def attach(self,vobj):
-        self.Object = vobj.Object
-
-    def __getstate__(self):
-        return None
-
-    def __setstate__(self, state):
-        return None
-
-    def getIcon(self):
-        tp = self.Object.Proxy.Type
-        if tp == 'Array':
-            if self.Object.ArrayType == 'ortho':
-                return ":/icons/Draft_LinkArray.svg"
-            elif self.Object.ArrayType == 'polar':
-                return ":/icons/Draft_PolarLinkArray.svg"
-            elif self.Object.ArrayType == 'circular':
-                return ":/icons/Draft_CircularLinkArray.svg"
-        elif tp == 'PathArray':
-            return ":/icons/Draft_PathLinkArray.svg"
-
-    def claimChildren(self):
-        obj = self.Object
-        if hasattr(obj,'ExpandArray'):
-            expand = obj.ExpandArray
-        else:
-            expand = obj.ShowElement
-        if not expand:
-            return [obj.Base]
-        else:
-            return obj.ElementList
-
-
-class _DrawingView(_DraftObject):
-    """The Draft DrawingView object"""
-    def __init__(self, obj):
-        _DraftObject.__init__(self,obj,"DrawingView")
-        obj.addProperty("App::PropertyVector","Direction","Shape View",QT_TRANSLATE_NOOP("App::Property","Projection direction"))
-        obj.addProperty("App::PropertyFloat","LineWidth","View Style",QT_TRANSLATE_NOOP("App::Property","The width of the lines inside this object"))
-        obj.addProperty("App::PropertyLength","FontSize","View Style",QT_TRANSLATE_NOOP("App::Property","The size of the texts inside this object"))
-        obj.addProperty("App::PropertyLength","LineSpacing","View Style",QT_TRANSLATE_NOOP("App::Property","The spacing between lines of text"))
-        obj.addProperty("App::PropertyColor","LineColor","View Style",QT_TRANSLATE_NOOP("App::Property","The color of the projected objects"))
-        obj.addProperty("App::PropertyLink","Source","Base",QT_TRANSLATE_NOOP("App::Property","The linked object"))
-        obj.addProperty("App::PropertyEnumeration","FillStyle","View Style",QT_TRANSLATE_NOOP("App::Property","Shape Fill Style"))
-        obj.addProperty("App::PropertyEnumeration","LineStyle","View Style",QT_TRANSLATE_NOOP("App::Property","Line Style"))
-        obj.addProperty("App::PropertyBool","AlwaysOn","View Style",QT_TRANSLATE_NOOP("App::Property","If checked, source objects are displayed regardless of being visible in the 3D model"))
-        obj.FillStyle = ['shape color'] + list(svgpatterns().keys())
-        obj.LineStyle = ['Solid','Dashed','Dotted','Dashdot']
-        obj.LineWidth = 0.35
-        obj.FontSize = 12
-
-    def execute(self, obj):
-        result = ""
-        if hasattr(obj,"Source"):
-            if obj.Source:
-                if hasattr(obj,"LineStyle"):
-                    ls = obj.LineStyle
-                else:
-                    ls = None
-                if hasattr(obj,"LineColor"):
-                    lc = obj.LineColor
-                else:
-                    lc = None
-                if hasattr(obj,"LineSpacing"):
-                    lp = obj.LineSpacing
-                else:
-                    lp = None
-                if obj.Source.isDerivedFrom("App::DocumentObjectGroup"):
-                    svg = ""
-                    shapes = []
-                    others = []
-                    objs = getGroupContents([obj.Source])
-                    for o in objs:
-                        v = o.ViewObject.isVisible()
-                        if hasattr(obj,"AlwaysOn"):
-                            if obj.AlwaysOn:
-                                v = True
-                        if v:
-                            svg += getSVG(o,obj.Scale,obj.LineWidth,obj.FontSize.Value,obj.FillStyle,obj.Direction,ls,lc,lp)
-                else:
-                    svg = getSVG(obj.Source,obj.Scale,obj.LineWidth,obj.FontSize.Value,obj.FillStyle,obj.Direction,ls,lc,lp)
-                result += '<g id="' + obj.Name + '"'
-                result += ' transform="'
-                result += 'rotate('+str(obj.Rotation)+','+str(obj.X)+','+str(obj.Y)+') '
-                result += 'translate('+str(obj.X)+','+str(obj.Y)+') '
-                result += 'scale('+str(obj.Scale)+','+str(-obj.Scale)+')'
-                result += '">'
-                result += svg
-                result += '</g>'
-        obj.ViewResult = result
-
-    def getDXF(self,obj):
-        "returns a DXF fragment"
-        return getDXF(obj)
-
-
-class _DraftLink(_DraftObject):
-
-    def __init__(self,obj,tp):
-        self.use_link = False if obj else True
-        _DraftObject.__init__(self,obj,tp)
-        if obj:
-            self.attach(obj)
-
-    def __getstate__(self):
-        return self.__dict__
-
-    def __setstate__(self,state):
-        if isinstance(state,dict):
-            self.__dict__ = state
-        else:
-            self.use_link = False
-            _DraftObject.__setstate__(self,state)
-
-    def attach(self,obj):
-        if self.use_link:
-            obj.addExtension('App::LinkExtensionPython', None)
-            self.linkSetup(obj)
-
-    def canLinkProperties(self,_obj):
-        return False
-
-    def linkSetup(self,obj):
-        obj.configLinkProperty('Placement',LinkedObject='Base')
-        if hasattr(obj,'ShowElement'):
-            # rename 'ShowElement' property to 'ExpandArray' to avoid conflict
-            # with native App::Link
-            obj.configLinkProperty('ShowElement')
-            showElement = obj.ShowElement
-            obj.addProperty("App::PropertyBool","ExpandArray","Draft",
-                    QT_TRANSLATE_NOOP("App::Property","Show array element as children object"))
-            obj.ExpandArray = showElement
-            obj.configLinkProperty(ShowElement='ExpandArray')
-            obj.removeProperty('ShowElement')
-        else:
-            obj.configLinkProperty(ShowElement='ExpandArray')
-        if getattr(obj,'ExpandArray',False):
-            obj.setPropertyStatus('PlacementList','Immutable')
-        else:
-            obj.setPropertyStatus('PlacementList','-Immutable')
-        if not hasattr(obj,'LinkTransform'):
-            obj.addProperty('App::PropertyBool','LinkTransform',' Link')
-        if not hasattr(obj,'ColoredElements'):
-            obj.addProperty('App::PropertyLinkSubHidden','ColoredElements',' Link')
-            obj.setPropertyStatus('ColoredElements','Hidden')
-        if not hasattr(obj,'LinkCopyOnChange'):
-            obj.addProperty("App::PropertyEnumeration","LinkCopyOnChange"," Link")
-        if not hasattr(obj,'SyncPlacement'):
-            obj.addProperty("App::PropertyBool","SyncPlacement","Draft",
-                    QT_TRANSLATE_NOOP("App::Property","Sync placement when ExpandArray is True"))
-        obj.configLinkProperty('LinkCopyOnChange','LinkTransform','ColoredElements')
-
-    def getViewProviderName(self,_obj):
-        if self.use_link:
-            return 'Gui::ViewProviderLinkPython'
-        return ''
-
-    def migrate_attributes(self, obj):
-        """Migrate old attribute names to new names if they exist.
-
-        This is done to comply with Python guidelines or fix small issues
-        in older code.
-        """
-        if hasattr(self, "useLink") and not hasattr(self, 'use_link'):
-            # This is only needed for some models created in 0.19
-            # while it was in development. Afterwards,
-            # all models should use 'use_link' by default
-            # and this won't be run.
-            self.use_link = bool(self.useLink)
-            FreeCAD.Console.PrintWarning("Migrating 'useLink' to 'use_link', "
-                                         "{} ({})\n".format(obj.Label,
-                                                            obj.TypeId))
-            # Keep the old attribute to allow open the document in older version
-            #  del self.useLink
-
-    def onDocumentRestored(self, obj):
-        self.migrate_attributes(obj)
-        if self.use_link:
-            self.linkSetup(obj)
-        else:
-            obj.setPropertyStatus('Shape','-Transient')
-        if obj.Shape.isNull():
-            if getattr(obj,'PlacementList',None):
-                self.buildShape(obj,obj.Placement,obj.PlacementList)
-            else:
-                self.execute(obj)
-
-    def buildShape(self,obj,pl,pls):
-        import Part
-        import DraftGeomUtils
-
-        if self.use_link:
-            if obj.Count != len(pls):
-                obj.Count = len(pls)
-            if not getattr(obj,'ExpandArray',False):
-                obj.setPropertyStatus('PlacementList','-Immutable')
-                obj.PlacementList = pls
-                obj.setPropertyStatus('PlacementList','Immutable')
-            elif getattr(obj, 'SyncPlacement',False):
-                for pla,child in zip(pls,obj.ElementList):
-                    touched = 'Touched' in child.State
-                    child.Placement = pla
-                    if not touched:
-                        child.purgeTouched()
-
-        if obj.Base:
-            base = []
-            if getattr(obj,'ExpandArray',False):
-                for i,pla in enumerate(pls):
-                    if not obj.isElementVisible(str(i)):
-                        continue
-                    shape = Part.getShape(obj,str(i)+'.')
-                    if not shape.isNull():
-                        base.append(shape)
-            else:
-                shape = Part.getShape(obj.Base)
-                if shape.isNull():
-                    raise RuntimeError("'{}' cannot build shape of '{}'\n".format(
-                            obj.Name,obj.Base.Name))
-                else:
-                    shape = shape.copy()
-                    shape.Placement = FreeCAD.Placement()
-                    for i,pla in enumerate(pls):
-                        vis = getattr(obj,'VisibilityList',[])
-                        if len(vis)>i and not vis[i]:
-                            continue;
-                        # 'I' is a prefix for disambiguation when mapping element names
-                        base.append(shape.transformed(pla.toMatrix(),op='I{}'.format(i)))
-
-            if getattr(obj,'Fuse',False) and len(base) > 1:
-                obj.Shape = base[0].multiFuse(base[1:]).removeSplitter()
-            else:
-                obj.Shape = Part.makeCompound(base)
-
-            if not DraftGeomUtils.isNull(pl):
-                obj.Placement = pl
-
-        if self.use_link:
-            return False # return False to call LinkExtension::execute()
-
-    def onChanged(self, obj, prop):
-        if not getattr(self,'use_link',False):
-            return
-        if prop == 'Fuse':
-            if obj.Fuse:
-                obj.setPropertyStatus('Shape','-Transient')
-            else:
-                obj.setPropertyStatus('Shape','Transient')
-        elif prop == 'ExpandArray':
-            if hasattr(obj,'PlacementList'):
-                obj.setPropertyStatus('PlacementList',
-                        '-Immutable' if obj.ExpandArray else 'Immutable')
-
-
-class _Array(_DraftLink):
-    "The Draft Array object"
-
-    def __init__(self,obj):
-        _DraftLink.__init__(self,obj,"Array")
-
-    def attach(self, obj):
-        obj.addProperty("App::PropertyLink","Base","Draft",QT_TRANSLATE_NOOP("App::Property","The base object that must be duplicated"))
-        obj.addProperty("App::PropertyEnumeration","ArrayType","Draft",QT_TRANSLATE_NOOP("App::Property","The type of array to create"))
-        obj.addProperty("App::PropertyLinkGlobal","AxisReference","Draft",QT_TRANSLATE_NOOP("App::Property","The axis (e.g. DatumLine) overriding Axis/Center"))
-        obj.addProperty("App::PropertyVector","Axis","Draft",QT_TRANSLATE_NOOP("App::Property","The axis direction"))
-        obj.addProperty("App::PropertyInteger","NumberX","Draft",QT_TRANSLATE_NOOP("App::Property","Number of copies in X direction"))
-        obj.addProperty("App::PropertyInteger","NumberY","Draft",QT_TRANSLATE_NOOP("App::Property","Number of copies in Y direction"))
-        obj.addProperty("App::PropertyInteger","NumberZ","Draft",QT_TRANSLATE_NOOP("App::Property","Number of copies in Z direction"))
-        obj.addProperty("App::PropertyInteger","NumberPolar","Draft",QT_TRANSLATE_NOOP("App::Property","Number of copies"))
-        obj.addProperty("App::PropertyVectorDistance","IntervalX","Draft",QT_TRANSLATE_NOOP("App::Property","Distance and orientation of intervals in X direction"))
-        obj.addProperty("App::PropertyVectorDistance","IntervalY","Draft",QT_TRANSLATE_NOOP("App::Property","Distance and orientation of intervals in Y direction"))
-        obj.addProperty("App::PropertyVectorDistance","IntervalZ","Draft",QT_TRANSLATE_NOOP("App::Property","Distance and orientation of intervals in Z direction"))
-        obj.addProperty("App::PropertyVectorDistance","IntervalAxis","Draft",QT_TRANSLATE_NOOP("App::Property","Distance and orientation of intervals in Axis direction"))
-        obj.addProperty("App::PropertyVectorDistance","Center","Draft",QT_TRANSLATE_NOOP("App::Property","Center point"))
-        obj.addProperty("App::PropertyAngle","Angle","Draft",QT_TRANSLATE_NOOP("App::Property","Angle to cover with copies"))
-        obj.addProperty("App::PropertyDistance","RadialDistance","Draft",QT_TRANSLATE_NOOP("App::Property","Distance between copies in a circle"))
-        obj.addProperty("App::PropertyDistance","TangentialDistance","Draft",QT_TRANSLATE_NOOP("App::Property","Distance between circles"))
-        obj.addProperty("App::PropertyInteger","NumberCircles","Draft",QT_TRANSLATE_NOOP("App::Property","number of circles"))
-        obj.addProperty("App::PropertyInteger","Symmetry","Draft",QT_TRANSLATE_NOOP("App::Property","number of circles"))
-        obj.addProperty("App::PropertyBool","Fuse","Draft",QT_TRANSLATE_NOOP("App::Property","Specifies if copies must be fused (slower)"))
-        obj.Fuse = False
-        if self.use_link:
-            obj.addProperty("App::PropertyInteger","Count","Draft",'')
-            obj.addProperty("App::PropertyBool","ExpandArray","Draft",
-                    QT_TRANSLATE_NOOP("App::Property","Show array element as children object"))
-            obj.ExpandArray = False
-
-        obj.ArrayType = ['ortho','polar','circular']
-        obj.NumberX = 1
-        obj.NumberY = 1
-        obj.NumberZ = 1
-        obj.NumberPolar = 1
-        obj.IntervalX = Vector(1,0,0)
-        obj.IntervalY = Vector(0,1,0)
-        obj.IntervalZ = Vector(0,0,1)
-        obj.Angle = 360
-        obj.Axis = Vector(0,0,1)
-        obj.RadialDistance = 1.0
-        obj.TangentialDistance = 1.0
-        obj.NumberCircles = 2
-        obj.Symmetry = 1
-
-        _DraftLink.attach(self,obj)
-
-    def linkSetup(self,obj):
-        _DraftLink.linkSetup(self,obj)
-        obj.configLinkProperty(ElementCount='Count')
-        obj.setPropertyStatus('Count','Hidden')
-
-    def onChanged(self,obj,prop):
-        _DraftLink.onChanged(self,obj,prop)
-        if prop == "AxisReference":
-            if obj.AxisReference:
-                obj.setEditorMode("Center", 1)
-                obj.setEditorMode("Axis", 1)
-            else:
-                obj.setEditorMode("Center", 0)
-                obj.setEditorMode("Axis", 0)
-
-    def execute(self,obj):
-        if obj.Base:
-            pl = obj.Placement
-            axis = obj.Axis
-            center = obj.Center
-            if hasattr(obj,"AxisReference") and obj.AxisReference:
-                if hasattr(obj.AxisReference,"Placement"):
-                    axis = obj.AxisReference.Placement.Rotation * Vector(0,0,1)
-                    center = obj.AxisReference.Placement.Base
-                else:
-                    raise TypeError("AxisReference has no Placement attribute. Please select a different AxisReference.")
-            if obj.ArrayType == "ortho":
-                pls = self.rectArray(obj.Base.Placement,obj.IntervalX,obj.IntervalY,
-                                    obj.IntervalZ,obj.NumberX,obj.NumberY,obj.NumberZ)
-            elif obj.ArrayType == "circular":
-                pls = self.circArray(obj.Base.Placement,obj.RadialDistance,obj.TangentialDistance,
-                                     axis,center,obj.NumberCircles,obj.Symmetry)
-            else:
-                av = obj.IntervalAxis if hasattr(obj,"IntervalAxis") else None
-                pls = self.polarArray(obj.Base.Placement,center,obj.Angle.Value,obj.NumberPolar,axis,av)
-
-            return _DraftLink.buildShape(self,obj,pl,pls)
-
-    def rectArray(self,pl,xvector,yvector,zvector,xnum,ynum,znum):
-        import Part
-        base = [pl.copy()]
-        for xcount in range(xnum):
-            currentxvector=Vector(xvector).multiply(xcount)
-            if not xcount==0:
-                npl = pl.copy()
-                npl.translate(currentxvector)
-                base.append(npl)
-            for ycount in range(ynum):
-                currentyvector=FreeCAD.Vector(currentxvector)
-                currentyvector=currentyvector.add(Vector(yvector).multiply(ycount))
-                if not ycount==0:
-                    npl = pl.copy()
-                    npl.translate(currentyvector)
-                    base.append(npl)
-                for zcount in range(znum):
-                    currentzvector=FreeCAD.Vector(currentyvector)
-                    currentzvector=currentzvector.add(Vector(zvector).multiply(zcount))
-                    if not zcount==0:
-                        npl = pl.copy()
-                        npl.translate(currentzvector)
-                        base.append(npl)
-        return base
-
-    def circArray(self,pl,rdist,tdist,axis,center,cnum,sym):
-        import Part
-        sym = max(1, sym)
-        lead = (0,1,0)
-        if axis.x == 0 and axis.z == 0: lead = (1,0,0)
-        direction = axis.cross(Vector(lead)).normalize()
-        base = [pl.copy()]
-        for xcount in range(1, cnum):
-            rc = xcount*rdist
-            c = 2*rc*math.pi
-            n = math.floor(c/tdist)
-            n = int(math.floor(n/sym)*sym)
-            if n == 0: continue
-            angle = 360.0/n
-            for ycount in range(0, n):
-                npl = pl.copy()
-                trans = FreeCAD.Vector(direction).multiply(rc)
-                npl.translate(trans)
-                npl.rotate(npl.Rotation.inverted().multVec(center-trans), axis, ycount*angle)
-                base.append(npl)
-        return base
-
-    def polarArray(self,spl,center,angle,num,axis,axisvector):
-        #print("angle ",angle," num ",num)
-        import Part
-        spin = FreeCAD.Placement(Vector(), spl.Rotation)
-        pl = FreeCAD.Placement(spl.Base, FreeCAD.Rotation())
-        center = center.sub(spl.Base)
-        base = [spl.copy()]
-        if angle == 360:
-            fraction = float(angle)/num
-        else:
-            if num == 0:
-                return base
-            fraction = float(angle)/(num-1)
-        ctr = DraftVecUtils.tup(center)
-        axs = DraftVecUtils.tup(axis)
-        for i in range(num-1):
-            currangle = fraction + (i*fraction)
-            npl = pl.copy()
-            npl.rotate(ctr, axs, currangle)
-            npl = npl.multiply(spin)
-            if axisvector:
-                if not DraftVecUtils.isNull(axisvector):
-                    npl.translate(FreeCAD.Vector(axisvector).multiply(i+1))
-            base.append(npl)
-        return base
-
-class _PathArray(_DraftLink):
-    """The Draft Path Array object"""
-
-    def __init__(self,obj):
-        _DraftLink.__init__(self,obj,"PathArray")
-
-    def attach(self,obj):
-        obj.addProperty("App::PropertyLinkGlobal","Base","Draft",QT_TRANSLATE_NOOP("App::Property","The base object that must be duplicated"))
-        obj.addProperty("App::PropertyLinkGlobal","PathObj","Draft",QT_TRANSLATE_NOOP("App::Property","The path object along which to distribute objects"))
-        obj.addProperty("App::PropertyLinkSubListGlobal","PathSubs",QT_TRANSLATE_NOOP("App::Property","Selected subobjects (edges) of PathObj"))
-        obj.addProperty("App::PropertyInteger","Count","Draft",QT_TRANSLATE_NOOP("App::Property","Number of copies"))
-        obj.addProperty("App::PropertyVectorDistance","Xlate","Draft",QT_TRANSLATE_NOOP("App::Property","Optional translation vector"))
-        obj.addProperty("App::PropertyBool","Align","Draft",QT_TRANSLATE_NOOP("App::Property","Orientation of Base along path"))
-        obj.addProperty("App::PropertyVector","TangentVector","Draft",QT_TRANSLATE_NOOP("App::Property","Alignment of copies"))
-
-        obj.Count = 2
-        obj.PathSubs = []
-        obj.Xlate = FreeCAD.Vector(0,0,0)
-        obj.Align = False
-        obj.TangentVector = FreeCAD.Vector(1.0, 0.0, 0.0)
-
-        if self.use_link:
-            obj.addProperty("App::PropertyBool","ExpandArray","Draft",
-                    QT_TRANSLATE_NOOP("App::Property","Show array element as children object"))
-            obj.ExpandArray = False
-            obj.setPropertyStatus('Shape','Transient')
-
-        _DraftLink.attach(self,obj)
-
-    def linkSetup(self,obj):
-        _DraftLink.linkSetup(self,obj)
-        obj.configLinkProperty(ElementCount='Count')
-
-    def execute(self,obj):
-        import FreeCAD
-        import Part
-        import DraftGeomUtils
-        if obj.Base and obj.PathObj:
-            pl = obj.Placement
-            if obj.PathSubs:
-                w = self.getWireFromSubs(obj)
-            elif (hasattr(obj.PathObj.Shape,'Wires') and obj.PathObj.Shape.Wires):
-                w = obj.PathObj.Shape.Wires[0]
-            elif obj.PathObj.Shape.Edges:
-                w = Part.Wire(obj.PathObj.Shape.Edges)
-            else:
-                FreeCAD.Console.PrintLog ("_PathArray.createGeometry: path " + obj.PathObj.Name + " has no edges\n")
-                return
-            if (hasattr(obj, "TangentVector")) and (obj.Align):
-                basePlacement = obj.Base.Shape.Placement
-                baseRotation = basePlacement.Rotation
-                stdX = FreeCAD.Vector(1.0, 0.0, 0.0)
-                preRotation = FreeCAD.Rotation(stdX, obj.TangentVector)   #make rotation from X to TangentVector
-                netRotation = baseRotation.multiply(preRotation)
-                base = calculatePlacementsOnPath(
-                        netRotation,w,obj.Count,obj.Xlate,obj.Align)
-            else:
-                base = calculatePlacementsOnPath(
-                        obj.Base.Shape.Placement.Rotation,w,obj.Count,obj.Xlate,obj.Align)
-            return _DraftLink.buildShape(self,obj,pl,base)
-
-    def getWireFromSubs(self,obj):
-        '''Make a wire from PathObj subelements'''
-        import Part
-        sl = []
-        for sub in obj.PathSubs:
-            edgeNames = sub[1]
-            for n in edgeNames:
-                e = sub[0].Shape.getElement(n)
-                sl.append(e)
-        return Part.Wire(sl)
-
-    def pathArray(self,shape,pathwire,count,xlate,align):
-        '''Distribute shapes along a path.'''
-        import Part
-
-        placements = calculatePlacementsOnPath(
-            shape.Placement.Rotation, pathwire, count, xlate, align)
-
-        base = []
-
-        for placement in placements:
-            ns = shape.copy()
-            ns.Placement = placement
-
-            base.append(ns)
-
-        return (Part.makeCompound(base))
-
-class _PointArray(_DraftObject):
-    """The Draft Point Array object"""
-    def __init__(self, obj, bobj, ptlst):
-        _DraftObject.__init__(self,obj,"PointArray")
-        obj.addProperty("App::PropertyLink","Base","Draft",QT_TRANSLATE_NOOP("App::Property","Base")).Base = bobj
-        obj.addProperty("App::PropertyLink","PointList","Draft",QT_TRANSLATE_NOOP("App::Property","PointList")).PointList = ptlst
-        obj.addProperty("App::PropertyInteger","Count","Draft",QT_TRANSLATE_NOOP("App::Property","Count")).Count = 0
-        obj.setEditorMode("Count", 1)
-
-    def execute(self, obj):
-        import Part
-        from FreeCAD import Base, Vector
-        pls = []
-        opl = obj.PointList
-        while getType(opl) == 'Clone':
-            opl = opl.Objects[0]
-        if hasattr(opl, 'Geometry'):
-            place = opl.Placement
-            for pts in opl.Geometry:
-                if hasattr(pts, 'X') and hasattr(pts, 'Y') and hasattr(pts, 'Z'):
-                    pn = pts.copy()
-                    pn.translate(place.Base)
-                    pn.rotate(place)
-                    pls.append(pn)
-        elif hasattr(opl, 'Links'):
-            pls = opl.Links
-        elif hasattr(opl, 'Components'):
-            pls = opl.Components
-
-        base = []
-        i = 0
-        if hasattr(obj.Base, 'Shape'):
-            for pts in pls:
-                #print pts # inspect the objects
-                if hasattr(pts, 'X') and hasattr(pts, 'Y') and hasattr(pts, 'Z'):
-                    nshape = obj.Base.Shape.copy()
-                    if hasattr(pts, 'Placement'):
-                        place = pts.Placement
-                        nshape.translate(place.Base)
-                        nshape.rotate(place.Base, place.Rotation.Axis, place.Rotation.Angle * 180 /  math.pi )
-                    else:
-                        nshape.translate(Base.Vector(pts.X,pts.Y,pts.Z))
-                    i += 1
-                    base.append(nshape)
-        obj.Count = i
-        if i > 0:
-            obj.Shape = Part.makeCompound(base)
-        else:
-            FreeCAD.Console.PrintError(translate("draft","No point found\n"))
-            obj.Shape = obj.Base.Shape.copy()
-
-
-class _ViewProviderDraftArray(_ViewProviderDraft):
-    """a view provider that displays a Array icon instead of a Draft icon"""
-
-    def __init__(self,vobj):
-        _ViewProviderDraft.__init__(self,vobj)
-
-    def getIcon(self):
-        if hasattr(self.Object, "ArrayType"):
-            if self.Object.ArrayType == 'ortho':
-                return ":/icons/Draft_Array.svg"
-            elif self.Object.ArrayType == 'polar':
-                return ":/icons/Draft_PolarArray.svg"
-            elif self.Object.ArrayType == 'circular':
-                return ":/icons/Draft_CircularArray.svg"
-        elif hasattr(self.Object, "PointList"):
-            return ":/icons/Draft_PointArray.svg"
-        else:
-            return ":/icons/Draft_PathArray.svg"
-
-    def resetColors(self, vobj):
-        vobj.mapShapeColors()
-        #  colors = []
-        #  if vobj.Object.Base:
-        #      if vobj.Object.Base.isDerivedFrom("Part::Feature"):
-        #          if len(vobj.Object.Base.ViewObject.DiffuseColor) > 1:
-        #              colors = vobj.Object.Base.ViewObject.DiffuseColor
-        #          else:
-        #              c = vobj.Object.Base.ViewObject.ShapeColor
-        #              c = (c[0],c[1],c[2],vobj.Object.Base.ViewObject.Transparency/100.0)
-        #              for f in vobj.Object.Base.Shape.Faces:
-        #                  colors.append(c)
-        #  if colors:
-        #      n = 1
-        #      if hasattr(vobj.Object,"ArrayType"):
-        #          if vobj.Object.ArrayType == "ortho":
-        #              n = vobj.Object.NumberX * vobj.Object.NumberY * vobj.Object.NumberZ
-        #          else:
-        #              n = vobj.Object.NumberPolar
-        #      elif hasattr(vobj.Object,"Count"):
-        #          n = vobj.Object.Count
-        #      colors = colors * n
-        #      vobj.DiffuseColor = colors
-
-
-=======
->>>>>>> 99a99f48
 ## @}