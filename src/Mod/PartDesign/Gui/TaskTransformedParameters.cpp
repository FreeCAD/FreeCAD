/******************************************************************************
 *   Copyright (c) 2012 Jan Rheinländer <jrheinlaender@users.sourceforge.net> *
 *                                                                            *
 *   This file is part of the FreeCAD CAx development system.                 *
 *                                                                            *
 *   This library is free software; you can redistribute it and/or            *
 *   modify it under the terms of the GNU Library General Public              *
 *   License as published by the Free Software Foundation; either             *
 *   version 2 of the License, or (at your option) any later version.         *
 *                                                                            *
 *   This library  is distributed in the hope that it will be useful,         *
 *   but WITHOUT ANY WARRANTY; without even the implied warranty of           *
 *   MERCHANTABILITY or FITNESS FOR A PARTICULAR PURPOSE.  See the            *
 *   GNU Library General Public License for more details.                     *
 *                                                                            *
 *   You should have received a copy of the GNU Library General Public        *
 *   License along with this library; see the file COPYING.LIB. If not,       *
 *   write to the Free Software Foundation, Inc., 59 Temple Place,            *
 *   Suite 330, Boston, MA  02111-1307, USA                                   *
 *                                                                            *
 ******************************************************************************/

#include "PreCompiled.h"

#ifndef _PreComp_
# include <QMessageBox>
# include <QListWidget>
# include <QAction>
# include <QCheckBox>
# include <TopoDS_Shape.hxx>
# include <TopoDS_Face.hxx>
# include <TopoDS.hxx>
# include <BRepAdaptor_Surface.hxx>
#endif

#include <boost/algorithm/string/predicate.hpp>

#include <Base/Console.h>
#include <App/Application.h>
#include <App/Document.h>
#include <App/Origin.h>
#include <App/OriginFeature.h>
#include <Gui/Application.h>
#include <Gui/Document.h>
#include <Gui/BitmapFactory.h>
#include <Gui/ViewProvider.h>
#include <Gui/WaitCursor.h>
#include <Gui/Selection.h>
#include <Gui/Command.h>

#include <Mod/PartDesign/App/FeatureTransformed.h>
#include <Mod/PartDesign/App/Body.h>
#include <Mod/PartDesign/App/FeatureAddSub.h>

#include "ReferenceSelection.h"
#include "TaskMultiTransformParameters.h"
#include "Utils.h"

#include "TaskTransformedParameters.h"

FC_LOG_LEVEL_INIT("PartDesign",true,true)

using namespace PartDesignGui;
using namespace Gui;

/* TRANSLATOR PartDesignGui::TaskTransformedParameters */

TaskTransformedParameters::TaskTransformedParameters(ViewProviderTransformed *TransformedView, QWidget *parent)
    : TaskBox(Gui::BitmapFactory().pixmap((std::string("PartDesign_") + TransformedView->featureName).c_str()),
              QString::fromLatin1((TransformedView->featureName + " parameters").c_str()),
              true,
              parent),
      proxy(nullptr),
      TransformedView(TransformedView),
      parentTask(nullptr),
      insideMultiTransform(false),
      blockUpdate(false)
{
    selectionMode = none;

    if (TransformedView) {
        Gui::Document* doc = TransformedView->getDocument();
        this->attachDocument(doc);
    }
}

TaskTransformedParameters::TaskTransformedParameters(TaskMultiTransformParameters *parentTask)
    : TaskBox(QPixmap(), tr(""), true, parentTask),
      proxy(nullptr),
      TransformedView(nullptr),
      parentTask(parentTask),
      insideMultiTransform(true),
      blockUpdate(false)
{
    // Original feature selection makes no sense inside a MultiTransform
    selectionMode = none;
}

TaskTransformedParameters::~TaskTransformedParameters()
{
    // make sure to remove selection gate in all cases
    Gui::Selection().rmvSelectionGate();
}

void TaskTransformedParameters::slotDeletedObject(const Gui::ViewProviderDocumentObject& Obj)
{
    if (TransformedView == &Obj)
        TransformedView = nullptr;
}

bool TaskTransformedParameters::isViewUpdated() const
{
    return (blockUpdate == false);
}

int TaskTransformedParameters::getUpdateViewTimeout() const
{
    return 500;
}

void TaskTransformedParameters::addObject(App::DocumentObject*)
{
}

void TaskTransformedParameters::removeObject(App::DocumentObject*)
{
}

bool TaskTransformedParameters::originalSelected(const Gui::SelectionChanges& msg)
{
    if (msg.Type == Gui::SelectionChanges::AddSelection && (
                (selectionMode == addFeature) || (selectionMode == removeFeature))) {

        if (strcmp(msg.pDocName, getObject()->getDocument()->getName()) != 0)
            return false;

        PartDesign::Transformed* pcTransformed = getObject();
        auto selectedObject = Base::freecad_dynamic_cast<PartDesign::Feature>(
                pcTransformed->getDocument()->getObject(msg.pObjectName));
        if (selectedObject) {
            auto subset = pcTransformed->OriginalSubs.getSubListValues();
            std::map<App::DocumentObject*,std::pair<size_t,std::set<std::string> > > submap;
            for(auto it=subset.begin(),itNext=it;it!=subset.end();it=itNext) {
                ++itNext;
                auto &info = submap[it->first];
                if(info.second.empty()) {
                    info.first = it - subset.begin();
                    auto &subs = it->second;
                    for(auto itSub=subs.begin(),itSubNext=itSub;itSub!=subs.end();itSub=itSubNext) {
                        ++itSubNext;
                        if(!info.second.insert(*itSub).second)
                            subs.erase(itSub);
                    }
                }else{
                    auto &subs = subset[info.first].second;
                    for(auto &sub : it->second) {
                        if(info.second.insert(sub).second)
                            subs.push_back(sub);
                    }
                    subset.erase(it);
                }
            }

            auto o = submap.find(selectedObject);
            if (selectionMode == addFeature) {
<<<<<<< HEAD
                if (o == submap.end()) {
                    std::vector<std::string> subs;
                    if(selectedObject->Shape.getShape().countSubShapes(TopAbs_SOLID))
                        subs.push_back(msg.SubName);
                    subset.emplace_back(selectedObject,subs);
                } else if(o->second.second.insert(msg.SubName).second) 
                    subset[o->second.first].second.push_back(msg.SubName);
                else
=======
                if (o == originals.end()) {
                    originals.push_back(selectedObject);
                    addObject(selectedObject);
                }
                else {
>>>>>>> 01e8e7f7
                    return false; // duplicate selection
                }
            } else {
<<<<<<< HEAD
                if (o == submap.end())
                    return false;
                if(msg.SubName.empty())
                    subset.erase(subset.begin()+o->second.first);
                else {
                    auto &subs = subset[o->second.first].second;
                    auto it = std::find(subs.begin(),subs.end(),msg.SubName);
                    if(it==subs.end())
                        return false;
                    subs.erase(it);
=======
                if (o != originals.end()) {
                    originals.erase(o);
                    removeObject(selectedObject);
                }
                else {
                    return false;
>>>>>>> 01e8e7f7
                }
            }
            setupTransaction();
            pcTransformed->OriginalSubs.setSubListValues(subset);
            populate();
            recomputeFeature();
            return true;
        }
    }

    return false;
}

void TaskTransformedParameters::setupTransaction() {
    int tid = 0;
    const char *name = App::GetApplication().getActiveTransaction(&tid);
    std::string n("Edit ");
    n += getObject()->Label.getValue();
    if(!name || n != name)
        App::GetApplication().setActiveTransaction(n.c_str());
}

void TaskTransformedParameters::populate() {
    if(!listWidget) 
        return;
    PartDesign::Transformed* pcTransformed = getObject();
    listWidget->clear();
    auto values = pcTransformed->OriginalSubs.getValues();
    auto itValue = values.begin();
    const auto &shadows = pcTransformed->OriginalSubs.getShadowSubs();
    auto itShadow = shadows.begin();
    PartDesign::Feature *feat = 0;
    auto subs = pcTransformed->OriginalSubs.getSubValues(false);
    bool touched = false;
    for(auto &sub : subs) {
        bool missing = false;
        auto obj = *itValue++;
        const auto &shadow = *itShadow++;
        QLatin1String subName(sub.c_str());
        if(feat!=obj)
            feat = Base::freecad_dynamic_cast<PartDesign::Feature>(obj);
        if(feat && shadow.first.size()) {
            try {
                feat->Shape.getShape().getSubShape(shadow.first.c_str());
            }catch(...) {
                auto names = Part::Feature::getRelatedElements(obj,shadow.first.c_str());
                if(names.size()) {
                    auto &name = names.front();
                    FC_WARN("guess element reference: " << shadow.first << " -> " << name.first);
                    sub = name.second;
                    subName = QLatin1String(sub.c_str());
                    touched = true;
                }else{
                    if(!boost::starts_with(sub,Data::ComplexGeoData::missingPrefix()))
                        sub = Data::ComplexGeoData::missingPrefix() + sub;
                    subName = QLatin1String(sub.c_str());
                    sub = shadow.first; // use new style name for future guessing
                    missing = true;
                }
            }
        }
        QString label = QString::fromUtf8(obj->Label.getValue());
        QLatin1String objectName(obj->getNameInDocument());
        if(sub.size()) 
            label += QString::fromLatin1(" (%1)").arg(subName);
        QListWidgetItem* item = new QListWidgetItem(listWidget);
        item->setText(label);
        if(missing)
            item->setForeground(Qt::red);
    }

    if(touched) {
        setupTransaction();
        getObject()->OriginalSubs.setValues(values,subs);
        recomputeFeature();
    }
}

// Make sure only some feature before the given one is visible
void TaskTransformedParameters::checkVisibility() {
    auto feat = getObject();
    auto body = feat->getFeatureBody();
    if(!body) return;
    auto inset = feat->getInListEx(true);
    inset.emplace(feat);
    for(auto o : body->Group.getValues()) {
        if(!o->Visibility.getValue() 
                || !o->isDerivedFrom(PartDesign::Feature::getClassTypeId()))
            continue;
        if(inset.count(o))
            break;
        return;
    }
    FCMD_OBJ_SHOW(getBaseObject());
}

void TaskTransformedParameters::onButtonAddFeature(bool checked)
{
    if (checked) {
        checkVisibility();
        selectionMode = addFeature;
        Gui::Selection().clearSelection();
        addReferenceSelectionGate(false,true,false,true);
    } else {
        exitSelectionMode();
    }
}

void TaskTransformedParameters::setupListWidget(QListWidget *widget) {
    listWidget = widget;
    QAction* action = new QAction(tr("Remove"), widget);
    action->setShortcut(QString::fromLatin1("Del"));
    listWidget->addAction(action);
    QObject::connect(action, SIGNAL(triggered()), this, SLOT(onFeatureDeleted()));
    listWidget->setContextMenuPolicy(Qt::ActionsContextMenu);
    populate();
}

void TaskTransformedParameters::onFeatureDeleted(void) {
    PartDesign::Transformed* pcTransformed = getObject();
    auto values = pcTransformed->OriginalSubs.getValues();
    auto subs = pcTransformed->OriginalSubs.getSubValues(false);
    if(values.size()==subs.size() && listWidget->currentRow()<(int)values.size()) {
        values.erase(values.begin() + listWidget->currentRow());
        subs.erase(subs.begin() + listWidget->currentRow());

        pcTransformed->OriginalSubs.setValues(values,subs);
        recomputeFeature();
    }
    populate();
}

void TaskTransformedParameters::onButtonRemoveFeature(bool checked)
{
    if (checked) {
        checkVisibility();
        selectionMode = removeFeature;
        Gui::Selection().clearSelection();
    } else {
        exitSelectionMode();
    }
}

void TaskTransformedParameters::fillAxisCombo(ComboLinks &combolinks,
                                              Part::Part2DObject* sketch)
{
    combolinks.clear();

    //add sketch axes
    if (sketch){
        combolinks.addLink(sketch, "N_Axis",tr("Normal sketch axis"));
        combolinks.addLink(sketch,"V_Axis",tr("Vertical sketch axis"));
        combolinks.addLink(sketch,"H_Axis",tr("Horizontal sketch axis"));
        for (int i=0; i < sketch->getAxisCount(); i++) {
            QString itemText = tr("Construction line %1").arg(i+1);
            std::stringstream sub;
            sub << "Axis" << i;
            combolinks.addLink(sketch,sub.str(),itemText);
        }
    }

    //add part axes
    App::DocumentObject* obj = getObject();
    PartDesign::Body * body = PartDesign::Body::findBodyOf ( obj );

    if (body) {
        try {
            App::Origin* orig = body->getOrigin();
            combolinks.addLink(orig->getX(),"",tr("Base X axis"));
            combolinks.addLink(orig->getY(),"",tr("Base Y axis"));
            combolinks.addLink(orig->getZ(),"",tr("Base Z axis"));
        } catch (const Base::Exception &ex) {
            Base::Console().Error ("%s\n", ex.what() );
        }
    }

    //add "Select reference"
    combolinks.addLink(0,std::string(),tr("Select reference..."));
}

void TaskTransformedParameters::fillPlanesCombo(ComboLinks &combolinks,
                                                Part::Part2DObject* sketch)
{
    combolinks.clear();

    //add sketch axes
    if (sketch){
        combolinks.addLink(sketch,"V_Axis",QObject::tr("Vertical sketch axis"));
        combolinks.addLink(sketch,"H_Axis",QObject::tr("Horizontal sketch axis"));
        for (int i=0; i < sketch->getAxisCount(); i++) {
            QString itemText = tr("Construction line %1").arg(i+1);
            std::stringstream sub;
            sub << "Axis" << i;
            combolinks.addLink(sketch,sub.str(),itemText);
        }
    }

    //add part baseplanes
    App::DocumentObject* obj = getObject();
    PartDesign::Body * body = PartDesign::Body::findBodyOf ( obj );

    if (body) {
        try {
            App::Origin* orig = body->getOrigin();
            combolinks.addLink(orig->getXY(),"",tr("Base XY plane"));
            combolinks.addLink(orig->getYZ(),"",tr("Base YZ plane"));
            combolinks.addLink(orig->getXZ(),"",tr("Base XZ plane"));
        } catch (const Base::Exception &ex) {
            Base::Console().Error ("%s\n", ex.what() );
        }
    }

    //add "Select reference"
    combolinks.addLink(0,std::string(),tr("Select reference..."));
}

void TaskTransformedParameters::recomputeFeature() {
    getTopTransformedView()->recomputeFeature();
}

PartDesignGui::ViewProviderTransformed *TaskTransformedParameters::getTopTransformedView() const {
    PartDesignGui::ViewProviderTransformed *rv;

    if (insideMultiTransform) {
        rv = parentTask->TransformedView;
    } else {
        rv = TransformedView;
    }
    assert (rv);

    return rv;
}

PartDesign::Transformed *TaskTransformedParameters::getTopTransformedObject() const {
    App::DocumentObject *transform = getTopTransformedView()->getObject();
    assert (transform->isDerivedFrom(PartDesign::Transformed::getClassTypeId()));
    return static_cast<PartDesign::Transformed*>(transform);
}

PartDesign::Transformed *TaskTransformedParameters::getObject() const {
    if (insideMultiTransform)
        return parentTask->getSubFeature();
    else if (TransformedView)
        return static_cast<PartDesign::Transformed*>(TransformedView->getObject());
    else
        return nullptr;
}

App::DocumentObject *TaskTransformedParameters::getBaseObject() const {
    PartDesign::Feature* feature = getTopTransformedObject ();
    // NOTE: getBaseObject() throws if there is no base; shouldn't happen here.
    App::DocumentObject *base = feature->getBaseObject(true);
    if(!base) {
        auto body = feature->getFeatureBody();
        if(body)
            base = body->getPrevSolidFeature(feature);
    }
    return base;
}

App::DocumentObject* TaskTransformedParameters::getSketchObject() const {
    return getTopTransformedObject()->getSketchObject();
}

void TaskTransformedParameters::hideObject()
{
    FCMD_OBJ_HIDE(getTopTransformedObject());
}

void TaskTransformedParameters::showObject()
{
    FCMD_OBJ_SHOW(getTopTransformedObject());
}

void TaskTransformedParameters::hideBase()
{
    FCMD_OBJ_HIDE(getBaseObject());
}

void TaskTransformedParameters::showBase()
{
    FCMD_OBJ_SHOW(getBaseObject());
}

void TaskTransformedParameters::exitSelectionMode()
{
    try {
        clearButtons();
        selectionMode = none;
        Gui::Selection().rmvSelectionGate();
        showObject();
    } catch(Base::Exception &e) {
        e.ReportException();
    }
}

void TaskTransformedParameters::addReferenceSelectionGate(bool edge, bool face, bool planar, bool whole)
{
    std::unique_ptr<Gui::SelectionFilterGate> gateRefPtr(
            new ReferenceSelection(getBaseObject(), edge, face, planar,false,whole));
    std::unique_ptr<Gui::SelectionFilterGate> gateDepPtr(new NoDependentsSelection(getTopTransformedObject()));
    Gui::Selection().addSelectionGate(new CombineSelectionFilterGates(gateRefPtr, gateDepPtr));
}

void TaskTransformedParameters::setupCheckBox(QCheckBox *checkbox) {
    checkbox->setChecked(getObject()->SubTransform.getValue());
    QObject::connect(checkbox, SIGNAL(toggled(bool)), this, SLOT(onChangedSubTransform(bool)));
}

void TaskTransformedParameters::onChangedSubTransform(bool checked) {
    setupTransaction();
    getObject()->SubTransform.setValue(checked);
    recomputeFeature();
}

//**************************************************************************
//**************************************************************************
// TaskDialog
//++++++++++++++++++++++++++++++++++++++++++++++++++++++++++++++++++++++++++

TaskDlgTransformedParameters::TaskDlgTransformedParameters(
        ViewProviderTransformed *TransformedView_, TaskTransformedParameters *parameter)
    : TaskDlgFeatureParameters(TransformedView_), parameter(parameter)
{
    assert(vp);
    message = new TaskTransformedMessages(getTransformedView());
    Content.push_back(message);

    parameter->setupCheckBox(message->getCheckBox());
    Content.push_back(parameter);
}

//==== calls from the TaskView ===============================================================

bool TaskDlgTransformedParameters::accept()
{
    parameter->exitSelectionMode();

    // Continue (usually in virtual method accept())
    return TaskDlgFeatureParameters::accept ();
}

bool TaskDlgTransformedParameters::reject()
{
    // ensure that we are not in selection mode
    parameter->exitSelectionMode();

    return TaskDlgFeatureParameters::reject ();
}


#include "moc_TaskTransformedParameters.cpp"


ComboLinks::ComboLinks(QComboBox &combo)
    : doc(0)
{
    this->_combo = &combo;
    _combo->clear();
}

int ComboLinks::addLink(const App::PropertyLinkSub &lnk, QString itemText)
{
    if(!_combo)
        return 0;
    _combo->addItem(itemText);
    this->linksInList.push_back(new App::PropertyLinkSub());
    App::PropertyLinkSub &newitem = *(linksInList[linksInList.size()-1]);
    newitem.Paste(lnk);
    if (newitem.getValue() && this->doc == 0)
        this->doc = newitem.getValue()->getDocument();
    return linksInList.size()-1;
}

int ComboLinks::addLink(App::DocumentObject *linkObj, std::string linkSubname, QString itemText)
{
    if(!_combo)
        return 0;
    _combo->addItem(itemText);
    this->linksInList.push_back(new App::PropertyLinkSub());
    App::PropertyLinkSub &newitem = *(linksInList[linksInList.size()-1]);
    newitem.setValue(linkObj,std::vector<std::string>(1,linkSubname));
    if (newitem.getValue() && this->doc == 0)
        this->doc = newitem.getValue()->getDocument();
    return linksInList.size()-1;
}

void ComboLinks::clear()
{
    for(size_t i = 0  ;  i < this->linksInList.size()  ;  i++){
        delete linksInList[i];
    }
    if(this->_combo)
        _combo->clear();
}

App::PropertyLinkSub &ComboLinks::getLink(int index) const
{
    if (index < 0 || index > (ssize_t) linksInList.size()-1)
        throw Base::IndexError("ComboLinks::getLink:Index out of range");
    if (linksInList[index]->getValue() && doc && !(doc->isIn(linksInList[index]->getValue())))
        throw Base::ValueError("Linked object is not in the document; it may have been deleted");
    return *(linksInList[index]);
}

App::PropertyLinkSub &ComboLinks::getCurrentLink() const
{
    assert(_combo);
    return getLink(_combo->currentIndex());
}

int ComboLinks::setCurrentLink(const App::PropertyLinkSub &lnk)
{
    for(size_t i = 0  ;  i < linksInList.size()  ;  i++) {
        App::PropertyLinkSub &it = *(linksInList[i]);
        if(lnk.getValue() == it.getValue() && lnk.getSubValues() == it.getSubValues()){
            bool wasBlocked = _combo->signalsBlocked();
            _combo->blockSignals(true);
            _combo->setCurrentIndex(i);
            _combo->blockSignals(wasBlocked);
            return i;
        }
    }
    return -1;
}
<|MERGE_RESOLUTION|>--- conflicted
+++ resolved
@@ -1,628 +1,607 @@
-/******************************************************************************
- *   Copyright (c) 2012 Jan Rheinländer <jrheinlaender@users.sourceforge.net> *
- *                                                                            *
- *   This file is part of the FreeCAD CAx development system.                 *
- *                                                                            *
- *   This library is free software; you can redistribute it and/or            *
- *   modify it under the terms of the GNU Library General Public              *
- *   License as published by the Free Software Foundation; either             *
- *   version 2 of the License, or (at your option) any later version.         *
- *                                                                            *
- *   This library  is distributed in the hope that it will be useful,         *
- *   but WITHOUT ANY WARRANTY; without even the implied warranty of           *
- *   MERCHANTABILITY or FITNESS FOR A PARTICULAR PURPOSE.  See the            *
- *   GNU Library General Public License for more details.                     *
- *                                                                            *
- *   You should have received a copy of the GNU Library General Public        *
- *   License along with this library; see the file COPYING.LIB. If not,       *
- *   write to the Free Software Foundation, Inc., 59 Temple Place,            *
- *   Suite 330, Boston, MA  02111-1307, USA                                   *
- *                                                                            *
- ******************************************************************************/
-
-#include "PreCompiled.h"
-
-#ifndef _PreComp_
-# include <QMessageBox>
-# include <QListWidget>
-# include <QAction>
-# include <QCheckBox>
-# include <TopoDS_Shape.hxx>
-# include <TopoDS_Face.hxx>
-# include <TopoDS.hxx>
-# include <BRepAdaptor_Surface.hxx>
-#endif
-
-#include <boost/algorithm/string/predicate.hpp>
-
-#include <Base/Console.h>
-#include <App/Application.h>
-#include <App/Document.h>
-#include <App/Origin.h>
-#include <App/OriginFeature.h>
-#include <Gui/Application.h>
-#include <Gui/Document.h>
-#include <Gui/BitmapFactory.h>
-#include <Gui/ViewProvider.h>
-#include <Gui/WaitCursor.h>
-#include <Gui/Selection.h>
-#include <Gui/Command.h>
-
-#include <Mod/PartDesign/App/FeatureTransformed.h>
-#include <Mod/PartDesign/App/Body.h>
-#include <Mod/PartDesign/App/FeatureAddSub.h>
-
-#include "ReferenceSelection.h"
-#include "TaskMultiTransformParameters.h"
-#include "Utils.h"
-
-#include "TaskTransformedParameters.h"
-
-FC_LOG_LEVEL_INIT("PartDesign",true,true)
-
-using namespace PartDesignGui;
-using namespace Gui;
-
-/* TRANSLATOR PartDesignGui::TaskTransformedParameters */
-
-TaskTransformedParameters::TaskTransformedParameters(ViewProviderTransformed *TransformedView, QWidget *parent)
-    : TaskBox(Gui::BitmapFactory().pixmap((std::string("PartDesign_") + TransformedView->featureName).c_str()),
-              QString::fromLatin1((TransformedView->featureName + " parameters").c_str()),
-              true,
-              parent),
-      proxy(nullptr),
-      TransformedView(TransformedView),
-      parentTask(nullptr),
-      insideMultiTransform(false),
-      blockUpdate(false)
-{
-    selectionMode = none;
-
-    if (TransformedView) {
-        Gui::Document* doc = TransformedView->getDocument();
-        this->attachDocument(doc);
-    }
-}
-
-TaskTransformedParameters::TaskTransformedParameters(TaskMultiTransformParameters *parentTask)
-    : TaskBox(QPixmap(), tr(""), true, parentTask),
-      proxy(nullptr),
-      TransformedView(nullptr),
-      parentTask(parentTask),
-      insideMultiTransform(true),
-      blockUpdate(false)
-{
-    // Original feature selection makes no sense inside a MultiTransform
-    selectionMode = none;
-}
-
-TaskTransformedParameters::~TaskTransformedParameters()
-{
-    // make sure to remove selection gate in all cases
-    Gui::Selection().rmvSelectionGate();
-}
-
-void TaskTransformedParameters::slotDeletedObject(const Gui::ViewProviderDocumentObject& Obj)
-{
-    if (TransformedView == &Obj)
-        TransformedView = nullptr;
-}
-
-bool TaskTransformedParameters::isViewUpdated() const
-{
-    return (blockUpdate == false);
-}
-
-int TaskTransformedParameters::getUpdateViewTimeout() const
-{
-    return 500;
-}
-
-void TaskTransformedParameters::addObject(App::DocumentObject*)
-{
-}
-
-void TaskTransformedParameters::removeObject(App::DocumentObject*)
-{
-}
-
-bool TaskTransformedParameters::originalSelected(const Gui::SelectionChanges& msg)
-{
-    if (msg.Type == Gui::SelectionChanges::AddSelection && (
-                (selectionMode == addFeature) || (selectionMode == removeFeature))) {
-
-        if (strcmp(msg.pDocName, getObject()->getDocument()->getName()) != 0)
-            return false;
-
-        PartDesign::Transformed* pcTransformed = getObject();
-        auto selectedObject = Base::freecad_dynamic_cast<PartDesign::Feature>(
-                pcTransformed->getDocument()->getObject(msg.pObjectName));
-        if (selectedObject) {
-            auto subset = pcTransformed->OriginalSubs.getSubListValues();
-            std::map<App::DocumentObject*,std::pair<size_t,std::set<std::string> > > submap;
-            for(auto it=subset.begin(),itNext=it;it!=subset.end();it=itNext) {
-                ++itNext;
-                auto &info = submap[it->first];
-                if(info.second.empty()) {
-                    info.first = it - subset.begin();
-                    auto &subs = it->second;
-                    for(auto itSub=subs.begin(),itSubNext=itSub;itSub!=subs.end();itSub=itSubNext) {
-                        ++itSubNext;
-                        if(!info.second.insert(*itSub).second)
-                            subs.erase(itSub);
-                    }
-                }else{
-                    auto &subs = subset[info.first].second;
-                    for(auto &sub : it->second) {
-                        if(info.second.insert(sub).second)
-                            subs.push_back(sub);
-                    }
-                    subset.erase(it);
-                }
-            }
-
-            auto o = submap.find(selectedObject);
-            if (selectionMode == addFeature) {
-<<<<<<< HEAD
-                if (o == submap.end()) {
-                    std::vector<std::string> subs;
-                    if(selectedObject->Shape.getShape().countSubShapes(TopAbs_SOLID))
-                        subs.push_back(msg.SubName);
-                    subset.emplace_back(selectedObject,subs);
-                } else if(o->second.second.insert(msg.SubName).second) 
-                    subset[o->second.first].second.push_back(msg.SubName);
-                else
-=======
-                if (o == originals.end()) {
-                    originals.push_back(selectedObject);
-                    addObject(selectedObject);
-                }
-                else {
->>>>>>> 01e8e7f7
-                    return false; // duplicate selection
-                }
-            } else {
-<<<<<<< HEAD
-                if (o == submap.end())
-                    return false;
-                if(msg.SubName.empty())
-                    subset.erase(subset.begin()+o->second.first);
-                else {
-                    auto &subs = subset[o->second.first].second;
-                    auto it = std::find(subs.begin(),subs.end(),msg.SubName);
-                    if(it==subs.end())
-                        return false;
-                    subs.erase(it);
-=======
-                if (o != originals.end()) {
-                    originals.erase(o);
-                    removeObject(selectedObject);
-                }
-                else {
-                    return false;
->>>>>>> 01e8e7f7
-                }
-            }
-            setupTransaction();
-            pcTransformed->OriginalSubs.setSubListValues(subset);
-            populate();
-            recomputeFeature();
-            return true;
-        }
-    }
-
-    return false;
-}
-
-void TaskTransformedParameters::setupTransaction() {
-    int tid = 0;
-    const char *name = App::GetApplication().getActiveTransaction(&tid);
-    std::string n("Edit ");
-    n += getObject()->Label.getValue();
-    if(!name || n != name)
-        App::GetApplication().setActiveTransaction(n.c_str());
-}
-
-void TaskTransformedParameters::populate() {
-    if(!listWidget) 
-        return;
-    PartDesign::Transformed* pcTransformed = getObject();
-    listWidget->clear();
-    auto values = pcTransformed->OriginalSubs.getValues();
-    auto itValue = values.begin();
-    const auto &shadows = pcTransformed->OriginalSubs.getShadowSubs();
-    auto itShadow = shadows.begin();
-    PartDesign::Feature *feat = 0;
-    auto subs = pcTransformed->OriginalSubs.getSubValues(false);
-    bool touched = false;
-    for(auto &sub : subs) {
-        bool missing = false;
-        auto obj = *itValue++;
-        const auto &shadow = *itShadow++;
-        QLatin1String subName(sub.c_str());
-        if(feat!=obj)
-            feat = Base::freecad_dynamic_cast<PartDesign::Feature>(obj);
-        if(feat && shadow.first.size()) {
-            try {
-                feat->Shape.getShape().getSubShape(shadow.first.c_str());
-            }catch(...) {
-                auto names = Part::Feature::getRelatedElements(obj,shadow.first.c_str());
-                if(names.size()) {
-                    auto &name = names.front();
-                    FC_WARN("guess element reference: " << shadow.first << " -> " << name.first);
-                    sub = name.second;
-                    subName = QLatin1String(sub.c_str());
-                    touched = true;
-                }else{
-                    if(!boost::starts_with(sub,Data::ComplexGeoData::missingPrefix()))
-                        sub = Data::ComplexGeoData::missingPrefix() + sub;
-                    subName = QLatin1String(sub.c_str());
-                    sub = shadow.first; // use new style name for future guessing
-                    missing = true;
-                }
-            }
-        }
-        QString label = QString::fromUtf8(obj->Label.getValue());
-        QLatin1String objectName(obj->getNameInDocument());
-        if(sub.size()) 
-            label += QString::fromLatin1(" (%1)").arg(subName);
-        QListWidgetItem* item = new QListWidgetItem(listWidget);
-        item->setText(label);
-        if(missing)
-            item->setForeground(Qt::red);
-    }
-
-    if(touched) {
-        setupTransaction();
-        getObject()->OriginalSubs.setValues(values,subs);
-        recomputeFeature();
-    }
-}
-
-// Make sure only some feature before the given one is visible
-void TaskTransformedParameters::checkVisibility() {
-    auto feat = getObject();
-    auto body = feat->getFeatureBody();
-    if(!body) return;
-    auto inset = feat->getInListEx(true);
-    inset.emplace(feat);
-    for(auto o : body->Group.getValues()) {
-        if(!o->Visibility.getValue() 
-                || !o->isDerivedFrom(PartDesign::Feature::getClassTypeId()))
-            continue;
-        if(inset.count(o))
-            break;
-        return;
-    }
-    FCMD_OBJ_SHOW(getBaseObject());
-}
-
-void TaskTransformedParameters::onButtonAddFeature(bool checked)
-{
-    if (checked) {
-        checkVisibility();
-        selectionMode = addFeature;
-        Gui::Selection().clearSelection();
-        addReferenceSelectionGate(false,true,false,true);
-    } else {
-        exitSelectionMode();
-    }
-}
-
-void TaskTransformedParameters::setupListWidget(QListWidget *widget) {
-    listWidget = widget;
-    QAction* action = new QAction(tr("Remove"), widget);
-    action->setShortcut(QString::fromLatin1("Del"));
-    listWidget->addAction(action);
-    QObject::connect(action, SIGNAL(triggered()), this, SLOT(onFeatureDeleted()));
-    listWidget->setContextMenuPolicy(Qt::ActionsContextMenu);
-    populate();
-}
-
-void TaskTransformedParameters::onFeatureDeleted(void) {
-    PartDesign::Transformed* pcTransformed = getObject();
-    auto values = pcTransformed->OriginalSubs.getValues();
-    auto subs = pcTransformed->OriginalSubs.getSubValues(false);
-    if(values.size()==subs.size() && listWidget->currentRow()<(int)values.size()) {
-        values.erase(values.begin() + listWidget->currentRow());
-        subs.erase(subs.begin() + listWidget->currentRow());
-
-        pcTransformed->OriginalSubs.setValues(values,subs);
-        recomputeFeature();
-    }
-    populate();
-}
-
-void TaskTransformedParameters::onButtonRemoveFeature(bool checked)
-{
-    if (checked) {
-        checkVisibility();
-        selectionMode = removeFeature;
-        Gui::Selection().clearSelection();
-    } else {
-        exitSelectionMode();
-    }
-}
-
-void TaskTransformedParameters::fillAxisCombo(ComboLinks &combolinks,
-                                              Part::Part2DObject* sketch)
-{
-    combolinks.clear();
-
-    //add sketch axes
-    if (sketch){
-        combolinks.addLink(sketch, "N_Axis",tr("Normal sketch axis"));
-        combolinks.addLink(sketch,"V_Axis",tr("Vertical sketch axis"));
-        combolinks.addLink(sketch,"H_Axis",tr("Horizontal sketch axis"));
-        for (int i=0; i < sketch->getAxisCount(); i++) {
-            QString itemText = tr("Construction line %1").arg(i+1);
-            std::stringstream sub;
-            sub << "Axis" << i;
-            combolinks.addLink(sketch,sub.str(),itemText);
-        }
-    }
-
-    //add part axes
-    App::DocumentObject* obj = getObject();
-    PartDesign::Body * body = PartDesign::Body::findBodyOf ( obj );
-
-    if (body) {
-        try {
-            App::Origin* orig = body->getOrigin();
-            combolinks.addLink(orig->getX(),"",tr("Base X axis"));
-            combolinks.addLink(orig->getY(),"",tr("Base Y axis"));
-            combolinks.addLink(orig->getZ(),"",tr("Base Z axis"));
-        } catch (const Base::Exception &ex) {
-            Base::Console().Error ("%s\n", ex.what() );
-        }
-    }
-
-    //add "Select reference"
-    combolinks.addLink(0,std::string(),tr("Select reference..."));
-}
-
-void TaskTransformedParameters::fillPlanesCombo(ComboLinks &combolinks,
-                                                Part::Part2DObject* sketch)
-{
-    combolinks.clear();
-
-    //add sketch axes
-    if (sketch){
-        combolinks.addLink(sketch,"V_Axis",QObject::tr("Vertical sketch axis"));
-        combolinks.addLink(sketch,"H_Axis",QObject::tr("Horizontal sketch axis"));
-        for (int i=0; i < sketch->getAxisCount(); i++) {
-            QString itemText = tr("Construction line %1").arg(i+1);
-            std::stringstream sub;
-            sub << "Axis" << i;
-            combolinks.addLink(sketch,sub.str(),itemText);
-        }
-    }
-
-    //add part baseplanes
-    App::DocumentObject* obj = getObject();
-    PartDesign::Body * body = PartDesign::Body::findBodyOf ( obj );
-
-    if (body) {
-        try {
-            App::Origin* orig = body->getOrigin();
-            combolinks.addLink(orig->getXY(),"",tr("Base XY plane"));
-            combolinks.addLink(orig->getYZ(),"",tr("Base YZ plane"));
-            combolinks.addLink(orig->getXZ(),"",tr("Base XZ plane"));
-        } catch (const Base::Exception &ex) {
-            Base::Console().Error ("%s\n", ex.what() );
-        }
-    }
-
-    //add "Select reference"
-    combolinks.addLink(0,std::string(),tr("Select reference..."));
-}
-
-void TaskTransformedParameters::recomputeFeature() {
-    getTopTransformedView()->recomputeFeature();
-}
-
-PartDesignGui::ViewProviderTransformed *TaskTransformedParameters::getTopTransformedView() const {
-    PartDesignGui::ViewProviderTransformed *rv;
-
-    if (insideMultiTransform) {
-        rv = parentTask->TransformedView;
-    } else {
-        rv = TransformedView;
-    }
-    assert (rv);
-
-    return rv;
-}
-
-PartDesign::Transformed *TaskTransformedParameters::getTopTransformedObject() const {
-    App::DocumentObject *transform = getTopTransformedView()->getObject();
-    assert (transform->isDerivedFrom(PartDesign::Transformed::getClassTypeId()));
-    return static_cast<PartDesign::Transformed*>(transform);
-}
-
-PartDesign::Transformed *TaskTransformedParameters::getObject() const {
-    if (insideMultiTransform)
-        return parentTask->getSubFeature();
-    else if (TransformedView)
-        return static_cast<PartDesign::Transformed*>(TransformedView->getObject());
-    else
-        return nullptr;
-}
-
-App::DocumentObject *TaskTransformedParameters::getBaseObject() const {
-    PartDesign::Feature* feature = getTopTransformedObject ();
-    // NOTE: getBaseObject() throws if there is no base; shouldn't happen here.
-    App::DocumentObject *base = feature->getBaseObject(true);
-    if(!base) {
-        auto body = feature->getFeatureBody();
-        if(body)
-            base = body->getPrevSolidFeature(feature);
-    }
-    return base;
-}
-
-App::DocumentObject* TaskTransformedParameters::getSketchObject() const {
-    return getTopTransformedObject()->getSketchObject();
-}
-
-void TaskTransformedParameters::hideObject()
-{
-    FCMD_OBJ_HIDE(getTopTransformedObject());
-}
-
-void TaskTransformedParameters::showObject()
-{
-    FCMD_OBJ_SHOW(getTopTransformedObject());
-}
-
-void TaskTransformedParameters::hideBase()
-{
-    FCMD_OBJ_HIDE(getBaseObject());
-}
-
-void TaskTransformedParameters::showBase()
-{
-    FCMD_OBJ_SHOW(getBaseObject());
-}
-
-void TaskTransformedParameters::exitSelectionMode()
-{
-    try {
-        clearButtons();
-        selectionMode = none;
-        Gui::Selection().rmvSelectionGate();
-        showObject();
-    } catch(Base::Exception &e) {
-        e.ReportException();
-    }
-}
-
-void TaskTransformedParameters::addReferenceSelectionGate(bool edge, bool face, bool planar, bool whole)
-{
-    std::unique_ptr<Gui::SelectionFilterGate> gateRefPtr(
-            new ReferenceSelection(getBaseObject(), edge, face, planar,false,whole));
-    std::unique_ptr<Gui::SelectionFilterGate> gateDepPtr(new NoDependentsSelection(getTopTransformedObject()));
-    Gui::Selection().addSelectionGate(new CombineSelectionFilterGates(gateRefPtr, gateDepPtr));
-}
-
-void TaskTransformedParameters::setupCheckBox(QCheckBox *checkbox) {
-    checkbox->setChecked(getObject()->SubTransform.getValue());
-    QObject::connect(checkbox, SIGNAL(toggled(bool)), this, SLOT(onChangedSubTransform(bool)));
-}
-
-void TaskTransformedParameters::onChangedSubTransform(bool checked) {
-    setupTransaction();
-    getObject()->SubTransform.setValue(checked);
-    recomputeFeature();
-}
-
-//**************************************************************************
-//**************************************************************************
-// TaskDialog
-//++++++++++++++++++++++++++++++++++++++++++++++++++++++++++++++++++++++++++
-
-TaskDlgTransformedParameters::TaskDlgTransformedParameters(
-        ViewProviderTransformed *TransformedView_, TaskTransformedParameters *parameter)
-    : TaskDlgFeatureParameters(TransformedView_), parameter(parameter)
-{
-    assert(vp);
-    message = new TaskTransformedMessages(getTransformedView());
-    Content.push_back(message);
-
-    parameter->setupCheckBox(message->getCheckBox());
-    Content.push_back(parameter);
-}
-
-//==== calls from the TaskView ===============================================================
-
-bool TaskDlgTransformedParameters::accept()
-{
-    parameter->exitSelectionMode();
-
-    // Continue (usually in virtual method accept())
-    return TaskDlgFeatureParameters::accept ();
-}
-
-bool TaskDlgTransformedParameters::reject()
-{
-    // ensure that we are not in selection mode
-    parameter->exitSelectionMode();
-
-    return TaskDlgFeatureParameters::reject ();
-}
-
-
-#include "moc_TaskTransformedParameters.cpp"
-
-
-ComboLinks::ComboLinks(QComboBox &combo)
-    : doc(0)
-{
-    this->_combo = &combo;
-    _combo->clear();
-}
-
-int ComboLinks::addLink(const App::PropertyLinkSub &lnk, QString itemText)
-{
-    if(!_combo)
-        return 0;
-    _combo->addItem(itemText);
-    this->linksInList.push_back(new App::PropertyLinkSub());
-    App::PropertyLinkSub &newitem = *(linksInList[linksInList.size()-1]);
-    newitem.Paste(lnk);
-    if (newitem.getValue() && this->doc == 0)
-        this->doc = newitem.getValue()->getDocument();
-    return linksInList.size()-1;
-}
-
-int ComboLinks::addLink(App::DocumentObject *linkObj, std::string linkSubname, QString itemText)
-{
-    if(!_combo)
-        return 0;
-    _combo->addItem(itemText);
-    this->linksInList.push_back(new App::PropertyLinkSub());
-    App::PropertyLinkSub &newitem = *(linksInList[linksInList.size()-1]);
-    newitem.setValue(linkObj,std::vector<std::string>(1,linkSubname));
-    if (newitem.getValue() && this->doc == 0)
-        this->doc = newitem.getValue()->getDocument();
-    return linksInList.size()-1;
-}
-
-void ComboLinks::clear()
-{
-    for(size_t i = 0  ;  i < this->linksInList.size()  ;  i++){
-        delete linksInList[i];
-    }
-    if(this->_combo)
-        _combo->clear();
-}
-
-App::PropertyLinkSub &ComboLinks::getLink(int index) const
-{
-    if (index < 0 || index > (ssize_t) linksInList.size()-1)
-        throw Base::IndexError("ComboLinks::getLink:Index out of range");
-    if (linksInList[index]->getValue() && doc && !(doc->isIn(linksInList[index]->getValue())))
-        throw Base::ValueError("Linked object is not in the document; it may have been deleted");
-    return *(linksInList[index]);
-}
-
-App::PropertyLinkSub &ComboLinks::getCurrentLink() const
-{
-    assert(_combo);
-    return getLink(_combo->currentIndex());
-}
-
-int ComboLinks::setCurrentLink(const App::PropertyLinkSub &lnk)
-{
-    for(size_t i = 0  ;  i < linksInList.size()  ;  i++) {
-        App::PropertyLinkSub &it = *(linksInList[i]);
-        if(lnk.getValue() == it.getValue() && lnk.getSubValues() == it.getSubValues()){
-            bool wasBlocked = _combo->signalsBlocked();
-            _combo->blockSignals(true);
-            _combo->setCurrentIndex(i);
-            _combo->blockSignals(wasBlocked);
-            return i;
-        }
-    }
-    return -1;
-}
+/******************************************************************************
+ *   Copyright (c) 2012 Jan Rheinländer <jrheinlaender@users.sourceforge.net> *
+ *                                                                            *
+ *   This file is part of the FreeCAD CAx development system.                 *
+ *                                                                            *
+ *   This library is free software; you can redistribute it and/or            *
+ *   modify it under the terms of the GNU Library General Public              *
+ *   License as published by the Free Software Foundation; either             *
+ *   version 2 of the License, or (at your option) any later version.         *
+ *                                                                            *
+ *   This library  is distributed in the hope that it will be useful,         *
+ *   but WITHOUT ANY WARRANTY; without even the implied warranty of           *
+ *   MERCHANTABILITY or FITNESS FOR A PARTICULAR PURPOSE.  See the            *
+ *   GNU Library General Public License for more details.                     *
+ *                                                                            *
+ *   You should have received a copy of the GNU Library General Public        *
+ *   License along with this library; see the file COPYING.LIB. If not,       *
+ *   write to the Free Software Foundation, Inc., 59 Temple Place,            *
+ *   Suite 330, Boston, MA  02111-1307, USA                                   *
+ *                                                                            *
+ ******************************************************************************/
+
+#include "PreCompiled.h"
+
+#ifndef _PreComp_
+# include <QMessageBox>
+# include <QListWidget>
+# include <QAction>
+# include <QCheckBox>
+# include <TopoDS_Shape.hxx>
+# include <TopoDS_Face.hxx>
+# include <TopoDS.hxx>
+# include <BRepAdaptor_Surface.hxx>
+#endif
+
+#include <boost/algorithm/string/predicate.hpp>
+
+#include <Base/Console.h>
+#include <App/Application.h>
+#include <App/Document.h>
+#include <App/Origin.h>
+#include <App/OriginFeature.h>
+#include <Gui/Application.h>
+#include <Gui/Document.h>
+#include <Gui/BitmapFactory.h>
+#include <Gui/ViewProvider.h>
+#include <Gui/WaitCursor.h>
+#include <Gui/Selection.h>
+#include <Gui/Command.h>
+
+#include <Mod/PartDesign/App/FeatureTransformed.h>
+#include <Mod/PartDesign/App/Body.h>
+#include <Mod/PartDesign/App/FeatureAddSub.h>
+
+#include "ReferenceSelection.h"
+#include "TaskMultiTransformParameters.h"
+#include "Utils.h"
+
+#include "TaskTransformedParameters.h"
+
+FC_LOG_LEVEL_INIT("PartDesign",true,true)
+
+using namespace PartDesignGui;
+using namespace Gui;
+
+/* TRANSLATOR PartDesignGui::TaskTransformedParameters */
+
+TaskTransformedParameters::TaskTransformedParameters(ViewProviderTransformed *TransformedView, QWidget *parent)
+    : TaskBox(Gui::BitmapFactory().pixmap((std::string("PartDesign_") + TransformedView->featureName).c_str()),
+              QString::fromLatin1((TransformedView->featureName + " parameters").c_str()),
+              true,
+              parent),
+      proxy(nullptr),
+      TransformedView(TransformedView),
+      parentTask(nullptr),
+      insideMultiTransform(false),
+      blockUpdate(false)
+{
+    selectionMode = none;
+
+    if (TransformedView) {
+        Gui::Document* doc = TransformedView->getDocument();
+        this->attachDocument(doc);
+    }
+}
+
+TaskTransformedParameters::TaskTransformedParameters(TaskMultiTransformParameters *parentTask)
+    : TaskBox(QPixmap(), tr(""), true, parentTask),
+      proxy(nullptr),
+      TransformedView(nullptr),
+      parentTask(parentTask),
+      insideMultiTransform(true),
+      blockUpdate(false)
+{
+    // Original feature selection makes no sense inside a MultiTransform
+    selectionMode = none;
+}
+
+TaskTransformedParameters::~TaskTransformedParameters()
+{
+    // make sure to remove selection gate in all cases
+    Gui::Selection().rmvSelectionGate();
+}
+
+void TaskTransformedParameters::slotDeletedObject(const Gui::ViewProviderDocumentObject& Obj)
+{
+    if (TransformedView == &Obj)
+        TransformedView = nullptr;
+}
+
+bool TaskTransformedParameters::isViewUpdated() const
+{
+    return (blockUpdate == false);
+}
+
+int TaskTransformedParameters::getUpdateViewTimeout() const
+{
+    return 500;
+}
+
+bool TaskTransformedParameters::originalSelected(const Gui::SelectionChanges& msg)
+{
+    if (msg.Type == Gui::SelectionChanges::AddSelection && (
+                (selectionMode == addFeature) || (selectionMode == removeFeature))) {
+
+        if (strcmp(msg.pDocName, getObject()->getDocument()->getName()) != 0)
+            return false;
+
+        PartDesign::Transformed* pcTransformed = getObject();
+        auto selectedObject = Base::freecad_dynamic_cast<PartDesign::Feature>(msg.Object.getObject());
+        if (selectedObject) {
+            auto subset = pcTransformed->OriginalSubs.getSubListValues();
+            std::map<App::DocumentObject*,std::pair<size_t,std::set<std::string> > > submap;
+            for(auto it=subset.begin(),itNext=it;it!=subset.end();it=itNext) {
+                ++itNext;
+                auto &info = submap[it->first];
+                if(info.second.empty()) {
+                    info.first = it - subset.begin();
+                    auto &subs = it->second;
+                    for(auto itSub=subs.begin(),itSubNext=itSub;itSub!=subs.end();itSub=itSubNext) {
+                        ++itSubNext;
+                        if(!info.second.insert(*itSub).second)
+                            subs.erase(itSub);
+                    }
+                }else{
+                    auto &subs = subset[info.first].second;
+                    for(auto &sub : it->second) {
+                        if(info.second.insert(sub).second)
+                            subs.push_back(sub);
+                    }
+                    subset.erase(it);
+                }
+            }
+
+            auto o = submap.find(selectedObject);
+            const std::string &subname = msg.Object.getOldElementName();
+            if (selectionMode == addFeature) {
+                if (o == submap.end()) {
+                    std::vector<std::string> subs;
+                    if(selectedObject->Shape.getShape().countSubShapes(TopAbs_SOLID))
+                        subs.push_back(subname);
+                    subset.emplace_back(selectedObject,subs);
+                } else if(o->second.second.insert(subname).second) 
+                    subset[o->second.first].second.push_back(subname);
+                else
+                    return false; // duplicate selection
+            } else {
+                if (o == submap.end())
+                    return false;
+                if(subname.empty())
+                    subset.erase(subset.begin()+o->second.first);
+                else {
+                    auto &subs = subset[o->second.first].second;
+                    auto it = std::find(subs.begin(),subs.end(),subname);
+                    if(it==subs.end())
+                        return false;
+                    subs.erase(it);
+                }
+            }
+            setupTransaction();
+            pcTransformed->OriginalSubs.setSubListValues(subset);
+            populate();
+            recomputeFeature();
+            return true;
+        }
+    }
+
+    return false;
+}
+
+void TaskTransformedParameters::setupTransaction() {
+    int tid = 0;
+    const char *name = App::GetApplication().getActiveTransaction(&tid);
+    std::string n("Edit ");
+    n += getObject()->Label.getValue();
+    if(!name || n != name)
+        App::GetApplication().setActiveTransaction(n.c_str());
+}
+
+void TaskTransformedParameters::populate() {
+    if(!listWidget) 
+        return;
+    PartDesign::Transformed* pcTransformed = getObject();
+    listWidget->clear();
+    auto values = pcTransformed->OriginalSubs.getValues();
+    auto itValue = values.begin();
+    const auto &shadows = pcTransformed->OriginalSubs.getShadowSubs();
+    auto itShadow = shadows.begin();
+    PartDesign::Feature *feat = 0;
+    auto subs = pcTransformed->OriginalSubs.getSubValues(false);
+    bool touched = false;
+    for(auto &sub : subs) {
+        bool missing = false;
+        auto obj = *itValue++;
+        const auto &shadow = *itShadow++;
+        QLatin1String subName(sub.c_str());
+        if(feat!=obj)
+            feat = Base::freecad_dynamic_cast<PartDesign::Feature>(obj);
+        if(feat && shadow.first.size()) {
+            try {
+                feat->Shape.getShape().getSubShape(shadow.first.c_str());
+            }catch(...) {
+                auto names = Part::Feature::getRelatedElements(obj,shadow.first.c_str());
+                if(names.size()) {
+                    auto &name = names.front();
+                    FC_WARN("guess element reference: " << shadow.first << " -> " << name.first);
+                    sub = name.second;
+                    subName = QLatin1String(sub.c_str());
+                    touched = true;
+                }else{
+                    if(!boost::starts_with(sub,Data::ComplexGeoData::missingPrefix()))
+                        sub = Data::ComplexGeoData::missingPrefix() + sub;
+                    subName = QLatin1String(sub.c_str());
+                    sub = shadow.first; // use new style name for future guessing
+                    missing = true;
+                }
+            }
+        }
+        QString label = QString::fromUtf8(obj->Label.getValue());
+        QLatin1String objectName(obj->getNameInDocument());
+        if(sub.size()) 
+            label += QString::fromLatin1(" (%1)").arg(subName);
+        QListWidgetItem* item = new QListWidgetItem(listWidget);
+        item->setText(label);
+        if(missing)
+            item->setForeground(Qt::red);
+    }
+
+    if(touched) {
+        setupTransaction();
+        getObject()->OriginalSubs.setValues(values,subs);
+        recomputeFeature();
+    }
+}
+
+// Make sure only some feature before the given one is visible
+void TaskTransformedParameters::checkVisibility() {
+    auto feat = getObject();
+    auto body = feat->getFeatureBody();
+    if(!body) return;
+    auto inset = feat->getInListEx(true);
+    inset.emplace(feat);
+    for(auto o : body->Group.getValues()) {
+        if(!o->Visibility.getValue() 
+                || !o->isDerivedFrom(PartDesign::Feature::getClassTypeId()))
+            continue;
+        if(inset.count(o))
+            break;
+        return;
+    }
+    FCMD_OBJ_SHOW(getBaseObject());
+}
+
+void TaskTransformedParameters::onButtonAddFeature(bool checked)
+{
+    if (checked) {
+        checkVisibility();
+        selectionMode = addFeature;
+        Gui::Selection().clearSelection();
+        addReferenceSelectionGate(false,true,false,true);
+    } else {
+        exitSelectionMode();
+    }
+}
+
+void TaskTransformedParameters::setupListWidget(QListWidget *widget) {
+
+    listWidget = widget;
+    QAction* action = new QAction(tr("Remove"), widget);
+    action->setShortcut(QKeySequence::Delete);
+#if QT_VERSION >= QT_VERSION_CHECK(5, 10, 0)
+    // display shortcut behind the context menu entry
+    action->setShortcutVisibleInContextMenu(true);
+#endif
+    listWidget->addAction(action);
+    QObject::connect(action, SIGNAL(triggered()), this, SLOT(onFeatureDeleted()));
+    listWidget->setContextMenuPolicy(Qt::ActionsContextMenu);
+    populate();
+}
+
+void TaskTransformedParameters::onFeatureDeleted(void) {
+    PartDesign::Transformed* pcTransformed = getObject();
+    auto values = pcTransformed->OriginalSubs.getValues();
+    auto subs = pcTransformed->OriginalSubs.getSubValues(false);
+    if(values.size()==subs.size() && listWidget->currentRow()<(int)values.size()) {
+        values.erase(values.begin() + listWidget->currentRow());
+        subs.erase(subs.begin() + listWidget->currentRow());
+
+        pcTransformed->OriginalSubs.setValues(values,subs);
+        recomputeFeature();
+    }
+    populate();
+}
+
+void TaskTransformedParameters::onButtonRemoveFeature(bool checked)
+{
+    if (checked) {
+        checkVisibility();
+        selectionMode = removeFeature;
+        Gui::Selection().clearSelection();
+    } else {
+        exitSelectionMode();
+    }
+}
+
+void TaskTransformedParameters::fillAxisCombo(ComboLinks &combolinks,
+                                              Part::Part2DObject* sketch)
+{
+    combolinks.clear();
+
+    //add sketch axes
+    if (sketch){
+        combolinks.addLink(sketch, "N_Axis",tr("Normal sketch axis"));
+        combolinks.addLink(sketch,"V_Axis",tr("Vertical sketch axis"));
+        combolinks.addLink(sketch,"H_Axis",tr("Horizontal sketch axis"));
+        for (int i=0; i < sketch->getAxisCount(); i++) {
+            QString itemText = tr("Construction line %1").arg(i+1);
+            std::stringstream sub;
+            sub << "Axis" << i;
+            combolinks.addLink(sketch,sub.str(),itemText);
+        }
+    }
+
+    //add part axes
+    App::DocumentObject* obj = getObject();
+    PartDesign::Body * body = PartDesign::Body::findBodyOf ( obj );
+
+    if (body) {
+        try {
+            App::Origin* orig = body->getOrigin();
+            combolinks.addLink(orig->getX(),"",tr("Base X axis"));
+            combolinks.addLink(orig->getY(),"",tr("Base Y axis"));
+            combolinks.addLink(orig->getZ(),"",tr("Base Z axis"));
+        } catch (const Base::Exception &ex) {
+            Base::Console().Error ("%s\n", ex.what() );
+        }
+    }
+
+    //add "Select reference"
+    combolinks.addLink(0,std::string(),tr("Select reference..."));
+}
+
+void TaskTransformedParameters::fillPlanesCombo(ComboLinks &combolinks,
+                                                Part::Part2DObject* sketch)
+{
+    combolinks.clear();
+
+    //add sketch axes
+    if (sketch){
+        combolinks.addLink(sketch,"V_Axis",QObject::tr("Vertical sketch axis"));
+        combolinks.addLink(sketch,"H_Axis",QObject::tr("Horizontal sketch axis"));
+        for (int i=0; i < sketch->getAxisCount(); i++) {
+            QString itemText = tr("Construction line %1").arg(i+1);
+            std::stringstream sub;
+            sub << "Axis" << i;
+            combolinks.addLink(sketch,sub.str(),itemText);
+        }
+    }
+
+    //add part baseplanes
+    App::DocumentObject* obj = getObject();
+    PartDesign::Body * body = PartDesign::Body::findBodyOf ( obj );
+
+    if (body) {
+        try {
+            App::Origin* orig = body->getOrigin();
+            combolinks.addLink(orig->getXY(),"",tr("Base XY plane"));
+            combolinks.addLink(orig->getYZ(),"",tr("Base YZ plane"));
+            combolinks.addLink(orig->getXZ(),"",tr("Base XZ plane"));
+        } catch (const Base::Exception &ex) {
+            Base::Console().Error ("%s\n", ex.what() );
+        }
+    }
+
+    //add "Select reference"
+    combolinks.addLink(0,std::string(),tr("Select reference..."));
+}
+
+void TaskTransformedParameters::recomputeFeature() {
+    getTopTransformedView()->recomputeFeature();
+}
+
+PartDesignGui::ViewProviderTransformed *TaskTransformedParameters::getTopTransformedView() const {
+    PartDesignGui::ViewProviderTransformed *rv;
+
+    if (insideMultiTransform) {
+        rv = parentTask->TransformedView;
+    } else {
+        rv = TransformedView;
+    }
+    assert (rv);
+
+    return rv;
+}
+
+PartDesign::Transformed *TaskTransformedParameters::getTopTransformedObject() const {
+    App::DocumentObject *transform = getTopTransformedView()->getObject();
+    assert (transform->isDerivedFrom(PartDesign::Transformed::getClassTypeId()));
+    return static_cast<PartDesign::Transformed*>(transform);
+}
+
+PartDesign::Transformed *TaskTransformedParameters::getObject() const {
+    if (insideMultiTransform)
+        return parentTask->getSubFeature();
+    else if (TransformedView)
+        return static_cast<PartDesign::Transformed*>(TransformedView->getObject());
+    else
+        return nullptr;
+}
+
+App::DocumentObject *TaskTransformedParameters::getBaseObject() const {
+    PartDesign::Feature* feature = getTopTransformedObject ();
+    // NOTE: getBaseObject() throws if there is no base; shouldn't happen here.
+    App::DocumentObject *base = feature->getBaseObject(true);
+    if(!base) {
+        auto body = feature->getFeatureBody();
+        if(body)
+            base = body->getPrevSolidFeature(feature);
+    }
+    return base;
+}
+
+App::DocumentObject* TaskTransformedParameters::getSketchObject() const {
+    return getTopTransformedObject()->getSketchObject();
+}
+
+void TaskTransformedParameters::hideObject()
+{
+    FCMD_OBJ_HIDE(getTopTransformedObject());
+}
+
+void TaskTransformedParameters::showObject()
+{
+    FCMD_OBJ_SHOW(getTopTransformedObject());
+}
+
+void TaskTransformedParameters::hideBase()
+{
+    FCMD_OBJ_HIDE(getBaseObject());
+}
+
+void TaskTransformedParameters::showBase()
+{
+    FCMD_OBJ_SHOW(getBaseObject());
+}
+
+void TaskTransformedParameters::exitSelectionMode()
+{
+    try {
+        clearButtons();
+        selectionMode = none;
+        Gui::Selection().rmvSelectionGate();
+        showObject();
+    } catch(Base::Exception &e) {
+        e.ReportException();
+    }
+}
+
+void TaskTransformedParameters::addReferenceSelectionGate(bool edge, bool face, bool planar, bool whole)
+{
+    std::unique_ptr<Gui::SelectionFilterGate> gateRefPtr(
+            new ReferenceSelection(getBaseObject(), edge, face, planar,false,whole));
+    std::unique_ptr<Gui::SelectionFilterGate> gateDepPtr(new NoDependentsSelection(getTopTransformedObject()));
+    Gui::Selection().addSelectionGate(new CombineSelectionFilterGates(gateRefPtr, gateDepPtr));
+}
+
+void TaskTransformedParameters::setupCheckBox(QCheckBox *checkbox) {
+    checkbox->setChecked(getObject()->SubTransform.getValue());
+    QObject::connect(checkbox, SIGNAL(toggled(bool)), this, SLOT(onChangedSubTransform(bool)));
+}
+
+void TaskTransformedParameters::onChangedSubTransform(bool checked) {
+    setupTransaction();
+    getObject()->SubTransform.setValue(checked);
+    recomputeFeature();
+}
+
+//**************************************************************************
+//**************************************************************************
+// TaskDialog
+//++++++++++++++++++++++++++++++++++++++++++++++++++++++++++++++++++++++++++
+
+TaskDlgTransformedParameters::TaskDlgTransformedParameters(
+        ViewProviderTransformed *TransformedView_, TaskTransformedParameters *parameter)
+    : TaskDlgFeatureParameters(TransformedView_), parameter(parameter)
+{
+    assert(vp);
+    message = new TaskTransformedMessages(getTransformedView());
+    Content.push_back(message);
+
+    parameter->setupCheckBox(message->getCheckBox());
+    Content.push_back(parameter);
+}
+
+//==== calls from the TaskView ===============================================================
+
+bool TaskDlgTransformedParameters::accept()
+{
+    parameter->exitSelectionMode();
+
+    // Continue (usually in virtual method accept())
+    return TaskDlgFeatureParameters::accept ();
+}
+
+bool TaskDlgTransformedParameters::reject()
+{
+    // ensure that we are not in selection mode
+    parameter->exitSelectionMode();
+
+    return TaskDlgFeatureParameters::reject ();
+}
+
+
+#include "moc_TaskTransformedParameters.cpp"
+
+
+ComboLinks::ComboLinks(QComboBox &combo)
+    : doc(0)
+{
+    this->_combo = &combo;
+    _combo->clear();
+}
+
+int ComboLinks::addLink(const App::PropertyLinkSub &lnk, QString itemText)
+{
+    if(!_combo)
+        return 0;
+    _combo->addItem(itemText);
+    this->linksInList.push_back(new App::PropertyLinkSub());
+    App::PropertyLinkSub &newitem = *(linksInList[linksInList.size()-1]);
+    newitem.Paste(lnk);
+    if (newitem.getValue() && this->doc == 0)
+        this->doc = newitem.getValue()->getDocument();
+    return linksInList.size()-1;
+}
+
+int ComboLinks::addLink(App::DocumentObject *linkObj, std::string linkSubname, QString itemText)
+{
+    if(!_combo)
+        return 0;
+    _combo->addItem(itemText);
+    this->linksInList.push_back(new App::PropertyLinkSub());
+    App::PropertyLinkSub &newitem = *(linksInList[linksInList.size()-1]);
+    newitem.setValue(linkObj,std::vector<std::string>(1,linkSubname));
+    if (newitem.getValue() && this->doc == 0)
+        this->doc = newitem.getValue()->getDocument();
+    return linksInList.size()-1;
+}
+
+void ComboLinks::clear()
+{
+    for(size_t i = 0  ;  i < this->linksInList.size()  ;  i++){
+        delete linksInList[i];
+    }
+    if(this->_combo)
+        _combo->clear();
+}
+
+App::PropertyLinkSub &ComboLinks::getLink(int index) const
+{
+    if (index < 0 || index > (ssize_t) linksInList.size()-1)
+        throw Base::IndexError("ComboLinks::getLink:Index out of range");
+    if (linksInList[index]->getValue() && doc && !(doc->isIn(linksInList[index]->getValue())))
+        throw Base::ValueError("Linked object is not in the document; it may have been deleted");
+    return *(linksInList[index]);
+}
+
+App::PropertyLinkSub &ComboLinks::getCurrentLink() const
+{
+    assert(_combo);
+    return getLink(_combo->currentIndex());
+}
+
+int ComboLinks::setCurrentLink(const App::PropertyLinkSub &lnk)
+{
+    for(size_t i = 0  ;  i < linksInList.size()  ;  i++) {
+        App::PropertyLinkSub &it = *(linksInList[i]);
+        if(lnk.getValue() == it.getValue() && lnk.getSubValues() == it.getSubValues()){
+            bool wasBlocked = _combo->signalsBlocked();
+            _combo->blockSignals(true);
+            _combo->setCurrentIndex(i);
+            _combo->blockSignals(wasBlocked);
+            return i;
+        }
+    }
+    return -1;
+}