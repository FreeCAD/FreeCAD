/***************************************************************************
 *   Copyright (c) 2011 Juergen Riegel <FreeCAD@juergen-riegel.net>        *
 *                                                                         *
 *   This file is part of the FreeCAD CAx development system.              *
 *                                                                         *
 *   This library is free software; you can redistribute it and/or         *
 *   modify it under the terms of the GNU Library General Public           *
 *   License as published by the Free Software Foundation; either          *
 *   version 2 of the License, or (at your option) any later version.      *
 *                                                                         *
 *   This library  is distributed in the hope that it will be useful,      *
 *   but WITHOUT ANY WARRANTY; without even the implied warranty of        *
 *   MERCHANTABILITY or FITNESS FOR A PARTICULAR PURPOSE.  See the         *
 *   GNU Library General Public License for more details.                  *
 *                                                                         *
 *   You should have received a copy of the GNU Library General Public     *
 *   License along with this library; see the file COPYING.LIB. If not,    *
 *   write to the Free Software Foundation, Inc., 59 Temple Place,         *
 *   Suite 330, Boston, MA  02111-1307, USA                                *
 *                                                                         *
 ***************************************************************************/


#include <Inventor/actions/SoGetBoundingBoxAction.h>
#include <Inventor/nodes/SoSeparator.h>
#include <Precision.hxx>
#include <QMenu>


#include <App/Document.h>
#include <App/Origin.h>
#include <App/Part.h>
#include <App/VarSet.h>
#include <Base/Console.h>
#include <Gui/ActionFunction.h>
#include <Gui/Application.h>
#include <Gui/Command.h>
#include <Gui/Document.h>
#include <Gui/MDIView.h>
#include <Gui/View3DInventor.h>
#include <Gui/View3DInventorViewer.h>
#include <Gui/ViewProviderCoordinateSystem.h>
#include <Gui/ViewProviderDatum.h>
#include <Mod/PartDesign/App/Body.h>
#include <Mod/PartDesign/App/DatumCS.h>
#include <Mod/PartDesign/App/FeatureSketchBased.h>
#include <Mod/PartDesign/App/FeatureBase.h>

#include "ViewProviderBody.h"
#include "Utils.h"
#include "ViewProvider.h"
#include "ViewProviderDatum.h"


using namespace PartDesignGui;
namespace sp = std::placeholders;

const char* PartDesignGui::ViewProviderBody::BodyModeEnum[] = {"Through", "Tip", nullptr};

PROPERTY_SOURCE_WITH_EXTENSIONS(PartDesignGui::ViewProviderBody, PartGui::ViewProviderPart)

ViewProviderBody::ViewProviderBody()
{
    ADD_PROPERTY(DisplayModeBody, ((long)0));
    DisplayModeBody.setEnums(BodyModeEnum);

    sPixmap = "PartDesign_Body.svg";

    Gui::ViewProviderOriginGroupExtension::initExtension(this);
}

ViewProviderBody::~ViewProviderBody()
{}

void ViewProviderBody::attach(App::DocumentObject* pcFeat)
{
    // call parent attach method
    ViewProviderPart::attach(pcFeat);

    // set default display mode
    onChanged(&DisplayModeBody);
}

// TODO on activating the body switch to the "Through" mode (2015-09-05, Fat-Zer)
// TODO different icon in tree if mode is Through (2015-09-05, Fat-Zer)
// TODO drag&drop (2015-09-05, Fat-Zer)
// TODO Add activate () call (2015-09-08, Fat-Zer)

void ViewProviderBody::setDisplayMode(const char* ModeName)
{

    // if we show "Through" we must avoid to set the display mask modes, as this would result
    // in going into "tip" mode. When through is chosen the child features are displayed, and all
    // we need to ensure is that the display mode change is propagated to them from within the
    // onChanged() method.
    if (DisplayModeBody.getValue() == 1) {
        PartGui::ViewProviderPartExt::setDisplayMode(ModeName);
    }
}

void ViewProviderBody::setOverrideMode(const std::string& mode)
{

    // if we are in through mode, we need to ensure that the override mode is not set for the body
    //(as this would result in "tip" mode), it is enough when the children are set to the correct
    // override mode.

    if (DisplayModeBody.getValue() != 0) {
        Gui::ViewProvider::setOverrideMode(mode);
    }
    else {
        overrideMode = mode;
    }
}

void ViewProviderBody::setupContextMenu(QMenu* menu, QObject* receiver, const char* member)
{
    Q_UNUSED(receiver);
    Q_UNUSED(member);
    Gui::ActionFunction* func = new Gui::ActionFunction(menu);

    QAction* act = menu->addAction(tr("Active Body"));
    act->setCheckable(true);
    act->setChecked(isActiveBody());
    func->trigger(act, [this]() { this->toggleActiveBody(); });

    Gui::ViewProviderGeometryObject::setupContextMenu(menu, receiver, member);  // clazy:exclude=skipped-base-method
}

bool ViewProviderBody::isActiveBody()
{
    auto activeDoc = Gui::Application::Instance->activeDocument();
    if (!activeDoc) {
        activeDoc = getDocument();
    }
    auto activeView = activeDoc->setActiveView(this);
    if (!activeView) {
        return false;
    }

    if (activeView->isActiveObject(getObject(), PDBODYKEY)) {
        return true;
    }
    else {
        return false;
    }
}

void ViewProviderBody::toggleActiveBody()
{
    if (isActiveBody()) {
        // active body double-clicked. Deactivate.
        Gui::Command::doCommand(
            Gui::Command::Gui,
            "Gui.ActiveDocument.ActiveView.setActiveObject('%s', None)",
            PDBODYKEY
        );
    }
    else {

        // assure the PartDesign workbench
        if (App::GetApplication()
                .GetUserParameter()
                .GetGroup("BaseApp")
                ->GetGroup("Preferences")
                ->GetGroup("Mod/PartDesign")
                ->GetBool("SwitchToWB", true)) {
            Gui::Command::assureWorkbench("PartDesignWorkbench");
        }

        // and set correct active objects
        auto* part = App::Part::getPartOfObject(getObject());
        if (part && !isActiveBody()) {
            Gui::Command::doCommand(
                Gui::Command::Gui,
                "Gui.ActiveDocument.ActiveView.setActiveObject('%s',%s)",
                PARTKEY,
                Gui::Command::getObjectCmd(part).c_str()
            );
        }

        Gui::Command::doCommand(
            Gui::Command::Gui,
            "Gui.ActiveDocument.ActiveView.setActiveObject('%s',%s)",
            PDBODYKEY,
            Gui::Command::getObjectCmd(getObject()).c_str()
        );
    }
}

bool ViewProviderBody::doubleClicked()
{
    toggleActiveBody();
    return true;
}

// TODO To be deleted (2015-09-08, Fat-Zer)
// void ViewProviderBody::updateTree()
//{
//    if (ActiveGuiDoc == NULL) return;
//
//    // Highlight active body and all its features
//    //Base::Console().error("ViewProviderBody::updateTree()\n");
//    PartDesign::Body* body = getObject<PartDesign::Body>();
//    bool active = body->IsActive.getValue();
//    //Base::Console().error("Body is %s\n", active ? "active" : "inactive");
//    ActiveGuiDoc->signalHighlightObject(*this, Gui::Blue, active);
//    std::vector<App::DocumentObject*> features = body->Group.getValues();
//    bool highlight = true;
//    App::DocumentObject* tip = body->Tip.getValue();
//    for (std::vector<App::DocumentObject*>::const_iterator f = features.begin(); f !=
//    features.end(); f++) {
//        //Base::Console().error("Highlighting %s: %s\n", (*f)->getNameInDocument(), highlight ?
//        "true" : "false"); Gui::ViewProviderDocumentObject* vp =
//        dynamic_cast<Gui::ViewProviderDocumentObject*>(Gui::Application::Instance->getViewProvider(*f));
//        if (vp != NULL)
//            ActiveGuiDoc->signalHighlightObject(*vp, Gui::LightBlue, active ? highlight : false);
//        if (highlight && (tip == *f))
//            highlight = false;
//    }
//}

bool ViewProviderBody::onDelete(const std::vector<std::string>&)
{
    // TODO May be do it conditionally? (2015-09-05, Fat-Zer)
    FCMD_OBJ_CMD(getObject(), "removeObjectsFromDocument()");
    return true;
}

void ViewProviderBody::updateData(const App::Property* prop)
{
    PartDesign::Body* body = getObject<PartDesign::Body>();

    if (prop == &body->Group || prop == &body->BaseFeature) {
        // ensure all model features are in visual body mode
        setVisualBodyMode(true);
    }

    if (prop == &body->Tip) {
        // We changed Tip
        App::DocumentObject* tip = body->Tip.getValue();

        auto features = body->Group.getValues();

        // restore icons
        for (auto feature : features) {
            Gui::ViewProvider* vp = Gui::Application::Instance->getViewProvider(feature);
            if (vp && vp->isDerivedFrom<PartDesignGui::ViewProvider>()) {
                static_cast<PartDesignGui::ViewProvider*>(vp)->setTipIcon(feature == tip);
            }
        }
    }

    PartGui::ViewProviderPart::updateData(prop);
}

void ViewProviderBody::onChanged(const App::Property* prop)
{

    if (prop == &DisplayModeBody) {
        auto body = getObject<PartDesign::Body>();

        if (DisplayModeBody.getValue() == 0) {
            // if we are in an override mode we need to make sure to come out, because
            // otherwise the maskmode is blocked and won't go into "through"
            if (getOverrideMode() != "As Is") {
                auto mode = getOverrideMode();
                ViewProvider::setOverrideMode("As Is");
                overrideMode = mode;
            }
            setDisplayMaskMode("Group");
            if (body) {
                body->setShowTip(false);
            }
        }
        else {
            if (body) {
                body->setShowTip(true);
            }
            if (getOverrideMode() == "As Is") {
                setDisplayMaskMode(DisplayMode.getValueAsString());
            }
            else {
                Base::Console().message("Set override mode: %s\n", getOverrideMode().c_str());
                setDisplayMaskMode(getOverrideMode().c_str());
            }
        }

        // #0002559: Body becomes visible upon changing DisplayModeBody
        Visibility.touch();
    }
    else {
        unifyVisualProperty(prop);
    }

    // When changing transparency then adjust the ShapeAppearance inside onChanged()
    // of the base class but don't notify its container again. This breaks the chain of
    // notification and avoids the call of onChanged() with the ShapeAppearance as argument
    // This fixes issue https://github.com/FreeCAD/FreeCAD/issues/18075
    if (prop == &Transparency) {
        ShapeAppearance.enableNotify(false);
    }

    PartGui::ViewProviderPartExt::onChanged(prop);

    if (prop == &Transparency) {
        ShapeAppearance.enableNotify(true);
    }
}


void ViewProviderBody::unifyVisualProperty(const App::Property* prop)
{

    if (!pcObject || isRestoring()) {
        return;
    }

    if (prop == &Visibility || prop == &Selectable || prop == &DisplayModeBody
        || prop == &PointColorArray || prop == &ShowPlacement || prop == &LineColorArray) {
        return;
    }

    // Fixes issue 11197. In case of affected projects where the bounding box of a sub-feature
    // is shown allow it to hide it
    if (prop == &BoundingBox) {
        if (BoundingBox.getValue()) {
            return;
        }
    }

    Gui::Document* gdoc = Gui::Application::Instance->getDocument(pcObject->getDocument());

    PartDesign::Body* body = static_cast<PartDesign::Body*>(getObject());
    auto features = body->Group.getValues();
    for (auto feature : features) {

        if (!feature->isDerivedFrom<PartDesign::Feature>()) {
            continue;
        }

        // copy over the properties data
        if (Gui::ViewProvider* vp = gdoc->getViewProvider(feature)) {
            if (auto fprop = vp->getPropertyByName(prop->getName())) {
                fprop->Paste(*prop);
            }
        }
    }
}

void ViewProviderBody::setVisualBodyMode(bool bodymode)
{

    Gui::Document* gdoc = Gui::Application::Instance->getDocument(pcObject->getDocument());

    PartDesign::Body* body = static_cast<PartDesign::Body*>(getObject());
    auto features = body->Group.getValues();
    for (auto feature : features) {

        if (!feature->isDerivedFrom<PartDesign::Feature>()) {
            continue;
        }

        auto* vp = static_cast<PartDesignGui::ViewProvider*>(gdoc->getViewProvider(feature));
        if (vp) {
            vp->setBodyMode(bodymode);
        }
    }
}

std::vector<std::string> ViewProviderBody::getDisplayModes() const
{

    // we get all display modes and remove the "Group" mode, as this is what we use for "Through"
    // body display mode
    std::vector<std::string> modes = ViewProviderPart::getDisplayModes();
    modes.erase(modes.begin());
    return modes;
}

PartDesign::Feature* ViewProviderBody::getShownFeature() const
{
    auto body = static_cast<PartDesign::Body*>(getObject());
    auto features = body->Group.getValues();

    for (auto feature : features) {
        if (!feature->isDerivedFrom<PartDesign::Feature>()) {
            continue;
        }

        if (feature->Visibility.getValue()) {
            return static_cast<PartDesign::Feature*>(feature);
        }
    }

    return nullptr;
}

Gui::ViewProvider* ViewProviderBody::getShownViewProvider() const
{
    if (const auto* feature = getShownFeature()) {
        return Gui::Application::Instance->getViewProvider(feature);
    }

    return nullptr;
}

bool ViewProviderBody::canDropObjects() const
{
    // if the BaseFeature property is marked as hidden or read-only then
    // it's not allowed to modify it.
    auto* body = getObject<PartDesign::Body>();
    if (body->BaseFeature.testStatus(App::Property::Status::Hidden)
        || body->BaseFeature.testStatus(App::Property::Status::ReadOnly)) {
        return false;
    }
    return true;
}

bool ViewProviderBody::canDropObject(App::DocumentObject* obj) const
{
    if (obj->isDerivedFrom<App::VarSet>()) {
        return true;
    }
    else if (obj->isDerivedFrom<App::DatumElement>()) {
        // accept only datums that are not part of a LCS.
        auto* lcs = static_cast<App::DatumElement*>(obj)->getLCS();
        return !lcs;
    }
    else if (obj->isDerivedFrom<App::LocalCoordinateSystem>()) {
        return !obj->isDerivedFrom<App::Origin>();
    }
    else if (obj->isDerivedFrom<Part::Part2DObject>()) {
        return true;
    }
    else if (!obj->isDerivedFrom<Part::Feature>()) {
        return false;
    }
    else if (PartDesign::Body::findBodyOf(obj)) {
        return false;
    }
    else if (obj->isDerivedFrom(Part::BodyBase::getClassTypeId())) {
        return false;
    }

    App::Part* actPart = PartDesignGui::getActivePart();
    App::Part* partOfBaseFeature = App::Part::getPartOfObject(obj);
    if (partOfBaseFeature && partOfBaseFeature != actPart) {
        return false;
    }

    return true;
}

void ViewProviderBody::dropObject(App::DocumentObject* obj)
{
    auto* body = getObject<PartDesign::Body>();
    if (obj->isDerivedFrom<Part::Part2DObject>() || obj->isDerivedFrom<App::DatumElement>()
        || obj->isDerivedFrom<App::LocalCoordinateSystem>()) {
        body->addObject(obj);
    }
    else if (PartDesign::Body::isAllowed(obj) && PartDesignGui::isFeatureMovable(obj)) {
        std::vector<App::DocumentObject*> move;
        move.push_back(obj);
        std::vector<App::DocumentObject*> deps = PartDesignGui::collectMovableDependencies(move);
        move.insert(std::end(move), std::begin(deps), std::end(deps));

        PartDesign::Body* source = PartDesign::Body::findBodyOf(obj);
        if (source) {
            source->removeObjects(move);
        }
        try {
            body->addObjects(move);
        }
        catch (const Base::Exception& e) {
            e.reportException();
        }
    }
    else if (!body->BaseFeature.getValue()) {
        body->BaseFeature.setValue(obj);
    }

    App::Document* doc = body->getDocument();
    doc->recompute();

    // check if a proxy object has been created for the base feature
    std::vector<App::DocumentObject*> links = body->Group.getValues();
    for (auto it : links) {
        if (it->isDerivedFrom<PartDesign::FeatureBase>()) {
            PartDesign::FeatureBase* base = static_cast<PartDesign::FeatureBase*>(it);
            if (base && base->BaseFeature.getValue() == obj) {
                Gui::Application::Instance->hideViewProvider(obj);
                break;
            }
        }
    }
}
<<<<<<< HEAD

bool ViewProviderBody::canDragObjectToTarget(App::DocumentObject* obj,
                                             App::DocumentObject* target) const
=======
bool ViewProviderBody::canDragObjectToTarget(App::DocumentObject* obj, App::DocumentObject* target) const
>>>>>>> cc7706ec
{
    if (obj->isDerivedFrom<PartDesign::Feature>()) {
        return target && target->is<PartDesign::Body>();
    }

    return ViewProviderPart::canDragObjectToTarget(obj, target);
<<<<<<< HEAD
}

void ViewProviderBody::show()
{
    // Call the base version first to ensure normal behavior
    PartGui::ViewProviderPartExt::show();

    auto body = static_cast<PartDesign::Body*>(getObject());
    if (!body)
        return;

    auto tip = body->Tip.getValue();
    if (!tip || tip->Visibility.getValue()) {
        return;
    }

    auto features = body->Group.getValues();
    if (features.empty()) {
        return;
    }

    bool foundVisible = false;
    for (auto f : features) {
        if (!f)
            continue;

        // Retrieve the ViewProvider for this feature
        auto vp = Gui::Application::Instance->getViewProvider(f);
        if (!vp)
            continue;

        // Get the class name of the ViewProvider
        const char* vpType = vp->getTypeId().getName();

        // Only consider PartDesign features
        if (vp->isDerivedFrom(PartDesignGui::ViewProvider::getClassTypeId()))
        {
            if (f->Visibility.getValue()) {
                foundVisible = true;
                break;
            }
        }
    }

    if (!foundVisible) {
        tip->Visibility.setValue(true);
    }
=======
>>>>>>> cc7706ec
}
<|MERGE_RESOLUTION|>--- conflicted
+++ resolved
@@ -1,561 +1,554 @@
-/***************************************************************************
- *   Copyright (c) 2011 Juergen Riegel <FreeCAD@juergen-riegel.net>        *
- *                                                                         *
- *   This file is part of the FreeCAD CAx development system.              *
- *                                                                         *
- *   This library is free software; you can redistribute it and/or         *
- *   modify it under the terms of the GNU Library General Public           *
- *   License as published by the Free Software Foundation; either          *
- *   version 2 of the License, or (at your option) any later version.      *
- *                                                                         *
- *   This library  is distributed in the hope that it will be useful,      *
- *   but WITHOUT ANY WARRANTY; without even the implied warranty of        *
- *   MERCHANTABILITY or FITNESS FOR A PARTICULAR PURPOSE.  See the         *
- *   GNU Library General Public License for more details.                  *
- *                                                                         *
- *   You should have received a copy of the GNU Library General Public     *
- *   License along with this library; see the file COPYING.LIB. If not,    *
- *   write to the Free Software Foundation, Inc., 59 Temple Place,         *
- *   Suite 330, Boston, MA  02111-1307, USA                                *
- *                                                                         *
- ***************************************************************************/
-
-
-#include <Inventor/actions/SoGetBoundingBoxAction.h>
-#include <Inventor/nodes/SoSeparator.h>
-#include <Precision.hxx>
-#include <QMenu>
-
-
-#include <App/Document.h>
-#include <App/Origin.h>
-#include <App/Part.h>
-#include <App/VarSet.h>
-#include <Base/Console.h>
-#include <Gui/ActionFunction.h>
-#include <Gui/Application.h>
-#include <Gui/Command.h>
-#include <Gui/Document.h>
-#include <Gui/MDIView.h>
-#include <Gui/View3DInventor.h>
-#include <Gui/View3DInventorViewer.h>
-#include <Gui/ViewProviderCoordinateSystem.h>
-#include <Gui/ViewProviderDatum.h>
-#include <Mod/PartDesign/App/Body.h>
-#include <Mod/PartDesign/App/DatumCS.h>
-#include <Mod/PartDesign/App/FeatureSketchBased.h>
-#include <Mod/PartDesign/App/FeatureBase.h>
-
-#include "ViewProviderBody.h"
-#include "Utils.h"
-#include "ViewProvider.h"
-#include "ViewProviderDatum.h"
-
-
-using namespace PartDesignGui;
-namespace sp = std::placeholders;
-
-const char* PartDesignGui::ViewProviderBody::BodyModeEnum[] = {"Through", "Tip", nullptr};
-
-PROPERTY_SOURCE_WITH_EXTENSIONS(PartDesignGui::ViewProviderBody, PartGui::ViewProviderPart)
-
-ViewProviderBody::ViewProviderBody()
-{
-    ADD_PROPERTY(DisplayModeBody, ((long)0));
-    DisplayModeBody.setEnums(BodyModeEnum);
-
-    sPixmap = "PartDesign_Body.svg";
-
-    Gui::ViewProviderOriginGroupExtension::initExtension(this);
-}
-
-ViewProviderBody::~ViewProviderBody()
-{}
-
-void ViewProviderBody::attach(App::DocumentObject* pcFeat)
-{
-    // call parent attach method
-    ViewProviderPart::attach(pcFeat);
-
-    // set default display mode
-    onChanged(&DisplayModeBody);
-}
-
-// TODO on activating the body switch to the "Through" mode (2015-09-05, Fat-Zer)
-// TODO different icon in tree if mode is Through (2015-09-05, Fat-Zer)
-// TODO drag&drop (2015-09-05, Fat-Zer)
-// TODO Add activate () call (2015-09-08, Fat-Zer)
-
-void ViewProviderBody::setDisplayMode(const char* ModeName)
-{
-
-    // if we show "Through" we must avoid to set the display mask modes, as this would result
-    // in going into "tip" mode. When through is chosen the child features are displayed, and all
-    // we need to ensure is that the display mode change is propagated to them from within the
-    // onChanged() method.
-    if (DisplayModeBody.getValue() == 1) {
-        PartGui::ViewProviderPartExt::setDisplayMode(ModeName);
-    }
-}
-
-void ViewProviderBody::setOverrideMode(const std::string& mode)
-{
-
-    // if we are in through mode, we need to ensure that the override mode is not set for the body
-    //(as this would result in "tip" mode), it is enough when the children are set to the correct
-    // override mode.
-
-    if (DisplayModeBody.getValue() != 0) {
-        Gui::ViewProvider::setOverrideMode(mode);
-    }
-    else {
-        overrideMode = mode;
-    }
-}
-
-void ViewProviderBody::setupContextMenu(QMenu* menu, QObject* receiver, const char* member)
-{
-    Q_UNUSED(receiver);
-    Q_UNUSED(member);
-    Gui::ActionFunction* func = new Gui::ActionFunction(menu);
-
-    QAction* act = menu->addAction(tr("Active Body"));
-    act->setCheckable(true);
-    act->setChecked(isActiveBody());
-    func->trigger(act, [this]() { this->toggleActiveBody(); });
-
-    Gui::ViewProviderGeometryObject::setupContextMenu(menu, receiver, member);  // clazy:exclude=skipped-base-method
-}
-
-bool ViewProviderBody::isActiveBody()
-{
-    auto activeDoc = Gui::Application::Instance->activeDocument();
-    if (!activeDoc) {
-        activeDoc = getDocument();
-    }
-    auto activeView = activeDoc->setActiveView(this);
-    if (!activeView) {
-        return false;
-    }
-
-    if (activeView->isActiveObject(getObject(), PDBODYKEY)) {
-        return true;
-    }
-    else {
-        return false;
-    }
-}
-
-void ViewProviderBody::toggleActiveBody()
-{
-    if (isActiveBody()) {
-        // active body double-clicked. Deactivate.
-        Gui::Command::doCommand(
-            Gui::Command::Gui,
-            "Gui.ActiveDocument.ActiveView.setActiveObject('%s', None)",
-            PDBODYKEY
-        );
-    }
-    else {
-
-        // assure the PartDesign workbench
-        if (App::GetApplication()
-                .GetUserParameter()
-                .GetGroup("BaseApp")
-                ->GetGroup("Preferences")
-                ->GetGroup("Mod/PartDesign")
-                ->GetBool("SwitchToWB", true)) {
-            Gui::Command::assureWorkbench("PartDesignWorkbench");
-        }
-
-        // and set correct active objects
-        auto* part = App::Part::getPartOfObject(getObject());
-        if (part && !isActiveBody()) {
-            Gui::Command::doCommand(
-                Gui::Command::Gui,
-                "Gui.ActiveDocument.ActiveView.setActiveObject('%s',%s)",
-                PARTKEY,
-                Gui::Command::getObjectCmd(part).c_str()
-            );
-        }
-
-        Gui::Command::doCommand(
-            Gui::Command::Gui,
-            "Gui.ActiveDocument.ActiveView.setActiveObject('%s',%s)",
-            PDBODYKEY,
-            Gui::Command::getObjectCmd(getObject()).c_str()
-        );
-    }
-}
-
-bool ViewProviderBody::doubleClicked()
-{
-    toggleActiveBody();
-    return true;
-}
-
-// TODO To be deleted (2015-09-08, Fat-Zer)
-// void ViewProviderBody::updateTree()
-//{
-//    if (ActiveGuiDoc == NULL) return;
-//
-//    // Highlight active body and all its features
-//    //Base::Console().error("ViewProviderBody::updateTree()\n");
-//    PartDesign::Body* body = getObject<PartDesign::Body>();
-//    bool active = body->IsActive.getValue();
-//    //Base::Console().error("Body is %s\n", active ? "active" : "inactive");
-//    ActiveGuiDoc->signalHighlightObject(*this, Gui::Blue, active);
-//    std::vector<App::DocumentObject*> features = body->Group.getValues();
-//    bool highlight = true;
-//    App::DocumentObject* tip = body->Tip.getValue();
-//    for (std::vector<App::DocumentObject*>::const_iterator f = features.begin(); f !=
-//    features.end(); f++) {
-//        //Base::Console().error("Highlighting %s: %s\n", (*f)->getNameInDocument(), highlight ?
-//        "true" : "false"); Gui::ViewProviderDocumentObject* vp =
-//        dynamic_cast<Gui::ViewProviderDocumentObject*>(Gui::Application::Instance->getViewProvider(*f));
-//        if (vp != NULL)
-//            ActiveGuiDoc->signalHighlightObject(*vp, Gui::LightBlue, active ? highlight : false);
-//        if (highlight && (tip == *f))
-//            highlight = false;
-//    }
-//}
-
-bool ViewProviderBody::onDelete(const std::vector<std::string>&)
-{
-    // TODO May be do it conditionally? (2015-09-05, Fat-Zer)
-    FCMD_OBJ_CMD(getObject(), "removeObjectsFromDocument()");
-    return true;
-}
-
-void ViewProviderBody::updateData(const App::Property* prop)
-{
-    PartDesign::Body* body = getObject<PartDesign::Body>();
-
-    if (prop == &body->Group || prop == &body->BaseFeature) {
-        // ensure all model features are in visual body mode
-        setVisualBodyMode(true);
-    }
-
-    if (prop == &body->Tip) {
-        // We changed Tip
-        App::DocumentObject* tip = body->Tip.getValue();
-
-        auto features = body->Group.getValues();
-
-        // restore icons
-        for (auto feature : features) {
-            Gui::ViewProvider* vp = Gui::Application::Instance->getViewProvider(feature);
-            if (vp && vp->isDerivedFrom<PartDesignGui::ViewProvider>()) {
-                static_cast<PartDesignGui::ViewProvider*>(vp)->setTipIcon(feature == tip);
-            }
-        }
-    }
-
-    PartGui::ViewProviderPart::updateData(prop);
-}
-
-void ViewProviderBody::onChanged(const App::Property* prop)
-{
-
-    if (prop == &DisplayModeBody) {
-        auto body = getObject<PartDesign::Body>();
-
-        if (DisplayModeBody.getValue() == 0) {
-            // if we are in an override mode we need to make sure to come out, because
-            // otherwise the maskmode is blocked and won't go into "through"
-            if (getOverrideMode() != "As Is") {
-                auto mode = getOverrideMode();
-                ViewProvider::setOverrideMode("As Is");
-                overrideMode = mode;
-            }
-            setDisplayMaskMode("Group");
-            if (body) {
-                body->setShowTip(false);
-            }
-        }
-        else {
-            if (body) {
-                body->setShowTip(true);
-            }
-            if (getOverrideMode() == "As Is") {
-                setDisplayMaskMode(DisplayMode.getValueAsString());
-            }
-            else {
-                Base::Console().message("Set override mode: %s\n", getOverrideMode().c_str());
-                setDisplayMaskMode(getOverrideMode().c_str());
-            }
-        }
-
-        // #0002559: Body becomes visible upon changing DisplayModeBody
-        Visibility.touch();
-    }
-    else {
-        unifyVisualProperty(prop);
-    }
-
-    // When changing transparency then adjust the ShapeAppearance inside onChanged()
-    // of the base class but don't notify its container again. This breaks the chain of
-    // notification and avoids the call of onChanged() with the ShapeAppearance as argument
-    // This fixes issue https://github.com/FreeCAD/FreeCAD/issues/18075
-    if (prop == &Transparency) {
-        ShapeAppearance.enableNotify(false);
-    }
-
-    PartGui::ViewProviderPartExt::onChanged(prop);
-
-    if (prop == &Transparency) {
-        ShapeAppearance.enableNotify(true);
-    }
-}
-
-
-void ViewProviderBody::unifyVisualProperty(const App::Property* prop)
-{
-
-    if (!pcObject || isRestoring()) {
-        return;
-    }
-
-    if (prop == &Visibility || prop == &Selectable || prop == &DisplayModeBody
-        || prop == &PointColorArray || prop == &ShowPlacement || prop == &LineColorArray) {
-        return;
-    }
-
-    // Fixes issue 11197. In case of affected projects where the bounding box of a sub-feature
-    // is shown allow it to hide it
-    if (prop == &BoundingBox) {
-        if (BoundingBox.getValue()) {
-            return;
-        }
-    }
-
-    Gui::Document* gdoc = Gui::Application::Instance->getDocument(pcObject->getDocument());
-
-    PartDesign::Body* body = static_cast<PartDesign::Body*>(getObject());
-    auto features = body->Group.getValues();
-    for (auto feature : features) {
-
-        if (!feature->isDerivedFrom<PartDesign::Feature>()) {
-            continue;
-        }
-
-        // copy over the properties data
-        if (Gui::ViewProvider* vp = gdoc->getViewProvider(feature)) {
-            if (auto fprop = vp->getPropertyByName(prop->getName())) {
-                fprop->Paste(*prop);
-            }
-        }
-    }
-}
-
-void ViewProviderBody::setVisualBodyMode(bool bodymode)
-{
-
-    Gui::Document* gdoc = Gui::Application::Instance->getDocument(pcObject->getDocument());
-
-    PartDesign::Body* body = static_cast<PartDesign::Body*>(getObject());
-    auto features = body->Group.getValues();
-    for (auto feature : features) {
-
-        if (!feature->isDerivedFrom<PartDesign::Feature>()) {
-            continue;
-        }
-
-        auto* vp = static_cast<PartDesignGui::ViewProvider*>(gdoc->getViewProvider(feature));
-        if (vp) {
-            vp->setBodyMode(bodymode);
-        }
-    }
-}
-
-std::vector<std::string> ViewProviderBody::getDisplayModes() const
-{
-
-    // we get all display modes and remove the "Group" mode, as this is what we use for "Through"
-    // body display mode
-    std::vector<std::string> modes = ViewProviderPart::getDisplayModes();
-    modes.erase(modes.begin());
-    return modes;
-}
-
-PartDesign::Feature* ViewProviderBody::getShownFeature() const
-{
-    auto body = static_cast<PartDesign::Body*>(getObject());
-    auto features = body->Group.getValues();
-
-    for (auto feature : features) {
-        if (!feature->isDerivedFrom<PartDesign::Feature>()) {
-            continue;
-        }
-
-        if (feature->Visibility.getValue()) {
-            return static_cast<PartDesign::Feature*>(feature);
-        }
-    }
-
-    return nullptr;
-}
-
-Gui::ViewProvider* ViewProviderBody::getShownViewProvider() const
-{
-    if (const auto* feature = getShownFeature()) {
-        return Gui::Application::Instance->getViewProvider(feature);
-    }
-
-    return nullptr;
-}
-
-bool ViewProviderBody::canDropObjects() const
-{
-    // if the BaseFeature property is marked as hidden or read-only then
-    // it's not allowed to modify it.
-    auto* body = getObject<PartDesign::Body>();
-    if (body->BaseFeature.testStatus(App::Property::Status::Hidden)
-        || body->BaseFeature.testStatus(App::Property::Status::ReadOnly)) {
-        return false;
-    }
-    return true;
-}
-
-bool ViewProviderBody::canDropObject(App::DocumentObject* obj) const
-{
-    if (obj->isDerivedFrom<App::VarSet>()) {
-        return true;
-    }
-    else if (obj->isDerivedFrom<App::DatumElement>()) {
-        // accept only datums that are not part of a LCS.
-        auto* lcs = static_cast<App::DatumElement*>(obj)->getLCS();
-        return !lcs;
-    }
-    else if (obj->isDerivedFrom<App::LocalCoordinateSystem>()) {
-        return !obj->isDerivedFrom<App::Origin>();
-    }
-    else if (obj->isDerivedFrom<Part::Part2DObject>()) {
-        return true;
-    }
-    else if (!obj->isDerivedFrom<Part::Feature>()) {
-        return false;
-    }
-    else if (PartDesign::Body::findBodyOf(obj)) {
-        return false;
-    }
-    else if (obj->isDerivedFrom(Part::BodyBase::getClassTypeId())) {
-        return false;
-    }
-
-    App::Part* actPart = PartDesignGui::getActivePart();
-    App::Part* partOfBaseFeature = App::Part::getPartOfObject(obj);
-    if (partOfBaseFeature && partOfBaseFeature != actPart) {
-        return false;
-    }
-
-    return true;
-}
-
-void ViewProviderBody::dropObject(App::DocumentObject* obj)
-{
-    auto* body = getObject<PartDesign::Body>();
-    if (obj->isDerivedFrom<Part::Part2DObject>() || obj->isDerivedFrom<App::DatumElement>()
-        || obj->isDerivedFrom<App::LocalCoordinateSystem>()) {
-        body->addObject(obj);
-    }
-    else if (PartDesign::Body::isAllowed(obj) && PartDesignGui::isFeatureMovable(obj)) {
-        std::vector<App::DocumentObject*> move;
-        move.push_back(obj);
-        std::vector<App::DocumentObject*> deps = PartDesignGui::collectMovableDependencies(move);
-        move.insert(std::end(move), std::begin(deps), std::end(deps));
-
-        PartDesign::Body* source = PartDesign::Body::findBodyOf(obj);
-        if (source) {
-            source->removeObjects(move);
-        }
-        try {
-            body->addObjects(move);
-        }
-        catch (const Base::Exception& e) {
-            e.reportException();
-        }
-    }
-    else if (!body->BaseFeature.getValue()) {
-        body->BaseFeature.setValue(obj);
-    }
-
-    App::Document* doc = body->getDocument();
-    doc->recompute();
-
-    // check if a proxy object has been created for the base feature
-    std::vector<App::DocumentObject*> links = body->Group.getValues();
-    for (auto it : links) {
-        if (it->isDerivedFrom<PartDesign::FeatureBase>()) {
-            PartDesign::FeatureBase* base = static_cast<PartDesign::FeatureBase*>(it);
-            if (base && base->BaseFeature.getValue() == obj) {
-                Gui::Application::Instance->hideViewProvider(obj);
-                break;
-            }
-        }
-    }
-}
-<<<<<<< HEAD
-
-bool ViewProviderBody::canDragObjectToTarget(App::DocumentObject* obj,
-                                             App::DocumentObject* target) const
-=======
-bool ViewProviderBody::canDragObjectToTarget(App::DocumentObject* obj, App::DocumentObject* target) const
->>>>>>> cc7706ec
-{
-    if (obj->isDerivedFrom<PartDesign::Feature>()) {
-        return target && target->is<PartDesign::Body>();
-    }
-
-    return ViewProviderPart::canDragObjectToTarget(obj, target);
-<<<<<<< HEAD
-}
-
-void ViewProviderBody::show()
-{
-    // Call the base version first to ensure normal behavior
-    PartGui::ViewProviderPartExt::show();
-
-    auto body = static_cast<PartDesign::Body*>(getObject());
-    if (!body)
-        return;
-
-    auto tip = body->Tip.getValue();
-    if (!tip || tip->Visibility.getValue()) {
-        return;
-    }
-
-    auto features = body->Group.getValues();
-    if (features.empty()) {
-        return;
-    }
-
-    bool foundVisible = false;
-    for (auto f : features) {
-        if (!f)
-            continue;
-
-        // Retrieve the ViewProvider for this feature
-        auto vp = Gui::Application::Instance->getViewProvider(f);
-        if (!vp)
-            continue;
-
-        // Get the class name of the ViewProvider
-        const char* vpType = vp->getTypeId().getName();
-
-        // Only consider PartDesign features
-        if (vp->isDerivedFrom(PartDesignGui::ViewProvider::getClassTypeId()))
-        {
-            if (f->Visibility.getValue()) {
-                foundVisible = true;
-                break;
-            }
-        }
-    }
-
-    if (!foundVisible) {
-        tip->Visibility.setValue(true);
-    }
-=======
->>>>>>> cc7706ec
-}
+/***************************************************************************
+ *   Copyright (c) 2011 Juergen Riegel <FreeCAD@juergen-riegel.net>        *
+ *                                                                         *
+ *   This file is part of the FreeCAD CAx development system.              *
+ *                                                                         *
+ *   This library is free software; you can redistribute it and/or         *
+ *   modify it under the terms of the GNU Library General Public           *
+ *   License as published by the Free Software Foundation; either          *
+ *   version 2 of the License, or (at your option) any later version.      *
+ *                                                                         *
+ *   This library  is distributed in the hope that it will be useful,      *
+ *   but WITHOUT ANY WARRANTY; without even the implied warranty of        *
+ *   MERCHANTABILITY or FITNESS FOR A PARTICULAR PURPOSE.  See the         *
+ *   GNU Library General Public License for more details.                  *
+ *                                                                         *
+ *   You should have received a copy of the GNU Library General Public     *
+ *   License along with this library; see the file COPYING.LIB. If not,    *
+ *   write to the Free Software Foundation, Inc., 59 Temple Place,         *
+ *   Suite 330, Boston, MA  02111-1307, USA                                *
+ *                                                                         *
+ ***************************************************************************/
+
+
+#include <Inventor/actions/SoGetBoundingBoxAction.h>
+#include <Inventor/nodes/SoSeparator.h>
+#include <Precision.hxx>
+#include <QMenu>
+
+
+#include <App/Document.h>
+#include <App/Origin.h>
+#include <App/Part.h>
+#include <App/VarSet.h>
+#include <Base/Console.h>
+#include <Gui/ActionFunction.h>
+#include <Gui/Application.h>
+#include <Gui/Command.h>
+#include <Gui/Document.h>
+#include <Gui/MDIView.h>
+#include <Gui/View3DInventor.h>
+#include <Gui/View3DInventorViewer.h>
+#include <Gui/ViewProviderCoordinateSystem.h>
+#include <Gui/ViewProviderDatum.h>
+#include <Mod/PartDesign/App/Body.h>
+#include <Mod/PartDesign/App/DatumCS.h>
+#include <Mod/PartDesign/App/FeatureSketchBased.h>
+#include <Mod/PartDesign/App/FeatureBase.h>
+
+#include "ViewProviderBody.h"
+#include "Utils.h"
+#include "ViewProvider.h"
+#include "ViewProviderDatum.h"
+
+
+using namespace PartDesignGui;
+namespace sp = std::placeholders;
+
+const char* PartDesignGui::ViewProviderBody::BodyModeEnum[] = {"Through", "Tip", nullptr};
+
+PROPERTY_SOURCE_WITH_EXTENSIONS(PartDesignGui::ViewProviderBody, PartGui::ViewProviderPart)
+
+ViewProviderBody::ViewProviderBody()
+{
+    ADD_PROPERTY(DisplayModeBody, ((long)0));
+    DisplayModeBody.setEnums(BodyModeEnum);
+
+    sPixmap = "PartDesign_Body.svg";
+
+    Gui::ViewProviderOriginGroupExtension::initExtension(this);
+}
+
+ViewProviderBody::~ViewProviderBody()
+{}
+
+void ViewProviderBody::attach(App::DocumentObject* pcFeat)
+{
+    // call parent attach method
+    ViewProviderPart::attach(pcFeat);
+
+    // set default display mode
+    onChanged(&DisplayModeBody);
+}
+
+// TODO on activating the body switch to the "Through" mode (2015-09-05, Fat-Zer)
+// TODO different icon in tree if mode is Through (2015-09-05, Fat-Zer)
+// TODO drag&drop (2015-09-05, Fat-Zer)
+// TODO Add activate () call (2015-09-08, Fat-Zer)
+
+void ViewProviderBody::setDisplayMode(const char* ModeName)
+{
+
+    // if we show "Through" we must avoid to set the display mask modes, as this would result
+    // in going into "tip" mode. When through is chosen the child features are displayed, and all
+    // we need to ensure is that the display mode change is propagated to them from within the
+    // onChanged() method.
+    if (DisplayModeBody.getValue() == 1) {
+        PartGui::ViewProviderPartExt::setDisplayMode(ModeName);
+    }
+}
+
+void ViewProviderBody::setOverrideMode(const std::string& mode)
+{
+
+    // if we are in through mode, we need to ensure that the override mode is not set for the body
+    //(as this would result in "tip" mode), it is enough when the children are set to the correct
+    // override mode.
+
+    if (DisplayModeBody.getValue() != 0) {
+        Gui::ViewProvider::setOverrideMode(mode);
+    }
+    else {
+        overrideMode = mode;
+    }
+}
+
+void ViewProviderBody::setupContextMenu(QMenu* menu, QObject* receiver, const char* member)
+{
+    Q_UNUSED(receiver);
+    Q_UNUSED(member);
+    Gui::ActionFunction* func = new Gui::ActionFunction(menu);
+
+    QAction* act = menu->addAction(tr("Active Body"));
+    act->setCheckable(true);
+    act->setChecked(isActiveBody());
+    func->trigger(act, [this]() { this->toggleActiveBody(); });
+
+    Gui::ViewProviderGeometryObject::setupContextMenu(menu, receiver, member);  // clazy:exclude=skipped-base-method
+}
+
+bool ViewProviderBody::isActiveBody()
+{
+    auto activeDoc = Gui::Application::Instance->activeDocument();
+    if (!activeDoc) {
+        activeDoc = getDocument();
+    }
+    auto activeView = activeDoc->setActiveView(this);
+    if (!activeView) {
+        return false;
+    }
+
+    if (activeView->isActiveObject(getObject(), PDBODYKEY)) {
+        return true;
+    }
+    else {
+        return false;
+    }
+}
+
+void ViewProviderBody::toggleActiveBody()
+{
+    if (isActiveBody()) {
+        // active body double-clicked. Deactivate.
+        Gui::Command::doCommand(
+            Gui::Command::Gui,
+            "Gui.ActiveDocument.ActiveView.setActiveObject('%s', None)",
+            PDBODYKEY
+        );
+    }
+    else {
+
+        // assure the PartDesign workbench
+        if (App::GetApplication()
+                .GetUserParameter()
+                .GetGroup("BaseApp")
+                ->GetGroup("Preferences")
+                ->GetGroup("Mod/PartDesign")
+                ->GetBool("SwitchToWB", true)) {
+            Gui::Command::assureWorkbench("PartDesignWorkbench");
+        }
+
+        // and set correct active objects
+        auto* part = App::Part::getPartOfObject(getObject());
+        if (part && !isActiveBody()) {
+            Gui::Command::doCommand(
+                Gui::Command::Gui,
+                "Gui.ActiveDocument.ActiveView.setActiveObject('%s',%s)",
+                PARTKEY,
+                Gui::Command::getObjectCmd(part).c_str()
+            );
+        }
+
+        Gui::Command::doCommand(
+            Gui::Command::Gui,
+            "Gui.ActiveDocument.ActiveView.setActiveObject('%s',%s)",
+            PDBODYKEY,
+            Gui::Command::getObjectCmd(getObject()).c_str()
+        );
+    }
+}
+
+bool ViewProviderBody::doubleClicked()
+{
+    toggleActiveBody();
+    return true;
+}
+
+// TODO To be deleted (2015-09-08, Fat-Zer)
+// void ViewProviderBody::updateTree()
+//{
+//    if (ActiveGuiDoc == NULL) return;
+//
+//    // Highlight active body and all its features
+//    //Base::Console().error("ViewProviderBody::updateTree()\n");
+//    PartDesign::Body* body = getObject<PartDesign::Body>();
+//    bool active = body->IsActive.getValue();
+//    //Base::Console().error("Body is %s\n", active ? "active" : "inactive");
+//    ActiveGuiDoc->signalHighlightObject(*this, Gui::Blue, active);
+//    std::vector<App::DocumentObject*> features = body->Group.getValues();
+//    bool highlight = true;
+//    App::DocumentObject* tip = body->Tip.getValue();
+//    for (std::vector<App::DocumentObject*>::const_iterator f = features.begin(); f !=
+//    features.end(); f++) {
+//        //Base::Console().error("Highlighting %s: %s\n", (*f)->getNameInDocument(), highlight ?
+//        "true" : "false"); Gui::ViewProviderDocumentObject* vp =
+//        dynamic_cast<Gui::ViewProviderDocumentObject*>(Gui::Application::Instance->getViewProvider(*f));
+//        if (vp != NULL)
+//            ActiveGuiDoc->signalHighlightObject(*vp, Gui::LightBlue, active ? highlight : false);
+//        if (highlight && (tip == *f))
+//            highlight = false;
+//    }
+//}
+
+bool ViewProviderBody::onDelete(const std::vector<std::string>&)
+{
+    // TODO May be do it conditionally? (2015-09-05, Fat-Zer)
+    FCMD_OBJ_CMD(getObject(), "removeObjectsFromDocument()");
+    return true;
+}
+
+void ViewProviderBody::updateData(const App::Property* prop)
+{
+    PartDesign::Body* body = getObject<PartDesign::Body>();
+
+    if (prop == &body->Group || prop == &body->BaseFeature) {
+        // ensure all model features are in visual body mode
+        setVisualBodyMode(true);
+    }
+
+    if (prop == &body->Tip) {
+        // We changed Tip
+        App::DocumentObject* tip = body->Tip.getValue();
+
+        auto features = body->Group.getValues();
+
+        // restore icons
+        for (auto feature : features) {
+            Gui::ViewProvider* vp = Gui::Application::Instance->getViewProvider(feature);
+            if (vp && vp->isDerivedFrom<PartDesignGui::ViewProvider>()) {
+                static_cast<PartDesignGui::ViewProvider*>(vp)->setTipIcon(feature == tip);
+            }
+        }
+    }
+
+    PartGui::ViewProviderPart::updateData(prop);
+}
+
+void ViewProviderBody::onChanged(const App::Property* prop)
+{
+
+    if (prop == &DisplayModeBody) {
+        auto body = getObject<PartDesign::Body>();
+
+        if (DisplayModeBody.getValue() == 0) {
+            // if we are in an override mode we need to make sure to come out, because
+            // otherwise the maskmode is blocked and won't go into "through"
+            if (getOverrideMode() != "As Is") {
+                auto mode = getOverrideMode();
+                ViewProvider::setOverrideMode("As Is");
+                overrideMode = mode;
+            }
+            setDisplayMaskMode("Group");
+            if (body) {
+                body->setShowTip(false);
+            }
+        }
+        else {
+            if (body) {
+                body->setShowTip(true);
+            }
+            if (getOverrideMode() == "As Is") {
+                setDisplayMaskMode(DisplayMode.getValueAsString());
+            }
+            else {
+                Base::Console().message("Set override mode: %s\n", getOverrideMode().c_str());
+                setDisplayMaskMode(getOverrideMode().c_str());
+            }
+        }
+
+        // #0002559: Body becomes visible upon changing DisplayModeBody
+        Visibility.touch();
+    }
+    else {
+        unifyVisualProperty(prop);
+    }
+
+    // When changing transparency then adjust the ShapeAppearance inside onChanged()
+    // of the base class but don't notify its container again. This breaks the chain of
+    // notification and avoids the call of onChanged() with the ShapeAppearance as argument
+    // This fixes issue https://github.com/FreeCAD/FreeCAD/issues/18075
+    if (prop == &Transparency) {
+        ShapeAppearance.enableNotify(false);
+    }
+
+    PartGui::ViewProviderPartExt::onChanged(prop);
+
+    if (prop == &Transparency) {
+        ShapeAppearance.enableNotify(true);
+    }
+}
+
+
+void ViewProviderBody::unifyVisualProperty(const App::Property* prop)
+{
+
+    if (!pcObject || isRestoring()) {
+        return;
+    }
+
+    if (prop == &Visibility || prop == &Selectable || prop == &DisplayModeBody
+        || prop == &PointColorArray || prop == &ShowPlacement || prop == &LineColorArray) {
+        return;
+    }
+
+    // Fixes issue 11197. In case of affected projects where the bounding box of a sub-feature
+    // is shown allow it to hide it
+    if (prop == &BoundingBox) {
+        if (BoundingBox.getValue()) {
+            return;
+        }
+    }
+
+    Gui::Document* gdoc = Gui::Application::Instance->getDocument(pcObject->getDocument());
+
+    PartDesign::Body* body = static_cast<PartDesign::Body*>(getObject());
+    auto features = body->Group.getValues();
+    for (auto feature : features) {
+
+        if (!feature->isDerivedFrom<PartDesign::Feature>()) {
+            continue;
+        }
+
+        // copy over the properties data
+        if (Gui::ViewProvider* vp = gdoc->getViewProvider(feature)) {
+            if (auto fprop = vp->getPropertyByName(prop->getName())) {
+                fprop->Paste(*prop);
+            }
+        }
+    }
+}
+
+void ViewProviderBody::setVisualBodyMode(bool bodymode)
+{
+
+    Gui::Document* gdoc = Gui::Application::Instance->getDocument(pcObject->getDocument());
+
+    PartDesign::Body* body = static_cast<PartDesign::Body*>(getObject());
+    auto features = body->Group.getValues();
+    for (auto feature : features) {
+
+        if (!feature->isDerivedFrom<PartDesign::Feature>()) {
+            continue;
+        }
+
+        auto* vp = static_cast<PartDesignGui::ViewProvider*>(gdoc->getViewProvider(feature));
+        if (vp) {
+            vp->setBodyMode(bodymode);
+        }
+    }
+}
+
+std::vector<std::string> ViewProviderBody::getDisplayModes() const
+{
+
+    // we get all display modes and remove the "Group" mode, as this is what we use for "Through"
+    // body display mode
+    std::vector<std::string> modes = ViewProviderPart::getDisplayModes();
+    modes.erase(modes.begin());
+    return modes;
+}
+
+PartDesign::Feature* ViewProviderBody::getShownFeature() const
+{
+    auto body = static_cast<PartDesign::Body*>(getObject());
+    auto features = body->Group.getValues();
+
+    for (auto feature : features) {
+        if (!feature->isDerivedFrom<PartDesign::Feature>()) {
+            continue;
+        }
+
+        if (feature->Visibility.getValue()) {
+            return static_cast<PartDesign::Feature*>(feature);
+        }
+    }
+
+    return nullptr;
+}
+
+Gui::ViewProvider* ViewProviderBody::getShownViewProvider() const
+{
+    if (const auto* feature = getShownFeature()) {
+        return Gui::Application::Instance->getViewProvider(feature);
+    }
+
+    return nullptr;
+}
+
+bool ViewProviderBody::canDropObjects() const
+{
+    // if the BaseFeature property is marked as hidden or read-only then
+    // it's not allowed to modify it.
+    auto* body = getObject<PartDesign::Body>();
+    if (body->BaseFeature.testStatus(App::Property::Status::Hidden)
+        || body->BaseFeature.testStatus(App::Property::Status::ReadOnly)) {
+        return false;
+    }
+    return true;
+}
+
+bool ViewProviderBody::canDropObject(App::DocumentObject* obj) const
+{
+    if (obj->isDerivedFrom<App::VarSet>()) {
+        return true;
+    }
+    else if (obj->isDerivedFrom<App::DatumElement>()) {
+        // accept only datums that are not part of a LCS.
+        auto* lcs = static_cast<App::DatumElement*>(obj)->getLCS();
+        return !lcs;
+    }
+    else if (obj->isDerivedFrom<App::LocalCoordinateSystem>()) {
+        return !obj->isDerivedFrom<App::Origin>();
+    }
+    else if (obj->isDerivedFrom<Part::Part2DObject>()) {
+        return true;
+    }
+    else if (!obj->isDerivedFrom<Part::Feature>()) {
+        return false;
+    }
+    else if (PartDesign::Body::findBodyOf(obj)) {
+        return false;
+    }
+    else if (obj->isDerivedFrom(Part::BodyBase::getClassTypeId())) {
+        return false;
+    }
+
+    App::Part* actPart = PartDesignGui::getActivePart();
+    App::Part* partOfBaseFeature = App::Part::getPartOfObject(obj);
+    if (partOfBaseFeature && partOfBaseFeature != actPart) {
+        return false;
+    }
+
+    return true;
+}
+
+void ViewProviderBody::dropObject(App::DocumentObject* obj)
+{
+    auto* body = getObject<PartDesign::Body>();
+    if (obj->isDerivedFrom<Part::Part2DObject>() || obj->isDerivedFrom<App::DatumElement>()
+        || obj->isDerivedFrom<App::LocalCoordinateSystem>()) {
+        body->addObject(obj);
+    }
+    else if (PartDesign::Body::isAllowed(obj) && PartDesignGui::isFeatureMovable(obj)) {
+        std::vector<App::DocumentObject*> move;
+        move.push_back(obj);
+        std::vector<App::DocumentObject*> deps = PartDesignGui::collectMovableDependencies(move);
+        move.insert(std::end(move), std::begin(deps), std::end(deps));
+
+        PartDesign::Body* source = PartDesign::Body::findBodyOf(obj);
+        if (source) {
+            source->removeObjects(move);
+        }
+        try {
+            body->addObjects(move);
+        }
+        catch (const Base::Exception& e) {
+            e.reportException();
+        }
+    }
+    else if (!body->BaseFeature.getValue()) {
+        body->BaseFeature.setValue(obj);
+    }
+
+    App::Document* doc = body->getDocument();
+    doc->recompute();
+
+    // check if a proxy object has been created for the base feature
+    std::vector<App::DocumentObject*> links = body->Group.getValues();
+    for (auto it : links) {
+        if (it->isDerivedFrom<PartDesign::FeatureBase>()) {
+            PartDesign::FeatureBase* base = static_cast<PartDesign::FeatureBase*>(it);
+            if (base && base->BaseFeature.getValue() == obj) {
+                Gui::Application::Instance->hideViewProvider(obj);
+                break;
+            }
+        }
+    }
+}
+
+bool ViewProviderBody::canDragObjectToTarget(App::DocumentObject* obj,
+                                             App::DocumentObject* target) const
+{
+    if (obj->isDerivedFrom<PartDesign::Feature>()) {
+        return target && target->is<PartDesign::Body>();
+    }
+
+    return ViewProviderPart::canDragObjectToTarget(obj, target);
+}
+
+void ViewProviderBody::show()
+{
+    // Call the base version first to ensure normal behavior
+    PartGui::ViewProviderPartExt::show();
+
+    auto body = static_cast<PartDesign::Body*>(getObject());
+    if (!body)
+        return;
+
+    auto tip = body->Tip.getValue();
+    if (!tip || tip->Visibility.getValue()) {
+        return;
+    }
+
+    auto features = body->Group.getValues();
+    if (features.empty()) {
+        return;
+    }
+
+    bool foundVisible = false;
+    for (auto f : features) {
+        if (!f)
+            continue;
+
+        // Retrieve the ViewProvider for this feature
+        auto vp = Gui::Application::Instance->getViewProvider(f);
+        if (!vp)
+            continue;
+
+        // Get the class name of the ViewProvider
+        const char* vpType = vp->getTypeId().getName();
+
+        // Only consider PartDesign features
+        if (vp->isDerivedFrom(PartDesignGui::ViewProvider::getClassTypeId()))
+        {
+            if (f->Visibility.getValue()) {
+                foundVisible = true;
+                break;
+            }
+        }
+    }
+
+    if (!foundVisible) {
+        tip->Visibility.setValue(true);
+    }
+}