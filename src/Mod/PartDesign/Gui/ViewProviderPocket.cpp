/***************************************************************************
 *   Copyright (c) 2011 Juergen Riegel <FreeCAD@juergen-riegel.net>        *
 *                                                                         *
 *   This file is part of the FreeCAD CAx development system.              *
 *                                                                         *
 *   This library is free software; you can redistribute it and/or         *
 *   modify it under the terms of the GNU Library General Public           *
 *   License as published by the Free Software Foundation; either          *
 *   version 2 of the License, or (at your option) any later version.      *
 *                                                                         *
 *   This library  is distributed in the hope that it will be useful,      *
 *   but WITHOUT ANY WARRANTY; without even the implied warranty of        *
 *   MERCHANTABILITY or FITNESS FOR A PARTICULAR PURPOSE.  See the         *
 *   GNU Library General Public License for more details.                  *
 *                                                                         *
 *   You should have received a copy of the GNU Library General Public     *
 *   License along with this library; see the file COPYING.LIB. If not,    *
 *   write to the Free Software Foundation, Inc., 59 Temple Place,         *
 *   Suite 330, Boston, MA  02111-1307, USA                                *
 *                                                                         *
 ***************************************************************************/


#include "PreCompiled.h"

#ifndef _PreComp_
# include <QAction>
# include <QMenu>
#endif

#include "TaskPocketParameters.h"

#include "ViewProviderPocket.h"


using namespace PartDesignGui;

PROPERTY_SOURCE(PartDesignGui::ViewProviderPocket,PartDesignGui::ViewProviderSketchBased)

ViewProviderPocket::ViewProviderPocket()
{
    sPixmap = "PartDesign_Pocket.svg";
}

ViewProviderPocket::~ViewProviderPocket()
{
}


void ViewProviderPocket::setupContextMenu(QMenu* menu, QObject* receiver, const char* member)
{
    QAction* act;
    act = menu->addAction(QObject::tr("Edit pocket"), receiver, member);
    act->setData(QVariant((int)ViewProvider::Default));
<<<<<<< HEAD
    ViewProvider::setupContextMenu(menu,receiver,member);
=======
    PartDesignGui::ViewProviderSketchBased::setupContextMenu(menu, receiver, member);
>>>>>>> 73df4e6f
}


TaskDlgFeatureParameters *ViewProviderPocket::getEditDialog()
{
    return new TaskDlgPocketParameters( this );
}
<|MERGE_RESOLUTION|>--- conflicted
+++ resolved
@@ -1,66 +1,62 @@
-/***************************************************************************
- *   Copyright (c) 2011 Juergen Riegel <FreeCAD@juergen-riegel.net>        *
- *                                                                         *
- *   This file is part of the FreeCAD CAx development system.              *
- *                                                                         *
- *   This library is free software; you can redistribute it and/or         *
- *   modify it under the terms of the GNU Library General Public           *
- *   License as published by the Free Software Foundation; either          *
- *   version 2 of the License, or (at your option) any later version.      *
- *                                                                         *
- *   This library  is distributed in the hope that it will be useful,      *
- *   but WITHOUT ANY WARRANTY; without even the implied warranty of        *
- *   MERCHANTABILITY or FITNESS FOR A PARTICULAR PURPOSE.  See the         *
- *   GNU Library General Public License for more details.                  *
- *                                                                         *
- *   You should have received a copy of the GNU Library General Public     *
- *   License along with this library; see the file COPYING.LIB. If not,    *
- *   write to the Free Software Foundation, Inc., 59 Temple Place,         *
- *   Suite 330, Boston, MA  02111-1307, USA                                *
- *                                                                         *
- ***************************************************************************/
-
-
-#include "PreCompiled.h"
-
-#ifndef _PreComp_
-# include <QAction>
-# include <QMenu>
-#endif
-
-#include "TaskPocketParameters.h"
-
-#include "ViewProviderPocket.h"
-
-
-using namespace PartDesignGui;
-
-PROPERTY_SOURCE(PartDesignGui::ViewProviderPocket,PartDesignGui::ViewProviderSketchBased)
-
-ViewProviderPocket::ViewProviderPocket()
-{
-    sPixmap = "PartDesign_Pocket.svg";
-}
-
-ViewProviderPocket::~ViewProviderPocket()
-{
-}
-
-
-void ViewProviderPocket::setupContextMenu(QMenu* menu, QObject* receiver, const char* member)
-{
-    QAction* act;
-    act = menu->addAction(QObject::tr("Edit pocket"), receiver, member);
-    act->setData(QVariant((int)ViewProvider::Default));
-<<<<<<< HEAD
-    ViewProvider::setupContextMenu(menu,receiver,member);
-=======
-    PartDesignGui::ViewProviderSketchBased::setupContextMenu(menu, receiver, member);
->>>>>>> 73df4e6f
-}
-
-
-TaskDlgFeatureParameters *ViewProviderPocket::getEditDialog()
-{
-    return new TaskDlgPocketParameters( this );
-}
+/***************************************************************************
+ *   Copyright (c) 2011 Juergen Riegel <FreeCAD@juergen-riegel.net>        *
+ *                                                                         *
+ *   This file is part of the FreeCAD CAx development system.              *
+ *                                                                         *
+ *   This library is free software; you can redistribute it and/or         *
+ *   modify it under the terms of the GNU Library General Public           *
+ *   License as published by the Free Software Foundation; either          *
+ *   version 2 of the License, or (at your option) any later version.      *
+ *                                                                         *
+ *   This library  is distributed in the hope that it will be useful,      *
+ *   but WITHOUT ANY WARRANTY; without even the implied warranty of        *
+ *   MERCHANTABILITY or FITNESS FOR A PARTICULAR PURPOSE.  See the         *
+ *   GNU Library General Public License for more details.                  *
+ *                                                                         *
+ *   You should have received a copy of the GNU Library General Public     *
+ *   License along with this library; see the file COPYING.LIB. If not,    *
+ *   write to the Free Software Foundation, Inc., 59 Temple Place,         *
+ *   Suite 330, Boston, MA  02111-1307, USA                                *
+ *                                                                         *
+ ***************************************************************************/
+
+
+#include "PreCompiled.h"
+
+#ifndef _PreComp_
+# include <QAction>
+# include <QMenu>
+#endif
+
+#include "TaskPocketParameters.h"
+
+#include "ViewProviderPocket.h"
+
+
+using namespace PartDesignGui;
+
+PROPERTY_SOURCE(PartDesignGui::ViewProviderPocket,PartDesignGui::ViewProviderSketchBased)
+
+ViewProviderPocket::ViewProviderPocket()
+{
+    sPixmap = "PartDesign_Pocket.svg";
+}
+
+ViewProviderPocket::~ViewProviderPocket()
+{
+}
+
+
+void ViewProviderPocket::setupContextMenu(QMenu* menu, QObject* receiver, const char* member)
+{
+    QAction* act;
+    act = menu->addAction(QObject::tr("Edit pocket"), receiver, member);
+    act->setData(QVariant((int)ViewProvider::Default));
+    PartDesignGui::ViewProviderSketchBased::setupContextMenu(menu, receiver, member);
+}
+
+
+TaskDlgFeatureParameters *ViewProviderPocket::getEditDialog()
+{
+    return new TaskDlgPocketParameters( this );
+}