--- conflicted
+++ resolved
@@ -71,11 +71,7 @@
 // TODO Remove this header after fixing code so it won;t be needed here (2015-10-20, Fat-Zer)
 #include "ui_DlgReference.h"
 
-<<<<<<< HEAD
-FC_LOG_LEVEL_INIT("PartDesign",true,true);
-=======
 FC_LOG_LEVEL_INIT("PartDesign",true,true)
->>>>>>> c0753806
 
 using namespace std;
 using namespace Attacher;
@@ -132,11 +128,7 @@
             //test if current selection fits a mode.
             if (support.getSize() > 0) {
                 Part::AttachExtension* pcDatum = Feat->getExtensionByType<Part::AttachExtension>();
-<<<<<<< HEAD
                 pcDatum->attacher().setReferences(support);
-=======
-                pcDatum->attacher().references.Paste(support);
->>>>>>> c0753806
                 SuggestResult sugr;
                 pcDatum->attacher().suggestMapModes(sugr);
                 if (sugr.message == Attacher::SuggestResult::srOK) {
@@ -342,11 +334,7 @@
 // PartDesign_SubShapeBinder
 //===========================================================================
 
-<<<<<<< HEAD
-DEF_STD_CMD_A(CmdPartDesignSubShapeBinder);
-=======
 DEF_STD_CMD_A(CmdPartDesignSubShapeBinder)
->>>>>>> c0753806
 
 CmdPartDesignSubShapeBinder::CmdPartDesignSubShapeBinder()
   :Command("PartDesign_SubShapeBinder")
@@ -504,12 +492,9 @@
         // Set the tip of the body
         FCMD_OBJ_CMD(Body,"Tip = " << getObjectCmd(Feat));
         updateActive();
-<<<<<<< HEAD
         copyVisual(Feat, "ShapeColor", obj);
         copyVisual(Feat, "LineColor", obj);
         copyVisual(Feat, "PointColor", obj);
-=======
->>>>>>> c0753806
         copyVisual(Feat, "Transparency", obj);
         copyVisual(Feat, "DisplayMode", obj);
         commitCommand();
@@ -1954,21 +1939,12 @@
         // Exception (Thu Sep  6 11:52:01 2012): 'App.Document' object has no attribute 'Mirrored'
         Gui::Command::updateActive(); // Helps to ensure that the object already exists when the next command comes up
         Gui::Command::doCommand(Gui::Command::Doc, str.str().c_str());
-<<<<<<< HEAD
-
-        auto Feat = pcActiveBody->getDocument()->getObject(FeatName.c_str());
-
-        // TODO Wjat that function supposed to do? (2015-08-05, Fat-Zer)
-        func(Feat, features);
-
-=======
 
         auto Feat = pcActiveBody->getDocument()->getObject(FeatName.c_str());
 
         // TODO What is this function supposed to do? (2015-08-05, Fat-Zer)
         func(Feat, features);
 
->>>>>>> c0753806
         // Set the tip of the body
         FCMD_OBJ_CMD(pcActiveBody,"Tip = " << Gui::Command::getObjectCmd(Feat));
         Gui::Command::updateActive();
