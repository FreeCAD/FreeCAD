--- conflicted
+++ resolved
@@ -1,250 +1,247 @@
-/******************************************************************************
- *   Copyright (c) 2012 Jan Rheinländer <jrheinlaender@users.sourceforge.net> *
- *                                                                            *
- *   This file is part of the FreeCAD CAx development system.                 *
- *                                                                            *
- *   This library is free software; you can redistribute it and/or            *
- *   modify it under the terms of the GNU Library General Public              *
- *   License as published by the Free Software Foundation; either             *
- *   version 2 of the License, or (at your option) any later version.         *
- *                                                                            *
- *   This library  is distributed in the hope that it will be useful,         *
- *   but WITHOUT ANY WARRANTY; without even the implied warranty of           *
- *   MERCHANTABILITY or FITNESS FOR A PARTICULAR PURPOSE.  See the            *
- *   GNU Library General Public License for more details.                     *
- *                                                                            *
- *   You should have received a copy of the GNU Library General Public        *
- *   License along with this library; see the file COPYING.LIB. If not,       *
- *   write to the Free Software Foundation, Inc., 59 Temple Place,            *
- *   Suite 330, Boston, MA  02111-1307, USA                                   *
- *                                                                            *
- ******************************************************************************/
-
-
-#ifndef GUI_TASKVIEW_TaskTransformedParameters_H
-#define GUI_TASKVIEW_TaskTransformedParameters_H
-
-#include <QComboBox>
-
-#include <Mod/Part/App/Part2DObject.h>
-
-#include <Gui/TaskView/TaskView.h>
-#include <Gui/Selection.h>
-#include <Gui/DocumentObserver.h>
-
-#include "TaskFeatureParameters.h"
-#include "TaskTransformedMessages.h"
-#include "ViewProviderTransformed.h"
-
-class QListWidget;
-
-namespace Part {
-class Feature;
-}
-
-namespace PartDesign {
-class Transformed;
-}
-
-namespace PartDesignGui {
-
-class TaskMultiTransformParameters;
-
-/**
- * @brief The ComboLinks class is a helper class that binds to a combo box and
- * provides an interface to add links, retrieve links and select items by link
- * value
- */
-class ComboLinks
-{
-public:
-    /**
-     * @brief ComboLinks constructor.
-     * @param combo. It will be cleared as soon as it is bound. Don't add or
-     * remove items from the combo directly, otherwise internal tracking list
-     * will go out of sync, and crashes may result.
-     */
-    ComboLinks(QComboBox &combo);
-    ComboLinks() {_combo = 0; doc = 0;}
-    void setCombo(QComboBox &combo) {assert(_combo == 0); this->_combo = &combo; _combo->clear();}
-
-    /**
-     * @brief addLink adds an item to the combo. Doesn't check for duplicates.
-     * @param lnk can be a link to NULL, which is usually used for special item "Select Reference"
-     * @param itemText
-     * @return
-     */
-    int addLink(const App::PropertyLinkSub &lnk, QString itemText);
-    int addLink(App::DocumentObject* linkObj, std::string linkSubname, QString itemText);
-    void clear();
-    App::PropertyLinkSub& getLink(int index) const;
-
-    /**
-     * @brief getCurrentLink
-     * @return the link corresponding to the selected item. May be null link,
-     * which is usually used to indicate a "Select reference..." special item.
-     * Otherwise, the link is automatically tested for validity (oif an object
-     * doesn't exist in the document, an exception will be thrown.)
-     */
-    App::PropertyLinkSub& getCurrentLink() const;
-
-    /**
-     * @brief setCurrentLink selects the item with the link that matches the
-     * argument. If there is no such link in the list, -1 is returned and
-     * selected item is not changed. Signals from combo are blocked in this
-     * function.
-     * @param lnk
-     * @return the index of an item that was selected, -1 if link is not in the list yet.
-     */
-    int setCurrentLink(const App::PropertyLinkSub &lnk);
-
-    QComboBox& combo(void) const {assert(_combo); return *_combo;}
-
-    ~ComboLinks() {_combo = 0; clear();}
-private:
-    QComboBox* _combo;
-    App::Document* doc;
-    std::vector<App::PropertyLinkSub*> linksInList;
-};
-
-/**
-  The transformed subclasses will be used in two different modes:
-  1. As a stand-alone feature
-  2. As a container that stores transformation info for a MultiTransform feature. In this case
-     the flag insideMultiTransform is set to true.
-  Because in the second case there is no ViewProvider, some special methods are required to
-  access the underlying FeatureTransformed object in two different ways.
-  **/
-class TaskTransformedParameters : public Gui::TaskView::TaskBox,
-                                  public Gui::SelectionObserver,
-                                  public Gui::DocumentObserver
-{
-    Q_OBJECT
-
-public:
-    /// Constructor for task with ViewProvider
-    TaskTransformedParameters(ViewProviderTransformed *TransformedView, QWidget *parent = 0);
-    /// Constructor for task with parent task (MultiTransform mode)
-    TaskTransformedParameters(TaskMultiTransformParameters *parentTask);
-    virtual ~TaskTransformedParameters();
-
-    /// Get the TransformedFeature object associated with this task
-    // Either through the ViewProvider or the currently active subFeature of the parentTask
-    App::DocumentObject *getBaseObject() const;
-
-    /// Get the sketch object of the first original either of the object associated with this feature or with the parent feature (MultiTransform mode)
-    App::DocumentObject* getSketchObject() const;   
-
-    void exitSelectionMode();
-
-    virtual void apply() = 0;
-
-    void setupTransaction();
-<<<<<<< HEAD
-    void setupCheckBox(QCheckBox *checkBox);
-
-=======
->>>>>>> c0753806
-protected Q_SLOTS:
-    /**
-     * Returns the base transformation view provider
-     * For stand alone features it will be view provider associated with this object
-     * For features inside multitransform it will be the view provider of the multitransform object
-     */
-    PartDesignGui::ViewProviderTransformed *getTopTransformedView () const;
-
-    /**
-     * Returns the base transformed object
-     * For stand alone features it will be objects associated with this object
-     * For features inside multitransform it will be the base multitransform object
-     */
-    PartDesign::Transformed *getTopTransformedObject () const;
-
-    /// Connect the subTask OK button to the MultiTransform task
-    virtual void onSubTaskButtonOK() {}
-    void onButtonAddFeature(const bool checked);
-    void onButtonRemoveFeature(const bool checked);
-    virtual void onFeatureDeleted(void);
-    void onChangedSubTransform(bool);
-
-protected:
-    /**
-     * Returns the base transformation
-     * For stand alone features it will be objects associated with the view provider
-     * For features inside multitransform it will be the parent's multitransform object
-     */
-    PartDesign::Transformed *getObject () const;
-
-    bool originalSelected(const Gui::SelectionChanges& msg);
-    void populate();
-    void setupListWidget(QListWidget *listWidget);
-
-    /// Recompute either this feature or the parent feature (MultiTransform mode)
-    void recomputeFeature();
-
-    void hideObject();
-    void showObject();
-    void hideBase();
-    void showBase();
-
-    void addReferenceSelectionGate(bool edge, bool face, bool planar=true, bool whole=false);    
-
-    bool isViewUpdated() const;
-    int getUpdateViewTimeout() const;
-
-    void checkVisibility();
-
-protected:
-    /** Notifies when the object is about to be removed. */
-    virtual void slotDeletedObject(const Gui::ViewProviderDocumentObject& Obj);
-    virtual void changeEvent(QEvent *e) = 0;
-    virtual void onSelectionChanged(const Gui::SelectionChanges& msg) = 0;
-    virtual void clearButtons()=0;
-
-    void fillAxisCombo(ComboLinks &combolinks, Part::Part2DObject *sketch);
-    void fillPlanesCombo(ComboLinks &combolinks, Part::Part2DObject *sketch);
-
-protected:
-    QWidget* proxy;
-    ViewProviderTransformed *TransformedView;
-
-    enum selectionModes { none, addFeature, removeFeature, reference };
-    selectionModes selectionMode;
-
-    /// The MultiTransform parent task of this task
-    TaskMultiTransformParameters* parentTask;
-    /// Flag indicating whether this object is a container for MultiTransform
-    bool insideMultiTransform;
-    /// Lock updateUI(), applying changes to the underlying feature and calling recomputeFeature()
-    bool blockUpdate;    
-
-    QListWidget *listWidget = 0;
-};
-
-/// simulation dialog for the TaskView
-class TaskDlgTransformedParameters : public PartDesignGui::TaskDlgFeatureParameters
-{
-    Q_OBJECT
-
-public:
-    TaskDlgTransformedParameters(
-            ViewProviderTransformed *TransformedView, TaskTransformedParameters *parameter);
-
-    virtual ~TaskDlgTransformedParameters() {}
-
-    ViewProviderTransformed* getTransformedView() const
-    { return static_cast<ViewProviderTransformed*>(vp); }
-
-public:
-    /// is called by the framework if the dialog is accepted (Ok)
-    virtual bool accept();
-    /// is called by the framework if the dialog is rejected (Cancel)
-    virtual bool reject();
-protected:
-    TaskTransformedParameters  *parameter;
-    TaskTransformedMessages  *message;
-};
-
-} //namespace PartDesignGui
-
-#endif // GUI_TASKVIEW_TASKAPPERANCE_H
+/******************************************************************************
+ *   Copyright (c) 2012 Jan Rheinländer <jrheinlaender@users.sourceforge.net> *
+ *                                                                            *
+ *   This file is part of the FreeCAD CAx development system.                 *
+ *                                                                            *
+ *   This library is free software; you can redistribute it and/or            *
+ *   modify it under the terms of the GNU Library General Public              *
+ *   License as published by the Free Software Foundation; either             *
+ *   version 2 of the License, or (at your option) any later version.         *
+ *                                                                            *
+ *   This library  is distributed in the hope that it will be useful,         *
+ *   but WITHOUT ANY WARRANTY; without even the implied warranty of           *
+ *   MERCHANTABILITY or FITNESS FOR A PARTICULAR PURPOSE.  See the            *
+ *   GNU Library General Public License for more details.                     *
+ *                                                                            *
+ *   You should have received a copy of the GNU Library General Public        *
+ *   License along with this library; see the file COPYING.LIB. If not,       *
+ *   write to the Free Software Foundation, Inc., 59 Temple Place,            *
+ *   Suite 330, Boston, MA  02111-1307, USA                                   *
+ *                                                                            *
+ ******************************************************************************/
+
+
+#ifndef GUI_TASKVIEW_TaskTransformedParameters_H
+#define GUI_TASKVIEW_TaskTransformedParameters_H
+
+#include <QComboBox>
+
+#include <Mod/Part/App/Part2DObject.h>
+
+#include <Gui/TaskView/TaskView.h>
+#include <Gui/Selection.h>
+#include <Gui/DocumentObserver.h>
+
+#include "TaskFeatureParameters.h"
+#include "TaskTransformedMessages.h"
+#include "ViewProviderTransformed.h"
+
+class QListWidget;
+
+namespace Part {
+class Feature;
+}
+
+namespace PartDesign {
+class Transformed;
+}
+
+namespace PartDesignGui {
+
+class TaskMultiTransformParameters;
+
+/**
+ * @brief The ComboLinks class is a helper class that binds to a combo box and
+ * provides an interface to add links, retrieve links and select items by link
+ * value
+ */
+class ComboLinks
+{
+public:
+    /**
+     * @brief ComboLinks constructor.
+     * @param combo. It will be cleared as soon as it is bound. Don't add or
+     * remove items from the combo directly, otherwise internal tracking list
+     * will go out of sync, and crashes may result.
+     */
+    ComboLinks(QComboBox &combo);
+    ComboLinks() {_combo = 0; doc = 0;}
+    void setCombo(QComboBox &combo) {assert(_combo == 0); this->_combo = &combo; _combo->clear();}
+
+    /**
+     * @brief addLink adds an item to the combo. Doesn't check for duplicates.
+     * @param lnk can be a link to NULL, which is usually used for special item "Select Reference"
+     * @param itemText
+     * @return
+     */
+    int addLink(const App::PropertyLinkSub &lnk, QString itemText);
+    int addLink(App::DocumentObject* linkObj, std::string linkSubname, QString itemText);
+    void clear();
+    App::PropertyLinkSub& getLink(int index) const;
+
+    /**
+     * @brief getCurrentLink
+     * @return the link corresponding to the selected item. May be null link,
+     * which is usually used to indicate a "Select reference..." special item.
+     * Otherwise, the link is automatically tested for validity (oif an object
+     * doesn't exist in the document, an exception will be thrown.)
+     */
+    App::PropertyLinkSub& getCurrentLink() const;
+
+    /**
+     * @brief setCurrentLink selects the item with the link that matches the
+     * argument. If there is no such link in the list, -1 is returned and
+     * selected item is not changed. Signals from combo are blocked in this
+     * function.
+     * @param lnk
+     * @return the index of an item that was selected, -1 if link is not in the list yet.
+     */
+    int setCurrentLink(const App::PropertyLinkSub &lnk);
+
+    QComboBox& combo(void) const {assert(_combo); return *_combo;}
+
+    ~ComboLinks() {_combo = 0; clear();}
+private:
+    QComboBox* _combo;
+    App::Document* doc;
+    std::vector<App::PropertyLinkSub*> linksInList;
+};
+
+/**
+  The transformed subclasses will be used in two different modes:
+  1. As a stand-alone feature
+  2. As a container that stores transformation info for a MultiTransform feature. In this case
+     the flag insideMultiTransform is set to true.
+  Because in the second case there is no ViewProvider, some special methods are required to
+  access the underlying FeatureTransformed object in two different ways.
+  **/
+class TaskTransformedParameters : public Gui::TaskView::TaskBox,
+                                  public Gui::SelectionObserver,
+                                  public Gui::DocumentObserver
+{
+    Q_OBJECT
+
+public:
+    /// Constructor for task with ViewProvider
+    TaskTransformedParameters(ViewProviderTransformed *TransformedView, QWidget *parent = 0);
+    /// Constructor for task with parent task (MultiTransform mode)
+    TaskTransformedParameters(TaskMultiTransformParameters *parentTask);
+    virtual ~TaskTransformedParameters();
+
+    /// Get the TransformedFeature object associated with this task
+    // Either through the ViewProvider or the currently active subFeature of the parentTask
+    App::DocumentObject *getBaseObject() const;
+
+    /// Get the sketch object of the first original either of the object associated with this feature or with the parent feature (MultiTransform mode)
+    App::DocumentObject* getSketchObject() const;   
+
+    void exitSelectionMode();
+
+    virtual void apply() = 0;
+
+    void setupTransaction();
+    void setupCheckBox(QCheckBox *checkBox);
+
+protected Q_SLOTS:
+    /**
+     * Returns the base transformation view provider
+     * For stand alone features it will be view provider associated with this object
+     * For features inside multitransform it will be the view provider of the multitransform object
+     */
+    PartDesignGui::ViewProviderTransformed *getTopTransformedView () const;
+
+    /**
+     * Returns the base transformed object
+     * For stand alone features it will be objects associated with this object
+     * For features inside multitransform it will be the base multitransform object
+     */
+    PartDesign::Transformed *getTopTransformedObject () const;
+
+    /// Connect the subTask OK button to the MultiTransform task
+    virtual void onSubTaskButtonOK() {}
+    void onButtonAddFeature(const bool checked);
+    void onButtonRemoveFeature(const bool checked);
+    virtual void onFeatureDeleted(void);
+    void onChangedSubTransform(bool);
+
+protected:
+    /**
+     * Returns the base transformation
+     * For stand alone features it will be objects associated with the view provider
+     * For features inside multitransform it will be the parent's multitransform object
+     */
+    PartDesign::Transformed *getObject () const;
+
+    bool originalSelected(const Gui::SelectionChanges& msg);
+    void populate();
+    void setupListWidget(QListWidget *listWidget);
+
+    /// Recompute either this feature or the parent feature (MultiTransform mode)
+    void recomputeFeature();
+
+    void hideObject();
+    void showObject();
+    void hideBase();
+    void showBase();
+
+    void addReferenceSelectionGate(bool edge, bool face, bool planar=true, bool whole=false);    
+
+    bool isViewUpdated() const;
+    int getUpdateViewTimeout() const;
+
+    void checkVisibility();
+
+protected:
+    /** Notifies when the object is about to be removed. */
+    virtual void slotDeletedObject(const Gui::ViewProviderDocumentObject& Obj);
+    virtual void changeEvent(QEvent *e) = 0;
+    virtual void onSelectionChanged(const Gui::SelectionChanges& msg) = 0;
+    virtual void clearButtons()=0;
+
+    void fillAxisCombo(ComboLinks &combolinks, Part::Part2DObject *sketch);
+    void fillPlanesCombo(ComboLinks &combolinks, Part::Part2DObject *sketch);
+
+protected:
+    QWidget* proxy;
+    ViewProviderTransformed *TransformedView;
+
+    enum selectionModes { none, addFeature, removeFeature, reference };
+    selectionModes selectionMode;
+
+    /// The MultiTransform parent task of this task
+    TaskMultiTransformParameters* parentTask;
+    /// Flag indicating whether this object is a container for MultiTransform
+    bool insideMultiTransform;
+    /// Lock updateUI(), applying changes to the underlying feature and calling recomputeFeature()
+    bool blockUpdate;    
+
+    QListWidget *listWidget = 0;
+};
+
+/// simulation dialog for the TaskView
+class TaskDlgTransformedParameters : public PartDesignGui::TaskDlgFeatureParameters
+{
+    Q_OBJECT
+
+public:
+    TaskDlgTransformedParameters(
+            ViewProviderTransformed *TransformedView, TaskTransformedParameters *parameter);
+
+    virtual ~TaskDlgTransformedParameters() {}
+
+    ViewProviderTransformed* getTransformedView() const
+    { return static_cast<ViewProviderTransformed*>(vp); }
+
+public:
+    /// is called by the framework if the dialog is accepted (Ok)
+    virtual bool accept();
+    /// is called by the framework if the dialog is rejected (Cancel)
+    virtual bool reject();
+protected:
+    TaskTransformedParameters  *parameter;
+    TaskTransformedMessages  *message;
+};
+
+} //namespace PartDesignGui
+
+#endif // GUI_TASKVIEW_TASKAPPERANCE_H