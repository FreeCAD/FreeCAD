/******************************************************************************
 *   Copyright (c) 2012 Jan Rheinländer <jrheinlaender@users.sourceforge.net> *
 *                                                                            *
 *   This file is part of the FreeCAD CAx development system.                 *
 *                                                                            *
 *   This library is free software; you can redistribute it and/or            *
 *   modify it under the terms of the GNU Library General Public              *
 *   License as published by the Free Software Foundation; either             *
 *   version 2 of the License, or (at your option) any later version.         *
 *                                                                            *
 *   This library  is distributed in the hope that it will be useful,         *
 *   but WITHOUT ANY WARRANTY; without even the implied warranty of           *
 *   MERCHANTABILITY or FITNESS FOR A PARTICULAR PURPOSE.  See the            *
 *   GNU Library General Public License for more details.                     *
 *                                                                            *
 *   You should have received a copy of the GNU Library General Public        *
 *   License along with this library; see the file COPYING.LIB. If not,       *
 *   write to the Free Software Foundation, Inc., 59 Temple Place,            *
 *   Suite 330, Boston, MA  02111-1307, USA                                   *
 *                                                                            *
 ******************************************************************************/


#include "PreCompiled.h"

#ifndef _PreComp_
# include <QMessageBox>
# include <QAction>
# include <QTimer>
#endif

#include <Base/Console.h>
#include <Base/UnitsApi.h>
#include <App/Application.h>
#include <App/Document.h>
#include <App/Origin.h>
#include <App/OriginFeature.h>
#include <Gui/Application.h>
#include <Gui/Document.h>
#include <Gui/BitmapFactory.h>
#include <Gui/ViewProvider.h>
#include <Gui/WaitCursor.h>
#include <Gui/Selection.h>
#include <Gui/Command.h>
#include <Gui/ViewProviderOrigin.h>

#include <Mod/PartDesign/App/FeatureLinearPattern.h>
#include <Mod/PartDesign/App/DatumPlane.h>
#include <Mod/PartDesign/App/DatumLine.h>
#include <Mod/PartDesign/App/Body.h>
#include <Mod/Sketcher/App/SketchObject.h>

#include "ReferenceSelection.h"
#include "TaskMultiTransformParameters.h"
#include "Utils.h"

#include "ui_TaskLinearPatternParameters.h"
#include "TaskLinearPatternParameters.h"

using namespace PartDesignGui;
using namespace Gui;

/* TRANSLATOR PartDesignGui::TaskLinearPatternParameters */

TaskLinearPatternParameters::TaskLinearPatternParameters(ViewProviderTransformed *TransformedView,QWidget *parent)
        : TaskTransformedParameters(TransformedView, parent)
{
    // we need a separate container widget to add all controls to
    proxy = new QWidget(this);
    ui = new Ui_TaskLinearPatternParameters();
    ui->setupUi(proxy);
    QMetaObject::connectSlotsByName(this);

    this->groupLayout()->addWidget(proxy);

    ui->buttonOK->hide();
    ui->checkBoxUpdateView->setEnabled(true);

    selectionMode = none;

    blockUpdate = false; // Hack, sometimes it is NOT false although set to false in Transformed::Transformed()!!
    setupUI();
}

TaskLinearPatternParameters::TaskLinearPatternParameters(TaskMultiTransformParameters *parentTask, QLayout *layout)
        : TaskTransformedParameters(parentTask)
{
    proxy = new QWidget(parentTask);
    ui = new Ui_TaskLinearPatternParameters();
    ui->setupUi(proxy);
    connect(ui->buttonOK, SIGNAL(pressed()),
            parentTask, SLOT(onSubTaskButtonOK()));
    QMetaObject::connectSlotsByName(this);

    layout->addWidget(proxy);

    ui->buttonOK->setEnabled(true);
    ui->buttonAddFeature->hide();
    ui->buttonRemoveFeature->hide();
    ui->listWidgetFeatures->hide();
    ui->checkBoxUpdateView->hide();

    selectionMode = none;

    blockUpdate = false; // Hack, sometimes it is NOT false although set to false in Transformed::Transformed()!!
    setupUI();
}

void TaskLinearPatternParameters::setupUI()
{
    connect(ui->buttonAddFeature, SIGNAL(toggled(bool)), this, SLOT(onButtonAddFeature(bool)));
    connect(ui->buttonRemoveFeature, SIGNAL(toggled(bool)), this, SLOT(onButtonRemoveFeature(bool)));

    setupListWidget(ui->listWidgetFeatures);

    updateViewTimer = new QTimer(this);
    updateViewTimer->setSingleShot(true);
    updateViewTimer->setInterval(getUpdateViewTimeout());

    connect(updateViewTimer, SIGNAL(timeout()),
            this, SLOT(onUpdateViewTimer()));
    connect(ui->comboDirection, SIGNAL(activated(int)),
            this, SLOT(onDirectionChanged(int)));
    connect(ui->checkReverse, SIGNAL(toggled(bool)),
            this, SLOT(onCheckReverse(bool)));
    connect(ui->spinLength, SIGNAL(valueChanged(double)),
            this, SLOT(onLength(double)));
    connect(ui->spinOccurrences, SIGNAL(valueChanged(uint)),
            this, SLOT(onOccurrences(uint)));
    connect(ui->checkBoxUpdateView, SIGNAL(toggled(bool)),
            this, SLOT(onUpdateView(bool)));

    PartDesign::LinearPattern* pcLinearPattern = static_cast<PartDesign::LinearPattern*>(getObject());
    ui->spinLength->bind(pcLinearPattern->Length);
    ui->spinOccurrences->setMaximum(INT_MAX);
    ui->spinOccurrences->bind(pcLinearPattern->Occurrences);

    ui->comboDirection->setEnabled(true);
    ui->checkReverse->setEnabled(true);
    ui->spinLength->blockSignals(true);
    ui->spinLength->setEnabled(true);
    ui->spinLength->setUnit(Base::Unit::Length);
    ui->spinLength->blockSignals(false);
    ui->spinOccurrences->setEnabled(true);
    
    dirLinks.setCombo(*(ui->comboDirection));
    App::DocumentObject* sketch = getSketchObject();
    if (sketch && sketch->isDerivedFrom(Part::Part2DObject::getClassTypeId())) {
        this->fillAxisCombo(dirLinks, static_cast<Part::Part2DObject*>(sketch));
    }
    else {
        this->fillAxisCombo(dirLinks, nullptr);
    }

    //show the parts coordinate system axis for selection
    PartDesign::Body * body = PartDesign::Body::findBodyOf(getObject());
    if(body) {
        try {
            App::Origin *origin = body->getOrigin();
            ViewProviderOrigin* vpOrigin;
            vpOrigin = static_cast<ViewProviderOrigin*>(Gui::Application::Instance->getViewProvider(origin));
            vpOrigin->setTemporaryVisibility(true, false);
        } catch (const Base::Exception &ex) {
            Base::Console().Error ("%s\n", ex.what () );
        }
    }

    updateUI();
}

void TaskLinearPatternParameters::updateUI()
{
    if (blockUpdate)
        return;
    blockUpdate = true;

    PartDesign::LinearPattern* pcLinearPattern = static_cast<PartDesign::LinearPattern*>(getObject());

    bool reverse = pcLinearPattern->Reversed.getValue();
    double length = pcLinearPattern->Length.getValue();
    unsigned occurrences = pcLinearPattern->Occurrences.getValue();

    if (dirLinks.setCurrentLink(pcLinearPattern->Direction) == -1){
        //failed to set current, because the link isn't in the list yet
        dirLinks.addLink(pcLinearPattern->Direction, getRefStr(pcLinearPattern->Direction.getValue(),
                                                               pcLinearPattern->Direction.getSubValues()));
        dirLinks.setCurrentLink(pcLinearPattern->Direction);
    }

    // Note: These three lines would trigger onLength(), on Occurrences() and another updateUI() if we
    // didn't check for blockUpdate
    ui->checkReverse->setChecked(reverse);
    ui->spinLength->setValue(length);
    ui->spinOccurrences->setValue(occurrences);

    blockUpdate = false;
}

void TaskLinearPatternParameters::onUpdateViewTimer()
{
    setupTransaction();
    recomputeFeature();
}

void TaskLinearPatternParameters::kickUpdateViewTimer() const
{
    updateViewTimer->start();
}

void TaskLinearPatternParameters::onSelectionChanged(const Gui::SelectionChanges& msg)
{
    if (selectionMode!=none && msg.Type == Gui::SelectionChanges::AddSelection) {
        if (originalSelected(msg)) {
            exitSelectionMode();
        } else {
            // TODO check if this works correctly (2015-09-01, Fat-Zer)
            exitSelectionMode();
            std::vector<std::string> directions;
            App::DocumentObject* selObj = nullptr;
            PartDesign::LinearPattern* pcLinearPattern = static_cast<PartDesign::LinearPattern*>(getObject());
            if (pcLinearPattern) {
                getReferencedSelection(pcLinearPattern, msg, selObj, directions);

                // Note: ReferenceSelection has already checked the selection for validity
                if (selObj && (selectionMode == reference ||
                               selObj->isDerivedFrom(App::Line::getClassTypeId()) ||
                               selObj->isDerivedFrom(Part::Feature::getClassTypeId()) ||
                               selObj->isDerivedFrom(PartDesign::Line::getClassTypeId()) ||
                               selObj->isDerivedFrom(PartDesign::Plane::getClassTypeId()))) {
                    setupTransaction();
                    pcLinearPattern->Direction.setValue(selObj, directions);
                    recomputeFeature();
                    updateUI();
                }
            }
        }
    }
}

void TaskLinearPatternParameters::clearButtons()
{
    ui->buttonAddFeature->setChecked(false);
    ui->buttonRemoveFeature->setChecked(false);
}

void TaskLinearPatternParameters::onCheckReverse(const bool on) {
    if (blockUpdate)
        return;
    PartDesign::LinearPattern* pcLinearPattern = static_cast<PartDesign::LinearPattern*>(getObject());
    pcLinearPattern->Reversed.setValue(on);

    exitSelectionMode();
    kickUpdateViewTimer();
}

void TaskLinearPatternParameters::onLength(const double l) {
    if (blockUpdate)
        return;
    PartDesign::LinearPattern* pcLinearPattern = static_cast<PartDesign::LinearPattern*>(getObject());
    pcLinearPattern->Length.setValue(l);

    exitSelectionMode();
    kickUpdateViewTimer();
}

void TaskLinearPatternParameters::onOccurrences(const uint n) {
    if (blockUpdate)
        return;
    PartDesign::LinearPattern* pcLinearPattern = static_cast<PartDesign::LinearPattern*>(getObject());
    pcLinearPattern->Occurrences.setValue(n);

    exitSelectionMode();
    kickUpdateViewTimer();
}

void TaskLinearPatternParameters::onDirectionChanged(int /*num*/)
{
    if (blockUpdate)
        return;
    PartDesign::LinearPattern* pcLinearPattern = static_cast<PartDesign::LinearPattern*>(getObject());
    try{
        if(dirLinks.getCurrentLink().getValue() == 0){
            // enter reference selection mode
            hideObject();
            showBase();
            selectionMode = reference;
            Gui::Selection().clearSelection();
            addReferenceSelectionGate(true, true);
        } else {
            exitSelectionMode();
            pcLinearPattern->Direction.Paste(dirLinks.getCurrentLink());
        }
    } catch (Base::Exception &e) {
        QMessageBox::warning(0,tr("Error"),QString::fromLatin1(e.what()));
    }

    kickUpdateViewTimer();
}

void TaskLinearPatternParameters::onUpdateView(bool on)
{
    blockUpdate = !on;
    if (on) {
        // Do the same like in TaskDlgLinearPatternParameters::accept() but without doCommand
        PartDesign::LinearPattern* pcLinearPattern = static_cast<PartDesign::LinearPattern*>(getObject());
        std::vector<std::string> directions;
        App::DocumentObject* obj;

        setupTransaction();
        getDirection(obj, directions);
        pcLinearPattern->Direction.setValue(obj,directions);
        pcLinearPattern->Reversed.setValue(getReverse());
        pcLinearPattern->Length.setValue(getLength());
        pcLinearPattern->Occurrences.setValue(getOccurrences());

        recomputeFeature();
    }
}

<<<<<<< HEAD
=======
void TaskLinearPatternParameters::onFeatureDeleted(void)
{
    PartDesign::Transformed* pcTransformed = getObject();
    std::vector<App::DocumentObject*> originals = pcTransformed->Originals.getValues();
    originals.erase(originals.begin() + ui->listWidgetFeatures->currentRow());
    setupTransaction();
    pcTransformed->Originals.setValues(originals);
    ui->listWidgetFeatures->model()->removeRow(ui->listWidgetFeatures->currentRow());
    recomputeFeature();
}

>>>>>>> c0753806
void TaskLinearPatternParameters::getDirection(App::DocumentObject*& obj, std::vector<std::string>& sub) const
{
    const App::PropertyLinkSub &lnk = dirLinks.getCurrentLink();
    obj = lnk.getValue();
    sub = lnk.getSubValues();
}

bool TaskLinearPatternParameters::getReverse(void) const
{
    return ui->checkReverse->isChecked();
}

double TaskLinearPatternParameters::getLength(void) const
{
    return ui->spinLength->value().getValue();
}

unsigned TaskLinearPatternParameters::getOccurrences(void) const
{
    return ui->spinOccurrences->value();
}

TaskLinearPatternParameters::~TaskLinearPatternParameters()
{
    try {
        //hide the parts coordinate system axis for selection
        PartDesign::Body * body = PartDesign::Body::findBodyOf(getObject());
        if (body) {
            App::Origin *origin = body->getOrigin();
            ViewProviderOrigin* vpOrigin;
            vpOrigin = static_cast<ViewProviderOrigin*>(Gui::Application::Instance->getViewProvider(origin));
            vpOrigin->resetTemporaryVisibility();
        }
    }
    catch (const Base::Exception &ex) {
        Base::Console().Error ("%s\n", ex.what () );
    }

    delete ui;
    if (proxy)
        delete proxy;
}

void TaskLinearPatternParameters::changeEvent(QEvent *e)
{
    TaskBox::changeEvent(e);
    if (e->type() == QEvent::LanguageChange) {
        ui->retranslateUi(proxy);
    }
}

void TaskLinearPatternParameters::apply()
{
    std::vector<std::string> directions;
    App::DocumentObject* obj;
    getDirection(obj, directions);
    std::string direction = buildLinkSingleSubPythonStr(obj, directions);

    auto tobj = TransformedView->getObject();
    FCMD_OBJ_CMD(tobj,"Direction = " << direction);
    FCMD_OBJ_CMD(tobj,"Reversed = " << getReverse());

    ui->spinLength->apply();
    ui->spinOccurrences->apply();
}

//**************************************************************************
//**************************************************************************
// TaskDialog
//++++++++++++++++++++++++++++++++++++++++++++++++++++++++++++++++++++++++++

TaskDlgLinearPatternParameters::TaskDlgLinearPatternParameters(ViewProviderLinearPattern *LinearPatternView)
    : TaskDlgTransformedParameters(LinearPatternView, new TaskLinearPatternParameters(LinearPatternView))

{
}

#include "moc_TaskLinearPatternParameters.cpp"
<|MERGE_RESOLUTION|>--- conflicted
+++ resolved
@@ -1,411 +1,397 @@
-/******************************************************************************
- *   Copyright (c) 2012 Jan Rheinländer <jrheinlaender@users.sourceforge.net> *
- *                                                                            *
- *   This file is part of the FreeCAD CAx development system.                 *
- *                                                                            *
- *   This library is free software; you can redistribute it and/or            *
- *   modify it under the terms of the GNU Library General Public              *
- *   License as published by the Free Software Foundation; either             *
- *   version 2 of the License, or (at your option) any later version.         *
- *                                                                            *
- *   This library  is distributed in the hope that it will be useful,         *
- *   but WITHOUT ANY WARRANTY; without even the implied warranty of           *
- *   MERCHANTABILITY or FITNESS FOR A PARTICULAR PURPOSE.  See the            *
- *   GNU Library General Public License for more details.                     *
- *                                                                            *
- *   You should have received a copy of the GNU Library General Public        *
- *   License along with this library; see the file COPYING.LIB. If not,       *
- *   write to the Free Software Foundation, Inc., 59 Temple Place,            *
- *   Suite 330, Boston, MA  02111-1307, USA                                   *
- *                                                                            *
- ******************************************************************************/
-
-
-#include "PreCompiled.h"
-
-#ifndef _PreComp_
-# include <QMessageBox>
-# include <QAction>
-# include <QTimer>
-#endif
-
-#include <Base/Console.h>
-#include <Base/UnitsApi.h>
-#include <App/Application.h>
-#include <App/Document.h>
-#include <App/Origin.h>
-#include <App/OriginFeature.h>
-#include <Gui/Application.h>
-#include <Gui/Document.h>
-#include <Gui/BitmapFactory.h>
-#include <Gui/ViewProvider.h>
-#include <Gui/WaitCursor.h>
-#include <Gui/Selection.h>
-#include <Gui/Command.h>
-#include <Gui/ViewProviderOrigin.h>
-
-#include <Mod/PartDesign/App/FeatureLinearPattern.h>
-#include <Mod/PartDesign/App/DatumPlane.h>
-#include <Mod/PartDesign/App/DatumLine.h>
-#include <Mod/PartDesign/App/Body.h>
-#include <Mod/Sketcher/App/SketchObject.h>
-
-#include "ReferenceSelection.h"
-#include "TaskMultiTransformParameters.h"
-#include "Utils.h"
-
-#include "ui_TaskLinearPatternParameters.h"
-#include "TaskLinearPatternParameters.h"
-
-using namespace PartDesignGui;
-using namespace Gui;
-
-/* TRANSLATOR PartDesignGui::TaskLinearPatternParameters */
-
-TaskLinearPatternParameters::TaskLinearPatternParameters(ViewProviderTransformed *TransformedView,QWidget *parent)
-        : TaskTransformedParameters(TransformedView, parent)
-{
-    // we need a separate container widget to add all controls to
-    proxy = new QWidget(this);
-    ui = new Ui_TaskLinearPatternParameters();
-    ui->setupUi(proxy);
-    QMetaObject::connectSlotsByName(this);
-
-    this->groupLayout()->addWidget(proxy);
-
-    ui->buttonOK->hide();
-    ui->checkBoxUpdateView->setEnabled(true);
-
-    selectionMode = none;
-
-    blockUpdate = false; // Hack, sometimes it is NOT false although set to false in Transformed::Transformed()!!
-    setupUI();
-}
-
-TaskLinearPatternParameters::TaskLinearPatternParameters(TaskMultiTransformParameters *parentTask, QLayout *layout)
-        : TaskTransformedParameters(parentTask)
-{
-    proxy = new QWidget(parentTask);
-    ui = new Ui_TaskLinearPatternParameters();
-    ui->setupUi(proxy);
-    connect(ui->buttonOK, SIGNAL(pressed()),
-            parentTask, SLOT(onSubTaskButtonOK()));
-    QMetaObject::connectSlotsByName(this);
-
-    layout->addWidget(proxy);
-
-    ui->buttonOK->setEnabled(true);
-    ui->buttonAddFeature->hide();
-    ui->buttonRemoveFeature->hide();
-    ui->listWidgetFeatures->hide();
-    ui->checkBoxUpdateView->hide();
-
-    selectionMode = none;
-
-    blockUpdate = false; // Hack, sometimes it is NOT false although set to false in Transformed::Transformed()!!
-    setupUI();
-}
-
-void TaskLinearPatternParameters::setupUI()
-{
-    connect(ui->buttonAddFeature, SIGNAL(toggled(bool)), this, SLOT(onButtonAddFeature(bool)));
-    connect(ui->buttonRemoveFeature, SIGNAL(toggled(bool)), this, SLOT(onButtonRemoveFeature(bool)));
-
-    setupListWidget(ui->listWidgetFeatures);
-
-    updateViewTimer = new QTimer(this);
-    updateViewTimer->setSingleShot(true);
-    updateViewTimer->setInterval(getUpdateViewTimeout());
-
-    connect(updateViewTimer, SIGNAL(timeout()),
-            this, SLOT(onUpdateViewTimer()));
-    connect(ui->comboDirection, SIGNAL(activated(int)),
-            this, SLOT(onDirectionChanged(int)));
-    connect(ui->checkReverse, SIGNAL(toggled(bool)),
-            this, SLOT(onCheckReverse(bool)));
-    connect(ui->spinLength, SIGNAL(valueChanged(double)),
-            this, SLOT(onLength(double)));
-    connect(ui->spinOccurrences, SIGNAL(valueChanged(uint)),
-            this, SLOT(onOccurrences(uint)));
-    connect(ui->checkBoxUpdateView, SIGNAL(toggled(bool)),
-            this, SLOT(onUpdateView(bool)));
-
-    PartDesign::LinearPattern* pcLinearPattern = static_cast<PartDesign::LinearPattern*>(getObject());
-    ui->spinLength->bind(pcLinearPattern->Length);
-    ui->spinOccurrences->setMaximum(INT_MAX);
-    ui->spinOccurrences->bind(pcLinearPattern->Occurrences);
-
-    ui->comboDirection->setEnabled(true);
-    ui->checkReverse->setEnabled(true);
-    ui->spinLength->blockSignals(true);
-    ui->spinLength->setEnabled(true);
-    ui->spinLength->setUnit(Base::Unit::Length);
-    ui->spinLength->blockSignals(false);
-    ui->spinOccurrences->setEnabled(true);
-    
-    dirLinks.setCombo(*(ui->comboDirection));
-    App::DocumentObject* sketch = getSketchObject();
-    if (sketch && sketch->isDerivedFrom(Part::Part2DObject::getClassTypeId())) {
-        this->fillAxisCombo(dirLinks, static_cast<Part::Part2DObject*>(sketch));
-    }
-    else {
-        this->fillAxisCombo(dirLinks, nullptr);
-    }
-
-    //show the parts coordinate system axis for selection
-    PartDesign::Body * body = PartDesign::Body::findBodyOf(getObject());
-    if(body) {
-        try {
-            App::Origin *origin = body->getOrigin();
-            ViewProviderOrigin* vpOrigin;
-            vpOrigin = static_cast<ViewProviderOrigin*>(Gui::Application::Instance->getViewProvider(origin));
-            vpOrigin->setTemporaryVisibility(true, false);
-        } catch (const Base::Exception &ex) {
-            Base::Console().Error ("%s\n", ex.what () );
-        }
-    }
-
-    updateUI();
-}
-
-void TaskLinearPatternParameters::updateUI()
-{
-    if (blockUpdate)
-        return;
-    blockUpdate = true;
-
-    PartDesign::LinearPattern* pcLinearPattern = static_cast<PartDesign::LinearPattern*>(getObject());
-
-    bool reverse = pcLinearPattern->Reversed.getValue();
-    double length = pcLinearPattern->Length.getValue();
-    unsigned occurrences = pcLinearPattern->Occurrences.getValue();
-
-    if (dirLinks.setCurrentLink(pcLinearPattern->Direction) == -1){
-        //failed to set current, because the link isn't in the list yet
-        dirLinks.addLink(pcLinearPattern->Direction, getRefStr(pcLinearPattern->Direction.getValue(),
-                                                               pcLinearPattern->Direction.getSubValues()));
-        dirLinks.setCurrentLink(pcLinearPattern->Direction);
-    }
-
-    // Note: These three lines would trigger onLength(), on Occurrences() and another updateUI() if we
-    // didn't check for blockUpdate
-    ui->checkReverse->setChecked(reverse);
-    ui->spinLength->setValue(length);
-    ui->spinOccurrences->setValue(occurrences);
-
-    blockUpdate = false;
-}
-
-void TaskLinearPatternParameters::onUpdateViewTimer()
-{
-    setupTransaction();
-    recomputeFeature();
-}
-
-void TaskLinearPatternParameters::kickUpdateViewTimer() const
-{
-    updateViewTimer->start();
-}
-
-void TaskLinearPatternParameters::onSelectionChanged(const Gui::SelectionChanges& msg)
-{
-    if (selectionMode!=none && msg.Type == Gui::SelectionChanges::AddSelection) {
-        if (originalSelected(msg)) {
-            exitSelectionMode();
-        } else {
-            // TODO check if this works correctly (2015-09-01, Fat-Zer)
-            exitSelectionMode();
-            std::vector<std::string> directions;
-            App::DocumentObject* selObj = nullptr;
-            PartDesign::LinearPattern* pcLinearPattern = static_cast<PartDesign::LinearPattern*>(getObject());
-            if (pcLinearPattern) {
-                getReferencedSelection(pcLinearPattern, msg, selObj, directions);
-
-                // Note: ReferenceSelection has already checked the selection for validity
-                if (selObj && (selectionMode == reference ||
-                               selObj->isDerivedFrom(App::Line::getClassTypeId()) ||
-                               selObj->isDerivedFrom(Part::Feature::getClassTypeId()) ||
-                               selObj->isDerivedFrom(PartDesign::Line::getClassTypeId()) ||
-                               selObj->isDerivedFrom(PartDesign::Plane::getClassTypeId()))) {
-                    setupTransaction();
-                    pcLinearPattern->Direction.setValue(selObj, directions);
-                    recomputeFeature();
-                    updateUI();
-                }
-            }
-        }
-    }
-}
-
-void TaskLinearPatternParameters::clearButtons()
-{
-    ui->buttonAddFeature->setChecked(false);
-    ui->buttonRemoveFeature->setChecked(false);
-}
-
-void TaskLinearPatternParameters::onCheckReverse(const bool on) {
-    if (blockUpdate)
-        return;
-    PartDesign::LinearPattern* pcLinearPattern = static_cast<PartDesign::LinearPattern*>(getObject());
-    pcLinearPattern->Reversed.setValue(on);
-
-    exitSelectionMode();
-    kickUpdateViewTimer();
-}
-
-void TaskLinearPatternParameters::onLength(const double l) {
-    if (blockUpdate)
-        return;
-    PartDesign::LinearPattern* pcLinearPattern = static_cast<PartDesign::LinearPattern*>(getObject());
-    pcLinearPattern->Length.setValue(l);
-
-    exitSelectionMode();
-    kickUpdateViewTimer();
-}
-
-void TaskLinearPatternParameters::onOccurrences(const uint n) {
-    if (blockUpdate)
-        return;
-    PartDesign::LinearPattern* pcLinearPattern = static_cast<PartDesign::LinearPattern*>(getObject());
-    pcLinearPattern->Occurrences.setValue(n);
-
-    exitSelectionMode();
-    kickUpdateViewTimer();
-}
-
-void TaskLinearPatternParameters::onDirectionChanged(int /*num*/)
-{
-    if (blockUpdate)
-        return;
-    PartDesign::LinearPattern* pcLinearPattern = static_cast<PartDesign::LinearPattern*>(getObject());
-    try{
-        if(dirLinks.getCurrentLink().getValue() == 0){
-            // enter reference selection mode
-            hideObject();
-            showBase();
-            selectionMode = reference;
-            Gui::Selection().clearSelection();
-            addReferenceSelectionGate(true, true);
-        } else {
-            exitSelectionMode();
-            pcLinearPattern->Direction.Paste(dirLinks.getCurrentLink());
-        }
-    } catch (Base::Exception &e) {
-        QMessageBox::warning(0,tr("Error"),QString::fromLatin1(e.what()));
-    }
-
-    kickUpdateViewTimer();
-}
-
-void TaskLinearPatternParameters::onUpdateView(bool on)
-{
-    blockUpdate = !on;
-    if (on) {
-        // Do the same like in TaskDlgLinearPatternParameters::accept() but without doCommand
-        PartDesign::LinearPattern* pcLinearPattern = static_cast<PartDesign::LinearPattern*>(getObject());
-        std::vector<std::string> directions;
-        App::DocumentObject* obj;
-
-        setupTransaction();
-        getDirection(obj, directions);
-        pcLinearPattern->Direction.setValue(obj,directions);
-        pcLinearPattern->Reversed.setValue(getReverse());
-        pcLinearPattern->Length.setValue(getLength());
-        pcLinearPattern->Occurrences.setValue(getOccurrences());
-
-        recomputeFeature();
-    }
-}
-
-<<<<<<< HEAD
-=======
-void TaskLinearPatternParameters::onFeatureDeleted(void)
-{
-    PartDesign::Transformed* pcTransformed = getObject();
-    std::vector<App::DocumentObject*> originals = pcTransformed->Originals.getValues();
-    originals.erase(originals.begin() + ui->listWidgetFeatures->currentRow());
-    setupTransaction();
-    pcTransformed->Originals.setValues(originals);
-    ui->listWidgetFeatures->model()->removeRow(ui->listWidgetFeatures->currentRow());
-    recomputeFeature();
-}
-
->>>>>>> c0753806
-void TaskLinearPatternParameters::getDirection(App::DocumentObject*& obj, std::vector<std::string>& sub) const
-{
-    const App::PropertyLinkSub &lnk = dirLinks.getCurrentLink();
-    obj = lnk.getValue();
-    sub = lnk.getSubValues();
-}
-
-bool TaskLinearPatternParameters::getReverse(void) const
-{
-    return ui->checkReverse->isChecked();
-}
-
-double TaskLinearPatternParameters::getLength(void) const
-{
-    return ui->spinLength->value().getValue();
-}
-
-unsigned TaskLinearPatternParameters::getOccurrences(void) const
-{
-    return ui->spinOccurrences->value();
-}
-
-TaskLinearPatternParameters::~TaskLinearPatternParameters()
-{
-    try {
-        //hide the parts coordinate system axis for selection
-        PartDesign::Body * body = PartDesign::Body::findBodyOf(getObject());
-        if (body) {
-            App::Origin *origin = body->getOrigin();
-            ViewProviderOrigin* vpOrigin;
-            vpOrigin = static_cast<ViewProviderOrigin*>(Gui::Application::Instance->getViewProvider(origin));
-            vpOrigin->resetTemporaryVisibility();
-        }
-    }
-    catch (const Base::Exception &ex) {
-        Base::Console().Error ("%s\n", ex.what () );
-    }
-
-    delete ui;
-    if (proxy)
-        delete proxy;
-}
-
-void TaskLinearPatternParameters::changeEvent(QEvent *e)
-{
-    TaskBox::changeEvent(e);
-    if (e->type() == QEvent::LanguageChange) {
-        ui->retranslateUi(proxy);
-    }
-}
-
-void TaskLinearPatternParameters::apply()
-{
-    std::vector<std::string> directions;
-    App::DocumentObject* obj;
-    getDirection(obj, directions);
-    std::string direction = buildLinkSingleSubPythonStr(obj, directions);
-
-    auto tobj = TransformedView->getObject();
-    FCMD_OBJ_CMD(tobj,"Direction = " << direction);
-    FCMD_OBJ_CMD(tobj,"Reversed = " << getReverse());
-
-    ui->spinLength->apply();
-    ui->spinOccurrences->apply();
-}
-
-//**************************************************************************
-//**************************************************************************
-// TaskDialog
-//++++++++++++++++++++++++++++++++++++++++++++++++++++++++++++++++++++++++++
-
-TaskDlgLinearPatternParameters::TaskDlgLinearPatternParameters(ViewProviderLinearPattern *LinearPatternView)
-    : TaskDlgTransformedParameters(LinearPatternView, new TaskLinearPatternParameters(LinearPatternView))
-
-{
-}
-
-#include "moc_TaskLinearPatternParameters.cpp"
+/******************************************************************************
+ *   Copyright (c) 2012 Jan Rheinländer <jrheinlaender@users.sourceforge.net> *
+ *                                                                            *
+ *   This file is part of the FreeCAD CAx development system.                 *
+ *                                                                            *
+ *   This library is free software; you can redistribute it and/or            *
+ *   modify it under the terms of the GNU Library General Public              *
+ *   License as published by the Free Software Foundation; either             *
+ *   version 2 of the License, or (at your option) any later version.         *
+ *                                                                            *
+ *   This library  is distributed in the hope that it will be useful,         *
+ *   but WITHOUT ANY WARRANTY; without even the implied warranty of           *
+ *   MERCHANTABILITY or FITNESS FOR A PARTICULAR PURPOSE.  See the            *
+ *   GNU Library General Public License for more details.                     *
+ *                                                                            *
+ *   You should have received a copy of the GNU Library General Public        *
+ *   License along with this library; see the file COPYING.LIB. If not,       *
+ *   write to the Free Software Foundation, Inc., 59 Temple Place,            *
+ *   Suite 330, Boston, MA  02111-1307, USA                                   *
+ *                                                                            *
+ ******************************************************************************/
+
+
+#include "PreCompiled.h"
+
+#ifndef _PreComp_
+# include <QMessageBox>
+# include <QAction>
+# include <QTimer>
+#endif
+
+#include <Base/Console.h>
+#include <Base/UnitsApi.h>
+#include <App/Application.h>
+#include <App/Document.h>
+#include <App/Origin.h>
+#include <App/OriginFeature.h>
+#include <Gui/Application.h>
+#include <Gui/Document.h>
+#include <Gui/BitmapFactory.h>
+#include <Gui/ViewProvider.h>
+#include <Gui/WaitCursor.h>
+#include <Gui/Selection.h>
+#include <Gui/Command.h>
+#include <Gui/ViewProviderOrigin.h>
+
+#include <Mod/PartDesign/App/FeatureLinearPattern.h>
+#include <Mod/PartDesign/App/DatumPlane.h>
+#include <Mod/PartDesign/App/DatumLine.h>
+#include <Mod/PartDesign/App/Body.h>
+#include <Mod/Sketcher/App/SketchObject.h>
+
+#include "ReferenceSelection.h"
+#include "TaskMultiTransformParameters.h"
+#include "Utils.h"
+
+#include "ui_TaskLinearPatternParameters.h"
+#include "TaskLinearPatternParameters.h"
+
+using namespace PartDesignGui;
+using namespace Gui;
+
+/* TRANSLATOR PartDesignGui::TaskLinearPatternParameters */
+
+TaskLinearPatternParameters::TaskLinearPatternParameters(ViewProviderTransformed *TransformedView,QWidget *parent)
+        : TaskTransformedParameters(TransformedView, parent)
+{
+    // we need a separate container widget to add all controls to
+    proxy = new QWidget(this);
+    ui = new Ui_TaskLinearPatternParameters();
+    ui->setupUi(proxy);
+    QMetaObject::connectSlotsByName(this);
+
+    this->groupLayout()->addWidget(proxy);
+
+    ui->buttonOK->hide();
+    ui->checkBoxUpdateView->setEnabled(true);
+
+    selectionMode = none;
+
+    blockUpdate = false; // Hack, sometimes it is NOT false although set to false in Transformed::Transformed()!!
+    setupUI();
+}
+
+TaskLinearPatternParameters::TaskLinearPatternParameters(TaskMultiTransformParameters *parentTask, QLayout *layout)
+        : TaskTransformedParameters(parentTask)
+{
+    proxy = new QWidget(parentTask);
+    ui = new Ui_TaskLinearPatternParameters();
+    ui->setupUi(proxy);
+    connect(ui->buttonOK, SIGNAL(pressed()),
+            parentTask, SLOT(onSubTaskButtonOK()));
+    QMetaObject::connectSlotsByName(this);
+
+    layout->addWidget(proxy);
+
+    ui->buttonOK->setEnabled(true);
+    ui->buttonAddFeature->hide();
+    ui->buttonRemoveFeature->hide();
+    ui->listWidgetFeatures->hide();
+    ui->checkBoxUpdateView->hide();
+
+    selectionMode = none;
+
+    blockUpdate = false; // Hack, sometimes it is NOT false although set to false in Transformed::Transformed()!!
+    setupUI();
+}
+
+void TaskLinearPatternParameters::setupUI()
+{
+    connect(ui->buttonAddFeature, SIGNAL(toggled(bool)), this, SLOT(onButtonAddFeature(bool)));
+    connect(ui->buttonRemoveFeature, SIGNAL(toggled(bool)), this, SLOT(onButtonRemoveFeature(bool)));
+
+    setupListWidget(ui->listWidgetFeatures);
+
+    updateViewTimer = new QTimer(this);
+    updateViewTimer->setSingleShot(true);
+    updateViewTimer->setInterval(getUpdateViewTimeout());
+
+    connect(updateViewTimer, SIGNAL(timeout()),
+            this, SLOT(onUpdateViewTimer()));
+    connect(ui->comboDirection, SIGNAL(activated(int)),
+            this, SLOT(onDirectionChanged(int)));
+    connect(ui->checkReverse, SIGNAL(toggled(bool)),
+            this, SLOT(onCheckReverse(bool)));
+    connect(ui->spinLength, SIGNAL(valueChanged(double)),
+            this, SLOT(onLength(double)));
+    connect(ui->spinOccurrences, SIGNAL(valueChanged(uint)),
+            this, SLOT(onOccurrences(uint)));
+    connect(ui->checkBoxUpdateView, SIGNAL(toggled(bool)),
+            this, SLOT(onUpdateView(bool)));
+
+    PartDesign::LinearPattern* pcLinearPattern = static_cast<PartDesign::LinearPattern*>(getObject());
+    ui->spinLength->bind(pcLinearPattern->Length);
+    ui->spinOccurrences->setMaximum(INT_MAX);
+    ui->spinOccurrences->bind(pcLinearPattern->Occurrences);
+
+    ui->comboDirection->setEnabled(true);
+    ui->checkReverse->setEnabled(true);
+    ui->spinLength->blockSignals(true);
+    ui->spinLength->setEnabled(true);
+    ui->spinLength->setUnit(Base::Unit::Length);
+    ui->spinLength->blockSignals(false);
+    ui->spinOccurrences->setEnabled(true);
+    
+    dirLinks.setCombo(*(ui->comboDirection));
+    App::DocumentObject* sketch = getSketchObject();
+    if (sketch && sketch->isDerivedFrom(Part::Part2DObject::getClassTypeId())) {
+        this->fillAxisCombo(dirLinks, static_cast<Part::Part2DObject*>(sketch));
+    }
+    else {
+        this->fillAxisCombo(dirLinks, nullptr);
+    }
+
+    //show the parts coordinate system axis for selection
+    PartDesign::Body * body = PartDesign::Body::findBodyOf(getObject());
+    if(body) {
+        try {
+            App::Origin *origin = body->getOrigin();
+            ViewProviderOrigin* vpOrigin;
+            vpOrigin = static_cast<ViewProviderOrigin*>(Gui::Application::Instance->getViewProvider(origin));
+            vpOrigin->setTemporaryVisibility(true, false);
+        } catch (const Base::Exception &ex) {
+            Base::Console().Error ("%s\n", ex.what () );
+        }
+    }
+
+    updateUI();
+}
+
+void TaskLinearPatternParameters::updateUI()
+{
+    if (blockUpdate)
+        return;
+    blockUpdate = true;
+
+    PartDesign::LinearPattern* pcLinearPattern = static_cast<PartDesign::LinearPattern*>(getObject());
+
+    bool reverse = pcLinearPattern->Reversed.getValue();
+    double length = pcLinearPattern->Length.getValue();
+    unsigned occurrences = pcLinearPattern->Occurrences.getValue();
+
+    if (dirLinks.setCurrentLink(pcLinearPattern->Direction) == -1){
+        //failed to set current, because the link isn't in the list yet
+        dirLinks.addLink(pcLinearPattern->Direction, getRefStr(pcLinearPattern->Direction.getValue(),
+                                                               pcLinearPattern->Direction.getSubValues()));
+        dirLinks.setCurrentLink(pcLinearPattern->Direction);
+    }
+
+    // Note: These three lines would trigger onLength(), on Occurrences() and another updateUI() if we
+    // didn't check for blockUpdate
+    ui->checkReverse->setChecked(reverse);
+    ui->spinLength->setValue(length);
+    ui->spinOccurrences->setValue(occurrences);
+
+    blockUpdate = false;
+}
+
+void TaskLinearPatternParameters::onUpdateViewTimer()
+{
+    setupTransaction();
+    recomputeFeature();
+}
+
+void TaskLinearPatternParameters::kickUpdateViewTimer() const
+{
+    updateViewTimer->start();
+}
+
+void TaskLinearPatternParameters::onSelectionChanged(const Gui::SelectionChanges& msg)
+{
+    if (selectionMode!=none && msg.Type == Gui::SelectionChanges::AddSelection) {
+        if (originalSelected(msg)) {
+            exitSelectionMode();
+        } else {
+            // TODO check if this works correctly (2015-09-01, Fat-Zer)
+            exitSelectionMode();
+            std::vector<std::string> directions;
+            App::DocumentObject* selObj = nullptr;
+            PartDesign::LinearPattern* pcLinearPattern = static_cast<PartDesign::LinearPattern*>(getObject());
+            if (pcLinearPattern) {
+                getReferencedSelection(pcLinearPattern, msg, selObj, directions);
+
+                // Note: ReferenceSelection has already checked the selection for validity
+                if (selObj && (selectionMode == reference ||
+                               selObj->isDerivedFrom(App::Line::getClassTypeId()) ||
+                               selObj->isDerivedFrom(Part::Feature::getClassTypeId()) ||
+                               selObj->isDerivedFrom(PartDesign::Line::getClassTypeId()) ||
+                               selObj->isDerivedFrom(PartDesign::Plane::getClassTypeId()))) {
+                    setupTransaction();
+                    pcLinearPattern->Direction.setValue(selObj, directions);
+                    recomputeFeature();
+                    updateUI();
+                }
+            }
+        }
+    }
+}
+
+void TaskLinearPatternParameters::clearButtons()
+{
+    ui->buttonAddFeature->setChecked(false);
+    ui->buttonRemoveFeature->setChecked(false);
+}
+
+void TaskLinearPatternParameters::onCheckReverse(const bool on) {
+    if (blockUpdate)
+        return;
+    PartDesign::LinearPattern* pcLinearPattern = static_cast<PartDesign::LinearPattern*>(getObject());
+    pcLinearPattern->Reversed.setValue(on);
+
+    exitSelectionMode();
+    kickUpdateViewTimer();
+}
+
+void TaskLinearPatternParameters::onLength(const double l) {
+    if (blockUpdate)
+        return;
+    PartDesign::LinearPattern* pcLinearPattern = static_cast<PartDesign::LinearPattern*>(getObject());
+    pcLinearPattern->Length.setValue(l);
+
+    exitSelectionMode();
+    kickUpdateViewTimer();
+}
+
+void TaskLinearPatternParameters::onOccurrences(const uint n) {
+    if (blockUpdate)
+        return;
+    PartDesign::LinearPattern* pcLinearPattern = static_cast<PartDesign::LinearPattern*>(getObject());
+    pcLinearPattern->Occurrences.setValue(n);
+
+    exitSelectionMode();
+    kickUpdateViewTimer();
+}
+
+void TaskLinearPatternParameters::onDirectionChanged(int /*num*/)
+{
+    if (blockUpdate)
+        return;
+    PartDesign::LinearPattern* pcLinearPattern = static_cast<PartDesign::LinearPattern*>(getObject());
+    try{
+        if(dirLinks.getCurrentLink().getValue() == 0){
+            // enter reference selection mode
+            hideObject();
+            showBase();
+            selectionMode = reference;
+            Gui::Selection().clearSelection();
+            addReferenceSelectionGate(true, true);
+        } else {
+            exitSelectionMode();
+            pcLinearPattern->Direction.Paste(dirLinks.getCurrentLink());
+        }
+    } catch (Base::Exception &e) {
+        QMessageBox::warning(0,tr("Error"),QString::fromLatin1(e.what()));
+    }
+
+    kickUpdateViewTimer();
+}
+
+void TaskLinearPatternParameters::onUpdateView(bool on)
+{
+    blockUpdate = !on;
+    if (on) {
+        // Do the same like in TaskDlgLinearPatternParameters::accept() but without doCommand
+        PartDesign::LinearPattern* pcLinearPattern = static_cast<PartDesign::LinearPattern*>(getObject());
+        std::vector<std::string> directions;
+        App::DocumentObject* obj;
+
+        setupTransaction();
+        getDirection(obj, directions);
+        pcLinearPattern->Direction.setValue(obj,directions);
+        pcLinearPattern->Reversed.setValue(getReverse());
+        pcLinearPattern->Length.setValue(getLength());
+        pcLinearPattern->Occurrences.setValue(getOccurrences());
+
+        recomputeFeature();
+    }
+}
+
+void TaskLinearPatternParameters::getDirection(App::DocumentObject*& obj, std::vector<std::string>& sub) const
+{
+    const App::PropertyLinkSub &lnk = dirLinks.getCurrentLink();
+    obj = lnk.getValue();
+    sub = lnk.getSubValues();
+}
+
+bool TaskLinearPatternParameters::getReverse(void) const
+{
+    return ui->checkReverse->isChecked();
+}
+
+double TaskLinearPatternParameters::getLength(void) const
+{
+    return ui->spinLength->value().getValue();
+}
+
+unsigned TaskLinearPatternParameters::getOccurrences(void) const
+{
+    return ui->spinOccurrences->value();
+}
+
+TaskLinearPatternParameters::~TaskLinearPatternParameters()
+{
+    try {
+        //hide the parts coordinate system axis for selection
+        PartDesign::Body * body = PartDesign::Body::findBodyOf(getObject());
+        if (body) {
+            App::Origin *origin = body->getOrigin();
+            ViewProviderOrigin* vpOrigin;
+            vpOrigin = static_cast<ViewProviderOrigin*>(Gui::Application::Instance->getViewProvider(origin));
+            vpOrigin->resetTemporaryVisibility();
+        }
+    }
+    catch (const Base::Exception &ex) {
+        Base::Console().Error ("%s\n", ex.what () );
+    }
+
+    delete ui;
+    if (proxy)
+        delete proxy;
+}
+
+void TaskLinearPatternParameters::changeEvent(QEvent *e)
+{
+    TaskBox::changeEvent(e);
+    if (e->type() == QEvent::LanguageChange) {
+        ui->retranslateUi(proxy);
+    }
+}
+
+void TaskLinearPatternParameters::apply()
+{
+    std::vector<std::string> directions;
+    App::DocumentObject* obj;
+    getDirection(obj, directions);
+    std::string direction = buildLinkSingleSubPythonStr(obj, directions);
+
+    auto tobj = TransformedView->getObject();
+    FCMD_OBJ_CMD(tobj,"Direction = " << direction);
+    FCMD_OBJ_CMD(tobj,"Reversed = " << getReverse());
+
+    ui->spinLength->apply();
+    ui->spinOccurrences->apply();
+}
+
+//**************************************************************************
+//**************************************************************************
+// TaskDialog
+//++++++++++++++++++++++++++++++++++++++++++++++++++++++++++++++++++++++++++
+
+TaskDlgLinearPatternParameters::TaskDlgLinearPatternParameters(ViewProviderLinearPattern *LinearPatternView)
+    : TaskDlgTransformedParameters(LinearPatternView, new TaskLinearPatternParameters(LinearPatternView))+
+{
+}
+
+#include "moc_TaskLinearPatternParameters.cpp"