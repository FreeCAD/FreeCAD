<<<<<<< HEAD
/******************************************************************************
 *   Copyright (c)2012 Jan Rheinlaender <jrheinlaender@users.sourceforge.net> *
 *                                                                            *
 *   This file is part of the FreeCAD CAx development system.                 *
 *                                                                            *
 *   This library is free software; you can redistribute it and/or            *
 *   modify it under the terms of the GNU Library General Public              *
 *   License as published by the Free Software Foundation; either             *
 *   version 2 of the License, or (at your option) any later version.         *
 *                                                                            *
 *   This library  is distributed in the hope that it will be useful,         *
 *   but WITHOUT ANY WARRANTY; without even the implied warranty of           *
 *   MERCHANTABILITY or FITNESS FOR A PARTICULAR PURPOSE.  See the            *
 *   GNU Library General Public License for more details.                     *
 *                                                                            *
 *   You should have received a copy of the GNU Library General Public        *
 *   License along with this library; see the file COPYING.LIB. If not,       *
 *   write to the Free Software Foundation, Inc., 59 Temple Place,            *
 *   Suite 330, Boston, MA  02111-1307, USA                                   *
 *                                                                            *
 ******************************************************************************/


#include "PreCompiled.h"

#ifndef _PreComp_
# include <QMessageBox>
# include <QAction>
# include <QTimer>
#endif

#include <Base/UnitsApi.h>
#include <App/Application.h>
#include <App/Document.h>
#include <App/Origin.h>
#include <App/OriginFeature.h>
#include <Gui/Application.h>
#include <Gui/Document.h>
#include <Gui/BitmapFactory.h>
#include <Gui/ViewProvider.h>
#include <Gui/WaitCursor.h>
#include <Base/Console.h>
#include <Gui/Selection.h>
#include <Gui/Command.h>
#include <Gui/ViewProviderOrigin.h>
#include <Mod/PartDesign/App/FeaturePolarPattern.h>
#include <Mod/Sketcher/App/SketchObject.h>
#include <Mod/PartDesign/App/DatumLine.h>
#include <Mod/PartDesign/App/Body.h>

#include "ReferenceSelection.h"
#include "TaskMultiTransformParameters.h"
#include "Utils.h"

#include "ui_TaskPolarPatternParameters.h"
#include "TaskPolarPatternParameters.h"

using namespace PartDesignGui;
using namespace Gui;

/* TRANSLATOR PartDesignGui::TaskPolarPatternParameters */

TaskPolarPatternParameters::TaskPolarPatternParameters(ViewProviderTransformed *TransformedView,QWidget *parent)
        : TaskTransformedParameters(TransformedView, parent)
{
    // we need a separate container widget to add all controls to
    proxy = new QWidget(this);
    ui = new Ui_TaskPolarPatternParameters();
    ui->setupUi(proxy);
    QMetaObject::connectSlotsByName(this);

    this->groupLayout()->addWidget(proxy);

    ui->buttonOK->hide();
    ui->checkBoxUpdateView->setEnabled(true);

    selectionMode = none;

    blockUpdate = false; // Hack, sometimes it is NOT false although set to false in Transformed::Transformed()!!
    setupUI();
}

TaskPolarPatternParameters::TaskPolarPatternParameters(TaskMultiTransformParameters *parentTask, QLayout *layout)
        : TaskTransformedParameters(parentTask)
{
    proxy = new QWidget(parentTask);
    ui = new Ui_TaskPolarPatternParameters();
    ui->setupUi(proxy);
    connect(ui->buttonOK, SIGNAL(pressed()),
            parentTask, SLOT(onSubTaskButtonOK()));
    QMetaObject::connectSlotsByName(this);

    layout->addWidget(proxy);

    ui->buttonOK->setEnabled(true);
    ui->buttonAddFeature->hide();
    ui->buttonRemoveFeature->hide();
    ui->listWidgetFeatures->hide();
    ui->checkBoxUpdateView->hide();

    selectionMode = none;

    blockUpdate = false; // Hack, sometimes it is NOT false although set to false in Transformed::Transformed()!!
    setupUI();
}

void TaskPolarPatternParameters::setupUI()
{
    connect(ui->buttonAddFeature, SIGNAL(toggled(bool)), this, SLOT(onButtonAddFeature(bool)));
    connect(ui->buttonRemoveFeature, SIGNAL(toggled(bool)), this, SLOT(onButtonRemoveFeature(bool)));

    setupListWidget(ui->listWidgetFeatures);

    updateViewTimer = new QTimer(this);
    updateViewTimer->setSingleShot(true);
    updateViewTimer->setInterval(getUpdateViewTimeout());

    connect(updateViewTimer, SIGNAL(timeout()),
            this, SLOT(onUpdateViewTimer()));
    connect(ui->comboAxis, SIGNAL(activated(int)),
            this, SLOT(onAxisChanged(int)));
    connect(ui->checkReverse, SIGNAL(toggled(bool)),
            this, SLOT(onCheckReverse(bool)));
    connect(ui->polarAngle, SIGNAL(valueChanged(double)),
            this, SLOT(onAngle(double)));
    connect(ui->spinOccurrences, SIGNAL(valueChanged(uint)),
            this, SLOT(onOccurrences(uint)));
    connect(ui->checkBoxUpdateView, SIGNAL(toggled(bool)),
            this, SLOT(onUpdateView(bool)));
    // ---------------------

    PartDesign::PolarPattern* pcPolarPattern = static_cast<PartDesign::PolarPattern*>(getObject());
    ui->polarAngle->bind(pcPolarPattern->Angle);
    ui->spinOccurrences->setMaximum(INT_MAX);
    ui->spinOccurrences->bind(pcPolarPattern->Occurrences);

    ui->comboAxis->setEnabled(true);
    ui->checkReverse->setEnabled(true);
    ui->polarAngle->setEnabled(true);
    ui->spinOccurrences->setEnabled(true);

    this->axesLinks.setCombo(*(ui->comboAxis));
    App::DocumentObject* sketch = getSketchObject();
    if (sketch && sketch->isDerivedFrom(Part::Part2DObject::getClassTypeId())) {
        this->fillAxisCombo(axesLinks, static_cast<Part::Part2DObject*>(sketch));
    }
    else {
        this->fillAxisCombo(axesLinks, NULL);
    }

    //show the parts coordinate system axis for selection
    PartDesign::Body * body = PartDesign::Body::findBodyOf ( getObject() );

    if(body) {
        try {
            App::Origin *origin = body->getOrigin();
            ViewProviderOrigin* vpOrigin;
            vpOrigin = static_cast<ViewProviderOrigin*>(Gui::Application::Instance->getViewProvider(origin));
            vpOrigin->setTemporaryVisibility(true, false);
        } catch (const Base::Exception &ex) {
            Base::Console().Error ("%s\n", ex.what () );
        }
    }

    updateUI();
}

void TaskPolarPatternParameters::updateUI()
{
    if (blockUpdate)
        return;
    blockUpdate = true;

    PartDesign::PolarPattern* pcPolarPattern = static_cast<PartDesign::PolarPattern*>(getObject());

    bool reverse = pcPolarPattern->Reversed.getValue();
    double angle = pcPolarPattern->Angle.getValue();
    unsigned occurrences = pcPolarPattern->Occurrences.getValue();

    if (axesLinks.setCurrentLink(pcPolarPattern->Axis) == -1){
        //failed to set current, because the link isn't in the list yet
        axesLinks.addLink(pcPolarPattern->Axis, getRefStr(pcPolarPattern->Axis.getValue(),pcPolarPattern->Axis.getSubValues()));
        axesLinks.setCurrentLink(pcPolarPattern->Axis);
    }

    // Note: These three lines would trigger onLength(), on Occurrences() and another updateUI() if we
    // didn't check for blockUpdate
    ui->checkReverse->setChecked(reverse);
    ui->polarAngle->setValue(angle);
    ui->spinOccurrences->setValue(occurrences);

    blockUpdate = false;
}

void TaskPolarPatternParameters::onUpdateViewTimer()
{
    setupTransaction();
    recomputeFeature();
}

void TaskPolarPatternParameters::kickUpdateViewTimer() const
{
    updateViewTimer->start();
}

void TaskPolarPatternParameters::onSelectionChanged(const Gui::SelectionChanges& msg)
{
    if (selectionMode!=none && msg.Type == Gui::SelectionChanges::AddSelection) {
        
        if (originalSelected(msg)) {
            exitSelectionMode();
        }
        else {
            std::vector<std::string> axes;
            App::DocumentObject* selObj;
            PartDesign::PolarPattern* pcPolarPattern = static_cast<PartDesign::PolarPattern*>(getObject());
            getReferencedSelection(pcPolarPattern, msg, selObj, axes);
            if(!selObj)
                    return;
            
            if (selectionMode == reference || selObj->isDerivedFrom ( App::Line::getClassTypeId () ) ) {
                setupTransaction();
                pcPolarPattern->Axis.setValue(selObj, axes);
                recomputeFeature();
                updateUI();
            }
            exitSelectionMode();
        }
    }
}

void TaskPolarPatternParameters::clearButtons()
{
    ui->buttonAddFeature->setChecked(false);
    ui->buttonRemoveFeature->setChecked(false);
}

void TaskPolarPatternParameters::onCheckReverse(const bool on) {
    if (blockUpdate)
        return;
    PartDesign::PolarPattern* pcPolarPattern = static_cast<PartDesign::PolarPattern*>(getObject());
    pcPolarPattern->Reversed.setValue(on);

    exitSelectionMode();
    kickUpdateViewTimer();
}

void TaskPolarPatternParameters::onAngle(const double a) {
    if (blockUpdate)
        return;
    PartDesign::PolarPattern* pcPolarPattern = static_cast<PartDesign::PolarPattern*>(getObject());
    pcPolarPattern->Angle.setValue(a);

    exitSelectionMode();
    kickUpdateViewTimer();
}

void TaskPolarPatternParameters::onOccurrences(const uint n) {
    if (blockUpdate)
        return;
    PartDesign::PolarPattern* pcPolarPattern = static_cast<PartDesign::PolarPattern*>(getObject());
    pcPolarPattern->Occurrences.setValue(n);

    exitSelectionMode();
    kickUpdateViewTimer();
}

void TaskPolarPatternParameters::onAxisChanged(int /*num*/)
{
    if (blockUpdate)
        return;
    PartDesign::PolarPattern* pcPolarPattern = static_cast<PartDesign::PolarPattern*>(getObject());

    try{
        if(axesLinks.getCurrentLink().getValue() == 0){
            // enter reference selection mode
            hideObject();
            showBase();
            selectionMode = reference;
            Gui::Selection().clearSelection();
            addReferenceSelectionGate(true, false);
        } else {
            exitSelectionMode();
            pcPolarPattern->Axis.Paste(axesLinks.getCurrentLink());
        }
    } catch (Base::Exception &e) {
        QMessageBox::warning(0,tr("Error"),QString::fromLatin1(e.what()));
    }

    kickUpdateViewTimer();
}

void TaskPolarPatternParameters::onUpdateView(bool on)
{
    blockUpdate = !on;
    if (on) {
        // Do the same like in TaskDlgPolarPatternParameters::accept() but without doCommand
        PartDesign::PolarPattern* pcPolarPattern = static_cast<PartDesign::PolarPattern*>(getObject());
        std::vector<std::string> axes;
        App::DocumentObject* obj;

        setupTransaction();
        getAxis(obj, axes);
        pcPolarPattern->Axis.setValue(obj,axes);
        pcPolarPattern->Reversed.setValue(getReverse());
        pcPolarPattern->Angle.setValue(getAngle());
        pcPolarPattern->Occurrences.setValue(getOccurrences());

        recomputeFeature();
    }
}

void TaskPolarPatternParameters::getAxis(App::DocumentObject*& obj, std::vector<std::string>& sub) const
{
    const App::PropertyLinkSub &lnk = axesLinks.getCurrentLink();
    obj = lnk.getValue();
    sub = lnk.getSubValues();
}

bool TaskPolarPatternParameters::getReverse(void) const
{
    return ui->checkReverse->isChecked();
}

double TaskPolarPatternParameters::getAngle(void) const
{
    return ui->polarAngle->value().getValue();
}

unsigned TaskPolarPatternParameters::getOccurrences(void) const
{
    return ui->spinOccurrences->value();
}


TaskPolarPatternParameters::~TaskPolarPatternParameters()
{
    //hide the parts coordinate system axis for selection
    try {
        PartDesign::Body * body = PartDesign::Body::findBodyOf ( getObject() );
        if ( body ) {
            App::Origin *origin = body->getOrigin();
            ViewProviderOrigin* vpOrigin;
            vpOrigin = static_cast<ViewProviderOrigin*>(Gui::Application::Instance->getViewProvider(origin));
            vpOrigin->resetTemporaryVisibility ();
        }
    } catch (const Base::Exception &ex) {
        Base::Console().Error ("%s\n", ex.what () );
    }

    delete ui;
    if (proxy)
        delete proxy;
}

void TaskPolarPatternParameters::changeEvent(QEvent *e)
{
    TaskBox::changeEvent(e);
    if (e->type() == QEvent::LanguageChange) {
        ui->retranslateUi(proxy);
    }
}

void TaskPolarPatternParameters::apply()
{
    auto tobj = TransformedView->getObject();
    std::vector<std::string> axes;
    App::DocumentObject* obj;
    getAxis(obj, axes);
    std::string axis = buildLinkSingleSubPythonStr(obj, axes);

    FCMD_OBJ_CMD(tobj,"Axis = " << axis.c_str());
    FCMD_OBJ_CMD(tobj,"Reversed = " << getReverse());
    ui->polarAngle->apply();
    ui->spinOccurrences->apply();
}

//**************************************************************************
//**************************************************************************
// TaskDialog
//++++++++++++++++++++++++++++++++++++++++++++++++++++++++++++++++++++++++++

TaskDlgPolarPatternParameters::TaskDlgPolarPatternParameters(ViewProviderPolarPattern *PolarPatternView)
    : TaskDlgTransformedParameters(PolarPatternView, new TaskPolarPatternParameters(PolarPatternView))
{
}

#include "moc_TaskPolarPatternParameters.cpp"
=======
/******************************************************************************
 *   Copyright (c) 2012 Jan Rheinländer <jrheinlaender@users.sourceforge.net> *
 *                                                                            *
 *   This file is part of the FreeCAD CAx development system.                 *
 *                                                                            *
 *   This library is free software; you can redistribute it and/or            *
 *   modify it under the terms of the GNU Library General Public              *
 *   License as published by the Free Software Foundation; either             *
 *   version 2 of the License, or (at your option) any later version.         *
 *                                                                            *
 *   This library  is distributed in the hope that it will be useful,         *
 *   but WITHOUT ANY WARRANTY; without even the implied warranty of           *
 *   MERCHANTABILITY or FITNESS FOR A PARTICULAR PURPOSE.  See the            *
 *   GNU Library General Public License for more details.                     *
 *                                                                            *
 *   You should have received a copy of the GNU Library General Public        *
 *   License along with this library; see the file COPYING.LIB. If not,       *
 *   write to the Free Software Foundation, Inc., 59 Temple Place,            *
 *   Suite 330, Boston, MA  02111-1307, USA                                   *
 *                                                                            *
 ******************************************************************************/


#include "PreCompiled.h"

#ifndef _PreComp_
# include <QMessageBox>
# include <QAction>
# include <QTimer>
#endif

#include <Base/UnitsApi.h>
#include <App/Application.h>
#include <App/Document.h>
#include <App/Origin.h>
#include <App/OriginFeature.h>
#include <Gui/Application.h>
#include <Gui/Document.h>
#include <Gui/BitmapFactory.h>
#include <Gui/ViewProvider.h>
#include <Gui/WaitCursor.h>
#include <Base/Console.h>
#include <Gui/Selection.h>
#include <Gui/Command.h>
#include <Gui/ViewProviderOrigin.h>
#include <Mod/PartDesign/App/FeaturePolarPattern.h>
#include <Mod/Sketcher/App/SketchObject.h>
#include <Mod/PartDesign/App/DatumLine.h>
#include <Mod/PartDesign/App/Body.h>

#include "ReferenceSelection.h"
#include "TaskMultiTransformParameters.h"
#include "Utils.h"

#include "ui_TaskPolarPatternParameters.h"
#include "TaskPolarPatternParameters.h"

using namespace PartDesignGui;
using namespace Gui;

/* TRANSLATOR PartDesignGui::TaskPolarPatternParameters */

TaskPolarPatternParameters::TaskPolarPatternParameters(ViewProviderTransformed *TransformedView,QWidget *parent)
        : TaskTransformedParameters(TransformedView, parent)
{
    // we need a separate container widget to add all controls to
    proxy = new QWidget(this);
    ui = new Ui_TaskPolarPatternParameters();
    ui->setupUi(proxy);
    QMetaObject::connectSlotsByName(this);

    this->groupLayout()->addWidget(proxy);

    ui->buttonOK->hide();
    ui->checkBoxUpdateView->setEnabled(true);

    selectionMode = none;

    blockUpdate = false; // Hack, sometimes it is NOT false although set to false in Transformed::Transformed()!!
    setupUI();
}

TaskPolarPatternParameters::TaskPolarPatternParameters(TaskMultiTransformParameters *parentTask, QLayout *layout)
        : TaskTransformedParameters(parentTask)
{
    proxy = new QWidget(parentTask);
    ui = new Ui_TaskPolarPatternParameters();
    ui->setupUi(proxy);
    connect(ui->buttonOK, SIGNAL(pressed()),
            parentTask, SLOT(onSubTaskButtonOK()));
    QMetaObject::connectSlotsByName(this);

    layout->addWidget(proxy);

    ui->buttonOK->setEnabled(true);
    ui->buttonAddFeature->hide();
    ui->buttonRemoveFeature->hide();
    ui->listWidgetFeatures->hide();
    ui->checkBoxUpdateView->hide();

    selectionMode = none;

    blockUpdate = false; // Hack, sometimes it is NOT false although set to false in Transformed::Transformed()!!
    setupUI();
}

void TaskPolarPatternParameters::setupUI()
{
    connect(ui->buttonAddFeature, SIGNAL(toggled(bool)), this, SLOT(onButtonAddFeature(bool)));
    connect(ui->buttonRemoveFeature, SIGNAL(toggled(bool)), this, SLOT(onButtonRemoveFeature(bool)));

    // Create context menu
    QAction* action = new QAction(tr("Remove"), this);
    action->setShortcut(QString::fromLatin1("Del"));
    ui->listWidgetFeatures->addAction(action);
    connect(action, SIGNAL(triggered()), this, SLOT(onFeatureDeleted()));
    ui->listWidgetFeatures->setContextMenuPolicy(Qt::ActionsContextMenu);

    updateViewTimer = new QTimer(this);
    updateViewTimer->setSingleShot(true);
    updateViewTimer->setInterval(getUpdateViewTimeout());

    connect(updateViewTimer, SIGNAL(timeout()),
            this, SLOT(onUpdateViewTimer()));
    connect(ui->comboAxis, SIGNAL(activated(int)),
            this, SLOT(onAxisChanged(int)));
    connect(ui->checkReverse, SIGNAL(toggled(bool)),
            this, SLOT(onCheckReverse(bool)));
    connect(ui->polarAngle, SIGNAL(valueChanged(double)),
            this, SLOT(onAngle(double)));
    connect(ui->spinOccurrences, SIGNAL(valueChanged(uint)),
            this, SLOT(onOccurrences(uint)));
    connect(ui->checkBoxUpdateView, SIGNAL(toggled(bool)),
            this, SLOT(onUpdateView(bool)));

    // Get the feature data
    PartDesign::PolarPattern* pcPolarPattern = static_cast<PartDesign::PolarPattern*>(getObject());
    std::vector<App::DocumentObject*> originals = pcPolarPattern->Originals.getValues();

    // Fill data into dialog elements
    for (std::vector<App::DocumentObject*>::const_iterator i = originals.begin(); i != originals.end(); ++i) {
        const App::DocumentObject* obj = *i;
        if (obj != NULL) {
            QListWidgetItem* item = new QListWidgetItem();
            item->setText(QString::fromUtf8(obj->Label.getValue()));
            item->setData(Qt::UserRole, QString::fromLatin1(obj->getNameInDocument()));
            ui->listWidgetFeatures->addItem(item);
        }
    }
    // ---------------------

    ui->polarAngle->bind(pcPolarPattern->Angle);
    ui->spinOccurrences->setMaximum(INT_MAX);
    ui->spinOccurrences->bind(pcPolarPattern->Occurrences);

    ui->comboAxis->setEnabled(true);
    ui->checkReverse->setEnabled(true);
    ui->polarAngle->setEnabled(true);
    ui->spinOccurrences->setEnabled(true);

    this->axesLinks.setCombo(*(ui->comboAxis));
    App::DocumentObject* sketch = getSketchObject();
    if (sketch && sketch->isDerivedFrom(Part::Part2DObject::getClassTypeId())) {
        this->fillAxisCombo(axesLinks, static_cast<Part::Part2DObject*>(sketch));
    }
    else {
        this->fillAxisCombo(axesLinks, NULL);
    }

    //show the parts coordinate system axis for selection
    PartDesign::Body * body = PartDesign::Body::findBodyOf ( getObject() );

    if(body) {
        try {
            App::Origin *origin = body->getOrigin();
            ViewProviderOrigin* vpOrigin;
            vpOrigin = static_cast<ViewProviderOrigin*>(Gui::Application::Instance->getViewProvider(origin));
            vpOrigin->setTemporaryVisibility(true, false);
        } catch (const Base::Exception &ex) {
            Base::Console().Error ("%s\n", ex.what () );
        }
    }

    updateUI();
}

void TaskPolarPatternParameters::updateUI()
{
    if (blockUpdate)
        return;
    blockUpdate = true;

    PartDesign::PolarPattern* pcPolarPattern = static_cast<PartDesign::PolarPattern*>(getObject());

    bool reverse = pcPolarPattern->Reversed.getValue();
    double angle = pcPolarPattern->Angle.getValue();
    unsigned occurrences = pcPolarPattern->Occurrences.getValue();

    if (axesLinks.setCurrentLink(pcPolarPattern->Axis) == -1){
        //failed to set current, because the link isn't in the list yet
        axesLinks.addLink(pcPolarPattern->Axis, getRefStr(pcPolarPattern->Axis.getValue(),pcPolarPattern->Axis.getSubValues()));
        axesLinks.setCurrentLink(pcPolarPattern->Axis);
    }

    // Note: These three lines would trigger onLength(), on Occurrences() and another updateUI() if we
    // didn't check for blockUpdate
    ui->checkReverse->setChecked(reverse);
    ui->polarAngle->setValue(angle);
    ui->spinOccurrences->setValue(occurrences);

    blockUpdate = false;
}

void TaskPolarPatternParameters::onUpdateViewTimer()
{
    setupTransaction();
    recomputeFeature();
}

void TaskPolarPatternParameters::kickUpdateViewTimer() const
{
    updateViewTimer->start();
}

void TaskPolarPatternParameters::onSelectionChanged(const Gui::SelectionChanges& msg)
{
    if (selectionMode!=none && msg.Type == Gui::SelectionChanges::AddSelection) {
        
        if (originalSelected(msg)) {
            exitSelectionMode();
        }
        else {
            std::vector<std::string> axes;
            App::DocumentObject* selObj;
            PartDesign::PolarPattern* pcPolarPattern = static_cast<PartDesign::PolarPattern*>(getObject());
            getReferencedSelection(pcPolarPattern, msg, selObj, axes);
            if(!selObj)
                    return;
            
            if (selectionMode == reference || selObj->isDerivedFrom ( App::Line::getClassTypeId () ) ) {
                setupTransaction();
                pcPolarPattern->Axis.setValue(selObj, axes);
                recomputeFeature();
                updateUI();
            }
            exitSelectionMode();
        }
    }
}

void TaskPolarPatternParameters::clearButtons()
{
    ui->buttonAddFeature->setChecked(false);
    ui->buttonRemoveFeature->setChecked(false);
}

void TaskPolarPatternParameters::onCheckReverse(const bool on) {
    if (blockUpdate)
        return;
    PartDesign::PolarPattern* pcPolarPattern = static_cast<PartDesign::PolarPattern*>(getObject());
    pcPolarPattern->Reversed.setValue(on);

    exitSelectionMode();
    kickUpdateViewTimer();
}

void TaskPolarPatternParameters::onAngle(const double a) {
    if (blockUpdate)
        return;
    PartDesign::PolarPattern* pcPolarPattern = static_cast<PartDesign::PolarPattern*>(getObject());
    pcPolarPattern->Angle.setValue(a);

    exitSelectionMode();
    kickUpdateViewTimer();
}

void TaskPolarPatternParameters::onOccurrences(const uint n) {
    if (blockUpdate)
        return;
    PartDesign::PolarPattern* pcPolarPattern = static_cast<PartDesign::PolarPattern*>(getObject());
    pcPolarPattern->Occurrences.setValue(n);

    exitSelectionMode();
    kickUpdateViewTimer();
}

void TaskPolarPatternParameters::onAxisChanged(int /*num*/)
{
    if (blockUpdate)
        return;
    PartDesign::PolarPattern* pcPolarPattern = static_cast<PartDesign::PolarPattern*>(getObject());

    try{
        if(axesLinks.getCurrentLink().getValue() == 0){
            // enter reference selection mode
            hideObject();
            showBase();
            selectionMode = reference;
            Gui::Selection().clearSelection();
            addReferenceSelectionGate(true, false);
        } else {
            exitSelectionMode();
            pcPolarPattern->Axis.Paste(axesLinks.getCurrentLink());
        }
    } catch (Base::Exception &e) {
        QMessageBox::warning(0,tr("Error"),QString::fromLatin1(e.what()));
    }

    kickUpdateViewTimer();
}

void TaskPolarPatternParameters::onUpdateView(bool on)
{
    blockUpdate = !on;
    if (on) {
        // Do the same like in TaskDlgPolarPatternParameters::accept() but without doCommand
        PartDesign::PolarPattern* pcPolarPattern = static_cast<PartDesign::PolarPattern*>(getObject());
        std::vector<std::string> axes;
        App::DocumentObject* obj;

        setupTransaction();
        getAxis(obj, axes);
        pcPolarPattern->Axis.setValue(obj,axes);
        pcPolarPattern->Reversed.setValue(getReverse());
        pcPolarPattern->Angle.setValue(getAngle());
        pcPolarPattern->Occurrences.setValue(getOccurrences());

        recomputeFeature();
    }
}

void TaskPolarPatternParameters::onFeatureDeleted(void)
{
    PartDesign::Transformed* pcTransformed = getObject();
    std::vector<App::DocumentObject*> originals = pcTransformed->Originals.getValues();
    originals.erase(originals.begin() + ui->listWidgetFeatures->currentRow());
    setupTransaction();
    pcTransformed->Originals.setValues(originals);
    ui->listWidgetFeatures->model()->removeRow(ui->listWidgetFeatures->currentRow());
    recomputeFeature();
}

void TaskPolarPatternParameters::getAxis(App::DocumentObject*& obj, std::vector<std::string>& sub) const
{
    const App::PropertyLinkSub &lnk = axesLinks.getCurrentLink();
    obj = lnk.getValue();
    sub = lnk.getSubValues();
}

bool TaskPolarPatternParameters::getReverse(void) const
{
    return ui->checkReverse->isChecked();
}

double TaskPolarPatternParameters::getAngle(void) const
{
    return ui->polarAngle->value().getValue();
}

unsigned TaskPolarPatternParameters::getOccurrences(void) const
{
    return ui->spinOccurrences->value();
}


TaskPolarPatternParameters::~TaskPolarPatternParameters()
{
    //hide the parts coordinate system axis for selection
    try {
        PartDesign::Body * body = PartDesign::Body::findBodyOf ( getObject() );
        if ( body ) {
            App::Origin *origin = body->getOrigin();
            ViewProviderOrigin* vpOrigin;
            vpOrigin = static_cast<ViewProviderOrigin*>(Gui::Application::Instance->getViewProvider(origin));
            vpOrigin->resetTemporaryVisibility ();
        }
    } catch (const Base::Exception &ex) {
        Base::Console().Error ("%s\n", ex.what () );
    }

    delete ui;
    if (proxy)
        delete proxy;
}

void TaskPolarPatternParameters::changeEvent(QEvent *e)
{
    TaskBox::changeEvent(e);
    if (e->type() == QEvent::LanguageChange) {
        ui->retranslateUi(proxy);
    }
}

void TaskPolarPatternParameters::apply()
{
    auto tobj = TransformedView->getObject();
    std::vector<std::string> axes;
    App::DocumentObject* obj;
    getAxis(obj, axes);
    std::string axis = buildLinkSingleSubPythonStr(obj, axes);

    FCMD_OBJ_CMD(tobj,"Axis = " << axis.c_str());
    FCMD_OBJ_CMD(tobj,"Reversed = " << getReverse());
    ui->polarAngle->apply();
    ui->spinOccurrences->apply();
}

//**************************************************************************
//**************************************************************************
// TaskDialog
//++++++++++++++++++++++++++++++++++++++++++++++++++++++++++++++++++++++++++

TaskDlgPolarPatternParameters::TaskDlgPolarPatternParameters(ViewProviderPolarPattern *PolarPatternView)
    : TaskDlgTransformedParameters(PolarPatternView)
{
    parameter = new TaskPolarPatternParameters(PolarPatternView);

    Content.push_back(parameter);
}

#include "moc_TaskPolarPatternParameters.cpp"
>>>>>>> c0753806
<|MERGE_RESOLUTION|>--- conflicted
+++ resolved
@@ -1,6 +1,5 @@
-<<<<<<< HEAD
 /******************************************************************************
- *   Copyright (c)2012 Jan Rheinlaender <jrheinlaender@users.sourceforge.net> *
+ *   Copyright (c) 2012 Jan Rheinländer <jrheinlaender@users.sourceforge.net> *
  *                                                                            *
  *   This file is part of the FreeCAD CAx development system.                 *
  *                                                                            *
@@ -386,427 +385,4 @@
 {
 }
 
-#include "moc_TaskPolarPatternParameters.cpp"
-=======
-/******************************************************************************
- *   Copyright (c) 2012 Jan Rheinländer <jrheinlaender@users.sourceforge.net> *
- *                                                                            *
- *   This file is part of the FreeCAD CAx development system.                 *
- *                                                                            *
- *   This library is free software; you can redistribute it and/or            *
- *   modify it under the terms of the GNU Library General Public              *
- *   License as published by the Free Software Foundation; either             *
- *   version 2 of the License, or (at your option) any later version.         *
- *                                                                            *
- *   This library  is distributed in the hope that it will be useful,         *
- *   but WITHOUT ANY WARRANTY; without even the implied warranty of           *
- *   MERCHANTABILITY or FITNESS FOR A PARTICULAR PURPOSE.  See the            *
- *   GNU Library General Public License for more details.                     *
- *                                                                            *
- *   You should have received a copy of the GNU Library General Public        *
- *   License along with this library; see the file COPYING.LIB. If not,       *
- *   write to the Free Software Foundation, Inc., 59 Temple Place,            *
- *   Suite 330, Boston, MA  02111-1307, USA                                   *
- *                                                                            *
- ******************************************************************************/
-
-
-#include "PreCompiled.h"
-
-#ifndef _PreComp_
-# include <QMessageBox>
-# include <QAction>
-# include <QTimer>
-#endif
-
-#include <Base/UnitsApi.h>
-#include <App/Application.h>
-#include <App/Document.h>
-#include <App/Origin.h>
-#include <App/OriginFeature.h>
-#include <Gui/Application.h>
-#include <Gui/Document.h>
-#include <Gui/BitmapFactory.h>
-#include <Gui/ViewProvider.h>
-#include <Gui/WaitCursor.h>
-#include <Base/Console.h>
-#include <Gui/Selection.h>
-#include <Gui/Command.h>
-#include <Gui/ViewProviderOrigin.h>
-#include <Mod/PartDesign/App/FeaturePolarPattern.h>
-#include <Mod/Sketcher/App/SketchObject.h>
-#include <Mod/PartDesign/App/DatumLine.h>
-#include <Mod/PartDesign/App/Body.h>
-
-#include "ReferenceSelection.h"
-#include "TaskMultiTransformParameters.h"
-#include "Utils.h"
-
-#include "ui_TaskPolarPatternParameters.h"
-#include "TaskPolarPatternParameters.h"
-
-using namespace PartDesignGui;
-using namespace Gui;
-
-/* TRANSLATOR PartDesignGui::TaskPolarPatternParameters */
-
-TaskPolarPatternParameters::TaskPolarPatternParameters(ViewProviderTransformed *TransformedView,QWidget *parent)
-        : TaskTransformedParameters(TransformedView, parent)
-{
-    // we need a separate container widget to add all controls to
-    proxy = new QWidget(this);
-    ui = new Ui_TaskPolarPatternParameters();
-    ui->setupUi(proxy);
-    QMetaObject::connectSlotsByName(this);
-
-    this->groupLayout()->addWidget(proxy);
-
-    ui->buttonOK->hide();
-    ui->checkBoxUpdateView->setEnabled(true);
-
-    selectionMode = none;
-
-    blockUpdate = false; // Hack, sometimes it is NOT false although set to false in Transformed::Transformed()!!
-    setupUI();
-}
-
-TaskPolarPatternParameters::TaskPolarPatternParameters(TaskMultiTransformParameters *parentTask, QLayout *layout)
-        : TaskTransformedParameters(parentTask)
-{
-    proxy = new QWidget(parentTask);
-    ui = new Ui_TaskPolarPatternParameters();
-    ui->setupUi(proxy);
-    connect(ui->buttonOK, SIGNAL(pressed()),
-            parentTask, SLOT(onSubTaskButtonOK()));
-    QMetaObject::connectSlotsByName(this);
-
-    layout->addWidget(proxy);
-
-    ui->buttonOK->setEnabled(true);
-    ui->buttonAddFeature->hide();
-    ui->buttonRemoveFeature->hide();
-    ui->listWidgetFeatures->hide();
-    ui->checkBoxUpdateView->hide();
-
-    selectionMode = none;
-
-    blockUpdate = false; // Hack, sometimes it is NOT false although set to false in Transformed::Transformed()!!
-    setupUI();
-}
-
-void TaskPolarPatternParameters::setupUI()
-{
-    connect(ui->buttonAddFeature, SIGNAL(toggled(bool)), this, SLOT(onButtonAddFeature(bool)));
-    connect(ui->buttonRemoveFeature, SIGNAL(toggled(bool)), this, SLOT(onButtonRemoveFeature(bool)));
-
-    // Create context menu
-    QAction* action = new QAction(tr("Remove"), this);
-    action->setShortcut(QString::fromLatin1("Del"));
-    ui->listWidgetFeatures->addAction(action);
-    connect(action, SIGNAL(triggered()), this, SLOT(onFeatureDeleted()));
-    ui->listWidgetFeatures->setContextMenuPolicy(Qt::ActionsContextMenu);
-
-    updateViewTimer = new QTimer(this);
-    updateViewTimer->setSingleShot(true);
-    updateViewTimer->setInterval(getUpdateViewTimeout());
-
-    connect(updateViewTimer, SIGNAL(timeout()),
-            this, SLOT(onUpdateViewTimer()));
-    connect(ui->comboAxis, SIGNAL(activated(int)),
-            this, SLOT(onAxisChanged(int)));
-    connect(ui->checkReverse, SIGNAL(toggled(bool)),
-            this, SLOT(onCheckReverse(bool)));
-    connect(ui->polarAngle, SIGNAL(valueChanged(double)),
-            this, SLOT(onAngle(double)));
-    connect(ui->spinOccurrences, SIGNAL(valueChanged(uint)),
-            this, SLOT(onOccurrences(uint)));
-    connect(ui->checkBoxUpdateView, SIGNAL(toggled(bool)),
-            this, SLOT(onUpdateView(bool)));
-
-    // Get the feature data
-    PartDesign::PolarPattern* pcPolarPattern = static_cast<PartDesign::PolarPattern*>(getObject());
-    std::vector<App::DocumentObject*> originals = pcPolarPattern->Originals.getValues();
-
-    // Fill data into dialog elements
-    for (std::vector<App::DocumentObject*>::const_iterator i = originals.begin(); i != originals.end(); ++i) {
-        const App::DocumentObject* obj = *i;
-        if (obj != NULL) {
-            QListWidgetItem* item = new QListWidgetItem();
-            item->setText(QString::fromUtf8(obj->Label.getValue()));
-            item->setData(Qt::UserRole, QString::fromLatin1(obj->getNameInDocument()));
-            ui->listWidgetFeatures->addItem(item);
-        }
-    }
-    // ---------------------
-
-    ui->polarAngle->bind(pcPolarPattern->Angle);
-    ui->spinOccurrences->setMaximum(INT_MAX);
-    ui->spinOccurrences->bind(pcPolarPattern->Occurrences);
-
-    ui->comboAxis->setEnabled(true);
-    ui->checkReverse->setEnabled(true);
-    ui->polarAngle->setEnabled(true);
-    ui->spinOccurrences->setEnabled(true);
-
-    this->axesLinks.setCombo(*(ui->comboAxis));
-    App::DocumentObject* sketch = getSketchObject();
-    if (sketch && sketch->isDerivedFrom(Part::Part2DObject::getClassTypeId())) {
-        this->fillAxisCombo(axesLinks, static_cast<Part::Part2DObject*>(sketch));
-    }
-    else {
-        this->fillAxisCombo(axesLinks, NULL);
-    }
-
-    //show the parts coordinate system axis for selection
-    PartDesign::Body * body = PartDesign::Body::findBodyOf ( getObject() );
-
-    if(body) {
-        try {
-            App::Origin *origin = body->getOrigin();
-            ViewProviderOrigin* vpOrigin;
-            vpOrigin = static_cast<ViewProviderOrigin*>(Gui::Application::Instance->getViewProvider(origin));
-            vpOrigin->setTemporaryVisibility(true, false);
-        } catch (const Base::Exception &ex) {
-            Base::Console().Error ("%s\n", ex.what () );
-        }
-    }
-
-    updateUI();
-}
-
-void TaskPolarPatternParameters::updateUI()
-{
-    if (blockUpdate)
-        return;
-    blockUpdate = true;
-
-    PartDesign::PolarPattern* pcPolarPattern = static_cast<PartDesign::PolarPattern*>(getObject());
-
-    bool reverse = pcPolarPattern->Reversed.getValue();
-    double angle = pcPolarPattern->Angle.getValue();
-    unsigned occurrences = pcPolarPattern->Occurrences.getValue();
-
-    if (axesLinks.setCurrentLink(pcPolarPattern->Axis) == -1){
-        //failed to set current, because the link isn't in the list yet
-        axesLinks.addLink(pcPolarPattern->Axis, getRefStr(pcPolarPattern->Axis.getValue(),pcPolarPattern->Axis.getSubValues()));
-        axesLinks.setCurrentLink(pcPolarPattern->Axis);
-    }
-
-    // Note: These three lines would trigger onLength(), on Occurrences() and another updateUI() if we
-    // didn't check for blockUpdate
-    ui->checkReverse->setChecked(reverse);
-    ui->polarAngle->setValue(angle);
-    ui->spinOccurrences->setValue(occurrences);
-
-    blockUpdate = false;
-}
-
-void TaskPolarPatternParameters::onUpdateViewTimer()
-{
-    setupTransaction();
-    recomputeFeature();
-}
-
-void TaskPolarPatternParameters::kickUpdateViewTimer() const
-{
-    updateViewTimer->start();
-}
-
-void TaskPolarPatternParameters::onSelectionChanged(const Gui::SelectionChanges& msg)
-{
-    if (selectionMode!=none && msg.Type == Gui::SelectionChanges::AddSelection) {
-        
-        if (originalSelected(msg)) {
-            exitSelectionMode();
-        }
-        else {
-            std::vector<std::string> axes;
-            App::DocumentObject* selObj;
-            PartDesign::PolarPattern* pcPolarPattern = static_cast<PartDesign::PolarPattern*>(getObject());
-            getReferencedSelection(pcPolarPattern, msg, selObj, axes);
-            if(!selObj)
-                    return;
-            
-            if (selectionMode == reference || selObj->isDerivedFrom ( App::Line::getClassTypeId () ) ) {
-                setupTransaction();
-                pcPolarPattern->Axis.setValue(selObj, axes);
-                recomputeFeature();
-                updateUI();
-            }
-            exitSelectionMode();
-        }
-    }
-}
-
-void TaskPolarPatternParameters::clearButtons()
-{
-    ui->buttonAddFeature->setChecked(false);
-    ui->buttonRemoveFeature->setChecked(false);
-}
-
-void TaskPolarPatternParameters::onCheckReverse(const bool on) {
-    if (blockUpdate)
-        return;
-    PartDesign::PolarPattern* pcPolarPattern = static_cast<PartDesign::PolarPattern*>(getObject());
-    pcPolarPattern->Reversed.setValue(on);
-
-    exitSelectionMode();
-    kickUpdateViewTimer();
-}
-
-void TaskPolarPatternParameters::onAngle(const double a) {
-    if (blockUpdate)
-        return;
-    PartDesign::PolarPattern* pcPolarPattern = static_cast<PartDesign::PolarPattern*>(getObject());
-    pcPolarPattern->Angle.setValue(a);
-
-    exitSelectionMode();
-    kickUpdateViewTimer();
-}
-
-void TaskPolarPatternParameters::onOccurrences(const uint n) {
-    if (blockUpdate)
-        return;
-    PartDesign::PolarPattern* pcPolarPattern = static_cast<PartDesign::PolarPattern*>(getObject());
-    pcPolarPattern->Occurrences.setValue(n);
-
-    exitSelectionMode();
-    kickUpdateViewTimer();
-}
-
-void TaskPolarPatternParameters::onAxisChanged(int /*num*/)
-{
-    if (blockUpdate)
-        return;
-    PartDesign::PolarPattern* pcPolarPattern = static_cast<PartDesign::PolarPattern*>(getObject());
-
-    try{
-        if(axesLinks.getCurrentLink().getValue() == 0){
-            // enter reference selection mode
-            hideObject();
-            showBase();
-            selectionMode = reference;
-            Gui::Selection().clearSelection();
-            addReferenceSelectionGate(true, false);
-        } else {
-            exitSelectionMode();
-            pcPolarPattern->Axis.Paste(axesLinks.getCurrentLink());
-        }
-    } catch (Base::Exception &e) {
-        QMessageBox::warning(0,tr("Error"),QString::fromLatin1(e.what()));
-    }
-
-    kickUpdateViewTimer();
-}
-
-void TaskPolarPatternParameters::onUpdateView(bool on)
-{
-    blockUpdate = !on;
-    if (on) {
-        // Do the same like in TaskDlgPolarPatternParameters::accept() but without doCommand
-        PartDesign::PolarPattern* pcPolarPattern = static_cast<PartDesign::PolarPattern*>(getObject());
-        std::vector<std::string> axes;
-        App::DocumentObject* obj;
-
-        setupTransaction();
-        getAxis(obj, axes);
-        pcPolarPattern->Axis.setValue(obj,axes);
-        pcPolarPattern->Reversed.setValue(getReverse());
-        pcPolarPattern->Angle.setValue(getAngle());
-        pcPolarPattern->Occurrences.setValue(getOccurrences());
-
-        recomputeFeature();
-    }
-}
-
-void TaskPolarPatternParameters::onFeatureDeleted(void)
-{
-    PartDesign::Transformed* pcTransformed = getObject();
-    std::vector<App::DocumentObject*> originals = pcTransformed->Originals.getValues();
-    originals.erase(originals.begin() + ui->listWidgetFeatures->currentRow());
-    setupTransaction();
-    pcTransformed->Originals.setValues(originals);
-    ui->listWidgetFeatures->model()->removeRow(ui->listWidgetFeatures->currentRow());
-    recomputeFeature();
-}
-
-void TaskPolarPatternParameters::getAxis(App::DocumentObject*& obj, std::vector<std::string>& sub) const
-{
-    const App::PropertyLinkSub &lnk = axesLinks.getCurrentLink();
-    obj = lnk.getValue();
-    sub = lnk.getSubValues();
-}
-
-bool TaskPolarPatternParameters::getReverse(void) const
-{
-    return ui->checkReverse->isChecked();
-}
-
-double TaskPolarPatternParameters::getAngle(void) const
-{
-    return ui->polarAngle->value().getValue();
-}
-
-unsigned TaskPolarPatternParameters::getOccurrences(void) const
-{
-    return ui->spinOccurrences->value();
-}
-
-
-TaskPolarPatternParameters::~TaskPolarPatternParameters()
-{
-    //hide the parts coordinate system axis for selection
-    try {
-        PartDesign::Body * body = PartDesign::Body::findBodyOf ( getObject() );
-        if ( body ) {
-            App::Origin *origin = body->getOrigin();
-            ViewProviderOrigin* vpOrigin;
-            vpOrigin = static_cast<ViewProviderOrigin*>(Gui::Application::Instance->getViewProvider(origin));
-            vpOrigin->resetTemporaryVisibility ();
-        }
-    } catch (const Base::Exception &ex) {
-        Base::Console().Error ("%s\n", ex.what () );
-    }
-
-    delete ui;
-    if (proxy)
-        delete proxy;
-}
-
-void TaskPolarPatternParameters::changeEvent(QEvent *e)
-{
-    TaskBox::changeEvent(e);
-    if (e->type() == QEvent::LanguageChange) {
-        ui->retranslateUi(proxy);
-    }
-}
-
-void TaskPolarPatternParameters::apply()
-{
-    auto tobj = TransformedView->getObject();
-    std::vector<std::string> axes;
-    App::DocumentObject* obj;
-    getAxis(obj, axes);
-    std::string axis = buildLinkSingleSubPythonStr(obj, axes);
-
-    FCMD_OBJ_CMD(tobj,"Axis = " << axis.c_str());
-    FCMD_OBJ_CMD(tobj,"Reversed = " << getReverse());
-    ui->polarAngle->apply();
-    ui->spinOccurrences->apply();
-}
-
-//**************************************************************************
-//**************************************************************************
-// TaskDialog
-//++++++++++++++++++++++++++++++++++++++++++++++++++++++++++++++++++++++++++
-
-TaskDlgPolarPatternParameters::TaskDlgPolarPatternParameters(ViewProviderPolarPattern *PolarPatternView)
-    : TaskDlgTransformedParameters(PolarPatternView)
-{
-    parameter = new TaskPolarPatternParameters(PolarPatternView);
-
-    Content.push_back(parameter);
-}
-
-#include "moc_TaskPolarPatternParameters.cpp"
->>>>>>> c0753806
+#include "moc_TaskPolarPatternParameters.cpp"