/***************************************************************************
 *   Copyright (c) 2011 Juergen Riegel <FreeCAD@juergen-riegel.net>        *
 *                                                                         *
 *   This file is part of the FreeCAD CAx development system.              *
 *                                                                         *
 *   This library is free software; you can redistribute it and/or         *
 *   modify it under the terms of the GNU Library General Public           *
 *   License as published by the Free Software Foundation; either          *
 *   version 2 of the License, or (at your option) any later version.      *
 *                                                                         *
 *   This library  is distributed in the hope that it will be useful,      *
 *   but WITHOUT ANY WARRANTY; without even the implied warranty of        *
 *   MERCHANTABILITY or FITNESS FOR A PARTICULAR PURPOSE.  See the         *
 *   GNU Library General Public License for more details.                  *
 *                                                                         *
 *   You should have received a copy of the GNU Library General Public     *
 *   License along with this library; see the file COPYING.LIB. If not,    *
 *   write to the Free Software Foundation, Inc., 59 Temple Place,         *
 *   Suite 330, Boston, MA  02111-1307, USA                                *
 *                                                                         *
 ***************************************************************************/


#include "PreCompiled.h"

#ifndef _PreComp_
# include <QAction>
<<<<<<< HEAD
# include <QListWidget>
# include <QMessageBox>
=======
# include <QKeyEvent>
>>>>>>> 757cfce1
#endif

#include "ui_TaskFilletParameters.h"
#include "TaskFilletParameters.h"
#include <Base/UnitsApi.h>
#include <App/Application.h>
#include <App/Document.h>
#include <Gui/Application.h>
#include <Gui/Document.h>
#include <Gui/BitmapFactory.h>
#include <Gui/ViewProvider.h>
#include <Gui/WaitCursor.h>
#include <Base/Console.h>
#include <Gui/Selection.h>
#include <Gui/Command.h>
#include <Mod/PartDesign/App/FeatureFillet.h>
#include <Mod/Sketcher/App/SketchObject.h>


using namespace PartDesignGui;
using namespace Gui;

/* TRANSLATOR PartDesignGui::TaskFilletParameters */

TaskFilletParameters::TaskFilletParameters(ViewProviderDressUp *DressUpView, QWidget *parent)
    : TaskDressUpParameters(DressUpView, true, true, parent)
{
    // we need a separate container widget to add all controls to
    proxy = new QWidget(this);
    ui = new Ui_TaskFilletParameters();
    ui->setupUi(proxy);

    this->groupLayout()->addWidget(proxy);

    PartDesign::Fillet* pcFillet = static_cast<PartDesign::Fillet*>(DressUpView->getObject());
    double r = pcFillet->Radius.getValue();

    ui->filletRadius->setUnit(Base::Unit::Length);
    ui->filletRadius->setValue(r);
    ui->filletRadius->setMinimum(0);
    ui->filletRadius->selectNumber();
    ui->filletRadius->bind(pcFillet->Radius);
    QMetaObject::invokeMethod(ui->filletRadius, "setFocus", Qt::QueuedConnection);
    std::vector<std::string> strings = pcFillet->Base.getSubValues();
    for (std::vector<std::string>::const_iterator i = strings.begin(); i != strings.end(); i++)
    {
        ui->listWidgetReferences->addItem(QString::fromStdString(*i));
    }

    QMetaObject::connectSlotsByName(this);

    connect(ui->filletRadius, SIGNAL(valueChanged(double)),
        this, SLOT(onLengthChanged(double)));
    connect(ui->buttonRefAdd, SIGNAL(toggled(bool)),
        this, SLOT(onButtonRefAdd(bool)));
    connect(ui->buttonRefRemove, SIGNAL(toggled(bool)),
        this, SLOT(onButtonRefRemove(bool)));

    // Create context menu
    deleteAction = new QAction(tr("Remove"), this);
    deleteAction->setShortcut(QKeySequence::Delete);
#if QT_VERSION >= QT_VERSION_CHECK(5, 10, 0)
    // display shortcut behind the context menu entry
    deleteAction->setShortcutVisibleInContextMenu(true);
#endif
    ui->listWidgetReferences->addAction(deleteAction);
    // if there is only one item, it cannot be deleted
    if (ui->listWidgetReferences->count() == 1) {
        deleteAction->setEnabled(false);
        deleteAction->setStatusTip(tr("There must be at least one item"));
        ui->buttonRefRemove->setEnabled(false);
        ui->buttonRefRemove->setToolTip(tr("There must be at least one item"));
    }
    connect(deleteAction, SIGNAL(triggered()), this, SLOT(onRefDeleted()));
    ui->listWidgetReferences->setContextMenuPolicy(Qt::ActionsContextMenu);

    connect(ui->listWidgetReferences, SIGNAL(itemClicked(QListWidgetItem*)),
        this, SLOT(setSelection(QListWidgetItem*)));
    connect(ui->listWidgetReferences, SIGNAL(itemDoubleClicked(QListWidgetItem*)),
        this, SLOT(doubleClicked(QListWidgetItem*)));
}

void TaskFilletParameters::onSelectionChanged(const Gui::SelectionChanges& msg)
{
    // executed when the user selected something in the CAD object
    // adds/deletes the selection accordingly

    if (selectionMode == none)
        return;

    if (msg.Type == Gui::SelectionChanges::AddSelection) {
        if (referenceSelected(msg)) {
            if (selectionMode == refAdd) {
                ui->listWidgetReferences->addItem(QString::fromStdString(msg.pSubName));
                // it might be the second one so we can enable the context menu
                if (ui->listWidgetReferences->count() > 1) {
                    deleteAction->setEnabled(true);
                    deleteAction->setStatusTip(QString());
                    ui->buttonRefRemove->setEnabled(true);
                    ui->buttonRefRemove->setToolTip(tr("Click button to enter selection mode,\nclick again to end selection"));
                }
            }
            else {
                removeItemFromListWidget(ui->listWidgetReferences, msg.pSubName);
                // remove its selection too
                Gui::Selection().clearSelection();
                // if there is only one item left, it cannot be deleted
                if (ui->listWidgetReferences->count() == 1) {
                    deleteAction->setEnabled(false);
                    deleteAction->setStatusTip(tr("There must be at least one item"));
                    ui->buttonRefRemove->setEnabled(false);
                    ui->buttonRefRemove->setToolTip(tr("There must be at least one item"));
                    // we must also end the selection mode
                    exitSelectionMode();
                    clearButtons(none);
                }
            }
            // highlight existing references for possible further selections
            DressUpView->highlightReferences(true);
        }
    }
}

void TaskFilletParameters::clearButtons(const selectionModes notThis)
{
    if (notThis != refAdd) ui->buttonRefAdd->setChecked(false);
    if (notThis != refRemove) ui->buttonRefRemove->setChecked(false);
    DressUpView->highlightReferences(false);
}

void TaskFilletParameters::onRefDeleted(void)
{
    // assure we we are not in selection mode
    exitSelectionMode();
    clearButtons(none);
    // delete any selections since the reference(s) might be highlighted
    Gui::Selection().clearSelection();
    DressUpView->highlightReferences(false);

    // get the list of items to be deleted
    QList<QListWidgetItem*> selectedList = ui->listWidgetReferences->selectedItems();

    // if all items are selected, we must stop because one must be kept to avoid that the feature gets broken
    if (selectedList.count() == ui->listWidgetReferences->model()->rowCount()){
        QMessageBox::warning(this, tr("Selection error"), tr("At least one item must be kept."));
        return;
    }

    // delete the selection backwards to assure the list index keeps valid for the deletion
    for (int i = selectedList.count()-1; i > -1; i--) {
        // get the fillet object
        PartDesign::Fillet* pcFillet = static_cast<PartDesign::Fillet*>(DressUpView->getObject());
        App::DocumentObject* base = pcFillet->Base.getValue();
        // get all fillet references
        std::vector<std::string> refs = pcFillet->Base.getSubValues();
        // the ref index is the same as the listWidgetReferences index
        // so we can erase using the row number of the element to be deleted
        int rowNumber = ui->listWidgetReferences->row(selectedList.at(i));
        refs.erase(refs.begin() + rowNumber);
        setupTransaction();
        pcFillet->Base.setValue(base, refs);
        ui->listWidgetReferences->model()->removeRow(rowNumber);
        pcFillet->getDocument()->recomputeFeature(pcFillet);
    }

    // if there is only one item left, it cannot be deleted
    if (ui->listWidgetReferences->count() == 1) {
        deleteAction->setEnabled(false);
        deleteAction->setStatusTip(tr("There must be at least one item"));
        ui->buttonRefRemove->setEnabled(false);
        ui->buttonRefRemove->setToolTip(tr("There must be at least one item"));
    }
}

void TaskFilletParameters::onLengthChanged(double len)
{
    clearButtons(none);
    PartDesign::Fillet* pcFillet = static_cast<PartDesign::Fillet*>(DressUpView->getObject());
    setupTransaction();
    pcFillet->Radius.setValue(len);
    pcFillet->getDocument()->recomputeFeature(pcFillet);
}

double TaskFilletParameters::getLength(void) const
{
    return ui->filletRadius->value().getValue();
}

TaskFilletParameters::~TaskFilletParameters()
{
    Gui::Selection().clearSelection(); 
    Gui::Selection().rmvSelectionGate();

    delete ui;
}

bool TaskFilletParameters::event(QEvent *e)
{
    if (e && e->type() == QEvent::ShortcutOverride) {
        QKeyEvent * kevent = static_cast<QKeyEvent*>(e);
        if (kevent->modifiers() == Qt::NoModifier) {
            if (kevent->key() == Qt::Key_Delete) {
                kevent->accept();
                return true;
            }
        }
    }
    else if (e && e->type() == QEvent::KeyPress) {
        QKeyEvent * kevent = static_cast<QKeyEvent*>(e);
        if (kevent->key() == Qt::Key_Delete) {
            if (deleteAction->isEnabled())
                deleteAction->trigger();
            return true;
        }
    }

    return TaskDressUpParameters::event(e);
}

void TaskFilletParameters::changeEvent(QEvent *e)
{
    TaskBox::changeEvent(e);
    if (e->type() == QEvent::LanguageChange) {
        ui->retranslateUi(proxy);
    }
}

void TaskFilletParameters::apply()
{
    std::string name = getDressUpView()->getObject()->getNameInDocument();

    //Gui::Command::openCommand("Fillet changed");
    ui->filletRadius->apply();
}

//**************************************************************************
//**************************************************************************
// TaskDialog
//++++++++++++++++++++++++++++++++++++++++++++++++++++++++++++++++++++++++++

TaskDlgFilletParameters::TaskDlgFilletParameters(ViewProviderFillet *DressUpView)
    : TaskDlgDressUpParameters(DressUpView)
{
    parameter  = new TaskFilletParameters(DressUpView);

    Content.push_back(parameter);
}

TaskDlgFilletParameters::~TaskDlgFilletParameters()
{

}

//==== calls from the TaskView ===============================================================


//void TaskDlgFilletParameters::open()
//{
//    // a transaction is already open at creation time of the fillet
//    if (!Gui::Command::hasPendingCommand()) {
//        QString msg = tr("Edit fillet");
//        Gui::Command::openCommand((const char*)msg.toUtf8());
//    }
//}
bool TaskDlgFilletParameters::accept()
{
    parameter->showObject();
    parameter->apply();

    return TaskDlgDressUpParameters::accept();
}

#include "moc_TaskFilletParameters.cpp"
<|MERGE_RESOLUTION|>--- conflicted
+++ resolved
@@ -1,306 +1,303 @@
-/***************************************************************************
- *   Copyright (c) 2011 Juergen Riegel <FreeCAD@juergen-riegel.net>        *
- *                                                                         *
- *   This file is part of the FreeCAD CAx development system.              *
- *                                                                         *
- *   This library is free software; you can redistribute it and/or         *
- *   modify it under the terms of the GNU Library General Public           *
- *   License as published by the Free Software Foundation; either          *
- *   version 2 of the License, or (at your option) any later version.      *
- *                                                                         *
- *   This library  is distributed in the hope that it will be useful,      *
- *   but WITHOUT ANY WARRANTY; without even the implied warranty of        *
- *   MERCHANTABILITY or FITNESS FOR A PARTICULAR PURPOSE.  See the         *
- *   GNU Library General Public License for more details.                  *
- *                                                                         *
- *   You should have received a copy of the GNU Library General Public     *
- *   License along with this library; see the file COPYING.LIB. If not,    *
- *   write to the Free Software Foundation, Inc., 59 Temple Place,         *
- *   Suite 330, Boston, MA  02111-1307, USA                                *
- *                                                                         *
- ***************************************************************************/
-
-
-#include "PreCompiled.h"
-
-#ifndef _PreComp_
-# include <QAction>
-<<<<<<< HEAD
-# include <QListWidget>
-# include <QMessageBox>
-=======
-# include <QKeyEvent>
->>>>>>> 757cfce1
-#endif
-
-#include "ui_TaskFilletParameters.h"
-#include "TaskFilletParameters.h"
-#include <Base/UnitsApi.h>
-#include <App/Application.h>
-#include <App/Document.h>
-#include <Gui/Application.h>
-#include <Gui/Document.h>
-#include <Gui/BitmapFactory.h>
-#include <Gui/ViewProvider.h>
-#include <Gui/WaitCursor.h>
-#include <Base/Console.h>
-#include <Gui/Selection.h>
-#include <Gui/Command.h>
-#include <Mod/PartDesign/App/FeatureFillet.h>
-#include <Mod/Sketcher/App/SketchObject.h>
-
-
-using namespace PartDesignGui;
-using namespace Gui;
-
-/* TRANSLATOR PartDesignGui::TaskFilletParameters */
-
-TaskFilletParameters::TaskFilletParameters(ViewProviderDressUp *DressUpView, QWidget *parent)
-    : TaskDressUpParameters(DressUpView, true, true, parent)
-{
-    // we need a separate container widget to add all controls to
-    proxy = new QWidget(this);
-    ui = new Ui_TaskFilletParameters();
-    ui->setupUi(proxy);
-
-    this->groupLayout()->addWidget(proxy);
-
-    PartDesign::Fillet* pcFillet = static_cast<PartDesign::Fillet*>(DressUpView->getObject());
-    double r = pcFillet->Radius.getValue();
-
-    ui->filletRadius->setUnit(Base::Unit::Length);
-    ui->filletRadius->setValue(r);
-    ui->filletRadius->setMinimum(0);
-    ui->filletRadius->selectNumber();
-    ui->filletRadius->bind(pcFillet->Radius);
-    QMetaObject::invokeMethod(ui->filletRadius, "setFocus", Qt::QueuedConnection);
-    std::vector<std::string> strings = pcFillet->Base.getSubValues();
-    for (std::vector<std::string>::const_iterator i = strings.begin(); i != strings.end(); i++)
-    {
-        ui->listWidgetReferences->addItem(QString::fromStdString(*i));
-    }
-
-    QMetaObject::connectSlotsByName(this);
-
-    connect(ui->filletRadius, SIGNAL(valueChanged(double)),
-        this, SLOT(onLengthChanged(double)));
-    connect(ui->buttonRefAdd, SIGNAL(toggled(bool)),
-        this, SLOT(onButtonRefAdd(bool)));
-    connect(ui->buttonRefRemove, SIGNAL(toggled(bool)),
-        this, SLOT(onButtonRefRemove(bool)));
-
-    // Create context menu
-    deleteAction = new QAction(tr("Remove"), this);
-    deleteAction->setShortcut(QKeySequence::Delete);
-#if QT_VERSION >= QT_VERSION_CHECK(5, 10, 0)
-    // display shortcut behind the context menu entry
-    deleteAction->setShortcutVisibleInContextMenu(true);
-#endif
-    ui->listWidgetReferences->addAction(deleteAction);
-    // if there is only one item, it cannot be deleted
-    if (ui->listWidgetReferences->count() == 1) {
-        deleteAction->setEnabled(false);
-        deleteAction->setStatusTip(tr("There must be at least one item"));
-        ui->buttonRefRemove->setEnabled(false);
-        ui->buttonRefRemove->setToolTip(tr("There must be at least one item"));
-    }
-    connect(deleteAction, SIGNAL(triggered()), this, SLOT(onRefDeleted()));
-    ui->listWidgetReferences->setContextMenuPolicy(Qt::ActionsContextMenu);
-
-    connect(ui->listWidgetReferences, SIGNAL(itemClicked(QListWidgetItem*)),
-        this, SLOT(setSelection(QListWidgetItem*)));
-    connect(ui->listWidgetReferences, SIGNAL(itemDoubleClicked(QListWidgetItem*)),
-        this, SLOT(doubleClicked(QListWidgetItem*)));
-}
-
-void TaskFilletParameters::onSelectionChanged(const Gui::SelectionChanges& msg)
-{
-    // executed when the user selected something in the CAD object
-    // adds/deletes the selection accordingly
-
-    if (selectionMode == none)
-        return;
-
-    if (msg.Type == Gui::SelectionChanges::AddSelection) {
-        if (referenceSelected(msg)) {
-            if (selectionMode == refAdd) {
-                ui->listWidgetReferences->addItem(QString::fromStdString(msg.pSubName));
-                // it might be the second one so we can enable the context menu
-                if (ui->listWidgetReferences->count() > 1) {
-                    deleteAction->setEnabled(true);
-                    deleteAction->setStatusTip(QString());
-                    ui->buttonRefRemove->setEnabled(true);
-                    ui->buttonRefRemove->setToolTip(tr("Click button to enter selection mode,\nclick again to end selection"));
-                }
-            }
-            else {
-                removeItemFromListWidget(ui->listWidgetReferences, msg.pSubName);
-                // remove its selection too
-                Gui::Selection().clearSelection();
-                // if there is only one item left, it cannot be deleted
-                if (ui->listWidgetReferences->count() == 1) {
-                    deleteAction->setEnabled(false);
-                    deleteAction->setStatusTip(tr("There must be at least one item"));
-                    ui->buttonRefRemove->setEnabled(false);
-                    ui->buttonRefRemove->setToolTip(tr("There must be at least one item"));
-                    // we must also end the selection mode
-                    exitSelectionMode();
-                    clearButtons(none);
-                }
-            }
-            // highlight existing references for possible further selections
-            DressUpView->highlightReferences(true);
-        }
-    }
-}
-
-void TaskFilletParameters::clearButtons(const selectionModes notThis)
-{
-    if (notThis != refAdd) ui->buttonRefAdd->setChecked(false);
-    if (notThis != refRemove) ui->buttonRefRemove->setChecked(false);
-    DressUpView->highlightReferences(false);
-}
-
-void TaskFilletParameters::onRefDeleted(void)
-{
-    // assure we we are not in selection mode
-    exitSelectionMode();
-    clearButtons(none);
-    // delete any selections since the reference(s) might be highlighted
-    Gui::Selection().clearSelection();
-    DressUpView->highlightReferences(false);
-
-    // get the list of items to be deleted
-    QList<QListWidgetItem*> selectedList = ui->listWidgetReferences->selectedItems();
-
-    // if all items are selected, we must stop because one must be kept to avoid that the feature gets broken
-    if (selectedList.count() == ui->listWidgetReferences->model()->rowCount()){
-        QMessageBox::warning(this, tr("Selection error"), tr("At least one item must be kept."));
-        return;
-    }
-
-    // delete the selection backwards to assure the list index keeps valid for the deletion
-    for (int i = selectedList.count()-1; i > -1; i--) {
-        // get the fillet object
-        PartDesign::Fillet* pcFillet = static_cast<PartDesign::Fillet*>(DressUpView->getObject());
-        App::DocumentObject* base = pcFillet->Base.getValue();
-        // get all fillet references
-        std::vector<std::string> refs = pcFillet->Base.getSubValues();
-        // the ref index is the same as the listWidgetReferences index
-        // so we can erase using the row number of the element to be deleted
-        int rowNumber = ui->listWidgetReferences->row(selectedList.at(i));
-        refs.erase(refs.begin() + rowNumber);
-        setupTransaction();
-        pcFillet->Base.setValue(base, refs);
-        ui->listWidgetReferences->model()->removeRow(rowNumber);
-        pcFillet->getDocument()->recomputeFeature(pcFillet);
-    }
-
-    // if there is only one item left, it cannot be deleted
-    if (ui->listWidgetReferences->count() == 1) {
-        deleteAction->setEnabled(false);
-        deleteAction->setStatusTip(tr("There must be at least one item"));
-        ui->buttonRefRemove->setEnabled(false);
-        ui->buttonRefRemove->setToolTip(tr("There must be at least one item"));
-    }
-}
-
-void TaskFilletParameters::onLengthChanged(double len)
-{
-    clearButtons(none);
-    PartDesign::Fillet* pcFillet = static_cast<PartDesign::Fillet*>(DressUpView->getObject());
-    setupTransaction();
-    pcFillet->Radius.setValue(len);
-    pcFillet->getDocument()->recomputeFeature(pcFillet);
-}
-
-double TaskFilletParameters::getLength(void) const
-{
-    return ui->filletRadius->value().getValue();
-}
-
-TaskFilletParameters::~TaskFilletParameters()
-{
-    Gui::Selection().clearSelection(); 
-    Gui::Selection().rmvSelectionGate();
-
-    delete ui;
-}
-
-bool TaskFilletParameters::event(QEvent *e)
-{
-    if (e && e->type() == QEvent::ShortcutOverride) {
-        QKeyEvent * kevent = static_cast<QKeyEvent*>(e);
-        if (kevent->modifiers() == Qt::NoModifier) {
-            if (kevent->key() == Qt::Key_Delete) {
-                kevent->accept();
-                return true;
-            }
-        }
-    }
-    else if (e && e->type() == QEvent::KeyPress) {
-        QKeyEvent * kevent = static_cast<QKeyEvent*>(e);
-        if (kevent->key() == Qt::Key_Delete) {
-            if (deleteAction->isEnabled())
-                deleteAction->trigger();
-            return true;
-        }
-    }
-
-    return TaskDressUpParameters::event(e);
-}
-
-void TaskFilletParameters::changeEvent(QEvent *e)
-{
-    TaskBox::changeEvent(e);
-    if (e->type() == QEvent::LanguageChange) {
-        ui->retranslateUi(proxy);
-    }
-}
-
-void TaskFilletParameters::apply()
-{
-    std::string name = getDressUpView()->getObject()->getNameInDocument();
-
-    //Gui::Command::openCommand("Fillet changed");
-    ui->filletRadius->apply();
-}
-
-//**************************************************************************
-//**************************************************************************
-// TaskDialog
-//++++++++++++++++++++++++++++++++++++++++++++++++++++++++++++++++++++++++++
-
-TaskDlgFilletParameters::TaskDlgFilletParameters(ViewProviderFillet *DressUpView)
-    : TaskDlgDressUpParameters(DressUpView)
-{
-    parameter  = new TaskFilletParameters(DressUpView);
-
-    Content.push_back(parameter);
-}
-
-TaskDlgFilletParameters::~TaskDlgFilletParameters()
-{
-
-}
-
-//==== calls from the TaskView ===============================================================
-
-
-//void TaskDlgFilletParameters::open()
-//{
-//    // a transaction is already open at creation time of the fillet
-//    if (!Gui::Command::hasPendingCommand()) {
-//        QString msg = tr("Edit fillet");
-//        Gui::Command::openCommand((const char*)msg.toUtf8());
-//    }
-//}
-bool TaskDlgFilletParameters::accept()
-{
-    parameter->showObject();
-    parameter->apply();
-
-    return TaskDlgDressUpParameters::accept();
-}
-
-#include "moc_TaskFilletParameters.cpp"
+/***************************************************************************
+ *   Copyright (c) 2011 Juergen Riegel <FreeCAD@juergen-riegel.net>        *
+ *                                                                         *
+ *   This file is part of the FreeCAD CAx development system.              *
+ *                                                                         *
+ *   This library is free software; you can redistribute it and/or         *
+ *   modify it under the terms of the GNU Library General Public           *
+ *   License as published by the Free Software Foundation; either          *
+ *   version 2 of the License, or (at your option) any later version.      *
+ *                                                                         *
+ *   This library  is distributed in the hope that it will be useful,      *
+ *   but WITHOUT ANY WARRANTY; without even the implied warranty of        *
+ *   MERCHANTABILITY or FITNESS FOR A PARTICULAR PURPOSE.  See the         *
+ *   GNU Library General Public License for more details.                  *
+ *                                                                         *
+ *   You should have received a copy of the GNU Library General Public     *
+ *   License along with this library; see the file COPYING.LIB. If not,    *
+ *   write to the Free Software Foundation, Inc., 59 Temple Place,         *
+ *   Suite 330, Boston, MA  02111-1307, USA                                *
+ *                                                                         *
+ ***************************************************************************/
+
+
+#include "PreCompiled.h"
+
+#ifndef _PreComp_
+# include <QAction>
+# include <QKeyEvent>
+# include <QListWidget>
+# include <QMessageBox>
+#endif
+
+#include "ui_TaskFilletParameters.h"
+#include "TaskFilletParameters.h"
+#include <Base/UnitsApi.h>
+#include <App/Application.h>
+#include <App/Document.h>
+#include <Gui/Application.h>
+#include <Gui/Document.h>
+#include <Gui/BitmapFactory.h>
+#include <Gui/ViewProvider.h>
+#include <Gui/WaitCursor.h>
+#include <Base/Console.h>
+#include <Gui/Selection.h>
+#include <Gui/Command.h>
+#include <Mod/PartDesign/App/FeatureFillet.h>
+#include <Mod/Sketcher/App/SketchObject.h>
+
+
+using namespace PartDesignGui;
+using namespace Gui;
+
+/* TRANSLATOR PartDesignGui::TaskFilletParameters */
+
+TaskFilletParameters::TaskFilletParameters(ViewProviderDressUp *DressUpView, QWidget *parent)
+    : TaskDressUpParameters(DressUpView, true, true, parent)
+{
+    // we need a separate container widget to add all controls to
+    proxy = new QWidget(this);
+    ui = new Ui_TaskFilletParameters();
+    ui->setupUi(proxy);
+
+    this->groupLayout()->addWidget(proxy);
+
+    PartDesign::Fillet* pcFillet = static_cast<PartDesign::Fillet*>(DressUpView->getObject());
+    double r = pcFillet->Radius.getValue();
+
+    ui->filletRadius->setUnit(Base::Unit::Length);
+    ui->filletRadius->setValue(r);
+    ui->filletRadius->setMinimum(0);
+    ui->filletRadius->selectNumber();
+    ui->filletRadius->bind(pcFillet->Radius);
+    QMetaObject::invokeMethod(ui->filletRadius, "setFocus", Qt::QueuedConnection);
+    std::vector<std::string> strings = pcFillet->Base.getSubValues();
+    for (std::vector<std::string>::const_iterator i = strings.begin(); i != strings.end(); i++)
+    {
+        ui->listWidgetReferences->addItem(QString::fromStdString(*i));
+    }
+
+    QMetaObject::connectSlotsByName(this);
+
+    connect(ui->filletRadius, SIGNAL(valueChanged(double)),
+        this, SLOT(onLengthChanged(double)));
+    connect(ui->buttonRefAdd, SIGNAL(toggled(bool)),
+        this, SLOT(onButtonRefAdd(bool)));
+    connect(ui->buttonRefRemove, SIGNAL(toggled(bool)),
+        this, SLOT(onButtonRefRemove(bool)));
+
+    // Create context menu
+    deleteAction = new QAction(tr("Remove"), this);
+    deleteAction->setShortcut(QKeySequence::Delete);
+#if QT_VERSION >= QT_VERSION_CHECK(5, 10, 0)
+    // display shortcut behind the context menu entry
+    deleteAction->setShortcutVisibleInContextMenu(true);
+#endif
+    ui->listWidgetReferences->addAction(deleteAction);
+    // if there is only one item, it cannot be deleted
+    if (ui->listWidgetReferences->count() == 1) {
+        deleteAction->setEnabled(false);
+        deleteAction->setStatusTip(tr("There must be at least one item"));
+        ui->buttonRefRemove->setEnabled(false);
+        ui->buttonRefRemove->setToolTip(tr("There must be at least one item"));
+    }
+    connect(deleteAction, SIGNAL(triggered()), this, SLOT(onRefDeleted()));
+    ui->listWidgetReferences->setContextMenuPolicy(Qt::ActionsContextMenu);
+
+    connect(ui->listWidgetReferences, SIGNAL(itemClicked(QListWidgetItem*)),
+        this, SLOT(setSelection(QListWidgetItem*)));
+    connect(ui->listWidgetReferences, SIGNAL(itemDoubleClicked(QListWidgetItem*)),
+        this, SLOT(doubleClicked(QListWidgetItem*)));
+}
+
+void TaskFilletParameters::onSelectionChanged(const Gui::SelectionChanges& msg)
+{
+    // executed when the user selected something in the CAD object
+    // adds/deletes the selection accordingly
+
+    if (selectionMode == none)
+        return;
+
+    if (msg.Type == Gui::SelectionChanges::AddSelection) {
+        if (referenceSelected(msg)) {
+            if (selectionMode == refAdd) {
+                ui->listWidgetReferences->addItem(QString::fromStdString(msg.pSubName));
+                // it might be the second one so we can enable the context menu
+                if (ui->listWidgetReferences->count() > 1) {
+                    deleteAction->setEnabled(true);
+                    deleteAction->setStatusTip(QString());
+                    ui->buttonRefRemove->setEnabled(true);
+                    ui->buttonRefRemove->setToolTip(tr("Click button to enter selection mode,\nclick again to end selection"));
+                }
+            }
+            else {
+                removeItemFromListWidget(ui->listWidgetReferences, msg.pSubName);
+                // remove its selection too
+                Gui::Selection().clearSelection();
+                // if there is only one item left, it cannot be deleted
+                if (ui->listWidgetReferences->count() == 1) {
+                    deleteAction->setEnabled(false);
+                    deleteAction->setStatusTip(tr("There must be at least one item"));
+                    ui->buttonRefRemove->setEnabled(false);
+                    ui->buttonRefRemove->setToolTip(tr("There must be at least one item"));
+                    // we must also end the selection mode
+                    exitSelectionMode();
+                    clearButtons(none);
+                }
+            }
+            // highlight existing references for possible further selections
+            DressUpView->highlightReferences(true);
+        }
+    }
+}
+
+void TaskFilletParameters::clearButtons(const selectionModes notThis)
+{
+    if (notThis != refAdd) ui->buttonRefAdd->setChecked(false);
+    if (notThis != refRemove) ui->buttonRefRemove->setChecked(false);
+    DressUpView->highlightReferences(false);
+}
+
+void TaskFilletParameters::onRefDeleted(void)
+{
+    // assure we we are not in selection mode
+    exitSelectionMode();
+    clearButtons(none);
+    // delete any selections since the reference(s) might be highlighted
+    Gui::Selection().clearSelection();
+    DressUpView->highlightReferences(false);
+
+    // get the list of items to be deleted
+    QList<QListWidgetItem*> selectedList = ui->listWidgetReferences->selectedItems();
+
+    // if all items are selected, we must stop because one must be kept to avoid that the feature gets broken
+    if (selectedList.count() == ui->listWidgetReferences->model()->rowCount()){
+        QMessageBox::warning(this, tr("Selection error"), tr("At least one item must be kept."));
+        return;
+    }
+
+    // delete the selection backwards to assure the list index keeps valid for the deletion
+    for (int i = selectedList.count()-1; i > -1; i--) {
+        // get the fillet object
+        PartDesign::Fillet* pcFillet = static_cast<PartDesign::Fillet*>(DressUpView->getObject());
+        App::DocumentObject* base = pcFillet->Base.getValue();
+        // get all fillet references
+        std::vector<std::string> refs = pcFillet->Base.getSubValues();
+        // the ref index is the same as the listWidgetReferences index
+        // so we can erase using the row number of the element to be deleted
+        int rowNumber = ui->listWidgetReferences->row(selectedList.at(i));
+        refs.erase(refs.begin() + rowNumber);
+        setupTransaction();
+        pcFillet->Base.setValue(base, refs);
+        ui->listWidgetReferences->model()->removeRow(rowNumber);
+        pcFillet->getDocument()->recomputeFeature(pcFillet);
+    }
+
+    // if there is only one item left, it cannot be deleted
+    if (ui->listWidgetReferences->count() == 1) {
+        deleteAction->setEnabled(false);
+        deleteAction->setStatusTip(tr("There must be at least one item"));
+        ui->buttonRefRemove->setEnabled(false);
+        ui->buttonRefRemove->setToolTip(tr("There must be at least one item"));
+    }
+}
+
+void TaskFilletParameters::onLengthChanged(double len)
+{
+    clearButtons(none);
+    PartDesign::Fillet* pcFillet = static_cast<PartDesign::Fillet*>(DressUpView->getObject());
+    setupTransaction();
+    pcFillet->Radius.setValue(len);
+    pcFillet->getDocument()->recomputeFeature(pcFillet);
+}
+
+double TaskFilletParameters::getLength(void) const
+{
+    return ui->filletRadius->value().getValue();
+}
+
+TaskFilletParameters::~TaskFilletParameters()
+{
+    Gui::Selection().clearSelection(); 
+    Gui::Selection().rmvSelectionGate();
+
+    delete ui;
+}
+
+bool TaskFilletParameters::event(QEvent *e)
+{
+    if (e && e->type() == QEvent::ShortcutOverride) {
+        QKeyEvent * kevent = static_cast<QKeyEvent*>(e);
+        if (kevent->modifiers() == Qt::NoModifier) {
+            if (kevent->key() == Qt::Key_Delete) {
+                kevent->accept();
+                return true;
+            }
+        }
+    }
+    else if (e && e->type() == QEvent::KeyPress) {
+        QKeyEvent * kevent = static_cast<QKeyEvent*>(e);
+        if (kevent->key() == Qt::Key_Delete) {
+            if (deleteAction->isEnabled())
+                deleteAction->trigger();
+            return true;
+        }
+    }
+
+    return TaskDressUpParameters::event(e);
+}
+
+void TaskFilletParameters::changeEvent(QEvent *e)
+{
+    TaskBox::changeEvent(e);
+    if (e->type() == QEvent::LanguageChange) {
+        ui->retranslateUi(proxy);
+    }
+}
+
+void TaskFilletParameters::apply()
+{
+    std::string name = getDressUpView()->getObject()->getNameInDocument();
+
+    //Gui::Command::openCommand("Fillet changed");
+    ui->filletRadius->apply();
+}
+
+//**************************************************************************
+//**************************************************************************
+// TaskDialog
+//++++++++++++++++++++++++++++++++++++++++++++++++++++++++++++++++++++++++++
+
+TaskDlgFilletParameters::TaskDlgFilletParameters(ViewProviderFillet *DressUpView)
+    : TaskDlgDressUpParameters(DressUpView)
+{
+    parameter  = new TaskFilletParameters(DressUpView);
+
+    Content.push_back(parameter);
+}
+
+TaskDlgFilletParameters::~TaskDlgFilletParameters()
+{
+
+}
+
+//==== calls from the TaskView ===============================================================
+
+
+//void TaskDlgFilletParameters::open()
+//{
+//    // a transaction is already open at creation time of the fillet
+//    if (!Gui::Command::hasPendingCommand()) {
+//        QString msg = tr("Edit fillet");
+//        Gui::Command::openCommand((const char*)msg.toUtf8());
+//    }
+//}
+bool TaskDlgFilletParameters::accept()
+{
+    parameter->showObject();
+    parameter->apply();
+
+    return TaskDlgDressUpParameters::accept();
+}
+
+#include "moc_TaskFilletParameters.cpp"