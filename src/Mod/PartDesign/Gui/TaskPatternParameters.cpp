--- conflicted
+++ resolved
@@ -1,543 +1,532 @@
-/******************************************************************************
- *   Copyright (c) 2012 Jan Rheinländer <jrheinlaender@users.sourceforge.net> *
- *                                                                            *
- *   This file is part of the FreeCAD CAx development system.                 *
- *                                                                            *
- *   This library is free software; you can redistribute it and/or            *
- *   modify it under the terms of the GNU Library General Public              *
- *   License as published by the Free Software Foundation; either             *
- *   version 2 of the License, or (at your option) any later version.         *
- *                                                                            *
- *   This library  is distributed in the hope that it will be useful,         *
- *   but WITHOUT ANY WARRANTY; without even the implied warranty of           *
- *   MERCHANTABILITY or FITNESS FOR A PARTICULAR PURPOSE.  See the            *
- *   GNU Library General Public License for more details.                     *
- *                                                                            *
- *   You should have received a copy of the GNU Library General Public        *
- *   License along with this library; see the file COPYING.LIB. If not,       *
- *   write to the Free Software Foundation, Inc., 59 Temple Place,            *
- *   Suite 330, Boston, MA  02111-1307, USA                                   *
- *                                                                            *
- ******************************************************************************/
-
-#include <QMessageBox>
-#include <QTimer>
-#include <QVBoxLayout>
-<<<<<<< HEAD
-#include <Bnd_Box.hxx>
-#include <BRepBndLib.hxx>
-#include <gp_Ax2.hxx>
-#include <gp_Dir.hxx>
-#include <gp_Vec.hxx>
-#include <gp_Pnt.hxx>
-#endif
-=======
->>>>>>> c64f06c3
-
-#include <BRep_Builder.hxx>
-#include <TopoDS_Compound.hxx>
-
-#include <App/Document.h>
-#include <App/DocumentObject.h>
-#include <App/Origin.h>
-#include <Base/Console.h>
-#include <Gui/Application.h>
-#include <Gui/MainWindow.h>
-#include <Gui/BitmapFactory.h>
-#include <Gui/Selection/Selection.h>
-#include <Gui/Command.h>
-#include <Gui/View3DInventor.h>
-#include <Gui/View3DInventorViewer.h>
-#include <Gui/ViewProviderCoordinateSystem.h>
-#include <Mod/PartDesign/App/Body.h>
-#include <Mod/PartDesign/App/DatumLine.h>
-#include <Mod/PartDesign/App/DatumPlane.h>
-#include <Mod/PartDesign/App/FeatureLinearPattern.h>
-#include <Mod/PartDesign/App/FeaturePolarPattern.h>
-#include <Mod/PartDesign/App/FeatureAddSub.h>
-#include <Mod/Part/Gui/PatternParametersWidget.h>
-#include <Mod/Part/App/Tools.h>
-
-#include "ui_TaskPatternParameters.h"
-#include "TaskPatternParameters.h"
-#include "ReferenceSelection.h"
-#include "TaskMultiTransformParameters.h"
-
-
-using namespace PartDesignGui;
-using namespace Gui;
-
-/* TRANSLATOR PartDesignGui::TaskPatternParameters */
-
-TaskPatternParameters::TaskPatternParameters(ViewProviderTransformed* TransformedView,
-    QWidget* parent)
-    : TaskTransformedParameters(TransformedView, parent)
-    , ui(new Ui_TaskPatternParameters)
-{
-    setupUI();
-    updateSpacingLabels();
-}
-
-TaskPatternParameters::TaskPatternParameters(TaskMultiTransformParameters* parentTask,
-    QWidget* parameterWidget)
-    : TaskTransformedParameters(parentTask)
-    , ui(new Ui::TaskPatternParameters)
-{
-    setupParameterUI(parameterWidget);
-    updateSpacingLabels();
-}
-
-void TaskPatternParameters::setupParameterUI(QWidget* widget)
-{
-    ui->setupUi(widget); // Setup the Task's own minimal UI (placeholder)
-    QMetaObject::connectSlotsByName(this);
-
-    // --- Create and Embed the Parameter Widget ---
-    auto pattern = getObject();
-    if (!pattern) {
-        return;
-    }
-    PartGui::PatternType type = pattern->isDerivedFrom<PartDesign::LinearPattern>() ? 
-        PartGui::PatternType::Linear : PartGui::PatternType::Polar;
-
-    // Set first direction widget
-    auto* viewer = getTopTransformedView()->getViewer();
-    parametersWidget = new PartGui::PatternParametersWidget(type, viewer, widget);
-
-    auto* placeholderLayout = new QVBoxLayout(ui->parametersWidgetPlaceholder);
-    placeholderLayout->setContentsMargins(0, 0, 0, 0);
-    placeholderLayout->addWidget(parametersWidget);
-    ui->parametersWidgetPlaceholder->setLayout(placeholderLayout);
-
-    auto* sketch = dynamic_cast<Part::Part2DObject*>(getSketchObject());
-    this->fillAxisCombo(parametersWidget->dirLinks, sketch);
-    connect(parametersWidget, &PartGui::PatternParametersWidget::requestReferenceSelection,
-        this, &TaskPatternParameters::onParameterWidgetRequestReferenceSelection);
-    connect(parametersWidget, &PartGui::PatternParametersWidget::parametersChanged,
-        this, &TaskPatternParameters::onParameterWidgetParametersChanged);
-
-    // Add second direction widget if necessary
-    if (type == PartGui::PatternType::Linear) {
-        parametersWidget2 = new PartGui::PatternParametersWidget(type, viewer, widget);
-        auto* placeholderLayout2 = new QVBoxLayout(ui->parametersWidgetPlaceholder2);
-        placeholderLayout2->setContentsMargins(0, 0, 0, 0);
-        placeholderLayout2->addWidget(parametersWidget2);
-        ui->parametersWidgetPlaceholder2->setLayout(placeholderLayout2);
-
-        this->fillAxisCombo(parametersWidget2->dirLinks, sketch);
-        connect(parametersWidget2, &PartGui::PatternParametersWidget::requestReferenceSelection,
-            this, &TaskPatternParameters::onParameterWidgetRequestReferenceSelection2);
-        connect(parametersWidget2, &PartGui::PatternParametersWidget::parametersChanged,
-            this, &TaskPatternParameters::onParameterWidgetParametersChanged);
-        parametersWidget2->setTitle(tr("Direction 2"));
-    }
-
-    bindProperties();
-
-    // --- Task Specific Setup ---
-    showOriginAxes(true); // Show origin helper axes
-
-    updateViewTimer = new QTimer(this);
-    updateViewTimer->setSingleShot(true);
-    updateViewTimer->setInterval(getUpdateViewTimeout());
-    connect(updateViewTimer, &QTimer::timeout, this, &TaskPatternParameters::onUpdateViewTimer);
-}
-
-void TaskPatternParameters::bindProperties()
-{
-    auto pattern = getObject();
-    if (!pattern) {
-        return;
-    }
-
-    if (pattern->isDerivedFrom<PartDesign::LinearPattern>()) {
-        auto* linear = static_cast<PartDesign::LinearPattern*>(pattern);
-        parametersWidget->bindProperties(&linear->Direction,
-            &linear->Reversed,
-            &linear->Mode,
-            &linear->Length,
-            &linear->Offset,
-            &linear->Spacings,
-            &linear->SpacingPattern,
-            &linear->Occurrences,
-            linear);
-        parametersWidget2->bindProperties(&linear->Direction2,
-            &linear->Reversed2,
-            &linear->Mode2,
-            &linear->Length2,
-            &linear->Offset2,
-            &linear->Spacings2,
-            &linear->SpacingPattern2,
-            &linear->Occurrences2,
-            linear);
-    }
-    else if (pattern->isDerivedFrom<PartDesign::PolarPattern>()) {
-        auto* polar = static_cast<PartDesign::PolarPattern*>(pattern);
-        parametersWidget->bindProperties(&polar->Axis,
-            &polar->Reversed,
-            &polar->Mode,
-            &polar->Angle,
-            &polar->Offset,
-            &polar->Spacings,
-            &polar->SpacingPattern,
-            &polar->Occurrences,
-            polar);
-    }
-    else{
-        Base::Console().warning("PatternParametersWidget property binding failed. Something is wrong please report.\n");
-    }
-}
-
-void TaskPatternParameters::retranslateParameterUI(QWidget* widget)
-{
-    ui->retranslateUi(widget);
-}
-
-void TaskPatternParameters::updateUI()
-{
-    if (parametersWidget) {
-        parametersWidget->updateUI();
-    }
-    if (parametersWidget2) {
-        parametersWidget2->updateUI();
-    }
-}
-
-// --- Task-Specific Logic ---
-
-void TaskPatternParameters::showOriginAxes(bool show)
-{
-    PartDesign::Body* body = PartDesign::Body::findBodyOf(getObject());
-    if (body) {
-        try {
-            App::Origin* origin = body->getOrigin();
-            auto vpOrigin = static_cast<ViewProviderCoordinateSystem*>(
-                Gui::Application::Instance->getViewProvider(origin));
-            if (show) {
-                vpOrigin->setTemporaryVisibility(Gui::DatumElement::Axes);
-            }
-            else {
-                vpOrigin->resetTemporaryVisibility();
-            }
-        }
-        catch (const Base::Exception& ex) {
-            Base::Console().error("TaskPatternParameters: Error accessing origin axes: %s\n", ex.what());
-        }
-    }
-}
-
-void TaskPatternParameters::enterReferenceSelectionMode()
-{
-    if (selectionMode == SelectionMode::Reference) return;
-
-    hideObject(); // Hide the pattern feature itself
-    showBase();   // Show the base features/body
-    Gui::Selection().clearSelection();
-    // Add selection gate (allow edges, faces, potentially datums)
-    addReferenceSelectionGate(AllowSelection::EDGE | AllowSelection::FACE | AllowSelection::PLANAR);
-    Gui::getMainWindow()->showMessage(tr("Select a direction reference (edge, face, datum line)")); // User feedback
-}
-
-void TaskPatternParameters::exitReferenceSelectionMode()
-{
-    exitSelectionMode();
-
-    hideBase();
-    Gui::getMainWindow()->showMessage(QString());
-    activeDirectionWidget = nullptr;
-}
-
-
-// --- SLOTS ---
-
-void TaskPatternParameters::onUpdateViewTimer()
-{
-    // Recompute is triggered when parameters change and this timer fires
-    setupTransaction(); // Group potential property changes
-    recomputeFeature();
-
-    updateSpacingLabels();
-
-    updateUI();
-}
-
-void TaskPatternParameters::onParameterWidgetRequestReferenceSelection()
-{
-    // The embedded widget wants to enter reference selection mode
-    activeDirectionWidget = parametersWidget;
-    enterReferenceSelectionMode();
-    selectionMode = SelectionMode::Reference;
-}
-
-void TaskPatternParameters::onParameterWidgetRequestReferenceSelection2()
-{
-    // The embedded widget wants to enter reference selection mode
-    activeDirectionWidget = parametersWidget2;
-    enterReferenceSelectionMode();
-    selectionMode = SelectionMode::Reference;
-}
-
-void TaskPatternParameters::onParameterWidgetParametersChanged()
-{
-    // A parameter in the embedded widget changed, trigger a recompute
-    if (blockUpdate) return; // Avoid loops if change originated from Task update
-    kickUpdateViewTimer(); // Debounce recompute
-}
-
-void TaskPatternParameters::onUpdateView(bool on)
-{
-    // This might be less relevant now if recomputes are triggered by parametersChanged
-    blockUpdate = !on;
-    if (on) {
-        kickUpdateViewTimer();
-    }
-}
-
-void TaskPatternParameters::kickUpdateViewTimer() const
-{
-    updateViewTimer->start();
-}
-
-void TaskPatternParameters::onSelectionChanged(const Gui::SelectionChanges& msg)
-{
-    // Handle selection ONLY when in reference selection mode
-    if (selectionMode == SelectionMode::None || msg.Type != Gui::SelectionChanges::AddSelection) {
-        return;
-    }
-
-    if (originalSelected(msg)) {
-        exitSelectionMode();
-        return;
-    }
-
-    auto patternObj = getObject();
-    if (!patternObj) return;
-
-    std::vector<std::string> directions;
-    App::DocumentObject* selObj = nullptr;
-    getReferencedSelection(patternObj, msg, selObj, directions);
-    if (!selObj) {
-        Base::Console().warning(tr("Invalid selection. Select an edge, planar face, or datum line.").toStdString().c_str());
-        return;
-    }
-
-    // Note: ReferenceSelection has already checked the selection for validity
-    if (selectionMode == SelectionMode::Reference
-        || selObj->isDerivedFrom<App::Line>()) {
-        setupTransaction();
-
-        if (patternObj->isDerivedFrom<PartDesign::LinearPattern>()) {
-            auto* linearPattern = static_cast<PartDesign::LinearPattern*>(patternObj);
-            if (activeDirectionWidget == parametersWidget) {
-                linearPattern->Direction.setValue(selObj, directions);
-            }
-            else {
-                linearPattern->Direction2.setValue(selObj, directions);
-            }
-        }
-        else if(patternObj->isDerivedFrom<PartDesign::PolarPattern>()) {
-            auto* polarPattern = static_cast<PartDesign::PolarPattern*>(patternObj);
-            polarPattern->Axis.setValue(selObj, directions);
-        }
-        recomputeFeature();
-        updateUI();
-    }
-    exitReferenceSelectionMode();
-}
-
-TaskPatternParameters::~TaskPatternParameters()
-{
-    showOriginAxes(false); // Clean up temporary visibility
-    exitReferenceSelectionMode(); // Ensure gates are removed etc.
-    // ui unique_ptr handles deletion
-    // parametersWidget is deleted by Qt parent mechanism if added to layout correctly
-}
-
-void TaskPatternParameters::apply()
-{
-    auto pattern = getObject();
-    if (!pattern || !parametersWidget) {
-        return;
-    }
-
-    std::vector<std::string> dirs;
-    App::DocumentObject* obj = nullptr;
-    parametersWidget->getAxis(obj, dirs);
-    std::string direction = buildLinkSingleSubPythonStr(obj, dirs);
-
-    bool isLinear = pattern->isDerivedFrom<PartDesign::LinearPattern>();
-    const char* propName = isLinear ? "Direction = " : "Axis = ";
-
-    FCMD_OBJ_CMD(pattern, propName << direction.c_str());
-    FCMD_OBJ_CMD(pattern, "Reversed = " << parametersWidget->getReverse());
-    FCMD_OBJ_CMD(pattern, "Mode = " << parametersWidget->getMode());
-    parametersWidget->applyQuantitySpinboxes();
-
-    FCMD_OBJ_CMD(pattern, "SpacingPattern = " << parametersWidget->getSpacingPatternsAsString());
-
-    if (parametersWidget2) {
-        parametersWidget2->getAxis(obj, dirs);
-        direction = buildLinkSingleSubPythonStr(obj, dirs);
-
-        FCMD_OBJ_CMD(pattern, "Direction2 = " << direction.c_str());
-        FCMD_OBJ_CMD(pattern, "Reversed2 = " << parametersWidget2->getReverse());
-        FCMD_OBJ_CMD(pattern, "Mode2 = " << parametersWidget2->getMode());
-        parametersWidget2->applyQuantitySpinboxes();
-
-        FCMD_OBJ_CMD(pattern,
-                     "SpacingPattern2 = " << parametersWidget2->getSpacingPatternsAsString());
-    }
-
-    // The user may have changed a value and immediately hit 'OK' or Enter.
-    // This triggers accept() before the update timer for the 3D view has a
-    // chance to fire. If the timer is active, it means a recompute is
-    // pending.
-    if (updateViewTimer && updateViewTimer->isActive()) {
-        updateViewTimer->stop();
-        recomputeFeature();
-    }
-}
-
-void TaskPatternParameters::updateSpacingLabels()
-{
-    Base::Vector3d startPoint = getStartPoint();
-
-    auto* linearPattern = dynamic_cast<PartDesign::LinearPattern*>(getObject());
-    if (linearPattern) {
-        // Handle first direction widget
-        if (parametersWidget) {
-            // Get the direction vector using the feature's public method.
-            // calculateOffsetVector returns a vector whose magnitude is one step in 'Extent' mode,
-            // or a normalized vector in 'Spacing' mode. We normalize it to be safe.
-            gp_Vec offset1 =
-                linearPattern->calculateOffsetVector(PartDesign::LinearPatternDirection::First);
-            Base::Vector3d direction1(0, 0, 1);  // Default direction
-            if (offset1.Magnitude() > Precision::Confusion()) {
-                offset1.Normalize();
-                direction1.x = offset1.X();
-                direction1.y = offset1.Y();
-                direction1.z = offset1.Z();
-            }
-            parametersWidget->updateSpacingLabels(startPoint, direction1);
-        }
-
-        // Handle second direction widget
-        if (parametersWidget2) {
-            gp_Vec offset2 =
-                linearPattern->calculateOffsetVector(PartDesign::LinearPatternDirection::Second);
-            Base::Vector3d direction2(0, 1, 0);  // Default direction
-            if (offset2.Magnitude() > Precision::Confusion()) {
-                offset2.Normalize();
-                direction2.x = offset2.X();
-                direction2.y = offset2.Y();
-                direction2.z = offset2.Z();
-            }
-            parametersWidget2->updateSpacingLabels(startPoint, direction2);
-        }
-        return;
-    }
-
-    auto* polarPattern = dynamic_cast<PartDesign::PolarPattern*>(getObject());
-    if (polarPattern) {
-        gp_Ax2 axisDef = polarPattern->getRotation();
-        gp_Pnt center_gp = axisDef.Location();
-        gp_Dir axis_gp = axisDef.Direction();
-        gp_Dir xDir_gp = axisDef.XDirection();
-        Base::Vector3d center(center_gp.X(), center_gp.Y(), center_gp.Z());
-        Base::Vector3d axis(axis_gp.X(), axis_gp.Y(), axis_gp.Z());
-        Base::Vector3d xDir(xDir_gp.X(), xDir_gp.Y(), xDir_gp.Z());
-
-        
-        Base::Vector3d startRadiusVec = startPoint - center;
-        double radius = startRadiusVec.Length();
-        if (radius < Precision::Confusion()) {
-            startRadiusVec = Base::Vector3d(1.0, 0.0, 0.0);
-            radius = 1.0;
-        }
-
-        double initialAngle_rad = 0.0;
-        // Project the radius vector onto the rotation plane to make it 2D
-        Base::Vector3d projectedRadiusVec = startRadiusVec - (startRadiusVec.Dot(axis)) * axis;
-        if (projectedRadiusVec.Length() > 1e-6) {
-            // The angle is the angle between the plane's X-axis and the projected radius vector.
-            initialAngle_rad = xDir.GetAngleOriented(projectedRadiusVec, axis);
-        }
-
-        if (parametersWidget) {
-            parametersWidget->updateSpacingLabels(center, axis, radius, initialAngle_rad);
-        }
-    }
-}
-
-Base::Vector3d TaskPatternParameters::getStartPoint() const
-{
-    Base::Vector3d startPoint(0, 0, 0);
-
-    auto* pattern = dynamic_cast<PartDesign::Transformed*>(getObject());
-    if (!pattern) {
-        return startPoint;
-    }
-
-    std::vector<App::DocumentObject*> originals = pattern->getOriginals();
-    if (!originals.empty()) {
-        BRep_Builder builder;
-        TopoDS_Compound compoundShape;
-        builder.MakeCompound(compoundShape);
-
-        // 2. Collect the "delta" shapes from each original feature.
-        for (App::DocumentObject* obj : originals) {
-            // We are only interested in additive/subtractive features.
-            if (auto* addSubFeature = dynamic_cast<PartDesign::FeatureAddSub*>(obj)) {
-                const Part::TopoShape& deltaShape = addSubFeature->AddSubShape.getShape();
-                if (!deltaShape.getShape().IsNull()) {
-                    builder.Add(compoundShape, deltaShape.getShape());
-                }
-            }
-        }
-
-        // 3. If we collected any shapes, calculate the center of their combined bounding box.
-        if (!compoundShape.IsNull()) {
-            try {
-                Bnd_Box bndBox;
-                BRepBndLib::Add(compoundShape, bndBox);
-                if (!bndBox.IsVoid()) {
-                    double xmin, ymin, zmin, xmax, ymax, zmax;
-                    bndBox.Get(xmin, ymin, zmin, xmax, ymax, zmax);
-                    startPoint.x = (xmin + xmax) / 2.0;
-                    startPoint.y = (ymin + ymax) / 2.0;
-                    startPoint.z = (zmin + zmax) / 2.0;
-                }
-            }
-            catch (const Base::Exception& e) {
-                Base::Console().warning("Could not calculate center of patterned features: %s\n",
-                                        e.what());
-                // startPoint remains (0,0,0) as a fallback.
-            }
-        }
-    }
-    return startPoint;
-}
-
-//**************************************************************************
-// TaskDialog Implementation (Remains largely the same)
-//**************************************************************************
-
-TaskDlgLinearPatternParameters::TaskDlgLinearPatternParameters(
-    ViewProviderTransformed* LinearPatternView)
-    : TaskDlgTransformedParameters(LinearPatternView) // Use base class constructor
-{
-    // Create the specific parameter task panel
-    parameter = new TaskPatternParameters(LinearPatternView);
-    // Add it to the dialog's content list
-    Content.push_back(parameter);
-    Content.push_back(preview);
-}
-
-#include "moc_TaskPatternParameters.cpp"
-
-
-<<<<<<< HEAD
-
-=======
->>>>>>> c64f06c3
-
+/******************************************************************************
+ *   Copyright (c) 2012 Jan Rheinländer <jrheinlaender@users.sourceforge.net> *
+ *                                                                            *
+ *   This file is part of the FreeCAD CAx development system.                 *
+ *                                                                            *
+ *   This library is free software; you can redistribute it and/or            *
+ *   modify it under the terms of the GNU Library General Public              *
+ *   License as published by the Free Software Foundation; either             *
+ *   version 2 of the License, or (at your option) any later version.         *
+ *                                                                            *
+ *   This library  is distributed in the hope that it will be useful,         *
+ *   but WITHOUT ANY WARRANTY; without even the implied warranty of           *
+ *   MERCHANTABILITY or FITNESS FOR A PARTICULAR PURPOSE.  See the            *
+ *   GNU Library General Public License for more details.                     *
+ *                                                                            *
+ *   You should have received a copy of the GNU Library General Public        *
+ *   License along with this library; see the file COPYING.LIB. If not,       *
+ *   write to the Free Software Foundation, Inc., 59 Temple Place,            *
+ *   Suite 330, Boston, MA  02111-1307, USA                                   *
+ *                                                                            *
+ ******************************************************************************/
+
+#include <QMessageBox>
+#include <QTimer>
+#include <QVBoxLayout>
+#include <Bnd_Box.hxx>
+#include <BRepBndLib.hxx>
+#include <gp_Ax2.hxx>
+#include <gp_Dir.hxx>
+#include <gp_Vec.hxx>
+#include <gp_Pnt.hxx>
+
+#include <BRep_Builder.hxx>
+#include <TopoDS_Compound.hxx>
+
+#include <App/Document.h>
+#include <App/DocumentObject.h>
+#include <App/Origin.h>
+#include <Base/Console.h>
+#include <Gui/Application.h>
+#include <Gui/MainWindow.h>
+#include <Gui/BitmapFactory.h>
+#include <Gui/Selection/Selection.h>
+#include <Gui/Command.h>
+#include <Gui/View3DInventor.h>
+#include <Gui/View3DInventorViewer.h>
+#include <Gui/ViewProviderCoordinateSystem.h>
+#include <Mod/PartDesign/App/Body.h>
+#include <Mod/PartDesign/App/DatumLine.h>
+#include <Mod/PartDesign/App/DatumPlane.h>
+#include <Mod/PartDesign/App/FeatureLinearPattern.h>
+#include <Mod/PartDesign/App/FeaturePolarPattern.h>
+#include <Mod/PartDesign/App/FeatureAddSub.h>
+#include <Mod/Part/Gui/PatternParametersWidget.h>
+#include <Mod/Part/App/Tools.h>
+
+#include "ui_TaskPatternParameters.h"
+#include "TaskPatternParameters.h"
+#include "ReferenceSelection.h"
+#include "TaskMultiTransformParameters.h"
+
+
+using namespace PartDesignGui;
+using namespace Gui;
+
+/* TRANSLATOR PartDesignGui::TaskPatternParameters */
+
+TaskPatternParameters::TaskPatternParameters(ViewProviderTransformed* TransformedView,
+    QWidget* parent)
+    : TaskTransformedParameters(TransformedView, parent)
+    , ui(new Ui_TaskPatternParameters)
+{
+    setupUI();
+    updateSpacingLabels();
+}
+
+TaskPatternParameters::TaskPatternParameters(TaskMultiTransformParameters* parentTask,
+    QWidget* parameterWidget)
+    : TaskTransformedParameters(parentTask)
+    , ui(new Ui::TaskPatternParameters)
+{
+    setupParameterUI(parameterWidget);
+    updateSpacingLabels();
+}
+
+void TaskPatternParameters::setupParameterUI(QWidget* widget)
+{
+    ui->setupUi(widget); // Setup the Task's own minimal UI (placeholder)
+    QMetaObject::connectSlotsByName(this);
+
+    // --- Create and Embed the Parameter Widget ---
+    auto pattern = getObject();
+    if (!pattern) {
+        return;
+    }
+    PartGui::PatternType type = pattern->isDerivedFrom<PartDesign::LinearPattern>() ? 
+        PartGui::PatternType::Linear : PartGui::PatternType::Polar;
+
+    // Set first direction widget
+    auto* viewer = getTopTransformedView()->getViewer();
+    parametersWidget = new PartGui::PatternParametersWidget(type, viewer, widget);
+
+    auto* placeholderLayout = new QVBoxLayout(ui->parametersWidgetPlaceholder);
+    placeholderLayout->setContentsMargins(0, 0, 0, 0);
+    placeholderLayout->addWidget(parametersWidget);
+    ui->parametersWidgetPlaceholder->setLayout(placeholderLayout);
+
+    auto* sketch = dynamic_cast<Part::Part2DObject*>(getSketchObject());
+    this->fillAxisCombo(parametersWidget->dirLinks, sketch);
+    connect(parametersWidget, &PartGui::PatternParametersWidget::requestReferenceSelection,
+        this, &TaskPatternParameters::onParameterWidgetRequestReferenceSelection);
+    connect(parametersWidget, &PartGui::PatternParametersWidget::parametersChanged,
+        this, &TaskPatternParameters::onParameterWidgetParametersChanged);
+
+    // Add second direction widget if necessary
+    if (type == PartGui::PatternType::Linear) {
+        parametersWidget2 = new PartGui::PatternParametersWidget(type, viewer, widget);
+        auto* placeholderLayout2 = new QVBoxLayout(ui->parametersWidgetPlaceholder2);
+        placeholderLayout2->setContentsMargins(0, 0, 0, 0);
+        placeholderLayout2->addWidget(parametersWidget2);
+        ui->parametersWidgetPlaceholder2->setLayout(placeholderLayout2);
+
+        this->fillAxisCombo(parametersWidget2->dirLinks, sketch);
+        connect(parametersWidget2, &PartGui::PatternParametersWidget::requestReferenceSelection,
+            this, &TaskPatternParameters::onParameterWidgetRequestReferenceSelection2);
+        connect(parametersWidget2, &PartGui::PatternParametersWidget::parametersChanged,
+            this, &TaskPatternParameters::onParameterWidgetParametersChanged);
+        parametersWidget2->setTitle(tr("Direction 2"));
+    }
+
+    bindProperties();
+
+    // --- Task Specific Setup ---
+    showOriginAxes(true); // Show origin helper axes
+
+    updateViewTimer = new QTimer(this);
+    updateViewTimer->setSingleShot(true);
+    updateViewTimer->setInterval(getUpdateViewTimeout());
+    connect(updateViewTimer, &QTimer::timeout, this, &TaskPatternParameters::onUpdateViewTimer);
+}
+
+void TaskPatternParameters::bindProperties()
+{
+    auto pattern = getObject();
+    if (!pattern) {
+        return;
+    }
+
+    if (pattern->isDerivedFrom<PartDesign::LinearPattern>()) {
+        auto* linear = static_cast<PartDesign::LinearPattern*>(pattern);
+        parametersWidget->bindProperties(&linear->Direction,
+            &linear->Reversed,
+            &linear->Mode,
+            &linear->Length,
+            &linear->Offset,
+            &linear->Spacings,
+            &linear->SpacingPattern,
+            &linear->Occurrences,
+            linear);
+        parametersWidget2->bindProperties(&linear->Direction2,
+            &linear->Reversed2,
+            &linear->Mode2,
+            &linear->Length2,
+            &linear->Offset2,
+            &linear->Spacings2,
+            &linear->SpacingPattern2,
+            &linear->Occurrences2,
+            linear);
+    }
+    else if (pattern->isDerivedFrom<PartDesign::PolarPattern>()) {
+        auto* polar = static_cast<PartDesign::PolarPattern*>(pattern);
+        parametersWidget->bindProperties(&polar->Axis,
+            &polar->Reversed,
+            &polar->Mode,
+            &polar->Angle,
+            &polar->Offset,
+            &polar->Spacings,
+            &polar->SpacingPattern,
+            &polar->Occurrences,
+            polar);
+    }
+    else{
+        Base::Console().warning("PatternParametersWidget property binding failed. Something is wrong please report.\n");
+    }
+}
+
+void TaskPatternParameters::retranslateParameterUI(QWidget* widget)
+{
+    ui->retranslateUi(widget);
+}
+
+void TaskPatternParameters::updateUI()
+{
+    if (parametersWidget) {
+        parametersWidget->updateUI();
+    }
+    if (parametersWidget2) {
+        parametersWidget2->updateUI();
+    }
+}
+
+// --- Task-Specific Logic ---
+
+void TaskPatternParameters::showOriginAxes(bool show)
+{
+    PartDesign::Body* body = PartDesign::Body::findBodyOf(getObject());
+    if (body) {
+        try {
+            App::Origin* origin = body->getOrigin();
+            auto vpOrigin = static_cast<ViewProviderCoordinateSystem*>(
+                Gui::Application::Instance->getViewProvider(origin));
+            if (show) {
+                vpOrigin->setTemporaryVisibility(Gui::DatumElement::Axes);
+            }
+            else {
+                vpOrigin->resetTemporaryVisibility();
+            }
+        }
+        catch (const Base::Exception& ex) {
+            Base::Console().error("TaskPatternParameters: Error accessing origin axes: %s\n", ex.what());
+        }
+    }
+}
+
+void TaskPatternParameters::enterReferenceSelectionMode()
+{
+    if (selectionMode == SelectionMode::Reference) return;
+
+    hideObject(); // Hide the pattern feature itself
+    showBase();   // Show the base features/body
+    Gui::Selection().clearSelection();
+    // Add selection gate (allow edges, faces, potentially datums)
+    addReferenceSelectionGate(AllowSelection::EDGE | AllowSelection::FACE | AllowSelection::PLANAR);
+    Gui::getMainWindow()->showMessage(tr("Select a direction reference (edge, face, datum line)")); // User feedback
+}
+
+void TaskPatternParameters::exitReferenceSelectionMode()
+{
+    exitSelectionMode();
+
+    hideBase();
+    Gui::getMainWindow()->showMessage(QString());
+    activeDirectionWidget = nullptr;
+}
+
+
+// --- SLOTS ---
+
+void TaskPatternParameters::onUpdateViewTimer()
+{
+    // Recompute is triggered when parameters change and this timer fires
+    setupTransaction(); // Group potential property changes
+    recomputeFeature();
+
+    updateSpacingLabels();
+
+    updateUI();
+}
+
+void TaskPatternParameters::onParameterWidgetRequestReferenceSelection()
+{
+    // The embedded widget wants to enter reference selection mode
+    activeDirectionWidget = parametersWidget;
+    enterReferenceSelectionMode();
+    selectionMode = SelectionMode::Reference;
+}
+
+void TaskPatternParameters::onParameterWidgetRequestReferenceSelection2()
+{
+    // The embedded widget wants to enter reference selection mode
+    activeDirectionWidget = parametersWidget2;
+    enterReferenceSelectionMode();
+    selectionMode = SelectionMode::Reference;
+}
+
+void TaskPatternParameters::onParameterWidgetParametersChanged()
+{
+    // A parameter in the embedded widget changed, trigger a recompute
+    if (blockUpdate) return; // Avoid loops if change originated from Task update
+    kickUpdateViewTimer(); // Debounce recompute
+}
+
+void TaskPatternParameters::onUpdateView(bool on)
+{
+    // This might be less relevant now if recomputes are triggered by parametersChanged
+    blockUpdate = !on;
+    if (on) {
+        kickUpdateViewTimer();
+    }
+}
+
+void TaskPatternParameters::kickUpdateViewTimer() const
+{
+    updateViewTimer->start();
+}
+
+void TaskPatternParameters::onSelectionChanged(const Gui::SelectionChanges& msg)
+{
+    // Handle selection ONLY when in reference selection mode
+    if (selectionMode == SelectionMode::None || msg.Type != Gui::SelectionChanges::AddSelection) {
+        return;
+    }
+
+    if (originalSelected(msg)) {
+        exitSelectionMode();
+        return;
+    }
+
+    auto patternObj = getObject();
+    if (!patternObj) return;
+
+    std::vector<std::string> directions;
+    App::DocumentObject* selObj = nullptr;
+    getReferencedSelection(patternObj, msg, selObj, directions);
+    if (!selObj) {
+        Base::Console().warning(tr("Invalid selection. Select an edge, planar face, or datum line.").toStdString().c_str());
+        return;
+    }
+
+    // Note: ReferenceSelection has already checked the selection for validity
+    if (selectionMode == SelectionMode::Reference
+        || selObj->isDerivedFrom<App::Line>()) {
+        setupTransaction();
+
+        if (patternObj->isDerivedFrom<PartDesign::LinearPattern>()) {
+            auto* linearPattern = static_cast<PartDesign::LinearPattern*>(patternObj);
+            if (activeDirectionWidget == parametersWidget) {
+                linearPattern->Direction.setValue(selObj, directions);
+            }
+            else {
+                linearPattern->Direction2.setValue(selObj, directions);
+            }
+        }
+        else if(patternObj->isDerivedFrom<PartDesign::PolarPattern>()) {
+            auto* polarPattern = static_cast<PartDesign::PolarPattern*>(patternObj);
+            polarPattern->Axis.setValue(selObj, directions);
+        }
+        recomputeFeature();
+        updateUI();
+    }
+    exitReferenceSelectionMode();
+}
+
+TaskPatternParameters::~TaskPatternParameters()
+{
+    showOriginAxes(false); // Clean up temporary visibility
+    exitReferenceSelectionMode(); // Ensure gates are removed etc.
+    // ui unique_ptr handles deletion
+    // parametersWidget is deleted by Qt parent mechanism if added to layout correctly
+}
+
+void TaskPatternParameters::apply()
+{
+    auto pattern = getObject();
+    if (!pattern || !parametersWidget) {
+        return;
+    }
+
+    std::vector<std::string> dirs;
+    App::DocumentObject* obj = nullptr;
+    parametersWidget->getAxis(obj, dirs);
+    std::string direction = buildLinkSingleSubPythonStr(obj, dirs);
+
+    bool isLinear = pattern->isDerivedFrom<PartDesign::LinearPattern>();
+    const char* propName = isLinear ? "Direction = " : "Axis = ";
+
+    FCMD_OBJ_CMD(pattern, propName << direction.c_str());
+    FCMD_OBJ_CMD(pattern, "Reversed = " << parametersWidget->getReverse());
+    FCMD_OBJ_CMD(pattern, "Mode = " << parametersWidget->getMode());
+    parametersWidget->applyQuantitySpinboxes();
+
+    FCMD_OBJ_CMD(pattern, "SpacingPattern = " << parametersWidget->getSpacingPatternsAsString());
+
+    if (parametersWidget2) {
+        parametersWidget2->getAxis(obj, dirs);
+        direction = buildLinkSingleSubPythonStr(obj, dirs);
+
+        FCMD_OBJ_CMD(pattern, "Direction2 = " << direction.c_str());
+        FCMD_OBJ_CMD(pattern, "Reversed2 = " << parametersWidget2->getReverse());
+        FCMD_OBJ_CMD(pattern, "Mode2 = " << parametersWidget2->getMode());
+        parametersWidget2->applyQuantitySpinboxes();
+
+        FCMD_OBJ_CMD(pattern,
+                     "SpacingPattern2 = " << parametersWidget2->getSpacingPatternsAsString());
+    }
+
+    // The user may have changed a value and immediately hit 'OK' or Enter.
+    // This triggers accept() before the update timer for the 3D view has a
+    // chance to fire. If the timer is active, it means a recompute is
+    // pending.
+    if (updateViewTimer && updateViewTimer->isActive()) {
+        updateViewTimer->stop();
+        recomputeFeature();
+    }
+}
+
+void TaskPatternParameters::updateSpacingLabels()
+{
+    Base::Vector3d startPoint = getStartPoint();
+
+    auto* linearPattern = dynamic_cast<PartDesign::LinearPattern*>(getObject());
+    if (linearPattern) {
+        // Handle first direction widget
+        if (parametersWidget) {
+            // Get the direction vector using the feature's public method.
+            // calculateOffsetVector returns a vector whose magnitude is one step in 'Extent' mode,
+            // or a normalized vector in 'Spacing' mode. We normalize it to be safe.
+            gp_Vec offset1 =
+                linearPattern->calculateOffsetVector(PartDesign::LinearPatternDirection::First);
+            Base::Vector3d direction1(0, 0, 1);  // Default direction
+            if (offset1.Magnitude() > Precision::Confusion()) {
+                offset1.Normalize();
+                direction1.x = offset1.X();
+                direction1.y = offset1.Y();
+                direction1.z = offset1.Z();
+            }
+            parametersWidget->updateSpacingLabels(startPoint, direction1);
+        }
+
+        // Handle second direction widget
+        if (parametersWidget2) {
+            gp_Vec offset2 =
+                linearPattern->calculateOffsetVector(PartDesign::LinearPatternDirection::Second);
+            Base::Vector3d direction2(0, 1, 0);  // Default direction
+            if (offset2.Magnitude() > Precision::Confusion()) {
+                offset2.Normalize();
+                direction2.x = offset2.X();
+                direction2.y = offset2.Y();
+                direction2.z = offset2.Z();
+            }
+            parametersWidget2->updateSpacingLabels(startPoint, direction2);
+        }
+        return;
+    }
+
+    auto* polarPattern = dynamic_cast<PartDesign::PolarPattern*>(getObject());
+    if (polarPattern) {
+        gp_Ax2 axisDef = polarPattern->getRotation();
+        gp_Pnt center_gp = axisDef.Location();
+        gp_Dir axis_gp = axisDef.Direction();
+        gp_Dir xDir_gp = axisDef.XDirection();
+        Base::Vector3d center(center_gp.X(), center_gp.Y(), center_gp.Z());
+        Base::Vector3d axis(axis_gp.X(), axis_gp.Y(), axis_gp.Z());
+        Base::Vector3d xDir(xDir_gp.X(), xDir_gp.Y(), xDir_gp.Z());
+
+        
+        Base::Vector3d startRadiusVec = startPoint - center;
+        double radius = startRadiusVec.Length();
+        if (radius < Precision::Confusion()) {
+            startRadiusVec = Base::Vector3d(1.0, 0.0, 0.0);
+            radius = 1.0;
+        }
+
+        double initialAngle_rad = 0.0;
+        // Project the radius vector onto the rotation plane to make it 2D
+        Base::Vector3d projectedRadiusVec = startRadiusVec - (startRadiusVec.Dot(axis)) * axis;
+        if (projectedRadiusVec.Length() > 1e-6) {
+            // The angle is the angle between the plane's X-axis and the projected radius vector.
+            initialAngle_rad = xDir.GetAngleOriented(projectedRadiusVec, axis);
+        }
+
+        if (parametersWidget) {
+            parametersWidget->updateSpacingLabels(center, axis, radius, initialAngle_rad);
+        }
+    }
+}
+
+Base::Vector3d TaskPatternParameters::getStartPoint() const
+{
+    Base::Vector3d startPoint(0, 0, 0);
+
+    auto* pattern = dynamic_cast<PartDesign::Transformed*>(getObject());
+    if (!pattern) {
+        return startPoint;
+    }
+
+    std::vector<App::DocumentObject*> originals = pattern->getOriginals();
+    if (!originals.empty()) {
+        BRep_Builder builder;
+        TopoDS_Compound compoundShape;
+        builder.MakeCompound(compoundShape);
+
+        // 2. Collect the "delta" shapes from each original feature.
+        for (App::DocumentObject* obj : originals) {
+            // We are only interested in additive/subtractive features.
+            if (auto* addSubFeature = dynamic_cast<PartDesign::FeatureAddSub*>(obj)) {
+                const Part::TopoShape& deltaShape = addSubFeature->AddSubShape.getShape();
+                if (!deltaShape.getShape().IsNull()) {
+                    builder.Add(compoundShape, deltaShape.getShape());
+                }
+            }
+        }
+
+        // 3. If we collected any shapes, calculate the center of their combined bounding box.
+        if (!compoundShape.IsNull()) {
+            try {
+                Bnd_Box bndBox;
+                BRepBndLib::Add(compoundShape, bndBox);
+                if (!bndBox.IsVoid()) {
+                    double xmin, ymin, zmin, xmax, ymax, zmax;
+                    bndBox.Get(xmin, ymin, zmin, xmax, ymax, zmax);
+                    startPoint.x = (xmin + xmax) / 2.0;
+                    startPoint.y = (ymin + ymax) / 2.0;
+                    startPoint.z = (zmin + zmax) / 2.0;
+                }
+            }
+            catch (const Base::Exception& e) {
+                Base::Console().warning("Could not calculate center of patterned features: %s\n",
+                                        e.what());
+                // startPoint remains (0,0,0) as a fallback.
+            }
+        }
+    }
+    return startPoint;
+}
+
+//**************************************************************************
+// TaskDialog Implementation (Remains largely the same)
+//**************************************************************************
+
+TaskDlgLinearPatternParameters::TaskDlgLinearPatternParameters(
+    ViewProviderTransformed* LinearPatternView)
+    : TaskDlgTransformedParameters(LinearPatternView) // Use base class constructor
+{
+    // Create the specific parameter task panel
+    parameter = new TaskPatternParameters(LinearPatternView);
+    // Add it to the dialog's content list
+    Content.push_back(parameter);
+    Content.push_back(preview);
+}
+
+#include "moc_TaskPatternParameters.cpp"