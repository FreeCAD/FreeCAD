--- conflicted
+++ resolved
@@ -1,343 +1,338 @@
-/***************************************************************************
- *   Copyright (c) 2015 Stefan Tröger <stefantroeger@gmx.net>              *
- *                                                                         *
- *   This file is part of the FreeCAD CAx development system.              *
- *                                                                         *
- *   This library is free software; you can redistribute it and/or         *
- *   modify it under the terms of the GNU Library General Public           *
- *   License as published by the Free Software Foundation; either          *
- *   version 2 of the License, or (at your option) any later version.      *
- *                                                                         *
- *   This library  is distributed in the hope that it will be useful,      *
- *   but WITHOUT ANY WARRANTY; without even the implied warranty of        *
- *   MERCHANTABILITY or FITNESS FOR A PARTICULAR PURPOSE.  See the         *
- *   GNU Library General Public License for more details.                  *
- *                                                                         *
- *   You should have received a copy of the GNU Library General Public     *
- *   License along with this library; see the file COPYING.LIB. If not,    *
- *   write to the Free Software Foundation, Inc., 59 Temple Place,         *
- *   Suite 330, Boston, MA  02111-1307, USA                                *
- *                                                                         *
- ***************************************************************************/
-
-
-#include "PreCompiled.h"
-
-#ifndef _PreComp_
-# include <sstream>
-# include <QAction>
-# include <QRegExp>
-# include <QTextStream>
-# include <QMessageBox>
-# include <Precision.hxx>
-#endif
-
-#include "ui_TaskLoftParameters.h"
-#include "TaskLoftParameters.h"
-#include <App/Application.h>
-#include <App/Document.h>
-#include <Gui/Application.h>
-#include <Gui/Document.h>
-#include <Gui/BitmapFactory.h>
-#include <Gui/ViewProvider.h>
-#include <Gui/WaitCursor.h>
-#include <Base/Console.h>
-#include <Gui/Selection.h>
-#include <Gui/Command.h>
-#include <Mod/PartDesign/App/FeatureLoft.h>
-#include <Mod/Sketcher/App/SketchObject.h>
-#include <Mod/PartDesign/App/Body.h>
-#include "TaskSketchBasedParameters.h"
-#include "ReferenceSelection.h"
-
-using namespace PartDesignGui;
-using namespace Gui;
-
-/* TRANSLATOR PartDesignGui::TaskLoftParameters */
-
-TaskLoftParameters::TaskLoftParameters(ViewProviderLoft *LoftView,bool /*newObj*/, QWidget *parent)
-    : TaskSketchBasedParameters(LoftView, parent, "PartDesign_Additive_Loft",tr("Loft parameters"))
-{
-    // we need a separate container widget to add all controls to
-    proxy = new QWidget(this);
-    ui = new Ui_TaskLoftParameters();
-    ui->setupUi(proxy);
-    QMetaObject::connectSlotsByName(this);
-
-    connect(ui->buttonProfileBase, SIGNAL(toggled(bool)),
-            this, SLOT(onProfileButton(bool)));
-    connect(ui->buttonRefAdd, SIGNAL(toggled(bool)),
-            this, SLOT(onRefButtonAdd(bool)));
-    connect(ui->buttonRefRemove, SIGNAL(toggled(bool)),
-            this, SLOT(onRefButtonRemvove(bool)));
-    connect(ui->checkBoxRuled, SIGNAL(toggled(bool)),
-            this, SLOT(onRuled(bool)));
-    connect(ui->checkBoxClosed, SIGNAL(toggled(bool)),
-            this, SLOT(onClosed(bool)));
-    connect(ui->checkBoxUpdateView, SIGNAL(toggled(bool)),
-            this, SLOT(onUpdateView(bool)));
-
-    QAction* remove = new QAction(tr("Remove"), this);
-    remove->setShortcut(QString::fromLatin1("Del"));
-    ui->listWidgetReferences->addAction(remove);
-    ui->listWidgetReferences->setContextMenuPolicy(Qt::ActionsContextMenu);
-    connect(remove, SIGNAL(triggered()), this, SLOT(onDeleteSection()));
-
-    this->groupLayout()->addWidget(proxy);
-
-    // Temporarily prevent unnecessary feature recomputes
-    for (QWidget* child : proxy->findChildren<QWidget*>())
-        child->blockSignals(true);
-
-    //add the profiles
-    PartDesign::Loft* loft = static_cast<PartDesign::Loft*>(LoftView->getObject());
-    App::DocumentObject* profile = loft->Profile.getValue();
-    if (profile) {
-        Gui::Application::Instance->showViewProvider(profile);
-
-        QString label = QString::fromUtf8(profile->Label.getValue());
-        ui->profileBaseEdit->setText(label);
-    }
-
-    for (auto obj : loft->Sections.getValues()) {
-        Gui::Application::Instance->showViewProvider(obj);
-
-        QString label = QString::fromUtf8(obj->Label.getValue());
-        QListWidgetItem* item = new QListWidgetItem();
-        item->setText(label);
-        item->setData(Qt::UserRole, QByteArray(obj->getNameInDocument()));
-        ui->listWidgetReferences->addItem(item);
-    }
-
-    // activate and de-activate dialog elements as appropriate
-    for (QWidget* child : proxy->findChildren<QWidget*>())
-        child->blockSignals(false);
-
-    updateUI(0);
-}
-
-TaskLoftParameters::~TaskLoftParameters()
-{
-    delete ui;
-}
-
-void TaskLoftParameters::updateUI(int index)
-{
-    Q_UNUSED(index);
-}
-
-void TaskLoftParameters::onSelectionChanged(const Gui::SelectionChanges& msg)
-{
-    if (selectionMode == none)
-        return;
-
-    if (msg.Type == Gui::SelectionChanges::AddSelection) {
-        if (referenceSelected(msg)) {
-            App::Document* document = App::GetApplication().getDocument(msg.pDocName);
-            App::DocumentObject* object = document ? document->getObject(msg.pObjectName) : nullptr;
-            if (object) {
-                QString label = QString::fromUtf8(object->Label.getValue());
-                if (selectionMode == refProfile) {
-                    ui->profileBaseEdit->setText(label);
-                }
-                else if (selectionMode == refAdd) {
-                    QListWidgetItem* item = new QListWidgetItem();
-                    item->setText(label);
-                    item->setData(Qt::UserRole, QByteArray(msg.pObjectName));
-                    ui->listWidgetReferences->addItem(item);
-                }
-                else if (selectionMode == refRemove) {
-                    removeFromListWidget(ui->listWidgetReferences, label);
-                }
-            }
-
-            clearButtons();
-            //static_cast<ViewProviderLoft*>(vp)->highlightReferences(false, true);
-            recomputeFeature();
-        }
-
-        clearButtons();
-        exitSelectionMode();
-    }
-}
-
-bool TaskLoftParameters::referenceSelected(const Gui::SelectionChanges& msg) const {
-
-    if (msg.Type == Gui::SelectionChanges::AddSelection && selectionMode != none) {
-
-        if (strcmp(msg.pDocName, vp->getObject()->getDocument()->getName()) != 0)
-            return false;
-
-        // not allowed to reference ourself
-        const char* fname = vp->getObject()->getNameInDocument();
-        if (strcmp(msg.pObjectName, fname) == 0)
-            return false;
-
-        //every selection needs to be a profile in itself, hence currently only full objects are
-        //supported, not individual edges of a part
-
-        //change the references
-        PartDesign::Loft* loft = static_cast<PartDesign::Loft*>(vp->getObject());
-        App::DocumentObject* obj = loft->getDocument()->getObject(msg.pObjectName);
-
-        if (selectionMode == refProfile) {
-            loft->Profile.setValue(obj);
-            return true;
-        }
-        else if (selectionMode == refAdd || selectionMode == refRemove) {
-            // now check the sections
-            std::vector<App::DocumentObject*> refs = loft->Sections.getValues();
-            std::vector<App::DocumentObject*>::iterator f = std::find(refs.begin(), refs.end(), obj);
-
-            if (selectionMode == refAdd) {
-                if (f == refs.end())
-                    refs.push_back(obj);
-                else
-                    return false; // duplicate selection
-            }
-            else if (selectionMode == refRemove) {
-                if (f != refs.end())
-                    refs.erase(f);
-                else
-                    return false;
-            }
-
-            static_cast<PartDesign::Loft*>(vp->getObject())->Sections.setValues(refs);
-            return true;
-        }
-    }
-
-    return false;
-}
-
-void TaskLoftParameters::removeFromListWidget(QListWidget* widget, QString name) {
-
-    QList<QListWidgetItem*> items = widget->findItems(name, Qt::MatchExactly);
-    if (!items.empty()) {
-        for (QList<QListWidgetItem*>::const_iterator it = items.begin(); it != items.end(); ++it) {
-            QListWidgetItem* item = widget->takeItem(widget->row(*it));
-            delete item;
-        }
-    }
-}
-
-void TaskLoftParameters::onDeleteSection()
-{
-    // Delete the selected profile
-    int row = ui->listWidgetReferences->currentRow();
-    QListWidgetItem* item = ui->listWidgetReferences->item(row);
-    if (item) {
-        QByteArray data = item->data(Qt::UserRole).toByteArray();
-        ui->listWidgetReferences->takeItem(row);
-        delete item;
-
-        // search inside the list of sections
-        PartDesign::Loft* loft = static_cast<PartDesign::Loft*>(vp->getObject());
-        std::vector<App::DocumentObject*> refs = loft->Sections.getValues();
-        App::DocumentObject* obj = loft->getDocument()->getObject(data.constData());
-        std::vector<App::DocumentObject*>::iterator f = std::find(refs.begin(), refs.end(), obj);
-        if (f != refs.end()) {
-            refs.erase(f);
-            loft->Sections.setValues(refs);
-
-            //static_cast<ViewProviderLoft*>(vp)->highlightReferences(false, true);
-            recomputeFeature();
-        }
-    }
-}
-
-void TaskLoftParameters::clearButtons() {
-
-    ui->buttonRefAdd->setChecked(false);
-    ui->buttonRefRemove->setChecked(false);
-}
-
-void TaskLoftParameters::exitSelectionMode() {
-
-    selectionMode = none;
-    Gui::Selection().clearSelection();
-}
-
-void TaskLoftParameters::changeEvent(QEvent * /*e*/)
-{
-}
-
-void TaskLoftParameters::onClosed(bool val) {
-    static_cast<PartDesign::Loft*>(vp->getObject())->Closed.setValue(val);
-    recomputeFeature();
-}
-
-void TaskLoftParameters::onRuled(bool val) {
-    static_cast<PartDesign::Loft*>(vp->getObject())->Ruled.setValue(val);
-    recomputeFeature();
-}
-
-void TaskLoftParameters::onProfileButton(bool checked)
-{
-    if (checked) {
-        Gui::Selection().clearSelection();
-        selectionMode = refProfile;
-        //static_cast<ViewProviderLoft*>(vp)->highlightReferences(true, true);
-    }
-}
-
-void TaskLoftParameters::onRefButtonAdd(bool checked) {
-    if (checked) {
-        Gui::Selection().clearSelection();
-        selectionMode = refAdd;
-        //static_cast<ViewProviderLoft*>(vp)->highlightReferences(true, true);
-    }
-}
-
-void TaskLoftParameters::onRefButtonRemvove(bool checked) {
-
-    if (checked) {
-        Gui::Selection().clearSelection();
-        selectionMode = refRemove;
-        //static_cast<ViewProviderLoft*>(vp)->highlightReferences(true, true);
-    }
-}
-
-
-
-//**************************************************************************
-//**************************************************************************
-// TaskDialog
-//++++++++++++++++++++++++++++++++++++++++++++++++++++++++++++++++++++++++++
-
-TaskDlgLoftParameters::TaskDlgLoftParameters(ViewProviderLoft *LoftView,bool newObj)
-   : TaskDlgSketchBasedParameters(LoftView)
-{
-    assert(LoftView);
-    parameter  = new TaskLoftParameters(LoftView,newObj);
-
-    Content.push_back(parameter);
-}
-
-TaskDlgLoftParameters::~TaskDlgLoftParameters()
-{
-}
-
-
-bool TaskDlgLoftParameters::accept()
-{
-    // TODO Fill this with commands (2015-09-11, Fat-Zer)
-    PartDesign::Loft* pcLoft = static_cast<PartDesign::Loft*>(vp->getObject());
-
-<<<<<<< HEAD
-    for(App::DocumentObject* obj : pcLoft->Sections.getValues()) {
-        FCMD_OBJ_HIDE(obj);
-=======
-    for (App::DocumentObject* obj : pcLoft->Sections.getValues()) {
-        Gui::Command::doCommand(Gui::Command::Gui,"Gui.activeDocument().hide(\"%s\")", obj->getNameInDocument());
->>>>>>> 73df4e6f
-    }
-
-
-    return TaskDlgSketchBasedParameters::accept ();
-}
-
-//==== calls from the TaskView ===============================================================
-
-
-#include "moc_TaskLoftParameters.cpp"
+/***************************************************************************
+ *   Copyright (c) 2015 Stefan Tröger <stefantroeger@gmx.net>              *
+ *                                                                         *
+ *   This file is part of the FreeCAD CAx development system.              *
+ *                                                                         *
+ *   This library is free software; you can redistribute it and/or         *
+ *   modify it under the terms of the GNU Library General Public           *
+ *   License as published by the Free Software Foundation; either          *
+ *   version 2 of the License, or (at your option) any later version.      *
+ *                                                                         *
+ *   This library  is distributed in the hope that it will be useful,      *
+ *   but WITHOUT ANY WARRANTY; without even the implied warranty of        *
+ *   MERCHANTABILITY or FITNESS FOR A PARTICULAR PURPOSE.  See the         *
+ *   GNU Library General Public License for more details.                  *
+ *                                                                         *
+ *   You should have received a copy of the GNU Library General Public     *
+ *   License along with this library; see the file COPYING.LIB. If not,    *
+ *   write to the Free Software Foundation, Inc., 59 Temple Place,         *
+ *   Suite 330, Boston, MA  02111-1307, USA                                *
+ *                                                                         *
+ ***************************************************************************/
+
+
+#include "PreCompiled.h"
+
+#ifndef _PreComp_
+# include <sstream>
+# include <QAction>
+# include <QRegExp>
+# include <QTextStream>
+# include <QMessageBox>
+# include <Precision.hxx>
+#endif
+
+#include "ui_TaskLoftParameters.h"
+#include "TaskLoftParameters.h"
+#include <App/Application.h>
+#include <App/Document.h>
+#include <Gui/Application.h>
+#include <Gui/Document.h>
+#include <Gui/BitmapFactory.h>
+#include <Gui/ViewProvider.h>
+#include <Gui/WaitCursor.h>
+#include <Base/Console.h>
+#include <Gui/Selection.h>
+#include <Gui/Command.h>
+#include <Mod/PartDesign/App/FeatureLoft.h>
+#include <Mod/Sketcher/App/SketchObject.h>
+#include <Mod/PartDesign/App/Body.h>
+#include "TaskSketchBasedParameters.h"
+#include "ReferenceSelection.h"
+
+using namespace PartDesignGui;
+using namespace Gui;
+
+/* TRANSLATOR PartDesignGui::TaskLoftParameters */
+
+TaskLoftParameters::TaskLoftParameters(ViewProviderLoft *LoftView,bool /*newObj*/, QWidget *parent)
+    : TaskSketchBasedParameters(LoftView, parent, "PartDesign_Additive_Loft",tr("Loft parameters"))
+{
+    // we need a separate container widget to add all controls to
+    proxy = new QWidget(this);
+    ui = new Ui_TaskLoftParameters();
+    ui->setupUi(proxy);
+    QMetaObject::connectSlotsByName(this);
+
+    connect(ui->buttonProfileBase, SIGNAL(toggled(bool)),
+            this, SLOT(onProfileButton(bool)));
+    connect(ui->buttonRefAdd, SIGNAL(toggled(bool)),
+            this, SLOT(onRefButtonAdd(bool)));
+    connect(ui->buttonRefRemove, SIGNAL(toggled(bool)),
+            this, SLOT(onRefButtonRemvove(bool)));
+    connect(ui->checkBoxRuled, SIGNAL(toggled(bool)),
+            this, SLOT(onRuled(bool)));
+    connect(ui->checkBoxClosed, SIGNAL(toggled(bool)),
+            this, SLOT(onClosed(bool)));
+    connect(ui->checkBoxUpdateView, SIGNAL(toggled(bool)),
+            this, SLOT(onUpdateView(bool)));
+
+    QAction* remove = new QAction(tr("Remove"), this);
+    remove->setShortcut(QString::fromLatin1("Del"));
+    ui->listWidgetReferences->addAction(remove);
+    ui->listWidgetReferences->setContextMenuPolicy(Qt::ActionsContextMenu);
+    connect(remove, SIGNAL(triggered()), this, SLOT(onDeleteSection()));
+
+    this->groupLayout()->addWidget(proxy);
+
+    // Temporarily prevent unnecessary feature recomputes
+    for (QWidget* child : proxy->findChildren<QWidget*>())
+        child->blockSignals(true);
+
+    //add the profiles
+    PartDesign::Loft* loft = static_cast<PartDesign::Loft*>(LoftView->getObject());
+    App::DocumentObject* profile = loft->Profile.getValue();
+    if (profile) {
+        Gui::Application::Instance->showViewProvider(profile);
+
+        QString label = QString::fromUtf8(profile->Label.getValue());
+        ui->profileBaseEdit->setText(label);
+    }
+
+    for (auto obj : loft->Sections.getValues()) {
+        Gui::Application::Instance->showViewProvider(obj);
+
+        QString label = QString::fromUtf8(obj->Label.getValue());
+        QListWidgetItem* item = new QListWidgetItem();
+        item->setText(label);
+        item->setData(Qt::UserRole, QByteArray(obj->getNameInDocument()));
+        ui->listWidgetReferences->addItem(item);
+    }
+
+    // activate and de-activate dialog elements as appropriate
+    for (QWidget* child : proxy->findChildren<QWidget*>())
+        child->blockSignals(false);
+
+    updateUI(0);
+}
+
+TaskLoftParameters::~TaskLoftParameters()
+{
+    delete ui;
+}
+
+void TaskLoftParameters::updateUI(int index)
+{
+    Q_UNUSED(index);
+}
+
+void TaskLoftParameters::onSelectionChanged(const Gui::SelectionChanges& msg)
+{
+    if (selectionMode == none)
+        return;
+
+    if (msg.Type == Gui::SelectionChanges::AddSelection) {
+        if (referenceSelected(msg)) {
+            App::Document* document = App::GetApplication().getDocument(msg.pDocName);
+            App::DocumentObject* object = document ? document->getObject(msg.pObjectName) : nullptr;
+            if (object) {
+                QString label = QString::fromUtf8(object->Label.getValue());
+                if (selectionMode == refProfile) {
+                    ui->profileBaseEdit->setText(label);
+                }
+                else if (selectionMode == refAdd) {
+                    QListWidgetItem* item = new QListWidgetItem();
+                    item->setText(label);
+                    item->setData(Qt::UserRole, QByteArray(msg.pObjectName));
+                    ui->listWidgetReferences->addItem(item);
+                }
+                else if (selectionMode == refRemove) {
+                    removeFromListWidget(ui->listWidgetReferences, label);
+                }
+            }
+
+            clearButtons();
+            //static_cast<ViewProviderLoft*>(vp)->highlightReferences(false, true);
+            recomputeFeature();
+        }
+
+        clearButtons();
+        exitSelectionMode();
+    }
+}
+
+bool TaskLoftParameters::referenceSelected(const Gui::SelectionChanges& msg) const {
+
+    if (msg.Type == Gui::SelectionChanges::AddSelection && selectionMode != none) {
+
+        if (strcmp(msg.pDocName, vp->getObject()->getDocument()->getName()) != 0)
+            return false;
+
+        // not allowed to reference ourself
+        const char* fname = vp->getObject()->getNameInDocument();
+        if (strcmp(msg.pObjectName, fname) == 0)
+            return false;
+
+        //every selection needs to be a profile in itself, hence currently only full objects are
+        //supported, not individual edges of a part
+
+        //change the references
+        PartDesign::Loft* loft = static_cast<PartDesign::Loft*>(vp->getObject());
+        App::DocumentObject* obj = loft->getDocument()->getObject(msg.pObjectName);
+
+        if (selectionMode == refProfile) {
+            loft->Profile.setValue(obj);
+            return true;
+        }
+        else if (selectionMode == refAdd || selectionMode == refRemove) {
+            // now check the sections
+            std::vector<App::DocumentObject*> refs = loft->Sections.getValues();
+            std::vector<App::DocumentObject*>::iterator f = std::find(refs.begin(), refs.end(), obj);
+
+            if (selectionMode == refAdd) {
+                if (f == refs.end())
+                    refs.push_back(obj);
+                else
+                    return false; // duplicate selection
+            }
+            else if (selectionMode == refRemove) {
+                if (f != refs.end())
+                    refs.erase(f);
+                else
+                    return false;
+            }
+
+            static_cast<PartDesign::Loft*>(vp->getObject())->Sections.setValues(refs);
+            return true;
+        }
+    }
+
+    return false;
+}
+
+void TaskLoftParameters::removeFromListWidget(QListWidget* widget, QString name) {
+
+    QList<QListWidgetItem*> items = widget->findItems(name, Qt::MatchExactly);
+    if (!items.empty()) {
+        for (QList<QListWidgetItem*>::const_iterator it = items.begin(); it != items.end(); ++it) {
+            QListWidgetItem* item = widget->takeItem(widget->row(*it));
+            delete item;
+        }
+    }
+}
+
+void TaskLoftParameters::onDeleteSection()
+{
+    // Delete the selected profile
+    int row = ui->listWidgetReferences->currentRow();
+    QListWidgetItem* item = ui->listWidgetReferences->item(row);
+    if (item) {
+        QByteArray data = item->data(Qt::UserRole).toByteArray();
+        ui->listWidgetReferences->takeItem(row);
+        delete item;
+
+        // search inside the list of sections
+        PartDesign::Loft* loft = static_cast<PartDesign::Loft*>(vp->getObject());
+        std::vector<App::DocumentObject*> refs = loft->Sections.getValues();
+        App::DocumentObject* obj = loft->getDocument()->getObject(data.constData());
+        std::vector<App::DocumentObject*>::iterator f = std::find(refs.begin(), refs.end(), obj);
+        if (f != refs.end()) {
+            refs.erase(f);
+            loft->Sections.setValues(refs);
+
+            //static_cast<ViewProviderLoft*>(vp)->highlightReferences(false, true);
+            recomputeFeature();
+        }
+    }
+}
+
+void TaskLoftParameters::clearButtons() {
+
+    ui->buttonRefAdd->setChecked(false);
+    ui->buttonRefRemove->setChecked(false);
+}
+
+void TaskLoftParameters::exitSelectionMode() {
+
+    selectionMode = none;
+    Gui::Selection().clearSelection();
+}
+
+void TaskLoftParameters::changeEvent(QEvent * /*e*/)
+{
+}
+
+void TaskLoftParameters::onClosed(bool val) {
+    static_cast<PartDesign::Loft*>(vp->getObject())->Closed.setValue(val);
+    recomputeFeature();
+}
+
+void TaskLoftParameters::onRuled(bool val) {
+    static_cast<PartDesign::Loft*>(vp->getObject())->Ruled.setValue(val);
+    recomputeFeature();
+}
+
+void TaskLoftParameters::onProfileButton(bool checked)
+{
+    if (checked) {
+        Gui::Selection().clearSelection();
+        selectionMode = refProfile;
+        //static_cast<ViewProviderLoft*>(vp)->highlightReferences(true, true);
+    }
+}
+
+void TaskLoftParameters::onRefButtonAdd(bool checked) {
+    if (checked) {
+        Gui::Selection().clearSelection();
+        selectionMode = refAdd;
+        //static_cast<ViewProviderLoft*>(vp)->highlightReferences(true, true);
+    }
+}
+
+void TaskLoftParameters::onRefButtonRemvove(bool checked) {
+
+    if (checked) {
+        Gui::Selection().clearSelection();
+        selectionMode = refRemove;
+        //static_cast<ViewProviderLoft*>(vp)->highlightReferences(true, true);
+    }
+}
+
+
+
+//**************************************************************************
+//**************************************************************************
+// TaskDialog
+//++++++++++++++++++++++++++++++++++++++++++++++++++++++++++++++++++++++++++
+
+TaskDlgLoftParameters::TaskDlgLoftParameters(ViewProviderLoft *LoftView,bool newObj)
+   : TaskDlgSketchBasedParameters(LoftView)
+{
+    assert(LoftView);
+    parameter  = new TaskLoftParameters(LoftView,newObj);
+
+    Content.push_back(parameter);
+}
+
+TaskDlgLoftParameters::~TaskDlgLoftParameters()
+{
+}
+
+
+bool TaskDlgLoftParameters::accept()
+{
+    // TODO Fill this with commands (2015-09-11, Fat-Zer)
+    PartDesign::Loft* pcLoft = static_cast<PartDesign::Loft*>(vp->getObject());
+
+    for(App::DocumentObject* obj : pcLoft->Sections.getValues()) {
+        FCMD_OBJ_HIDE(obj);
+    }
+
+
+    return TaskDlgSketchBasedParameters::accept ();
+}
+
+//==== calls from the TaskView ===============================================================
+
+
+#include "moc_TaskLoftParameters.cpp"