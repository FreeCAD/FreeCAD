<<<<<<< HEAD
/******************************************************************************
 *   Copyright (c)2012 Jan Rheinlaender <jrheinlaender@users.sourceforge.net> *
 *                                                                            *
 *   This file is part of the FreeCAD CAx development system.                 *
 *                                                                            *
 *   This library is free software; you can redistribute it and/or            *
 *   modify it under the terms of the GNU Library General Public              *
 *   License as published by the Free Software Foundation; either             *
 *   version 2 of the License, or (at your option) any later version.         *
 *                                                                            *
 *   This library  is distributed in the hope that it will be useful,         *
 *   but WITHOUT ANY WARRANTY; without even the implied warranty of           *
 *   MERCHANTABILITY or FITNESS FOR A PARTICULAR PURPOSE.  See the            *
 *   GNU Library General Public License for more details.                     *
 *                                                                            *
 *   You should have received a copy of the GNU Library General Public        *
 *   License along with this library; see the file COPYING.LIB. If not,       *
 *   write to the Free Software Foundation, Inc., 59 Temple Place,            *
 *   Suite 330, Boston, MA  02111-1307, USA                                   *
 *                                                                            *
 ******************************************************************************/


#include "PreCompiled.h"

#ifndef _PreComp_
# include <QMessageBox>
# include <QAction>
#endif

#include <Base/Console.h>
#include <App/Application.h>
#include <App/Document.h>
#include <App/Origin.h>
#include <App/OriginFeature.h>
#include <Gui/Application.h>
#include <Gui/Document.h>
#include <Gui/BitmapFactory.h>
#include <Gui/ViewProvider.h>
#include <Gui/WaitCursor.h>
#include <Gui/Selection.h>
#include <Gui/Command.h>
#include <Gui/ViewProviderOrigin.h>
#include <Mod/PartDesign/App/DatumPlane.h>
#include <Mod/PartDesign/App/FeatureMirrored.h>
#include <Mod/PartDesign/App/Body.h>
#include <Mod/Sketcher/App/SketchObject.h>

#include "ReferenceSelection.h"
#include "TaskMultiTransformParameters.h"
#include "Utils.h"

#include "ui_TaskMirroredParameters.h"
#include "TaskMirroredParameters.h"


using namespace PartDesignGui;
using namespace Gui;

/* TRANSLATOR PartDesignGui::TaskMirroredParameters */

TaskMirroredParameters::TaskMirroredParameters(ViewProviderTransformed *TransformedView, QWidget *parent)
        : TaskTransformedParameters(TransformedView, parent)
{
    // we need a separate container widget to add all controls to
    proxy = new QWidget(this);
    ui = new Ui_TaskMirroredParameters();
    ui->setupUi(proxy);
    QMetaObject::connectSlotsByName(this);

    this->groupLayout()->addWidget(proxy);

    ui->buttonOK->hide();
    ui->checkBoxUpdateView->setEnabled(true);

    selectionMode = none;

    blockUpdate = false; // Hack, sometimes it is NOT false although set to false in Transformed::Transformed()!!
    setupUI();
}

TaskMirroredParameters::TaskMirroredParameters(TaskMultiTransformParameters *parentTask, QLayout *layout)
        : TaskTransformedParameters(parentTask)
{
    proxy = new QWidget(parentTask);
    ui = new Ui_TaskMirroredParameters();
    ui->setupUi(proxy);
    connect(ui->buttonOK, SIGNAL(pressed()),
            parentTask, SLOT(onSubTaskButtonOK()));
    QMetaObject::connectSlotsByName(this);

    layout->addWidget(proxy);

    ui->buttonOK->setEnabled(true);
    ui->buttonAddFeature->hide();
    ui->buttonRemoveFeature->hide();
    ui->listWidgetFeatures->hide();
    ui->checkBoxUpdateView->hide();

    selectionMode = none;

    blockUpdate = false; // Hack, sometimes it is NOT false although set to false in Transformed::Transformed()!!
    setupUI();
}

void TaskMirroredParameters::setupUI()
{
    connect(ui->buttonAddFeature, SIGNAL(toggled(bool)), this, SLOT(onButtonAddFeature(bool)));
    connect(ui->buttonRemoveFeature, SIGNAL(toggled(bool)), this, SLOT(onButtonRemoveFeature(bool)));

    setupListWidget(ui->listWidgetFeatures);

    connect(ui->comboPlane, SIGNAL(activated(int)),
            this, SLOT(onPlaneChanged(int)));
    connect(ui->checkBoxUpdateView, SIGNAL(toggled(bool)),
            this, SLOT(onUpdateView(bool)));

    this->planeLinks.setCombo(*(ui->comboPlane));
    ui->comboPlane->setEnabled(true);

    App::DocumentObject* sketch = getSketchObject();
    if (sketch && sketch->isDerivedFrom(Part::Part2DObject::getClassTypeId())) {
        this->fillPlanesCombo(planeLinks,static_cast<Part::Part2DObject*>(sketch));
    }
    else {
        this->fillPlanesCombo(planeLinks, NULL);
    }

    //show the parts coordinate system planes for selection
    PartDesign::Body * body = PartDesign::Body::findBodyOf ( getObject() );
    if(body) {
        try {
            App::Origin *origin = body->getOrigin();
            ViewProviderOrigin* vpOrigin;
            vpOrigin = static_cast<ViewProviderOrigin*>(Gui::Application::Instance->getViewProvider(origin));
            vpOrigin->setTemporaryVisibility(false, true);
        } catch (const Base::Exception &ex) {
            Base::Console().Error ("%s\n", ex.what () );
        }
    }

    updateUI();
}

void TaskMirroredParameters::updateUI()
{
    if (blockUpdate)
        return;
    blockUpdate = true;

    PartDesign::Mirrored* pcMirrored = static_cast<PartDesign::Mirrored*>(getObject());

    if (planeLinks.setCurrentLink(pcMirrored->MirrorPlane) == -1){
        //failed to set current, because the link isn't in the list yet
        planeLinks.addLink(pcMirrored->MirrorPlane, getRefStr(pcMirrored->MirrorPlane.getValue(),pcMirrored->MirrorPlane.getSubValues()));
        planeLinks.setCurrentLink(pcMirrored->MirrorPlane);
    }

    blockUpdate = false;
}

void TaskMirroredParameters::onSelectionChanged(const Gui::SelectionChanges& msg)
{
    if (selectionMode!=none && msg.Type == Gui::SelectionChanges::AddSelection) {

        if (originalSelected(msg)) {
            exitSelectionMode();
        } else {
            std::vector<std::string> mirrorPlanes;
            App::DocumentObject* selObj;
            PartDesign::Mirrored* pcMirrored = static_cast<PartDesign::Mirrored*>(getObject());
            getReferencedSelection(pcMirrored, msg, selObj, mirrorPlanes);
            if (!selObj)
                    return;
            
            if ( selectionMode == reference || selObj->isDerivedFrom ( App::Plane::getClassTypeId () ) ) {
                setupTransaction();
                pcMirrored->MirrorPlane.setValue(selObj, mirrorPlanes);
                recomputeFeature();
                updateUI();
            }
            exitSelectionMode();
        }
    }
}

void TaskMirroredParameters::clearButtons()
{
    ui->buttonAddFeature->setChecked(false);
    ui->buttonRemoveFeature->setChecked(false);
}

void TaskMirroredParameters::onPlaneChanged(int /*num*/)
{
    if (blockUpdate)
        return;
    setupTransaction();
    PartDesign::Mirrored* pcMirrored = static_cast<PartDesign::Mirrored*>(getObject());
    try{
        if(planeLinks.getCurrentLink().getValue() == 0){
            // enter reference selection mode
            hideObject();
            showBase();
            selectionMode = reference;
            Gui::Selection().clearSelection();
            addReferenceSelectionGate(false, true);
        } else {
            exitSelectionMode();
            pcMirrored->MirrorPlane.Paste(planeLinks.getCurrentLink());
        }
    } catch (Base::Exception &e) {
        QMessageBox::warning(0,tr("Error"),QString::fromLatin1(e.what()));
    }

    recomputeFeature();
}

void TaskMirroredParameters::onUpdateView(bool on)
{
    blockUpdate = !on;
    if (on) {
        setupTransaction();
        // Do the same like in TaskDlgMirroredParameters::accept() but without doCommand
        PartDesign::Mirrored* pcMirrored = static_cast<PartDesign::Mirrored*>(getObject());
        std::vector<std::string> mirrorPlanes;
        App::DocumentObject* obj;

        getMirrorPlane(obj, mirrorPlanes);
        pcMirrored->MirrorPlane.setValue(obj,mirrorPlanes);

        recomputeFeature();
    }
}

void TaskMirroredParameters::getMirrorPlane(App::DocumentObject*& obj, std::vector<std::string> &sub) const
{
    const App::PropertyLinkSub &lnk = planeLinks.getCurrentLink();
    obj = lnk.getValue();
    sub = lnk.getSubValues();
}

void TaskMirroredParameters::apply()
{
}

TaskMirroredParameters::~TaskMirroredParameters()
{
    //hide the parts coordinate system axis for selection
    try {
        PartDesign::Body * body = PartDesign::Body::findBodyOf ( getObject() );
        if ( body ) {
            App::Origin *origin = body->getOrigin();
            ViewProviderOrigin* vpOrigin;
            vpOrigin = static_cast<ViewProviderOrigin*>(Gui::Application::Instance->getViewProvider(origin));
            vpOrigin->resetTemporaryVisibility();
        }
    } catch (const Base::Exception &ex) {
        Base::Console().Error ("%s\n", ex.what () );
    }

    delete ui;
    if (proxy)
        delete proxy;
}

void TaskMirroredParameters::changeEvent(QEvent *e)
{
    TaskBox::changeEvent(e);
    if (e->type() == QEvent::LanguageChange) {
        ui->retranslateUi(proxy);
    }
}

//**************************************************************************
//**************************************************************************
// TaskDialog
//++++++++++++++++++++++++++++++++++++++++++++++++++++++++++++++++++++++++++

TaskDlgMirroredParameters::TaskDlgMirroredParameters(ViewProviderMirrored *MirroredView)
    : TaskDlgTransformedParameters(MirroredView, new TaskMirroredParameters(MirroredView))
{
}
//==== calls from the TaskView ===============================================================

bool TaskDlgMirroredParameters::accept()
{
    TaskMirroredParameters* mirrorParameter = static_cast<TaskMirroredParameters*>(parameter);
    std::vector<std::string> mirrorPlanes;
    App::DocumentObject* obj;
    mirrorParameter->getMirrorPlane(obj, mirrorPlanes);
    std::string mirrorPlane = buildLinkSingleSubPythonStr(obj, mirrorPlanes);

    FCMD_OBJ_CMD(vp->getObject(),"MirrorPlane = " << mirrorPlane);

    return TaskDlgTransformedParameters::accept();
}

#include "moc_TaskMirroredParameters.cpp"
=======
/******************************************************************************
 *   Copyright (c) 2012 Jan Rheinländer <jrheinlaender@users.sourceforge.net> *
 *                                                                            *
 *   This file is part of the FreeCAD CAx development system.                 *
 *                                                                            *
 *   This library is free software; you can redistribute it and/or            *
 *   modify it under the terms of the GNU Library General Public              *
 *   License as published by the Free Software Foundation; either             *
 *   version 2 of the License, or (at your option) any later version.         *
 *                                                                            *
 *   This library  is distributed in the hope that it will be useful,         *
 *   but WITHOUT ANY WARRANTY; without even the implied warranty of           *
 *   MERCHANTABILITY or FITNESS FOR A PARTICULAR PURPOSE.  See the            *
 *   GNU Library General Public License for more details.                     *
 *                                                                            *
 *   You should have received a copy of the GNU Library General Public        *
 *   License along with this library; see the file COPYING.LIB. If not,       *
 *   write to the Free Software Foundation, Inc., 59 Temple Place,            *
 *   Suite 330, Boston, MA  02111-1307, USA                                   *
 *                                                                            *
 ******************************************************************************/


#include "PreCompiled.h"

#ifndef _PreComp_
# include <QMessageBox>
# include <QAction>
#endif

#include <Base/Console.h>
#include <App/Application.h>
#include <App/Document.h>
#include <App/Origin.h>
#include <App/OriginFeature.h>
#include <Gui/Application.h>
#include <Gui/Document.h>
#include <Gui/BitmapFactory.h>
#include <Gui/ViewProvider.h>
#include <Gui/WaitCursor.h>
#include <Gui/Selection.h>
#include <Gui/Command.h>
#include <Gui/ViewProviderOrigin.h>
#include <Mod/PartDesign/App/DatumPlane.h>
#include <Mod/PartDesign/App/FeatureMirrored.h>
#include <Mod/PartDesign/App/Body.h>
#include <Mod/Sketcher/App/SketchObject.h>

#include "ReferenceSelection.h"
#include "TaskMultiTransformParameters.h"
#include "Utils.h"

#include "ui_TaskMirroredParameters.h"
#include "TaskMirroredParameters.h"


using namespace PartDesignGui;
using namespace Gui;

/* TRANSLATOR PartDesignGui::TaskMirroredParameters */

TaskMirroredParameters::TaskMirroredParameters(ViewProviderTransformed *TransformedView, QWidget *parent)
        : TaskTransformedParameters(TransformedView, parent)
{
    // we need a separate container widget to add all controls to
    proxy = new QWidget(this);
    ui = new Ui_TaskMirroredParameters();
    ui->setupUi(proxy);
    QMetaObject::connectSlotsByName(this);

    this->groupLayout()->addWidget(proxy);

    ui->buttonOK->hide();
    ui->checkBoxUpdateView->setEnabled(true);

    selectionMode = none;

    blockUpdate = false; // Hack, sometimes it is NOT false although set to false in Transformed::Transformed()!!
    setupUI();
}

TaskMirroredParameters::TaskMirroredParameters(TaskMultiTransformParameters *parentTask, QLayout *layout)
        : TaskTransformedParameters(parentTask)
{
    proxy = new QWidget(parentTask);
    ui = new Ui_TaskMirroredParameters();
    ui->setupUi(proxy);
    connect(ui->buttonOK, SIGNAL(pressed()),
            parentTask, SLOT(onSubTaskButtonOK()));
    QMetaObject::connectSlotsByName(this);

    layout->addWidget(proxy);

    ui->buttonOK->setEnabled(true);
    ui->buttonAddFeature->hide();
    ui->buttonRemoveFeature->hide();
    ui->listWidgetFeatures->hide();
    ui->checkBoxUpdateView->hide();

    selectionMode = none;

    blockUpdate = false; // Hack, sometimes it is NOT false although set to false in Transformed::Transformed()!!
    setupUI();
}

void TaskMirroredParameters::setupUI()
{
    connect(ui->buttonAddFeature, SIGNAL(toggled(bool)), this, SLOT(onButtonAddFeature(bool)));
    connect(ui->buttonRemoveFeature, SIGNAL(toggled(bool)), this, SLOT(onButtonRemoveFeature(bool)));

    // Create context menu
    QAction* action = new QAction(tr("Remove"), this);
    action->setShortcut(QString::fromLatin1("Del"));
    ui->listWidgetFeatures->addAction(action);
    connect(action, SIGNAL(triggered()), this, SLOT(onFeatureDeleted()));
    ui->listWidgetFeatures->setContextMenuPolicy(Qt::ActionsContextMenu);

    connect(ui->comboPlane, SIGNAL(activated(int)),
            this, SLOT(onPlaneChanged(int)));
    connect(ui->checkBoxUpdateView, SIGNAL(toggled(bool)),
            this, SLOT(onUpdateView(bool)));

    // Get the feature data
    PartDesign::Mirrored* pcMirrored = static_cast<PartDesign::Mirrored*>(getObject());
    std::vector<App::DocumentObject*> originals = pcMirrored->Originals.getValues();

    // Fill data into dialog elements
    for (std::vector<App::DocumentObject*>::const_iterator i = originals.begin(); i != originals.end(); ++i) {
        const App::DocumentObject* obj = *i;
        if (obj != NULL) {
            QListWidgetItem* item = new QListWidgetItem();
            item->setText(QString::fromUtf8(obj->Label.getValue()));
            item->setData(Qt::UserRole, QString::fromLatin1(obj->getNameInDocument()));
            ui->listWidgetFeatures->addItem(item);
        }
    }
    // ---------------------

    this->planeLinks.setCombo(*(ui->comboPlane));
    ui->comboPlane->setEnabled(true);

    App::DocumentObject* sketch = getSketchObject();
    if (sketch && sketch->isDerivedFrom(Part::Part2DObject::getClassTypeId())) {
        this->fillPlanesCombo(planeLinks,static_cast<Part::Part2DObject*>(sketch));
    }
    else {
        this->fillPlanesCombo(planeLinks, NULL);
    }

    //show the parts coordinate system planes for selection
    PartDesign::Body * body = PartDesign::Body::findBodyOf ( getObject() );
    if(body) {
        try {
            App::Origin *origin = body->getOrigin();
            ViewProviderOrigin* vpOrigin;
            vpOrigin = static_cast<ViewProviderOrigin*>(Gui::Application::Instance->getViewProvider(origin));
            vpOrigin->setTemporaryVisibility(false, true);
        } catch (const Base::Exception &ex) {
            Base::Console().Error ("%s\n", ex.what () );
        }
    }

    updateUI();
}

void TaskMirroredParameters::updateUI()
{
    if (blockUpdate)
        return;
    blockUpdate = true;

    PartDesign::Mirrored* pcMirrored = static_cast<PartDesign::Mirrored*>(getObject());

    if (planeLinks.setCurrentLink(pcMirrored->MirrorPlane) == -1){
        //failed to set current, because the link isn't in the list yet
        planeLinks.addLink(pcMirrored->MirrorPlane, getRefStr(pcMirrored->MirrorPlane.getValue(),pcMirrored->MirrorPlane.getSubValues()));
        planeLinks.setCurrentLink(pcMirrored->MirrorPlane);
    }

    blockUpdate = false;
}

void TaskMirroredParameters::onSelectionChanged(const Gui::SelectionChanges& msg)
{
    if (selectionMode!=none && msg.Type == Gui::SelectionChanges::AddSelection) {

        if (originalSelected(msg)) {
            exitSelectionMode();
        } else {
            std::vector<std::string> mirrorPlanes;
            App::DocumentObject* selObj;
            PartDesign::Mirrored* pcMirrored = static_cast<PartDesign::Mirrored*>(getObject());
            getReferencedSelection(pcMirrored, msg, selObj, mirrorPlanes);
            if (!selObj)
                    return;
            
            if ( selectionMode == reference || selObj->isDerivedFrom ( App::Plane::getClassTypeId () ) ) {
                setupTransaction();
                pcMirrored->MirrorPlane.setValue(selObj, mirrorPlanes);
                recomputeFeature();
                updateUI();
            }
            exitSelectionMode();
        }
    }
}

void TaskMirroredParameters::clearButtons()
{
    ui->buttonAddFeature->setChecked(false);
    ui->buttonRemoveFeature->setChecked(false);
}

void TaskMirroredParameters::onPlaneChanged(int /*num*/)
{
    if (blockUpdate)
        return;
    setupTransaction();
    PartDesign::Mirrored* pcMirrored = static_cast<PartDesign::Mirrored*>(getObject());
    try{
        if(planeLinks.getCurrentLink().getValue() == 0){
            // enter reference selection mode
            hideObject();
            showBase();
            selectionMode = reference;
            Gui::Selection().clearSelection();
            addReferenceSelectionGate(false, true);
        } else {
            exitSelectionMode();
            pcMirrored->MirrorPlane.Paste(planeLinks.getCurrentLink());
        }
    } catch (Base::Exception &e) {
        QMessageBox::warning(0,tr("Error"),QString::fromLatin1(e.what()));
    }

    recomputeFeature();
}

void TaskMirroredParameters::onUpdateView(bool on)
{
    blockUpdate = !on;
    if (on) {
        setupTransaction();
        // Do the same like in TaskDlgMirroredParameters::accept() but without doCommand
        PartDesign::Mirrored* pcMirrored = static_cast<PartDesign::Mirrored*>(getObject());
        std::vector<std::string> mirrorPlanes;
        App::DocumentObject* obj;

        getMirrorPlane(obj, mirrorPlanes);
        pcMirrored->MirrorPlane.setValue(obj,mirrorPlanes);

        recomputeFeature();
    }
}

void TaskMirroredParameters::onFeatureDeleted(void)
{
    PartDesign::Transformed* pcTransformed = getObject();
    std::vector<App::DocumentObject*> originals = pcTransformed->Originals.getValues();
    originals.erase(originals.begin() + ui->listWidgetFeatures->currentRow());
    setupTransaction();
    pcTransformed->Originals.setValues(originals);
    ui->listWidgetFeatures->model()->removeRow(ui->listWidgetFeatures->currentRow());
    recomputeFeature();
}

void TaskMirroredParameters::getMirrorPlane(App::DocumentObject*& obj, std::vector<std::string> &sub) const
{
    const App::PropertyLinkSub &lnk = planeLinks.getCurrentLink();
    obj = lnk.getValue();
    sub = lnk.getSubValues();
}

void TaskMirroredParameters::apply()
{
}

TaskMirroredParameters::~TaskMirroredParameters()
{
    //hide the parts coordinate system axis for selection
    try {
        PartDesign::Body * body = PartDesign::Body::findBodyOf ( getObject() );
        if ( body ) {
            App::Origin *origin = body->getOrigin();
            ViewProviderOrigin* vpOrigin;
            vpOrigin = static_cast<ViewProviderOrigin*>(Gui::Application::Instance->getViewProvider(origin));
            vpOrigin->resetTemporaryVisibility();
        }
    } catch (const Base::Exception &ex) {
        Base::Console().Error ("%s\n", ex.what () );
    }

    delete ui;
    if (proxy)
        delete proxy;
}

void TaskMirroredParameters::changeEvent(QEvent *e)
{
    TaskBox::changeEvent(e);
    if (e->type() == QEvent::LanguageChange) {
        ui->retranslateUi(proxy);
    }
}

//**************************************************************************
//**************************************************************************
// TaskDialog
//++++++++++++++++++++++++++++++++++++++++++++++++++++++++++++++++++++++++++

TaskDlgMirroredParameters::TaskDlgMirroredParameters(ViewProviderMirrored *MirroredView)
    : TaskDlgTransformedParameters(MirroredView)
{
    parameter = new TaskMirroredParameters(MirroredView);

    Content.push_back(parameter);
}
//==== calls from the TaskView ===============================================================

bool TaskDlgMirroredParameters::accept()
{
    TaskMirroredParameters* mirrorParameter = static_cast<TaskMirroredParameters*>(parameter);
    std::vector<std::string> mirrorPlanes;
    App::DocumentObject* obj;
    mirrorParameter->getMirrorPlane(obj, mirrorPlanes);
    std::string mirrorPlane = buildLinkSingleSubPythonStr(obj, mirrorPlanes);

    FCMD_OBJ_CMD(vp->getObject(),"MirrorPlane = " << mirrorPlane);

    return TaskDlgTransformedParameters::accept();
}

#include "moc_TaskMirroredParameters.cpp"
>>>>>>> c0753806
<|MERGE_RESOLUTION|>--- conflicted
+++ resolved
@@ -1,6 +1,5 @@
-<<<<<<< HEAD
 /******************************************************************************
- *   Copyright (c)2012 Jan Rheinlaender <jrheinlaender@users.sourceforge.net> *
+ *   Copyright (c) 2012 Jan Rheinländer <jrheinlaender@users.sourceforge.net> *
  *                                                                            *
  *   This file is part of the FreeCAD CAx development system.                 *
  *                                                                            *
@@ -296,339 +295,4 @@
     return TaskDlgTransformedParameters::accept();
 }
 
-#include "moc_TaskMirroredParameters.cpp"
-=======
-/******************************************************************************
- *   Copyright (c) 2012 Jan Rheinländer <jrheinlaender@users.sourceforge.net> *
- *                                                                            *
- *   This file is part of the FreeCAD CAx development system.                 *
- *                                                                            *
- *   This library is free software; you can redistribute it and/or            *
- *   modify it under the terms of the GNU Library General Public              *
- *   License as published by the Free Software Foundation; either             *
- *   version 2 of the License, or (at your option) any later version.         *
- *                                                                            *
- *   This library  is distributed in the hope that it will be useful,         *
- *   but WITHOUT ANY WARRANTY; without even the implied warranty of           *
- *   MERCHANTABILITY or FITNESS FOR A PARTICULAR PURPOSE.  See the            *
- *   GNU Library General Public License for more details.                     *
- *                                                                            *
- *   You should have received a copy of the GNU Library General Public        *
- *   License along with this library; see the file COPYING.LIB. If not,       *
- *   write to the Free Software Foundation, Inc., 59 Temple Place,            *
- *   Suite 330, Boston, MA  02111-1307, USA                                   *
- *                                                                            *
- ******************************************************************************/
-
-
-#include "PreCompiled.h"
-
-#ifndef _PreComp_
-# include <QMessageBox>
-# include <QAction>
-#endif
-
-#include <Base/Console.h>
-#include <App/Application.h>
-#include <App/Document.h>
-#include <App/Origin.h>
-#include <App/OriginFeature.h>
-#include <Gui/Application.h>
-#include <Gui/Document.h>
-#include <Gui/BitmapFactory.h>
-#include <Gui/ViewProvider.h>
-#include <Gui/WaitCursor.h>
-#include <Gui/Selection.h>
-#include <Gui/Command.h>
-#include <Gui/ViewProviderOrigin.h>
-#include <Mod/PartDesign/App/DatumPlane.h>
-#include <Mod/PartDesign/App/FeatureMirrored.h>
-#include <Mod/PartDesign/App/Body.h>
-#include <Mod/Sketcher/App/SketchObject.h>
-
-#include "ReferenceSelection.h"
-#include "TaskMultiTransformParameters.h"
-#include "Utils.h"
-
-#include "ui_TaskMirroredParameters.h"
-#include "TaskMirroredParameters.h"
-
-
-using namespace PartDesignGui;
-using namespace Gui;
-
-/* TRANSLATOR PartDesignGui::TaskMirroredParameters */
-
-TaskMirroredParameters::TaskMirroredParameters(ViewProviderTransformed *TransformedView, QWidget *parent)
-        : TaskTransformedParameters(TransformedView, parent)
-{
-    // we need a separate container widget to add all controls to
-    proxy = new QWidget(this);
-    ui = new Ui_TaskMirroredParameters();
-    ui->setupUi(proxy);
-    QMetaObject::connectSlotsByName(this);
-
-    this->groupLayout()->addWidget(proxy);
-
-    ui->buttonOK->hide();
-    ui->checkBoxUpdateView->setEnabled(true);
-
-    selectionMode = none;
-
-    blockUpdate = false; // Hack, sometimes it is NOT false although set to false in Transformed::Transformed()!!
-    setupUI();
-}
-
-TaskMirroredParameters::TaskMirroredParameters(TaskMultiTransformParameters *parentTask, QLayout *layout)
-        : TaskTransformedParameters(parentTask)
-{
-    proxy = new QWidget(parentTask);
-    ui = new Ui_TaskMirroredParameters();
-    ui->setupUi(proxy);
-    connect(ui->buttonOK, SIGNAL(pressed()),
-            parentTask, SLOT(onSubTaskButtonOK()));
-    QMetaObject::connectSlotsByName(this);
-
-    layout->addWidget(proxy);
-
-    ui->buttonOK->setEnabled(true);
-    ui->buttonAddFeature->hide();
-    ui->buttonRemoveFeature->hide();
-    ui->listWidgetFeatures->hide();
-    ui->checkBoxUpdateView->hide();
-
-    selectionMode = none;
-
-    blockUpdate = false; // Hack, sometimes it is NOT false although set to false in Transformed::Transformed()!!
-    setupUI();
-}
-
-void TaskMirroredParameters::setupUI()
-{
-    connect(ui->buttonAddFeature, SIGNAL(toggled(bool)), this, SLOT(onButtonAddFeature(bool)));
-    connect(ui->buttonRemoveFeature, SIGNAL(toggled(bool)), this, SLOT(onButtonRemoveFeature(bool)));
-
-    // Create context menu
-    QAction* action = new QAction(tr("Remove"), this);
-    action->setShortcut(QString::fromLatin1("Del"));
-    ui->listWidgetFeatures->addAction(action);
-    connect(action, SIGNAL(triggered()), this, SLOT(onFeatureDeleted()));
-    ui->listWidgetFeatures->setContextMenuPolicy(Qt::ActionsContextMenu);
-
-    connect(ui->comboPlane, SIGNAL(activated(int)),
-            this, SLOT(onPlaneChanged(int)));
-    connect(ui->checkBoxUpdateView, SIGNAL(toggled(bool)),
-            this, SLOT(onUpdateView(bool)));
-
-    // Get the feature data
-    PartDesign::Mirrored* pcMirrored = static_cast<PartDesign::Mirrored*>(getObject());
-    std::vector<App::DocumentObject*> originals = pcMirrored->Originals.getValues();
-
-    // Fill data into dialog elements
-    for (std::vector<App::DocumentObject*>::const_iterator i = originals.begin(); i != originals.end(); ++i) {
-        const App::DocumentObject* obj = *i;
-        if (obj != NULL) {
-            QListWidgetItem* item = new QListWidgetItem();
-            item->setText(QString::fromUtf8(obj->Label.getValue()));
-            item->setData(Qt::UserRole, QString::fromLatin1(obj->getNameInDocument()));
-            ui->listWidgetFeatures->addItem(item);
-        }
-    }
-    // ---------------------
-
-    this->planeLinks.setCombo(*(ui->comboPlane));
-    ui->comboPlane->setEnabled(true);
-
-    App::DocumentObject* sketch = getSketchObject();
-    if (sketch && sketch->isDerivedFrom(Part::Part2DObject::getClassTypeId())) {
-        this->fillPlanesCombo(planeLinks,static_cast<Part::Part2DObject*>(sketch));
-    }
-    else {
-        this->fillPlanesCombo(planeLinks, NULL);
-    }
-
-    //show the parts coordinate system planes for selection
-    PartDesign::Body * body = PartDesign::Body::findBodyOf ( getObject() );
-    if(body) {
-        try {
-            App::Origin *origin = body->getOrigin();
-            ViewProviderOrigin* vpOrigin;
-            vpOrigin = static_cast<ViewProviderOrigin*>(Gui::Application::Instance->getViewProvider(origin));
-            vpOrigin->setTemporaryVisibility(false, true);
-        } catch (const Base::Exception &ex) {
-            Base::Console().Error ("%s\n", ex.what () );
-        }
-    }
-
-    updateUI();
-}
-
-void TaskMirroredParameters::updateUI()
-{
-    if (blockUpdate)
-        return;
-    blockUpdate = true;
-
-    PartDesign::Mirrored* pcMirrored = static_cast<PartDesign::Mirrored*>(getObject());
-
-    if (planeLinks.setCurrentLink(pcMirrored->MirrorPlane) == -1){
-        //failed to set current, because the link isn't in the list yet
-        planeLinks.addLink(pcMirrored->MirrorPlane, getRefStr(pcMirrored->MirrorPlane.getValue(),pcMirrored->MirrorPlane.getSubValues()));
-        planeLinks.setCurrentLink(pcMirrored->MirrorPlane);
-    }
-
-    blockUpdate = false;
-}
-
-void TaskMirroredParameters::onSelectionChanged(const Gui::SelectionChanges& msg)
-{
-    if (selectionMode!=none && msg.Type == Gui::SelectionChanges::AddSelection) {
-
-        if (originalSelected(msg)) {
-            exitSelectionMode();
-        } else {
-            std::vector<std::string> mirrorPlanes;
-            App::DocumentObject* selObj;
-            PartDesign::Mirrored* pcMirrored = static_cast<PartDesign::Mirrored*>(getObject());
-            getReferencedSelection(pcMirrored, msg, selObj, mirrorPlanes);
-            if (!selObj)
-                    return;
-            
-            if ( selectionMode == reference || selObj->isDerivedFrom ( App::Plane::getClassTypeId () ) ) {
-                setupTransaction();
-                pcMirrored->MirrorPlane.setValue(selObj, mirrorPlanes);
-                recomputeFeature();
-                updateUI();
-            }
-            exitSelectionMode();
-        }
-    }
-}
-
-void TaskMirroredParameters::clearButtons()
-{
-    ui->buttonAddFeature->setChecked(false);
-    ui->buttonRemoveFeature->setChecked(false);
-}
-
-void TaskMirroredParameters::onPlaneChanged(int /*num*/)
-{
-    if (blockUpdate)
-        return;
-    setupTransaction();
-    PartDesign::Mirrored* pcMirrored = static_cast<PartDesign::Mirrored*>(getObject());
-    try{
-        if(planeLinks.getCurrentLink().getValue() == 0){
-            // enter reference selection mode
-            hideObject();
-            showBase();
-            selectionMode = reference;
-            Gui::Selection().clearSelection();
-            addReferenceSelectionGate(false, true);
-        } else {
-            exitSelectionMode();
-            pcMirrored->MirrorPlane.Paste(planeLinks.getCurrentLink());
-        }
-    } catch (Base::Exception &e) {
-        QMessageBox::warning(0,tr("Error"),QString::fromLatin1(e.what()));
-    }
-
-    recomputeFeature();
-}
-
-void TaskMirroredParameters::onUpdateView(bool on)
-{
-    blockUpdate = !on;
-    if (on) {
-        setupTransaction();
-        // Do the same like in TaskDlgMirroredParameters::accept() but without doCommand
-        PartDesign::Mirrored* pcMirrored = static_cast<PartDesign::Mirrored*>(getObject());
-        std::vector<std::string> mirrorPlanes;
-        App::DocumentObject* obj;
-
-        getMirrorPlane(obj, mirrorPlanes);
-        pcMirrored->MirrorPlane.setValue(obj,mirrorPlanes);
-
-        recomputeFeature();
-    }
-}
-
-void TaskMirroredParameters::onFeatureDeleted(void)
-{
-    PartDesign::Transformed* pcTransformed = getObject();
-    std::vector<App::DocumentObject*> originals = pcTransformed->Originals.getValues();
-    originals.erase(originals.begin() + ui->listWidgetFeatures->currentRow());
-    setupTransaction();
-    pcTransformed->Originals.setValues(originals);
-    ui->listWidgetFeatures->model()->removeRow(ui->listWidgetFeatures->currentRow());
-    recomputeFeature();
-}
-
-void TaskMirroredParameters::getMirrorPlane(App::DocumentObject*& obj, std::vector<std::string> &sub) const
-{
-    const App::PropertyLinkSub &lnk = planeLinks.getCurrentLink();
-    obj = lnk.getValue();
-    sub = lnk.getSubValues();
-}
-
-void TaskMirroredParameters::apply()
-{
-}
-
-TaskMirroredParameters::~TaskMirroredParameters()
-{
-    //hide the parts coordinate system axis for selection
-    try {
-        PartDesign::Body * body = PartDesign::Body::findBodyOf ( getObject() );
-        if ( body ) {
-            App::Origin *origin = body->getOrigin();
-            ViewProviderOrigin* vpOrigin;
-            vpOrigin = static_cast<ViewProviderOrigin*>(Gui::Application::Instance->getViewProvider(origin));
-            vpOrigin->resetTemporaryVisibility();
-        }
-    } catch (const Base::Exception &ex) {
-        Base::Console().Error ("%s\n", ex.what () );
-    }
-
-    delete ui;
-    if (proxy)
-        delete proxy;
-}
-
-void TaskMirroredParameters::changeEvent(QEvent *e)
-{
-    TaskBox::changeEvent(e);
-    if (e->type() == QEvent::LanguageChange) {
-        ui->retranslateUi(proxy);
-    }
-}
-
-//**************************************************************************
-//**************************************************************************
-// TaskDialog
-//++++++++++++++++++++++++++++++++++++++++++++++++++++++++++++++++++++++++++
-
-TaskDlgMirroredParameters::TaskDlgMirroredParameters(ViewProviderMirrored *MirroredView)
-    : TaskDlgTransformedParameters(MirroredView)
-{
-    parameter = new TaskMirroredParameters(MirroredView);
-
-    Content.push_back(parameter);
-}
-//==== calls from the TaskView ===============================================================
-
-bool TaskDlgMirroredParameters::accept()
-{
-    TaskMirroredParameters* mirrorParameter = static_cast<TaskMirroredParameters*>(parameter);
-    std::vector<std::string> mirrorPlanes;
-    App::DocumentObject* obj;
-    mirrorParameter->getMirrorPlane(obj, mirrorPlanes);
-    std::string mirrorPlane = buildLinkSingleSubPythonStr(obj, mirrorPlanes);
-
-    FCMD_OBJ_CMD(vp->getObject(),"MirrorPlane = " << mirrorPlane);
-
-    return TaskDlgTransformedParameters::accept();
-}
-
-#include "moc_TaskMirroredParameters.cpp"
->>>>>>> c0753806
+#include "moc_TaskMirroredParameters.cpp"