/***************************************************************************
 *   Copyright (c) 2011 Juergen Riegel <FreeCAD@juergen-riegel.net>        *
 *                                                                         *
 *   This file is part of the FreeCAD CAx development system.              *
 *                                                                         *
 *   This library is free software; you can redistribute it and/or         *
 *   modify it under the terms of the GNU Library General Public           *
 *   License as published by the Free Software Foundation; either          *
 *   version 2 of the License, or (at your option) any later version.      *
 *                                                                         *
 *   This library  is distributed in the hope that it will be useful,      *
 *   but WITHOUT ANY WARRANTY; without even the implied warranty of        *
 *   MERCHANTABILITY or FITNESS FOR A PARTICULAR PURPOSE.  See the         *
 *   GNU Library General Public License for more details.                  *
 *                                                                         *
 *   You should have received a copy of the GNU Library General Public     *
 *   License along with this library; see the file COPYING.LIB. If not,    *
 *   write to the Free Software Foundation, Inc., 59 Temple Place,         *
 *   Suite 330, Boston, MA  02111-1307, USA                                *
 *                                                                         *
 ***************************************************************************/


#include "PreCompiled.h"

#ifndef _PreComp_
# include <QAction>
# include <QFontMetrics>
# include <QKeyEvent>
# include <QListWidget>
# include <QMessageBox>
#endif

#include "ui_TaskChamferParameters.h"
#include "TaskChamferParameters.h"
#include <App/Application.h>
#include <App/Document.h>
#include <Gui/Application.h>
#include <Gui/Document.h>
#include <Gui/BitmapFactory.h>
#include <Gui/ViewProvider.h>
#include <Gui/WaitCursor.h>
#include <Base/Console.h>
#include <Base/Tools.h>
#include <Base/UnitsApi.h>
#include <Gui/Selection.h>
#include <Gui/Command.h>
#include <Gui/Tools.h>
#include <Mod/PartDesign/App/FeatureChamfer.h>
#include <Mod/PartDesign/App/Body.h>
#include <Mod/Sketcher/App/SketchObject.h>


using namespace PartDesignGui;
using namespace Gui;

/* TRANSLATOR PartDesignGui::TaskChamferParameters */

TaskChamferParameters::TaskChamferParameters(ViewProviderDressUp *DressUpView,QWidget *parent)
    : TaskDressUpParameters(DressUpView, true, true, parent)
    , ui(new Ui_TaskChamferParameters)
{
    // we need a separate container widget to add all controls to
    proxy = new QWidget(this);
    ui->setupUi(proxy);
    this->groupLayout()->addWidget(proxy);

    PartDesign::Chamfer* pcChamfer = static_cast<PartDesign::Chamfer*>(DressUpView->getObject());

    setUpUI(pcChamfer);
    QMetaObject::invokeMethod(ui->chamferSize, "setFocus", Qt::QueuedConnection);

    QMetaObject::connectSlotsByName(this);

    connect(ui->chamferType, SIGNAL(currentIndexChanged(int)),
        this, SLOT(onTypeChanged(int)));
    connect(ui->chamferSize, SIGNAL(valueChanged(double)),
        this, SLOT(onSizeChanged(double)));
    connect(ui->chamferSize2, SIGNAL(valueChanged(double)),
        this, SLOT(onSize2Changed(double)));
    connect(ui->chamferAngle, SIGNAL(valueChanged(double)),
        this, SLOT(onAngleChanged(double)));
    connect(ui->flipDirection, SIGNAL(toggled(bool)),
        this, SLOT(onFlipDirection(bool)));

    setup(ui->message, ui->listWidgetReferences, ui->buttonRefAdd);
}

void TaskChamferParameters::setUpUI(PartDesign::Chamfer* pcChamfer)
{
    const int index = pcChamfer->ChamferType.getValue();
    ui->chamferType->setCurrentIndex(index);

    ui->flipDirection->setEnabled(index != 0); // Enable if type is not "Equal distance"
    ui->flipDirection->setChecked(pcChamfer->FlipDirection.getValue());

    ui->chamferSize->setUnit(Base::Unit::Length);
    ui->chamferSize->setMinimum(0);
    ui->chamferSize->setValue(pcChamfer->Size.getValue());
    ui->chamferSize->bind(pcChamfer->Size);
    ui->chamferSize->selectNumber();

    ui->chamferSize2->setUnit(Base::Unit::Length);
    ui->chamferSize2->setMinimum(0);
    ui->chamferSize2->setValue(pcChamfer->Size2.getValue());
    ui->chamferSize2->bind(pcChamfer->Size2);

    ui->chamferAngle->setUnit(Base::Unit::Angle);
    ui->chamferAngle->setMinimum(0.0);
    ui->chamferAngle->setMaximum(180.0);
    ui->chamferAngle->setValue(pcChamfer->Angle.getValue());
    ui->chamferAngle->bind(pcChamfer->Angle);

    ui->stackedWidget->setFixedHeight(ui->chamferSize2->sizeHint().height());

    QFontMetrics fm(ui->typeLabel->font());
    int minWidth = Gui::QtTools::horizontalAdvance(fm, ui->typeLabel->text());
    minWidth = std::max<int>(minWidth, Gui::QtTools::horizontalAdvance(fm, ui->sizeLabel->text()));
    minWidth = std::max<int>(minWidth, Gui::QtTools::horizontalAdvance(fm, ui->size2Label->text()));
    minWidth = std::max<int>(minWidth, Gui::QtTools::horizontalAdvance(fm, ui->angleLabel->text()));
    minWidth = minWidth + 5; //spacing
    ui->typeLabel->setMinimumWidth(minWidth);
    ui->sizeLabel->setMinimumWidth(minWidth);
    ui->size2Label->setMinimumWidth(minWidth);
    ui->angleLabel->setMinimumWidth(minWidth);
}

void TaskChamferParameters::refresh()
{
    if(!DressUpView)
        return;

    TaskDressUpParameters::refresh();

    PartDesign::Chamfer* pcChamfer = static_cast<PartDesign::Chamfer*>(DressUpView->getObject());
    const int index = pcChamfer->ChamferType.getValue();
    {
        QSignalBlocker bocker(ui->chamferType);
        ui->chamferType->setCurrentIndex(index);
    }

    {
        ui->flipDirection->setEnabled(index != 0); // Enable if type is not "Equal distance"
        QSignalBlocker blocker(ui->flipDirection);
        ui->flipDirection->setChecked(pcChamfer->FlipDirection.getValue());
    }

    {
        QSignalBlocker blocker(ui->chamferSize);
        ui->chamferSize->setValue(pcChamfer->Size.getValue());
    }

    {
        QSignalBlocker blocker(ui->chamferSize2);
        ui->chamferSize2->setValue(pcChamfer->Size2.getValue());
    }

    {
        QSignalBlocker blocker(ui->chamferAngle);
        ui->chamferAngle->setValue(pcChamfer->Angle.getValue());
    }
}

void TaskChamferParameters::onTypeChanged(int index)
{
    PartDesign::Chamfer* pcChamfer = static_cast<PartDesign::Chamfer*>(DressUpView->getObject());
    pcChamfer->ChamferType.setValue(index);
    ui->stackedWidget->setCurrentIndex(index);
    ui->flipDirection->setEnabled(index != 0); // Enable if type is not "Equal distance"
    pcChamfer->getDocument()->recomputeFeature(pcChamfer);
}

void TaskChamferParameters::onSizeChanged(double len)
{
    if(!DressUpView)
        return;

    PartDesign::Chamfer* pcChamfer = static_cast<PartDesign::Chamfer*>(DressUpView->getObject());
    setupTransaction();
    pcChamfer->Size.setValue(len);
    recompute();
}

void TaskChamferParameters::onSize2Changed(double len)
{
    PartDesign::Chamfer* pcChamfer = static_cast<PartDesign::Chamfer*>(DressUpView->getObject());
    setupTransaction();
    pcChamfer->Size2.setValue(len);
    pcChamfer->getDocument()->recomputeFeature(pcChamfer);
}

void TaskChamferParameters::onAngleChanged(double angle)
{
    PartDesign::Chamfer* pcChamfer = static_cast<PartDesign::Chamfer*>(DressUpView->getObject());
    setupTransaction();
    pcChamfer->Angle.setValue(angle);
    pcChamfer->getDocument()->recomputeFeature(pcChamfer);
}

void TaskChamferParameters::onFlipDirection(bool flip)
{
    PartDesign::Chamfer* pcChamfer = static_cast<PartDesign::Chamfer*>(DressUpView->getObject());
    setupTransaction();
    pcChamfer->FlipDirection.setValue(flip);
    pcChamfer->getDocument()->recomputeFeature(pcChamfer);
}

int TaskChamferParameters::getType(void) const
{
    return ui->chamferType->currentIndex();
}

double TaskChamferParameters::getSize(void) const
{
    return ui->chamferSize->value().getValue();
}

double TaskChamferParameters::getSize2(void) const
{
    return ui->chamferSize2->value().getValue();
}

double TaskChamferParameters::getAngle(void) const
{
    return ui->chamferAngle->value().getValue();
}

bool TaskChamferParameters::getFlipDirection(void) const
{
    return ui->flipDirection->isChecked();
}

TaskChamferParameters::~TaskChamferParameters()
{
    Gui::Selection().rmvSelectionGate();
<<<<<<< HEAD
    delete ui;
=======
>>>>>>> db9525e7
}

void TaskChamferParameters::changeEvent(QEvent *e)
{
    TaskBox::changeEvent(e);
    if (e->type() == QEvent::LanguageChange) {
        ui->retranslateUi(proxy);
    }
}

void TaskChamferParameters::apply()
{
    if(!DressUpView)
        return;

    std::string name = DressUpView->getObject()->getNameInDocument();

    //Gui::Command::openCommand(QT_TRANSLATE_NOOP("Command", "Chamfer changed"));

    PartDesign::Chamfer* pcChamfer = static_cast<PartDesign::Chamfer*>(DressUpView->getObject());

    const int chamfertype = pcChamfer->ChamferType.getValue();

    switch(chamfertype) {

        case 0: // "Equal distance"
            ui->chamferSize->apply();
            break;
        case 1: // "Two distances"
            ui->chamferSize->apply();
            ui->chamferSize2->apply();
            break;
        case 2: // "Distance and Angle"
            ui->chamferSize->apply();
            ui->chamferAngle->apply();
            break;
    }
}

//**************************************************************************
//**************************************************************************
// TaskDialog
//++++++++++++++++++++++++++++++++++++++++++++++++++++++++++++++++++++++++++

TaskDlgChamferParameters::TaskDlgChamferParameters(ViewProviderChamfer *DressUpView)
    : TaskDlgDressUpParameters(DressUpView)
{
    parameter  = new TaskChamferParameters(DressUpView);

    Content.push_back(parameter);
}

TaskDlgChamferParameters::~TaskDlgChamferParameters()
{

}

//==== calls from the TaskView ===============================================================


//void TaskDlgChamferParameters::open()
//{
//    // a transaction is already open at creation time of the chamfer
//    if (!Gui::Command::hasPendingCommand()) {
//        QString msg = tr("Edit chamfer");
//        Gui::Command::openCommand((const char*)msg.toUtf8());
//    }
//}
bool TaskDlgChamferParameters::accept()
{
    parameter->apply();

    return TaskDlgDressUpParameters::accept();
}

#include "moc_TaskChamferParameters.cpp"
<|MERGE_RESOLUTION|>--- conflicted
+++ resolved
@@ -1,315 +1,311 @@
-/***************************************************************************
- *   Copyright (c) 2011 Juergen Riegel <FreeCAD@juergen-riegel.net>        *
- *                                                                         *
- *   This file is part of the FreeCAD CAx development system.              *
- *                                                                         *
- *   This library is free software; you can redistribute it and/or         *
- *   modify it under the terms of the GNU Library General Public           *
- *   License as published by the Free Software Foundation; either          *
- *   version 2 of the License, or (at your option) any later version.      *
- *                                                                         *
- *   This library  is distributed in the hope that it will be useful,      *
- *   but WITHOUT ANY WARRANTY; without even the implied warranty of        *
- *   MERCHANTABILITY or FITNESS FOR A PARTICULAR PURPOSE.  See the         *
- *   GNU Library General Public License for more details.                  *
- *                                                                         *
- *   You should have received a copy of the GNU Library General Public     *
- *   License along with this library; see the file COPYING.LIB. If not,    *
- *   write to the Free Software Foundation, Inc., 59 Temple Place,         *
- *   Suite 330, Boston, MA  02111-1307, USA                                *
- *                                                                         *
- ***************************************************************************/
-
-
-#include "PreCompiled.h"
-
-#ifndef _PreComp_
-# include <QAction>
-# include <QFontMetrics>
-# include <QKeyEvent>
-# include <QListWidget>
-# include <QMessageBox>
-#endif
-
-#include "ui_TaskChamferParameters.h"
-#include "TaskChamferParameters.h"
-#include <App/Application.h>
-#include <App/Document.h>
-#include <Gui/Application.h>
-#include <Gui/Document.h>
-#include <Gui/BitmapFactory.h>
-#include <Gui/ViewProvider.h>
-#include <Gui/WaitCursor.h>
-#include <Base/Console.h>
-#include <Base/Tools.h>
-#include <Base/UnitsApi.h>
-#include <Gui/Selection.h>
-#include <Gui/Command.h>
-#include <Gui/Tools.h>
-#include <Mod/PartDesign/App/FeatureChamfer.h>
-#include <Mod/PartDesign/App/Body.h>
-#include <Mod/Sketcher/App/SketchObject.h>
-
-
-using namespace PartDesignGui;
-using namespace Gui;
-
-/* TRANSLATOR PartDesignGui::TaskChamferParameters */
-
-TaskChamferParameters::TaskChamferParameters(ViewProviderDressUp *DressUpView,QWidget *parent)
-    : TaskDressUpParameters(DressUpView, true, true, parent)
-    , ui(new Ui_TaskChamferParameters)
-{
-    // we need a separate container widget to add all controls to
-    proxy = new QWidget(this);
-    ui->setupUi(proxy);
-    this->groupLayout()->addWidget(proxy);
-
-    PartDesign::Chamfer* pcChamfer = static_cast<PartDesign::Chamfer*>(DressUpView->getObject());
-
-    setUpUI(pcChamfer);
-    QMetaObject::invokeMethod(ui->chamferSize, "setFocus", Qt::QueuedConnection);
-
-    QMetaObject::connectSlotsByName(this);
-
-    connect(ui->chamferType, SIGNAL(currentIndexChanged(int)),
-        this, SLOT(onTypeChanged(int)));
-    connect(ui->chamferSize, SIGNAL(valueChanged(double)),
-        this, SLOT(onSizeChanged(double)));
-    connect(ui->chamferSize2, SIGNAL(valueChanged(double)),
-        this, SLOT(onSize2Changed(double)));
-    connect(ui->chamferAngle, SIGNAL(valueChanged(double)),
-        this, SLOT(onAngleChanged(double)));
-    connect(ui->flipDirection, SIGNAL(toggled(bool)),
-        this, SLOT(onFlipDirection(bool)));
-
-    setup(ui->message, ui->listWidgetReferences, ui->buttonRefAdd);
-}
-
-void TaskChamferParameters::setUpUI(PartDesign::Chamfer* pcChamfer)
-{
-    const int index = pcChamfer->ChamferType.getValue();
-    ui->chamferType->setCurrentIndex(index);
-
-    ui->flipDirection->setEnabled(index != 0); // Enable if type is not "Equal distance"
-    ui->flipDirection->setChecked(pcChamfer->FlipDirection.getValue());
-
-    ui->chamferSize->setUnit(Base::Unit::Length);
-    ui->chamferSize->setMinimum(0);
-    ui->chamferSize->setValue(pcChamfer->Size.getValue());
-    ui->chamferSize->bind(pcChamfer->Size);
-    ui->chamferSize->selectNumber();
-
-    ui->chamferSize2->setUnit(Base::Unit::Length);
-    ui->chamferSize2->setMinimum(0);
-    ui->chamferSize2->setValue(pcChamfer->Size2.getValue());
-    ui->chamferSize2->bind(pcChamfer->Size2);
-
-    ui->chamferAngle->setUnit(Base::Unit::Angle);
-    ui->chamferAngle->setMinimum(0.0);
-    ui->chamferAngle->setMaximum(180.0);
-    ui->chamferAngle->setValue(pcChamfer->Angle.getValue());
-    ui->chamferAngle->bind(pcChamfer->Angle);
-
-    ui->stackedWidget->setFixedHeight(ui->chamferSize2->sizeHint().height());
-
-    QFontMetrics fm(ui->typeLabel->font());
-    int minWidth = Gui::QtTools::horizontalAdvance(fm, ui->typeLabel->text());
-    minWidth = std::max<int>(minWidth, Gui::QtTools::horizontalAdvance(fm, ui->sizeLabel->text()));
-    minWidth = std::max<int>(minWidth, Gui::QtTools::horizontalAdvance(fm, ui->size2Label->text()));
-    minWidth = std::max<int>(minWidth, Gui::QtTools::horizontalAdvance(fm, ui->angleLabel->text()));
-    minWidth = minWidth + 5; //spacing
-    ui->typeLabel->setMinimumWidth(minWidth);
-    ui->sizeLabel->setMinimumWidth(minWidth);
-    ui->size2Label->setMinimumWidth(minWidth);
-    ui->angleLabel->setMinimumWidth(minWidth);
-}
-
-void TaskChamferParameters::refresh()
-{
-    if(!DressUpView)
-        return;
-
-    TaskDressUpParameters::refresh();
-
-    PartDesign::Chamfer* pcChamfer = static_cast<PartDesign::Chamfer*>(DressUpView->getObject());
-    const int index = pcChamfer->ChamferType.getValue();
-    {
-        QSignalBlocker bocker(ui->chamferType);
-        ui->chamferType->setCurrentIndex(index);
-    }
-
-    {
-        ui->flipDirection->setEnabled(index != 0); // Enable if type is not "Equal distance"
-        QSignalBlocker blocker(ui->flipDirection);
-        ui->flipDirection->setChecked(pcChamfer->FlipDirection.getValue());
-    }
-
-    {
-        QSignalBlocker blocker(ui->chamferSize);
-        ui->chamferSize->setValue(pcChamfer->Size.getValue());
-    }
-
-    {
-        QSignalBlocker blocker(ui->chamferSize2);
-        ui->chamferSize2->setValue(pcChamfer->Size2.getValue());
-    }
-
-    {
-        QSignalBlocker blocker(ui->chamferAngle);
-        ui->chamferAngle->setValue(pcChamfer->Angle.getValue());
-    }
-}
-
-void TaskChamferParameters::onTypeChanged(int index)
-{
-    PartDesign::Chamfer* pcChamfer = static_cast<PartDesign::Chamfer*>(DressUpView->getObject());
-    pcChamfer->ChamferType.setValue(index);
-    ui->stackedWidget->setCurrentIndex(index);
-    ui->flipDirection->setEnabled(index != 0); // Enable if type is not "Equal distance"
-    pcChamfer->getDocument()->recomputeFeature(pcChamfer);
-}
-
-void TaskChamferParameters::onSizeChanged(double len)
-{
-    if(!DressUpView)
-        return;
-
-    PartDesign::Chamfer* pcChamfer = static_cast<PartDesign::Chamfer*>(DressUpView->getObject());
-    setupTransaction();
-    pcChamfer->Size.setValue(len);
-    recompute();
-}
-
-void TaskChamferParameters::onSize2Changed(double len)
-{
-    PartDesign::Chamfer* pcChamfer = static_cast<PartDesign::Chamfer*>(DressUpView->getObject());
-    setupTransaction();
-    pcChamfer->Size2.setValue(len);
-    pcChamfer->getDocument()->recomputeFeature(pcChamfer);
-}
-
-void TaskChamferParameters::onAngleChanged(double angle)
-{
-    PartDesign::Chamfer* pcChamfer = static_cast<PartDesign::Chamfer*>(DressUpView->getObject());
-    setupTransaction();
-    pcChamfer->Angle.setValue(angle);
-    pcChamfer->getDocument()->recomputeFeature(pcChamfer);
-}
-
-void TaskChamferParameters::onFlipDirection(bool flip)
-{
-    PartDesign::Chamfer* pcChamfer = static_cast<PartDesign::Chamfer*>(DressUpView->getObject());
-    setupTransaction();
-    pcChamfer->FlipDirection.setValue(flip);
-    pcChamfer->getDocument()->recomputeFeature(pcChamfer);
-}
-
-int TaskChamferParameters::getType(void) const
-{
-    return ui->chamferType->currentIndex();
-}
-
-double TaskChamferParameters::getSize(void) const
-{
-    return ui->chamferSize->value().getValue();
-}
-
-double TaskChamferParameters::getSize2(void) const
-{
-    return ui->chamferSize2->value().getValue();
-}
-
-double TaskChamferParameters::getAngle(void) const
-{
-    return ui->chamferAngle->value().getValue();
-}
-
-bool TaskChamferParameters::getFlipDirection(void) const
-{
-    return ui->flipDirection->isChecked();
-}
-
-TaskChamferParameters::~TaskChamferParameters()
-{
-    Gui::Selection().rmvSelectionGate();
-<<<<<<< HEAD
-    delete ui;
-=======
->>>>>>> db9525e7
-}
-
-void TaskChamferParameters::changeEvent(QEvent *e)
-{
-    TaskBox::changeEvent(e);
-    if (e->type() == QEvent::LanguageChange) {
-        ui->retranslateUi(proxy);
-    }
-}
-
-void TaskChamferParameters::apply()
-{
-    if(!DressUpView)
-        return;
-
-    std::string name = DressUpView->getObject()->getNameInDocument();
-
-    //Gui::Command::openCommand(QT_TRANSLATE_NOOP("Command", "Chamfer changed"));
-
-    PartDesign::Chamfer* pcChamfer = static_cast<PartDesign::Chamfer*>(DressUpView->getObject());
-
-    const int chamfertype = pcChamfer->ChamferType.getValue();
-
-    switch(chamfertype) {
-
-        case 0: // "Equal distance"
-            ui->chamferSize->apply();
-            break;
-        case 1: // "Two distances"
-            ui->chamferSize->apply();
-            ui->chamferSize2->apply();
-            break;
-        case 2: // "Distance and Angle"
-            ui->chamferSize->apply();
-            ui->chamferAngle->apply();
-            break;
-    }
-}
-
-//**************************************************************************
-//**************************************************************************
-// TaskDialog
-//++++++++++++++++++++++++++++++++++++++++++++++++++++++++++++++++++++++++++
-
-TaskDlgChamferParameters::TaskDlgChamferParameters(ViewProviderChamfer *DressUpView)
-    : TaskDlgDressUpParameters(DressUpView)
-{
-    parameter  = new TaskChamferParameters(DressUpView);
-
-    Content.push_back(parameter);
-}
-
-TaskDlgChamferParameters::~TaskDlgChamferParameters()
-{
-
-}
-
-//==== calls from the TaskView ===============================================================
-
-
-//void TaskDlgChamferParameters::open()
-//{
-//    // a transaction is already open at creation time of the chamfer
-//    if (!Gui::Command::hasPendingCommand()) {
-//        QString msg = tr("Edit chamfer");
-//        Gui::Command::openCommand((const char*)msg.toUtf8());
-//    }
-//}
-bool TaskDlgChamferParameters::accept()
-{
-    parameter->apply();
-
-    return TaskDlgDressUpParameters::accept();
-}
-
-#include "moc_TaskChamferParameters.cpp"
+/***************************************************************************
+ *   Copyright (c) 2011 Juergen Riegel <FreeCAD@juergen-riegel.net>        *
+ *                                                                         *
+ *   This file is part of the FreeCAD CAx development system.              *
+ *                                                                         *
+ *   This library is free software; you can redistribute it and/or         *
+ *   modify it under the terms of the GNU Library General Public           *
+ *   License as published by the Free Software Foundation; either          *
+ *   version 2 of the License, or (at your option) any later version.      *
+ *                                                                         *
+ *   This library  is distributed in the hope that it will be useful,      *
+ *   but WITHOUT ANY WARRANTY; without even the implied warranty of        *
+ *   MERCHANTABILITY or FITNESS FOR A PARTICULAR PURPOSE.  See the         *
+ *   GNU Library General Public License for more details.                  *
+ *                                                                         *
+ *   You should have received a copy of the GNU Library General Public     *
+ *   License along with this library; see the file COPYING.LIB. If not,    *
+ *   write to the Free Software Foundation, Inc., 59 Temple Place,         *
+ *   Suite 330, Boston, MA  02111-1307, USA                                *
+ *                                                                         *
+ ***************************************************************************/
+
+
+#include "PreCompiled.h"
+
+#ifndef _PreComp_
+# include <QAction>
+# include <QFontMetrics>
+# include <QKeyEvent>
+# include <QListWidget>
+# include <QMessageBox>
+#endif
+
+#include "ui_TaskChamferParameters.h"
+#include "TaskChamferParameters.h"
+#include <App/Application.h>
+#include <App/Document.h>
+#include <Gui/Application.h>
+#include <Gui/Document.h>
+#include <Gui/BitmapFactory.h>
+#include <Gui/ViewProvider.h>
+#include <Gui/WaitCursor.h>
+#include <Base/Console.h>
+#include <Base/Tools.h>
+#include <Base/UnitsApi.h>
+#include <Gui/Selection.h>
+#include <Gui/Command.h>
+#include <Gui/Tools.h>
+#include <Mod/PartDesign/App/FeatureChamfer.h>
+#include <Mod/PartDesign/App/Body.h>
+#include <Mod/Sketcher/App/SketchObject.h>
+
+
+using namespace PartDesignGui;
+using namespace Gui;
+
+/* TRANSLATOR PartDesignGui::TaskChamferParameters */
+
+TaskChamferParameters::TaskChamferParameters(ViewProviderDressUp *DressUpView,QWidget *parent)
+    : TaskDressUpParameters(DressUpView, true, true, parent)
+    , ui(new Ui_TaskChamferParameters)
+{
+    // we need a separate container widget to add all controls to
+    proxy = new QWidget(this);
+    ui->setupUi(proxy);
+    this->groupLayout()->addWidget(proxy);
+
+    PartDesign::Chamfer* pcChamfer = static_cast<PartDesign::Chamfer*>(DressUpView->getObject());
+
+    setUpUI(pcChamfer);
+    QMetaObject::invokeMethod(ui->chamferSize, "setFocus", Qt::QueuedConnection);
+
+    QMetaObject::connectSlotsByName(this);
+
+    connect(ui->chamferType, SIGNAL(currentIndexChanged(int)),
+        this, SLOT(onTypeChanged(int)));
+    connect(ui->chamferSize, SIGNAL(valueChanged(double)),
+        this, SLOT(onSizeChanged(double)));
+    connect(ui->chamferSize2, SIGNAL(valueChanged(double)),
+        this, SLOT(onSize2Changed(double)));
+    connect(ui->chamferAngle, SIGNAL(valueChanged(double)),
+        this, SLOT(onAngleChanged(double)));
+    connect(ui->flipDirection, SIGNAL(toggled(bool)),
+        this, SLOT(onFlipDirection(bool)));
+
+    setup(ui->message, ui->listWidgetReferences, ui->buttonRefAdd);
+}
+
+void TaskChamferParameters::setUpUI(PartDesign::Chamfer* pcChamfer)
+{
+    const int index = pcChamfer->ChamferType.getValue();
+    ui->chamferType->setCurrentIndex(index);
+
+    ui->flipDirection->setEnabled(index != 0); // Enable if type is not "Equal distance"
+    ui->flipDirection->setChecked(pcChamfer->FlipDirection.getValue());
+
+    ui->chamferSize->setUnit(Base::Unit::Length);
+    ui->chamferSize->setMinimum(0);
+    ui->chamferSize->setValue(pcChamfer->Size.getValue());
+    ui->chamferSize->bind(pcChamfer->Size);
+    ui->chamferSize->selectNumber();
+
+    ui->chamferSize2->setUnit(Base::Unit::Length);
+    ui->chamferSize2->setMinimum(0);
+    ui->chamferSize2->setValue(pcChamfer->Size2.getValue());
+    ui->chamferSize2->bind(pcChamfer->Size2);
+
+    ui->chamferAngle->setUnit(Base::Unit::Angle);
+    ui->chamferAngle->setMinimum(0.0);
+    ui->chamferAngle->setMaximum(180.0);
+    ui->chamferAngle->setValue(pcChamfer->Angle.getValue());
+    ui->chamferAngle->bind(pcChamfer->Angle);
+
+    ui->stackedWidget->setFixedHeight(ui->chamferSize2->sizeHint().height());
+
+    QFontMetrics fm(ui->typeLabel->font());
+    int minWidth = Gui::QtTools::horizontalAdvance(fm, ui->typeLabel->text());
+    minWidth = std::max<int>(minWidth, Gui::QtTools::horizontalAdvance(fm, ui->sizeLabel->text()));
+    minWidth = std::max<int>(minWidth, Gui::QtTools::horizontalAdvance(fm, ui->size2Label->text()));
+    minWidth = std::max<int>(minWidth, Gui::QtTools::horizontalAdvance(fm, ui->angleLabel->text()));
+    minWidth = minWidth + 5; //spacing
+    ui->typeLabel->setMinimumWidth(minWidth);
+    ui->sizeLabel->setMinimumWidth(minWidth);
+    ui->size2Label->setMinimumWidth(minWidth);
+    ui->angleLabel->setMinimumWidth(minWidth);
+}
+
+void TaskChamferParameters::refresh()
+{
+    if(!DressUpView)
+        return;
+
+    TaskDressUpParameters::refresh();
+
+    PartDesign::Chamfer* pcChamfer = static_cast<PartDesign::Chamfer*>(DressUpView->getObject());
+    const int index = pcChamfer->ChamferType.getValue();
+    {
+        QSignalBlocker bocker(ui->chamferType);
+        ui->chamferType->setCurrentIndex(index);
+    }
+
+    {
+        ui->flipDirection->setEnabled(index != 0); // Enable if type is not "Equal distance"
+        QSignalBlocker blocker(ui->flipDirection);
+        ui->flipDirection->setChecked(pcChamfer->FlipDirection.getValue());
+    }
+
+    {
+        QSignalBlocker blocker(ui->chamferSize);
+        ui->chamferSize->setValue(pcChamfer->Size.getValue());
+    }
+
+    {
+        QSignalBlocker blocker(ui->chamferSize2);
+        ui->chamferSize2->setValue(pcChamfer->Size2.getValue());
+    }
+
+    {
+        QSignalBlocker blocker(ui->chamferAngle);
+        ui->chamferAngle->setValue(pcChamfer->Angle.getValue());
+    }
+}
+
+void TaskChamferParameters::onTypeChanged(int index)
+{
+    PartDesign::Chamfer* pcChamfer = static_cast<PartDesign::Chamfer*>(DressUpView->getObject());
+    pcChamfer->ChamferType.setValue(index);
+    ui->stackedWidget->setCurrentIndex(index);
+    ui->flipDirection->setEnabled(index != 0); // Enable if type is not "Equal distance"
+    pcChamfer->getDocument()->recomputeFeature(pcChamfer);
+}
+
+void TaskChamferParameters::onSizeChanged(double len)
+{
+    if(!DressUpView)
+        return;
+
+    PartDesign::Chamfer* pcChamfer = static_cast<PartDesign::Chamfer*>(DressUpView->getObject());
+    setupTransaction();
+    pcChamfer->Size.setValue(len);
+    recompute();
+}
+
+void TaskChamferParameters::onSize2Changed(double len)
+{
+    PartDesign::Chamfer* pcChamfer = static_cast<PartDesign::Chamfer*>(DressUpView->getObject());
+    setupTransaction();
+    pcChamfer->Size2.setValue(len);
+    pcChamfer->getDocument()->recomputeFeature(pcChamfer);
+}
+
+void TaskChamferParameters::onAngleChanged(double angle)
+{
+    PartDesign::Chamfer* pcChamfer = static_cast<PartDesign::Chamfer*>(DressUpView->getObject());
+    setupTransaction();
+    pcChamfer->Angle.setValue(angle);
+    pcChamfer->getDocument()->recomputeFeature(pcChamfer);
+}
+
+void TaskChamferParameters::onFlipDirection(bool flip)
+{
+    PartDesign::Chamfer* pcChamfer = static_cast<PartDesign::Chamfer*>(DressUpView->getObject());
+    setupTransaction();
+    pcChamfer->FlipDirection.setValue(flip);
+    pcChamfer->getDocument()->recomputeFeature(pcChamfer);
+}
+
+int TaskChamferParameters::getType(void) const
+{
+    return ui->chamferType->currentIndex();
+}
+
+double TaskChamferParameters::getSize(void) const
+{
+    return ui->chamferSize->value().getValue();
+}
+
+double TaskChamferParameters::getSize2(void) const
+{
+    return ui->chamferSize2->value().getValue();
+}
+
+double TaskChamferParameters::getAngle(void) const
+{
+    return ui->chamferAngle->value().getValue();
+}
+
+bool TaskChamferParameters::getFlipDirection(void) const
+{
+    return ui->flipDirection->isChecked();
+}
+
+TaskChamferParameters::~TaskChamferParameters()
+{
+    Gui::Selection().rmvSelectionGate();
+}
+
+void TaskChamferParameters::changeEvent(QEvent *e)
+{
+    TaskBox::changeEvent(e);
+    if (e->type() == QEvent::LanguageChange) {
+        ui->retranslateUi(proxy);
+    }
+}
+
+void TaskChamferParameters::apply()
+{
+    if(!DressUpView)
+        return;
+
+    std::string name = DressUpView->getObject()->getNameInDocument();
+
+    //Gui::Command::openCommand(QT_TRANSLATE_NOOP("Command", "Chamfer changed"));
+
+    PartDesign::Chamfer* pcChamfer = static_cast<PartDesign::Chamfer*>(DressUpView->getObject());
+
+    const int chamfertype = pcChamfer->ChamferType.getValue();
+
+    switch(chamfertype) {
+
+        case 0: // "Equal distance"
+            ui->chamferSize->apply();
+            break;
+        case 1: // "Two distances"
+            ui->chamferSize->apply();
+            ui->chamferSize2->apply();
+            break;
+        case 2: // "Distance and Angle"
+            ui->chamferSize->apply();
+            ui->chamferAngle->apply();
+            break;
+    }
+}
+
+//**************************************************************************
+//**************************************************************************
+// TaskDialog
+//++++++++++++++++++++++++++++++++++++++++++++++++++++++++++++++++++++++++++
+
+TaskDlgChamferParameters::TaskDlgChamferParameters(ViewProviderChamfer *DressUpView)
+    : TaskDlgDressUpParameters(DressUpView)
+{
+    parameter  = new TaskChamferParameters(DressUpView);
+
+    Content.push_back(parameter);
+}
+
+TaskDlgChamferParameters::~TaskDlgChamferParameters()
+{
+
+}
+
+//==== calls from the TaskView ===============================================================
+
+
+//void TaskDlgChamferParameters::open()
+//{
+//    // a transaction is already open at creation time of the chamfer
+//    if (!Gui::Command::hasPendingCommand()) {
+//        QString msg = tr("Edit chamfer");
+//        Gui::Command::openCommand((const char*)msg.toUtf8());
+//    }
+//}
+bool TaskDlgChamferParameters::accept()
+{
+    parameter->apply();
+
+    return TaskDlgDressUpParameters::accept();
+}
+
+#include "moc_TaskChamferParameters.cpp"