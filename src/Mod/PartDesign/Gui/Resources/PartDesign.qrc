--- conflicted
+++ resolved
@@ -1,117 +1,114 @@
-<RCC>
-    <qresource>
-        <file>icons/PartDesign_Additive_Box.svg</file>
-        <file>icons/PartDesign_Additive_Cone.svg</file>
-        <file>icons/PartDesign_Additive_Cylinder.svg</file>
-        <file>icons/PartDesign_Additive_Ellipsoid.svg</file>
-        <file>icons/PartDesign_Additive_Loft.svg</file>
-        <file>icons/PartDesign_Additive_Pipe.svg</file>
-        <file>icons/PartDesign_Additive_Helix.svg</file>
-        <file>icons/PartDesign_Additive_Prism.svg</file>
-        <file>icons/PartDesign_Additive_Sphere.svg</file>
-        <file>icons/PartDesign_Additive_Torus.svg</file>
-        <file>icons/PartDesign_Additive_Wedge.svg</file>
-        <file>icons/PartDesign_BaseFeature.svg</file>
-        <file>icons/PartDesign_Body.svg</file>
-        <file alias="icons/PartDesign_Body_Create_New.svg">icons/PartDesign_Body.svg</file>
-        <file>icons/PartDesign_Body_old.svg</file>
-        <file>icons/PartDesign_Body_Tree.svg</file>
-        <file>icons/PartDesign_Boolean.svg</file>
-        <file>icons/PartDesign_Chamfer.svg</file>
-        <file>icons/PartDesign_Clone.svg</file>
-        <file>icons/PartDesign_CoordinateSystem.svg</file>
-        <file>icons/PartDesign_Draft.svg</file>
-        <file>icons/PartDesign_Fillet.svg</file>
-        <file>icons/PartDesign_Flip_Direction.svg</file>
-        <file>icons/PartDesign_Groove.svg</file>
-        <file>icons/PartDesign_Hole.svg</file>
-        <file>icons/PartDesign_InternalExternalGear.svg</file>
-        <file>icons/PartDesign_InvoluteGear.svg</file>
-        <file>icons/PartDesign_Line.svg</file>
-        <file>icons/PartDesign_LinearPattern.svg</file>
-<<<<<<< HEAD
-        <file>icons/PartDesign_GenericPattern.svg</file>
-=======
-        <file>icons/PartDesign_Migrate.svg</file>
->>>>>>> db9525e7
-        <file>icons/PartDesign_Mirrored.svg</file>
-        <file>icons/PartDesign_MoveFeature.svg</file>
-        <file>icons/PartDesign_MoveFeatureInTree.svg</file>
-        <file>icons/PartDesign_MoveTip.svg</file>
-        <file>icons/PartDesign_MultiTransform.svg</file>
-        <file>icons/PartDesign_Pad.svg</file>
-        <file>icons/PartDesign_Extrusion.svg</file>
-        <file>icons/PartDesign_Plane.svg</file>
-        <file>icons/PartDesign_Pocket.svg</file>
-        <file>icons/PartDesign_Point.svg</file>
-        <file>icons/PartDesign_PolarPattern.svg</file>
-        <file>icons/PartDesign_Revolution.svg</file>
-        <file>icons/PartDesign_Scaled.svg</file>
-        <file>icons/PartDesign_Split.svg</file>
-        <file>icons/PartDesign_Solid.svg</file>
-        <file>icons/PartDesign_Solid_Active.svg</file>
-        <file>icons/PartDesign_ShapeBinder.svg</file>
-        <file>icons/PartDesign_Sprocket.svg</file>
-        <file>icons/PartDesign_SubShapeBinder.svg</file>
-        <file>icons/PartDesign_Subtractive_Box.svg</file>
-        <file>icons/PartDesign_Subtractive_Cone.svg</file>
-        <file>icons/PartDesign_Subtractive_Cylinder.svg</file>
-        <file>icons/PartDesign_Subtractive_Ellipsoid.svg</file>
-        <file>icons/PartDesign_Subtractive_Loft.svg</file>
-        <file>icons/PartDesign_Subtractive_Pipe.svg</file>
-        <file>icons/PartDesign_Subtractive_Helix.svg</file>
-        <file>icons/PartDesign_Subtractive_Prism.svg</file>
-        <file>icons/PartDesign_Subtractive_Sphere.svg</file>
-        <file>icons/PartDesign_Subtractive_Torus.svg</file>
-        <file>icons/PartDesign_Subtractive_Wedge.svg</file>
-        <file>icons/PartDesign_Thickness.svg</file>
-        <file>icons/PartDesign_Overlay.svg</file>
-        <file>icons/PartDesign_Suppressed.svg</file>
-        <file>icons/PartDesignWorkbench.svg</file>
-        <file>icons/Tree_PartDesign_Pad.svg</file>
-        <file>icons/Tree_PartDesign_Revolution.svg</file>
-        <file>icons/PartDesign_Wrap.svg</file>
-        <file>icons/PartDesign_Wrap_Overlay.svg</file>
-        <file>icons/PartDesign_Group.svg</file>
-        <file>icons/PartDesign_GroupSketch.svg</file>
-        <file>icons/PartDesign_GroupDatum.svg</file>
-        <file>icons/PartDesign_GroupMisc.svg</file>
-        <file>translations/PartDesign_af.qm</file>
-        <file>translations/PartDesign_ar.qm</file>
-        <file>translations/PartDesign_ca.qm</file>
-        <file>translations/PartDesign_cs.qm</file>
-        <file>translations/PartDesign_de.qm</file>
-        <file>translations/PartDesign_el.qm</file>
-        <file>translations/PartDesign_es-ES.qm</file>
-        <file>translations/PartDesign_eu.qm</file>
-        <file>translations/PartDesign_fi.qm</file>
-        <file>translations/PartDesign_fil.qm</file>
-        <file>translations/PartDesign_fr.qm</file>
-        <file>translations/PartDesign_gl.qm</file>
-        <file>translations/PartDesign_hr.qm</file>
-        <file>translations/PartDesign_hu.qm</file>
-        <file>translations/PartDesign_id.qm</file>
-        <file>translations/PartDesign_it.qm</file>
-        <file>translations/PartDesign_ja.qm</file>
-        <file>translations/PartDesign_kab.qm</file>
-        <file>translations/PartDesign_ko.qm</file>
-        <file>translations/PartDesign_lt.qm</file>
-        <file>translations/PartDesign_nl.qm</file>
-        <file>translations/PartDesign_no.qm</file>
-        <file>translations/PartDesign_pl.qm</file>
-        <file>translations/PartDesign_pt-BR.qm</file>
-        <file>translations/PartDesign_pt-PT.qm</file>
-        <file>translations/PartDesign_ro.qm</file>
-        <file>translations/PartDesign_ru.qm</file>
-        <file>translations/PartDesign_sk.qm</file>
-        <file>translations/PartDesign_sl.qm</file>
-        <file>translations/PartDesign_sr.qm</file>
-        <file>translations/PartDesign_sv-SE.qm</file>
-        <file>translations/PartDesign_tr.qm</file>
-        <file>translations/PartDesign_uk.qm</file>
-        <file>translations/PartDesign_val-ES.qm</file>
-        <file>translations/PartDesign_vi.qm</file>
-        <file>translations/PartDesign_zh-CN.qm</file>
-        <file>translations/PartDesign_zh-TW.qm</file>
-    </qresource>
-</RCC>
+<RCC>
+    <qresource>
+        <file>icons/PartDesign_Additive_Box.svg</file>
+        <file>icons/PartDesign_Additive_Cone.svg</file>
+        <file>icons/PartDesign_Additive_Cylinder.svg</file>
+        <file>icons/PartDesign_Additive_Ellipsoid.svg</file>
+        <file>icons/PartDesign_Additive_Loft.svg</file>
+        <file>icons/PartDesign_Additive_Pipe.svg</file>
+        <file>icons/PartDesign_Additive_Helix.svg</file>
+        <file>icons/PartDesign_Additive_Prism.svg</file>
+        <file>icons/PartDesign_Additive_Sphere.svg</file>
+        <file>icons/PartDesign_Additive_Torus.svg</file>
+        <file>icons/PartDesign_Additive_Wedge.svg</file>
+        <file>icons/PartDesign_BaseFeature.svg</file>
+        <file>icons/PartDesign_Body.svg</file>
+        <file alias="icons/PartDesign_Body_Create_New.svg">icons/PartDesign_Body.svg</file>
+        <file>icons/PartDesign_Body_old.svg</file>
+        <file>icons/PartDesign_Body_Tree.svg</file>
+        <file>icons/PartDesign_Boolean.svg</file>
+        <file>icons/PartDesign_Chamfer.svg</file>
+        <file>icons/PartDesign_Clone.svg</file>
+        <file>icons/PartDesign_CoordinateSystem.svg</file>
+        <file>icons/PartDesign_Draft.svg</file>
+        <file>icons/PartDesign_Fillet.svg</file>
+        <file>icons/PartDesign_Flip_Direction.svg</file>
+        <file>icons/PartDesign_Groove.svg</file>
+        <file>icons/PartDesign_Hole.svg</file>
+        <file>icons/PartDesign_InternalExternalGear.svg</file>
+        <file>icons/PartDesign_InvoluteGear.svg</file>
+        <file>icons/PartDesign_Line.svg</file>
+        <file>icons/PartDesign_LinearPattern.svg</file>
+        <file>icons/PartDesign_GenericPattern.svg</file>
+        <file>icons/PartDesign_Migrate.svg</file>
+        <file>icons/PartDesign_Mirrored.svg</file>
+        <file>icons/PartDesign_MoveFeature.svg</file>
+        <file>icons/PartDesign_MoveFeatureInTree.svg</file>
+        <file>icons/PartDesign_MoveTip.svg</file>
+        <file>icons/PartDesign_MultiTransform.svg</file>
+        <file>icons/PartDesign_Pad.svg</file>
+        <file>icons/PartDesign_Extrusion.svg</file>
+        <file>icons/PartDesign_Plane.svg</file>
+        <file>icons/PartDesign_Pocket.svg</file>
+        <file>icons/PartDesign_Point.svg</file>
+        <file>icons/PartDesign_PolarPattern.svg</file>
+        <file>icons/PartDesign_Revolution.svg</file>
+        <file>icons/PartDesign_Scaled.svg</file>
+        <file>icons/PartDesign_Split.svg</file>
+        <file>icons/PartDesign_Solid.svg</file>
+        <file>icons/PartDesign_Solid_Active.svg</file>
+        <file>icons/PartDesign_ShapeBinder.svg</file>
+        <file>icons/PartDesign_Sprocket.svg</file>
+        <file>icons/PartDesign_SubShapeBinder.svg</file>
+        <file>icons/PartDesign_Subtractive_Box.svg</file>
+        <file>icons/PartDesign_Subtractive_Cone.svg</file>
+        <file>icons/PartDesign_Subtractive_Cylinder.svg</file>
+        <file>icons/PartDesign_Subtractive_Ellipsoid.svg</file>
+        <file>icons/PartDesign_Subtractive_Loft.svg</file>
+        <file>icons/PartDesign_Subtractive_Pipe.svg</file>
+        <file>icons/PartDesign_Subtractive_Helix.svg</file>
+        <file>icons/PartDesign_Subtractive_Prism.svg</file>
+        <file>icons/PartDesign_Subtractive_Sphere.svg</file>
+        <file>icons/PartDesign_Subtractive_Torus.svg</file>
+        <file>icons/PartDesign_Subtractive_Wedge.svg</file>
+        <file>icons/PartDesign_Thickness.svg</file>
+        <file>icons/PartDesign_Overlay.svg</file>
+        <file>icons/PartDesign_Suppressed.svg</file>
+        <file>icons/PartDesignWorkbench.svg</file>
+        <file>icons/Tree_PartDesign_Pad.svg</file>
+        <file>icons/Tree_PartDesign_Revolution.svg</file>
+        <file>icons/PartDesign_Wrap.svg</file>
+        <file>icons/PartDesign_Wrap_Overlay.svg</file>
+        <file>icons/PartDesign_Group.svg</file>
+        <file>icons/PartDesign_GroupSketch.svg</file>
+        <file>icons/PartDesign_GroupDatum.svg</file>
+        <file>icons/PartDesign_GroupMisc.svg</file>
+        <file>translations/PartDesign_af.qm</file>
+        <file>translations/PartDesign_ar.qm</file>
+        <file>translations/PartDesign_ca.qm</file>
+        <file>translations/PartDesign_cs.qm</file>
+        <file>translations/PartDesign_de.qm</file>
+        <file>translations/PartDesign_el.qm</file>
+        <file>translations/PartDesign_es-ES.qm</file>
+        <file>translations/PartDesign_eu.qm</file>
+        <file>translations/PartDesign_fi.qm</file>
+        <file>translations/PartDesign_fil.qm</file>
+        <file>translations/PartDesign_fr.qm</file>
+        <file>translations/PartDesign_gl.qm</file>
+        <file>translations/PartDesign_hr.qm</file>
+        <file>translations/PartDesign_hu.qm</file>
+        <file>translations/PartDesign_id.qm</file>
+        <file>translations/PartDesign_it.qm</file>
+        <file>translations/PartDesign_ja.qm</file>
+        <file>translations/PartDesign_kab.qm</file>
+        <file>translations/PartDesign_ko.qm</file>
+        <file>translations/PartDesign_lt.qm</file>
+        <file>translations/PartDesign_nl.qm</file>
+        <file>translations/PartDesign_no.qm</file>
+        <file>translations/PartDesign_pl.qm</file>
+        <file>translations/PartDesign_pt-BR.qm</file>
+        <file>translations/PartDesign_pt-PT.qm</file>
+        <file>translations/PartDesign_ro.qm</file>
+        <file>translations/PartDesign_ru.qm</file>
+        <file>translations/PartDesign_sk.qm</file>
+        <file>translations/PartDesign_sl.qm</file>
+        <file>translations/PartDesign_sr.qm</file>
+        <file>translations/PartDesign_sv-SE.qm</file>
+        <file>translations/PartDesign_tr.qm</file>
+        <file>translations/PartDesign_uk.qm</file>
+        <file>translations/PartDesign_val-ES.qm</file>
+        <file>translations/PartDesign_vi.qm</file>
+        <file>translations/PartDesign_zh-CN.qm</file>
+        <file>translations/PartDesign_zh-TW.qm</file>
+    </qresource>
+</RCC>