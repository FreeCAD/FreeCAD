/***************************************************************************
 *   Copyright (c) 2010 Juergen Riegel <FreeCAD@juergen-riegel.net>        *
 *                                                                         *
 *   This file is part of the FreeCAD CAx development system.              *
 *                                                                         *
 *   This library is free software; you can redistribute it and/or         *
 *   modify it under the terms of the GNU Library General Public           *
 *   License as published by the Free Software Foundation; either          *
 *   version 2 of the License, or (at your option) any later version.      *
 *                                                                         *
 *   This library  is distributed in the hope that it will be useful,      *
 *   but WITHOUT ANY WARRANTY; without even the implied warranty of        *
 *   MERCHANTABILITY or FITNESS FOR A PARTICULAR PURPOSE.  See the         *
 *   GNU Library General Public License for more details.                  *
 *                                                                         *
 *   You should have received a copy of the GNU Library General Public     *
 *   License along with this library; see the file COPYING.LIB. If not,    *
 *   write to the Free Software Foundation, Inc., 59 Temple Place,         *
 *   Suite 330, Boston, MA  02111-1307, USA                                *
 *                                                                         *
 ***************************************************************************/


#ifndef PARTDESIGN_SketchBased_H
#define PARTDESIGN_SketchBased_H

#include <App/PropertyStandard.h>
#include <Mod/Part/App/Part2DObject.h>
#include "FeatureAddSub.h"

class TopoDS_Shape;
class TopoDS_Face;
class TopoDS_Wire;
class gp_Dir;
class gp_Lin;

namespace PartDesign
{

class PartDesignExport ProfileBased : public PartDesign::FeatureAddSub
{
    PROPERTY_HEADER(PartDesign::SketchBased);

public:
    ProfileBased();

    // Common properties for all sketch based features
    /// Profile used to create this feature
    App::PropertyLinkSub Profile;
    /// Reverse extrusion direction
    App::PropertyBool    Reversed;
    /// Make extrusion symmetric to sketch plane
    App::PropertyBool    Midplane;
    /// Face to extrude up to
    App::PropertyLinkSub UpToFace;
    /// Force claim linked profile as children
    App::PropertyBool    ClaimChildren;

    short mustExecute() const;

    /** calculates and updates the Placement property based on the features
     * this one is made from: either from Base, if there is one, or from sketch,
     * if there is no base.
     */
    void positionByPrevious(void);

    /** applies a transform on the Placement of the Sketch or its
     *  support if it has one
      */
    virtual void transformPlacement(const Base::Placement &transform);

    /**
     * Verifies the linked Profile and returns it if it is a valid 2D object
     * @param silent if profile property is malformed and the parameter is true
     *               silently returns nullptr, otherwise throw a Base::Exception.
     *               Default is false.
     */
    Part::Part2DObject* getVerifiedSketch(bool silent=false) const;
    
    /**
     * Verifies the linked Profile and returns it if it is a valid object
     * @param silent if profile property is malformed and the parameter is true
     *               silently returns nullptr, otherwise throw a Base::Exception.
     *               Default is false.
     */
    Part::Feature* getVerifiedObject(bool silent=false) const;
    
    /**
     * Verifies the linked Object and returns the shape used as profile
     * @param silent if profirle property is malformed and the parameter is true
     *               silently returns nullptr, otherwise throw a Base::Exception.
     *               Default is false.
     */
    TopoShape getVerifiedFace(bool silent = false) const;
    TopoDS_Shape getVerifiedFaceOld(bool silent = false) const;
    
    /// Returns the wires the sketch is composed of
    std::vector<TopoShape> getProfileWires() const;
    std::vector<TopoDS_Wire> getProfileWiresOld() const;

    TopoShape getProfileShape() const;
    
    /// Returns the face of the sketch support (if any)
    const TopoDS_Face getSupportFace() const;
    
    Base::Vector3d getProfileNormal() const;

    /// retrieves the number of axes in the linked sketch (defined as construction lines)
    int getSketchAxisCount(void) const;    

    virtual Part::Feature* getBaseObject(bool silent=false) const;
    
    //backwards compatibility: profile property was renamed and has different type now
    virtual void Restore(Base::XMLReader& reader);
    
protected:
    void remapSupportShape(const TopoDS_Shape&);
<<<<<<< HEAD
    TopoShape refineShapeIfActive(const TopoShape&) const;
=======
>>>>>>> 052d8a70

    /// Extract a face from a given LinkSub
    static void getUpToFaceFromLinkSub(TopoDS_Face& upToFace,
                                       const App::PropertyLinkSub& refFace);

    /// Find a valid face to extrude up to
    static void getUpToFace(TopoDS_Face& upToFace,
                            const TopoDS_Shape& support,
                            const TopoDS_Face& supportface,
                            const TopoDS_Shape& sketchshape,
                            const std::string& method,
                            const gp_Dir& dir,
                            const double offset);
    /**
      * Generate a linear prism
      * It will be a stand-alone solid created with BRepPrimAPI_MakePrism
      */
    static void generatePrism(TopoShape& prism,
                              TopoShape sketchshape,
                              const std::string& method,
                              const gp_Dir& direction,
                              const double L,
                              const double L2,
                              const bool midplane,
                              const bool reversed);

    /// Check whether the wire after projection on the face is inside the face
    static bool checkWireInsideFace(const TopoDS_Wire& wire,
                                    const TopoDS_Face& face,
                                    const gp_Dir& dir);

    /// Check whether the line crosses the face (line and face must be on the same plane)
    static bool checkLineCrossesFace(const gp_Lin& line, const TopoDS_Face& face);


    /// Used to suggest a value for Reversed flag so that material is always removed (Groove) or added (Revolution) from the support
    double getReversedAngle(const Base::Vector3d& b, const Base::Vector3d& v);
    /// get Axis from ReferenceAxis
    void getAxis(const App::DocumentObject* pcReferenceAxis, const std::vector<std::string>& subReferenceAxis,
                 Base::Vector3d& base, Base::Vector3d& dir);
        
    void onChanged(const App::Property* prop);
private:
    bool isParallelPlane(const TopoDS_Shape&, const TopoDS_Shape&) const;
    bool isEqualGeometry(const TopoDS_Shape&, const TopoDS_Shape&) const;
    bool isQuasiEqual(const TopoDS_Shape&, const TopoDS_Shape&) const;
};

} //namespace PartDesign


#endif // PARTDESIGN_SketchBased_H
<|MERGE_RESOLUTION|>--- conflicted
+++ resolved
@@ -1,173 +1,170 @@
-/***************************************************************************
- *   Copyright (c) 2010 Juergen Riegel <FreeCAD@juergen-riegel.net>        *
- *                                                                         *
- *   This file is part of the FreeCAD CAx development system.              *
- *                                                                         *
- *   This library is free software; you can redistribute it and/or         *
- *   modify it under the terms of the GNU Library General Public           *
- *   License as published by the Free Software Foundation; either          *
- *   version 2 of the License, or (at your option) any later version.      *
- *                                                                         *
- *   This library  is distributed in the hope that it will be useful,      *
- *   but WITHOUT ANY WARRANTY; without even the implied warranty of        *
- *   MERCHANTABILITY or FITNESS FOR A PARTICULAR PURPOSE.  See the         *
- *   GNU Library General Public License for more details.                  *
- *                                                                         *
- *   You should have received a copy of the GNU Library General Public     *
- *   License along with this library; see the file COPYING.LIB. If not,    *
- *   write to the Free Software Foundation, Inc., 59 Temple Place,         *
- *   Suite 330, Boston, MA  02111-1307, USA                                *
- *                                                                         *
- ***************************************************************************/
-
-
-#ifndef PARTDESIGN_SketchBased_H
-#define PARTDESIGN_SketchBased_H
-
-#include <App/PropertyStandard.h>
-#include <Mod/Part/App/Part2DObject.h>
-#include "FeatureAddSub.h"
-
-class TopoDS_Shape;
-class TopoDS_Face;
-class TopoDS_Wire;
-class gp_Dir;
-class gp_Lin;
-
-namespace PartDesign
-{
-
-class PartDesignExport ProfileBased : public PartDesign::FeatureAddSub
-{
-    PROPERTY_HEADER(PartDesign::SketchBased);
-
-public:
-    ProfileBased();
-
-    // Common properties for all sketch based features
-    /// Profile used to create this feature
-    App::PropertyLinkSub Profile;
-    /// Reverse extrusion direction
-    App::PropertyBool    Reversed;
-    /// Make extrusion symmetric to sketch plane
-    App::PropertyBool    Midplane;
-    /// Face to extrude up to
-    App::PropertyLinkSub UpToFace;
-    /// Force claim linked profile as children
-    App::PropertyBool    ClaimChildren;
-
-    short mustExecute() const;
-
-    /** calculates and updates the Placement property based on the features
-     * this one is made from: either from Base, if there is one, or from sketch,
-     * if there is no base.
-     */
-    void positionByPrevious(void);
-
-    /** applies a transform on the Placement of the Sketch or its
-     *  support if it has one
-      */
-    virtual void transformPlacement(const Base::Placement &transform);
-
-    /**
-     * Verifies the linked Profile and returns it if it is a valid 2D object
-     * @param silent if profile property is malformed and the parameter is true
-     *               silently returns nullptr, otherwise throw a Base::Exception.
-     *               Default is false.
-     */
-    Part::Part2DObject* getVerifiedSketch(bool silent=false) const;
-    
-    /**
-     * Verifies the linked Profile and returns it if it is a valid object
-     * @param silent if profile property is malformed and the parameter is true
-     *               silently returns nullptr, otherwise throw a Base::Exception.
-     *               Default is false.
-     */
-    Part::Feature* getVerifiedObject(bool silent=false) const;
-    
-    /**
-     * Verifies the linked Object and returns the shape used as profile
-     * @param silent if profirle property is malformed and the parameter is true
-     *               silently returns nullptr, otherwise throw a Base::Exception.
-     *               Default is false.
-     */
-    TopoShape getVerifiedFace(bool silent = false) const;
-    TopoDS_Shape getVerifiedFaceOld(bool silent = false) const;
-    
-    /// Returns the wires the sketch is composed of
-    std::vector<TopoShape> getProfileWires() const;
-    std::vector<TopoDS_Wire> getProfileWiresOld() const;
-
-    TopoShape getProfileShape() const;
-    
-    /// Returns the face of the sketch support (if any)
-    const TopoDS_Face getSupportFace() const;
-    
-    Base::Vector3d getProfileNormal() const;
-
-    /// retrieves the number of axes in the linked sketch (defined as construction lines)
-    int getSketchAxisCount(void) const;    
-
-    virtual Part::Feature* getBaseObject(bool silent=false) const;
-    
-    //backwards compatibility: profile property was renamed and has different type now
-    virtual void Restore(Base::XMLReader& reader);
-    
-protected:
-    void remapSupportShape(const TopoDS_Shape&);
-<<<<<<< HEAD
-    TopoShape refineShapeIfActive(const TopoShape&) const;
-=======
->>>>>>> 052d8a70
-
-    /// Extract a face from a given LinkSub
-    static void getUpToFaceFromLinkSub(TopoDS_Face& upToFace,
-                                       const App::PropertyLinkSub& refFace);
-
-    /// Find a valid face to extrude up to
-    static void getUpToFace(TopoDS_Face& upToFace,
-                            const TopoDS_Shape& support,
-                            const TopoDS_Face& supportface,
-                            const TopoDS_Shape& sketchshape,
-                            const std::string& method,
-                            const gp_Dir& dir,
-                            const double offset);
-    /**
-      * Generate a linear prism
-      * It will be a stand-alone solid created with BRepPrimAPI_MakePrism
-      */
-    static void generatePrism(TopoShape& prism,
-                              TopoShape sketchshape,
-                              const std::string& method,
-                              const gp_Dir& direction,
-                              const double L,
-                              const double L2,
-                              const bool midplane,
-                              const bool reversed);
-
-    /// Check whether the wire after projection on the face is inside the face
-    static bool checkWireInsideFace(const TopoDS_Wire& wire,
-                                    const TopoDS_Face& face,
-                                    const gp_Dir& dir);
-
-    /// Check whether the line crosses the face (line and face must be on the same plane)
-    static bool checkLineCrossesFace(const gp_Lin& line, const TopoDS_Face& face);
-
-
-    /// Used to suggest a value for Reversed flag so that material is always removed (Groove) or added (Revolution) from the support
-    double getReversedAngle(const Base::Vector3d& b, const Base::Vector3d& v);
-    /// get Axis from ReferenceAxis
-    void getAxis(const App::DocumentObject* pcReferenceAxis, const std::vector<std::string>& subReferenceAxis,
-                 Base::Vector3d& base, Base::Vector3d& dir);
-        
-    void onChanged(const App::Property* prop);
-private:
-    bool isParallelPlane(const TopoDS_Shape&, const TopoDS_Shape&) const;
-    bool isEqualGeometry(const TopoDS_Shape&, const TopoDS_Shape&) const;
-    bool isQuasiEqual(const TopoDS_Shape&, const TopoDS_Shape&) const;
-};
-
-} //namespace PartDesign
-
-
-#endif // PARTDESIGN_SketchBased_H
+/***************************************************************************
+ *   Copyright (c) 2010 Juergen Riegel <FreeCAD@juergen-riegel.net>        *
+ *                                                                         *
+ *   This file is part of the FreeCAD CAx development system.              *
+ *                                                                         *
+ *   This library is free software; you can redistribute it and/or         *
+ *   modify it under the terms of the GNU Library General Public           *
+ *   License as published by the Free Software Foundation; either          *
+ *   version 2 of the License, or (at your option) any later version.      *
+ *                                                                         *
+ *   This library  is distributed in the hope that it will be useful,      *
+ *   but WITHOUT ANY WARRANTY; without even the implied warranty of        *
+ *   MERCHANTABILITY or FITNESS FOR A PARTICULAR PURPOSE.  See the         *
+ *   GNU Library General Public License for more details.                  *
+ *                                                                         *
+ *   You should have received a copy of the GNU Library General Public     *
+ *   License along with this library; see the file COPYING.LIB. If not,    *
+ *   write to the Free Software Foundation, Inc., 59 Temple Place,         *
+ *   Suite 330, Boston, MA  02111-1307, USA                                *
+ *                                                                         *
+ ***************************************************************************/
+
+
+#ifndef PARTDESIGN_SketchBased_H
+#define PARTDESIGN_SketchBased_H
+
+#include <App/PropertyStandard.h>
+#include <Mod/Part/App/Part2DObject.h>
+#include "FeatureAddSub.h"
+
+class TopoDS_Shape;
+class TopoDS_Face;
+class TopoDS_Wire;
+class gp_Dir;
+class gp_Lin;
+
+namespace PartDesign
+{
+
+class PartDesignExport ProfileBased : public PartDesign::FeatureAddSub
+{
+    PROPERTY_HEADER(PartDesign::SketchBased);
+
+public:
+    ProfileBased();
+
+    // Common properties for all sketch based features
+    /// Profile used to create this feature
+    App::PropertyLinkSub Profile;
+    /// Reverse extrusion direction
+    App::PropertyBool    Reversed;
+    /// Make extrusion symmetric to sketch plane
+    App::PropertyBool    Midplane;
+    /// Face to extrude up to
+    App::PropertyLinkSub UpToFace;
+    /// Force claim linked profile as children
+    App::PropertyBool    ClaimChildren;
+
+    short mustExecute() const;
+
+    /** calculates and updates the Placement property based on the features
+     * this one is made from: either from Base, if there is one, or from sketch,
+     * if there is no base.
+     */
+    void positionByPrevious(void);
+
+    /** applies a transform on the Placement of the Sketch or its
+     *  support if it has one
+      */
+    virtual void transformPlacement(const Base::Placement &transform);
+
+    /**
+     * Verifies the linked Profile and returns it if it is a valid 2D object
+     * @param silent if profile property is malformed and the parameter is true
+     *               silently returns nullptr, otherwise throw a Base::Exception.
+     *               Default is false.
+     */
+    Part::Part2DObject* getVerifiedSketch(bool silent=false) const;
+    
+    /**
+     * Verifies the linked Profile and returns it if it is a valid object
+     * @param silent if profile property is malformed and the parameter is true
+     *               silently returns nullptr, otherwise throw a Base::Exception.
+     *               Default is false.
+     */
+    Part::Feature* getVerifiedObject(bool silent=false) const;
+    
+    /**
+     * Verifies the linked Object and returns the shape used as profile
+     * @param silent if profirle property is malformed and the parameter is true
+     *               silently returns nullptr, otherwise throw a Base::Exception.
+     *               Default is false.
+     */
+    TopoShape getVerifiedFace(bool silent = false) const;
+    TopoDS_Shape getVerifiedFaceOld(bool silent = false) const;
+    
+    /// Returns the wires the sketch is composed of
+    std::vector<TopoShape> getProfileWires() const;
+    std::vector<TopoDS_Wire> getProfileWiresOld() const;
+
+    TopoShape getProfileShape() const;
+    
+    /// Returns the face of the sketch support (if any)
+    const TopoDS_Face getSupportFace() const;
+    
+    Base::Vector3d getProfileNormal() const;
+
+    /// retrieves the number of axes in the linked sketch (defined as construction lines)
+    int getSketchAxisCount(void) const;    
+
+    virtual Part::Feature* getBaseObject(bool silent=false) const;
+    
+    //backwards compatibility: profile property was renamed and has different type now
+    virtual void Restore(Base::XMLReader& reader);
+    
+protected:
+    void remapSupportShape(const TopoDS_Shape&);
+    TopoShape refineShapeIfActive(const TopoShape&) const;
+
+    /// Extract a face from a given LinkSub
+    static void getUpToFaceFromLinkSub(TopoDS_Face& upToFace,
+                                       const App::PropertyLinkSub& refFace);
+
+    /// Find a valid face to extrude up to
+    static void getUpToFace(TopoDS_Face& upToFace,
+                            const TopoDS_Shape& support,
+                            const TopoDS_Face& supportface,
+                            const TopoDS_Shape& sketchshape,
+                            const std::string& method,
+                            const gp_Dir& dir,
+                            const double offset);
+    /**
+      * Generate a linear prism
+      * It will be a stand-alone solid created with BRepPrimAPI_MakePrism
+      */
+    static void generatePrism(TopoShape& prism,
+                              TopoShape sketchshape,
+                              const std::string& method,
+                              const gp_Dir& direction,
+                              const double L,
+                              const double L2,
+                              const bool midplane,
+                              const bool reversed);
+
+    /// Check whether the wire after projection on the face is inside the face
+    static bool checkWireInsideFace(const TopoDS_Wire& wire,
+                                    const TopoDS_Face& face,
+                                    const gp_Dir& dir);
+
+    /// Check whether the line crosses the face (line and face must be on the same plane)
+    static bool checkLineCrossesFace(const gp_Lin& line, const TopoDS_Face& face);
+
+
+    /// Used to suggest a value for Reversed flag so that material is always removed (Groove) or added (Revolution) from the support
+    double getReversedAngle(const Base::Vector3d& b, const Base::Vector3d& v);
+    /// get Axis from ReferenceAxis
+    void getAxis(const App::DocumentObject* pcReferenceAxis, const std::vector<std::string>& subReferenceAxis,
+                 Base::Vector3d& base, Base::Vector3d& dir);
+        
+    void onChanged(const App::Property* prop);
+private:
+    bool isParallelPlane(const TopoDS_Shape&, const TopoDS_Shape&) const;
+    bool isEqualGeometry(const TopoDS_Shape&, const TopoDS_Shape&) const;
+    bool isQuasiEqual(const TopoDS_Shape&, const TopoDS_Shape&) const;
+};
+
+} //namespace PartDesign
+
+
+#endif // PARTDESIGN_SketchBased_H