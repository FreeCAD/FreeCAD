--- conflicted
+++ resolved
@@ -1,307 +1,293 @@
-/***************************************************************************
- *   Copyright (c) 2010 Juergen Riegel <FreeCAD@juergen-riegel.net>        *
- *                                                                         *
- *   This file is part of the FreeCAD CAx development system.              *
- *                                                                         *
- *   This library is free software; you can redistribute it and/or         *
- *   modify it under the terms of the GNU Library General Public           *
- *   License as published by the Free Software Foundation; either          *
- *   version 2 of the License, or (at your option) any later version.      *
- *                                                                         *
- *   This library  is distributed in the hope that it will be useful,      *
- *   but WITHOUT ANY WARRANTY; without even the implied warranty of        *
- *   MERCHANTABILITY or FITNESS FOR A PARTICULAR PURPOSE.  See the         *
- *   GNU Library General Public License for more details.                  *
- *                                                                         *
- *   You should have received a copy of the GNU Library General Public     *
- *   License along with this library; see the file COPYING.LIB. If not,    *
- *   write to the Free Software Foundation, Inc., 59 Temple Place,         *
- *   Suite 330, Boston, MA  02111-1307, USA                                *
- *                                                                         *
- ***************************************************************************/
+/***************************************************************************
+ *   Copyright (c) 2010 Juergen Riegel <FreeCAD@juergen-riegel.net>        *
+ *                                                                         *
+ *   This file is part of the FreeCAD CAx development system.              *
+ *                                                                         *
+ *   This library is free software; you can redistribute it and/or         *
+ *   modify it under the terms of the GNU Library General Public           *
+ *   License as published by the Free Software Foundation; either          *
+ *   version 2 of the License, or (at your option) any later version.      *
+ *                                                                         *
+ *   This library  is distributed in the hope that it will be useful,      *
+ *   but WITHOUT ANY WARRANTY; without even the implied warranty of        *
+ *   MERCHANTABILITY or FITNESS FOR A PARTICULAR PURPOSE.  See the         *
+ *   GNU Library General Public License for more details.                  *
+ *                                                                         *
+ *   You should have received a copy of the GNU Library General Public     *
+ *   License along with this library; see the file COPYING.LIB. If not,    *
+ *   write to the Free Software Foundation, Inc., 59 Temple Place,         *
+ *   Suite 330, Boston, MA  02111-1307, USA                                *
+ *                                                                         *
+ ***************************************************************************/
+
+
+#include "PreCompiled.h"
+#ifndef _PreComp_
+# include <BRep_Builder.hxx>
+# include <BRep_Tool.hxx>
+# include <BRepBndLib.hxx>
+# include <BRepFeat_MakePrism.hxx>
+# include <BRepBuilderAPI_MakeFace.hxx>
+# include <Geom_Surface.hxx>
+# include <TopoDS.hxx>
+# include <TopoDS_Solid.hxx>
+# include <TopoDS_Face.hxx>
+# include <TopoDS_Wire.hxx>
+# include <TopoDS_Compound.hxx>
+# include <TopExp_Explorer.hxx>
+# include <BRepAlgoAPI_Fuse.hxx>
+# include <Precision.hxx>
+# include <BRepPrimAPI_MakeHalfSpace.hxx>
+# include <BRepAlgoAPI_Common.hxx>
+# include <BRepAdaptor_Surface.hxx>
+# include <gp_Pln.hxx>
+# include <GeomAPI_ProjectPointOnSurf.hxx>
+# include <BRepLProp_SLProps.hxx>
+# include <GeomLib_IsPlanarSurface.hxx>
+#endif
+
+#include <Base/Exception.h>
+#include <Base/Placement.h>
+#include <Base/Console.h>
+#include <Base/Reader.h>
+#include <App/Document.h>
+
+//#include "Body.h"
+#include "FeaturePad.h"
+
+
+using namespace PartDesign;
+
+const char* Pad::TypeEnums[]= {"Length","UpToLast","UpToFirst","UpToFace","TwoLengths",NULL};
+
+PROPERTY_SOURCE(PartDesign::Pad, PartDesign::ProfileBased)
+
+Pad::Pad()
+{
+    addSubType = FeatureAddSub::Additive;
+    
+    ADD_PROPERTY_TYPE(Type,((long)0),"Pad",App::Prop_None,"Pad type");
+    Type.setEnums(TypeEnums);
+    ADD_PROPERTY_TYPE(Length,(100.0),"Pad",App::Prop_None,"Pad length");
+    ADD_PROPERTY_TYPE(Length2,(100.0),"Pad",App::Prop_None,"P");
+    ADD_PROPERTY_TYPE(UpToFace,(0),"Pad",App::Prop_None,"Face where pad will end");
+    ADD_PROPERTY_TYPE(Offset,(0.0),"Pad",App::Prop_None,"Offset from face in which pad will end");
+    static const App::PropertyQuantityConstraint::Constraints signedLengthConstraint = {-DBL_MAX, DBL_MAX, 1.0};
+    Offset.setConstraints ( &signedLengthConstraint );
+}
+
+short Pad::mustExecute() const
+{
+    if (Placement.isTouched() ||
+        Type.isTouched() ||
+        Length.isTouched() ||
+        Length2.isTouched() ||
+        Offset.isTouched() ||
+        UpToFace.isTouched())
+        return 1;
+    return ProfileBased::mustExecute();
+}
+
+App::DocumentObjectExecReturn *Pad::execute(void)
+{
+    // Validate parameters
+    double L = Length.getValue();
+    if ((std::string(Type.getValueAsString()) == "Length") && (L < Precision::Confusion()))
+        return new App::DocumentObjectExecReturn("Length of pad too small");
+    double L2 = Length2.getValue();
+    if ((std::string(Type.getValueAsString()) == "TwoLengths") && (L < Precision::Confusion()))
+        return new App::DocumentObjectExecReturn("Second length of pad too small");
+
+    Part::Feature* obj = 0;
+    TopoShape sketchshape;
+    try {
+        obj = getVerifiedObject();
+        sketchshape = getVerifiedFace();
+    } catch (const Base::Exception& e) {
+        return new App::DocumentObjectExecReturn(e.what());
+    }
+
+    // if the Base property has a valid shape, fuse the prism into it
+    TopoShape base;
+    try {
+        base = getBaseShape();
+    } catch (const Base::Exception&) {
+    }
+
+
+    // get the Sketch plane
+    Base::Placement SketchPos    = obj->Placement.getValue(); 
+    Base::Vector3d  SketchVector = getProfileNormal();
+
+    try {
+        this->positionByPrevious();
+        TopLoc_Location invObjLoc = this->getLocation().Inverted();
+        auto invTrsf = invObjLoc.Transformation();
+
+        base.move(invObjLoc);
+
+        gp_Dir dir(SketchVector.x,SketchVector.y,SketchVector.z);
+        dir.Transform(invTrsf);
+
+        if (sketchshape.isNull())
+            return new App::DocumentObjectExecReturn("Pad: Creating a face from sketch failed");
+        sketchshape.move(invObjLoc);
+
+        TopoShape prism(0,getDocument()->getStringHasher());
+        std::string method(Type.getValueAsString());                
+        if (method == "UpToFirst" || method == "UpToLast" || method == "UpToFace") {
+              // Note: This will return an unlimited planar face if support is a datum plane
+            TopoDS_Face supportface = getSupportFace();
+            supportface.Move(invObjLoc);
+
+            if (Reversed.getValue())
+                dir.Reverse();
+
+            // Find a valid face or datum plane to extrude up to
+            TopoDS_Face upToFace;
+            if (method == "UpToFace") {
+                getUpToFaceFromLinkSub(upToFace, UpToFace);
+                upToFace.Move(invObjLoc);
+            }
+            getUpToFace(upToFace, base.getShape(), supportface, 
+                    sketchshape.getShape(), method, dir, Offset.getValue());
+
+            // TODO: Write our own PrismMaker which does not depend on a solid base shape
+            if (base.isNull()) {
+                // This implementation suffers from some problems:
+                // * it explicitly checks for planes only but e.g. a B-spline may work too
+                // * The extracted surface passed to GeomAPI_ProjectPointOnSurf may lack of
+                //   its placement and thus computes a wrong result
+                // * the direction computed by base and projection point must not be transformed
+#if 0
+                // Workaround because BRepFeat_MakePrism requires the base face located on a solid to be able to extrude up to a face
+                // Handle special case of extruding up to a face or plane parallel to the base face
+                BRepAdaptor_Surface adapt(upToFace);
+                if (adapt.GetType() != GeomAbs_Plane)
+                    return new App::DocumentObjectExecReturn("Pad: Extruding up to a face or plane is only possible if the sketch is located on a face");
+
+                double angle = dir.Angle(adapt.Plane().Axis().Direction());
+                if (angle > Precision::Confusion())
+                    return new App::DocumentObjectExecReturn("Pad: Extruding up to a face is only possible if the sketch plane is parallel to it");
+
+                // Project basepoint of sketch onto the UpToFace to determine distance and direction
+                gp_Pnt basePoint(SketchPos.getPosition().x, SketchPos.getPosition().y, SketchPos.getPosition().z);
+                GeomAPI_ProjectPointOnSurf prj(basePoint, adapt.Surface().Surface());
+                if (prj.NbPoints() != 1)
+                    return new App::DocumentObjectExecReturn("Pad: Extruding up to a face failed to find extrusion direction");
+                // Distance
+                double length = prj.Distance(1) + Offset.getValue();
+                if (length < Precision::Confusion())
+                    return new App::DocumentObjectExecReturn("Pad: Extruding up to a face failed because of zero height");
+
+                // Direction (the distance is always positive)
+                gp_Pnt prjP = prj.NearestPoint();
+                dir = gp_Dir(gp_Vec(basePoint, prjP));
+                dir.Transform(invObjLoc.Transformation());
+#else
+                TopLoc_Location upToFaceLoc;
+                Handle(Geom_Surface) surf = BRep_Tool::Surface(upToFace, upToFaceLoc);
+                GeomLib_IsPlanarSurface checkSurface(surf);
+                if (surf.IsNull() || !checkSurface.IsPlanar())
+                    return new App::DocumentObjectExecReturn("Pad: Extruding up to a face or plane is only possible if the sketch is located on a face");
+
+                gp_Pln upToPlane = checkSurface.Plan().Transformed(upToFaceLoc);
+                gp_Dir planeNorm = upToPlane.Axis().Direction();
+                gp_Pnt planeBase = upToPlane.Location();
+                double angle = dir.Angle(planeNorm);
+                if (angle > Precision::Confusion())
+                    return new App::DocumentObjectExecReturn("Pad: Extruding up to a face is only possible if the sketch plane is parallel to it");
+
+                // Project basepoint of sketch onto the UpToFace to determine distance and direction
+                gp_Pnt basePoint(SketchPos.getPosition().x, SketchPos.getPosition().y, SketchPos.getPosition().z);
+                Standard_Real pn = planeBase.XYZ().Dot(planeNorm.XYZ());
+                Standard_Real qn = basePoint.XYZ().Dot(planeNorm.XYZ());
+                gp_Pnt projPoint = basePoint.Translated(planeNorm.XYZ().Multiplied(pn-qn));
+
+                // Distance
+                double length = projPoint.Distance(basePoint) + Offset.getValue();
+                if (length < Precision::Confusion())
+                    return new App::DocumentObjectExecReturn("Pad: Extruding up to a face failed because of zero height");
+
+                // Direction (the distance is always positive)
+                dir = gp_Dir(gp_Vec(basePoint, projPoint));
+#endif
+
+                generatePrism(prism, sketchshape, "Length", dir, length, 0.0, false, false);
+            } else {
+                // A support object is always required and we need to use BRepFeat_MakePrism
+                // Problem: For Pocket/UpToFirst (or an equivalent Pocket/UpToFace) the resulting shape is invalid
+                // because the feature does not add any material. This only happens with the "2" option, though
+                // Note: It might be possible to pass a shell or a compound containing multiple faces
+                // as the Until parameter of Perform()
+                // Note: Multiple independent wires are not supported, we should check for that and
+                // warn the user
+                // FIXME: If the support shape is not the previous solid in the tree, then there will be unexpected results
+                // Check supportface for limits, otherwise Perform() throws an exception
+                TopExp_Explorer Ex(supportface,TopAbs_WIRE);
+                if (!Ex.More())
+                    supportface = TopoDS_Face();
+                BRepFeat_MakePrism PrismMaker;
+                PrismMaker.Init(base.getShape(), sketchshape.getShape(), supportface, dir, 2, 1);
+                PrismMaker.Perform(upToFace);
+
+                if (!PrismMaker.IsDone())
+                    return new App::DocumentObjectExecReturn("Pad: Up to face: Could not extrude the sketch!");
+                if (PrismMaker.Shape().IsNull())
+                    return new App::DocumentObjectExecReturn("Pad: Resulting shape is empty");
+                prism.makEShape(PrismMaker,{base,sketchshape});
+            }
+        } else {
+            generatePrism(prism, sketchshape, method, dir, L, L2,
+                          Midplane.getValue(), Reversed.getValue());
+        }
+
+        // set the additive shape property for later usage in e.g. pattern
+        prism = refineShapeIfActive(prism);
+        this->AddSubShape.setValue(prism);
+
+        if (!base.isNull()) {
+//             auto obj = getDocument()->addObject("Part::Feature", "prism");
+//             static_cast<Part::Feature*>(obj)->Shape.setValue(getSolid(prism));
+            // Let's call algorithm computing a fuse operation:
+            TopoShape result(0,getDocument()->getStringHasher());
+            try {
+                result.makEFuse({base,prism});
+            }catch(Standard_Failure &){
+                return new App::DocumentObjectExecReturn("Pad: Fusion with base feature failed");
+            }
+            // we have to get the solids (fuse sometimes creates compounds)
+            auto solRes = this->getSolid(result);
+            // lets check if the result is a solid
+            if (solRes.isNull())
+                return new App::DocumentObjectExecReturn("Pad: Resulting shape is not a solid");
 
-
-#include "PreCompiled.h"
-#ifndef _PreComp_
-# include <BRep_Builder.hxx>
-# include <BRep_Tool.hxx>
-# include <BRepBndLib.hxx>
-# include <BRepFeat_MakePrism.hxx>
-# include <BRepBuilderAPI_MakeFace.hxx>
-# include <Geom_Surface.hxx>
-# include <TopoDS.hxx>
-# include <TopoDS_Solid.hxx>
-# include <TopoDS_Face.hxx>
-# include <TopoDS_Wire.hxx>
-# include <TopoDS_Compound.hxx>
-# include <TopExp_Explorer.hxx>
-# include <BRepAlgoAPI_Fuse.hxx>
-# include <Precision.hxx>
-# include <BRepPrimAPI_MakeHalfSpace.hxx>
-# include <BRepAlgoAPI_Common.hxx>
-# include <BRepAdaptor_Surface.hxx>
-# include <gp_Pln.hxx>
-# include <GeomAPI_ProjectPointOnSurf.hxx>
-# include <BRepLProp_SLProps.hxx>
-# include <GeomLib_IsPlanarSurface.hxx>
-#endif
-
-#include <Base/Exception.h>
-#include <Base/Placement.h>
-#include <Base/Console.h>
-#include <Base/Reader.h>
-#include <App/Document.h>
-
-//#include "Body.h"
-#include "FeaturePad.h"
-
-
-using namespace PartDesign;
-
-const char* Pad::TypeEnums[]= {"Length","UpToLast","UpToFirst","UpToFace","TwoLengths",NULL};
-
-PROPERTY_SOURCE(PartDesign::Pad, PartDesign::ProfileBased)
-
-Pad::Pad()
-{
-    addSubType = FeatureAddSub::Additive;
-    
-    ADD_PROPERTY_TYPE(Type,((long)0),"Pad",App::Prop_None,"Pad type");
-    Type.setEnums(TypeEnums);
-    ADD_PROPERTY_TYPE(Length,(100.0),"Pad",App::Prop_None,"Pad length");
-    ADD_PROPERTY_TYPE(Length2,(100.0),"Pad",App::Prop_None,"P");
-    ADD_PROPERTY_TYPE(UpToFace,(0),"Pad",App::Prop_None,"Face where pad will end");
-    ADD_PROPERTY_TYPE(Offset,(0.0),"Pad",App::Prop_None,"Offset from face in which pad will end");
-    static const App::PropertyQuantityConstraint::Constraints signedLengthConstraint = {-DBL_MAX, DBL_MAX, 1.0};
-    Offset.setConstraints ( &signedLengthConstraint );
-}
-
-short Pad::mustExecute() const
-{
-    if (Placement.isTouched() ||
-        Type.isTouched() ||
-        Length.isTouched() ||
-        Length2.isTouched() ||
-        Offset.isTouched() ||
-        UpToFace.isTouched())
-        return 1;
-    return ProfileBased::mustExecute();
-}
-
-App::DocumentObjectExecReturn *Pad::execute(void)
-{
-    // Validate parameters
-    double L = Length.getValue();
-    if ((std::string(Type.getValueAsString()) == "Length") && (L < Precision::Confusion()))
-        return new App::DocumentObjectExecReturn("Length of pad too small");
-    double L2 = Length2.getValue();
-    if ((std::string(Type.getValueAsString()) == "TwoLengths") && (L < Precision::Confusion()))
-        return new App::DocumentObjectExecReturn("Second length of pad too small");
-
-    Part::Feature* obj = 0;
-    TopoShape sketchshape;
-    try {
-        obj = getVerifiedObject();
-        sketchshape = getVerifiedFace();
-    } catch (const Base::Exception& e) {
-        return new App::DocumentObjectExecReturn(e.what());
-    }
-
-    // if the Base property has a valid shape, fuse the prism into it
-    TopoShape base;
-    try {
-        base = getBaseShape();
-    } catch (const Base::Exception&) {
-    }
-
-
-    // get the Sketch plane
-    Base::Placement SketchPos    = obj->Placement.getValue(); 
-    Base::Vector3d  SketchVector = getProfileNormal();
-
-    try {
-        this->positionByPrevious();
-        TopLoc_Location invObjLoc = this->getLocation().Inverted();
-        auto invTrsf = invObjLoc.Transformation();
-
-        base.move(invObjLoc);
-
-        gp_Dir dir(SketchVector.x,SketchVector.y,SketchVector.z);
-        dir.Transform(invTrsf);
-
-        if (sketchshape.isNull())
-            return new App::DocumentObjectExecReturn("Pad: Creating a face from sketch failed");
-        sketchshape.move(invObjLoc);
-
-        TopoShape prism(0,getDocument()->getStringHasher());
-        std::string method(Type.getValueAsString());                
-        if (method == "UpToFirst" || method == "UpToLast" || method == "UpToFace") {
-              // Note: This will return an unlimited planar face if support is a datum plane
-            TopoDS_Face supportface = getSupportFace();
-            supportface.Move(invObjLoc);
-
-            if (Reversed.getValue())
-                dir.Reverse();
-
-            // Find a valid face or datum plane to extrude up to
-            TopoDS_Face upToFace;
-            if (method == "UpToFace") {
-                getUpToFaceFromLinkSub(upToFace, UpToFace);
-                upToFace.Move(invObjLoc);
-            }
-            getUpToFace(upToFace, base.getShape(), supportface, 
-                    sketchshape.getShape(), method, dir, Offset.getValue());
-
-            // TODO: Write our own PrismMaker which does not depend on a solid base shape
-<<<<<<< HEAD
-            if (base.isNull()) {
-=======
-            if (base.IsNull()) {
-                // This implementation suffers from some problems:
-                // * it explicitly checks for planes only but e.g. a B-spline may work too
-                // * The extracted surface passed to GeomAPI_ProjectPointOnSurf may lack of
-                //   its placement and thus computes a wrong result
-                // * the direction computed by base and projection point must not be transformed
-#if 0
->>>>>>> 052d8a70
-                // Workaround because BRepFeat_MakePrism requires the base face located on a solid to be able to extrude up to a face
-                // Handle special case of extruding up to a face or plane parallel to the base face
-                BRepAdaptor_Surface adapt(upToFace);
-                if (adapt.GetType() != GeomAbs_Plane)
-                    return new App::DocumentObjectExecReturn("Pad: Extruding up to a face or plane is only possible if the sketch is located on a face");
-
-                double angle = dir.Angle(adapt.Plane().Axis().Direction());
-                if (angle > Precision::Confusion())
-                    return new App::DocumentObjectExecReturn("Pad: Extruding up to a face is only possible if the sketch plane is parallel to it");
-
-                // Project basepoint of sketch onto the UpToFace to determine distance and direction
-                gp_Pnt basePoint(SketchPos.getPosition().x, SketchPos.getPosition().y, SketchPos.getPosition().z);
-                GeomAPI_ProjectPointOnSurf prj(basePoint, adapt.Surface().Surface());
-                if (prj.NbPoints() != 1)
-                    return new App::DocumentObjectExecReturn("Pad: Extruding up to a face failed to find extrusion direction");
-                // Distance
-                double length = prj.Distance(1) + Offset.getValue();
-                if (length < Precision::Confusion())
-                    return new App::DocumentObjectExecReturn("Pad: Extruding up to a face failed because of zero height");
-
-                // Direction (the distance is always positive)
-                gp_Pnt prjP = prj.NearestPoint();
-                dir = gp_Dir(gp_Vec(basePoint, prjP));
-<<<<<<< HEAD
-                dir.Transform(invTrsf);
-=======
-                dir.Transform(invObjLoc.Transformation());
-#else
-                TopLoc_Location upToFaceLoc;
-                Handle(Geom_Surface) surf = BRep_Tool::Surface(upToFace, upToFaceLoc);
-                GeomLib_IsPlanarSurface checkSurface(surf);
-                if (surf.IsNull() || !checkSurface.IsPlanar())
-                    return new App::DocumentObjectExecReturn("Pad: Extruding up to a face or plane is only possible if the sketch is located on a face");
-
-                gp_Pln upToPlane = checkSurface.Plan().Transformed(upToFaceLoc);
-                gp_Dir planeNorm = upToPlane.Axis().Direction();
-                gp_Pnt planeBase = upToPlane.Location();
-                double angle = dir.Angle(planeNorm);
-                if (angle > Precision::Confusion())
-                    return new App::DocumentObjectExecReturn("Pad: Extruding up to a face is only possible if the sketch plane is parallel to it");
-
-                // Project basepoint of sketch onto the UpToFace to determine distance and direction
-                gp_Pnt basePoint(SketchPos.getPosition().x, SketchPos.getPosition().y, SketchPos.getPosition().z);
-                Standard_Real pn = planeBase.XYZ().Dot(planeNorm.XYZ());
-                Standard_Real qn = basePoint.XYZ().Dot(planeNorm.XYZ());
-                gp_Pnt projPoint = basePoint.Translated(planeNorm.XYZ().Multiplied(pn-qn));
-
-                // Distance
-                double length = projPoint.Distance(basePoint) + Offset.getValue();
-                if (length < Precision::Confusion())
-                    return new App::DocumentObjectExecReturn("Pad: Extruding up to a face failed because of zero height");
-
-                // Direction (the distance is always positive)
-                dir = gp_Dir(gp_Vec(basePoint, projPoint));
-#endif
->>>>>>> 052d8a70
-
-                generatePrism(prism, sketchshape, "Length", dir, length, 0.0, false, false);
-            } else {
-                // A support object is always required and we need to use BRepFeat_MakePrism
-                // Problem: For Pocket/UpToFirst (or an equivalent Pocket/UpToFace) the resulting shape is invalid
-                // because the feature does not add any material. This only happens with the "2" option, though
-                // Note: It might be possible to pass a shell or a compound containing multiple faces
-                // as the Until parameter of Perform()
-                // Note: Multiple independent wires are not supported, we should check for that and
-                // warn the user
-                // FIXME: If the support shape is not the previous solid in the tree, then there will be unexpected results
-                // Check supportface for limits, otherwise Perform() throws an exception
-                TopExp_Explorer Ex(supportface,TopAbs_WIRE);
-                if (!Ex.More())
-                    supportface = TopoDS_Face();
-                BRepFeat_MakePrism PrismMaker;
-                PrismMaker.Init(base.getShape(), sketchshape.getShape(), supportface, dir, 2, 1);
-                PrismMaker.Perform(upToFace);
-
-                if (!PrismMaker.IsDone())
-                    return new App::DocumentObjectExecReturn("Pad: Up to face: Could not extrude the sketch!");
-                if (PrismMaker.Shape().IsNull())
-                    return new App::DocumentObjectExecReturn("Pad: Resulting shape is empty");
-                prism.makEShape(PrismMaker,{base,sketchshape});
-            }
-        } else {
-            generatePrism(prism, sketchshape, method, dir, L, L2,
-                          Midplane.getValue(), Reversed.getValue());
-        }
-
-        // set the additive shape property for later usage in e.g. pattern
-        prism = refineShapeIfActive(prism);
-        this->AddSubShape.setValue(prism);
-
-        if (!base.isNull()) {
-//             auto obj = getDocument()->addObject("Part::Feature", "prism");
-//             static_cast<Part::Feature*>(obj)->Shape.setValue(getSolid(prism));
-            // Let's call algorithm computing a fuse operation:
-            TopoShape result(0,getDocument()->getStringHasher());
-            try {
-                result.makEFuse({base,prism});
-            }catch(Standard_Failure &){
-                return new App::DocumentObjectExecReturn("Pad: Fusion with base feature failed");
-            }
-            // we have to get the solids (fuse sometimes creates compounds)
-            auto solRes = this->getSolid(result);
-            // lets check if the result is a solid
-            if (solRes.isNull())
-                return new App::DocumentObjectExecReturn("Pad: Resulting shape is not a solid");
-<<<<<<< HEAD
-
-            if(result.countSubShapes(TopAbs_SOLID)>1){
-=======
-
-            int solidCount = countSolids(result);
-            if (solidCount > 1) {
->>>>>>> 052d8a70
-                return new App::DocumentObjectExecReturn("Pad: Result has multiple solids. This is not supported at this time.");
-            }
-
-            solRes = refineShapeIfActive(solRes);
-            this->Shape.setValue(getSolid(solRes));
-        } else {
-            if(prism.countSubShapes(TopAbs_SOLID)>1){
-                return new App::DocumentObjectExecReturn("Pad: Result has multiple solids. This is not supported at this time.");
-            }
-
-           this->Shape.setValue(getSolid(prism));
-        }
-
-        return App::DocumentObject::StdReturn;
-    }
-    catch (Standard_Failure& e) {
-
-        if (std::string(e.GetMessageString()) == "TopoDS::Face")
-            return new App::DocumentObjectExecReturn("Could not create face from sketch.\n"
-                "Intersecting sketch entities or multiple faces in a sketch are not allowed.");
-        else
-            return new App::DocumentObjectExecReturn(e.GetMessageString());
-    }
-    catch (Base::Exception& e) {
-        return new App::DocumentObjectExecReturn(e.what());
-    }
-}
-
+            if(result.countSubShapes(TopAbs_SOLID)>1){
+                return new App::DocumentObjectExecReturn("Pad: Result has multiple solids. This is not supported at this time.");
+            }
+
+            solRes = refineShapeIfActive(solRes);
+            this->Shape.setValue(getSolid(solRes));
+        } else {
+            if(prism.countSubShapes(TopAbs_SOLID)>1){
+                return new App::DocumentObjectExecReturn("Pad: Result has multiple solids. This is not supported at this time.");
+            }
+
+           this->Shape.setValue(getSolid(prism));
+        }
+
+        return App::DocumentObject::StdReturn;
+    }
+    catch (Standard_Failure& e) {
+
+        if (std::string(e.GetMessageString()) == "TopoDS::Face")
+            return new App::DocumentObjectExecReturn("Could not create face from sketch.\n"
+                "Intersecting sketch entities or multiple faces in a sketch are not allowed.");
+        else
+            return new App::DocumentObjectExecReturn(e.GetMessageString());
+    }
+    catch (Base::Exception& e) {
+        return new App::DocumentObjectExecReturn(e.what());
+    }
+}
+