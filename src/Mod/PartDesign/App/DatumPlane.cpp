<<<<<<< HEAD
/***************************************************************************
 *   Copyright (c) 2013 Jan Rheinländer <jrheinlaender[at]users.sourceforge.net>     *
 *                                                                         *
 *   This file is part of the FreeCAD CAx development system.              *
 *                                                                         *
 *   This library is free software; you can redistribute it and/or         *
 *   modify it under the terms of the GNU Library General Public           *
 *   License as published by the Free Software Foundation; either          *
 *   version 2 of the License, or (at your option) any later version.      *
 *                                                                         *
 *   This library  is distributed in the hope that it will be useful,      *
 *   but WITHOUT ANY WARRANTY; without even the implied warranty of        *
 *   MERCHANTABILITY or FITNESS FOR A PARTICULAR PURPOSE.  See the         *
 *   GNU Library General Public License for more details.                  *
 *                                                                         *
 *   You should have received a copy of the GNU Library General Public     *
 *   License along with this library; see the file COPYING.LIB. If not,    *
 *   write to the Free Software Foundation, Inc., 59 Temple Place,         *
 *   Suite 330, Boston, MA  02111-1307, USA                                *
 *                                                                         *
 ***************************************************************************/


#include "PreCompiled.h"

#ifndef _PreComp_
# include <BRepBuilderAPI_MakeFace.hxx>
# include <gp_Pln.hxx>
# include <gp_Pnt.hxx>
#endif

#include "DatumPlane.h"

using namespace PartDesign;
using namespace Attacher;

// ============================================================================

const char* Plane::ResizeModeEnums[]= {"Automatic","Manual",NULL};

PROPERTY_SOURCE(PartDesign::Plane, Part::Datum)

Plane::Plane()
{
    ADD_PROPERTY_TYPE(ResizeMode,(static_cast<long>(0)), "Size", App::Prop_None, "Automatic or manual resizing");
    ResizeMode.setEnums(ResizeModeEnums);
    ADD_PROPERTY_TYPE(Length,(20), "Size", App::Prop_Output, "Length of the plane");
    ADD_PROPERTY_TYPE(Width,(20), "Size", App::Prop_Output, "Width of the plane");

    Length.setReadOnly(true);
    Width.setReadOnly(true);

    this->setAttacher(new AttachEnginePlane);
    // Create a shape, which will be used by the Sketcher. Them main function is to avoid a dependency of
    // Sketcher on the PartDesign module
    BRepBuilderAPI_MakeFace builder(gp_Pln(gp_Pnt(0,0,0), gp_Dir(0,0,1)));
    if (!builder.IsDone())
        return;
    Shape.setValue(builder.Shape());
}

Plane::~Plane()
{
}

Base::Vector3d Plane::getNormal()
{
    Base::Rotation rot = Placement.getValue().getRotation();
    Base::Vector3d normal;
    rot.multVec(Base::Vector3d(0,0,1), normal);
    return normal;
}

void Plane::onChanged(const App::Property *prop)
{
    if (prop == &ResizeMode) {
        if (ResizeMode.getValue() == 0) {
            Length.setReadOnly(true);
            Width.setReadOnly(true);
        }
        else {
            Length.setReadOnly(false);
            Width.setReadOnly(false);
        }
    }

    Datum::onChanged(prop);
}
=======
/***************************************************************************
 *   Copyright (c) 2013                                                    *
 *                Jan Rheinländer <jrheinlaender[at]users.sourceforge.net> *
 *   This file is part of the FreeCAD CAx development system.              *
 *                                                                         *
 *   This library is free software; you can redistribute it and/or         *
 *   modify it under the terms of the GNU Library General Public           *
 *   License as published by the Free Software Foundation; either          *
 *   version 2 of the License, or (at your option) any later version.      *
 *                                                                         *
 *   This library  is distributed in the hope that it will be useful,      *
 *   but WITHOUT ANY WARRANTY; without even the implied warranty of        *
 *   MERCHANTABILITY or FITNESS FOR A PARTICULAR PURPOSE.  See the         *
 *   GNU Library General Public License for more details.                  *
 *                                                                         *
 *   You should have received a copy of the GNU Library General Public     *
 *   License along with this library; see the file COPYING.LIB. If not,    *
 *   write to the Free Software Foundation, Inc., 59 Temple Place,         *
 *   Suite 330, Boston, MA  02111-1307, USA                                *
 *                                                                         *
 ***************************************************************************/


#include "PreCompiled.h"

#ifndef _PreComp_
# include <BRepBuilderAPI_MakeFace.hxx>
# include <gp_Pln.hxx>
# include <gp_Pnt.hxx>
#endif

#include "DatumPlane.h"

using namespace PartDesign;
using namespace Attacher;

// ============================================================================

const char* Plane::ResizeModeEnums[]= {"Automatic","Manual",NULL};

PROPERTY_SOURCE(PartDesign::Plane, Part::Datum)

Plane::Plane()
{
    // These properties are only relevant for the visual appearance.
    // Since they are getting changed from within its view provider
    // their type is set to "Output" to avoid that they are marked as
    // touched all the time.
    ADD_PROPERTY_TYPE(ResizeMode,(static_cast<long>(0)), "Size", App::Prop_Output, "Automatic or manual resizing");
    ResizeMode.setEnums(ResizeModeEnums);
    ADD_PROPERTY_TYPE(Length,(20), "Size", App::Prop_Output, "Length of the plane");
    ADD_PROPERTY_TYPE(Width,(20), "Size", App::Prop_Output, "Width of the plane");

    Length.setReadOnly(true);
    Width.setReadOnly(true);

    this->setAttacher(new AttachEnginePlane);
    // Create a shape, which will be used by the Sketcher. Them main function is to avoid a dependency of
    // Sketcher on the PartDesign module
    BRepBuilderAPI_MakeFace builder(gp_Pln(gp_Pnt(0,0,0), gp_Dir(0,0,1)));
    if (!builder.IsDone())
        return;
    Shape.setValue(builder.Shape());
}

Plane::~Plane()
{
}

Base::Vector3d Plane::getNormal()
{
    Base::Rotation rot = Placement.getValue().getRotation();
    Base::Vector3d normal;
    rot.multVec(Base::Vector3d(0,0,1), normal);
    return normal;
}

void Plane::onChanged(const App::Property *prop)
{
    if (prop == &ResizeMode) {
        if (ResizeMode.getValue() == 0) {
            Length.setReadOnly(true);
            Width.setReadOnly(true);
        }
        else {
            Length.setReadOnly(false);
            Width.setReadOnly(false);
        }
    }

    Datum::onChanged(prop);
}
>>>>>>> 052d8a70
<|MERGE_RESOLUTION|>--- conflicted
+++ resolved
@@ -1,93 +1,3 @@
-<<<<<<< HEAD
-/***************************************************************************
- *   Copyright (c) 2013 Jan Rheinländer <jrheinlaender[at]users.sourceforge.net>     *
- *                                                                         *
- *   This file is part of the FreeCAD CAx development system.              *
- *                                                                         *
- *   This library is free software; you can redistribute it and/or         *
- *   modify it under the terms of the GNU Library General Public           *
- *   License as published by the Free Software Foundation; either          *
- *   version 2 of the License, or (at your option) any later version.      *
- *                                                                         *
- *   This library  is distributed in the hope that it will be useful,      *
- *   but WITHOUT ANY WARRANTY; without even the implied warranty of        *
- *   MERCHANTABILITY or FITNESS FOR A PARTICULAR PURPOSE.  See the         *
- *   GNU Library General Public License for more details.                  *
- *                                                                         *
- *   You should have received a copy of the GNU Library General Public     *
- *   License along with this library; see the file COPYING.LIB. If not,    *
- *   write to the Free Software Foundation, Inc., 59 Temple Place,         *
- *   Suite 330, Boston, MA  02111-1307, USA                                *
- *                                                                         *
- ***************************************************************************/
-
-
-#include "PreCompiled.h"
-
-#ifndef _PreComp_
-# include <BRepBuilderAPI_MakeFace.hxx>
-# include <gp_Pln.hxx>
-# include <gp_Pnt.hxx>
-#endif
-
-#include "DatumPlane.h"
-
-using namespace PartDesign;
-using namespace Attacher;
-
-// ============================================================================
-
-const char* Plane::ResizeModeEnums[]= {"Automatic","Manual",NULL};
-
-PROPERTY_SOURCE(PartDesign::Plane, Part::Datum)
-
-Plane::Plane()
-{
-    ADD_PROPERTY_TYPE(ResizeMode,(static_cast<long>(0)), "Size", App::Prop_None, "Automatic or manual resizing");
-    ResizeMode.setEnums(ResizeModeEnums);
-    ADD_PROPERTY_TYPE(Length,(20), "Size", App::Prop_Output, "Length of the plane");
-    ADD_PROPERTY_TYPE(Width,(20), "Size", App::Prop_Output, "Width of the plane");
-
-    Length.setReadOnly(true);
-    Width.setReadOnly(true);
-
-    this->setAttacher(new AttachEnginePlane);
-    // Create a shape, which will be used by the Sketcher. Them main function is to avoid a dependency of
-    // Sketcher on the PartDesign module
-    BRepBuilderAPI_MakeFace builder(gp_Pln(gp_Pnt(0,0,0), gp_Dir(0,0,1)));
-    if (!builder.IsDone())
-        return;
-    Shape.setValue(builder.Shape());
-}
-
-Plane::~Plane()
-{
-}
-
-Base::Vector3d Plane::getNormal()
-{
-    Base::Rotation rot = Placement.getValue().getRotation();
-    Base::Vector3d normal;
-    rot.multVec(Base::Vector3d(0,0,1), normal);
-    return normal;
-}
-
-void Plane::onChanged(const App::Property *prop)
-{
-    if (prop == &ResizeMode) {
-        if (ResizeMode.getValue() == 0) {
-            Length.setReadOnly(true);
-            Width.setReadOnly(true);
-        }
-        else {
-            Length.setReadOnly(false);
-            Width.setReadOnly(false);
-        }
-    }
-
-    Datum::onChanged(prop);
-}
-=======
 /***************************************************************************
  *   Copyright (c) 2013                                                    *
  *                Jan Rheinländer <jrheinlaender[at]users.sourceforge.net> *
@@ -179,5 +89,4 @@
     }
 
     Datum::onChanged(prop);
-}
->>>>>>> 052d8a70
+}