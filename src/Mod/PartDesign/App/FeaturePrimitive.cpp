--- conflicted
+++ resolved
@@ -1,718 +1,713 @@
-/***************************************************************************
- *   Copyright (c) 2015 Stefan Tröger <stefantroeger@gmx.net>              *
- *                                                                         *
- *   This file is part of the FreeCAD CAx development system.              *
- *                                                                         *
- *   This library is free software; you can redistribute it and/or         *
- *   modify it under the terms of the GNU Library General Public           *
- *   License as published by the Free Software Foundation; either          *
- *   version 2 of the License, or (at your option) any later version.      *
- *                                                                         *
- *   This library  is distributed in the hope that it will be useful,      *
- *   but WITHOUT ANY WARRANTY; without even the implied warranty of        *
- *   MERCHANTABILITY or FITNESS FOR A PARTICULAR PURPOSE.  See the         *
- *   GNU Library General Public License for more details.                  *
- *                                                                         *
- *   You should have received a copy of the GNU Library General Public     *
- *   License along with this library; see the file COPYING.LIB. If not,    *
- *   write to the Free Software Foundation, Inc., 59 Temple Place,         *
- *   Suite 330, Boston, MA  02111-1307, USA                                *
- *                                                                         *
- ***************************************************************************/
-
-
-#include "PreCompiled.h"
-#ifndef _PreComp_
-# include <BRepPrim_Cylinder.hxx>
-# include <Mod/Part/App/FCBRepAlgoAPI_Cut.h>
-# include <Mod/Part/App/FCBRepAlgoAPI_Fuse.h>
-# include <BRepBuilderAPI_GTransform.hxx>
-# include <BRepBuilderAPI_MakeFace.hxx>
-# include <BRepBuilderAPI_MakePolygon.hxx>
-# include <BRepBuilderAPI_MakeSolid.hxx>
-# include <BRepBuilderAPI_Transform.hxx>
-# include <BRepPrimAPI_MakeBox.hxx>
-# include <BRepPrimAPI_MakeCone.hxx>
-# include <BRepPrimAPI_MakeCylinder.hxx>
-# include <BRepPrimAPI_MakeSphere.hxx>
-# include <BRepPrimAPI_MakeTorus.hxx>
-#endif
-
-#include <App/DocumentObject.h>
-#include <Base/Exception.h>
-#include <Base/Tools.h>
-#include <App/FeaturePythonPyImp.h>
-
-#include "FeaturePrimitive.h"
-#include "FeaturePy.h"
-#include "Mod/Part/App/TopoShapeOpCode.h"
-
-using namespace PartDesign;
-
-namespace PartDesign {
-
-const App::PropertyQuantityConstraint::Constraints torusRangeV = { -180.0, 180.0, 1.0 };
-const App::PropertyQuantityConstraint::Constraints angleRangeU = { 0.0, 360.0, 1.0 };
-const App::PropertyQuantityConstraint::Constraints angleRangeV = { -90.0, 90.0, 1.0 };
-// it turned out that OCC cannot e.g. create a box with a width of Precision::Confusion()
-// with two times Precision::Confusion() all geometric primitives can be created
-const App::PropertyQuantityConstraint::Constraints quantityRange = { 2 * Precision::Confusion(), FLT_MAX, 0.1 };
-const App::PropertyQuantityConstraint::Constraints quantityRangeZero = { 0.0, FLT_MAX, 0.1 };
-
-PROPERTY_SOURCE_WITH_EXTENSIONS(PartDesign::FeaturePrimitive, PartDesign::FeatureAddSub)
-
-FeaturePrimitive::FeaturePrimitive()
-{
-    Part::AttachExtension::initExtension(this);
-}
-
-App::DocumentObjectExecReturn* FeaturePrimitive::execute(const TopoDS_Shape& primitive)
-{
-    if (onlyHasToRefine()){
-        TopoShape result = refineShapeIfActive(rawShape);
-        Shape.setValue(result);
-        return App::DocumentObject::StdReturn;
-    }
-
-    try {
-        //transform the primitive in the correct coordinance
-        FeatureAddSub::execute();
-
-        //if we have no base we just add the standard primitive shape
-        TopoShape primitiveShape;
-        primitiveShape.setShape(primitive);
-
-        TopoShape base;
-        try {
-            // if we have a base shape we need to make sure that it does not get our transformation
-            // to
-            base = getBaseTopoShape().moved(getLocation().Inverted());
-            primitiveShape.Tag = -this->getID();
-        }
-
-        catch (const Base::Exception&) {
-
-             //as we use this for preview we can add it even if useless for subtractive
-             AddSubShape.setValue(primitiveShape);
-
-             if(getAddSubType() == FeatureAddSub::Additive)
-                 Shape.setValue(getSolid(primitiveShape));
-             else
-                 return new App::DocumentObjectExecReturn(QT_TRANSLATE_NOOP("Exception", "Cannot subtract primitive feature without base feature"));
-
-             return  App::DocumentObject::StdReturn;
-        }
-        AddSubShape.setValue(primitiveShape);
-
-        TopoShape boolOp(0);
-
-        const char* maker;
-        switch (getAddSubType()) {
-            case Additive:
-                maker = Part::OpCodes::Fuse;
-                break;
-            case Subtractive:
-                maker = Part::OpCodes::Cut;
-                break;
-            default:
-                return new App::DocumentObjectExecReturn(
-                    QT_TRANSLATE_NOOP("Exception", "Unknown operation type"));
-        }
-        try {
-            boolOp.makeElementBoolean(maker, {base, primitiveShape});
-        }
-        catch (Standard_Failure&) {
-            return new App::DocumentObjectExecReturn(
-                QT_TRANSLATE_NOOP("Exception", "Failed to perform boolean operation"));
-        }
-
-        TopoShape solidBoolOp = getSolid(boolOp);
-        // lets check if the result is a solid
-        if (solidBoolOp.isNull()) {
-            return new App::DocumentObjectExecReturn(
-                QT_TRANSLATE_NOOP("Exception", "Resulting shape is not a solid"));
-        }
-<<<<<<< HEAD
-        // store shape before refinement
-        this->rawShape = boolOp;
-        boolOp = refineShapeIfActive(boolOp);
-        Shape.setValue(getSolid(boolOp));
-        AddSubShape.setValue(primitiveShape);
-=======
-        if (solidBoolOp == base){
-            //solidBoolOp is misplaced but boolOp is ok
-            Shape.setValue(boolOp);
-            return App::DocumentObject::StdReturn;
-        }
-        solidBoolOp = refineShapeIfActive(solidBoolOp);
-        Shape.setValue(getSolid(solidBoolOp));
->>>>>>> cdb92768
-    }
-    catch (Standard_Failure& e) {
-
-        return new App::DocumentObjectExecReturn(e.GetMessageString());
-    }
-
-    return App::DocumentObject::StdReturn;
-}
-
-void FeaturePrimitive::onChanged(const App::Property* prop)
-{
-    if (prop == &AttachmentOffset){
-        this->touch();
-        return;
-    }
-    FeatureAddSub::onChanged(prop);
-}
-
-// suppress warning about tp_print for Py3.8
-#if defined(__clang__)
-# pragma clang diagnostic push
-# pragma clang diagnostic ignored "-Wmissing-field-initializers"
-#endif
-
-PYTHON_TYPE_DEF(PrimitivePy, PartDesign::FeaturePy)//explicit bombs
-PYTHON_TYPE_IMP(PrimitivePy, PartDesign::FeaturePy)
-
-#if defined(__clang__)
-# pragma clang diagnostic pop
-#endif
-
-PyObject* FeaturePrimitive::getPyObject()
-{
-    if (PythonObject.is(Py::_None())){
-        // ref counter is set to 1
-        PythonObject = Py::Object(new PrimitivePy(this),true);
-    }
-    return Py::new_reference_to(PythonObject);
-}
-
-PROPERTY_SOURCE(PartDesign::Box, PartDesign::FeaturePrimitive)
-
-Box::Box()
-{
-    ADD_PROPERTY_TYPE(Length,(10.0f),"Box",App::Prop_None,"The length of the box");
-    ADD_PROPERTY_TYPE(Width ,(10.0f),"Box",App::Prop_None,"The width of the box");
-    ADD_PROPERTY_TYPE(Height,(10.0f),"Box",App::Prop_None,"The height of the box");
-    Length.setConstraints(&quantityRange);
-    Width.setConstraints(&quantityRange);
-    Height.setConstraints(&quantityRange);
-
-    primitiveType = FeaturePrimitive::Box;
-}
-
-App::DocumentObjectExecReturn* Box::execute()
-{
-    double L = Length.getValue();
-    double W = Width.getValue();
-    double H = Height.getValue();
-
-    if (L < Precision::Confusion())
-        return new App::DocumentObjectExecReturn(QT_TRANSLATE_NOOP("Exception", "Length of box too small"));
-    if (W < Precision::Confusion())
-        return new App::DocumentObjectExecReturn(QT_TRANSLATE_NOOP("Exception", "Width of box too small"));
-    if (H < Precision::Confusion())
-        return new App::DocumentObjectExecReturn(QT_TRANSLATE_NOOP("Exception", "Height of box too small"));
-
-    try {
-        // Build a box using the dimension attributes
-        BRepPrimAPI_MakeBox mkBox(L, W, H);
-        return FeaturePrimitive::execute(mkBox.Shape());
-    }
-    catch (Standard_Failure& e) {
-        return new App::DocumentObjectExecReturn(e.GetMessageString());
-    }
-}
-
-short int Box::mustExecute() const
-{
-     if ( Length.isTouched() ||
-          Height.isTouched() ||
-          Width.isTouched() )
-        return 1;
-
-    return FeaturePrimitive::mustExecute();
-}
-
-PROPERTY_SOURCE(PartDesign::AdditiveBox, PartDesign::Box)
-PROPERTY_SOURCE(PartDesign::SubtractiveBox, PartDesign::Box)
-
-
-PROPERTY_SOURCE(PartDesign::Cylinder, PartDesign::FeaturePrimitive)
-
-Cylinder::Cylinder()
-{
-    ADD_PROPERTY_TYPE(Radius,(10.0f),"Cylinder",App::Prop_None,"The radius of the cylinder");
-    ADD_PROPERTY_TYPE(Angle,(360.0f),"Cylinder",App::Prop_None,"The closing angle of the cylinder ");
-    ADD_PROPERTY_TYPE(Height,(10.0f),"Cylinder",App::Prop_None,"The height of the cylinder");
-    Angle.setConstraints(&angleRangeU);
-    Radius.setConstraints(&quantityRange);
-    Height.setConstraints(&quantityRange);
-
-    Part::PrismExtension::initExtension(this);
-
-    primitiveType = FeaturePrimitive::Cylinder;
-}
-
-App::DocumentObjectExecReturn* Cylinder::execute()
-{
-    // Build a cylinder
-    if (Radius.getValue() < Precision::Confusion())
-        return new App::DocumentObjectExecReturn(QT_TRANSLATE_NOOP("Exception", "Radius of cylinder too small"));
-    if (Height.getValue() < Precision::Confusion())
-        return new App::DocumentObjectExecReturn(QT_TRANSLATE_NOOP("Exception", "Height of cylinder too small"));
-    if (Angle.getValue() < Precision::Confusion())
-        return new App::DocumentObjectExecReturn(QT_TRANSLATE_NOOP("Exception", "Rotation angle of cylinder too small"));
-    try {
-        BRepPrimAPI_MakeCylinder mkCylr(Radius.getValue(),
-                                        Height.getValue(),
-                                        Base::toRadians<double>(Angle.getValue()));
-
-        // the direction vector for the prism is the height for z and the given angle
-        BRepPrim_Cylinder prim = mkCylr.Cylinder();
-        TopoDS_Shape result = makePrism(Height.getValue(), prim.BottomFace());
-
-        return FeaturePrimitive::execute(result);
-    }
-    catch (Standard_Failure& e) {
-        return new App::DocumentObjectExecReturn(e.GetMessageString());
-    }
-
-    return App::DocumentObject::StdReturn;
-}
-
-short int Cylinder::mustExecute() const
-{
-     if ( Radius.isTouched() ||
-          Height.isTouched() ||
-          Angle.isTouched() )
-        return 1;
-
-    return FeaturePrimitive::mustExecute();
-}
-
-PROPERTY_SOURCE(PartDesign::AdditiveCylinder, PartDesign::Cylinder)
-PROPERTY_SOURCE(PartDesign::SubtractiveCylinder, PartDesign::Cylinder)
-
-
-PROPERTY_SOURCE(PartDesign::Sphere, PartDesign::FeaturePrimitive)
-
-Sphere::Sphere()
-{
-    ADD_PROPERTY_TYPE(Radius,(5.0),"Sphere",App::Prop_None,"The radius of the sphere");
-    Radius.setConstraints(&quantityRange);
-    ADD_PROPERTY_TYPE(Angle1,(-90.0f),"Sphere",App::Prop_None,"The angle of the sphere");
-    Angle1.setConstraints(&angleRangeV);
-    ADD_PROPERTY_TYPE(Angle2,(90.0f),"Sphere",App::Prop_None,"The angle of the sphere");
-    Angle2.setConstraints(&angleRangeV);
-    ADD_PROPERTY_TYPE(Angle3,(360.0f),"Sphere",App::Prop_None,"The angle of the sphere");
-    Angle3.setConstraints(&angleRangeU);
-
-    primitiveType = FeaturePrimitive::Sphere;
-}
-
-App::DocumentObjectExecReturn* Sphere::execute()
-{
-   // Build a sphere
-    if (Radius.getValue() < Precision::Confusion())
-        return new App::DocumentObjectExecReturn(QT_TRANSLATE_NOOP("Exception", "Radius of sphere too small"));
-    try {
-        BRepPrimAPI_MakeSphere mkSphere(Radius.getValue(),
-                                        Base::toRadians<double>(Angle1.getValue()),
-                                        Base::toRadians<double>(Angle2.getValue()),
-                                        Base::toRadians<double>(Angle3.getValue()));
-        return FeaturePrimitive::execute(mkSphere.Shape());
-    }
-    catch (Standard_Failure& e) {
-        return new App::DocumentObjectExecReturn(e.GetMessageString());
-    }
-
-    return App::DocumentObject::StdReturn;
-}
-
-short int Sphere::mustExecute() const
-{
-     if ( Radius.isTouched() ||
-          Angle1.isTouched() ||
-          Angle2.isTouched() ||
-          Angle3.isTouched())
-        return 1;
-
-    return FeaturePrimitive::mustExecute();
-}
-
-PROPERTY_SOURCE(PartDesign::AdditiveSphere, PartDesign::Sphere)
-PROPERTY_SOURCE(PartDesign::SubtractiveSphere, PartDesign::Sphere)
-
-
-PROPERTY_SOURCE(PartDesign::Cone, PartDesign::FeaturePrimitive)
-
-Cone::Cone()
-{
-    ADD_PROPERTY_TYPE(Radius1,(2.0),"Cone",App::Prop_None,"The radius of the cone");
-    ADD_PROPERTY_TYPE(Radius2,(4.0),"Cone",App::Prop_None,"The radius of the cone");
-    ADD_PROPERTY_TYPE(Height,(10.0),"Cone",App::Prop_None,"The height of the cone");
-    ADD_PROPERTY_TYPE(Angle,(360.0),"Cone",App::Prop_None,"The angle of the cone");
-    Angle.setConstraints(&angleRangeU);
-    Radius1.setConstraints(&quantityRangeZero);
-    Radius2.setConstraints(&quantityRangeZero);
-    Height.setConstraints(&quantityRange);
-
-    primitiveType = FeaturePrimitive::Cone;
-}
-
-App::DocumentObjectExecReturn* Cone::execute()
-{
-    if (Radius1.getValue() < 0.0)
-        return new App::DocumentObjectExecReturn(QT_TRANSLATE_NOOP("Exception", "Radius of cone cannot be negative"));
-    if (Radius2.getValue() < 0.0)
-        return new App::DocumentObjectExecReturn(QT_TRANSLATE_NOOP("Exception", "Radius of cone cannot be negative"));
-    if (Height.getValue() < Precision::Confusion())
-        return new App::DocumentObjectExecReturn(QT_TRANSLATE_NOOP("Exception", "Height of cone too small"));
-    try {
-        if (std::abs(Radius1.getValue() - Radius2.getValue()) < Precision::Confusion()){
-            //Build a cylinder
-            BRepPrimAPI_MakeCylinder mkCylr(Radius1.getValue(),
-                                            Height.getValue(),
-                                            Base::toRadians<double>(Angle.getValue()));
-            return FeaturePrimitive::execute(mkCylr.Shape());
-        }
-        // Build a cone
-        BRepPrimAPI_MakeCone mkCone(Radius1.getValue(),
-                                    Radius2.getValue(),
-                                    Height.getValue(),
-                                    Base::toRadians<double>(Angle.getValue()));
-        return FeaturePrimitive::execute(mkCone.Shape());
-    }
-    catch (Standard_Failure& e) {
-        return new App::DocumentObjectExecReturn(e.GetMessageString());
-    }
-
-    return App::DocumentObject::StdReturn;
-}
-
-short int Cone::mustExecute() const
-{
-    if (Radius1.isTouched())
-        return 1;
-    if (Radius2.isTouched())
-        return 1;
-    if (Height.isTouched())
-        return 1;
-    if (Angle.isTouched())
-        return 1;
-    return FeaturePrimitive::mustExecute();
-}
-
-PROPERTY_SOURCE(PartDesign::AdditiveCone, PartDesign::Cone)
-PROPERTY_SOURCE(PartDesign::SubtractiveCone, PartDesign::Cone)
-
-PROPERTY_SOURCE(PartDesign::Ellipsoid, PartDesign::FeaturePrimitive)
-
-Ellipsoid::Ellipsoid()
-{
-    ADD_PROPERTY_TYPE(Radius1,(2.0),"Ellipsoid",App::Prop_None,"Radius in local z-direction");
-    Radius1.setConstraints(&quantityRange);
-    ADD_PROPERTY_TYPE(Radius2,(4.0),"Ellipsoid",App::Prop_None,"Radius in local x-direction");
-    Radius2.setConstraints(&quantityRange);
-    ADD_PROPERTY_TYPE(Radius3,(0.0),"Ellipsoid",App::Prop_None,"Radius in local y-direction\nIf zero, it is equal to Radius2");
-    Radius3.setConstraints(&quantityRangeZero);
-    ADD_PROPERTY_TYPE(Angle1,(-90.0f),"Ellipsoid",App::Prop_None,"The angle of the ellipsoid");
-    Angle1.setConstraints(&angleRangeV);
-    ADD_PROPERTY_TYPE(Angle2,(90.0f),"Ellipsoid",App::Prop_None,"The angle of the ellipsoid");
-    Angle2.setConstraints(&angleRangeV);
-    ADD_PROPERTY_TYPE(Angle3,(360.0f),"Ellipsoid",App::Prop_None,"The angle of the ellipsoid");
-    Angle3.setConstraints(&angleRangeU);
-
-    primitiveType = FeaturePrimitive::Ellipsoid;
-}
-
-App::DocumentObjectExecReturn* Ellipsoid::execute()
-{
-    // Build a sphere
-    if (Radius1.getValue() < Precision::Confusion())
-        return new App::DocumentObjectExecReturn(QT_TRANSLATE_NOOP("Exception", "Radius of ellipsoid too small"));
-    if (Radius2.getValue() < Precision::Confusion())
-        return new App::DocumentObjectExecReturn(QT_TRANSLATE_NOOP("Exception", "Radius of ellipsoid too small"));
-
-    try {
-        gp_Pnt pnt(0.0,0.0,0.0);
-        gp_Dir dir(0.0,0.0,1.0);
-        gp_Ax2 ax2(pnt,dir);
-        BRepPrimAPI_MakeSphere mkSphere(ax2,
-                                        Radius2.getValue(),
-                                        Base::toRadians<double>(Angle1.getValue()),
-                                        Base::toRadians<double>(Angle2.getValue()),
-                                        Base::toRadians<double>(Angle3.getValue()));
-        Standard_Real scaleX = 1.0;
-        Standard_Real scaleZ = Radius1.getValue()/Radius2.getValue();
-        // issue #1798: A third radius has been introduced. To be backward
-        // compatible if Radius3 is 0.0 (default) it's handled to be the same
-        // as Radius2
-        Standard_Real scaleY = 1.0;
-        if (Radius3.getValue() >= Precision::Confusion())
-            scaleY = Radius3.getValue()/Radius2.getValue();
-        gp_GTrsf mat;
-        mat.SetValue(1,1,scaleX);
-        mat.SetValue(2,1,0.0);
-        mat.SetValue(3,1,0.0);
-        mat.SetValue(1,2,0.0);
-        mat.SetValue(2,2,scaleY);
-        mat.SetValue(3,2,0.0);
-        mat.SetValue(1,3,0.0);
-        mat.SetValue(2,3,0.0);
-        mat.SetValue(3,3,scaleZ);
-        BRepBuilderAPI_GTransform mkTrsf(mkSphere.Shape(), mat);
-        return FeaturePrimitive::execute(mkTrsf.Shape());
-    }
-    catch (Standard_Failure& e) {
-        return new App::DocumentObjectExecReturn(e.GetMessageString());
-    }
-
-    return App::DocumentObject::StdReturn;
-}
-
-short int Ellipsoid::mustExecute() const
-{
-    if (Radius1.isTouched())
-        return 1;
-    if (Radius2.isTouched())
-        return 1;
-    if (Radius3.isTouched())
-        return 1;
-    if (Angle1.isTouched())
-        return 1;
-    if (Angle2.isTouched())
-        return 1;
-    if (Angle3.isTouched())
-        return 1;
-
-    return FeaturePrimitive::mustExecute();
-}
-
-PROPERTY_SOURCE(PartDesign::AdditiveEllipsoid, PartDesign::Ellipsoid)
-PROPERTY_SOURCE(PartDesign::SubtractiveEllipsoid, PartDesign::Ellipsoid)
-
-
-PROPERTY_SOURCE(PartDesign::Torus, PartDesign::FeaturePrimitive)
-
-Torus::Torus()
-{
-    ADD_PROPERTY_TYPE(Radius1,(10.0),"Torus",App::Prop_None,"Radius in local xy-plane");
-    Radius1.setConstraints(&quantityRange);
-    ADD_PROPERTY_TYPE(Radius2,(2.0),"Torus",App::Prop_None,"Radius in local xz-plane");
-    Radius2.setConstraints(&quantityRange);
-    ADD_PROPERTY_TYPE(Angle1,(-180.0),"Torus",App::Prop_None,"The angle of the torus");
-    Angle1.setConstraints(&torusRangeV);
-    ADD_PROPERTY_TYPE(Angle2,(180.0),"Torus",App::Prop_None,"The angle of the torus");
-    Angle2.setConstraints(&torusRangeV);
-    ADD_PROPERTY_TYPE(Angle3,(360.0),"Torus",App::Prop_None,"The angle of the torus");
-    Angle3.setConstraints(&angleRangeU);
-
-    primitiveType = FeaturePrimitive::Torus;
-}
-
-App::DocumentObjectExecReturn* Torus::execute()
-{
-    if (Radius1.getValue() < Precision::Confusion())
-        return new App::DocumentObjectExecReturn(QT_TRANSLATE_NOOP("Exception", "Radius of torus too small"));
-    if (Radius2.getValue() < Precision::Confusion())
-        return new App::DocumentObjectExecReturn(QT_TRANSLATE_NOOP("Exception", "Radius of torus too small"));
-    try {
-        // https://forum.freecad.org/viewtopic.php?f=3&t=52719
-#if 0
-        BRepPrimAPI_MakeTorus mkTorus(Radius1.getValue(),
-                                      Radius2.getValue(),
-                                      Base::toRadians<double>(Angle1.getValue()),
-                                      Base::toRadians<double>(Angle2.getValue()),
-                                      Base::toRadians<double>(Angle3.getValue()));
-        return FeaturePrimitive::execute(mkTorus.Solid());
-#else
-        Part::TopoShape shape;
-        return FeaturePrimitive::execute(shape.makeTorus(Radius1.getValue(),
-                                                         Radius2.getValue(),
-                                                         Angle1.getValue(),
-                                                         Angle2.getValue(),
-                                                         Angle3.getValue()));
-#endif
-    }
-    catch (Standard_Failure& e) {
-        return new App::DocumentObjectExecReturn(e.GetMessageString());
-    }
-
-    return App::DocumentObject::StdReturn;
-}
-
-short int Torus::mustExecute() const
-{
-    if (Radius1.isTouched())
-        return 1;
-    if (Radius2.isTouched())
-        return 1;
-    if (Angle1.isTouched())
-        return 1;
-    if (Angle2.isTouched())
-        return 1;
-    if (Angle3.isTouched())
-        return 1;
-
-    return FeaturePrimitive::mustExecute();
-}
-
-PROPERTY_SOURCE(PartDesign::AdditiveTorus, PartDesign::Torus)
-PROPERTY_SOURCE(PartDesign::SubtractiveTorus, PartDesign::Torus)
-
-
-PROPERTY_SOURCE(PartDesign::Prism, PartDesign::FeaturePrimitive)
-
-Prism::Prism()
-{
-    ADD_PROPERTY_TYPE(Polygon, (6.0), "Prism", App::Prop_None, "Number of sides in the polygon, of the prism");
-    ADD_PROPERTY_TYPE(Circumradius, (2.0), "Prism", App::Prop_None, "Circumradius (centre to vertex) of the polygon, of the prism");
-    ADD_PROPERTY_TYPE(Height, (10.0f), "Prism", App::Prop_None, "The height of the prism");
-
-    Part::PrismExtension::initExtension(this);
-
-    primitiveType = FeaturePrimitive::Prism;
-}
-
-App::DocumentObjectExecReturn* Prism::execute()
-{
-    // Build a prism
-    if (Polygon.getValue() < 3)
-        return new App::DocumentObjectExecReturn(QT_TRANSLATE_NOOP("Exception", "Polygon of prism is invalid, must have 3 or more sides"));
-    if (Circumradius.getValue() < Precision::Confusion())
-        return new App::DocumentObjectExecReturn(QT_TRANSLATE_NOOP("Exception", "Circumradius of the polygon, of the prism, is too small"));
-    if (Height.getValue() < Precision::Confusion())
-        return new App::DocumentObjectExecReturn(QT_TRANSLATE_NOOP("Exception", "Height of prism is too small"));
-    try {
-        long nodes = Polygon.getValue();
-
-        Base::Matrix4D mat;
-        mat.rotZ(Base::toRadians(360.0/nodes));
-
-        // create polygon
-        BRepBuilderAPI_MakePolygon mkPoly;
-        Base::Vector3d v(Circumradius.getValue(),0,0);
-        for (long i=0; i<nodes; i++) {
-            mkPoly.Add(gp_Pnt(v.x,v.y,v.z));
-            v = mat * v;
-        }
-        mkPoly.Add(gp_Pnt(v.x,v.y,v.z));
-        BRepBuilderAPI_MakeFace mkFace(mkPoly.Wire());
-        // the direction vector for the prism is the height for z and the given angle
-        TopoDS_Shape prism = makePrism(Height.getValue(), mkFace.Face());
-        return FeaturePrimitive::execute(prism);
-    }
-    catch (Standard_Failure& e) {
-        return new App::DocumentObjectExecReturn(e.GetMessageString());
-    }
-
-    return App::DocumentObject::StdReturn;
-}
-
-short int Prism::mustExecute() const
-{
-    if (Polygon.isTouched())
-        return 1;
-    if (Circumradius.isTouched())
-        return 1;
-    if (Height.isTouched())
-        return 1;
-
-    return FeaturePrimitive::mustExecute();
-}
-
-PROPERTY_SOURCE(PartDesign::AdditivePrism, PartDesign::Prism)
-PROPERTY_SOURCE(PartDesign::SubtractivePrism, PartDesign::Prism)
-
-
-PROPERTY_SOURCE(PartDesign::Wedge, PartDesign::FeaturePrimitive)
-
-Wedge::Wedge()
-{
-    ADD_PROPERTY_TYPE(Xmin,(0.0f),"Wedge",App::Prop_None,"Xmin of the wedge");
-    ADD_PROPERTY_TYPE(Ymin,(0.0f),"Wedge",App::Prop_None,"Ymin of the wedge");
-    ADD_PROPERTY_TYPE(Zmin,(0.0f),"Wedge",App::Prop_None,"Zmin of the wedge");
-    ADD_PROPERTY_TYPE(X2min,(2.0f),"Wedge",App::Prop_None,"X2min of the wedge");
-    ADD_PROPERTY_TYPE(Z2min,(2.0f),"Wedge",App::Prop_None,"Z2min of the wedge");
-    ADD_PROPERTY_TYPE(Xmax,(10.0f),"Wedge",App::Prop_None,"Xmax of the wedge");
-    ADD_PROPERTY_TYPE(Ymax,(10.0f),"Wedge",App::Prop_None,"Ymax of the wedge");
-    ADD_PROPERTY_TYPE(Zmax,(10.0f),"Wedge",App::Prop_None,"Zmax of the wedge");
-    ADD_PROPERTY_TYPE(X2max,(8.0f),"Wedge",App::Prop_None,"X2max of the wedge");
-    ADD_PROPERTY_TYPE(Z2max,(8.0f),"Wedge",App::Prop_None,"Z2max of the wedge");
-
-    primitiveType = FeaturePrimitive::Wedge;
-}
-
-App::DocumentObjectExecReturn* Wedge::execute()
-{
-    double xmin = Xmin.getValue();
-    double ymin = Ymin.getValue();
-    double zmin = Zmin.getValue();
-    double z2min = Z2min.getValue();
-    double x2min = X2min.getValue();
-    double xmax = Xmax.getValue();
-    double ymax = Ymax.getValue();
-    double zmax = Zmax.getValue();
-    double z2max = Z2max.getValue();
-    double x2max = X2max.getValue();
-
-    double dx = xmax-xmin;
-    double dy = ymax-ymin;
-    double dz = zmax-zmin;
-    double dz2 = z2max-z2min;
-    double dx2 = x2max-x2min;
-
-    if (dx < Precision::Confusion())
-        return new App::DocumentObjectExecReturn(QT_TRANSLATE_NOOP("Exception", "delta x of wedge too small"));
-
-    if (dy < Precision::Confusion())
-        return new App::DocumentObjectExecReturn(QT_TRANSLATE_NOOP("Exception", "delta y of wedge too small"));
-
-    if (dz < Precision::Confusion())
-        return new App::DocumentObjectExecReturn(QT_TRANSLATE_NOOP("Exception", "delta z of wedge too small"));
-
-    if (dz2 < 0)
-        return new App::DocumentObjectExecReturn(QT_TRANSLATE_NOOP("Exception", "delta z2 of wedge is negative"));
-
-    if (dx2 < 0)
-        return new App::DocumentObjectExecReturn(QT_TRANSLATE_NOOP("Exception", "delta x2 of wedge is negative"));
-
-    try {
-        gp_Pnt pnt(0.0,0.0,0.0);
-        gp_Dir dir(0.0,0.0,1.0);
-        BRepPrim_Wedge mkWedge(gp_Ax2(pnt,dir),
-            xmin, ymin, zmin, z2min, x2min,
-            xmax, ymax, zmax, z2max, x2max);
-        BRepBuilderAPI_MakeSolid mkSolid;
-        mkSolid.Add(mkWedge.Shell());
-        return FeaturePrimitive::execute(mkSolid.Solid());
-    }
-    catch (Standard_Failure& e) {
-        return new App::DocumentObjectExecReturn(e.GetMessageString());
-    }
-
-    return App::DocumentObject::StdReturn;
-}
-
-short int Wedge::mustExecute() const
-{
-    if (Xmin.isTouched() ||
-        Ymin.isTouched() ||
-        Zmin.isTouched() ||
-        X2min.isTouched() ||
-        Z2min.isTouched() ||
-        Xmax.isTouched() ||
-        Ymax.isTouched() ||
-        Zmax.isTouched() ||
-        X2max.isTouched() ||
-        Z2max.isTouched())
-        return 1;
-
-    return FeaturePrimitive::mustExecute();
-}
-
-PROPERTY_SOURCE(PartDesign::AdditiveWedge, PartDesign::Wedge)
-PROPERTY_SOURCE(PartDesign::SubtractiveWedge, PartDesign::Wedge)
-}
+/***************************************************************************
+ *   Copyright (c) 2015 Stefan Tröger <stefantroeger@gmx.net>              *
+ *                                                                         *
+ *   This file is part of the FreeCAD CAx development system.              *
+ *                                                                         *
+ *   This library is free software; you can redistribute it and/or         *
+ *   modify it under the terms of the GNU Library General Public           *
+ *   License as published by the Free Software Foundation; either          *
+ *   version 2 of the License, or (at your option) any later version.      *
+ *                                                                         *
+ *   This library  is distributed in the hope that it will be useful,      *
+ *   but WITHOUT ANY WARRANTY; without even the implied warranty of        *
+ *   MERCHANTABILITY or FITNESS FOR A PARTICULAR PURPOSE.  See the         *
+ *   GNU Library General Public License for more details.                  *
+ *                                                                         *
+ *   You should have received a copy of the GNU Library General Public     *
+ *   License along with this library; see the file COPYING.LIB. If not,    *
+ *   write to the Free Software Foundation, Inc., 59 Temple Place,         *
+ *   Suite 330, Boston, MA  02111-1307, USA                                *
+ *                                                                         *
+ ***************************************************************************/
+
+
+#include "PreCompiled.h"
+#ifndef _PreComp_
+# include <BRepPrim_Cylinder.hxx>
+# include <Mod/Part/App/FCBRepAlgoAPI_Cut.h>
+# include <Mod/Part/App/FCBRepAlgoAPI_Fuse.h>
+# include <BRepBuilderAPI_GTransform.hxx>
+# include <BRepBuilderAPI_MakeFace.hxx>
+# include <BRepBuilderAPI_MakePolygon.hxx>
+# include <BRepBuilderAPI_MakeSolid.hxx>
+# include <BRepBuilderAPI_Transform.hxx>
+# include <BRepPrimAPI_MakeBox.hxx>
+# include <BRepPrimAPI_MakeCone.hxx>
+# include <BRepPrimAPI_MakeCylinder.hxx>
+# include <BRepPrimAPI_MakeSphere.hxx>
+# include <BRepPrimAPI_MakeTorus.hxx>
+#endif
+
+#include <App/DocumentObject.h>
+#include <Base/Exception.h>
+#include <Base/Tools.h>
+#include <App/FeaturePythonPyImp.h>
+
+#include "FeaturePrimitive.h"
+#include "FeaturePy.h"
+#include "Mod/Part/App/TopoShapeOpCode.h"
+
+using namespace PartDesign;
+
+namespace PartDesign {
+
+const App::PropertyQuantityConstraint::Constraints torusRangeV = { -180.0, 180.0, 1.0 };
+const App::PropertyQuantityConstraint::Constraints angleRangeU = { 0.0, 360.0, 1.0 };
+const App::PropertyQuantityConstraint::Constraints angleRangeV = { -90.0, 90.0, 1.0 };
+// it turned out that OCC cannot e.g. create a box with a width of Precision::Confusion()
+// with two times Precision::Confusion() all geometric primitives can be created
+const App::PropertyQuantityConstraint::Constraints quantityRange = { 2 * Precision::Confusion(), FLT_MAX, 0.1 };
+const App::PropertyQuantityConstraint::Constraints quantityRangeZero = { 0.0, FLT_MAX, 0.1 };
+
+PROPERTY_SOURCE_WITH_EXTENSIONS(PartDesign::FeaturePrimitive, PartDesign::FeatureAddSub)
+
+FeaturePrimitive::FeaturePrimitive()
+{
+    Part::AttachExtension::initExtension(this);
+}
+
+App::DocumentObjectExecReturn* FeaturePrimitive::execute(const TopoDS_Shape& primitive)
+{
+    if (onlyHasToRefine()){
+        TopoShape result = refineShapeIfActive(rawShape);
+        Shape.setValue(result);
+        return App::DocumentObject::StdReturn;
+    }
+
+    try {
+        //transform the primitive in the correct coordinance
+        FeatureAddSub::execute();
+
+        //if we have no base we just add the standard primitive shape
+        TopoShape primitiveShape;
+        primitiveShape.setShape(primitive);
+
+        TopoShape base;
+        try {
+            // if we have a base shape we need to make sure that it does not get our transformation
+            // to
+            base = getBaseTopoShape().moved(getLocation().Inverted());
+            primitiveShape.Tag = -this->getID();
+        }
+
+        catch (const Base::Exception&) {
+
+             //as we use this for preview we can add it even if useless for subtractive
+             AddSubShape.setValue(primitiveShape);
+
+             if(getAddSubType() == FeatureAddSub::Additive)
+                 Shape.setValue(getSolid(primitiveShape));
+             else
+                 return new App::DocumentObjectExecReturn(QT_TRANSLATE_NOOP("Exception", "Cannot subtract primitive feature without base feature"));
+
+             return  App::DocumentObject::StdReturn;
+        }
+        AddSubShape.setValue(primitiveShape);
+
+        TopoShape boolOp(0);
+
+        const char* maker;
+        switch (getAddSubType()) {
+            case Additive:
+                maker = Part::OpCodes::Fuse;
+                break;
+            case Subtractive:
+                maker = Part::OpCodes::Cut;
+                break;
+            default:
+                return new App::DocumentObjectExecReturn(
+                    QT_TRANSLATE_NOOP("Exception", "Unknown operation type"));
+        }
+        try {
+            boolOp.makeElementBoolean(maker, {base, primitiveShape});
+        }
+        catch (Standard_Failure&) {
+            return new App::DocumentObjectExecReturn(
+                QT_TRANSLATE_NOOP("Exception", "Failed to perform boolean operation"));
+        }
+
+        TopoShape solidBoolOp = getSolid(boolOp);
+        // lets check if the result is a solid
+        if (solidBoolOp.isNull()) {
+            return new App::DocumentObjectExecReturn(
+                QT_TRANSLATE_NOOP("Exception", "Resulting shape is not a solid"));
+        }
+        // store shape before refinement
+        this->rawShape = boolOp;
+      
+        if (solidBoolOp == base){
+            //solidBoolOp is misplaced but boolOp is ok
+            Shape.setValue(boolOp);
+            return App::DocumentObject::StdReturn;
+        }
+        solidBoolOp = refineShapeIfActive(solidBoolOp);
+        Shape.setValue(getSolid(solidBoolOp));
+    }
+    catch (Standard_Failure& e) {
+
+        return new App::DocumentObjectExecReturn(e.GetMessageString());
+    }
+
+    return App::DocumentObject::StdReturn;
+}
+
+void FeaturePrimitive::onChanged(const App::Property* prop)
+{
+    if (prop == &AttachmentOffset){
+        this->touch();
+        return;
+    }
+    FeatureAddSub::onChanged(prop);
+}
+
+// suppress warning about tp_print for Py3.8
+#if defined(__clang__)
+# pragma clang diagnostic push
+# pragma clang diagnostic ignored "-Wmissing-field-initializers"
+#endif
+
+PYTHON_TYPE_DEF(PrimitivePy, PartDesign::FeaturePy)//explicit bombs
+PYTHON_TYPE_IMP(PrimitivePy, PartDesign::FeaturePy)
+
+#if defined(__clang__)
+# pragma clang diagnostic pop
+#endif
+
+PyObject* FeaturePrimitive::getPyObject()
+{
+    if (PythonObject.is(Py::_None())){
+        // ref counter is set to 1
+        PythonObject = Py::Object(new PrimitivePy(this),true);
+    }
+    return Py::new_reference_to(PythonObject);
+}
+
+PROPERTY_SOURCE(PartDesign::Box, PartDesign::FeaturePrimitive)
+
+Box::Box()
+{
+    ADD_PROPERTY_TYPE(Length,(10.0f),"Box",App::Prop_None,"The length of the box");
+    ADD_PROPERTY_TYPE(Width ,(10.0f),"Box",App::Prop_None,"The width of the box");
+    ADD_PROPERTY_TYPE(Height,(10.0f),"Box",App::Prop_None,"The height of the box");
+    Length.setConstraints(&quantityRange);
+    Width.setConstraints(&quantityRange);
+    Height.setConstraints(&quantityRange);
+
+    primitiveType = FeaturePrimitive::Box;
+}
+
+App::DocumentObjectExecReturn* Box::execute()
+{
+    double L = Length.getValue();
+    double W = Width.getValue();
+    double H = Height.getValue();
+
+    if (L < Precision::Confusion())
+        return new App::DocumentObjectExecReturn(QT_TRANSLATE_NOOP("Exception", "Length of box too small"));
+    if (W < Precision::Confusion())
+        return new App::DocumentObjectExecReturn(QT_TRANSLATE_NOOP("Exception", "Width of box too small"));
+    if (H < Precision::Confusion())
+        return new App::DocumentObjectExecReturn(QT_TRANSLATE_NOOP("Exception", "Height of box too small"));
+
+    try {
+        // Build a box using the dimension attributes
+        BRepPrimAPI_MakeBox mkBox(L, W, H);
+        return FeaturePrimitive::execute(mkBox.Shape());
+    }
+    catch (Standard_Failure& e) {
+        return new App::DocumentObjectExecReturn(e.GetMessageString());
+    }
+}
+
+short int Box::mustExecute() const
+{
+     if ( Length.isTouched() ||
+          Height.isTouched() ||
+          Width.isTouched() )
+        return 1;
+
+    return FeaturePrimitive::mustExecute();
+}
+
+PROPERTY_SOURCE(PartDesign::AdditiveBox, PartDesign::Box)
+PROPERTY_SOURCE(PartDesign::SubtractiveBox, PartDesign::Box)
+
+
+PROPERTY_SOURCE(PartDesign::Cylinder, PartDesign::FeaturePrimitive)
+
+Cylinder::Cylinder()
+{
+    ADD_PROPERTY_TYPE(Radius,(10.0f),"Cylinder",App::Prop_None,"The radius of the cylinder");
+    ADD_PROPERTY_TYPE(Angle,(360.0f),"Cylinder",App::Prop_None,"The closing angle of the cylinder ");
+    ADD_PROPERTY_TYPE(Height,(10.0f),"Cylinder",App::Prop_None,"The height of the cylinder");
+    Angle.setConstraints(&angleRangeU);
+    Radius.setConstraints(&quantityRange);
+    Height.setConstraints(&quantityRange);
+
+    Part::PrismExtension::initExtension(this);
+
+    primitiveType = FeaturePrimitive::Cylinder;
+}
+
+App::DocumentObjectExecReturn* Cylinder::execute()
+{
+    // Build a cylinder
+    if (Radius.getValue() < Precision::Confusion())
+        return new App::DocumentObjectExecReturn(QT_TRANSLATE_NOOP("Exception", "Radius of cylinder too small"));
+    if (Height.getValue() < Precision::Confusion())
+        return new App::DocumentObjectExecReturn(QT_TRANSLATE_NOOP("Exception", "Height of cylinder too small"));
+    if (Angle.getValue() < Precision::Confusion())
+        return new App::DocumentObjectExecReturn(QT_TRANSLATE_NOOP("Exception", "Rotation angle of cylinder too small"));
+    try {
+        BRepPrimAPI_MakeCylinder mkCylr(Radius.getValue(),
+                                        Height.getValue(),
+                                        Base::toRadians<double>(Angle.getValue()));
+
+        // the direction vector for the prism is the height for z and the given angle
+        BRepPrim_Cylinder prim = mkCylr.Cylinder();
+        TopoDS_Shape result = makePrism(Height.getValue(), prim.BottomFace());
+
+        return FeaturePrimitive::execute(result);
+    }
+    catch (Standard_Failure& e) {
+        return new App::DocumentObjectExecReturn(e.GetMessageString());
+    }
+
+    return App::DocumentObject::StdReturn;
+}
+
+short int Cylinder::mustExecute() const
+{
+     if ( Radius.isTouched() ||
+          Height.isTouched() ||
+          Angle.isTouched() )
+        return 1;
+
+    return FeaturePrimitive::mustExecute();
+}
+
+PROPERTY_SOURCE(PartDesign::AdditiveCylinder, PartDesign::Cylinder)
+PROPERTY_SOURCE(PartDesign::SubtractiveCylinder, PartDesign::Cylinder)
+
+
+PROPERTY_SOURCE(PartDesign::Sphere, PartDesign::FeaturePrimitive)
+
+Sphere::Sphere()
+{
+    ADD_PROPERTY_TYPE(Radius,(5.0),"Sphere",App::Prop_None,"The radius of the sphere");
+    Radius.setConstraints(&quantityRange);
+    ADD_PROPERTY_TYPE(Angle1,(-90.0f),"Sphere",App::Prop_None,"The angle of the sphere");
+    Angle1.setConstraints(&angleRangeV);
+    ADD_PROPERTY_TYPE(Angle2,(90.0f),"Sphere",App::Prop_None,"The angle of the sphere");
+    Angle2.setConstraints(&angleRangeV);
+    ADD_PROPERTY_TYPE(Angle3,(360.0f),"Sphere",App::Prop_None,"The angle of the sphere");
+    Angle3.setConstraints(&angleRangeU);
+
+    primitiveType = FeaturePrimitive::Sphere;
+}
+
+App::DocumentObjectExecReturn* Sphere::execute()
+{
+   // Build a sphere
+    if (Radius.getValue() < Precision::Confusion())
+        return new App::DocumentObjectExecReturn(QT_TRANSLATE_NOOP("Exception", "Radius of sphere too small"));
+    try {
+        BRepPrimAPI_MakeSphere mkSphere(Radius.getValue(),
+                                        Base::toRadians<double>(Angle1.getValue()),
+                                        Base::toRadians<double>(Angle2.getValue()),
+                                        Base::toRadians<double>(Angle3.getValue()));
+        return FeaturePrimitive::execute(mkSphere.Shape());
+    }
+    catch (Standard_Failure& e) {
+        return new App::DocumentObjectExecReturn(e.GetMessageString());
+    }
+
+    return App::DocumentObject::StdReturn;
+}
+
+short int Sphere::mustExecute() const
+{
+     if ( Radius.isTouched() ||
+          Angle1.isTouched() ||
+          Angle2.isTouched() ||
+          Angle3.isTouched())
+        return 1;
+
+    return FeaturePrimitive::mustExecute();
+}
+
+PROPERTY_SOURCE(PartDesign::AdditiveSphere, PartDesign::Sphere)
+PROPERTY_SOURCE(PartDesign::SubtractiveSphere, PartDesign::Sphere)
+
+
+PROPERTY_SOURCE(PartDesign::Cone, PartDesign::FeaturePrimitive)
+
+Cone::Cone()
+{
+    ADD_PROPERTY_TYPE(Radius1,(2.0),"Cone",App::Prop_None,"The radius of the cone");
+    ADD_PROPERTY_TYPE(Radius2,(4.0),"Cone",App::Prop_None,"The radius of the cone");
+    ADD_PROPERTY_TYPE(Height,(10.0),"Cone",App::Prop_None,"The height of the cone");
+    ADD_PROPERTY_TYPE(Angle,(360.0),"Cone",App::Prop_None,"The angle of the cone");
+    Angle.setConstraints(&angleRangeU);
+    Radius1.setConstraints(&quantityRangeZero);
+    Radius2.setConstraints(&quantityRangeZero);
+    Height.setConstraints(&quantityRange);
+
+    primitiveType = FeaturePrimitive::Cone;
+}
+
+App::DocumentObjectExecReturn* Cone::execute()
+{
+    if (Radius1.getValue() < 0.0)
+        return new App::DocumentObjectExecReturn(QT_TRANSLATE_NOOP("Exception", "Radius of cone cannot be negative"));
+    if (Radius2.getValue() < 0.0)
+        return new App::DocumentObjectExecReturn(QT_TRANSLATE_NOOP("Exception", "Radius of cone cannot be negative"));
+    if (Height.getValue() < Precision::Confusion())
+        return new App::DocumentObjectExecReturn(QT_TRANSLATE_NOOP("Exception", "Height of cone too small"));
+    try {
+        if (std::abs(Radius1.getValue() - Radius2.getValue()) < Precision::Confusion()){
+            //Build a cylinder
+            BRepPrimAPI_MakeCylinder mkCylr(Radius1.getValue(),
+                                            Height.getValue(),
+                                            Base::toRadians<double>(Angle.getValue()));
+            return FeaturePrimitive::execute(mkCylr.Shape());
+        }
+        // Build a cone
+        BRepPrimAPI_MakeCone mkCone(Radius1.getValue(),
+                                    Radius2.getValue(),
+                                    Height.getValue(),
+                                    Base::toRadians<double>(Angle.getValue()));
+        return FeaturePrimitive::execute(mkCone.Shape());
+    }
+    catch (Standard_Failure& e) {
+        return new App::DocumentObjectExecReturn(e.GetMessageString());
+    }
+
+    return App::DocumentObject::StdReturn;
+}
+
+short int Cone::mustExecute() const
+{
+    if (Radius1.isTouched())
+        return 1;
+    if (Radius2.isTouched())
+        return 1;
+    if (Height.isTouched())
+        return 1;
+    if (Angle.isTouched())
+        return 1;
+    return FeaturePrimitive::mustExecute();
+}
+
+PROPERTY_SOURCE(PartDesign::AdditiveCone, PartDesign::Cone)
+PROPERTY_SOURCE(PartDesign::SubtractiveCone, PartDesign::Cone)
+
+PROPERTY_SOURCE(PartDesign::Ellipsoid, PartDesign::FeaturePrimitive)
+
+Ellipsoid::Ellipsoid()
+{
+    ADD_PROPERTY_TYPE(Radius1,(2.0),"Ellipsoid",App::Prop_None,"Radius in local z-direction");
+    Radius1.setConstraints(&quantityRange);
+    ADD_PROPERTY_TYPE(Radius2,(4.0),"Ellipsoid",App::Prop_None,"Radius in local x-direction");
+    Radius2.setConstraints(&quantityRange);
+    ADD_PROPERTY_TYPE(Radius3,(0.0),"Ellipsoid",App::Prop_None,"Radius in local y-direction\nIf zero, it is equal to Radius2");
+    Radius3.setConstraints(&quantityRangeZero);
+    ADD_PROPERTY_TYPE(Angle1,(-90.0f),"Ellipsoid",App::Prop_None,"The angle of the ellipsoid");
+    Angle1.setConstraints(&angleRangeV);
+    ADD_PROPERTY_TYPE(Angle2,(90.0f),"Ellipsoid",App::Prop_None,"The angle of the ellipsoid");
+    Angle2.setConstraints(&angleRangeV);
+    ADD_PROPERTY_TYPE(Angle3,(360.0f),"Ellipsoid",App::Prop_None,"The angle of the ellipsoid");
+    Angle3.setConstraints(&angleRangeU);
+
+    primitiveType = FeaturePrimitive::Ellipsoid;
+}
+
+App::DocumentObjectExecReturn* Ellipsoid::execute()
+{
+    // Build a sphere
+    if (Radius1.getValue() < Precision::Confusion())
+        return new App::DocumentObjectExecReturn(QT_TRANSLATE_NOOP("Exception", "Radius of ellipsoid too small"));
+    if (Radius2.getValue() < Precision::Confusion())
+        return new App::DocumentObjectExecReturn(QT_TRANSLATE_NOOP("Exception", "Radius of ellipsoid too small"));
+
+    try {
+        gp_Pnt pnt(0.0,0.0,0.0);
+        gp_Dir dir(0.0,0.0,1.0);
+        gp_Ax2 ax2(pnt,dir);
+        BRepPrimAPI_MakeSphere mkSphere(ax2,
+                                        Radius2.getValue(),
+                                        Base::toRadians<double>(Angle1.getValue()),
+                                        Base::toRadians<double>(Angle2.getValue()),
+                                        Base::toRadians<double>(Angle3.getValue()));
+        Standard_Real scaleX = 1.0;
+        Standard_Real scaleZ = Radius1.getValue()/Radius2.getValue();
+        // issue #1798: A third radius has been introduced. To be backward
+        // compatible if Radius3 is 0.0 (default) it's handled to be the same
+        // as Radius2
+        Standard_Real scaleY = 1.0;
+        if (Radius3.getValue() >= Precision::Confusion())
+            scaleY = Radius3.getValue()/Radius2.getValue();
+        gp_GTrsf mat;
+        mat.SetValue(1,1,scaleX);
+        mat.SetValue(2,1,0.0);
+        mat.SetValue(3,1,0.0);
+        mat.SetValue(1,2,0.0);
+        mat.SetValue(2,2,scaleY);
+        mat.SetValue(3,2,0.0);
+        mat.SetValue(1,3,0.0);
+        mat.SetValue(2,3,0.0);
+        mat.SetValue(3,3,scaleZ);
+        BRepBuilderAPI_GTransform mkTrsf(mkSphere.Shape(), mat);
+        return FeaturePrimitive::execute(mkTrsf.Shape());
+    }
+    catch (Standard_Failure& e) {
+        return new App::DocumentObjectExecReturn(e.GetMessageString());
+    }
+
+    return App::DocumentObject::StdReturn;
+}
+
+short int Ellipsoid::mustExecute() const
+{
+    if (Radius1.isTouched())
+        return 1;
+    if (Radius2.isTouched())
+        return 1;
+    if (Radius3.isTouched())
+        return 1;
+    if (Angle1.isTouched())
+        return 1;
+    if (Angle2.isTouched())
+        return 1;
+    if (Angle3.isTouched())
+        return 1;
+
+    return FeaturePrimitive::mustExecute();
+}
+
+PROPERTY_SOURCE(PartDesign::AdditiveEllipsoid, PartDesign::Ellipsoid)
+PROPERTY_SOURCE(PartDesign::SubtractiveEllipsoid, PartDesign::Ellipsoid)
+
+
+PROPERTY_SOURCE(PartDesign::Torus, PartDesign::FeaturePrimitive)
+
+Torus::Torus()
+{
+    ADD_PROPERTY_TYPE(Radius1,(10.0),"Torus",App::Prop_None,"Radius in local xy-plane");
+    Radius1.setConstraints(&quantityRange);
+    ADD_PROPERTY_TYPE(Radius2,(2.0),"Torus",App::Prop_None,"Radius in local xz-plane");
+    Radius2.setConstraints(&quantityRange);
+    ADD_PROPERTY_TYPE(Angle1,(-180.0),"Torus",App::Prop_None,"The angle of the torus");
+    Angle1.setConstraints(&torusRangeV);
+    ADD_PROPERTY_TYPE(Angle2,(180.0),"Torus",App::Prop_None,"The angle of the torus");
+    Angle2.setConstraints(&torusRangeV);
+    ADD_PROPERTY_TYPE(Angle3,(360.0),"Torus",App::Prop_None,"The angle of the torus");
+    Angle3.setConstraints(&angleRangeU);
+
+    primitiveType = FeaturePrimitive::Torus;
+}
+
+App::DocumentObjectExecReturn* Torus::execute()
+{
+    if (Radius1.getValue() < Precision::Confusion())
+        return new App::DocumentObjectExecReturn(QT_TRANSLATE_NOOP("Exception", "Radius of torus too small"));
+    if (Radius2.getValue() < Precision::Confusion())
+        return new App::DocumentObjectExecReturn(QT_TRANSLATE_NOOP("Exception", "Radius of torus too small"));
+    try {
+        // https://forum.freecad.org/viewtopic.php?f=3&t=52719
+#if 0
+        BRepPrimAPI_MakeTorus mkTorus(Radius1.getValue(),
+                                      Radius2.getValue(),
+                                      Base::toRadians<double>(Angle1.getValue()),
+                                      Base::toRadians<double>(Angle2.getValue()),
+                                      Base::toRadians<double>(Angle3.getValue()));
+        return FeaturePrimitive::execute(mkTorus.Solid());
+#else
+        Part::TopoShape shape;
+        return FeaturePrimitive::execute(shape.makeTorus(Radius1.getValue(),
+                                                         Radius2.getValue(),
+                                                         Angle1.getValue(),
+                                                         Angle2.getValue(),
+                                                         Angle3.getValue()));
+#endif
+    }
+    catch (Standard_Failure& e) {
+        return new App::DocumentObjectExecReturn(e.GetMessageString());
+    }
+
+    return App::DocumentObject::StdReturn;
+}
+
+short int Torus::mustExecute() const
+{
+    if (Radius1.isTouched())
+        return 1;
+    if (Radius2.isTouched())
+        return 1;
+    if (Angle1.isTouched())
+        return 1;
+    if (Angle2.isTouched())
+        return 1;
+    if (Angle3.isTouched())
+        return 1;
+
+    return FeaturePrimitive::mustExecute();
+}
+
+PROPERTY_SOURCE(PartDesign::AdditiveTorus, PartDesign::Torus)
+PROPERTY_SOURCE(PartDesign::SubtractiveTorus, PartDesign::Torus)
+
+
+PROPERTY_SOURCE(PartDesign::Prism, PartDesign::FeaturePrimitive)
+
+Prism::Prism()
+{
+    ADD_PROPERTY_TYPE(Polygon, (6.0), "Prism", App::Prop_None, "Number of sides in the polygon, of the prism");
+    ADD_PROPERTY_TYPE(Circumradius, (2.0), "Prism", App::Prop_None, "Circumradius (centre to vertex) of the polygon, of the prism");
+    ADD_PROPERTY_TYPE(Height, (10.0f), "Prism", App::Prop_None, "The height of the prism");
+
+    Part::PrismExtension::initExtension(this);
+
+    primitiveType = FeaturePrimitive::Prism;
+}
+
+App::DocumentObjectExecReturn* Prism::execute()
+{
+    // Build a prism
+    if (Polygon.getValue() < 3)
+        return new App::DocumentObjectExecReturn(QT_TRANSLATE_NOOP("Exception", "Polygon of prism is invalid, must have 3 or more sides"));
+    if (Circumradius.getValue() < Precision::Confusion())
+        return new App::DocumentObjectExecReturn(QT_TRANSLATE_NOOP("Exception", "Circumradius of the polygon, of the prism, is too small"));
+    if (Height.getValue() < Precision::Confusion())
+        return new App::DocumentObjectExecReturn(QT_TRANSLATE_NOOP("Exception", "Height of prism is too small"));
+    try {
+        long nodes = Polygon.getValue();
+
+        Base::Matrix4D mat;
+        mat.rotZ(Base::toRadians(360.0/nodes));
+
+        // create polygon
+        BRepBuilderAPI_MakePolygon mkPoly;
+        Base::Vector3d v(Circumradius.getValue(),0,0);
+        for (long i=0; i<nodes; i++) {
+            mkPoly.Add(gp_Pnt(v.x,v.y,v.z));
+            v = mat * v;
+        }
+        mkPoly.Add(gp_Pnt(v.x,v.y,v.z));
+        BRepBuilderAPI_MakeFace mkFace(mkPoly.Wire());
+        // the direction vector for the prism is the height for z and the given angle
+        TopoDS_Shape prism = makePrism(Height.getValue(), mkFace.Face());
+        return FeaturePrimitive::execute(prism);
+    }
+    catch (Standard_Failure& e) {
+        return new App::DocumentObjectExecReturn(e.GetMessageString());
+    }
+
+    return App::DocumentObject::StdReturn;
+}
+
+short int Prism::mustExecute() const
+{
+    if (Polygon.isTouched())
+        return 1;
+    if (Circumradius.isTouched())
+        return 1;
+    if (Height.isTouched())
+        return 1;
+
+    return FeaturePrimitive::mustExecute();
+}
+
+PROPERTY_SOURCE(PartDesign::AdditivePrism, PartDesign::Prism)
+PROPERTY_SOURCE(PartDesign::SubtractivePrism, PartDesign::Prism)
+
+
+PROPERTY_SOURCE(PartDesign::Wedge, PartDesign::FeaturePrimitive)
+
+Wedge::Wedge()
+{
+    ADD_PROPERTY_TYPE(Xmin,(0.0f),"Wedge",App::Prop_None,"Xmin of the wedge");
+    ADD_PROPERTY_TYPE(Ymin,(0.0f),"Wedge",App::Prop_None,"Ymin of the wedge");
+    ADD_PROPERTY_TYPE(Zmin,(0.0f),"Wedge",App::Prop_None,"Zmin of the wedge");
+    ADD_PROPERTY_TYPE(X2min,(2.0f),"Wedge",App::Prop_None,"X2min of the wedge");
+    ADD_PROPERTY_TYPE(Z2min,(2.0f),"Wedge",App::Prop_None,"Z2min of the wedge");
+    ADD_PROPERTY_TYPE(Xmax,(10.0f),"Wedge",App::Prop_None,"Xmax of the wedge");
+    ADD_PROPERTY_TYPE(Ymax,(10.0f),"Wedge",App::Prop_None,"Ymax of the wedge");
+    ADD_PROPERTY_TYPE(Zmax,(10.0f),"Wedge",App::Prop_None,"Zmax of the wedge");
+    ADD_PROPERTY_TYPE(X2max,(8.0f),"Wedge",App::Prop_None,"X2max of the wedge");
+    ADD_PROPERTY_TYPE(Z2max,(8.0f),"Wedge",App::Prop_None,"Z2max of the wedge");
+
+    primitiveType = FeaturePrimitive::Wedge;
+}
+
+App::DocumentObjectExecReturn* Wedge::execute()
+{
+    double xmin = Xmin.getValue();
+    double ymin = Ymin.getValue();
+    double zmin = Zmin.getValue();
+    double z2min = Z2min.getValue();
+    double x2min = X2min.getValue();
+    double xmax = Xmax.getValue();
+    double ymax = Ymax.getValue();
+    double zmax = Zmax.getValue();
+    double z2max = Z2max.getValue();
+    double x2max = X2max.getValue();
+
+    double dx = xmax-xmin;
+    double dy = ymax-ymin;
+    double dz = zmax-zmin;
+    double dz2 = z2max-z2min;
+    double dx2 = x2max-x2min;
+
+    if (dx < Precision::Confusion())
+        return new App::DocumentObjectExecReturn(QT_TRANSLATE_NOOP("Exception", "delta x of wedge too small"));
+
+    if (dy < Precision::Confusion())
+        return new App::DocumentObjectExecReturn(QT_TRANSLATE_NOOP("Exception", "delta y of wedge too small"));
+
+    if (dz < Precision::Confusion())
+        return new App::DocumentObjectExecReturn(QT_TRANSLATE_NOOP("Exception", "delta z of wedge too small"));
+
+    if (dz2 < 0)
+        return new App::DocumentObjectExecReturn(QT_TRANSLATE_NOOP("Exception", "delta z2 of wedge is negative"));
+
+    if (dx2 < 0)
+        return new App::DocumentObjectExecReturn(QT_TRANSLATE_NOOP("Exception", "delta x2 of wedge is negative"));
+
+    try {
+        gp_Pnt pnt(0.0,0.0,0.0);
+        gp_Dir dir(0.0,0.0,1.0);
+        BRepPrim_Wedge mkWedge(gp_Ax2(pnt,dir),
+            xmin, ymin, zmin, z2min, x2min,
+            xmax, ymax, zmax, z2max, x2max);
+        BRepBuilderAPI_MakeSolid mkSolid;
+        mkSolid.Add(mkWedge.Shell());
+        return FeaturePrimitive::execute(mkSolid.Solid());
+    }
+    catch (Standard_Failure& e) {
+        return new App::DocumentObjectExecReturn(e.GetMessageString());
+    }
+
+    return App::DocumentObject::StdReturn;
+}
+
+short int Wedge::mustExecute() const
+{
+    if (Xmin.isTouched() ||
+        Ymin.isTouched() ||
+        Zmin.isTouched() ||
+        X2min.isTouched() ||
+        Z2min.isTouched() ||
+        Xmax.isTouched() ||
+        Ymax.isTouched() ||
+        Zmax.isTouched() ||
+        X2max.isTouched() ||
+        Z2max.isTouched())
+        return 1;
+
+    return FeaturePrimitive::mustExecute();
+}
+
+PROPERTY_SOURCE(PartDesign::AdditiveWedge, PartDesign::Wedge)
+PROPERTY_SOURCE(PartDesign::SubtractiveWedge, PartDesign::Wedge)
+}