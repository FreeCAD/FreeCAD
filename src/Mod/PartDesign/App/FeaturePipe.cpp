--- conflicted
+++ resolved
@@ -1,663 +1,660 @@
-/***************************************************************************
- *   Copyright (c) 2015 Stefan Tröger <stefantroeger@gmx.net>              *
- *                                                                         *
- *   This file is part of the FreeCAD CAx development system.              *
- *                                                                         *
- *   This library is free software; you can redistribute it and/or         *
- *   modify it under the terms of the GNU Library General Public           *
- *   License as published by the Free Software Foundation; either          *
- *   version 2 of the License, or (at your option) any later version.      *
- *                                                                         *
- *   This library  is distributed in the hope that it will be useful,      *
- *   but WITHOUT ANY WARRANTY; without even the implied warranty of        *
- *   MERCHANTABILITY or FITNESS FOR A PARTICULAR PURPOSE.  See the         *
- *   GNU Library General Public License for more details.                  *
- *                                                                         *
- *   You should have received a copy of the GNU Library General Public     *
- *   License along with this library; see the file COPYING.LIB. If not,    *
- *   write to the Free Software Foundation, Inc., 59 Temple Place,         *
- *   Suite 330, Boston, MA  02111-1307, USA                                *
- *                                                                         *
- ***************************************************************************/
-
-
-#include "PreCompiled.h"
-#ifndef _PreComp_
-# include <Mod/Part/App/FCBRepAlgoAPI_Cut.h>
-# include <Mod/Part/App/FCBRepAlgoAPI_Fuse.h>
-# include <BRepBndLib.hxx>
-# include <BRepBuilderAPI_Sewing.hxx>
-# include <BRepBuilderAPI_MakeSolid.hxx>
-# include <BRepBuilderAPI_MakeWire.hxx>
-# include <BRepClass3d_SolidClassifier.hxx>
-# include <BRepOffsetAPI_MakePipeShell.hxx>
-# include <gp_Ax2.hxx>
-# include <Law_Function.hxx>
-# include <Precision.hxx>
-# include <ShapeAnalysis_FreeBounds.hxx>
-# include <TopExp.hxx>
-# include <TopExp_Explorer.hxx>
-# include <TopoDS.hxx>
-# include <TopoDS_Wire.hxx>
-# include <TopTools_HSequenceOfShape.hxx>
-# include <gp_Pln.hxx>
-#endif
-
-#include <App/Document.h>
-#include <App/DocumentObject.h>
-#include <Base/Exception.h>
-#include <Base/Reader.h>
-#include <Mod/Part/App/FaceMakerCheese.h>
-
-#include "FeaturePipe.h"
-#include "Mod/Part/App/TopoShapeOpCode.h"
-#include "Mod/Part/App/TopoShapeMapper.h"
-#include "FeatureLoft.h"
-
-FC_LOG_LEVEL_INIT("PartDesign",true,true);
-
-using namespace PartDesign;
-
-const char* Pipe::TypeEnums[] = {"FullPath", "UpToFace", nullptr};
-const char* Pipe::TransitionEnums[] = {"Transformed", "Right corner", "Round corner", nullptr};
-const char* Pipe::ModeEnums[] = {"Standard", "Fixed", "Frenet", "Auxiliary", "Binormal", nullptr};
-const char* Pipe::TransformEnums[] = {
-    "Constant", "Multisection", "Linear", "S-shape", "Interpolation", nullptr};
-
-
-PROPERTY_SOURCE(PartDesign::Pipe, PartDesign::ProfileBased)
-
-Pipe::Pipe()
-{
-    ADD_PROPERTY_TYPE(Sections, (nullptr), "Sweep", App::Prop_None, "List of sections");
-    Sections.setValue(nullptr);
-    ADD_PROPERTY_TYPE(Spine, (nullptr), "Sweep", App::Prop_None, "Path to sweep along");
-    ADD_PROPERTY_TYPE(SpineTangent, (false), "Sweep", App::Prop_None,
-        "Include tangent edges into path");
-    ADD_PROPERTY_TYPE(AuxiliarySpine, (nullptr), "Sweep", App::Prop_None,
-        "Secondary path to orient sweep");
-    ADD_PROPERTY_TYPE(AuxiliarySpineTangent, (false), "Sweep", App::Prop_None,
-        "Include tangent edges into secondary path");
-    ADD_PROPERTY_TYPE(AuxiliaryCurvilinear, (true), "Sweep", App::Prop_None,
-        "Calculate normal between equidistant points on both spines");
-    ADD_PROPERTY_TYPE(Mode, (long(0)), "Sweep", App::Prop_None, "Profile mode");
-    ADD_PROPERTY_TYPE(Binormal, (Base::Vector3d()), "Sweep", App::Prop_None,
-        "Binormal vector for corresponding orientation mode");
-    ADD_PROPERTY_TYPE(Transition, (long(0)), "Sweep", App::Prop_None, "Transition mode");
-    ADD_PROPERTY_TYPE(Transformation, (long(0)), "Sweep", App::Prop_None,
-        "Section transformation mode");
-    Mode.setEnums(ModeEnums);
-    Transition.setEnums(TransitionEnums);
-    Transformation.setEnums(TransformEnums);
-}
-
-short Pipe::mustExecute() const
-{
-    if (Sections.isTouched())
-        return 1;
-    if (Spine.isTouched())
-        return 1;
-    if (Mode.isTouched())
-        return 1;
-    if (Transition.isTouched())
-        return 1;
-    return ProfileBased::mustExecute();
-}
-
-App::DocumentObjectExecReturn *Pipe::execute()
-{
-    if (onlyHaveRefined()) { return App::DocumentObject::StdReturn; }
-
-    auto getSectionShape = [](App::DocumentObject* feature,
-                              const std::vector<std::string>& subs) -> Part::TopoShape {
-        if (!feature || !feature->isDerivedFrom<Part::Feature>())
-            throw Base::TypeError("Pipe: Invalid profile/section");
-
-        auto subName = subs.empty() ? "" : subs.front();
-
-        // only take the entire shape when we have a sketch selected, but
-        // not a point of the sketch
-        if (feature->isDerivedFrom<Part::Part2DObject>()
-            && subName.compare(0, 6, "Vertex") != 0)
-                return static_cast<Part::Part2DObject*>(feature)->Shape.getShape();
-        else {
-            if (subName.empty())
-                throw Base::ValueError("Pipe: No valid subelement linked in Part::Feature");
-            return static_cast<Part::Feature*>(feature)->Shape.getShape().getSubTopoShape(
-                subName.c_str());
-        }
-    };
-
-    std::vector<std::vector<Part::TopoShape>> wiresections;
-
-    auto addWiresToWireSections =
-        [](TopoShape& section, std::vector<std::vector<TopoShape>>& wiresections) -> size_t {
-        std::vector<Part::TopoShape> subs = section.getSubTopoShapes(TopAbs_WIRE);
-        bool initialWireSectionsEmpty = wiresections.empty();
-        size_t i = 0;
-        for (const auto& sub : subs) {
-            if (i >= wiresections.size()) {
-                if (initialWireSectionsEmpty) {
-                    wiresections.emplace_back(1, sub);
-                } else
-                    throw Base::ValueError(
-                        "Pipe: Sections need to have the same amount of inner wires (except "
-                        "profile and last section, which can be points)");
-            } else {
-                wiresections[i].push_back(sub);
-            }
-            ++i;
-        }
-        return i;
-    };
-
-    // TODO: currently we can only allow planar faces, so add that check.
-    // The reason for this is that with other faces in front, we could not use the
-    // current simulate approach and build the start and end face from the wires.
-    // As the shell begins always at the spine and not the profile, the sketchshape
-    // cannot be used directly as front face. We would need a method to translate
-    // the front shape to match the shell starting position somehow...
-    std::vector<TopoShape> wires;
-    Part::TopoShape profilePoint;
-
-    // if the Base property has a valid shape, fuse the pipe into it
-    Part::TopoShape base;
-    try {
-        base = getBaseTopoShape();
-    } catch (const Base::Exception&) {
-        base = Part::TopoShape(0, this->getDocument()->getStringHasher());
-    }
-
-    try {
-        // setup the location
-        this->positionByPrevious();
-        TopLoc_Location invObjLoc = this->getLocation().Inverted();
-        if (!base.isNull())
-            base.move(invObjLoc);
-
-        // setup the profile section
-        Part::TopoShape profileShape = getSectionShape(Profile.getValue(),
-                                                    Profile.getSubValues());
-        if (profileShape.isNull())
-            return new App::DocumentObjectExecReturn(QT_TRANSLATE_NOOP("Exception", "Pipe: Could not obtain profile shape"));
-
-        // build the paths
-        App::DocumentObject* spine = Spine.getValue();
-        if (!(spine && spine->isDerivedFrom<Part::Feature>()))
-            return new App::DocumentObjectExecReturn(QT_TRANSLATE_NOOP("Exception", "No spine linked"));
-
-        std::vector<std::string> subedge = Spine.getSubValues();
-        Part::TopoShape path;
-        const Part::TopoShape& shape = static_cast<Part::Feature*>(spine)->Shape.getShape();
-        buildPipePath(shape, subedge, path);
-        path.move(invObjLoc);
-
-        // auxiliary
-        Part::TopoShape auxpath;
-        if (Mode.getValue() == 3) {
-            App::DocumentObject* auxspine = AuxiliarySpine.getValue();
-            if (!(auxspine && auxspine->isDerivedFrom<Part::Feature>()))
-                return new App::DocumentObjectExecReturn(QT_TRANSLATE_NOOP("Exception", "No auxiliary spine linked."));
-            std::vector<std::string> auxsubedge = AuxiliarySpine.getSubValues();
-
-            const Part::TopoShape& auxshape =
-                static_cast<Part::Feature*>(auxspine)->Shape.getValue();
-            buildPipePath(auxshape, auxsubedge, auxpath);
-            auxpath.move(invObjLoc);
-        }
-
-        // build up multisections
-        auto multisections = Sections.getSubListValues();
-        std::vector<std::vector<TopoShape>> wiresections;
-
-        size_t numWires = addWiresToWireSections(profileShape, wiresections);
-        if (numWires == 0) {
-            // profileShape had no wires so only other valid option is single point section
-            size_t i = 0;
-            for (auto &vertex : profileShape.getSubTopoShapes(TopAbs_VERTEX))
-                profilePoint = vertex;
-            if (i > 1)
-                return new App::DocumentObjectExecReturn(QT_TRANSLATE_NOOP("Exception",
-                                                                           "Pipe: Only one isolated point is needed if using a sketch with isolated "
-                                                                           "points for section"));
-        }
-
-        if (!profilePoint.isNull() && (Transformation.getValue() != 1 || multisections.empty()))
-            return new App::DocumentObjectExecReturn(QT_TRANSLATE_NOOP("Exception",
-                                                                       "Pipe: At least one section is needed when using a single point for profile"));
-
-        // maybe we need a scaling law
-        Handle(Law_Function) scalinglaw;
-
-        bool isLastSectionVertex = false;
-
-        // see if we shall use multiple sections
-        if (Transformation.getValue() == 1) {
-            // TODO: we need to order the sections to prevent occ from crashing,
-            // as makepipeshell connects the sections in the order of adding
-            for (auto& subSet : multisections) {
-                if (!subSet.first->isDerivedFrom<Part::Feature>())
-                    return new App::DocumentObjectExecReturn(QT_TRANSLATE_NOOP("Exception",
-                                                                               "Pipe: All sections need to be Part features"));
-
-                // if the section is an object's face then take just the face
-                Part::TopoShape shape = getSectionShape(subSet.first, subSet.second);
-                if (shape.isNull())
-                    return new App::DocumentObjectExecReturn(QT_TRANSLATE_NOOP("Exception",
-                                                                               "Pipe: Could not obtain section shape"));
-
-                size_t nWiresAdded = addWiresToWireSections(shape, wiresections);
-                if (nWiresAdded == 0) {
-                    for (auto &vertex : shape.getSubTopoShapes(TopAbs_VERTEX)) {
-                        if (isLastSectionVertex)
-                            return new App::DocumentObjectExecReturn(QT_TRANSLATE_NOOP("Exception",
-                                                                                       "Pipe: Only the profile and last section can be vertices"));
-                        isLastSectionVertex = true;
-                        for (auto& wires : wiresections)
-                            wires.push_back(vertex);
-                    }
-                }
-
-                if (!isLastSectionVertex && nWiresAdded < wiresections.size())
-                    return new App::DocumentObjectExecReturn(QT_TRANSLATE_NOOP("Exception",
-                                                                               "Multisections need to have the same amount of inner wires as the base "
-                                                                               "section"));
-            }
-        }
-        /*//build the law functions instead
-        else if (Transformation.getValue() == 2) {
-            if (ScalingData.getValues().size()<1)
-                return new App::DocumentObjectExecReturn("No valid data given for linear scaling mode");
-
-            Handle(Law_Linear) lin = new Law_Linear();
-            lin->Set(0, 1, 1, ScalingData[0].x);
-
-            scalinglaw = lin;
-        }
-        else if (Transformation.getValue() == 3) {
-            if (ScalingData.getValues().size()<1)
-                return new App::DocumentObjectExecReturn("No valid data given for S-shape scaling mode");
-
-            Handle(Law_S) s = new Law_S();
-            s->Set(0, 1, ScalingData[0].y, 1, ScalingData[0].x, ScalingData[0].z);
-
-            scalinglaw = s;
-        }*/
-
-        // Verify that path is not a null shape
-        if (path.isNull())
-            return new App::DocumentObjectExecReturn(QT_TRANSLATE_NOOP(
-                "Exception", "Path must not be a null shape"));
-
-        // build all shells
-        std::vector<Part::TopoShape> shells;
-
-        Part::TopoShape copyProfilePoint(profilePoint);
-        if (!profilePoint.isNull())
-            copyProfilePoint.move(invObjLoc);
-
-        std::vector<Part::TopoShape> frontwires, backwires;
-        for (auto& wires : wiresections) {
-            BRepOffsetAPI_MakePipeShell mkPS(TopoDS::Wire(path.getShape()));
-            setupAlgorithm(mkPS, auxpath.getShape());
-
-            if (!scalinglaw) {
-                if (!profilePoint.isNull())
-                    mkPS.Add(copyProfilePoint.getShape());
-
-                for (auto& wire : wires) {
-                    wire.move(invObjLoc);
-                    mkPS.Add(wire.getShape());
-                }
-            }
-            else {
-                if (!profilePoint.isNull())
-                    mkPS.SetLaw(copyProfilePoint.getShape(), scalinglaw);
-
-                for (auto& wire : wires)  {
-                    wire.move(invObjLoc);
-                    mkPS.SetLaw(wire.getShape(), scalinglaw);
-                }
-            }
-
-            if (!mkPS.IsReady())
-                return new App::DocumentObjectExecReturn(QT_TRANSLATE_NOOP("Exception", "Pipe could not be built"));
-
-            Part::TopoShape shell = Part::TopoShape(0, this->getDocument()->getStringHasher());
-            shell.makeElementShape(mkPS, wires, Part::OpCodes::PipeShell);
-            shells.push_back(shell);
-
-            if (!shell.isClosed()) {
-                // shell is not closed - use simulate to get the end wires
-                TopTools_ListOfShape sim;
-                mkPS.Simulate(2, sim);
-
-                if (wires.front().shapeType() != TopAbs_VERTEX) {
-                    TopoShape front(sim.First());
-                    if(front.countSubShapes(TopAbs_EDGE) == wires.front().countSubShapes(TopAbs_EDGE)) {
-                        front = wires.front();
-                        front.setShape(sim.First(), false);
-                    }else
-                        front.Tag = -wires.front().Tag;
-                    frontwires.push_back(front);
-                }
-
-                if (wires.back().shapeType() != TopAbs_VERTEX) {
-                    TopoShape back(sim.Last());
-                    if(back.countSubShapes(TopAbs_EDGE) == wires.back().countSubShapes(TopAbs_EDGE)) {
-                        back = wires.back();
-                        back.setShape(sim.Last(), false);
-                    }else
-                        back.Tag = -wires.back().Tag;
-                    backwires.push_back(back);
-                }
-            }
-        }
-
-        Part::TopoShape result(0, getDocument()->getStringHasher());
-
-        if (!frontwires.empty() || !backwires.empty()) {
-            BRepBuilderAPI_Sewing sewer;
-            sewer.SetTolerance(Precision::Confusion());
-            for(auto& s : shells)
-                sewer.Add(s.getShape());
-
-            Part::TopoShape frontface, backface;
-            gp_Pln pln;
-
-            if (!frontwires.empty() && frontwires.front().hasSubShape(TopAbs_EDGE)) {
-                if (!TopoShape(-1).makeElementCompound(frontwires).findPlane(pln)) {
-                    try {
-                        frontface.makeElementBSplineFace(frontwires);
-                    } catch (Base::Exception &) {
-                        frontface.makeElementFilledFace(frontwires, Part::TopoShape::BRepFillingParams());
-                    }
-                }
-                else
-                    frontface.makeElementFace(frontwires);
-                sewer.Add(frontface.getShape());
-            }
-
-            if (!backwires.empty() && backwires.front().hasSubShape(TopAbs_EDGE)) {
-                // Explicitly set op code when making face to generate different
-                // topo name than the front face.
-                if (!Part::TopoShape(-1).makeElementCompound(backwires).findPlane(pln)) {
-                    try {
-                        backface.makeElementBSplineFace(backwires,
-                                                        Part::FillingStyle::stretch,
-                                                        false,
-                                                        Part::OpCodes::Sewing);
-                    } catch (Base::Exception &) {
-                        backface.makeElementFilledFace(backwires,
-                                                       TopoShape::BRepFillingParams(),
-                                                       Part::OpCodes::Sewing);
-                    }
-                }
-                else
-                    backface.makeElementFace(backwires, Part::OpCodes::Sewing);
-                sewer.Add(backface.getShape());
-            }
-
-            sewer.Perform();
-            result = result.makeShapeWithElementMap(sewer.SewedShape(), Part::MapperSewing(sewer), shells, Part::OpCodes::Sewing).makeElementSolid();
-        } else {
-            // shells are already closed - add them directly
-            Part::TopoShape partCompound = TopoShape(0, getDocument()->getStringHasher());
-            partCompound.makeElementCompound(shells);
-
-            result.makeElementSolid(partCompound);
-        }
-
-        BRepClass3d_SolidClassifier SC(result.getShape());
-        SC.PerformInfinitePoint(Precision::Confusion());
-        if (SC.State() == TopAbs_IN) {
-            result.setShape(result.getShape().Reversed(), false);
-        }
-
-        //result.Move(invObjLoc);
-        AddSubShape.setValue(result); // Converts result to a TopoShape, but no tag.
-
-        if (base.isNull()) {
-            if (getAddSubType() == FeatureAddSub::Subtractive)
-                return new App::DocumentObjectExecReturn(
-                    QT_TRANSLATE_NOOP("Exception", "Pipe: There is nothing to subtract from"));
-
-            // store shape before refinement
-            this->rawShape = result;
-            auto ts_result = refineShapeIfActive(result);
-            Shape.setValue(getSolid(ts_result));
-            return App::DocumentObject::StdReturn;
-        }
-
-        std::string maker;
-        Part::TopoShape boolOp = Part::TopoShape(0, getDocument()->getStringHasher());
-
-<<<<<<< HEAD
-        if (getAddSubType() == FeatureAddSub::Additive) {
-            maker = Part::OpCodes::Fuse;
-        } else if (getAddSubType() == FeatureAddSub::Subtractive) {
-            maker = Part::OpCodes::Cut;
-=======
-            if (!isSingleSolidRuleSatisfied(boolOp.getShape())) {
-                return new App::DocumentObjectExecReturn(QT_TRANSLATE_NOOP("Exception",
-                                                                           "Result has multiple solids: enable 'Allow Compounds' in the active body."));
-            }
-
-            // store shape before refinement
-            this->rawShape = boolOp;
-            boolOp = refineShapeIfActive(boolOp);
-            Shape.setValue(getSolid(boolOp));
->>>>>>> e5c912e0
-        }
-
-        if (!maker.empty()) {
-            result.Tag = -getID(); // invert tag to differentiate the pre-boolean pipe 
-            //                        from the post-boolean pipe
-            //                        setting result to the negative tag is a bit confusing,
-            //                        because you would expect this to be set to the feature's shape,
-            //                        but boolOp is the topoShape that is actually being copied
-
-            boolOp.makeElementBoolean(maker.c_str(), {base, result});
-            Shape.setValue(getSolid(boolOp));
-        } else {
-            return new App::DocumentObjectExecReturn(
-                    QT_TRANSLATE_NOOP("Exception", "Pipe: Invalid Boolean Type"));
-        }
-
-        return App::DocumentObject::StdReturn;
-    }
-    catch (Standard_Failure& e) {
-
-        return new App::DocumentObjectExecReturn(e.GetMessageString());
-    }
-    catch (...) {
-        return new App::DocumentObjectExecReturn(QT_TRANSLATE_NOOP("Exception", "A fatal error occurred when making the pipe"));
-    }
-}
-
-void Pipe::setupAlgorithm(BRepOffsetAPI_MakePipeShell& mkPipeShell, const TopoDS_Shape& auxshape) {
-
-    mkPipeShell.SetTolerance(Precision::Confusion());
-
-    switch(Transition.getValue()) {
-        case 0:
-            mkPipeShell.SetTransitionMode(BRepBuilderAPI_Transformed);
-            break;
-        case 1:
-            mkPipeShell.SetTransitionMode(BRepBuilderAPI_RightCorner);
-            break;
-        case 2:
-            mkPipeShell.SetTransitionMode(BRepBuilderAPI_RoundCorner);
-            break;
-    }
-
-    bool auxiliary = false;
-    const Base::Vector3d& bVec = Binormal.getValue();
-    switch(Mode.getValue()) {
-        case 1:
-            mkPipeShell.SetMode(gp_Ax2(gp_Pnt(0, 0, 0), gp_Dir(0, 0, 1), gp_Dir(1, 0, 0)));
-            break;
-        case 2:
-            mkPipeShell.SetMode(true);
-            break;
-        case 3:
-            auxiliary = true;
-            break;
-        case 4:
-            mkPipeShell.SetMode(gp_Dir(bVec.x, bVec.y, bVec.z));
-            break;
-    }
-
-    if (auxiliary) {
-        mkPipeShell.SetMode(TopoDS::Wire(auxshape), AuxiliaryCurvilinear.getValue());
-        // mkPipeShell.SetMode(TopoDS::Wire(auxshape), AuxiliaryCurvilinear.getValue(),
-        // BRepFill_ContactOnBorder);
-    }
-}
-
-
-void Pipe::getContinuousEdges(Part::TopoShape /*TopShape*/, std::vector<std::string>& /*SubNames*/)
-{
-    /*
-    TopTools_IndexedMapOfShape mapOfEdges;
-    TopTools_IndexedDataMapOfShapeListOfShape mapEdgeEdge;
-    TopExp::MapShapesAndAncestors(TopShape.getShape(), TopAbs_EDGE, TopAbs_EDGE, mapEdgeEdge);
-    TopExp::MapShapes(TopShape.getShape(), TopAbs_EDGE, mapOfEdges);
-
-    Base::Console().message("Initial edges:\n");
-    for (int i=0; i<SubNames.size(); ++i)
-        Base::Console().message("Subname: %s\n", SubNames[i].c_str());
-
-    unsigned int i = 0;
-    while(i < SubNames.size())
-    {
-        std::string aSubName = static_cast<std::string>(SubNames.at(i));
-
-        if (aSubName.compare(0, 4, "Edge") == 0) {
-            TopoDS_Edge edge = TopoDS::Edge(TopShape.getSubShape(aSubName.c_str()));
-            const TopTools_ListOfShape& los = mapEdgeEdge.FindFromKey(edge);
-
-            if (los.Extent() != 2)
-            {
-                SubNames.erase(SubNames.begin()+i);
-                continue;
-            }
-
-            const TopoDS_Shape& face1 = los.First();
-            const TopoDS_Shape& face2 = los.Last();
-            GeomAbs_Shape cont = BRep_Tool::Continuity(TopoDS::Edge(edge),
-                                                       TopoDS::Face(face1),
-                                                       TopoDS::Face(face2));
-            if (cont != GeomAbs_C0) {
-                SubNames.erase(SubNames.begin()+i);
-                continue;
-            }
-
-            i++;
-        }
-        // empty name or any other sub-element
-        else {
-            SubNames.erase(SubNames.begin()+i);
-        }
-    }
-
-    Base::Console().message("Final edges:\n");
-    for (int i=0; i<SubNames.size(); ++i)
-        Base::Console().message("Subname: %s\n", SubNames[i].c_str());
-    */
-}
-
-void Pipe::buildPipePath(const Part::TopoShape& shape, const std::vector<std::string>& subedge,
-                         Part::TopoShape& path)
-{
-    if (!shape.isNull()) {
-        try {
-            if (!subedge.empty()) {
-                //if (SpineTangent.getValue())
-                    //getContinuousEdges(shape, subedge);
-
-                std::vector<Part::TopoShape> shapes;
-                for (const auto & it : subedge) {
-                    shapes.push_back(shape.getSubTopoShape(it.c_str()));
-                }
-                path = path.makeElementWires(shapes);
-            }
-            else if (shape.shapeType() == TopAbs_EDGE) {
-                path = shape.getShape();
-            }
-            else if (shape.shapeType() == TopAbs_WIRE) {
-                path = path.makeElementWires(shape);
-            }
-            else if (shape.shapeType() == TopAbs_COMPOUND) {
-                TopoDS_Iterator it(shape.getShape());
-                for (; it.More(); it.Next()) {
-                    if (it.Value().IsNull())
-                        throw Base::ValueError(QT_TRANSLATE_NOOP("Exception", "Invalid element in spine."));
-                    if ((it.Value().ShapeType() != TopAbs_EDGE) &&
-                        (it.Value().ShapeType() != TopAbs_WIRE)) {
-                        throw Base::TypeError(QT_TRANSLATE_NOOP("Exception", "Element in spine is neither an edge nor a wire."));
-                    }
-                }
-
-                std::vector<Part::TopoShape> edges = shape.getSubTopoShapes(TopAbs_EDGE);
-
-                path = path.makeElementWires(edges);
-            }
-            else {
-                throw Base::TypeError(QT_TRANSLATE_NOOP("Exception", "Spine is neither an edge nor a wire."));
-            }
-        }
-        catch (Standard_Failure&) {
-            throw Base::CADKernelError(QT_TRANSLATE_NOOP("Exception", "Invalid spine."));
-        }
-    }
-}
-PROPERTY_SOURCE(PartDesign::AdditivePipe, PartDesign::Pipe)
-AdditivePipe::AdditivePipe() {
-    addSubType = Additive;
-}
-
-PROPERTY_SOURCE(PartDesign::SubtractivePipe, PartDesign::Pipe)
-SubtractivePipe::SubtractivePipe() {
-    addSubType = Subtractive;
-}
-
-void Pipe::handleChangedPropertyType(Base::XMLReader& reader, const char* TypeName,
-                                     App::Property* prop)
-{
-    // property Sections had the App::PropertyLinkList and was changed to App::PropertyXLinkSubList
-    if (prop == &Sections && strcmp(TypeName, "App::PropertyLinkList") == 0) {
-        Sections.upgrade(reader, TypeName);
-    }
-    else {
-        ProfileBased::handleChangedPropertyType(reader, TypeName, prop);
-    }
-}
-
-void Pipe::handleChangedPropertyName(Base::XMLReader& reader,
-                                     const char* TypeName,
-                                     const char* PropName)
-{
-    // The AuxiliarySpine property was AuxillerySpine in the past
-    std::string strAuxillerySpine("AuxillerySpine");
-    // The AuxiliarySpineTangent property was AuxillerySpineTangent in the past
-    std::string strAuxillerySpineTangent("AuxillerySpineTangent");
-    // The AuxiliaryCurvilinear property was AuxilleryCurvelinear in the past
-    std::string strAuxilleryCurvelinear("AuxilleryCurvelinear");
-    Base::Type type = Base::Type::fromName(TypeName);
-    if (AuxiliarySpine.getClassTypeId() == type && strAuxillerySpine == PropName) {
-        AuxiliarySpine.Restore(reader);
-    }
-    else if (AuxiliarySpineTangent.getClassTypeId() == type
-             && strAuxillerySpineTangent == PropName) {
-        AuxiliarySpineTangent.Restore(reader);
-    }
-    else if (AuxiliaryCurvilinear.getClassTypeId() == type && strAuxilleryCurvelinear == PropName) {
-        AuxiliaryCurvilinear.Restore(reader);
-    }
-    else {
-        ProfileBased::handleChangedPropertyName(reader, TypeName, PropName);
-    }
-}
-
-
+/***************************************************************************
+ *   Copyright (c) 2015 Stefan Tröger <stefantroeger@gmx.net>              *
+ *                                                                         *
+ *   This file is part of the FreeCAD CAx development system.              *
+ *                                                                         *
+ *   This library is free software; you can redistribute it and/or         *
+ *   modify it under the terms of the GNU Library General Public           *
+ *   License as published by the Free Software Foundation; either          *
+ *   version 2 of the License, or (at your option) any later version.      *
+ *                                                                         *
+ *   This library  is distributed in the hope that it will be useful,      *
+ *   but WITHOUT ANY WARRANTY; without even the implied warranty of        *
+ *   MERCHANTABILITY or FITNESS FOR A PARTICULAR PURPOSE.  See the         *
+ *   GNU Library General Public License for more details.                  *
+ *                                                                         *
+ *   You should have received a copy of the GNU Library General Public     *
+ *   License along with this library; see the file COPYING.LIB. If not,    *
+ *   write to the Free Software Foundation, Inc., 59 Temple Place,         *
+ *   Suite 330, Boston, MA  02111-1307, USA                                *
+ *                                                                         *
+ ***************************************************************************/
+
+
+#include "PreCompiled.h"
+#ifndef _PreComp_
+# include <Mod/Part/App/FCBRepAlgoAPI_Cut.h>
+# include <Mod/Part/App/FCBRepAlgoAPI_Fuse.h>
+# include <BRepBndLib.hxx>
+# include <BRepBuilderAPI_Sewing.hxx>
+# include <BRepBuilderAPI_MakeSolid.hxx>
+# include <BRepBuilderAPI_MakeWire.hxx>
+# include <BRepClass3d_SolidClassifier.hxx>
+# include <BRepOffsetAPI_MakePipeShell.hxx>
+# include <gp_Ax2.hxx>
+# include <Law_Function.hxx>
+# include <Precision.hxx>
+# include <ShapeAnalysis_FreeBounds.hxx>
+# include <TopExp.hxx>
+# include <TopExp_Explorer.hxx>
+# include <TopoDS.hxx>
+# include <TopoDS_Wire.hxx>
+# include <TopTools_HSequenceOfShape.hxx>
+# include <gp_Pln.hxx>
+#endif
+
+#include <App/Document.h>
+#include <App/DocumentObject.h>
+#include <Base/Exception.h>
+#include <Base/Reader.h>
+#include <Mod/Part/App/FaceMakerCheese.h>
+
+#include "FeaturePipe.h"
+#include "Mod/Part/App/TopoShapeOpCode.h"
+#include "Mod/Part/App/TopoShapeMapper.h"
+#include "FeatureLoft.h"
+
+FC_LOG_LEVEL_INIT("PartDesign",true,true);
+
+using namespace PartDesign;
+
+const char* Pipe::TypeEnums[] = {"FullPath", "UpToFace", nullptr};
+const char* Pipe::TransitionEnums[] = {"Transformed", "Right corner", "Round corner", nullptr};
+const char* Pipe::ModeEnums[] = {"Standard", "Fixed", "Frenet", "Auxiliary", "Binormal", nullptr};
+const char* Pipe::TransformEnums[] = {
+    "Constant", "Multisection", "Linear", "S-shape", "Interpolation", nullptr};
+
+
+PROPERTY_SOURCE(PartDesign::Pipe, PartDesign::ProfileBased)
+
+Pipe::Pipe()
+{
+    ADD_PROPERTY_TYPE(Sections, (nullptr), "Sweep", App::Prop_None, "List of sections");
+    Sections.setValue(nullptr);
+    ADD_PROPERTY_TYPE(Spine, (nullptr), "Sweep", App::Prop_None, "Path to sweep along");
+    ADD_PROPERTY_TYPE(SpineTangent, (false), "Sweep", App::Prop_None,
+        "Include tangent edges into path");
+    ADD_PROPERTY_TYPE(AuxiliarySpine, (nullptr), "Sweep", App::Prop_None,
+        "Secondary path to orient sweep");
+    ADD_PROPERTY_TYPE(AuxiliarySpineTangent, (false), "Sweep", App::Prop_None,
+        "Include tangent edges into secondary path");
+    ADD_PROPERTY_TYPE(AuxiliaryCurvilinear, (true), "Sweep", App::Prop_None,
+        "Calculate normal between equidistant points on both spines");
+    ADD_PROPERTY_TYPE(Mode, (long(0)), "Sweep", App::Prop_None, "Profile mode");
+    ADD_PROPERTY_TYPE(Binormal, (Base::Vector3d()), "Sweep", App::Prop_None,
+        "Binormal vector for corresponding orientation mode");
+    ADD_PROPERTY_TYPE(Transition, (long(0)), "Sweep", App::Prop_None, "Transition mode");
+    ADD_PROPERTY_TYPE(Transformation, (long(0)), "Sweep", App::Prop_None,
+        "Section transformation mode");
+    Mode.setEnums(ModeEnums);
+    Transition.setEnums(TransitionEnums);
+    Transformation.setEnums(TransformEnums);
+}
+
+short Pipe::mustExecute() const
+{
+    if (Sections.isTouched())
+        return 1;
+    if (Spine.isTouched())
+        return 1;
+    if (Mode.isTouched())
+        return 1;
+    if (Transition.isTouched())
+        return 1;
+    return ProfileBased::mustExecute();
+}
+
+App::DocumentObjectExecReturn *Pipe::execute()
+{
+    if (onlyHaveRefined()) { return App::DocumentObject::StdReturn; }
+
+    auto getSectionShape = [](App::DocumentObject* feature,
+                              const std::vector<std::string>& subs) -> Part::TopoShape {
+        if (!feature || !feature->isDerivedFrom<Part::Feature>())
+            throw Base::TypeError("Pipe: Invalid profile/section");
+
+        auto subName = subs.empty() ? "" : subs.front();
+
+        // only take the entire shape when we have a sketch selected, but
+        // not a point of the sketch
+        if (feature->isDerivedFrom<Part::Part2DObject>()
+            && subName.compare(0, 6, "Vertex") != 0)
+                return static_cast<Part::Part2DObject*>(feature)->Shape.getShape();
+        else {
+            if (subName.empty())
+                throw Base::ValueError("Pipe: No valid subelement linked in Part::Feature");
+            return static_cast<Part::Feature*>(feature)->Shape.getShape().getSubTopoShape(
+                subName.c_str());
+        }
+    };
+
+    std::vector<std::vector<Part::TopoShape>> wiresections;
+
+    auto addWiresToWireSections =
+        [](TopoShape& section, std::vector<std::vector<TopoShape>>& wiresections) -> size_t {
+        std::vector<Part::TopoShape> subs = section.getSubTopoShapes(TopAbs_WIRE);
+        bool initialWireSectionsEmpty = wiresections.empty();
+        size_t i = 0;
+        for (const auto& sub : subs) {
+            if (i >= wiresections.size()) {
+                if (initialWireSectionsEmpty) {
+                    wiresections.emplace_back(1, sub);
+                } else
+                    throw Base::ValueError(
+                        "Pipe: Sections need to have the same amount of inner wires (except "
+                        "profile and last section, which can be points)");
+            } else {
+                wiresections[i].push_back(sub);
+            }
+            ++i;
+        }
+        return i;
+    };
+
+    // TODO: currently we can only allow planar faces, so add that check.
+    // The reason for this is that with other faces in front, we could not use the
+    // current simulate approach and build the start and end face from the wires.
+    // As the shell begins always at the spine and not the profile, the sketchshape
+    // cannot be used directly as front face. We would need a method to translate
+    // the front shape to match the shell starting position somehow...
+    std::vector<TopoShape> wires;
+    Part::TopoShape profilePoint;
+
+    // if the Base property has a valid shape, fuse the pipe into it
+    Part::TopoShape base;
+    try {
+        base = getBaseTopoShape();
+    } catch (const Base::Exception&) {
+        base = Part::TopoShape(0, this->getDocument()->getStringHasher());
+    }
+
+    try {
+        // setup the location
+        this->positionByPrevious();
+        TopLoc_Location invObjLoc = this->getLocation().Inverted();
+        if (!base.isNull())
+            base.move(invObjLoc);
+
+        // setup the profile section
+        Part::TopoShape profileShape = getSectionShape(Profile.getValue(),
+                                                    Profile.getSubValues());
+        if (profileShape.isNull())
+            return new App::DocumentObjectExecReturn(QT_TRANSLATE_NOOP("Exception", "Pipe: Could not obtain profile shape"));
+
+        // build the paths
+        App::DocumentObject* spine = Spine.getValue();
+        if (!(spine && spine->isDerivedFrom<Part::Feature>()))
+            return new App::DocumentObjectExecReturn(QT_TRANSLATE_NOOP("Exception", "No spine linked"));
+
+        std::vector<std::string> subedge = Spine.getSubValues();
+        Part::TopoShape path;
+        const Part::TopoShape& shape = static_cast<Part::Feature*>(spine)->Shape.getShape();
+        buildPipePath(shape, subedge, path);
+        path.move(invObjLoc);
+
+        // auxiliary
+        Part::TopoShape auxpath;
+        if (Mode.getValue() == 3) {
+            App::DocumentObject* auxspine = AuxiliarySpine.getValue();
+            if (!(auxspine && auxspine->isDerivedFrom<Part::Feature>()))
+                return new App::DocumentObjectExecReturn(QT_TRANSLATE_NOOP("Exception", "No auxiliary spine linked."));
+            std::vector<std::string> auxsubedge = AuxiliarySpine.getSubValues();
+
+            const Part::TopoShape& auxshape =
+                static_cast<Part::Feature*>(auxspine)->Shape.getValue();
+            buildPipePath(auxshape, auxsubedge, auxpath);
+            auxpath.move(invObjLoc);
+        }
+
+        // build up multisections
+        auto multisections = Sections.getSubListValues();
+        std::vector<std::vector<TopoShape>> wiresections;
+
+        size_t numWires = addWiresToWireSections(profileShape, wiresections);
+        if (numWires == 0) {
+            // profileShape had no wires so only other valid option is single point section
+            size_t i = 0;
+            for (auto &vertex : profileShape.getSubTopoShapes(TopAbs_VERTEX))
+                profilePoint = vertex;
+            if (i > 1)
+                return new App::DocumentObjectExecReturn(QT_TRANSLATE_NOOP("Exception",
+                                                                           "Pipe: Only one isolated point is needed if using a sketch with isolated "
+                                                                           "points for section"));
+        }
+
+        if (!profilePoint.isNull() && (Transformation.getValue() != 1 || multisections.empty()))
+            return new App::DocumentObjectExecReturn(QT_TRANSLATE_NOOP("Exception",
+                                                                       "Pipe: At least one section is needed when using a single point for profile"));
+
+        // maybe we need a scaling law
+        Handle(Law_Function) scalinglaw;
+
+        bool isLastSectionVertex = false;
+
+        // see if we shall use multiple sections
+        if (Transformation.getValue() == 1) {
+            // TODO: we need to order the sections to prevent occ from crashing,
+            // as makepipeshell connects the sections in the order of adding
+            for (auto& subSet : multisections) {
+                if (!subSet.first->isDerivedFrom<Part::Feature>())
+                    return new App::DocumentObjectExecReturn(QT_TRANSLATE_NOOP("Exception",
+                                                                               "Pipe: All sections need to be Part features"));
+
+                // if the section is an object's face then take just the face
+                Part::TopoShape shape = getSectionShape(subSet.first, subSet.second);
+                if (shape.isNull())
+                    return new App::DocumentObjectExecReturn(QT_TRANSLATE_NOOP("Exception",
+                                                                               "Pipe: Could not obtain section shape"));
+
+                size_t nWiresAdded = addWiresToWireSections(shape, wiresections);
+                if (nWiresAdded == 0) {
+                    for (auto &vertex : shape.getSubTopoShapes(TopAbs_VERTEX)) {
+                        if (isLastSectionVertex)
+                            return new App::DocumentObjectExecReturn(QT_TRANSLATE_NOOP("Exception",
+                                                                                       "Pipe: Only the profile and last section can be vertices"));
+                        isLastSectionVertex = true;
+                        for (auto& wires : wiresections)
+                            wires.push_back(vertex);
+                    }
+                }
+
+                if (!isLastSectionVertex && nWiresAdded < wiresections.size())
+                    return new App::DocumentObjectExecReturn(QT_TRANSLATE_NOOP("Exception",
+                                                                               "Multisections need to have the same amount of inner wires as the base "
+                                                                               "section"));
+            }
+        }
+        /*//build the law functions instead
+        else if (Transformation.getValue() == 2) {
+            if (ScalingData.getValues().size()<1)
+                return new App::DocumentObjectExecReturn("No valid data given for linear scaling mode");
+
+            Handle(Law_Linear) lin = new Law_Linear();
+            lin->Set(0, 1, 1, ScalingData[0].x);
+
+            scalinglaw = lin;
+        }
+        else if (Transformation.getValue() == 3) {
+            if (ScalingData.getValues().size()<1)
+                return new App::DocumentObjectExecReturn("No valid data given for S-shape scaling mode");
+
+            Handle(Law_S) s = new Law_S();
+            s->Set(0, 1, ScalingData[0].y, 1, ScalingData[0].x, ScalingData[0].z);
+
+            scalinglaw = s;
+        }*/
+
+        // Verify that path is not a null shape
+        if (path.isNull())
+            return new App::DocumentObjectExecReturn(QT_TRANSLATE_NOOP(
+                "Exception", "Path must not be a null shape"));
+
+        // build all shells
+        std::vector<Part::TopoShape> shells;
+
+        Part::TopoShape copyProfilePoint(profilePoint);
+        if (!profilePoint.isNull())
+            copyProfilePoint.move(invObjLoc);
+
+        std::vector<Part::TopoShape> frontwires, backwires;
+        for (auto& wires : wiresections) {
+            BRepOffsetAPI_MakePipeShell mkPS(TopoDS::Wire(path.getShape()));
+            setupAlgorithm(mkPS, auxpath.getShape());
+
+            if (!scalinglaw) {
+                if (!profilePoint.isNull())
+                    mkPS.Add(copyProfilePoint.getShape());
+
+                for (auto& wire : wires) {
+                    wire.move(invObjLoc);
+                    mkPS.Add(wire.getShape());
+                }
+            }
+            else {
+                if (!profilePoint.isNull())
+                    mkPS.SetLaw(copyProfilePoint.getShape(), scalinglaw);
+
+                for (auto& wire : wires)  {
+                    wire.move(invObjLoc);
+                    mkPS.SetLaw(wire.getShape(), scalinglaw);
+                }
+            }
+
+            if (!mkPS.IsReady())
+                return new App::DocumentObjectExecReturn(QT_TRANSLATE_NOOP("Exception", "Pipe could not be built"));
+
+            Part::TopoShape shell = Part::TopoShape(0, this->getDocument()->getStringHasher());
+            shell.makeElementShape(mkPS, wires, Part::OpCodes::PipeShell);
+            shells.push_back(shell);
+
+            if (!shell.isClosed()) {
+                // shell is not closed - use simulate to get the end wires
+                TopTools_ListOfShape sim;
+                mkPS.Simulate(2, sim);
+
+                if (wires.front().shapeType() != TopAbs_VERTEX) {
+                    TopoShape front(sim.First());
+                    if(front.countSubShapes(TopAbs_EDGE) == wires.front().countSubShapes(TopAbs_EDGE)) {
+                        front = wires.front();
+                        front.setShape(sim.First(), false);
+                    }else
+                        front.Tag = -wires.front().Tag;
+                    frontwires.push_back(front);
+                }
+
+                if (wires.back().shapeType() != TopAbs_VERTEX) {
+                    TopoShape back(sim.Last());
+                    if(back.countSubShapes(TopAbs_EDGE) == wires.back().countSubShapes(TopAbs_EDGE)) {
+                        back = wires.back();
+                        back.setShape(sim.Last(), false);
+                    }else
+                        back.Tag = -wires.back().Tag;
+                    backwires.push_back(back);
+                }
+            }
+        }
+
+        Part::TopoShape result(0, getDocument()->getStringHasher());
+
+        if (!frontwires.empty() || !backwires.empty()) {
+            BRepBuilderAPI_Sewing sewer;
+            sewer.SetTolerance(Precision::Confusion());
+            for(auto& s : shells)
+                sewer.Add(s.getShape());
+
+            Part::TopoShape frontface, backface;
+            gp_Pln pln;
+
+            if (!frontwires.empty() && frontwires.front().hasSubShape(TopAbs_EDGE)) {
+                if (!TopoShape(-1).makeElementCompound(frontwires).findPlane(pln)) {
+                    try {
+                        frontface.makeElementBSplineFace(frontwires);
+                    } catch (Base::Exception &) {
+                        frontface.makeElementFilledFace(frontwires, Part::TopoShape::BRepFillingParams());
+                    }
+                }
+                else
+                    frontface.makeElementFace(frontwires);
+                sewer.Add(frontface.getShape());
+            }
+
+            if (!backwires.empty() && backwires.front().hasSubShape(TopAbs_EDGE)) {
+                // Explicitly set op code when making face to generate different
+                // topo name than the front face.
+                if (!Part::TopoShape(-1).makeElementCompound(backwires).findPlane(pln)) {
+                    try {
+                        backface.makeElementBSplineFace(backwires,
+                                                        Part::FillingStyle::stretch,
+                                                        false,
+                                                        Part::OpCodes::Sewing);
+                    } catch (Base::Exception &) {
+                        backface.makeElementFilledFace(backwires,
+                                                       TopoShape::BRepFillingParams(),
+                                                       Part::OpCodes::Sewing);
+                    }
+                }
+                else
+                    backface.makeElementFace(backwires, Part::OpCodes::Sewing);
+                sewer.Add(backface.getShape());
+            }
+
+            sewer.Perform();
+            result = result.makeShapeWithElementMap(sewer.SewedShape(), Part::MapperSewing(sewer), shells, Part::OpCodes::Sewing).makeElementSolid();
+        } else {
+            // shells are already closed - add them directly
+            Part::TopoShape partCompound = TopoShape(0, getDocument()->getStringHasher());
+            partCompound.makeElementCompound(shells);
+
+            result.makeElementSolid(partCompound);
+        }
+
+        BRepClass3d_SolidClassifier SC(result.getShape());
+        SC.PerformInfinitePoint(Precision::Confusion());
+        if (SC.State() == TopAbs_IN) {
+            result.setShape(result.getShape().Reversed(), false);
+        }
+
+        //result.Move(invObjLoc);
+        AddSubShape.setValue(result); // Converts result to a TopoShape, but no tag.
+
+        if (base.isNull()) {
+            if (getAddSubType() == FeatureAddSub::Subtractive)
+                return new App::DocumentObjectExecReturn(
+                    QT_TRANSLATE_NOOP("Exception", "Pipe: There is nothing to subtract from"));
+
+            // store shape before refinement
+            this->rawShape = result;
+            auto ts_result = refineShapeIfActive(result);
+            Shape.setValue(getSolid(ts_result));
+            return App::DocumentObject::StdReturn;
+        }
+
+        std::string maker;
+        Part::TopoShape boolOp = Part::TopoShape(0, getDocument()->getStringHasher());
+
+        if (getAddSubType() == FeatureAddSub::Additive) {
+            maker = Part::OpCodes::Fuse;
+        } else if (getAddSubType() == FeatureAddSub::Subtractive) {
+            maker = Part::OpCodes::Cut;
+        }
+      
+        if (!isSingleSolidRuleSatisfied(boolOp.getShape())) {
+            return new App::DocumentObjectExecReturn(QT_TRANSLATE_NOOP("Exception",
+                                                                       "Result has multiple solids: enable 'Allow Compounds' in the active body."));
+        }
+
+        if (!maker.empty()) {
+            result.Tag = -getID(); // invert tag to differentiate the pre-boolean pipe 
+            //                        from the post-boolean pipe
+            //                        setting result to the negative tag is a bit confusing,
+            //                        because you would expect this to be set to the feature's shape,
+            //                        but boolOp is the topoShape that is actually being copied
+
+            boolOp.makeElementBoolean(maker.c_str(), {base, result});
+            
+            // store shape before refinement
+            this->rawShape = boolOp;
+            boolOp = refineShapeIfActive(boolOp);
+            Shape.setValue(getSolid(boolOp));
+        } else {
+            return new App::DocumentObjectExecReturn(
+                    QT_TRANSLATE_NOOP("Exception", "Pipe: Invalid Boolean Type"));
+        }
+
+        return App::DocumentObject::StdReturn;
+    }
+    catch (Standard_Failure& e) {
+
+        return new App::DocumentObjectExecReturn(e.GetMessageString());
+    }
+    catch (...) {
+        return new App::DocumentObjectExecReturn(QT_TRANSLATE_NOOP("Exception", "A fatal error occurred when making the pipe"));
+    }
+}
+
+void Pipe::setupAlgorithm(BRepOffsetAPI_MakePipeShell& mkPipeShell, const TopoDS_Shape& auxshape) {
+
+    mkPipeShell.SetTolerance(Precision::Confusion());
+
+    switch(Transition.getValue()) {
+        case 0:
+            mkPipeShell.SetTransitionMode(BRepBuilderAPI_Transformed);
+            break;
+        case 1:
+            mkPipeShell.SetTransitionMode(BRepBuilderAPI_RightCorner);
+            break;
+        case 2:
+            mkPipeShell.SetTransitionMode(BRepBuilderAPI_RoundCorner);
+            break;
+    }
+
+    bool auxiliary = false;
+    const Base::Vector3d& bVec = Binormal.getValue();
+    switch(Mode.getValue()) {
+        case 1:
+            mkPipeShell.SetMode(gp_Ax2(gp_Pnt(0, 0, 0), gp_Dir(0, 0, 1), gp_Dir(1, 0, 0)));
+            break;
+        case 2:
+            mkPipeShell.SetMode(true);
+            break;
+        case 3:
+            auxiliary = true;
+            break;
+        case 4:
+            mkPipeShell.SetMode(gp_Dir(bVec.x, bVec.y, bVec.z));
+            break;
+    }
+
+    if (auxiliary) {
+        mkPipeShell.SetMode(TopoDS::Wire(auxshape), AuxiliaryCurvilinear.getValue());
+        // mkPipeShell.SetMode(TopoDS::Wire(auxshape), AuxiliaryCurvilinear.getValue(),
+        // BRepFill_ContactOnBorder);
+    }
+}
+
+
+void Pipe::getContinuousEdges(Part::TopoShape /*TopShape*/, std::vector<std::string>& /*SubNames*/)
+{
+    /*
+    TopTools_IndexedMapOfShape mapOfEdges;
+    TopTools_IndexedDataMapOfShapeListOfShape mapEdgeEdge;
+    TopExp::MapShapesAndAncestors(TopShape.getShape(), TopAbs_EDGE, TopAbs_EDGE, mapEdgeEdge);
+    TopExp::MapShapes(TopShape.getShape(), TopAbs_EDGE, mapOfEdges);
+
+    Base::Console().message("Initial edges:\n");
+    for (int i=0; i<SubNames.size(); ++i)
+        Base::Console().message("Subname: %s\n", SubNames[i].c_str());
+
+    unsigned int i = 0;
+    while(i < SubNames.size())
+    {
+        std::string aSubName = static_cast<std::string>(SubNames.at(i));
+
+        if (aSubName.compare(0, 4, "Edge") == 0) {
+            TopoDS_Edge edge = TopoDS::Edge(TopShape.getSubShape(aSubName.c_str()));
+            const TopTools_ListOfShape& los = mapEdgeEdge.FindFromKey(edge);
+
+            if (los.Extent() != 2)
+            {
+                SubNames.erase(SubNames.begin()+i);
+                continue;
+            }
+
+            const TopoDS_Shape& face1 = los.First();
+            const TopoDS_Shape& face2 = los.Last();
+            GeomAbs_Shape cont = BRep_Tool::Continuity(TopoDS::Edge(edge),
+                                                       TopoDS::Face(face1),
+                                                       TopoDS::Face(face2));
+            if (cont != GeomAbs_C0) {
+                SubNames.erase(SubNames.begin()+i);
+                continue;
+            }
+
+            i++;
+        }
+        // empty name or any other sub-element
+        else {
+            SubNames.erase(SubNames.begin()+i);
+        }
+    }
+
+    Base::Console().message("Final edges:\n");
+    for (int i=0; i<SubNames.size(); ++i)
+        Base::Console().message("Subname: %s\n", SubNames[i].c_str());
+    */
+}
+
+void Pipe::buildPipePath(const Part::TopoShape& shape, const std::vector<std::string>& subedge,
+                         Part::TopoShape& path)
+{
+    if (!shape.isNull()) {
+        try {
+            if (!subedge.empty()) {
+                //if (SpineTangent.getValue())
+                    //getContinuousEdges(shape, subedge);
+
+                std::vector<Part::TopoShape> shapes;
+                for (const auto & it : subedge) {
+                    shapes.push_back(shape.getSubTopoShape(it.c_str()));
+                }
+                path = path.makeElementWires(shapes);
+            }
+            else if (shape.shapeType() == TopAbs_EDGE) {
+                path = shape.getShape();
+            }
+            else if (shape.shapeType() == TopAbs_WIRE) {
+                path = path.makeElementWires(shape);
+            }
+            else if (shape.shapeType() == TopAbs_COMPOUND) {
+                TopoDS_Iterator it(shape.getShape());
+                for (; it.More(); it.Next()) {
+                    if (it.Value().IsNull())
+                        throw Base::ValueError(QT_TRANSLATE_NOOP("Exception", "Invalid element in spine."));
+                    if ((it.Value().ShapeType() != TopAbs_EDGE) &&
+                        (it.Value().ShapeType() != TopAbs_WIRE)) {
+                        throw Base::TypeError(QT_TRANSLATE_NOOP("Exception", "Element in spine is neither an edge nor a wire."));
+                    }
+                }
+
+                std::vector<Part::TopoShape> edges = shape.getSubTopoShapes(TopAbs_EDGE);
+
+                path = path.makeElementWires(edges);
+            }
+            else {
+                throw Base::TypeError(QT_TRANSLATE_NOOP("Exception", "Spine is neither an edge nor a wire."));
+            }
+        }
+        catch (Standard_Failure&) {
+            throw Base::CADKernelError(QT_TRANSLATE_NOOP("Exception", "Invalid spine."));
+        }
+    }
+}
+PROPERTY_SOURCE(PartDesign::AdditivePipe, PartDesign::Pipe)
+AdditivePipe::AdditivePipe() {
+    addSubType = Additive;
+}
+
+PROPERTY_SOURCE(PartDesign::SubtractivePipe, PartDesign::Pipe)
+SubtractivePipe::SubtractivePipe() {
+    addSubType = Subtractive;
+}
+
+void Pipe::handleChangedPropertyType(Base::XMLReader& reader, const char* TypeName,
+                                     App::Property* prop)
+{
+    // property Sections had the App::PropertyLinkList and was changed to App::PropertyXLinkSubList
+    if (prop == &Sections && strcmp(TypeName, "App::PropertyLinkList") == 0) {
+        Sections.upgrade(reader, TypeName);
+    }
+    else {
+        ProfileBased::handleChangedPropertyType(reader, TypeName, prop);
+    }
+}
+
+void Pipe::handleChangedPropertyName(Base::XMLReader& reader,
+                                     const char* TypeName,
+                                     const char* PropName)
+{
+    // The AuxiliarySpine property was AuxillerySpine in the past
+    std::string strAuxillerySpine("AuxillerySpine");
+    // The AuxiliarySpineTangent property was AuxillerySpineTangent in the past
+    std::string strAuxillerySpineTangent("AuxillerySpineTangent");
+    // The AuxiliaryCurvilinear property was AuxilleryCurvelinear in the past
+    std::string strAuxilleryCurvelinear("AuxilleryCurvelinear");
+    Base::Type type = Base::Type::fromName(TypeName);
+    if (AuxiliarySpine.getClassTypeId() == type && strAuxillerySpine == PropName) {
+        AuxiliarySpine.Restore(reader);
+    }
+    else if (AuxiliarySpineTangent.getClassTypeId() == type
+             && strAuxillerySpineTangent == PropName) {
+        AuxiliarySpineTangent.Restore(reader);
+    }
+    else if (AuxiliaryCurvilinear.getClassTypeId() == type && strAuxilleryCurvelinear == PropName) {
+        AuxiliaryCurvilinear.Restore(reader);
+    }
+    else {
+        ProfileBased::handleChangedPropertyName(reader, TypeName, PropName);
+    }
+}
+
+