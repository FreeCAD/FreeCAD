/***************************************************************************
 *   Copyright (c) 2023 David Friedli <david[at]friedli-be.ch>             *
 *                                                                         *
 *   This file is part of FreeCAD.                                         *
 *                                                                         *
 *   FreeCAD is free software: you can redistribute it and/or modify it    *
 *   under the terms of the GNU Lesser General Public License as           *
 *   published by the Free Software Foundation, either version 2.1 of the  *
 *   License, or (at your option) any later version.                       *
 *                                                                         *
 *   FreeCAD is distributed in the hope that it will be useful, but        *
 *   WITHOUT ANY WARRANTY; without even the implied warranty of            *
 *   MERCHANTABILITY or FITNESS FOR A PARTICULAR PURPOSE. See the GNU      *
 *   Lesser General Public License for more details.                       *
 *                                                                         *
 *   You should have received a copy of the GNU Lesser General Public      *
 *   License along with FreeCAD. If not, see                               *
 *   <https://www.gnu.org/licenses/>.                                      *
 *                                                                         *
 **************************************************************************/


#include "PreCompiled.h"

#ifndef _PreComp_
#include <QApplication>
#include <QKeyEvent>
#endif


#include "TaskMeasure.h"

#include <App/DocumentObjectGroup.h>
#include <App/Link.h>
#include <Mod/Measure/App/MeasureDistance.h>
#include <App/PropertyStandard.h>
#include <Gui/MainWindow.h>
#include <Gui/Application.h>
#include <Gui/BitmapFactory.h>
#include <Gui/Control.h>
#include <Gui/ViewProvider.h>

#include <QFormLayout>
#include <QVBoxLayout>
#include <QPushButton>
#include <QSettings>
#include <QAction>
#include <QMenu>
#include <QToolTip>

using namespace Gui;

namespace
{
constexpr auto taskMeasureSettingsGroup = "TaskMeasure";
constexpr auto taskMeasureShowDeltaSettingsName = "ShowDelta";
constexpr auto taskMeasureAutoSaveSettingsName = "AutoSave";
constexpr auto taskMeasureGreedySelection = "GreedySelection";

using SelectionStyle = Gui::SelectionSingleton::SelectionStyle;
}  // namespace

TaskMeasure::TaskMeasure()
{
    qApp->installEventFilter(this);

    this->setButtonPosition(TaskMeasure::South);
    auto taskbox = new Gui::TaskView::TaskBox(Gui::BitmapFactory().pixmap("umf-measurement"),
                                              tr("Measurement"),
                                              true,
                                              nullptr);

    QSettings settings;
    settings.beginGroup(QLatin1String(taskMeasureSettingsGroup));
    delta = settings.value(QLatin1String(taskMeasureShowDeltaSettingsName), delta).toBool();
    mAutoSave = settings.value(QLatin1String(taskMeasureAutoSaveSettingsName), mAutoSave).toBool();
    if (settings.value(QLatin1String(taskMeasureGreedySelection), false).toBool()) {
        Gui::Selection().setSelectionStyle(SelectionStyle::GreedySelection);
    }
    else {
        Gui::Selection().setSelectionStyle(SelectionStyle::NormalSelection);
    }

    showDelta = new QCheckBox();
    showDelta->setChecked(delta);
    showDeltaLabel = new QLabel(tr("Show Delta:"));
    connect(showDelta, &QCheckBox::stateChanged, this, &TaskMeasure::showDeltaChanged);

    autoSaveAction = new QAction(tr("Auto Save"));
    autoSaveAction->setCheckable(true);
    autoSaveAction->setChecked(mAutoSave);
    autoSaveAction->setToolTip(tr("Auto saving of the last measurement when starting a new "
                                  "measurement. Use SHIFT to temporarly invert the behaviour."));
    connect(autoSaveAction, &QAction::triggered, this, &TaskMeasure::autoSaveChanged);

    newMeasurementBehaviourAction = new QAction(tr("CTRL to add object to measurement"));
    newMeasurementBehaviourAction->setCheckable(true);
    newMeasurementBehaviourAction->setChecked(Gui::Selection().getSelectionStyle()
                                              == SelectionStyle::NormalSelection);
    newMeasurementBehaviourAction->setToolTip(
        tr("If checked CTRL must be pressed to initiate a new measurement, otherwise CTRL pressed "
           "adds a selected object to the current measurement"));
    connect(newMeasurementBehaviourAction,
            &QAction::triggered,
            this,
            &TaskMeasure::newMeasurementBehaviourChanged);

    mSettings = new QToolButton();
    mSettings->setToolTip(tr("Settings"));
    mSettings->setIcon(QIcon(QStringLiteral(":/icons/dialogs/Sketcher_Settings.svg")));
    auto* menu = new QMenu(mSettings);
    menu->setToolTipsVisible(true);
    mSettings->setMenu(menu);

    menu->addAction(autoSaveAction);
    menu->addAction(newMeasurementBehaviourAction);
    connect(mSettings, &QToolButton::clicked, mSettings, &QToolButton::showMenu);

    // Create mode dropdown and add all registered measuretypes
    modeSwitch = new QComboBox();
    modeSwitch->addItem(QString::fromLatin1("Auto"));

    for (App::MeasureType* mType : App::MeasureManager::getMeasureTypes()) {
        modeSwitch->addItem(QString::fromLatin1(mType->label.c_str()));
    }

    // Connect dropdown's change signal to our onModeChange slot
    connect(modeSwitch,
            qOverload<int>(&QComboBox::currentIndexChanged),
            this,
            &TaskMeasure::onModeChanged);

    // Result widget
    valueResult = new QLineEdit();
    valueResult->setReadOnly(true);

    // Main layout
    QBoxLayout* layout = taskbox->groupLayout();

    QFormLayout* formLayout = new QFormLayout();
    formLayout->setHorizontalSpacing(10);
    // Note: How can the split between columns be kept in the middle?
    // formLayout->setFieldGrowthPolicy(QFormLayout::FieldGrowthPolicy::ExpandingFieldsGrow);
    formLayout->setFormAlignment(Qt::AlignCenter);

<<<<<<< HEAD
    auto* settingsLayout = new QHBoxLayout();
    settingsLayout->addItem(new QSpacerItem(0,0, QSizePolicy::Expanding));
    settingsLayout->addWidget(mSettings);
    formLayout->addRow(QStringLiteral(), settingsLayout);
=======
    QHBoxLayout* l = new QHBoxLayout();
    l->addItem(new QSpacerItem(0, 0, QSizePolicy::Expanding));
    l->addWidget(mSettings);
    formLayout->addRow(QStringLiteral(), l);
>>>>>>> 3a25a8c1
    formLayout->addRow(tr("Mode:"), modeSwitch);
    formLayout->addRow(showDeltaLabel, showDelta);
    formLayout->addRow(tr("Result:"), valueResult);
    layout->addLayout(formLayout);

    Content.emplace_back(taskbox);

    // engage the selectionObserver
    attachSelection();

    if (!App::GetApplication().getActiveTransaction()) {
        App::GetApplication().setActiveTransaction("Add Measurement");
    }

    setAutoCloseOnDeletedDocument(true);
    // Call invoke method delayed, otherwise the dialog might not be fully initialized
    QTimer::singleShot(0, this, &TaskMeasure::invoke);
}

TaskMeasure::~TaskMeasure()
{
    Gui::Selection().setSelectionStyle(SelectionStyle::NormalSelection);
    detachSelection();
    qApp->removeEventFilter(this);
}


void TaskMeasure::modifyStandardButtons(QDialogButtonBox* box)
{

    QPushButton* btn = box->button(QDialogButtonBox::Apply);
    btn->setText(tr("Save"));
    btn->setToolTip(tr("Save the measurement in the active document."));
    connect(btn, &QPushButton::released, this, qOverload<>(&TaskMeasure::apply));

    // Disable button by default
    btn->setEnabled(false);
    btn = box->button(QDialogButtonBox::Abort);
    btn->setText(tr("Close"));
    btn->setToolTip(tr("Close the measurement task."));

    // Connect reset button
    btn = box->button(QDialogButtonBox::Reset);
    connect(btn, &QPushButton::released, this, &TaskMeasure::reset);
}


void TaskMeasure::enableAnnotateButton(bool state)
{
    // if the task ui is not init yet we don't have a button box.
    if (!this->buttonBox) {
        return;
    }
    // Enable/Disable annotate button
    auto btn = this->buttonBox->button(QDialogButtonBox::Apply);
    btn->setEnabled(state);
}


Measure::MeasureBase* TaskMeasure::createObject(const App::MeasureType* measureType)
{
    App::Document* doc = App::GetApplication().getActiveDocument();
    if (!doc) {
        return nullptr;
    }

    if (measureType->isPython) {
        Base::PyGILStateLocker lock;
        auto pyMeasureClass = measureType->pythonClass;

        // Create a MeasurePython instance
        auto featurePython = doc->addObject("Measure::MeasurePython", measureType->label.c_str());
        _mMeasureObject = dynamic_cast<Measure::MeasureBase*>(featurePython);

        // Create an instance of the pyMeasureClass, the classe's initializer sets the object as
        // proxy
        Py::Tuple args(1);
        args.setItem(0, Py::asObject(featurePython->getPyObject()));
        PyObject* result = PyObject_CallObject(pyMeasureClass, args.ptr());
        Py_XDECREF(result);
    }
    else {
        // Create measure object
        _mMeasureObject = dynamic_cast<Measure::MeasureBase*>(
            doc->addObject(measureType->measureObject.c_str(), measureType->label.c_str()));
    }

    return _mMeasureObject;
}


void TaskMeasure::update()
{
    App::Document* doc = App::GetApplication().getActiveDocument();

    // Reset selection if the selected object is not valid
    for (auto sel : Gui::Selection().getSelection()) {
        App::DocumentObject* ob = sel.pObject;
        App::DocumentObject* sub = ob->getSubObject(sel.SubName);

        // Resolve App::Link
        if (sub->isDerivedFrom<App::Link>()) {
            auto link = static_cast<App::Link*>(sub);
            sub = link->getLinkedObject(true);
        }

        std::string mod = Base::Type::getModuleName(sub->getTypeId().getName());
        if (!App::MeasureManager::hasMeasureHandler(mod.c_str())) {
            Base::Console().Message("No measure handler available for geometry of module: %s\n",
                                    mod);
            clearSelection();
            return;
        }
    }

    valueResult->setText(QString::asprintf("-"));

    std::string mode = explicitMode ? modeSwitch->currentText().toStdString() : "";

    App::MeasureSelection selection;
    for (auto s : Gui::Selection().getSelection(doc->getName(), ResolveMode::NoResolve)) {
        App::SubObjectT sub(s.pObject, s.SubName);

        App::MeasureSelectionItem item = {sub, Base::Vector3d(s.x, s.y, s.z)};
        selection.push_back(item);
    }

    // Get valid measure type
    App::MeasureType* measureType = nullptr;
    auto measureTypes = App::MeasureManager::getValidMeasureTypes(selection, mode);
    if (measureTypes.size() > 0) {
        measureType = measureTypes.front();
    }


    if (!measureType) {

        // Note: If there's no valid measure type we might just restart the selection,
        // however this requires enough coverage of measuretypes that we can access all of them

        // std::tuple<std::string, std::string> sel = selection.back();
        // clearSelection();
        // addElement(measureModule.c_str(), get<0>(sel).c_str(), get<1>(sel).c_str());

        // Reset measure object
        if (!explicitMode) {
            setModeSilent(nullptr);
        }
        removeObject();
        enableAnnotateButton(false);
        return;
    }

    // Update tool mode display
    setModeSilent(measureType);

    if (!_mMeasureObject || measureType->measureObject != _mMeasureObject->getTypeId().getName()
        || _mMeasureObject->getDocument() != doc) {
        // we don't already have a measureobject or it isn't the same type as the new one
        removeObject();
        createObject(measureType);
    }

    // we have a valid measure object so we can enable the annotate button
    enableAnnotateButton(true);

    // Fill measure object's properties from selection
    _mMeasureObject->parseSelection(selection);

    // Get result
    valueResult->setText(_mMeasureObject->getResultString());

    // Initialite the measurement's viewprovider
    initViewObject();
}


void TaskMeasure::initViewObject()
{
    Gui::Document* guiDoc = Gui::Application::Instance->activeDocument();
    if (!guiDoc) {
        return;
    }

    Gui::ViewProvider* viewObject = guiDoc->getViewProvider(_mMeasureObject);
    if (!viewObject) {
        return;
    }

    // Init the position of the annotation
    dynamic_cast<MeasureGui::ViewProviderMeasureBase*>(viewObject)->positionAnno(_mMeasureObject);

    // Set the ShowDelta Property if it exists on the measurements view object
    auto* prop = dynamic_cast<App::PropertyBool*>(viewObject->getPropertyByName("ShowDelta"));
    setDeltaPossible(prop != nullptr);
    if (prop) {
        prop->setValue(showDelta->isChecked());
        viewObject->update(prop);
    }
}


void TaskMeasure::close()
{
    Control().closeDialog();
}


void TaskMeasure::ensureGroup(Measure::MeasureBase* measurement)
{
    // Ensure measurement object is part of the measurements group

    const char* measurementGroupName = "Measurements";
    if (measurement == nullptr) {
        return;
    }

    App::Document* doc = measurement->getDocument();
    App::DocumentObject* obj = doc->getObject(measurementGroupName);


    if (!obj || !obj->isValid()
        || !obj->isDerivedFrom(App::DocumentObjectGroup::getClassTypeId())) {
        obj = doc->addObject("App::DocumentObjectGroup",
                             measurementGroupName,
                             true,
                             "MeasureGui::ViewProviderMeasureGroup");
    }

    auto group = static_cast<App::DocumentObjectGroup*>(obj);
    group->addObject(measurement);
}


// Runs after the dialog is created
void TaskMeasure::invoke()
{
    update();
}

bool TaskMeasure::apply()
{
    return apply(true);
}

bool TaskMeasure::apply(bool reset)
{
    ensureGroup(_mMeasureObject);
    _mMeasureObject = nullptr;
    if (reset) {
        this->reset();
    }

    // Commit transaction
    App::GetApplication().closeActiveTransaction();
    App::GetApplication().setActiveTransaction("Add Measurement");
    return false;
}

bool TaskMeasure::reject()
{
    removeObject();
    close();

    // Abort transaction
    App::GetApplication().closeActiveTransaction(true);
    return false;
}

void TaskMeasure::reset()
{
    // Reset tool state
    this->clearSelection();

    // Should the explicit mode also be reset?
    // setModeSilent(nullptr);
    // explicitMode = false;

    this->update();
}


void TaskMeasure::removeObject()
{
    if (_mMeasureObject == nullptr) {
        return;
    }
    if (_mMeasureObject->isRemoving()) {
        return;
    }

    _mMeasureObject->getDocument()->removeObject(_mMeasureObject->getNameInDocument());
    _mMeasureObject = nullptr;
}

bool TaskMeasure::hasSelection()
{
    return !Gui::Selection().getSelection().empty();
}

void TaskMeasure::clearSelection()
{
    Gui::Selection().clearSelection();
}

void TaskMeasure::onSelectionChanged(const Gui::SelectionChanges& msg)
{
    // Skip non-relevant events
    if (msg.Type != SelectionChanges::AddSelection && msg.Type != SelectionChanges::RmvSelection
        && msg.Type != SelectionChanges::SetSelection
        && msg.Type != SelectionChanges::ClrSelection) {

        return;
    }

    // If the control modifier is pressed, the object is just added to the current measurement
    // If the control modifier is not pressed, a new measurement will be started. If autosave is on,
    // the old measurement will be saved otherwise discharded. Shift inverts the autosave behaviour
    // temporarly
    const auto modifier = QGuiApplication::keyboardModifiers();
    const bool ctrl = (modifier & Qt::ControlModifier) > 0;
    const bool shift = (modifier & Qt::ShiftModifier) > 0;
    // shift inverts the current state temporarly
    const auto autosave = (mAutoSave && !shift) || (!mAutoSave && shift);
    if ((!ctrl && Selection().getSelectionStyle() == SelectionStyle::NormalSelection)
        || (ctrl && Selection().getSelectionStyle() == SelectionStyle::GreedySelection)) {
        if (autosave && this->buttonBox->button(QDialogButtonBox::Apply)->isEnabled()) {
            apply(false);
        }
    }
    update();
}

bool TaskMeasure::eventFilter(QObject* obj, QEvent* event)
{

    if (event->type() == QEvent::KeyPress) {
        auto keyEvent = static_cast<QKeyEvent*>(event);

        if (keyEvent->key() == Qt::Key_Escape) {

            if (this->hasSelection()) {
                this->reset();
            }
            else {
                this->reject();
            }

            return true;
        }

        if (keyEvent->key() == Qt::Key_Return || keyEvent->key() == Qt::Key_Enter) {
            // Save object. Indirectly dependent on whether the apply button is enabled
            // enabled if valid measurement object.
            this->buttonBox->button(QDialogButtonBox::Apply)->click();
            return true;
        }
    }

    return TaskDialog::eventFilter(obj, event);
}

void TaskMeasure::setDeltaPossible(bool possible)
{
    showDelta->setVisible(possible);
    showDeltaLabel->setVisible(possible);
}

void TaskMeasure::onModeChanged(int index)
{
    explicitMode = (index != 0);

    this->update();
}

void TaskMeasure::showDeltaChanged(int checkState)
{
    delta = checkState == Qt::CheckState::Checked;

    QSettings settings;
    settings.beginGroup(QLatin1String(taskMeasureSettingsGroup));
    settings.setValue(QLatin1String(taskMeasureShowDeltaSettingsName), delta);

    this->update();
}

void TaskMeasure::autoSaveChanged(bool checked)
{
    mAutoSave = checked;

    QSettings settings;
    settings.beginGroup(QLatin1String(taskMeasureSettingsGroup));
    settings.setValue(QLatin1String(taskMeasureAutoSaveSettingsName), mAutoSave);
}

void TaskMeasure::newMeasurementBehaviourChanged(bool checked)
{
    QSettings settings;
    settings.beginGroup(QLatin1String(taskMeasureSettingsGroup));
    if (checked) {
        Gui::Selection().setSelectionStyle(SelectionStyle::NormalSelection);
        settings.setValue(QLatin1String(taskMeasureGreedySelection), false);
    }
    else {
        Gui::Selection().setSelectionStyle(SelectionStyle::GreedySelection);
        settings.setValue(QLatin1String(taskMeasureGreedySelection), true);
    }
}

void TaskMeasure::setModeSilent(App::MeasureType* mode)
{
    modeSwitch->blockSignals(true);

    if (mode == nullptr) {
        modeSwitch->setCurrentIndex(0);
    }
    else {
        modeSwitch->setCurrentText(QString::fromLatin1(mode->label.c_str()));
    }
    modeSwitch->blockSignals(false);
}

// Get explicitly set measure type from the mode switch
App::MeasureType* TaskMeasure::getMeasureType()
{
    for (App::MeasureType* mType : App::MeasureManager::getMeasureTypes()) {
        if (mType->label.c_str() == modeSwitch->currentText().toLatin1()) {
            return mType;
        }
    }
    return nullptr;
}<|MERGE_RESOLUTION|>--- conflicted
+++ resolved
@@ -143,17 +143,10 @@
     // formLayout->setFieldGrowthPolicy(QFormLayout::FieldGrowthPolicy::ExpandingFieldsGrow);
     formLayout->setFormAlignment(Qt::AlignCenter);
 
-<<<<<<< HEAD
     auto* settingsLayout = new QHBoxLayout();
-    settingsLayout->addItem(new QSpacerItem(0,0, QSizePolicy::Expanding));
+    settingsLayout->addItem(new QSpacerItem(0, 0, QSizePolicy::Expanding));
     settingsLayout->addWidget(mSettings);
     formLayout->addRow(QStringLiteral(), settingsLayout);
-=======
-    QHBoxLayout* l = new QHBoxLayout();
-    l->addItem(new QSpacerItem(0, 0, QSizePolicy::Expanding));
-    l->addWidget(mSettings);
-    formLayout->addRow(QStringLiteral(), l);
->>>>>>> 3a25a8c1
     formLayout->addRow(tr("Mode:"), modeSwitch);
     formLayout->addRow(showDeltaLabel, showDelta);
     formLayout->addRow(tr("Result:"), valueResult);
