--- conflicted
+++ resolved
@@ -1,538 +1,535 @@
-/***************************************************************************
- *   Copyright (c) Juergen Riegel          (juergen.riegel@web.de) 2008    *
- *                                                                         *
- *   This file is part of the FreeCAD CAx development system.              *
- *                                                                         *
- *   This library is free software; you can redistribute it and/or         *
- *   modify it under the terms of the GNU Library General Public           *
- *   License as published by the Free Software Foundation; either          *
- *   version 2 of the License, or (at your option) any later version.      *
- *                                                                         *
- *   This library  is distributed in the hope that it will be useful,      *
- *   but WITHOUT ANY WARRANTY; without even the implied warranty of        *
- *   MERCHANTABILITY or FITNESS FOR A PARTICULAR PURPOSE.  See the         *
- *   GNU Library General Public License for more details.                  *
- *                                                                         *
- *   You should have received a copy of the GNU Library General Public     *
- *   License along with this library; see the file COPYING.LIB. If not,    *
- *   write to the Free Software Foundation, Inc., 59 Temple Place,         *
- *   Suite 330, Boston, MA  02111-1307, USA                                *
- *                                                                         *
- ***************************************************************************/
-
-#ifndef SKETCHER_SKETCHOBJECT_H
-#define SKETCHER_SKETCHOBJECT_H
-
-#include <App/PropertyStandard.h>
-#include <App/PropertyFile.h>
-#include <App/FeaturePython.h>
-#include <Base/Axis.h>
-
-#include <Mod/Part/App/Part2DObject.h>
-#include <Mod/Part/App/PropertyGeometryList.h>
-#include <Mod/Sketcher/App/PropertyConstraintList.h>
-
-#include <App/Document.h>
-#include <Mod/Sketcher/App/SketchAnalysis.h>
-
-#include "Analyse.h"
-
-#include "Sketch.h"
-
-namespace Sketcher
-{
-
-struct SketcherExport GeoEnum
-{
-    static const int RtPnt;
-    static const int HAxis;
-    static const int VAxis;
-    static const int RefExt;
-};
-
-class SketchAnalysis;
-
-class SketcherExport SketchObject : public Part::Part2DObject
-{
-    PROPERTY_HEADER(Sketcher::SketchObject);
-
-public:
-    SketchObject();
-    ~SketchObject();
-
-    /// Property
-    Part    ::PropertyGeometryList   Geometry;
-    Sketcher::PropertyConstraintList Constraints;
-    App     ::PropertyLinkSubList    ExternalGeometry;
-    App     ::PropertyLinkList       Exports;
-    App     ::PropertyInteger        LastGeoID;
-    /** @name methods override Feature */
-    //@{
-    short mustExecute() const;
-    /// recalculate the Feature (if no recompute is needed see also solve() and solverNeedsUpdate boolean)
-    App::DocumentObjectExecReturn *execute(void);
-
-    /// returns the type name of the ViewProvider
-    const char* getViewProviderName(void) const {
-        return "SketcherGui::ViewProviderSketch";
-    }
-    //@}
-    
-    /** SketchObject can work in two modes: Recompute Mode and noRecomputes Mode
-        - In Recompute Mode, a recompute is necessary after each geometry addition to update the solver DoF (default)
-        - In NoRecomputes Mode, no recompute is necessary after a geometry addition. If a recompute is triggered
-          it is just less efficient.
-          
-        This flag does not regulate whether this object will recompute or not if execute() or a recompute() is actually executed,
-        it just regulates whether the solver is called or not (i.e. whether it relies on 
-        the solve of execute for the calculation)
-    */
-    bool noRecomputes;
-
-    /*!
-     \brief Returns true if the sketcher supports the given geometry
-     \param geo - the geometry
-     \retval bool - true if the geometry is supported
-     */
-    bool isSupportedGeometry(const Part::Geometry *geo) const;
-    /// add unspecified geometry
-    int addGeometry(const Part::Geometry *geo, bool construction=false);
-    /// add unspecified geometry
-    int addGeometry(const std::vector<Part::Geometry *> &geoList, bool construction=false);
-    /*!
-     \brief Deletes indicated geometry (by geoid).
-     \param GeoId - the geometry to delete
-     \param deleteinternalgeo - if true deletes the associated and unconstraint internal geometry, otherwise deletes only the GeoId
-     \retval int - 0 if successful
-     */
-    int delGeometry(int GeoId, bool deleteinternalgeo = true);
-    /// deletes all the elements/constraints of the sketch except for external geometry
-    int deleteAllGeometry();
-    /// deletes all the constraints of the sketch
-    int deleteAllConstraints();
-    /// add all constraints in the list
-    int addConstraints(const std::vector<Constraint *> &ConstraintList);
-    /// Copy the constraints instead of cloning them and copying the expressions if any
-    int addCopyOfConstraints(const SketchObject &orig);
-    /// add constraint
-    int addConstraint(const Constraint *constraint);
-    /// delete constraint
-    int delConstraint(int ConstrId);
-    int delConstraints(std::vector<int> ConstrIds, bool updategeometry=true);
-    int delConstraintOnPoint(int GeoId, PointPos PosId, bool onlyCoincident=true);
-    int delConstraintOnPoint(int VertexId, bool onlyCoincident=true);
-    /// Deletes all constraints referencing an external geometry
-    int delConstraintsToExternal();
-    /// transfers all constraints of a point to a new point
-    int transferConstraints(int fromGeoId, PointPos fromPosId, int toGeoId, PointPos toPosId);
-    /// Carbon copy another sketch geometry and constraints
-    int carbonCopy(App::DocumentObject * pObj, bool construction = true);
-    /// add an external geometry reference
-    int addExternal(App::DocumentObject *Obj, const char* SubName);
-    /** delete external
-     *  ExtGeoId >= 0 with 0 corresponding to the first user defined
-     *  external geometry
-     */
-    int delExternal(int ExtGeoId);
-    
-    /** deletes all external geometry */
-    int delAllExternal();
-
-    /** returns a pointer to a given Geometry index, possible indexes are:
-     *  id>=0 for user defined geometries,
-     *  id==-1 for the horizontal sketch axis,
-     *  id==-2 for the vertical sketch axis
-     *  id<=-3 for user defined projected external geometries,
-     */
-    const Part::Geometry* getGeometry(int GeoId) const;
-    /// returns a list of all internal geometries
-    const std::vector<Part::Geometry *> &getInternalGeometry(void) const { return Geometry.getValues(); }
-    /// returns a list of projected external geometries
-    const std::vector<Part::Geometry *> &getExternalGeometry(void) const { return ExternalGeo; }
-    /// rebuilds external geometry (projection onto the sketch plane)
-    void rebuildExternalGeometry(void);
-    /// returns the number of external Geometry entities
-    int getExternalGeometryCount(void) const { return ExternalGeo.size(); }
-
-    /// retrieves a vector containing both normal and external Geometry (including the sketch axes)
-    std::vector<Part::Geometry*> getCompleteGeometry(void) const;
-
-    /// returns non zero if the sketch contains conflicting constraints
-    int hasConflicts(void) const;
-    /** 
-     * sets the geometry of sketchObject as the solvedsketch geometry
-     * returns the DoF of such a geometry.
-     */
-    int setUpSketch();
-
-    /** solves the sketch and updates the geometry, but not all the dependent features (does not recompute)
-        When a recompute is necessary, recompute triggers execute() which solves the sketch and updates all dependent features
-        When a solve only is necessary (e.g. DoF changed), solve() solves the sketch and 
-        updates the geometry (if updateGeoAfterSolving==true), but does not trigger any recompute.
-        @return 0 if no error, if error, the following codes in this order of priority: -4 if overconstrained,
-                -3 if conflicting, -1 if solver error, -2 if redundant constraints
-    */
-    int solve(bool updateGeoAfterSolving=true);   
-    /// set the datum of a Distance or Angle constraint and solve
-    int setDatum(int ConstrId, double Datum);
-    /// set the driving status of this constraint and solve
-    int setDriving(int ConstrId, bool isdriving);
-    /// get the driving status of this constraint
-    int getDriving(int ConstrId, bool &isdriving);
-    /// toggle the driving status of this constraint
-    int toggleDriving(int ConstrId);
-
-    /// Make all dimensionals Driving/non-Driving
-    int setDatumsDriving(bool isdriving);
-    /// Move Dimensional constraints at the end of the properties array
-    int moveDatumsToEnd(void);
-    
-    /// set the driving status of this constraint and solve
-    int setVirtualSpace(int ConstrId, bool isinvirtualspace);
-    /// get the driving status of this constraint
-    int getVirtualSpace(int ConstrId, bool &isinvirtualspace) const;
-    /// toggle the driving status of this constraint
-    int toggleVirtualSpace(int ConstrId);
-    /// move this point to a new location and solve
-    int movePoint(int GeoId, PointPos PosId, const Base::Vector3d& toPoint, bool relative=false, bool updateGeoBeforeMoving=false);
-    /// retrieves the coordinates of a point
-    Base::Vector3d getPoint(int GeoId, PointPos PosId) const;
-    static Base::Vector3d getPoint(const Part::Geometry *geo, PointPos PosId);
-
-    /// toggle geometry to draft line
-    int toggleConstruction(int GeoId);
-    int setConstruction(int GeoId, bool on);
-
-    /// create a fillet
-    int fillet(int geoId, PointPos pos, double radius, bool trim=true);
-    int fillet(int geoId1, int geoId2,
-               const Base::Vector3d& refPnt1, const Base::Vector3d& refPnt2,
-               double radius, bool trim=true);
-
-    /// trim a curve
-    int trim(int geoId, const Base::Vector3d& point);
-    /// extend a curve
-    int extend(int geoId, double increment, int endPoint);
-
-    /// adds symmetric geometric elements with respect to the refGeoId (line or point)
-    int addSymmetric(const std::vector<int> &geoIdList, int refGeoId, Sketcher::PointPos refPosId=Sketcher::none);
-    /// with default parameters adds a copy of the geometric elements displaced by the displacement vector.
-    /// It creates an array of csize elements in the direction of the displacement vector by rsize elements in the
-    /// direction perpendicular to the displacement vector, wherein the modulus of this perpendicular vector is scaled by perpscale.
-    int addCopy(const std::vector<int> &geoIdList, const Base::Vector3d& displacement, bool moveonly = false, bool clone=false, int csize=2, int rsize=1, bool constraindisplacement = false, double perpscale = 1.0);
-    /// Exposes all internal geometry of an object supporting internal geometry
-    /*!
-     * \return -1 on error
-     */
-    int exposeInternalGeometry(int GeoId);
-    /*!
-     \brief Deletes all unused (not further constrained) internal geometry
-     \param GeoId - the geometry having the internal geometry to delete
-     \param delgeoid - if true in addition to the unused internal geometry also deletes the GeoId geometry
-     \retval int - returns -1 on error, otherwise the number of deleted elements
-     */
-    int deleteUnusedInternalGeometry(int GeoId, bool delgeoid=false);
-    /*!
-     \brief Approximates the given geometry with a B-spline
-     \param GeoId - the geometry to approximate
-     \param delgeoid - if true in addition to the unused internal geometry also deletes the GeoId geometry
-     \retval bool - returns true if the approximation succeeded, or false if it did not succeed.
-     */
-    bool convertToNURBS(int GeoId);
-    
-    /*!
-     \brief Increases the degree of a BSpline by degreeincrement, which defaults to 1
-     \param GeoId - the geometry of type bspline to increase the degree
-     \param degreeincrement - the increment in number of degrees to effect
-     \retval bool - returns true if the increase in degree succeeded, or false if it did not succeed.
-     */
-    bool increaseBSplineDegree(int GeoId, int degreeincrement = 1);
-    
-    /*!
-     \brief Increases or Decreases the multiplicity of a BSpline knot by the multiplicityincr param, which defaults to 1, if the result is multiplicity zero, the knot is removed
-     \param GeoId - the geometry of type bspline to increase the degree
-     \param knotIndex - the index of the knot to modify (note that index is OCC consistent, so 1<=knotindex<=knots)
-     \param multiplicityincr - the increment (positive value) or decrement (negative value) of multiplicity of the knot
-     \retval bool - returns true if the operation succeeded, or false if it did not succeed.
-     */
-    bool modifyBSplineKnotMultiplicity(int GeoId, int knotIndex, int multiplicityincr = 1);
-
-    /// retrieves for a Vertex number the corresponding GeoId and PosId
-    void getGeoVertexIndex(int VertexId, int &GeoId, PointPos &PosId) const;
-    int getHighestVertexIndex(void) const { return VertexId2GeoId.size() - 1; } // Most recently created
-    int getHighestCurveIndex(void) const { return Geometry.getSize() - 1; }
-    void rebuildVertexIndex(void);
-    
-    /// retrieves for a GeoId and PosId the Vertex number 
-    int getVertexIndexGeoPos(int GeoId, PointPos PosId) const;
-
-    // retrieves an array of maps, each map containing the points that are coincidence by virtue of 
-    // any number of direct or indirect coincidence constraints
-    const std::vector< std::map<int, Sketcher::PointPos> > getCoincidenceGroups();
-    // returns if the given geoId is fixed (coincident) with external geometry on any of the possible relevant points
-    void isCoincidentWithExternalGeometry(int GeoId, bool &start_external, bool &mid_external, bool &end_external);
-    // returns a map containing all the GeoIds that are coincident with the given point as keys, and the PosIds as values associated
-    // with the keys.
-    const std::map<int, Sketcher::PointPos> getAllCoincidentPoints(int GeoId, PointPos PosId);
-    
-    /// retrieves for a Vertex number a list with all coincident points (sharing a single coincidence constraint)
-    void getDirectlyCoincidentPoints(int GeoId, PointPos PosId, std::vector<int> &GeoIdList,
-                             std::vector<PointPos> &PosIdList);
-    void getDirectlyCoincidentPoints(int VertexId, std::vector<int> &GeoIdList, std::vector<PointPos> &PosIdList);
-    bool arePointsCoincident(int GeoId1, PointPos PosId1, int GeoId2, PointPos PosId2);
-
-    /// generates a warning message about constraint conflicts and appends it to the given message
-    static void appendConflictMsg(const std::vector<int> &conflicting, std::string &msg);
-    /// generates a warning message about redundant constraints and appends it to the given message
-    static void appendRedundantMsg(const std::vector<int> &redundant, std::string &msg);
-
-    double calculateAngleViaPoint(int geoId1, int geoId2, double px, double py);
-    bool isPointOnCurve(int geoIdCurve, double px, double py);
-    double calculateConstraintError(int ConstrId);
-    int changeConstraintsLocking(bool bLock);
-    /// returns whether a given constraint has an associated expression or not
-    bool constraintHasExpression(int constrid) const;
-
-    ///porting functions
-    int port_reversedExternalArcs(bool justAnalyze);
-
-    // from base class
-    virtual PyObject *getPyObject(void);
-    virtual unsigned int getMemSize(void) const;
-    virtual void Save(Base::Writer &/*writer*/) const;
-    virtual void Restore(Base::XMLReader &/*reader*/);
-
-    /// returns the number of construction lines (to be used as axes)
-    virtual int getAxisCount(void) const;
-    /// retrieves an axis iterating through the construction lines of the sketch (indices start at 0)
-    virtual Base::Axis getAxis(int axId) const;
-    /// verify and accept the assigned geometry
-    virtual void acceptGeometry();
-    /// Check if constraint has invalid indexes
-    bool evaluateConstraint(const Constraint *constraint) const;
-    /// Check for constraints with invalid indexes
-    bool evaluateConstraints() const;
-    /// Remove constraints with invalid indexes
-    void validateConstraints();
-    /// Checks if support is valid
-    bool evaluateSupport(void);
-    /// validate External Links (remove invalid external links)
-    void validateExternalLinks(void);
-    
-    /// gets DoF of last solver execution
-    inline int getLastDoF() const {return lastDoF;}
-    /// gets HasConflicts status of last solver execution
-    inline bool getLastHasConflicts() const {return lastHasConflict;}
-    /// gets HasRedundancies status of last solver execution
-    inline bool getLastHasRedundancies() const {return lastHasRedundancies;}
-    /// gets solver status of last solver execution
-    inline int getLastSolverStatus() const {return lastSolverStatus;}
-    /// gets solver SolveTime of last solver execution
-    inline float getLastSolveTime() const {return lastSolveTime;}
-    /// gets the conflicting constraints of the last solver execution
-    inline const std::vector<int> &getLastConflicting(void) const { return lastConflicting; }
-    /// gets the redundant constraints of last solver execution
-    inline const std::vector<int> &getLastRedundant(void) const { return lastRedundant; }
-    /// gets the solved sketch as a reference
-    inline Sketch &getSolvedSketch(void) {return solvedSketch;}
-    
-    /// returns the geometric elements/vertex which the solver detects as having dependent parameters.
-    /// these parameters relate to not fully constraint edges/vertices.
-    void getGeometryWithDependentParameters(std::vector<std::pair<int,PointPos>>& geometrymap);
-
-    /// Flag to allow external geometry from other bodies than the one this sketch belongs to
-    bool isAllowedOtherBody() const {
-        return allowOtherBody;
-    }
-    void setAllowOtherBody(bool on) {
-        allowOtherBody = on;
-    }
-
-    /// Flag to allow carbon copy from misaligned geometry
-    bool isAllowedUnaligned() const {
-        return allowUnaligned;
-    }
-    void setAllowUnaligned(bool on) {
-        allowUnaligned = on;
-    }
-
-    enum eReasonList{
-        rlAllowed,
-        rlOtherDoc,
-        rlCircularReference,
-        rlOtherPart,
-        rlOtherBody,
-        rlOtherBodyWithLinks,   // for carbon copy
-        rlNotASketch,           // for carbon copy
-        rlNonParallel,          // for carbon copy
-        rlAxesMisaligned,       // for carbon copy
-        rlOriginsMisaligned     // for carbon copy
-    };
-    /// Return true if this object is allowed as external geometry for the
-    /// sketch. rsn argument receives the reason for disallowing.
-    bool isExternalAllowed(App::Document *pDoc, App::DocumentObject *pObj, eReasonList* rsn = 0) const;
-    
-    bool isCarbonCopyAllowed(App::Document *pDoc, App::DocumentObject *pObj, bool & xinv, bool & yinv, eReasonList* rsn = 0) const;
-
-    virtual DocumentObject *getSubObject(const char *subname, PyObject **pyObj=0, 
-            Base::Matrix4D *mat=0, bool transform=true, int depth=0) const override;
-
-    std::vector<std::string> checkSubNames(const std::vector<std::string> &) const;
-    std::string checkSubName(const char *) const;
-    bool geoIdFromShapeType(const char *shapetype, int &geoId, PointPos &posId) const;
-    std::string convertSubName(const char *, bool postfix=true) const;
-    std::string convertSubName(const std::string &subname, bool postfix=true) const 
-        { return convertSubName(subname.c_str(),postfix); }
-
-    Part::TopoShape getEdge(const Part::Geometry *geo, const char *name) const;
-
-    void setGeoHistoryLevel(int level);
-    int getGeoHistoryLevel() const {return geoHistoryLevel;}
-
-    static const char *isExternalReference(const char *ref);
-
-    virtual std::pair<std::string,std::string> getElementName(
-            const char *name, ElementNameType type) const override;
-
-public:
-    // Analyser functions
-    int autoConstraint(double precision = Precision::Confusion() * 1000, double angleprecision = M_PI/20, bool includeconstruction = true);
-    
-    int detectMissingPointOnPointConstraints(double precision = Precision::Confusion() * 1000, bool includeconstruction = true);
-    void analyseMissingPointOnPointCoincident(double angleprecision = M_PI/8);
-    int detectMissingVerticalHorizontalConstraints(double angleprecision = M_PI/8);
-    int detectMissingEqualityConstraints(double precision);
-    
-    std::vector<ConstraintIds> &getMissingPointOnPointConstraints(void);
-    std::vector<ConstraintIds> &getMissingVerticalHorizontalConstraints(void);
-    std::vector<ConstraintIds> &getMissingLineEqualityConstraints(void);
-    std::vector<ConstraintIds> &getMissingRadiusConstraints(void);
-    
-    void setMissingRadiusConstraints(std::vector<ConstraintIds> &cl);
-    void setMissingLineEqualityConstraints(std::vector<ConstraintIds>& cl);
-    void setMissingVerticalHorizontalConstraints(std::vector<ConstraintIds>& cl);
-    void setMissingPointOnPointConstraints(std::vector<ConstraintIds>& cl);
-    
-    void makeMissingPointOnPointCoincident(bool onebyone = false);
-    void makeMissingVerticalHorizontal(bool onebyone = false);
-    void makeMissingEquality(bool onebyone = true);
-    
-    // helper
-    /// returns the number of redundant constraints detected
-    int autoRemoveRedundants(bool updategeo = true);
-    
-protected:
-
-    void buildShape();
-    void generateExternalId(const char *);
-
-    /// get called by the container when a property has changed
-    virtual void onChanged(const App::Property* /*prop*/);
-    virtual void onDocumentRestored();
-    
-    virtual void setExpression(const App::ObjectIdentifier &path, boost::shared_ptr<App::Expression> expr, const char * comment = 0);
-
-    std::string validateExpression(const App::ObjectIdentifier &path, boost::shared_ptr<const App::Expression> expr);
-
-    void constraintsRenamed(const std::map<App::ObjectIdentifier, App::ObjectIdentifier> &renamed);
-    void constraintsRemoved(const std::set<App::ObjectIdentifier> &removed);
-    /*!
-     \brief Returns a list of supported geometries from the input list
-     \param geoList - the geometry list
-     \retval list - the supported geometry list
-     */
-    std::vector<Part::Geometry *> supportedGeometry(const std::vector<Part::Geometry *> &geoList) const;
-
-<<<<<<< HEAD
-    void updateGeoHistory();
-    void generateId(Part::Geometry *geo);
-=======
-
-    // refactoring functions
-    // check whether constraint may be changed driving status
-    int testDrivingChange(int ConstrId, bool isdriving);
->>>>>>> 73df4e6f
-
-private:
-    /// Flag to allow external geometry from other bodies than the one this sketch belongs to
-    bool allowOtherBody;
-
-    /// Flag to allow carbon copy from misaligned geometry
-    bool allowUnaligned;
-
-    std::vector<Part::Geometry *> ExternalGeo;
-
-    std::vector<int> VertexId2GeoId;
-    std::vector<PointPos> VertexId2PosId;
-    
-    Sketch solvedSketch;
-    
-    /** this internal flag indicate that an operation modifying the geometry, but not the DoF of the sketch took place (e.g. toggle construction), 
-        so if next action is a movement of a point (movePoint), the geometry must be updated first.
-    */
-    bool solverNeedsUpdate;
-    
-    int lastDoF;
-    bool lastHasConflict;
-    bool lastHasRedundancies;
-    int lastSolverStatus;
-    float lastSolveTime;
-
-    std::vector<int> lastConflicting;
-    std::vector<int> lastRedundant;
-
-    boost::signals2::scoped_connection constraintsRenamedConn;
-    boost::signals2::scoped_connection constraintsRemovedConn;
-
-    bool AutoLockTangencyAndPerpty(Constraint* cstr, bool bForce = false, bool bLock = true);
-
-    std::vector<App::StringIDRef> externalGeoKeys;
-    std::map<long,std::pair<long,long> > externalGeoMap;
-    std::map<long,long> geoMap;
-
-    int geoHistoryLevel;
-    std::vector<long> geoIdHistory;
-    long geoLastId;
-
-    class GeoHistory;
-    std::unique_ptr<GeoHistory> geoHistory;
-
-    SketchAnalysis * analyser;
-};
-
-typedef App::FeaturePythonT<SketchObject> SketchObjectPython;
-
-// ---------------------------------------------------------
-
-class SketcherExport SketchExport: public Part::Part2DObject {
-    PROPERTY_HEADER(Sketcher::SketchObject);
-
-public:
-    SketchExport();
-    ~SketchExport();
-
-    App::PropertyStringList Refs;
-    App::PropertyString Base;
-    App::PropertyBool SyncPlacement;
-
-    App::DocumentObjectExecReturn *execute(void);
-    virtual void onChanged(const App::Property* /*prop*/);
-    const char* getViewProviderName(void) const {
-        return "SketcherGui::ViewProviderSketchExport";
-    }
-
-    bool update();
-
-    App::DocumentObject *getBase() const;
-    std::set<std::string> getRefs() const;
-
-    virtual short mustExecute(void) const override;
-
-protected:
-    virtual void onDocumentRestored() override;
-};
-
-} //namespace Sketcher
-
-
-#endif // SKETCHER_SKETCHOBJECT_H
+/***************************************************************************
+ *   Copyright (c) Juergen Riegel          (juergen.riegel@web.de) 2008    *
+ *                                                                         *
+ *   This file is part of the FreeCAD CAx development system.              *
+ *                                                                         *
+ *   This library is free software; you can redistribute it and/or         *
+ *   modify it under the terms of the GNU Library General Public           *
+ *   License as published by the Free Software Foundation; either          *
+ *   version 2 of the License, or (at your option) any later version.      *
+ *                                                                         *
+ *   This library  is distributed in the hope that it will be useful,      *
+ *   but WITHOUT ANY WARRANTY; without even the implied warranty of        *
+ *   MERCHANTABILITY or FITNESS FOR A PARTICULAR PURPOSE.  See the         *
+ *   GNU Library General Public License for more details.                  *
+ *                                                                         *
+ *   You should have received a copy of the GNU Library General Public     *
+ *   License along with this library; see the file COPYING.LIB. If not,    *
+ *   write to the Free Software Foundation, Inc., 59 Temple Place,         *
+ *   Suite 330, Boston, MA  02111-1307, USA                                *
+ *                                                                         *
+ ***************************************************************************/
+
+#ifndef SKETCHER_SKETCHOBJECT_H
+#define SKETCHER_SKETCHOBJECT_H
+
+#include <App/PropertyStandard.h>
+#include <App/PropertyFile.h>
+#include <App/FeaturePython.h>
+#include <Base/Axis.h>
+
+#include <Mod/Part/App/Part2DObject.h>
+#include <Mod/Part/App/PropertyGeometryList.h>
+#include <Mod/Sketcher/App/PropertyConstraintList.h>
+
+#include <App/Document.h>
+#include <Mod/Sketcher/App/SketchAnalysis.h>
+
+#include "Analyse.h"
+
+#include "Sketch.h"
+
+namespace Sketcher
+{
+
+struct SketcherExport GeoEnum
+{
+    static const int RtPnt;
+    static const int HAxis;
+    static const int VAxis;
+    static const int RefExt;
+};
+
+class SketchAnalysis;
+
+class SketcherExport SketchObject : public Part::Part2DObject
+{
+    PROPERTY_HEADER(Sketcher::SketchObject);
+
+public:
+    SketchObject();
+    ~SketchObject();
+
+    /// Property
+    Part    ::PropertyGeometryList   Geometry;
+    Sketcher::PropertyConstraintList Constraints;
+    App     ::PropertyLinkSubList    ExternalGeometry;
+    App     ::PropertyLinkList       Exports;
+    App     ::PropertyInteger        LastGeoID;
+    /** @name methods override Feature */
+    //@{
+    short mustExecute() const;
+    /// recalculate the Feature (if no recompute is needed see also solve() and solverNeedsUpdate boolean)
+    App::DocumentObjectExecReturn *execute(void);
+
+    /// returns the type name of the ViewProvider
+    const char* getViewProviderName(void) const {
+        return "SketcherGui::ViewProviderSketch";
+    }
+    //@}
+    
+    /** SketchObject can work in two modes: Recompute Mode and noRecomputes Mode
+        - In Recompute Mode, a recompute is necessary after each geometry addition to update the solver DoF (default)
+        - In NoRecomputes Mode, no recompute is necessary after a geometry addition. If a recompute is triggered
+          it is just less efficient.
+          
+        This flag does not regulate whether this object will recompute or not if execute() or a recompute() is actually executed,
+        it just regulates whether the solver is called or not (i.e. whether it relies on 
+        the solve of execute for the calculation)
+    */
+    bool noRecomputes;
+
+    /*!
+     \brief Returns true if the sketcher supports the given geometry
+     \param geo - the geometry
+     \retval bool - true if the geometry is supported
+     */
+    bool isSupportedGeometry(const Part::Geometry *geo) const;
+    /// add unspecified geometry
+    int addGeometry(const Part::Geometry *geo, bool construction=false);
+    /// add unspecified geometry
+    int addGeometry(const std::vector<Part::Geometry *> &geoList, bool construction=false);
+    /*!
+     \brief Deletes indicated geometry (by geoid).
+     \param GeoId - the geometry to delete
+     \param deleteinternalgeo - if true deletes the associated and unconstraint internal geometry, otherwise deletes only the GeoId
+     \retval int - 0 if successful
+     */
+    int delGeometry(int GeoId, bool deleteinternalgeo = true);
+    /// deletes all the elements/constraints of the sketch except for external geometry
+    int deleteAllGeometry();
+    /// deletes all the constraints of the sketch
+    int deleteAllConstraints();
+    /// add all constraints in the list
+    int addConstraints(const std::vector<Constraint *> &ConstraintList);
+    /// Copy the constraints instead of cloning them and copying the expressions if any
+    int addCopyOfConstraints(const SketchObject &orig);
+    /// add constraint
+    int addConstraint(const Constraint *constraint);
+    /// delete constraint
+    int delConstraint(int ConstrId);
+    int delConstraints(std::vector<int> ConstrIds, bool updategeometry=true);
+    int delConstraintOnPoint(int GeoId, PointPos PosId, bool onlyCoincident=true);
+    int delConstraintOnPoint(int VertexId, bool onlyCoincident=true);
+    /// Deletes all constraints referencing an external geometry
+    int delConstraintsToExternal();
+    /// transfers all constraints of a point to a new point
+    int transferConstraints(int fromGeoId, PointPos fromPosId, int toGeoId, PointPos toPosId);
+    /// Carbon copy another sketch geometry and constraints
+    int carbonCopy(App::DocumentObject * pObj, bool construction = true);
+    /// add an external geometry reference
+    int addExternal(App::DocumentObject *Obj, const char* SubName);
+    /** delete external
+     *  ExtGeoId >= 0 with 0 corresponding to the first user defined
+     *  external geometry
+     */
+    int delExternal(int ExtGeoId);
+    
+    /** deletes all external geometry */
+    int delAllExternal();
+
+    /** returns a pointer to a given Geometry index, possible indexes are:
+     *  id>=0 for user defined geometries,
+     *  id==-1 for the horizontal sketch axis,
+     *  id==-2 for the vertical sketch axis
+     *  id<=-3 for user defined projected external geometries,
+     */
+    const Part::Geometry* getGeometry(int GeoId) const;
+    /// returns a list of all internal geometries
+    const std::vector<Part::Geometry *> &getInternalGeometry(void) const { return Geometry.getValues(); }
+    /// returns a list of projected external geometries
+    const std::vector<Part::Geometry *> &getExternalGeometry(void) const { return ExternalGeo; }
+    /// rebuilds external geometry (projection onto the sketch plane)
+    void rebuildExternalGeometry(void);
+    /// returns the number of external Geometry entities
+    int getExternalGeometryCount(void) const { return ExternalGeo.size(); }
+
+    /// retrieves a vector containing both normal and external Geometry (including the sketch axes)
+    std::vector<Part::Geometry*> getCompleteGeometry(void) const;
+
+    /// returns non zero if the sketch contains conflicting constraints
+    int hasConflicts(void) const;
+    /** 
+     * sets the geometry of sketchObject as the solvedsketch geometry
+     * returns the DoF of such a geometry.
+     */
+    int setUpSketch();
+
+    /** solves the sketch and updates the geometry, but not all the dependent features (does not recompute)
+        When a recompute is necessary, recompute triggers execute() which solves the sketch and updates all dependent features
+        When a solve only is necessary (e.g. DoF changed), solve() solves the sketch and 
+        updates the geometry (if updateGeoAfterSolving==true), but does not trigger any recompute.
+        @return 0 if no error, if error, the following codes in this order of priority: -4 if overconstrained,
+                -3 if conflicting, -1 if solver error, -2 if redundant constraints
+    */
+    int solve(bool updateGeoAfterSolving=true);   
+    /// set the datum of a Distance or Angle constraint and solve
+    int setDatum(int ConstrId, double Datum);
+    /// set the driving status of this constraint and solve
+    int setDriving(int ConstrId, bool isdriving);
+    /// get the driving status of this constraint
+    int getDriving(int ConstrId, bool &isdriving);
+    /// toggle the driving status of this constraint
+    int toggleDriving(int ConstrId);
+
+    /// Make all dimensionals Driving/non-Driving
+    int setDatumsDriving(bool isdriving);
+    /// Move Dimensional constraints at the end of the properties array
+    int moveDatumsToEnd(void);
+    
+    /// set the driving status of this constraint and solve
+    int setVirtualSpace(int ConstrId, bool isinvirtualspace);
+    /// get the driving status of this constraint
+    int getVirtualSpace(int ConstrId, bool &isinvirtualspace) const;
+    /// toggle the driving status of this constraint
+    int toggleVirtualSpace(int ConstrId);
+    /// move this point to a new location and solve
+    int movePoint(int GeoId, PointPos PosId, const Base::Vector3d& toPoint, bool relative=false, bool updateGeoBeforeMoving=false);
+    /// retrieves the coordinates of a point
+    Base::Vector3d getPoint(int GeoId, PointPos PosId) const;
+    static Base::Vector3d getPoint(const Part::Geometry *geo, PointPos PosId);
+
+    /// toggle geometry to draft line
+    int toggleConstruction(int GeoId);
+    int setConstruction(int GeoId, bool on);
+
+    /// create a fillet
+    int fillet(int geoId, PointPos pos, double radius, bool trim=true);
+    int fillet(int geoId1, int geoId2,
+               const Base::Vector3d& refPnt1, const Base::Vector3d& refPnt2,
+               double radius, bool trim=true);
+
+    /// trim a curve
+    int trim(int geoId, const Base::Vector3d& point);
+    /// extend a curve
+    int extend(int geoId, double increment, int endPoint);
+
+    /// adds symmetric geometric elements with respect to the refGeoId (line or point)
+    int addSymmetric(const std::vector<int> &geoIdList, int refGeoId, Sketcher::PointPos refPosId=Sketcher::none);
+    /// with default parameters adds a copy of the geometric elements displaced by the displacement vector.
+    /// It creates an array of csize elements in the direction of the displacement vector by rsize elements in the
+    /// direction perpendicular to the displacement vector, wherein the modulus of this perpendicular vector is scaled by perpscale.
+    int addCopy(const std::vector<int> &geoIdList, const Base::Vector3d& displacement, bool moveonly = false, bool clone=false, int csize=2, int rsize=1, bool constraindisplacement = false, double perpscale = 1.0);
+    /// Exposes all internal geometry of an object supporting internal geometry
+    /*!
+     * \return -1 on error
+     */
+    int exposeInternalGeometry(int GeoId);
+    /*!
+     \brief Deletes all unused (not further constrained) internal geometry
+     \param GeoId - the geometry having the internal geometry to delete
+     \param delgeoid - if true in addition to the unused internal geometry also deletes the GeoId geometry
+     \retval int - returns -1 on error, otherwise the number of deleted elements
+     */
+    int deleteUnusedInternalGeometry(int GeoId, bool delgeoid=false);
+    /*!
+     \brief Approximates the given geometry with a B-spline
+     \param GeoId - the geometry to approximate
+     \param delgeoid - if true in addition to the unused internal geometry also deletes the GeoId geometry
+     \retval bool - returns true if the approximation succeeded, or false if it did not succeed.
+     */
+    bool convertToNURBS(int GeoId);
+    
+    /*!
+     \brief Increases the degree of a BSpline by degreeincrement, which defaults to 1
+     \param GeoId - the geometry of type bspline to increase the degree
+     \param degreeincrement - the increment in number of degrees to effect
+     \retval bool - returns true if the increase in degree succeeded, or false if it did not succeed.
+     */
+    bool increaseBSplineDegree(int GeoId, int degreeincrement = 1);
+    
+    /*!
+     \brief Increases or Decreases the multiplicity of a BSpline knot by the multiplicityincr param, which defaults to 1, if the result is multiplicity zero, the knot is removed
+     \param GeoId - the geometry of type bspline to increase the degree
+     \param knotIndex - the index of the knot to modify (note that index is OCC consistent, so 1<=knotindex<=knots)
+     \param multiplicityincr - the increment (positive value) or decrement (negative value) of multiplicity of the knot
+     \retval bool - returns true if the operation succeeded, or false if it did not succeed.
+     */
+    bool modifyBSplineKnotMultiplicity(int GeoId, int knotIndex, int multiplicityincr = 1);
+
+    /// retrieves for a Vertex number the corresponding GeoId and PosId
+    void getGeoVertexIndex(int VertexId, int &GeoId, PointPos &PosId) const;
+    int getHighestVertexIndex(void) const { return VertexId2GeoId.size() - 1; } // Most recently created
+    int getHighestCurveIndex(void) const { return Geometry.getSize() - 1; }
+    void rebuildVertexIndex(void);
+    
+    /// retrieves for a GeoId and PosId the Vertex number 
+    int getVertexIndexGeoPos(int GeoId, PointPos PosId) const;
+
+    // retrieves an array of maps, each map containing the points that are coincidence by virtue of 
+    // any number of direct or indirect coincidence constraints
+    const std::vector< std::map<int, Sketcher::PointPos> > getCoincidenceGroups();
+    // returns if the given geoId is fixed (coincident) with external geometry on any of the possible relevant points
+    void isCoincidentWithExternalGeometry(int GeoId, bool &start_external, bool &mid_external, bool &end_external);
+    // returns a map containing all the GeoIds that are coincident with the given point as keys, and the PosIds as values associated
+    // with the keys.
+    const std::map<int, Sketcher::PointPos> getAllCoincidentPoints(int GeoId, PointPos PosId);
+    
+    /// retrieves for a Vertex number a list with all coincident points (sharing a single coincidence constraint)
+    void getDirectlyCoincidentPoints(int GeoId, PointPos PosId, std::vector<int> &GeoIdList,
+                             std::vector<PointPos> &PosIdList);
+    void getDirectlyCoincidentPoints(int VertexId, std::vector<int> &GeoIdList, std::vector<PointPos> &PosIdList);
+    bool arePointsCoincident(int GeoId1, PointPos PosId1, int GeoId2, PointPos PosId2);
+
+    /// generates a warning message about constraint conflicts and appends it to the given message
+    static void appendConflictMsg(const std::vector<int> &conflicting, std::string &msg);
+    /// generates a warning message about redundant constraints and appends it to the given message
+    static void appendRedundantMsg(const std::vector<int> &redundant, std::string &msg);
+
+    double calculateAngleViaPoint(int geoId1, int geoId2, double px, double py);
+    bool isPointOnCurve(int geoIdCurve, double px, double py);
+    double calculateConstraintError(int ConstrId);
+    int changeConstraintsLocking(bool bLock);
+    /// returns whether a given constraint has an associated expression or not
+    bool constraintHasExpression(int constrid) const;
+
+    ///porting functions
+    int port_reversedExternalArcs(bool justAnalyze);
+
+    // from base class
+    virtual PyObject *getPyObject(void);
+    virtual unsigned int getMemSize(void) const;
+    virtual void Save(Base::Writer &/*writer*/) const;
+    virtual void Restore(Base::XMLReader &/*reader*/);
+
+    /// returns the number of construction lines (to be used as axes)
+    virtual int getAxisCount(void) const;
+    /// retrieves an axis iterating through the construction lines of the sketch (indices start at 0)
+    virtual Base::Axis getAxis(int axId) const;
+    /// verify and accept the assigned geometry
+    virtual void acceptGeometry();
+    /// Check if constraint has invalid indexes
+    bool evaluateConstraint(const Constraint *constraint) const;
+    /// Check for constraints with invalid indexes
+    bool evaluateConstraints() const;
+    /// Remove constraints with invalid indexes
+    void validateConstraints();
+    /// Checks if support is valid
+    bool evaluateSupport(void);
+    /// validate External Links (remove invalid external links)
+    void validateExternalLinks(void);
+    
+    /// gets DoF of last solver execution
+    inline int getLastDoF() const {return lastDoF;}
+    /// gets HasConflicts status of last solver execution
+    inline bool getLastHasConflicts() const {return lastHasConflict;}
+    /// gets HasRedundancies status of last solver execution
+    inline bool getLastHasRedundancies() const {return lastHasRedundancies;}
+    /// gets solver status of last solver execution
+    inline int getLastSolverStatus() const {return lastSolverStatus;}
+    /// gets solver SolveTime of last solver execution
+    inline float getLastSolveTime() const {return lastSolveTime;}
+    /// gets the conflicting constraints of the last solver execution
+    inline const std::vector<int> &getLastConflicting(void) const { return lastConflicting; }
+    /// gets the redundant constraints of last solver execution
+    inline const std::vector<int> &getLastRedundant(void) const { return lastRedundant; }
+    /// gets the solved sketch as a reference
+    inline Sketch &getSolvedSketch(void) {return solvedSketch;}
+    
+    /// returns the geometric elements/vertex which the solver detects as having dependent parameters.
+    /// these parameters relate to not fully constraint edges/vertices.
+    void getGeometryWithDependentParameters(std::vector<std::pair<int,PointPos>>& geometrymap);
+
+    /// Flag to allow external geometry from other bodies than the one this sketch belongs to
+    bool isAllowedOtherBody() const {
+        return allowOtherBody;
+    }
+    void setAllowOtherBody(bool on) {
+        allowOtherBody = on;
+    }
+
+    /// Flag to allow carbon copy from misaligned geometry
+    bool isAllowedUnaligned() const {
+        return allowUnaligned;
+    }
+    void setAllowUnaligned(bool on) {
+        allowUnaligned = on;
+    }
+
+    enum eReasonList{
+        rlAllowed,
+        rlOtherDoc,
+        rlCircularReference,
+        rlOtherPart,
+        rlOtherBody,
+        rlOtherBodyWithLinks,   // for carbon copy
+        rlNotASketch,           // for carbon copy
+        rlNonParallel,          // for carbon copy
+        rlAxesMisaligned,       // for carbon copy
+        rlOriginsMisaligned     // for carbon copy
+    };
+    /// Return true if this object is allowed as external geometry for the
+    /// sketch. rsn argument receives the reason for disallowing.
+    bool isExternalAllowed(App::Document *pDoc, App::DocumentObject *pObj, eReasonList* rsn = 0) const;
+    
+    bool isCarbonCopyAllowed(App::Document *pDoc, App::DocumentObject *pObj, bool & xinv, bool & yinv, eReasonList* rsn = 0) const;
+
+    virtual DocumentObject *getSubObject(const char *subname, PyObject **pyObj=0, 
+            Base::Matrix4D *mat=0, bool transform=true, int depth=0) const override;
+
+    std::vector<std::string> checkSubNames(const std::vector<std::string> &) const;
+    std::string checkSubName(const char *) const;
+    bool geoIdFromShapeType(const char *shapetype, int &geoId, PointPos &posId) const;
+    std::string convertSubName(const char *, bool postfix=true) const;
+    std::string convertSubName(const std::string &subname, bool postfix=true) const 
+        { return convertSubName(subname.c_str(),postfix); }
+
+    Part::TopoShape getEdge(const Part::Geometry *geo, const char *name) const;
+
+    void setGeoHistoryLevel(int level);
+    int getGeoHistoryLevel() const {return geoHistoryLevel;}
+
+    static const char *isExternalReference(const char *ref);
+
+    virtual std::pair<std::string,std::string> getElementName(
+            const char *name, ElementNameType type) const override;
+
+public:
+    // Analyser functions
+    int autoConstraint(double precision = Precision::Confusion() * 1000, double angleprecision = M_PI/20, bool includeconstruction = true);
+    
+    int detectMissingPointOnPointConstraints(double precision = Precision::Confusion() * 1000, bool includeconstruction = true);
+    void analyseMissingPointOnPointCoincident(double angleprecision = M_PI/8);
+    int detectMissingVerticalHorizontalConstraints(double angleprecision = M_PI/8);
+    int detectMissingEqualityConstraints(double precision);
+    
+    std::vector<ConstraintIds> &getMissingPointOnPointConstraints(void);
+    std::vector<ConstraintIds> &getMissingVerticalHorizontalConstraints(void);
+    std::vector<ConstraintIds> &getMissingLineEqualityConstraints(void);
+    std::vector<ConstraintIds> &getMissingRadiusConstraints(void);
+    
+    void setMissingRadiusConstraints(std::vector<ConstraintIds> &cl);
+    void setMissingLineEqualityConstraints(std::vector<ConstraintIds>& cl);
+    void setMissingVerticalHorizontalConstraints(std::vector<ConstraintIds>& cl);
+    void setMissingPointOnPointConstraints(std::vector<ConstraintIds>& cl);
+    
+    void makeMissingPointOnPointCoincident(bool onebyone = false);
+    void makeMissingVerticalHorizontal(bool onebyone = false);
+    void makeMissingEquality(bool onebyone = true);
+    
+    // helper
+    /// returns the number of redundant constraints detected
+    int autoRemoveRedundants(bool updategeo = true);
+    
+protected:
+
+    void buildShape();
+    void generateExternalId(const char *);
+
+    /// get called by the container when a property has changed
+    virtual void onChanged(const App::Property* /*prop*/);
+    virtual void onDocumentRestored();
+    
+    virtual void setExpression(const App::ObjectIdentifier &path, boost::shared_ptr<App::Expression> expr, const char * comment = 0);
+
+    std::string validateExpression(const App::ObjectIdentifier &path, boost::shared_ptr<const App::Expression> expr);
+
+    void constraintsRenamed(const std::map<App::ObjectIdentifier, App::ObjectIdentifier> &renamed);
+    void constraintsRemoved(const std::set<App::ObjectIdentifier> &removed);
+    /*!
+     \brief Returns a list of supported geometries from the input list
+     \param geoList - the geometry list
+     \retval list - the supported geometry list
+     */
+    std::vector<Part::Geometry *> supportedGeometry(const std::vector<Part::Geometry *> &geoList) const;
+
+    void updateGeoHistory();
+    void generateId(Part::Geometry *geo);
+
+    // refactoring functions
+    // check whether constraint may be changed driving status
+    int testDrivingChange(int ConstrId, bool isdriving);
+
+private:
+    /// Flag to allow external geometry from other bodies than the one this sketch belongs to
+    bool allowOtherBody;
+
+    /// Flag to allow carbon copy from misaligned geometry
+    bool allowUnaligned;
+
+    std::vector<Part::Geometry *> ExternalGeo;
+
+    std::vector<int> VertexId2GeoId;
+    std::vector<PointPos> VertexId2PosId;
+    
+    Sketch solvedSketch;
+    
+    /** this internal flag indicate that an operation modifying the geometry, but not the DoF of the sketch took place (e.g. toggle construction), 
+        so if next action is a movement of a point (movePoint), the geometry must be updated first.
+    */
+    bool solverNeedsUpdate;
+    
+    int lastDoF;
+    bool lastHasConflict;
+    bool lastHasRedundancies;
+    int lastSolverStatus;
+    float lastSolveTime;
+
+    std::vector<int> lastConflicting;
+    std::vector<int> lastRedundant;
+
+    boost::signals2::scoped_connection constraintsRenamedConn;
+    boost::signals2::scoped_connection constraintsRemovedConn;
+
+    bool AutoLockTangencyAndPerpty(Constraint* cstr, bool bForce = false, bool bLock = true);
+
+    std::vector<App::StringIDRef> externalGeoKeys;
+    std::map<long,std::pair<long,long> > externalGeoMap;
+    std::map<long,long> geoMap;
+
+    int geoHistoryLevel;
+    std::vector<long> geoIdHistory;
+    long geoLastId;
+
+    class GeoHistory;
+    std::unique_ptr<GeoHistory> geoHistory;
+
+    SketchAnalysis * analyser;
+};
+
+typedef App::FeaturePythonT<SketchObject> SketchObjectPython;
+
+// ---------------------------------------------------------
+
+class SketcherExport SketchExport: public Part::Part2DObject {
+    PROPERTY_HEADER(Sketcher::SketchObject);
+
+public:
+    SketchExport();
+    ~SketchExport();
+
+    App::PropertyStringList Refs;
+    App::PropertyString Base;
+    App::PropertyBool SyncPlacement;
+
+    App::DocumentObjectExecReturn *execute(void);
+    virtual void onChanged(const App::Property* /*prop*/);
+    const char* getViewProviderName(void) const {
+        return "SketcherGui::ViewProviderSketchExport";
+    }
+
+    bool update();
+
+    App::DocumentObject *getBase() const;
+    std::set<std::string> getRefs() const;
+
+    virtual short mustExecute(void) const override;
+
+protected:
+    virtual void onDocumentRestored() override;
+};
+
+} //namespace Sketcher
+
+
+#endif // SKETCHER_SKETCHOBJECT_H