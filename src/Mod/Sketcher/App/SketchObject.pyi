from Base.Metadata import export, constmethod, no_args
from Base.Quantity import Quantity
from Base.Vector import Vector
from Base.Axis import Axis
from Part.App.Part2DObject import Part2DObject
from Part.App.Geometry import Geometry
from Sketcher.App.Constraint import Constraint
from typing import List, Tuple, Union, Final, overload

@export(
    Include="Mod/Sketcher/App/SketchObject.h",
    FatherInclude="Mod/Part/App/Part2DObjectPy.h",
)
class SketchObject(Part2DObject):
    """
    Represents a sketch object

    Author: Juergen Riegel
    Licence: LGPL
    """

    MissingPointOnPointConstraints: List = ...
    """Returns a list of (First FirstPos Second SecondPos Type) tuples with all the detected endpoint constraints."""

    MissingVerticalHorizontalConstraints: List = ...
    """Returns a list of (First FirstPos Second SecondPos Type) tuples with all the detected vertical/horizontal constraints."""

    MissingLineEqualityConstraints: List = ...
    """Returns a list of (First FirstPos Second SecondPos) tuples with all the detected line segment equality constraints."""

    MissingRadiusConstraints: List = ...
    """Returns a list of (First FirstPos Second SecondPos) tuples with all the detected radius constraints."""

    OpenVertices: Final[List] = ...
    """Returns a list of vertices positions."""

    ConstraintCount: Final[int] = ...
    """Number of Constraints in this sketch"""

    GeometryCount: Final[int] = ...
    """Number of geometric objects in this sketch"""

    AxisCount: Final[int] = ...
    """Return the number of construction lines in the sketch which can be used as axes"""

    GeometryFacadeList: List = ...
    """Return a list of GeometryFacade objects corresponding to the PropertyGeometryList"""

    DoF: Final[int] = ...
    """Return the DoFs of the current solved sketch"""

    ConflictingConstraints: Final[List] = ...
    """Return a list of integers indicating the constraints detected as conflicting"""

    RedundantConstraints: Final[List] = ...
    """Return a list of integers indicating the constraints detected as redundant"""

    PartiallyRedundantConstraints: Final[List] = ...
    """Return a list of integers indicating the constraints detected as partially redundant"""

    MalformedConstraints: Final[List] = ...
    """Return a list of integers indicating the constraints detected as malformed"""

    def solve(self) -> int:
        """
        Solve the sketch and update the geometry.

        solve()

          Returns:
              0 in case of success, otherwise the following codes in this order of
              priority:
              -4 if over-constrained,
              -3 if conflicting constraints,
              -5 if malformed constraints
              -1 if solver error,
              -2 if redundant constraints.
        """
        ...

    @overload
    def addGeometry(self, geo: Geometry, isConstruction: bool = False) -> int: ...
    @overload
    def addGeometry(self, geo: List[Geometry], isConstruction: bool = False) -> Tuple[int, ...]: ...
    def addGeometry(
        self, geo: Union[Geometry, List[Geometry]], isConstruction: bool = False
    ) -> Union[int, Tuple[int, ...]]:
        """
        Add geometric objects to the sketch.

        addGeometry(geo:Geometry, isConstruction=False) -> int
            Add a single geometric object to the sketch.

            Args:
                geo: The geometry to add. e.g. a Part.LineSegement
                isConstruction: Whether the added geometry is a "construction geometry".
                    Defaults to `False`, i.e. by omitting, a regular geometry is added.

            Returns:
                The zero-based index of the newly added geometry.

        addGeometry(geo:List(Geometry), isConstruction=False) -> Tuple(int)
            Add many geometric objects to the sketch.

            Args:
                geo: The geometry to add.
                isConstruction: see above.

            Returns:
                A tuple of zero-based indices of all newly added geometry.
        """
        ...

    def delGeometry(self, geoId: int, noSolve: bool) -> None:
        """
        Delete a geometric object from the sketch.

        delGeometry(geoId:int)

            Args:
                geoId: The zero-based index of the geometry to delete.
                    Any internal alignment geometry thereof will be deleted, too.
        """
        ...

    def delGeometries(self, geoIds: List[int], noSolve: bool) -> None:
        """
        Delete a list of geometric objects from the sketch.

        delGeometries(geoIds:List(int))

            Args:
                geoId: A list of zero-based indices of the geometry to delete.
                    Any internal alignment geometry thereof will be deleted, too.
        """
        ...

    def deleteAllGeometry(self, noSolve: bool) -> None:
        """
        Delete all the geometry objects from the sketch, except external geometry.

        deleteAllGeometry()
        """
        ...

    def detectDegeneratedGeometries(self, tolerance: float) -> int:
        """
        Detect degenerated geometries. A curve geometry is considered degenerated
        if the parameter range is less than the tolerance.

        detectDegeneratedGeometries(tolerance:float)

            Args:
                tolerance: The tolerance to check the parameter range of a curve.

            Returns:
                The number of degenerated geometries.
        """
        ...

    def removeDegeneratedGeometries(self, tolerance: float) -> int:
        """
        Remove degenerated geometries. A curve geometry is considered degenerated
        if the parameter range is less than the tolerance.

        removeDegeneratedGeometries(tolerance:float)

            Args:
                tolerance: The tolerance to check the parameter range of a curve.

            Returns:
                The number of degenerated geometries.
        """
        ...

    def deleteAllConstraints(self) -> None:
        """
        Delete all the constraints from the sketch.

        deleteAllConstraints()
        """
        ...

    def toggleConstruction(self, geoId: int) -> None:
        """
        Toggles a geometry between regular and construction.

        toggleConstruction(geoId:int)

            Args:
                geoId: The zero-based index of the geometry to toggle.
        """
        ...

    def setConstruction(self, geoId: int, state: bool) -> None:
        """
        Set construction mode of a geometry.

        setConstruction(geoId:int, state:bool)

            Args:
                geoId: The zero-based index of the geometry to configure.
                state: `True` configures the geometry to "construction geometry",
                    `False` configures it to regular geometry.
        """
        ...

    def getConstruction(self, geoId: int) -> bool:
        """
        Determine whether the given geometry is a "construction geometry".

        getConstruction(geoId:int)

            Args:
                geoId: The zero-based index of the geometry to query.

            Returns:
                `True` if the geometry is "construction geometry" and
                `False` if it s a regular geometry.
        """
        ...

    @overload
    def addConstraint(self, constraint: Constraint) -> int: ...
    @overload
    def addConstraint(self, constraints: List[Constraint]) -> Tuple[int, ...]: ...
    def addConstraint(
        self, constraint: Union[Constraint, List[Constraint]]
    ) -> Union[int, Tuple[int, ...]]:
        """
        Add constraints to the sketch.

        addConstraint(constraint:Constraint) -> int
            Add a single constraint to the sketch and solves it.

            Returns:
                The zero-based index of the newly added constraint.

        addConstraint(constraints:List(Constraint)) -> Tuple(int)
            Add many constraints to the sketch without solving.

            Returns:
                A tuple of zero-based indices of all newly added constraints.
        """
        ...

    def delConstraint(self, constraintIndex: int, noSolve: bool) -> None:
        """
        Delete a constraint from the sketch.

        delConstraint(constraintIndex:int)

            Args:
                constraintIndex: The zero-based index of the constraint to delete.
        """
        ...

    def delConstraints(
        self, constraintIndices: List[int], updateGeometry: bool, noSolve: bool
    ) -> None:
        """
        Delete multiple constraints from a sketch

        delConstraints(constraintIndices: List[int], updateGeometry: bool)

            Args:
                constraintIndices: The zero-based indices of the constraints to delete
<<<<<<< HEAD
                updateGeometry: Wheter to update the geometry after solve
=======
                updateGeometry: Whether to update the geometry after solve
>>>>>>> c1dd116e
        """
        ...

    def renameConstraint(self, constraintIndex: int, name: str) -> None:
        """
        Rename a constraint in the sketch.

        renameConstraint(constraintIndex:int, name:str)

            Args:
                constraintIndex: The zero-based index of the constraint to rename.
                name: The new name for the constraint.
                    An empty string makes the constraint "unnamed" again.
        """
        ...

    @constmethod
    def getIndexByName(self, name: str) -> int:
        """
        Get the index of a constraint by name.

        getIndexByName(name:str)

            Args:
                name: The name for the constraint to look up.
                    If there is no such constraint an exception is raised.
        """
        ...

    def carbonCopy(self, objName: str, asConstruction: bool = True) -> None:
        """
        Copy another sketch's geometry and constraints into this sketch.

        carbonCopy(objName:str, asConstruction=True)

            Args:
                ObjName: The name of the sketch object to copy from.
                asConstruction: Whether to copy the geometry as "construction geometry".
        """
        ...

    def addExternal(
        self, objName: str, subName: str, defining: bool = False, intersection: bool = False
    ) -> None:
        """
        Add a link to an external geometry.

        addExternal(objName:str, subName:str, defining:bool=False, intersection:bool=False)

            Args:
                objName: The name of the document object to reference.
                subName: The name of the sub-element of the object's shape to link as
                    "external geometry".
                defining: Should the external edges be defining or construction?
                intersection: Should the external edges be projections or intersections?
        """
        ...

    def delExternal(self, extGeoId: int) -> None:
        """
        Delete an external geometry link from the sketch.

        delExternal(extGeoId:int)

            Args:
                extGeoId: The zero-based index of the external geometry to remove.
        """
        ...

    @overload
    def delConstraintOnPoint(self, vertexId: int) -> None: ...
    @overload
    def delConstraintOnPoint(self, geoId: int, pointPos: int) -> None: ...
    def delConstraintOnPoint(self, *args: int) -> None:
        """
        Delete coincident constraints associated with a sketch point.

        delConstraintOnPoint(vertexId:int)

            Args:
                vertexId: A zero-based index of the shape's vertices.

        delConstraintOnPoint(geoId:int, pointPos:int)

            Args:
                geoId: The zero-based index of the geometry that contains the point.
                pointPos: Enum denoting which point on the geometry is meant:
                    1: the start of a line or bounded curve.
                    2: the end of a line or bounded curve.
                    3: the center of a circle or ellipse.
        """
        ...

    @no_args
    def delConstraintsToExternal(self) -> None:
        """
        Deletes all constraints referencing an external geometry.
        """
        ...

    def setDatum(self, constraint: Union[int, str], value: Union[float, Quantity]) -> None:
        """
        Set the value of a datum constraint (e.g. Distance or Angle)

        setDatum(constraint, value)

            Args:
                constraint (int or str): The index or name of the constraint to set.
                value (float or Quantity): The value to set for the constraint. When
                    using floats, values for linear dimensions are interpreted as
                    millimeter, angular ones as radians.
        """
        ...

    @constmethod
    def getDatum(self, constraint: Union[int, str]) -> Quantity:
        """
        Get the value of a datum constraint (e.g. Distance or Angle)

        getDatum(constraint) -> Quantity

            Args:
                constraint (int or str): The index or name of the constraint to query.

            Returns:
                The value of the constraint.
        """
        ...

    def setDriving(self, constraintIndex: int, state: bool) -> None:
        """
        Set the Driving status of a datum constraint.

        setDriving(constraintIndex:int, state:bool)

            Args:
                constraintIndex: The zero-based index of the constraint to configure.
                state: `True` sets the constraint to driving,
                    `False` configures it as non-driving, i.e. reference.
        """
        ...

    def setDatumsDriving(self, state: bool) -> None:
        """
        Set the Driving status of all datum constraints.

        setDatumsDriving(state:bool)

            Args:
                state: `True` set all datum constraints to driving,
                    `False` configures them as non-driving, i.e. reference.
        """
        ...

    def moveDatumsToEnd(self) -> None:
        """
        Moves all datum constraints to the end of the constraint list.

        moveDatumsToEnd()

            Warning: This method reorders the constraint indices. Previously held
                numeric references to constraints may reference different constraints
                after this operation.
        """
        ...

    @constmethod
    def getDriving(self, constraintIndex: int) -> bool:
        """
        Get the Driving status of a datum constraint.

        getDriving(constraintIndex:int)

            Args:
                constraintIndex: The zero-based index of the constraint to query.

            Returns:
                `True` if the constraint is driving,
                `False` if it is non-driving, i.e. reference.
        """
        ...

    def toggleDriving(self, constraintIndex: int) -> None:
        """
        Toggle the Driving status of a datum constraint.

        toggleDriving(constraintIndex:int)

            Args:
                constraintIndex: The zero-based index of the constraint to toggle.
        """
        ...

    def setVirtualSpace(self) -> None:
        """
        Set the VirtualSpace status of a constraint
        """
        ...

    def getVirtualSpace(self) -> bool:
        """
        Get the VirtualSpace status of a constraint
        """
        ...

    def toggleVirtualSpace(self) -> None:
        """
        Toggle the VirtualSpace status of a constraint
        """
        ...

    def setActive(self, constraintIndex: int, state: bool) -> None:
        """
        Activates or deactivates a constraint (enforce it or not).

        setActive(constraintIndex:int, state:bool)

            Args:
                constraintIndex: The zero-based index of the constraint to configure.
                state: `True` sets the constraint to active i.e. enforced,
                    `False` configures it as inactive, i.e. not enforced.
        """
        ...

    @constmethod
    def getActive(self, constraintIndex: int) -> bool:
        """
        Get whether a constraint is active, i.e. enforced, or not.

        getActive(constraintIndex:int)

            Args:
                constraintIndex: The zero-based index of the constraint to query.

            Returns:
                `True` if the constraint is active, i.e. enforced,
                `False` if it is inactive, i.e. not enforced.
        """
        ...

    def toggleActive(self, constraintIndex: int) -> None:
        """
        Toggle the constraint between active (enforced) and inactive.

        toggleActive(constraintIndex:int)

            Args:
                constraintIndex: The zero-based index of the constraint to toggle.
        """
        ...

    @constmethod
    def getLabelPosition(self, constraintIndex: int) -> float:
        """
        Get label position of the constraint.

        getLabelPosition(constraintIndex:int)

            Args:
                constraintIndex: The zero-based index of the constraint to query.

            Returns:
                float with the current value.
        """
        ...

    def setLabelPosition(self, constraintIndex: int, value: float) -> None:
        """
        Set label position of the constraint.

        setLabelPosition(constraintIndex:int, value:float)

            Args:
                constraintIndex: The zero-based index of the constraint to query.
                value: Value of the label position.
        """
        ...

    @constmethod
    def getLabelDistance(self, constraintIndex: int) -> float:
        """
        Get label distance of the constraint.

        getLabelDistance(constraintIndex:int)

            Args:
                constraintIndex: The zero-based index of the constraint to query.

            Returns:
                float with the current value.
        """
        ...

    def setLabelDistance(self, constraintIndex: int, value: float) -> None:
        """
        Set label distance of the constraint.

        setLabelDistance(constraintIndex:int, value:float)

            Args:
                constraintIndex: The zero-based index of the constraint to query.
                value: Value of the label position.
        """
        ...

    def moveGeometry(
        self, GeoIndex: int, PointPos: int, Vector: Vector, relative: bool = False
    ) -> None:
        """
        Move a given point (or curve) to another location.

        moveGeometry(GeoIndex,PointPos,Vector,[relative])

        It moves the specified point (or curve) to the given location by adding some
        temporary weak constraints and solving the sketch.
        This method is mostly used to allow the user to drag some portions of the sketch
        in real time by e.g. the mouse and it works only for underconstrained portions of
        the sketch.
        The argument 'relative', if present, states if the new location is given
        relatively to the current one.
        """
        ...

    def moveGeometries(
        self, Geos: List[Tuple[int, int]], Vector: Vector, relative: bool = False
    ) -> None:
        """
        Move given points and curves to another location.

        moveGeometries(Geos,Vector,[relative])

        It moves the specified points and curves to the given location by adding some
        temporary weak constraints and solving the sketch.
        This method is mostly used to allow the user to drag some portions of the sketch
        in real time by e.g. the mouse and it works only for underconstrained portions of
        the sketch.
        The argument 'relative', if present, states if the new location is given
        relatively to the current one. For group dragging this is enforced.
        Geos is a vector of pairs of geoId and posId.
        """
        ...

    @constmethod
    def getPoint(self, GeoIndex: int, PointPos: int) -> Vector:
        """
        Retrieve the vector of a point in the sketch.

        getPoint(GeoIndex,PointPos)
        """
        ...

    @constmethod
    def getGeoVertexIndex(self, index: int) -> Tuple[int, int]:
        """
        Retrieve the GeoId and PosId of a point in the sketch.

        (geoId, posId) = getGeoVertexIndex(index)
        """
        ...

    @constmethod
    def getAxis(self) -> Axis:
        """
        Return an axis based on the corresponding construction line
        """
        ...

    def fillet(self) -> None:
        """
        Create a fillet between two edges or at a point
        """
        ...

    def trim(self) -> None:
        """
        Trim a curve with a given id at a given reference point
        """
        ...

    def extend(self) -> None:
        """
        Extend a curve to new start and end positions
        """
        ...

    def split(self) -> None:
        """
        Split a curve with a given id at a given reference point
        """
        ...

    def join(self) -> None:
        """
        Join two curves at the given end points
        """
        ...

    def addSymmetric(self) -> None:
        """
        Add symmetric geometric objects to the sketch with respect to a reference point or line
        """
        ...

    def addCopy(self) -> None:
        """
        Add a copy of geometric objects to the sketch displaced by a vector3d
        """
        ...

    def addMove(self) -> None:
        """
        Move the geometric objects in the sketch displaced by a vector3d
        """
        ...

    def addRectangularArray(self) -> None:
        """
        Add an array of size cols by rows where each element is a copy of the selected geometric objects displaced by a vector3d in the cols direction and by a vector perpendicular to it in the rows direction
        """
        ...

    def removeAxesAlignment(self) -> None:
        """
        Modifies constraints so that the shape is not forced to be aligned with axes.
        """
        ...

    def ExposeInternalGeometry(self) -> None:
        """
        Deprecated -- use exposeInternalGeometry
        """
        ...

    def DeleteUnusedInternalGeometry(self) -> None:
        """
        Deprecated -- use deleteUnusedInternalGeometry
        """
        ...

    def exposeInternalGeometry(self) -> None:
        """
        Exposes all internal geometry of an object supporting internal geometry
        """
        ...

    def deleteUnusedInternalGeometry(self) -> None:
        """
        Deletes all unused (not further constrained) internal geometry
        """
        ...

    def convertToNURBS(self) -> None:
        """
        Approximates the given geometry with a B-spline
        """
        ...

    def increaseBSplineDegree(self) -> None:
        """
        Increases the given B-spline Degree by a number of degrees
        """
        ...

    def decreaseBSplineDegree(self) -> None:
        """
        Decreases the given B-spline Degree by a number of degrees by approximating this curve
        """
        ...

    def modifyBSplineKnotMultiplicity(self) -> None:
        """
        Increases or reduces the given BSpline knot multiplicity
        """
        ...

    def insertBSplineKnot(self) -> None:
        """
        Inserts a knot into the BSpline at the given param with given multiplicity. If the knot already exists, this increases the knot multiplicity by the given multiplicity.
        """
        ...

    def calculateAngleViaPoint(self, GeoId1: int, GeoId2: int, px: float, py: float) -> float:
        """
        calculateAngleViaPoint(GeoId1, GeoId2, px, py) - calculates angle between
        curves identified by GeoId1 and GeoId2 at point (x,y). The point must be
        on intersection of the curves, otherwise the result may be useless (except
        line-to-line, where (0,0) is OK). Returned value is in radians.
        """
        ...

    def isPointOnCurve(self, GeoIdCurve: int, x: float, y: float) -> bool:
        """
        isPointOnCurve(GeoIdCurve, float x, float y) -> bool - tests if the point (x,y)
        geometrically lies on a curve (e.g. ellipse). It treats lines as infinite,
        arcs as full circles/ellipses/etc.
        """
        ...

    def calculateConstraintError(self, index: int) -> float:
        """
        calculateConstraintError(index) - calculates the error function of the
        constraint identified by its index and returns the signed error value.
        The error value roughly corresponds to by how much the constraint is
        violated. If the constraint internally has more than one error function,
        the returned value is RMS of all errors (sign is lost in this case).
        """
        ...

    def changeConstraintsLocking(self, bLock: bool) -> None:
        """
        changeConstraintsLocking(bLock) - locks or unlocks all tangent and
        perpendicular constraints. (Constraint locking prevents it from
        flipping to another valid configuration, when e.g. external geometry
        is updated from outside.) The sketch solve is not triggered by the
        function, but the SketchObject is touched (a recompute will be
        necessary). The geometry should not be affected by the function.

        The bLock argument specifies, what to do. If true, all constraints
        are unlocked and locked again. If false, all tangent and perp.
        constraints are unlocked.
        """
        ...

    def getGeometryWithDependentParameters(self) -> List[Tuple[int, int]]:
        """
        getGeometryWithDependentParameters - returns a list of geoid posid pairs
        with all the geometry element edges and vertices which the solver regards
        as being dependent on other parameters.
        """
        ...

    def autoconstraint(self) -> None:
        """
        Automatic sketch constraining algorithm.
        """
        ...

    def detectMissingPointOnPointConstraints(self) -> None:
        """
        Detects missing Point On Point Constraints. The detect step just identifies possible missing constraints.
        The result may be retrieved or applied using the corresponding Get / Make methods.
        """
        ...

    def analyseMissingPointOnPointCoincident(self) -> None:
        """
        Analyses the already detected missing Point On Point Constraints to detect endpoint tangency/perpendicular.
        The result may be retrieved or applied using the corresponding Get / Make methods.
        """
        ...

    def detectMissingVerticalHorizontalConstraints(self) -> None:
        """
        Detects missing Horizontal/Vertical Constraints. The detect step just identifies possible missing constraints.
        The result may be retrieved or applied using the corresponding Get / Make methods.
        """
        ...

    def detectMissingEqualityConstraints(self) -> None:
        """
        Detects missing Equality Constraints. The detect step just identifies possible missing constraints.
        The result may be retrieved or applied using the corresponding Get / Make methods.
        """
        ...

    def makeMissingPointOnPointCoincident(self, arg: bool) -> None:
        """
        Applies the detected / set Point On Point coincident constraints. If the argument is True, then solving and redundant removal is done after each individual addition.
        """
        ...

    def makeMissingVerticalHorizontal(self, arg: bool) -> None:
        """
        Applies the detected / set Vertical/Horizontal constraints. If the argument is True, then solving and redundant removal is done after each individual addition.
        """
        ...

    def makeMissingEquality(self, arg: bool) -> None:
        """
        Applies the detected / set Equality constraints. If the argument is True, then solving and redundant removal is done after each individual addition.
        """
        ...

    @constmethod
    @no_args
    def evaluateConstraints(self) -> bool:
        """
        Check for constraints with invalid indexes. Returns True if invalid constraints are found, False otherwise.
        """
        ...

    @no_args
    def validateConstraints(self) -> None:
        """
        Removes constraints with invalid indexes.
        """
        ...

    def autoRemoveRedundants(self, arg: bool) -> None:
        """
        Removes constraints currently detected as redundant by the solver. If the argument is True, then the geometry is updated after solving.
        """
        ...

    def toPythonCommands(self) -> None:
        """
        Prints the commands that should be executed to recreate the Geometry and Constraints of the present sketch (excluding any External Geometry).
        """
        ...

    def setGeometryId():
        """
        Sets the GeometryId of the SketchGeometryExtension of the geometry with the provided GeoId
        """
        ...

    def setGeometryIds(GeoIdsToIds: List[Tuple[int, int]]):
        """
        Sets the GeometryId of the SketchGeometryExtension of the geometries with the provided GeoIds
        Expects a list of pairs (GeoId, id)
        """

    def getGeometryId():
        """
        Gets the GeometryId of the SketchGeometryExtension of the geometry with the provided GeoId
        """
        ...<|MERGE_RESOLUTION|>--- conflicted
+++ resolved
@@ -265,11 +265,7 @@
 
             Args:
                 constraintIndices: The zero-based indices of the constraints to delete
-<<<<<<< HEAD
-                updateGeometry: Wheter to update the geometry after solve
-=======
                 updateGeometry: Whether to update the geometry after solve
->>>>>>> c1dd116e
         """
         ...
 
