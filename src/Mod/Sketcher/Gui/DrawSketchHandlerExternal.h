/***************************************************************************
 *   Copyright (c) 2022 Abdullah Tahiri <abdullah.tahiri.yo@gmail.com>     *
 *                                                                         *
 *   This file is part of the FreeCAD CAx development system.              *
 *                                                                         *
 *   This library is free software; you can redistribute it and/or         *
 *   modify it under the terms of the GNU Library General Public           *
 *   License as published by the Free Software Foundation; either          *
 *   version 2 of the License, or (at your option) any later version.      *
 *                                                                         *
 *   This library  is distributed in the hope that it will be useful,      *
 *   but WITHOUT ANY WARRANTY; without even the implied warranty of        *
 *   MERCHANTABILITY or FITNESS FOR A PARTICULAR PURPOSE.  See the         *
 *   GNU Library General Public License for more details.                  *
 *                                                                         *
 *   You should have received a copy of the GNU Library General Public     *
 *   License along with this library; see the file COPYING.LIB. If not,    *
 *   write to the Free Software Foundation, Inc., 59 Temple Place,         *
 *   Suite 330, Boston, MA  02111-1307, USA                                *
 *                                                                         *
 ***************************************************************************/

#ifndef SKETCHERGUI_DrawSketchHandlerExternal_H
#define SKETCHERGUI_DrawSketchHandlerExternal_H

#include <App/Datums.h>
#include <Mod/Part/App/DatumFeature.h>

#include <Gui/Notifications.h>
#include <Gui/Selection/SelectionFilter.h>
#include <Gui/Command.h>
#include <Gui/CommandT.h>
#include <Gui/View3DInventor.h>
#include <Gui/View3DInventorViewer.h>
#include <Gui/MDIView.h>

#include <Mod/Sketcher/App/SketchObject.h>

#include "DrawSketchHandler.h"
#include "GeometryCreationMode.h"
#include "Utils.h"
#include "ViewProviderSketch.h"
#include <Mod/Part/App/Datums.h>


namespace SketcherGui
{

extern GeometryCreationMode geometryCreationMode;  // defined in CommandCreateGeo.cpp

class ExternalSelection: public Gui::SelectionFilterGate
{
    App::DocumentObject* object;

public:
    explicit ExternalSelection(App::DocumentObject* obj)
        : Gui::SelectionFilterGate(nullPointer())
        , object(obj)
    {}

    bool allow(App::Document* pDoc, App::DocumentObject* pObj, const char* sSubName) override
    {
        Sketcher::SketchObject* sketch = static_cast<Sketcher::SketchObject*>(object);

        this->notAllowedReason = "";
        Sketcher::SketchObject::eReasonList msg;
        if (!sketch->isExternalAllowed(pDoc, pObj, &msg)) {
            switch (msg) {
                case Sketcher::SketchObject::rlCircularReference:
                    this->notAllowedReason =
                        QT_TR_NOOP("Linking this will cause circular dependency.");
                    break;
                case Sketcher::SketchObject::rlOtherDoc:
                    this->notAllowedReason = QT_TR_NOOP("This object is in another document.");
                    break;
                case Sketcher::SketchObject::rlOtherBody:
                    this->notAllowedReason =
                        QT_TR_NOOP("This object belongs to another body, can't link.");
                    break;
                case Sketcher::SketchObject::rlOtherPart:
                    this->notAllowedReason =
                        QT_TR_NOOP("This object belongs to another part, can't link.");
                    break;
                default:
                    break;
            }
            return false;
        }

        // Note: its better to search the support of the sketch in case the sketch support is a base
        // plane
        // Part::BodyBase* body = Part::BodyBase::findBodyOf(sketch);
        // if ( body && body->hasFeature ( pObj ) && body->isAfter ( pObj, sketch ) ) {
        // Don't allow selection after the sketch in the same body
        // NOTE: allowness of features in other bodies is handled by
        // SketchObject::isExternalAllowed()
        // TODO may be this should be in SketchObject::isExternalAllowed() (2015-08-07, Fat-Zer)
        // return false;
        //}

<<<<<<< HEAD
        if (pObj->isDerivedFrom<Part::DatumLine>() || pObj->isDerivedFrom<Part::DatumPoint>()) {
            return true;
        }

        if (pObj->isDerivedFrom<App::Plane>() || pObj->isDerivedFrom<Part::Datum>()) {
            return true;
        }

        if (!sSubName || sSubName[0] == '\0') {
=======
        if (Base::Tools::isNullOrEmpty(sSubName)) {
>>>>>>> b07caa73
            return false;
        }

        std::string element(sSubName);
        if ((element.size() > 4 && element.substr(0, 4) == "Edge")
            || (element.size() > 6 && element.substr(0, 6) == "Vertex")
            || (element.size() > 4 && element.substr(0, 4) == "Face")) {
            return true;
        }

        return false;
    }
};

class DrawSketchHandlerExternal: public DrawSketchHandler
{
public:
    DrawSketchHandlerExternal(bool alwaysReference, bool intersection)
        : alwaysReference {alwaysReference}
        , intersection {intersection}
    {}
    ~DrawSketchHandlerExternal() override
    {
        Gui::Selection().rmvSelectionGate();
    }

    void mouseMove(Base::Vector2d onSketchPos) override
    {
        Q_UNUSED(onSketchPos);
        if (Gui::Selection().getPreselection().pObjectName) {
            applyCursor();
        }
    }

    bool pressButton(Base::Vector2d onSketchPos) override
    {
        Q_UNUSED(onSketchPos);
        return true;
    }

    bool releaseButton(Base::Vector2d onSketchPos) override
    {
        Q_UNUSED(onSketchPos);
        /* this is ok not to call to purgeHandler
         * in continuous creation mode because the
         * handler is destroyed by the quit() method on pressing the
         * right button of the mouse */
        return true;
    }

    bool onSelectionChanged(const Gui::SelectionChanges& msg) override
    {
        if (msg.Type == Gui::SelectionChanges::AddSelection) {
            App::DocumentObject* obj =
                sketchgui->getObject()->getDocument()->getObject(msg.pObjectName);
            if (!obj) {
                throw Base::ValueError("Sketcher: External geometry: Invalid object in selection");
            }
            std::string subName(msg.pSubName);
            if (obj->isDerivedFrom<App::Plane>() || obj->isDerivedFrom<Part::Datum>()
                || obj->isDerivedFrom<Part::DatumLine>() || obj->isDerivedFrom<Part::DatumPoint>()
                || (subName.size() > 4 && subName.substr(0, 4) == "Edge")
                || (subName.size() > 6 && subName.substr(0, 6) == "Vertex")
                || (subName.size() > 4 && subName.substr(0, 4) == "Face")) {
                try {
                    Gui::Command::openCommand(
                        QT_TRANSLATE_NOOP("Command", "Add external geometry"));
                    Gui::cmdAppObjectArgs(sketchgui->getObject(),
                                          "addExternal(\"%s\",\"%s\", %s, %s)",
                                          msg.pObjectName,
                                          msg.pSubName,
                                          alwaysReference || isConstructionMode() ? "False"
                                                                                  : "True",
                                          intersection ? "True" : "False");

                    Gui::Command::commitCommand();

                    // adding external geometry does not require a solve() per se (the DoF is the
                    // same), however a solve is required to update the amount of solver geometry,
                    // because we only redraw a changed Sketch if the solver geometry amount is the
                    // same as the SkethObject geometry amount (as this avoids other issues). This
                    // solver is a very low cost one anyway (there is actually nothing to solve).
                    tryAutoRecomputeIfNotSolve(sketchgui->getObject<Sketcher::SketchObject>());

                    Gui::Selection().clearSelection();
                    /* this is ok not to call to purgeHandler
                     * in continuous creation mode because the
                     * handler is destroyed by the quit() method on pressing the
                     * right button of the mouse */
                }
                catch (const Base::Exception&) {
                    Gui::NotifyError(
                        sketchgui,
                        QT_TRANSLATE_NOOP("Notifications", "Error"),
                        QT_TRANSLATE_NOOP("Notifications", "Failed to add external geometry"));
                    Gui::Selection().clearSelection();
                    Gui::Command::abortCommand();
                }
                return true;
            }
        }
        return false;
    }

private:
    void activated() override
    {
        setAxisPickStyle(false);
        Gui::MDIView* mdi = Gui::Application::Instance->activeDocument()->getActiveView();
        Gui::View3DInventorViewer* viewer;
        viewer = static_cast<Gui::View3DInventor*>(mdi)->getViewer();
        viewer->setSelectionEnabled(true);

        Gui::Selection().clearSelection();
        Gui::Selection().rmvSelectionGate();
        Gui::Selection().addSelectionGate(new ExternalSelection(sketchgui->getObject()));
    }

    QString getCrosshairCursorSVGName() const override
    {
        if (intersection) {
            return QStringLiteral("Sketcher_Pointer_External_Intersection");
        }

        return QStringLiteral("Sketcher_Pointer_External");
    }

    void deactivated() override
    {
        Q_UNUSED(sketchgui);
        setAxisPickStyle(true);
    }

    bool alwaysReference;
    bool intersection;
};


}  // namespace SketcherGui


#endif  // SKETCHERGUI_DrawSketchHandlerExternal_H
<|MERGE_RESOLUTION|>--- conflicted
+++ resolved
@@ -1,255 +1,251 @@
-/***************************************************************************
- *   Copyright (c) 2022 Abdullah Tahiri <abdullah.tahiri.yo@gmail.com>     *
- *                                                                         *
- *   This file is part of the FreeCAD CAx development system.              *
- *                                                                         *
- *   This library is free software; you can redistribute it and/or         *
- *   modify it under the terms of the GNU Library General Public           *
- *   License as published by the Free Software Foundation; either          *
- *   version 2 of the License, or (at your option) any later version.      *
- *                                                                         *
- *   This library  is distributed in the hope that it will be useful,      *
- *   but WITHOUT ANY WARRANTY; without even the implied warranty of        *
- *   MERCHANTABILITY or FITNESS FOR A PARTICULAR PURPOSE.  See the         *
- *   GNU Library General Public License for more details.                  *
- *                                                                         *
- *   You should have received a copy of the GNU Library General Public     *
- *   License along with this library; see the file COPYING.LIB. If not,    *
- *   write to the Free Software Foundation, Inc., 59 Temple Place,         *
- *   Suite 330, Boston, MA  02111-1307, USA                                *
- *                                                                         *
- ***************************************************************************/
-
-#ifndef SKETCHERGUI_DrawSketchHandlerExternal_H
-#define SKETCHERGUI_DrawSketchHandlerExternal_H
-
-#include <App/Datums.h>
-#include <Mod/Part/App/DatumFeature.h>
-
-#include <Gui/Notifications.h>
-#include <Gui/Selection/SelectionFilter.h>
-#include <Gui/Command.h>
-#include <Gui/CommandT.h>
-#include <Gui/View3DInventor.h>
-#include <Gui/View3DInventorViewer.h>
-#include <Gui/MDIView.h>
-
-#include <Mod/Sketcher/App/SketchObject.h>
-
-#include "DrawSketchHandler.h"
-#include "GeometryCreationMode.h"
-#include "Utils.h"
-#include "ViewProviderSketch.h"
-#include <Mod/Part/App/Datums.h>
-
-
-namespace SketcherGui
-{
-
-extern GeometryCreationMode geometryCreationMode;  // defined in CommandCreateGeo.cpp
-
-class ExternalSelection: public Gui::SelectionFilterGate
-{
-    App::DocumentObject* object;
-
-public:
-    explicit ExternalSelection(App::DocumentObject* obj)
-        : Gui::SelectionFilterGate(nullPointer())
-        , object(obj)
-    {}
-
-    bool allow(App::Document* pDoc, App::DocumentObject* pObj, const char* sSubName) override
-    {
-        Sketcher::SketchObject* sketch = static_cast<Sketcher::SketchObject*>(object);
-
-        this->notAllowedReason = "";
-        Sketcher::SketchObject::eReasonList msg;
-        if (!sketch->isExternalAllowed(pDoc, pObj, &msg)) {
-            switch (msg) {
-                case Sketcher::SketchObject::rlCircularReference:
-                    this->notAllowedReason =
-                        QT_TR_NOOP("Linking this will cause circular dependency.");
-                    break;
-                case Sketcher::SketchObject::rlOtherDoc:
-                    this->notAllowedReason = QT_TR_NOOP("This object is in another document.");
-                    break;
-                case Sketcher::SketchObject::rlOtherBody:
-                    this->notAllowedReason =
-                        QT_TR_NOOP("This object belongs to another body, can't link.");
-                    break;
-                case Sketcher::SketchObject::rlOtherPart:
-                    this->notAllowedReason =
-                        QT_TR_NOOP("This object belongs to another part, can't link.");
-                    break;
-                default:
-                    break;
-            }
-            return false;
-        }
-
-        // Note: its better to search the support of the sketch in case the sketch support is a base
-        // plane
-        // Part::BodyBase* body = Part::BodyBase::findBodyOf(sketch);
-        // if ( body && body->hasFeature ( pObj ) && body->isAfter ( pObj, sketch ) ) {
-        // Don't allow selection after the sketch in the same body
-        // NOTE: allowness of features in other bodies is handled by
-        // SketchObject::isExternalAllowed()
-        // TODO may be this should be in SketchObject::isExternalAllowed() (2015-08-07, Fat-Zer)
-        // return false;
-        //}
-
-<<<<<<< HEAD
-        if (pObj->isDerivedFrom<Part::DatumLine>() || pObj->isDerivedFrom<Part::DatumPoint>()) {
-            return true;
-        }
-
-        if (pObj->isDerivedFrom<App::Plane>() || pObj->isDerivedFrom<Part::Datum>()) {
-            return true;
-        }
-
-        if (!sSubName || sSubName[0] == '\0') {
-=======
-        if (Base::Tools::isNullOrEmpty(sSubName)) {
->>>>>>> b07caa73
-            return false;
-        }
-
-        std::string element(sSubName);
-        if ((element.size() > 4 && element.substr(0, 4) == "Edge")
-            || (element.size() > 6 && element.substr(0, 6) == "Vertex")
-            || (element.size() > 4 && element.substr(0, 4) == "Face")) {
-            return true;
-        }
-
-        return false;
-    }
-};
-
-class DrawSketchHandlerExternal: public DrawSketchHandler
-{
-public:
-    DrawSketchHandlerExternal(bool alwaysReference, bool intersection)
-        : alwaysReference {alwaysReference}
-        , intersection {intersection}
-    {}
-    ~DrawSketchHandlerExternal() override
-    {
-        Gui::Selection().rmvSelectionGate();
-    }
-
-    void mouseMove(Base::Vector2d onSketchPos) override
-    {
-        Q_UNUSED(onSketchPos);
-        if (Gui::Selection().getPreselection().pObjectName) {
-            applyCursor();
-        }
-    }
-
-    bool pressButton(Base::Vector2d onSketchPos) override
-    {
-        Q_UNUSED(onSketchPos);
-        return true;
-    }
-
-    bool releaseButton(Base::Vector2d onSketchPos) override
-    {
-        Q_UNUSED(onSketchPos);
-        /* this is ok not to call to purgeHandler
-         * in continuous creation mode because the
-         * handler is destroyed by the quit() method on pressing the
-         * right button of the mouse */
-        return true;
-    }
-
-    bool onSelectionChanged(const Gui::SelectionChanges& msg) override
-    {
-        if (msg.Type == Gui::SelectionChanges::AddSelection) {
-            App::DocumentObject* obj =
-                sketchgui->getObject()->getDocument()->getObject(msg.pObjectName);
-            if (!obj) {
-                throw Base::ValueError("Sketcher: External geometry: Invalid object in selection");
-            }
-            std::string subName(msg.pSubName);
-            if (obj->isDerivedFrom<App::Plane>() || obj->isDerivedFrom<Part::Datum>()
-                || obj->isDerivedFrom<Part::DatumLine>() || obj->isDerivedFrom<Part::DatumPoint>()
-                || (subName.size() > 4 && subName.substr(0, 4) == "Edge")
-                || (subName.size() > 6 && subName.substr(0, 6) == "Vertex")
-                || (subName.size() > 4 && subName.substr(0, 4) == "Face")) {
-                try {
-                    Gui::Command::openCommand(
-                        QT_TRANSLATE_NOOP("Command", "Add external geometry"));
-                    Gui::cmdAppObjectArgs(sketchgui->getObject(),
-                                          "addExternal(\"%s\",\"%s\", %s, %s)",
-                                          msg.pObjectName,
-                                          msg.pSubName,
-                                          alwaysReference || isConstructionMode() ? "False"
-                                                                                  : "True",
-                                          intersection ? "True" : "False");
-
-                    Gui::Command::commitCommand();
-
-                    // adding external geometry does not require a solve() per se (the DoF is the
-                    // same), however a solve is required to update the amount of solver geometry,
-                    // because we only redraw a changed Sketch if the solver geometry amount is the
-                    // same as the SkethObject geometry amount (as this avoids other issues). This
-                    // solver is a very low cost one anyway (there is actually nothing to solve).
-                    tryAutoRecomputeIfNotSolve(sketchgui->getObject<Sketcher::SketchObject>());
-
-                    Gui::Selection().clearSelection();
-                    /* this is ok not to call to purgeHandler
-                     * in continuous creation mode because the
-                     * handler is destroyed by the quit() method on pressing the
-                     * right button of the mouse */
-                }
-                catch (const Base::Exception&) {
-                    Gui::NotifyError(
-                        sketchgui,
-                        QT_TRANSLATE_NOOP("Notifications", "Error"),
-                        QT_TRANSLATE_NOOP("Notifications", "Failed to add external geometry"));
-                    Gui::Selection().clearSelection();
-                    Gui::Command::abortCommand();
-                }
-                return true;
-            }
-        }
-        return false;
-    }
-
-private:
-    void activated() override
-    {
-        setAxisPickStyle(false);
-        Gui::MDIView* mdi = Gui::Application::Instance->activeDocument()->getActiveView();
-        Gui::View3DInventorViewer* viewer;
-        viewer = static_cast<Gui::View3DInventor*>(mdi)->getViewer();
-        viewer->setSelectionEnabled(true);
-
-        Gui::Selection().clearSelection();
-        Gui::Selection().rmvSelectionGate();
-        Gui::Selection().addSelectionGate(new ExternalSelection(sketchgui->getObject()));
-    }
-
-    QString getCrosshairCursorSVGName() const override
-    {
-        if (intersection) {
-            return QStringLiteral("Sketcher_Pointer_External_Intersection");
-        }
-
-        return QStringLiteral("Sketcher_Pointer_External");
-    }
-
-    void deactivated() override
-    {
-        Q_UNUSED(sketchgui);
-        setAxisPickStyle(true);
-    }
-
-    bool alwaysReference;
-    bool intersection;
-};
-
-
-}  // namespace SketcherGui
-
-
-#endif  // SKETCHERGUI_DrawSketchHandlerExternal_H
+/***************************************************************************
+ *   Copyright (c) 2022 Abdullah Tahiri <abdullah.tahiri.yo@gmail.com>     *
+ *                                                                         *
+ *   This file is part of the FreeCAD CAx development system.              *
+ *                                                                         *
+ *   This library is free software; you can redistribute it and/or         *
+ *   modify it under the terms of the GNU Library General Public           *
+ *   License as published by the Free Software Foundation; either          *
+ *   version 2 of the License, or (at your option) any later version.      *
+ *                                                                         *
+ *   This library  is distributed in the hope that it will be useful,      *
+ *   but WITHOUT ANY WARRANTY; without even the implied warranty of        *
+ *   MERCHANTABILITY or FITNESS FOR A PARTICULAR PURPOSE.  See the         *
+ *   GNU Library General Public License for more details.                  *
+ *                                                                         *
+ *   You should have received a copy of the GNU Library General Public     *
+ *   License along with this library; see the file COPYING.LIB. If not,    *
+ *   write to the Free Software Foundation, Inc., 59 Temple Place,         *
+ *   Suite 330, Boston, MA  02111-1307, USA                                *
+ *                                                                         *
+ ***************************************************************************/
+
+#ifndef SKETCHERGUI_DrawSketchHandlerExternal_H
+#define SKETCHERGUI_DrawSketchHandlerExternal_H
+
+#include <App/Datums.h>
+#include <Mod/Part/App/DatumFeature.h>
+
+#include <Gui/Notifications.h>
+#include <Gui/Selection/SelectionFilter.h>
+#include <Gui/Command.h>
+#include <Gui/CommandT.h>
+#include <Gui/View3DInventor.h>
+#include <Gui/View3DInventorViewer.h>
+#include <Gui/MDIView.h>
+
+#include <Mod/Sketcher/App/SketchObject.h>
+
+#include "DrawSketchHandler.h"
+#include "GeometryCreationMode.h"
+#include "Utils.h"
+#include "ViewProviderSketch.h"
+#include <Mod/Part/App/Datums.h>
+
+
+namespace SketcherGui
+{
+
+extern GeometryCreationMode geometryCreationMode;  // defined in CommandCreateGeo.cpp
+
+class ExternalSelection: public Gui::SelectionFilterGate
+{
+    App::DocumentObject* object;
+
+public:
+    explicit ExternalSelection(App::DocumentObject* obj)
+        : Gui::SelectionFilterGate(nullPointer())
+        , object(obj)
+    {}
+
+    bool allow(App::Document* pDoc, App::DocumentObject* pObj, const char* sSubName) override
+    {
+        Sketcher::SketchObject* sketch = static_cast<Sketcher::SketchObject*>(object);
+
+        this->notAllowedReason = "";
+        Sketcher::SketchObject::eReasonList msg;
+        if (!sketch->isExternalAllowed(pDoc, pObj, &msg)) {
+            switch (msg) {
+                case Sketcher::SketchObject::rlCircularReference:
+                    this->notAllowedReason =
+                        QT_TR_NOOP("Linking this will cause circular dependency.");
+                    break;
+                case Sketcher::SketchObject::rlOtherDoc:
+                    this->notAllowedReason = QT_TR_NOOP("This object is in another document.");
+                    break;
+                case Sketcher::SketchObject::rlOtherBody:
+                    this->notAllowedReason =
+                        QT_TR_NOOP("This object belongs to another body, can't link.");
+                    break;
+                case Sketcher::SketchObject::rlOtherPart:
+                    this->notAllowedReason =
+                        QT_TR_NOOP("This object belongs to another part, can't link.");
+                    break;
+                default:
+                    break;
+            }
+            return false;
+        }
+
+        // Note: its better to search the support of the sketch in case the sketch support is a base
+        // plane
+        // Part::BodyBase* body = Part::BodyBase::findBodyOf(sketch);
+        // if ( body && body->hasFeature ( pObj ) && body->isAfter ( pObj, sketch ) ) {
+        // Don't allow selection after the sketch in the same body
+        // NOTE: allowness of features in other bodies is handled by
+        // SketchObject::isExternalAllowed()
+        // TODO may be this should be in SketchObject::isExternalAllowed() (2015-08-07, Fat-Zer)
+        // return false;
+        //}
+
+        if (pObj->isDerivedFrom<Part::DatumLine>() || pObj->isDerivedFrom<Part::DatumPoint>()) {
+            return true;
+        }
+
+        if (pObj->isDerivedFrom<App::Plane>() || pObj->isDerivedFrom<Part::Datum>()) {
+            return true;
+        }
+
+        if (Base::Tools::isNullOrEmpty(sSubName)) {
+            return false;
+        }
+
+        std::string element(sSubName);
+        if ((element.size() > 4 && element.substr(0, 4) == "Edge")
+            || (element.size() > 6 && element.substr(0, 6) == "Vertex")
+            || (element.size() > 4 && element.substr(0, 4) == "Face")) {
+            return true;
+        }
+
+        return false;
+    }
+};
+
+class DrawSketchHandlerExternal: public DrawSketchHandler
+{
+public:
+    DrawSketchHandlerExternal(bool alwaysReference, bool intersection)
+        : alwaysReference {alwaysReference}
+        , intersection {intersection}
+    {}
+    ~DrawSketchHandlerExternal() override
+    {
+        Gui::Selection().rmvSelectionGate();
+    }
+
+    void mouseMove(Base::Vector2d onSketchPos) override
+    {
+        Q_UNUSED(onSketchPos);
+        if (Gui::Selection().getPreselection().pObjectName) {
+            applyCursor();
+        }
+    }
+
+    bool pressButton(Base::Vector2d onSketchPos) override
+    {
+        Q_UNUSED(onSketchPos);
+        return true;
+    }
+
+    bool releaseButton(Base::Vector2d onSketchPos) override
+    {
+        Q_UNUSED(onSketchPos);
+        /* this is ok not to call to purgeHandler
+         * in continuous creation mode because the
+         * handler is destroyed by the quit() method on pressing the
+         * right button of the mouse */
+        return true;
+    }
+
+    bool onSelectionChanged(const Gui::SelectionChanges& msg) override
+    {
+        if (msg.Type == Gui::SelectionChanges::AddSelection) {
+            App::DocumentObject* obj =
+                sketchgui->getObject()->getDocument()->getObject(msg.pObjectName);
+            if (!obj) {
+                throw Base::ValueError("Sketcher: External geometry: Invalid object in selection");
+            }
+            std::string subName(msg.pSubName);
+            if (obj->isDerivedFrom<App::Plane>() || obj->isDerivedFrom<Part::Datum>()
+                || obj->isDerivedFrom<Part::DatumLine>() || obj->isDerivedFrom<Part::DatumPoint>()
+                || (subName.size() > 4 && subName.substr(0, 4) == "Edge")
+                || (subName.size() > 6 && subName.substr(0, 6) == "Vertex")
+                || (subName.size() > 4 && subName.substr(0, 4) == "Face")) {
+                try {
+                    Gui::Command::openCommand(
+                        QT_TRANSLATE_NOOP("Command", "Add external geometry"));
+                    Gui::cmdAppObjectArgs(sketchgui->getObject(),
+                                          "addExternal(\"%s\",\"%s\", %s, %s)",
+                                          msg.pObjectName,
+                                          msg.pSubName,
+                                          alwaysReference || isConstructionMode() ? "False"
+                                                                                  : "True",
+                                          intersection ? "True" : "False");
+
+                    Gui::Command::commitCommand();
+
+                    // adding external geometry does not require a solve() per se (the DoF is the
+                    // same), however a solve is required to update the amount of solver geometry,
+                    // because we only redraw a changed Sketch if the solver geometry amount is the
+                    // same as the SkethObject geometry amount (as this avoids other issues). This
+                    // solver is a very low cost one anyway (there is actually nothing to solve).
+                    tryAutoRecomputeIfNotSolve(sketchgui->getObject<Sketcher::SketchObject>());
+
+                    Gui::Selection().clearSelection();
+                    /* this is ok not to call to purgeHandler
+                     * in continuous creation mode because the
+                     * handler is destroyed by the quit() method on pressing the
+                     * right button of the mouse */
+                }
+                catch (const Base::Exception&) {
+                    Gui::NotifyError(
+                        sketchgui,
+                        QT_TRANSLATE_NOOP("Notifications", "Error"),
+                        QT_TRANSLATE_NOOP("Notifications", "Failed to add external geometry"));
+                    Gui::Selection().clearSelection();
+                    Gui::Command::abortCommand();
+                }
+                return true;
+            }
+        }
+        return false;
+    }
+
+private:
+    void activated() override
+    {
+        setAxisPickStyle(false);
+        Gui::MDIView* mdi = Gui::Application::Instance->activeDocument()->getActiveView();
+        Gui::View3DInventorViewer* viewer;
+        viewer = static_cast<Gui::View3DInventor*>(mdi)->getViewer();
+        viewer->setSelectionEnabled(true);
+
+        Gui::Selection().clearSelection();
+        Gui::Selection().rmvSelectionGate();
+        Gui::Selection().addSelectionGate(new ExternalSelection(sketchgui->getObject()));
+    }
+
+    QString getCrosshairCursorSVGName() const override
+    {
+        if (intersection) {
+            return QStringLiteral("Sketcher_Pointer_External_Intersection");
+        }
+
+        return QStringLiteral("Sketcher_Pointer_External");
+    }
+
+    void deactivated() override
+    {
+        Q_UNUSED(sketchgui);
+        setAxisPickStyle(true);
+    }
+
+    bool alwaysReference;
+    bool intersection;
+};
+
+
+}  // namespace SketcherGui
+
+
+#endif  // SKETCHERGUI_DrawSketchHandlerExternal_H