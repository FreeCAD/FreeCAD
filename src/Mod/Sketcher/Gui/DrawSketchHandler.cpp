/***************************************************************************
 *   Copyright (c) 2010 Jürgen Riegel <juergen.riegel@web.de>              *
 *                                                                         *
 *   This file is part of the FreeCAD CAx development system.              *
 *                                                                         *
 *   This library is free software; you can redistribute it and/or         *
 *   modify it under the terms of the GNU Library General Public           *
 *   License as published by the Free Software Foundation; either          *
 *   version 2 of the License, or (at your option) any later version.      *
 *                                                                         *
 *   This library  is distributed in the hope that it will be useful,      *
 *   but WITHOUT ANY WARRANTY; without even the implied warranty of        *
 *   MERCHANTABILITY or FITNESS FOR A PARTICULAR PURPOSE.  See the         *
 *   GNU Library General Public License for more details.                  *
 *                                                                         *
 *   You should have received a copy of the GNU Library General Public     *
 *   License along with this library; see the file COPYING.LIB. If not,    *
 *   write to the Free Software Foundation, Inc., 59 Temple Place,         *
 *   Suite 330, Boston, MA  02111-1307, USA                                *
 *                                                                         *
 ***************************************************************************/

#include "PreCompiled.h"
#ifndef _PreComp_
#include <cmath>

#include <QGuiApplication>
#include <QPainter>

#include <Inventor/events/SoKeyboardEvent.h>
#endif  // #ifndef _PreComp_

#include <Base/Console.h>
#include <Base/Exception.h>
#include <Gui/Application.h>
#include <Gui/BitmapFactory.h>
#include <Gui/CommandT.h>
#include <Gui/MainWindow.h>
#include <Gui/View3DInventor.h>
#include <Gui/View3DInventorViewer.h>
#include <Mod/Sketcher/App/SketchObject.h>

#include "CommandConstraints.h"
#include "DrawSketchHandler.h"
#include "Utils.h"
#include "ViewProviderSketch.h"


using namespace SketcherGui;
using namespace Sketcher;

/************************************ Attorney *******************************************/

inline void
ViewProviderSketchDrawSketchHandlerAttorney::setConstraintSelectability(ViewProviderSketch& vp,
                                                                        bool enabled /*= true*/)
{
    vp.setConstraintSelectability(enabled);
}

inline void ViewProviderSketchDrawSketchHandlerAttorney::setPositionText(ViewProviderSketch& vp,
                                                                         const Base::Vector2d& Pos,
                                                                         const SbString& txt)
{
    vp.setPositionText(Pos, txt);
}

inline void ViewProviderSketchDrawSketchHandlerAttorney::setPositionText(ViewProviderSketch& vp,
                                                                         const Base::Vector2d& Pos)
{
    vp.setPositionText(Pos);
}

inline void ViewProviderSketchDrawSketchHandlerAttorney::resetPositionText(ViewProviderSketch& vp)
{
    vp.resetPositionText();
}

inline void
ViewProviderSketchDrawSketchHandlerAttorney::drawEdit(ViewProviderSketch& vp,
                                                      const std::vector<Base::Vector2d>& EditCurve)
{
    vp.drawEdit(EditCurve);
}

inline void ViewProviderSketchDrawSketchHandlerAttorney::drawEdit(
    ViewProviderSketch& vp,
    const std::list<std::vector<Base::Vector2d>>& list)
{
    vp.drawEdit(list);
}

inline void ViewProviderSketchDrawSketchHandlerAttorney::drawEditMarkers(
    ViewProviderSketch& vp,
    const std::vector<Base::Vector2d>& EditMarkers,
    unsigned int augmentationlevel)
{
    vp.drawEditMarkers(EditMarkers, augmentationlevel);
}

inline void ViewProviderSketchDrawSketchHandlerAttorney::setAxisPickStyle(ViewProviderSketch& vp,
                                                                          bool on)
{
    vp.setAxisPickStyle(on);
}

inline void
ViewProviderSketchDrawSketchHandlerAttorney::moveCursorToSketchPoint(ViewProviderSketch& vp,
                                                                     Base::Vector2d point)
{
    vp.moveCursorToSketchPoint(point);
}

inline void ViewProviderSketchDrawSketchHandlerAttorney::ensureFocus(ViewProviderSketch& vp)
{
    vp.ensureFocus();
}

inline void ViewProviderSketchDrawSketchHandlerAttorney::preselectAtPoint(ViewProviderSketch& vp,
                                                                          Base::Vector2d point)
{
    vp.preselectAtPoint(point);
}

inline int
ViewProviderSketchDrawSketchHandlerAttorney::getPreselectPoint(const ViewProviderSketch& vp)
{
    return vp.getPreselectPoint();
}

inline int
ViewProviderSketchDrawSketchHandlerAttorney::getPreselectCurve(const ViewProviderSketch& vp)
{
    return vp.getPreselectCurve();
}

inline int
ViewProviderSketchDrawSketchHandlerAttorney::getPreselectCross(const ViewProviderSketch& vp)
{
    return vp.getPreselectCross();
}

inline void
ViewProviderSketchDrawSketchHandlerAttorney::setAngleSnapping(ViewProviderSketch& vp,
                                                              bool enable,
                                                              Base::Vector2d referencePoint)
{
    vp.setAngleSnapping(enable, referencePoint);
}

inline void ViewProviderSketchDrawSketchHandlerAttorney::moveConstraint(ViewProviderSketch& vp,
                                                                        int constNum,
                                                                        const Base::Vector2d& toPos)
{
    vp.moveConstraint(constNum, toPos);
}

inline void
ViewProviderSketchDrawSketchHandlerAttorney::signalToolChanged(const ViewProviderSketch& vp,
                                                               const std::string& toolname)
{
    vp.signalToolChanged(toolname);
}

/**************************** CurveConverter **********************************************/

CurveConverter::CurveConverter()
{
    try {
        ParameterGrp::handle hGrp = App::GetApplication().GetParameterGroupByPath(
            "User parameter:BaseApp/Preferences/View");
        hGrp->Attach(this);
    }
    catch (const Base::ValueError& e) {  // ensure that if parameter strings are not well-formed,
                                         // the exception is not propagated
        Base::Console().DeveloperError("CurveConverter",
                                       "Malformed parameter string: %s\n",
                                       e.what());
    }

    updateCurvedEdgeCountSegmentsParameter();
}

CurveConverter::~CurveConverter()
{
    // Do not detach from the parameter group.
    // So far there is only a single static instance of CurveConverter inside
    // DrawSketchHandler::drawEdit. This static instance will be destroyed after
    // the main() function has been exited so that any attempt to access the
    // parameter managers is undefined behaviour. See issue #13622.
}

std::vector<Base::Vector2d> CurveConverter::toVector2D(const Part::Geometry* geometry)
{
    std::vector<Base::Vector2d> vector2d;

    auto emplaceasvector2d = [&vector2d](const Base::Vector3d& point) {
        vector2d.emplace_back(point.x, point.y);
    };

    auto isconic = geometry->isDerivedFrom<Part::GeomConic>();
    auto isbounded = geometry->isDerivedFrom<Part::GeomBoundedCurve>();

    if (geometry->is<Part::GeomLineSegment>()) {  // add a line
        auto geo = static_cast<const Part::GeomLineSegment*>(geometry);

        emplaceasvector2d(geo->getStartPoint());
        emplaceasvector2d(geo->getEndPoint());
    }
    else if (isconic || isbounded) {

        auto geo = static_cast<const Part::GeomConic*>(geometry);

        double segment =
            (geo->getLastParameter() - geo->getFirstParameter()) / curvedEdgeCountSegments;

        for (int i = 0; i < curvedEdgeCountSegments; i++) {
            emplaceasvector2d(geo->value(geo->getFirstParameter() + i * segment));
        }

        // either close the curve for untrimmed conic or set the last point for bounded curves
        emplaceasvector2d(isconic ? geo->value(0) : geo->value(geo->getLastParameter()));
    }

    return vector2d;
}

std::list<std::vector<Base::Vector2d>>
CurveConverter::toVector2DList(const std::vector<Part::Geometry*>& geometries)
{
    std::list<std::vector<Base::Vector2d>> list;

    for (const auto& geo : geometries) {
        list.push_back(toVector2D(geo));
    }

    return list;
}

void CurveConverter::updateCurvedEdgeCountSegmentsParameter()
{
    ParameterGrp::handle hGrp =
        App::GetApplication().GetParameterGroupByPath("User parameter:BaseApp/Preferences/View");
    int stdcountsegments = hGrp->GetInt("SegmentsPerGeometry", 50);

    // value cannot be smaller than 6
    if (stdcountsegments < 6) {
        stdcountsegments = 6;
    }

    curvedEdgeCountSegments = stdcountsegments;
};

/** Observer for parameter group. */
void CurveConverter::OnChange(Base::Subject<const char*>& rCaller, const char* sReason)
{
    (void)rCaller;

    if (strcmp(sReason, "SegmentsPerGeometry") == 0) {
        updateCurvedEdgeCountSegmentsParameter();
    }
}

/**************************** DrawSketchHandler *******************************************/


//**************************************************************************
// Construction/Destruction

DrawSketchHandler::DrawSketchHandler()
    : Gui::ToolHandler()
    , sketchgui(nullptr)
{}

DrawSketchHandler::~DrawSketchHandler()
{}

std::string DrawSketchHandler::getToolName() const
{
    return "DSH_None";
}

std::unique_ptr<QWidget> DrawSketchHandler::createWidget() const
{
    return nullptr;
}

bool DrawSketchHandler::isWidgetVisible() const
{
    return false;
};

QPixmap DrawSketchHandler::getToolIcon() const
{
    return QPixmap();
}

QString DrawSketchHandler::getToolWidgetText() const
{
    return QString();
}


void DrawSketchHandler::activate(ViewProviderSketch* vp)
{
    sketchgui = vp;

    if (!Gui::ToolHandler::activate()) {
        sketchgui->purgeHandler();
    }
}

void DrawSketchHandler::deactivate()
{
    Gui::ToolHandler::deactivate();
    ViewProviderSketchDrawSketchHandlerAttorney::setConstraintSelectability(*sketchgui, true);

    // clear temporary Curve and Markers from the scenograph
    clearEdit();
    clearEditMarkers();
    resetPositionText();
    setAngleSnapping(false);

    ViewProviderSketchDrawSketchHandlerAttorney::signalToolChanged(*sketchgui, "DSH_None");
}

void DrawSketchHandler::preActivated()
{
    this->signalToolChanged();
    ViewProviderSketchDrawSketchHandlerAttorney::setConstraintSelectability(*sketchgui, false);
}

void DrawSketchHandler::registerPressedKey(bool pressed, int key)
{
    // the default behaviour is to quit - specific handler categories may
    // override this behaviour, for example to implement a continuous mode
    if (key == SoKeyboardEvent::ESCAPE && !pressed) {
        quit();
    }
}

void DrawSketchHandler::pressRightButton(Base::Vector2d /*onSketchPos*/)
{
    // the default behaviour is to quit - specific handler categories may
    // override this behaviour, for example to implement a continuous mode
    quit();
}


void DrawSketchHandler::quit()
{
    assert(sketchgui);

    Gui::Selection().rmvSelectionGate();
    Gui::Selection().rmvPreselect();

    sketchgui->purgeHandler();
}

void DrawSketchHandler::toolWidgetChanged(QWidget* newwidget)
{
    toolwidget = newwidget;
    onWidgetChanged();
}

//**************************************************************************
// Helpers

int DrawSketchHandler::getHighestVertexIndex()
{
    return sketchgui->getSketchObject()->getHighestVertexIndex();
}

int DrawSketchHandler::getHighestCurveIndex()
{
    return sketchgui->getSketchObject()->getHighestCurveIndex();
}

std::vector<QPixmap>
DrawSketchHandler::suggestedConstraintsPixmaps(std::vector<AutoConstraint>& suggestedConstraints)
{
    std::vector<QPixmap> pixmaps;
    // Iterate through AutoConstraints types and get their pixmaps
    for (auto& autoCstr : suggestedConstraints) {
        QString iconType;
        switch (autoCstr.Type) {
            case Horizontal:
                iconType = QStringLiteral("Constraint_Horizontal");
                break;
            case Vertical:
                iconType = QStringLiteral("Constraint_Vertical");
                break;
            case Coincident:
                iconType = QStringLiteral("Constraint_PointOnPoint");
                break;
            case PointOnObject:
                iconType = QStringLiteral("Constraint_PointOnObject");
                break;
            case Symmetric:
                iconType = QStringLiteral("Constraint_Symmetric");
                break;
            case Tangent:
                iconType = QStringLiteral("Constraint_Tangent");
                break;
            default:
                break;
        }
        if (!iconType.isEmpty()) {
            qreal pixelRatio = 1;
            Gui::View3DInventorViewer* viewer = getViewer();
            if (viewer) {
                pixelRatio = viewer->devicePixelRatio();
            }
            int iconWidth = 16 * pixelRatio;
            QPixmap icon = Gui::BitmapFactory().pixmapFromSvg(iconType.toStdString().c_str(),
                                                              QSize(iconWidth, iconWidth));
            pixmaps.push_back(icon);
        }
    }
    return pixmaps;
}

DrawSketchHandler::PreselectionData DrawSketchHandler::getPreselectionData()
{
<<<<<<< HEAD
=======
    using std::numbers::pi;

    suggestedConstraints.clear();
>>>>>>> 487c62a6
    SketchObject* obj = sketchgui->getSketchObject();

    // Extract preselection information (vertex, curve, cross)
    PreselectionData preSelData;
    int preSelPnt = getPreselectPoint();
    int preSelCrv = getPreselectCurve();
    int preSelCrs = getPreselectCross();

    if (preSelPnt != -1) {
        obj->getGeoVertexIndex(preSelPnt, preSelData.geoId, preSelData.posId);
    }
    else if (preSelCrv != -1) {
        const Part::Geometry* geom = obj->getGeometry(preSelCrv);
        if (geom) {
            preSelData.geoId = preSelCrv;
            if (geom->is<Part::GeomLineSegment>()) {
                auto* line = static_cast<const Part::GeomLineSegment*>(geom);
                preSelData.hitShapeDir = line->getEndPoint() - line->getStartPoint();
                preSelData.isLine = true;
            }
        }
    }
    else if (preSelCrs == 0) {
        preSelData.geoId = Sketcher::GeoEnum::RtPnt;
        preSelData.posId = PointPos::start;
    }
    else if (preSelCrs == 1) {
        preSelData.geoId = Sketcher::GeoEnum::HAxis;
        preSelData.hitShapeDir = Base::Vector3d(1, 0, 0);
        preSelData.isLine = true;
    }
    else if (preSelCrs == 2) {
        preSelData.geoId = Sketcher::GeoEnum::VAxis;
        preSelData.hitShapeDir = Base::Vector3d(0, 1, 0);
        preSelData.isLine = true;
    }
    return preSelData;
}

bool DrawSketchHandler::isLineCenterAutoConstraint(int GeoId, const Base::Vector2d& Pos) const
{
    SketchObject* obj = sketchgui->getSketchObject();

    auto* geo = obj->getGeometry(GeoId);
    if (geo->isDerivedFrom<Part::GeomLineSegment>()) {
        auto* line = static_cast<const Part::GeomLineSegment*>(geo);

        Base::Vector2d startPoint = toVector2d(line->getStartPoint());
        Base::Vector2d endPoint = toVector2d(line->getEndPoint());
        Base::Vector2d midPoint = (startPoint + endPoint) / 2;

        // Check if we are at middle of the line
        if ((Pos - midPoint).Length() < (endPoint - startPoint).Length() * 0.05) {
            return true;
        }
    }
    return false;
}

void DrawSketchHandler::seekPreselectionAutoConstraint(
    std::vector<AutoConstraint>& suggestedConstraints,
    const Base::Vector2d& Pos,
    const Base::Vector2d& Dir,
    AutoConstraint::TargetType type)
{
    SketchObject* obj = sketchgui->getSketchObject();
    PreselectionData preSel = getPreselectionData();

    if (preSel.geoId != GeoEnum::GeoUndef) {
        // Currently only considers objects in current Sketcher
        AutoConstraint constr;
        constr.Type = Sketcher::None;
        constr.GeoId = preSel.geoId;
        constr.PosId = preSel.posId;
        if (type == AutoConstraint::VERTEX || type == AutoConstraint::VERTEX_NO_TANGENCY) {
            if (preSel.posId == PointPos::none) {
                bool lineCenter = isLineCenterAutoConstraint(preSel.geoId, Pos);
                constr.Type = lineCenter ? Sketcher::Symmetric : Sketcher::PointOnObject;
            }
            else {
                constr.Type = Sketcher::Coincident;
            }
        }
        else if (type == AutoConstraint::CURVE && preSel.posId != PointPos::none) {
            constr.Type = Sketcher::PointOnObject;
        }
        else if (type == AutoConstraint::CURVE && preSel.posId == PointPos::none) {
            constr.Type = Sketcher::Tangent;
        }

        if (constr.Type == Sketcher::Tangent && preSel.isLine) {
            if (Dir.Length() < 1e-8 || preSel.hitShapeDir.Length() < 1e-8) {
                return;  // Direction not set so return;
            }

            // We are hitting a line and have hitting vector information
            Base::Vector3d dir3d = Base::Vector3d(Dir.x, Dir.y, 0);
            double cosangle = dir3d.Normalize() * preSel.hitShapeDir.Normalize();

            // the angle between the line and the hitting direction are over around 6 degrees
            if (fabs(cosangle) > 0.995f) {
                return;
            }
        }

        if (constr.Type != Sketcher::None) {
            suggestedConstraints.push_back(constr);
        }
    }
}

void DrawSketchHandler::seekAlignmentAutoConstraint(
    std::vector<AutoConstraint>& suggestedConstraints,
    const Base::Vector2d& Dir)
{

<<<<<<< HEAD
    const double angleDevRad = 0.035;  // 2 degrees in radians
=======
    // Number of Degree of deviation from horizontal or vertical lines
    const double angleDev = 2;
    const double angleDevRad = angleDev * pi / 180.;
>>>>>>> 487c62a6

    AutoConstraint constr;
    constr.Type = Sketcher::None;
    constr.GeoId = GeoEnum::GeoUndef;
    constr.PosId = PointPos::none;
    double angle = std::abs(atan2(Dir.y, Dir.x));
    if (angle < angleDevRad || (pi - angle) < angleDevRad) {
        // Suggest horizontal constraint
        constr.Type = Sketcher::Horizontal;
    }
    else if (std::abs(angle - pi / 2) < angleDevRad) {
        // Suggest vertical constraint
        constr.Type = Sketcher::Vertical;
    }

    if (constr.Type != Sketcher::None) {
        suggestedConstraints.push_back(constr);
    }
}

void DrawSketchHandler::seekTangentAutoConstraint(std::vector<AutoConstraint>& suggestedConstraints,
                                                  const Base::Vector2d& Pos,
                                                  const Base::Vector2d& Dir)
{
    SketchObject* obj = sketchgui->getSketchObject();
    int tangId = GeoEnum::GeoUndef;

    // Do not consider if distance is more than that.
    // Decrease this value when a candidate is found.
    double tangDeviation = 0.1 * sketchgui->getScaleFactor();

    // Get geometry list
    const std::vector<Part::Geometry*> geomlist = obj->getCompleteGeometry();

    Base::Vector3d tmpPos(Pos.x, Pos.y, 0.f);                    // Current cursor point
    Base::Vector3d tmpDir(Dir.x, Dir.y, 0.f);                    // Direction of line
    Base::Vector3d tmpStart(Pos.x - Dir.x, Pos.y - Dir.y, 0.f);  // Start point

    int i = -1;
    for (auto* geo : geomlist) {
        i++;

        if (geo->is<Part::GeomCircle>()) {
            auto* circle = static_cast<const Part::GeomCircle*>(geo);

            Base::Vector3d center = circle->getCenter();

            double radius = circle->getRadius();

            // ignore if no touch (use dot product)
            if (tmpDir * (center - tmpPos) > 0 || tmpDir * (center - tmpStart) < 0) {
                continue;
            }

            Base::Vector3d projPnt(0.f, 0.f, 0.f);
            projPnt = projPnt.ProjectToLine(center - tmpPos, tmpDir);
            double projDist = std::abs(projPnt.Length() - radius);

            // Find if nearest
            if (projDist < tangDeviation) {
                tangId = i;
                tangDeviation = projDist;
            }
        }
        else if (geo->is<Part::GeomEllipse>()) {
            auto* ellipse = static_cast<const Part::GeomEllipse*>(geo);

            Base::Vector3d center = ellipse->getCenter();

            double a = ellipse->getMajorRadius();
            double b = ellipse->getMinorRadius();
            Base::Vector3d majdir = ellipse->getMajorAxisDir();

            double cf = sqrt(a * a - b * b);

            Base::Vector3d focus1P = center + cf * majdir;
            Base::Vector3d focus2P = center - cf * majdir;

            Base::Vector3d norm = Base::Vector3d(Dir.y, -Dir.x).Normalize();

            double distancetoline = norm * (tmpPos - focus1P);  // distance focus1 to line

            // mirror of focus1 with respect to the line
            Base::Vector3d focus1PMirrored = focus1P + 2 * distancetoline * norm;

            double error = fabs((focus1PMirrored - focus2P).Length() - 2 * a);

            if (error < tangDeviation) {
                tangId = i;
                tangDeviation = error;
            }
        }
        else if (geo->is<Part::GeomArcOfCircle>()) {
            auto* arc = static_cast<const Part::GeomArcOfCircle*>(geo);

            Base::Vector3d center = arc->getCenter();
            double radius = arc->getRadius();

            // ignore if no touch (use dot product)
            if (tmpDir * (center - tmpPos) > 0 || tmpDir * (center - tmpStart) < 0) {
                continue;
            }

            Base::Vector3d projPnt(0.f, 0.f, 0.f);
            projPnt = projPnt.ProjectToLine(center - tmpPos, tmpDir);
            double projDist = std::abs(projPnt.Length() - radius);

            if (projDist < tangDeviation) {
                double startAngle, endAngle;
                arc->getRange(startAngle, endAngle, /*emulateCCW=*/true);

                double angle = atan2(projPnt.y, projPnt.x);
                while (angle < startAngle) {
                    angle += 2 * pi;  // Bring it to range of arc
                }

                // if the point is on correct side of arc
                if (angle <= endAngle) {  // Now need to check only one side
                    tangId = i;
                    tangDeviation = projDist;
                }
            }
        }
        else if (geo->is<Part::GeomArcOfEllipse>()) {
            auto* aoe = static_cast<const Part::GeomArcOfEllipse*>(geo);

            Base::Vector3d center = aoe->getCenter();

            double a = aoe->getMajorRadius();
            double b = aoe->getMinorRadius();
            Base::Vector3d majdir = aoe->getMajorAxisDir();

            double cf = sqrt(a * a - b * b);

            Base::Vector3d focus1P = center + cf * majdir;
            Base::Vector3d focus2P = center - cf * majdir;

            Base::Vector3d norm = Base::Vector3d(Dir.y, -Dir.x).Normalize();

            double distancetoline = norm * (tmpPos - focus1P);  // distance focus1 to line

            // mirror of focus1 with respect to the line
            Base::Vector3d focus1PMirrored = focus1P + 2 * distancetoline * norm;

            double error = fabs((focus1PMirrored - focus2P).Length() - 2 * a);

            if (error < tangDeviation) {
                double startAngle, endAngle;
                aoe->getRange(startAngle, endAngle, /*emulateCCW=*/true);

                double angle = Base::fmod(
                    atan2(
                        -aoe->getMajorRadius()
                            * ((tmpPos.x - center.x) * majdir.y - (tmpPos.y - center.y) * majdir.x),
                        aoe->getMinorRadius()
                            * ((tmpPos.x - center.x) * majdir.x + (tmpPos.y - center.y) * majdir.y))
                        - startAngle,
                    2.f * pi);

                while (angle < startAngle) {
                    angle += 2 * pi;  // Bring it to range of arc
                }

                // if the point is on correct side of arc
                if (angle <= endAngle) {  // Now need to check only one side
                    tangId = i;
                    tangDeviation = error;
                }
            }
        }
    }

    if (tangId != GeoEnum::GeoUndef) {
        if (tangId > getHighestCurveIndex()) {  // external Geometry
            tangId = getHighestCurveIndex() - tangId;
        }
        AutoConstraint constr;
        constr.Type = Tangent;
        constr.GeoId = tangId;
        constr.PosId = PointPos::none;
        suggestedConstraints.push_back(constr);
    }
}

int DrawSketchHandler::seekAutoConstraint(std::vector<AutoConstraint>& suggestedConstraints,
                                          const Base::Vector2d& Pos,
                                          const Base::Vector2d& Dir,
                                          AutoConstraint::TargetType type)
{
    suggestedConstraints.clear();

    if (!sketchgui->Autoconstraints.getValue()) {
        return 0;  // If Autoconstraints property is not set quit
    }

    seekPreselectionAutoConstraint(suggestedConstraints, Pos, Dir, type);

    if (Dir.Length() > 1e-8 && type != AutoConstraint::CURVE) {
        seekAlignmentAutoConstraint(suggestedConstraints, Dir);

        if (type != AutoConstraint::VERTEX_NO_TANGENCY) {
            seekTangentAutoConstraint(suggestedConstraints, Pos, Dir);
        }
    }

    return suggestedConstraints.size();
}

void DrawSketchHandler::createAutoConstraints(const std::vector<AutoConstraint>& autoConstrs,
                                              int geoId1,
                                              Sketcher::PointPos posId1,
                                              bool createowncommand /*= true*/)
{
    if (!sketchgui->Autoconstraints.getValue()) {
        return;  // If Autoconstraints property is not set quit
    }

    if (!autoConstrs.empty()) {

        if (createowncommand) {
            // Open the Command
            Gui::Command::openCommand(QT_TRANSLATE_NOOP("Command", "Add auto constraints"));
        }

        // Iterate through constraints
        for (auto& cstr : autoConstrs) {
            int geoId2 = cstr.GeoId;

            switch (cstr.Type) {
                case Sketcher::Coincident: {
                    if (posId1 == Sketcher::PointPos::none) {
                        continue;
                    }
                    // If the auto constraint has a point create a coincident otherwise it is an
                    // edge on a point
                    Gui::cmdAppObjectArgs(
                        sketchgui->getObject(),
                        "addConstraint(Sketcher.Constraint('Coincident',%d,%d,%d,%d)) ",
                        geoId1,
                        static_cast<int>(posId1),
                        cstr.GeoId,
                        static_cast<int>(cstr.PosId));
                } break;
                case Sketcher::PointOnObject: {
                    Sketcher::PointPos posId2 = cstr.PosId;
                    if (posId1 == Sketcher::PointPos::none) {
                        // Auto constraining an edge so swap parameters
                        std::swap(geoId1, geoId2);
                        std::swap(posId1, posId2);
                    }

                    Gui::cmdAppObjectArgs(
                        sketchgui->getObject(),
                        "addConstraint(Sketcher.Constraint('PointOnObject',%d,%d,%d)) ",
                        geoId1,
                        static_cast<int>(posId1),
                        geoId2);
                } break;
                case Sketcher::Symmetric: {
                    Gui::cmdAppObjectArgs(
                        sketchgui->getObject(),
                        "addConstraint(Sketcher.Constraint('Symmetric',%d,1,%d,2,%d,%d)) ",
                        geoId2,
                        geoId2,
                        geoId1,
                        static_cast<int>(posId1));
                } break;
                    // In special case of Horizontal/Vertical constraint, geoId2 is normally unused
                    // and should be 'Constraint::GeoUndef' However it can be used as a way to
                    // require the function to apply these constraints on another geometry In this
                    // case the caller as to set geoId2, then it will be used as target instead of
                    // geoId2
                case Sketcher::Horizontal: {
                    Gui::cmdAppObjectArgs(sketchgui->getObject(),
                                          "addConstraint(Sketcher.Constraint('Horizontal',%d)) ",
                                          geoId2 != GeoEnum::GeoUndef ? geoId2 : geoId1);
                } break;
                case Sketcher::Vertical: {
                    Gui::cmdAppObjectArgs(sketchgui->getObject(),
                                          "addConstraint(Sketcher.Constraint('Vertical',%d)) ",
                                          geoId2 != GeoEnum::GeoUndef ? geoId2 : geoId1);
                } break;
                case Sketcher::Tangent: {
                    Sketcher::SketchObject* Obj = sketchgui->getSketchObject();

                    const Part::Geometry* geom1 = Obj->getGeometry(geoId1);
                    const Part::Geometry* geom2 = Obj->getGeometry(cstr.GeoId);

                    // ellipse tangency support using construction elements (lines)
                    if (geom1 && geom2
                        && (geom1->is<Part::GeomEllipse>() || geom2->is<Part::GeomEllipse>())) {

                        if (!geom1->is<Part::GeomEllipse>()) {
                            std::swap(geoId1, geoId2);
                        }

                        // geoId1 is the ellipse
                        geom1 = Obj->getGeometry(geoId1);
                        geom2 = Obj->getGeometry(geoId2);

                        if (geom2->is<Part::GeomEllipse>() || geom2->is<Part::GeomArcOfEllipse>()
                            || geom2->is<Part::GeomCircle>()
                            || geom2->is<Part::GeomArcOfCircle>()) {
                            // in all these cases an intermediate element is needed
                            makeTangentToEllipseviaNewPoint(
                                Obj,
                                static_cast<const Part::GeomEllipse*>(geom1),
                                geom2,
                                geoId1,
                                geoId2);
                            return;
                        }
                    }

                    // arc of ellipse tangency support using external elements
                    if (geom1 && geom2
                        && (geom1->is<Part::GeomArcOfEllipse>()
                            || geom2->is<Part::GeomArcOfEllipse>())) {

                        if (!geom1->is<Part::GeomArcOfEllipse>()) {
                            std::swap(geoId1, geoId2);
                        }

                        // geoId1 is the arc of ellipse
                        geom1 = Obj->getGeometry(geoId1);
                        geom2 = Obj->getGeometry(geoId2);

                        if (geom2->is<Part::GeomArcOfEllipse>() || geom2->is<Part::GeomCircle>()
                            || geom2->is<Part::GeomArcOfCircle>()) {
                            // in all these cases an intermediate element is needed
                            makeTangentToArcOfEllipseviaNewPoint(
                                Obj,
                                static_cast<const Part::GeomArcOfEllipse*>(geom1),
                                geom2,
                                geoId1,
                                geoId2);
                            return;
                        }
                    }

                    Gui::cmdAppObjectArgs(sketchgui->getObject(),
                                          "addConstraint(Sketcher.Constraint('Tangent',%d, %d)) ",
                                          geoId1,
                                          cstr.GeoId);
                } break;
                default:
                    break;
            }

            if (createowncommand) {
                Gui::Command::commitCommand();
            }
            // Gui::Command::updateActive(); // There is already an recompute in each command
            // creation, this is redundant.
        }
    }
}

int DrawSketchHandler::seekAndRenderAutoConstraint(
    std::vector<AutoConstraint>& suggestedConstraints,
    const Base::Vector2d& Pos,
    const Base::Vector2d& Dir,
    AutoConstraint::TargetType type)
{
    if (seekAutoConstraint(suggestedConstraints, Pos, Dir, type)) {
        renderSuggestConstraintsCursor(suggestedConstraints);
    }
    else {
        applyCursor();
    }

    return suggestedConstraints.size();
}

void DrawSketchHandler::renderSuggestConstraintsCursor(
    std::vector<AutoConstraint>& suggestedConstraints)
{
    std::vector<QPixmap> pixmaps = suggestedConstraintsPixmaps(suggestedConstraints);
    addCursorTail(pixmaps);
}

void DrawSketchHandler::setPositionText(const Base::Vector2d& Pos, const SbString& text)
{
    ViewProviderSketchDrawSketchHandlerAttorney::setPositionText(*sketchgui, Pos, text);
}


void DrawSketchHandler::setPositionText(const Base::Vector2d& Pos)
{
    ViewProviderSketchDrawSketchHandlerAttorney::setPositionText(*sketchgui, Pos);
}

void DrawSketchHandler::resetPositionText()
{
    ViewProviderSketchDrawSketchHandlerAttorney::resetPositionText(*sketchgui);
}

void DrawSketchHandler::drawEdit(const std::vector<Base::Vector2d>& EditCurve) const
{
    ViewProviderSketchDrawSketchHandlerAttorney::drawEdit(*sketchgui, EditCurve);
}

void DrawSketchHandler::drawEdit(const std::list<std::vector<Base::Vector2d>>& list) const
{
    ViewProviderSketchDrawSketchHandlerAttorney::drawEdit(*sketchgui, list);
}

void DrawSketchHandler::drawEdit(const std::vector<Part::Geometry*>& geometries) const
{
    static CurveConverter c;

    auto list = c.toVector2DList(geometries);

    drawEdit(list);
}

void DrawSketchHandler::clearEdit() const
{
    drawEdit(std::vector<Base::Vector2d>());
}

void DrawSketchHandler::clearEditMarkers() const
{
    drawEditMarkers(std::vector<Base::Vector2d>());
}

void DrawSketchHandler::drawPositionAtCursor(const Base::Vector2d& position)
{
    setPositionText(position);
}

void DrawSketchHandler::drawDirectionAtCursor(const Base::Vector2d& position,
                                              const Base::Vector2d& origin)
{
    if (!showCursorCoords()) {
        return;
    }

    float length = (position - origin).Length();
    float angle = (position - origin).GetAngle(Base::Vector2d(1.f, 0.f));

    SbString text;
    std::string lengthString = lengthToDisplayFormat(length, 1);
    std::string angleString = angleToDisplayFormat(angle * 180.0 / std::numbers::pi, 1);
    text.sprintf(" (%s, %s)", lengthString.c_str(), angleString.c_str());
    setPositionText(position, text);
}

void DrawSketchHandler::drawWidthHeightAtCursor(const Base::Vector2d& position,
                                                const double val1,
                                                const double val2)
{
    if (!showCursorCoords()) {
        return;
    }

    SbString text;
    std::string val1String = lengthToDisplayFormat(val1, 1);
    std::string val2String = lengthToDisplayFormat(val2, 1);
    text.sprintf(" (%s x %s)", val1String.c_str(), val2String.c_str());
    setPositionText(position, text);
}

void DrawSketchHandler::drawDoubleAtCursor(const Base::Vector2d& position,
                                           const double val,
                                           Base::Unit unit)
{
    if (!showCursorCoords()) {
        return;
    }

    SbString text;
    std::string doubleString = unit == Base::Unit::Length
        ? lengthToDisplayFormat(val, 1)
        : angleToDisplayFormat(val * 180.0 / std::numbers::pi, 1);
    text.sprintf(" (%s)", doubleString.c_str());
    setPositionText(position, text);
}

std::unique_ptr<QWidget> DrawSketchHandler::createToolWidget() const
{
    return createWidget();  // NVI
}

bool DrawSketchHandler::isToolWidgetVisible() const
{
    return isWidgetVisible();  // NVI
}

QPixmap DrawSketchHandler::getToolWidgetHeaderIcon() const
{
    return getToolIcon();
}

QString DrawSketchHandler::getToolWidgetHeaderText() const
{
    return getToolWidgetText();
}

void DrawSketchHandler::drawEditMarkers(const std::vector<Base::Vector2d>& EditMarkers,
                                        unsigned int augmentationlevel) const
{
    ViewProviderSketchDrawSketchHandlerAttorney::drawEditMarkers(*sketchgui,
                                                                 EditMarkers,
                                                                 augmentationlevel);
}

void DrawSketchHandler::setAxisPickStyle(bool on)
{
    ViewProviderSketchDrawSketchHandlerAttorney::setAxisPickStyle(*sketchgui, on);
}

void DrawSketchHandler::moveCursorToSketchPoint(Base::Vector2d point)
{
    ViewProviderSketchDrawSketchHandlerAttorney::moveCursorToSketchPoint(*sketchgui, point);
}

void DrawSketchHandler::ensureFocus()
{
    ViewProviderSketchDrawSketchHandlerAttorney::ensureFocus(*sketchgui);
}

void DrawSketchHandler::preselectAtPoint(Base::Vector2d point)
{
    ViewProviderSketchDrawSketchHandlerAttorney::preselectAtPoint(*sketchgui, point);
}

int DrawSketchHandler::getPreselectPoint() const
{
    return ViewProviderSketchDrawSketchHandlerAttorney::getPreselectPoint(*sketchgui);
}

int DrawSketchHandler::getPreselectCurve() const
{
    return ViewProviderSketchDrawSketchHandlerAttorney::getPreselectCurve(*sketchgui);
}

int DrawSketchHandler::getPreselectCross() const
{
    return ViewProviderSketchDrawSketchHandlerAttorney::getPreselectCross(*sketchgui);
}

Sketcher::SketchObject* DrawSketchHandler::getSketchObject()
{
    return sketchgui->getSketchObject();
}

void DrawSketchHandler::setAngleSnapping(bool enable, Base::Vector2d referencePoint)
{
    ViewProviderSketchDrawSketchHandlerAttorney::setAngleSnapping(*sketchgui,
                                                                  enable,
                                                                  referencePoint);
}

void DrawSketchHandler::moveConstraint(int constNum, const Base::Vector2d& toPos)
{
    ViewProviderSketchDrawSketchHandlerAttorney::moveConstraint(*sketchgui, constNum, toPos);
}

void DrawSketchHandler::signalToolChanged() const
{
    ViewProviderSketchDrawSketchHandlerAttorney::signalToolChanged(*sketchgui, this->getToolName());
}
<|MERGE_RESOLUTION|>--- conflicted
+++ resolved
@@ -1,1116 +1,1105 @@
-/***************************************************************************
- *   Copyright (c) 2010 Jürgen Riegel <juergen.riegel@web.de>              *
- *                                                                         *
- *   This file is part of the FreeCAD CAx development system.              *
- *                                                                         *
- *   This library is free software; you can redistribute it and/or         *
- *   modify it under the terms of the GNU Library General Public           *
- *   License as published by the Free Software Foundation; either          *
- *   version 2 of the License, or (at your option) any later version.      *
- *                                                                         *
- *   This library  is distributed in the hope that it will be useful,      *
- *   but WITHOUT ANY WARRANTY; without even the implied warranty of        *
- *   MERCHANTABILITY or FITNESS FOR A PARTICULAR PURPOSE.  See the         *
- *   GNU Library General Public License for more details.                  *
- *                                                                         *
- *   You should have received a copy of the GNU Library General Public     *
- *   License along with this library; see the file COPYING.LIB. If not,    *
- *   write to the Free Software Foundation, Inc., 59 Temple Place,         *
- *   Suite 330, Boston, MA  02111-1307, USA                                *
- *                                                                         *
- ***************************************************************************/
-
-#include "PreCompiled.h"
-#ifndef _PreComp_
-#include <cmath>
-
-#include <QGuiApplication>
-#include <QPainter>
-
-#include <Inventor/events/SoKeyboardEvent.h>
-#endif  // #ifndef _PreComp_
-
-#include <Base/Console.h>
-#include <Base/Exception.h>
-#include <Gui/Application.h>
-#include <Gui/BitmapFactory.h>
-#include <Gui/CommandT.h>
-#include <Gui/MainWindow.h>
-#include <Gui/View3DInventor.h>
-#include <Gui/View3DInventorViewer.h>
-#include <Mod/Sketcher/App/SketchObject.h>
-
-#include "CommandConstraints.h"
-#include "DrawSketchHandler.h"
-#include "Utils.h"
-#include "ViewProviderSketch.h"
-
-
-using namespace SketcherGui;
-using namespace Sketcher;
-
-/************************************ Attorney *******************************************/
-
-inline void
-ViewProviderSketchDrawSketchHandlerAttorney::setConstraintSelectability(ViewProviderSketch& vp,
-                                                                        bool enabled /*= true*/)
-{
-    vp.setConstraintSelectability(enabled);
-}
-
-inline void ViewProviderSketchDrawSketchHandlerAttorney::setPositionText(ViewProviderSketch& vp,
-                                                                         const Base::Vector2d& Pos,
-                                                                         const SbString& txt)
-{
-    vp.setPositionText(Pos, txt);
-}
-
-inline void ViewProviderSketchDrawSketchHandlerAttorney::setPositionText(ViewProviderSketch& vp,
-                                                                         const Base::Vector2d& Pos)
-{
-    vp.setPositionText(Pos);
-}
-
-inline void ViewProviderSketchDrawSketchHandlerAttorney::resetPositionText(ViewProviderSketch& vp)
-{
-    vp.resetPositionText();
-}
-
-inline void
-ViewProviderSketchDrawSketchHandlerAttorney::drawEdit(ViewProviderSketch& vp,
-                                                      const std::vector<Base::Vector2d>& EditCurve)
-{
-    vp.drawEdit(EditCurve);
-}
-
-inline void ViewProviderSketchDrawSketchHandlerAttorney::drawEdit(
-    ViewProviderSketch& vp,
-    const std::list<std::vector<Base::Vector2d>>& list)
-{
-    vp.drawEdit(list);
-}
-
-inline void ViewProviderSketchDrawSketchHandlerAttorney::drawEditMarkers(
-    ViewProviderSketch& vp,
-    const std::vector<Base::Vector2d>& EditMarkers,
-    unsigned int augmentationlevel)
-{
-    vp.drawEditMarkers(EditMarkers, augmentationlevel);
-}
-
-inline void ViewProviderSketchDrawSketchHandlerAttorney::setAxisPickStyle(ViewProviderSketch& vp,
-                                                                          bool on)
-{
-    vp.setAxisPickStyle(on);
-}
-
-inline void
-ViewProviderSketchDrawSketchHandlerAttorney::moveCursorToSketchPoint(ViewProviderSketch& vp,
-                                                                     Base::Vector2d point)
-{
-    vp.moveCursorToSketchPoint(point);
-}
-
-inline void ViewProviderSketchDrawSketchHandlerAttorney::ensureFocus(ViewProviderSketch& vp)
-{
-    vp.ensureFocus();
-}
-
-inline void ViewProviderSketchDrawSketchHandlerAttorney::preselectAtPoint(ViewProviderSketch& vp,
-                                                                          Base::Vector2d point)
-{
-    vp.preselectAtPoint(point);
-}
-
-inline int
-ViewProviderSketchDrawSketchHandlerAttorney::getPreselectPoint(const ViewProviderSketch& vp)
-{
-    return vp.getPreselectPoint();
-}
-
-inline int
-ViewProviderSketchDrawSketchHandlerAttorney::getPreselectCurve(const ViewProviderSketch& vp)
-{
-    return vp.getPreselectCurve();
-}
-
-inline int
-ViewProviderSketchDrawSketchHandlerAttorney::getPreselectCross(const ViewProviderSketch& vp)
-{
-    return vp.getPreselectCross();
-}
-
-inline void
-ViewProviderSketchDrawSketchHandlerAttorney::setAngleSnapping(ViewProviderSketch& vp,
-                                                              bool enable,
-                                                              Base::Vector2d referencePoint)
-{
-    vp.setAngleSnapping(enable, referencePoint);
-}
-
-inline void ViewProviderSketchDrawSketchHandlerAttorney::moveConstraint(ViewProviderSketch& vp,
-                                                                        int constNum,
-                                                                        const Base::Vector2d& toPos)
-{
-    vp.moveConstraint(constNum, toPos);
-}
-
-inline void
-ViewProviderSketchDrawSketchHandlerAttorney::signalToolChanged(const ViewProviderSketch& vp,
-                                                               const std::string& toolname)
-{
-    vp.signalToolChanged(toolname);
-}
-
-/**************************** CurveConverter **********************************************/
-
-CurveConverter::CurveConverter()
-{
-    try {
-        ParameterGrp::handle hGrp = App::GetApplication().GetParameterGroupByPath(
-            "User parameter:BaseApp/Preferences/View");
-        hGrp->Attach(this);
-    }
-    catch (const Base::ValueError& e) {  // ensure that if parameter strings are not well-formed,
-                                         // the exception is not propagated
-        Base::Console().DeveloperError("CurveConverter",
-                                       "Malformed parameter string: %s\n",
-                                       e.what());
-    }
-
-    updateCurvedEdgeCountSegmentsParameter();
-}
-
-CurveConverter::~CurveConverter()
-{
-    // Do not detach from the parameter group.
-    // So far there is only a single static instance of CurveConverter inside
-    // DrawSketchHandler::drawEdit. This static instance will be destroyed after
-    // the main() function has been exited so that any attempt to access the
-    // parameter managers is undefined behaviour. See issue #13622.
-}
-
-std::vector<Base::Vector2d> CurveConverter::toVector2D(const Part::Geometry* geometry)
-{
-    std::vector<Base::Vector2d> vector2d;
-
-    auto emplaceasvector2d = [&vector2d](const Base::Vector3d& point) {
-        vector2d.emplace_back(point.x, point.y);
-    };
-
-    auto isconic = geometry->isDerivedFrom<Part::GeomConic>();
-    auto isbounded = geometry->isDerivedFrom<Part::GeomBoundedCurve>();
-
-    if (geometry->is<Part::GeomLineSegment>()) {  // add a line
-        auto geo = static_cast<const Part::GeomLineSegment*>(geometry);
-
-        emplaceasvector2d(geo->getStartPoint());
-        emplaceasvector2d(geo->getEndPoint());
-    }
-    else if (isconic || isbounded) {
-
-        auto geo = static_cast<const Part::GeomConic*>(geometry);
-
-        double segment =
-            (geo->getLastParameter() - geo->getFirstParameter()) / curvedEdgeCountSegments;
-
-        for (int i = 0; i < curvedEdgeCountSegments; i++) {
-            emplaceasvector2d(geo->value(geo->getFirstParameter() + i * segment));
-        }
-
-        // either close the curve for untrimmed conic or set the last point for bounded curves
-        emplaceasvector2d(isconic ? geo->value(0) : geo->value(geo->getLastParameter()));
-    }
-
-    return vector2d;
-}
-
-std::list<std::vector<Base::Vector2d>>
-CurveConverter::toVector2DList(const std::vector<Part::Geometry*>& geometries)
-{
-    std::list<std::vector<Base::Vector2d>> list;
-
-    for (const auto& geo : geometries) {
-        list.push_back(toVector2D(geo));
-    }
-
-    return list;
-}
-
-void CurveConverter::updateCurvedEdgeCountSegmentsParameter()
-{
-    ParameterGrp::handle hGrp =
-        App::GetApplication().GetParameterGroupByPath("User parameter:BaseApp/Preferences/View");
-    int stdcountsegments = hGrp->GetInt("SegmentsPerGeometry", 50);
-
-    // value cannot be smaller than 6
-    if (stdcountsegments < 6) {
-        stdcountsegments = 6;
-    }
-
-    curvedEdgeCountSegments = stdcountsegments;
-};
-
-/** Observer for parameter group. */
-void CurveConverter::OnChange(Base::Subject<const char*>& rCaller, const char* sReason)
-{
-    (void)rCaller;
-
-    if (strcmp(sReason, "SegmentsPerGeometry") == 0) {
-        updateCurvedEdgeCountSegmentsParameter();
-    }
-}
-
-/**************************** DrawSketchHandler *******************************************/
-
-
-//**************************************************************************
-// Construction/Destruction
-
-DrawSketchHandler::DrawSketchHandler()
-    : Gui::ToolHandler()
-    , sketchgui(nullptr)
-{}
-
-DrawSketchHandler::~DrawSketchHandler()
-{}
-
-std::string DrawSketchHandler::getToolName() const
-{
-    return "DSH_None";
-}
-
-std::unique_ptr<QWidget> DrawSketchHandler::createWidget() const
-{
-    return nullptr;
-}
-
-bool DrawSketchHandler::isWidgetVisible() const
-{
-    return false;
-};
-
-QPixmap DrawSketchHandler::getToolIcon() const
-{
-    return QPixmap();
-}
-
-QString DrawSketchHandler::getToolWidgetText() const
-{
-    return QString();
-}
-
-
-void DrawSketchHandler::activate(ViewProviderSketch* vp)
-{
-    sketchgui = vp;
-
-    if (!Gui::ToolHandler::activate()) {
-        sketchgui->purgeHandler();
-    }
-}
-
-void DrawSketchHandler::deactivate()
-{
-    Gui::ToolHandler::deactivate();
-    ViewProviderSketchDrawSketchHandlerAttorney::setConstraintSelectability(*sketchgui, true);
-
-    // clear temporary Curve and Markers from the scenograph
-    clearEdit();
-    clearEditMarkers();
-    resetPositionText();
-    setAngleSnapping(false);
-
-    ViewProviderSketchDrawSketchHandlerAttorney::signalToolChanged(*sketchgui, "DSH_None");
-}
-
-void DrawSketchHandler::preActivated()
-{
-    this->signalToolChanged();
-    ViewProviderSketchDrawSketchHandlerAttorney::setConstraintSelectability(*sketchgui, false);
-}
-
-void DrawSketchHandler::registerPressedKey(bool pressed, int key)
-{
-    // the default behaviour is to quit - specific handler categories may
-    // override this behaviour, for example to implement a continuous mode
-    if (key == SoKeyboardEvent::ESCAPE && !pressed) {
-        quit();
-    }
-}
-
-void DrawSketchHandler::pressRightButton(Base::Vector2d /*onSketchPos*/)
-{
-    // the default behaviour is to quit - specific handler categories may
-    // override this behaviour, for example to implement a continuous mode
-    quit();
-}
-
-
-void DrawSketchHandler::quit()
-{
-    assert(sketchgui);
-
-    Gui::Selection().rmvSelectionGate();
-    Gui::Selection().rmvPreselect();
-
-    sketchgui->purgeHandler();
-}
-
-void DrawSketchHandler::toolWidgetChanged(QWidget* newwidget)
-{
-    toolwidget = newwidget;
-    onWidgetChanged();
-}
-
-//**************************************************************************
-// Helpers
-
-int DrawSketchHandler::getHighestVertexIndex()
-{
-    return sketchgui->getSketchObject()->getHighestVertexIndex();
-}
-
-int DrawSketchHandler::getHighestCurveIndex()
-{
-    return sketchgui->getSketchObject()->getHighestCurveIndex();
-}
-
-std::vector<QPixmap>
-DrawSketchHandler::suggestedConstraintsPixmaps(std::vector<AutoConstraint>& suggestedConstraints)
-{
-    std::vector<QPixmap> pixmaps;
-    // Iterate through AutoConstraints types and get their pixmaps
-    for (auto& autoCstr : suggestedConstraints) {
-        QString iconType;
-        switch (autoCstr.Type) {
-            case Horizontal:
-                iconType = QStringLiteral("Constraint_Horizontal");
-                break;
-            case Vertical:
-                iconType = QStringLiteral("Constraint_Vertical");
-                break;
-            case Coincident:
-                iconType = QStringLiteral("Constraint_PointOnPoint");
-                break;
-            case PointOnObject:
-                iconType = QStringLiteral("Constraint_PointOnObject");
-                break;
-            case Symmetric:
-                iconType = QStringLiteral("Constraint_Symmetric");
-                break;
-            case Tangent:
-                iconType = QStringLiteral("Constraint_Tangent");
-                break;
-            default:
-                break;
-        }
-        if (!iconType.isEmpty()) {
-            qreal pixelRatio = 1;
-            Gui::View3DInventorViewer* viewer = getViewer();
-            if (viewer) {
-                pixelRatio = viewer->devicePixelRatio();
-            }
-            int iconWidth = 16 * pixelRatio;
-            QPixmap icon = Gui::BitmapFactory().pixmapFromSvg(iconType.toStdString().c_str(),
-                                                              QSize(iconWidth, iconWidth));
-            pixmaps.push_back(icon);
-        }
-    }
-    return pixmaps;
-}
-
-DrawSketchHandler::PreselectionData DrawSketchHandler::getPreselectionData()
-{
-<<<<<<< HEAD
-=======
-    using std::numbers::pi;
-
-    suggestedConstraints.clear();
->>>>>>> 487c62a6
-    SketchObject* obj = sketchgui->getSketchObject();
-
-    // Extract preselection information (vertex, curve, cross)
-    PreselectionData preSelData;
-    int preSelPnt = getPreselectPoint();
-    int preSelCrv = getPreselectCurve();
-    int preSelCrs = getPreselectCross();
-
-    if (preSelPnt != -1) {
-        obj->getGeoVertexIndex(preSelPnt, preSelData.geoId, preSelData.posId);
-    }
-    else if (preSelCrv != -1) {
-        const Part::Geometry* geom = obj->getGeometry(preSelCrv);
-        if (geom) {
-            preSelData.geoId = preSelCrv;
-            if (geom->is<Part::GeomLineSegment>()) {
-                auto* line = static_cast<const Part::GeomLineSegment*>(geom);
-                preSelData.hitShapeDir = line->getEndPoint() - line->getStartPoint();
-                preSelData.isLine = true;
-            }
-        }
-    }
-    else if (preSelCrs == 0) {
-        preSelData.geoId = Sketcher::GeoEnum::RtPnt;
-        preSelData.posId = PointPos::start;
-    }
-    else if (preSelCrs == 1) {
-        preSelData.geoId = Sketcher::GeoEnum::HAxis;
-        preSelData.hitShapeDir = Base::Vector3d(1, 0, 0);
-        preSelData.isLine = true;
-    }
-    else if (preSelCrs == 2) {
-        preSelData.geoId = Sketcher::GeoEnum::VAxis;
-        preSelData.hitShapeDir = Base::Vector3d(0, 1, 0);
-        preSelData.isLine = true;
-    }
-    return preSelData;
-}
-
-bool DrawSketchHandler::isLineCenterAutoConstraint(int GeoId, const Base::Vector2d& Pos) const
-{
-    SketchObject* obj = sketchgui->getSketchObject();
-
-    auto* geo = obj->getGeometry(GeoId);
-    if (geo->isDerivedFrom<Part::GeomLineSegment>()) {
-        auto* line = static_cast<const Part::GeomLineSegment*>(geo);
-
-        Base::Vector2d startPoint = toVector2d(line->getStartPoint());
-        Base::Vector2d endPoint = toVector2d(line->getEndPoint());
-        Base::Vector2d midPoint = (startPoint + endPoint) / 2;
-
-        // Check if we are at middle of the line
-        if ((Pos - midPoint).Length() < (endPoint - startPoint).Length() * 0.05) {
-            return true;
-        }
-    }
-    return false;
-}
-
-void DrawSketchHandler::seekPreselectionAutoConstraint(
-    std::vector<AutoConstraint>& suggestedConstraints,
-    const Base::Vector2d& Pos,
-    const Base::Vector2d& Dir,
-    AutoConstraint::TargetType type)
-{
-    SketchObject* obj = sketchgui->getSketchObject();
-    PreselectionData preSel = getPreselectionData();
-
-    if (preSel.geoId != GeoEnum::GeoUndef) {
-        // Currently only considers objects in current Sketcher
-        AutoConstraint constr;
-        constr.Type = Sketcher::None;
-        constr.GeoId = preSel.geoId;
-        constr.PosId = preSel.posId;
-        if (type == AutoConstraint::VERTEX || type == AutoConstraint::VERTEX_NO_TANGENCY) {
-            if (preSel.posId == PointPos::none) {
-                bool lineCenter = isLineCenterAutoConstraint(preSel.geoId, Pos);
-                constr.Type = lineCenter ? Sketcher::Symmetric : Sketcher::PointOnObject;
-            }
-            else {
-                constr.Type = Sketcher::Coincident;
-            }
-        }
-        else if (type == AutoConstraint::CURVE && preSel.posId != PointPos::none) {
-            constr.Type = Sketcher::PointOnObject;
-        }
-        else if (type == AutoConstraint::CURVE && preSel.posId == PointPos::none) {
-            constr.Type = Sketcher::Tangent;
-        }
-
-        if (constr.Type == Sketcher::Tangent && preSel.isLine) {
-            if (Dir.Length() < 1e-8 || preSel.hitShapeDir.Length() < 1e-8) {
-                return;  // Direction not set so return;
-            }
-
-            // We are hitting a line and have hitting vector information
-            Base::Vector3d dir3d = Base::Vector3d(Dir.x, Dir.y, 0);
-            double cosangle = dir3d.Normalize() * preSel.hitShapeDir.Normalize();
-
-            // the angle between the line and the hitting direction are over around 6 degrees
-            if (fabs(cosangle) > 0.995f) {
-                return;
-            }
-        }
-
-        if (constr.Type != Sketcher::None) {
-            suggestedConstraints.push_back(constr);
-        }
-    }
-}
-
-void DrawSketchHandler::seekAlignmentAutoConstraint(
-    std::vector<AutoConstraint>& suggestedConstraints,
-    const Base::Vector2d& Dir)
-{
-
-<<<<<<< HEAD
-    const double angleDevRad = 0.035;  // 2 degrees in radians
-=======
-    // Number of Degree of deviation from horizontal or vertical lines
-    const double angleDev = 2;
-    const double angleDevRad = angleDev * pi / 180.;
->>>>>>> 487c62a6
-
-    AutoConstraint constr;
-    constr.Type = Sketcher::None;
-    constr.GeoId = GeoEnum::GeoUndef;
-    constr.PosId = PointPos::none;
-    double angle = std::abs(atan2(Dir.y, Dir.x));
-    if (angle < angleDevRad || (pi - angle) < angleDevRad) {
-        // Suggest horizontal constraint
-        constr.Type = Sketcher::Horizontal;
-    }
-    else if (std::abs(angle - pi / 2) < angleDevRad) {
-        // Suggest vertical constraint
-        constr.Type = Sketcher::Vertical;
-    }
-
-    if (constr.Type != Sketcher::None) {
-        suggestedConstraints.push_back(constr);
-    }
-}
-
-void DrawSketchHandler::seekTangentAutoConstraint(std::vector<AutoConstraint>& suggestedConstraints,
-                                                  const Base::Vector2d& Pos,
-                                                  const Base::Vector2d& Dir)
-{
-    SketchObject* obj = sketchgui->getSketchObject();
-    int tangId = GeoEnum::GeoUndef;
-
-    // Do not consider if distance is more than that.
-    // Decrease this value when a candidate is found.
-    double tangDeviation = 0.1 * sketchgui->getScaleFactor();
-
-    // Get geometry list
-    const std::vector<Part::Geometry*> geomlist = obj->getCompleteGeometry();
-
-    Base::Vector3d tmpPos(Pos.x, Pos.y, 0.f);                    // Current cursor point
-    Base::Vector3d tmpDir(Dir.x, Dir.y, 0.f);                    // Direction of line
-    Base::Vector3d tmpStart(Pos.x - Dir.x, Pos.y - Dir.y, 0.f);  // Start point
-
-    int i = -1;
-    for (auto* geo : geomlist) {
-        i++;
-
-        if (geo->is<Part::GeomCircle>()) {
-            auto* circle = static_cast<const Part::GeomCircle*>(geo);
-
-            Base::Vector3d center = circle->getCenter();
-
-            double radius = circle->getRadius();
-
-            // ignore if no touch (use dot product)
-            if (tmpDir * (center - tmpPos) > 0 || tmpDir * (center - tmpStart) < 0) {
-                continue;
-            }
-
-            Base::Vector3d projPnt(0.f, 0.f, 0.f);
-            projPnt = projPnt.ProjectToLine(center - tmpPos, tmpDir);
-            double projDist = std::abs(projPnt.Length() - radius);
-
-            // Find if nearest
-            if (projDist < tangDeviation) {
-                tangId = i;
-                tangDeviation = projDist;
-            }
-        }
-        else if (geo->is<Part::GeomEllipse>()) {
-            auto* ellipse = static_cast<const Part::GeomEllipse*>(geo);
-
-            Base::Vector3d center = ellipse->getCenter();
-
-            double a = ellipse->getMajorRadius();
-            double b = ellipse->getMinorRadius();
-            Base::Vector3d majdir = ellipse->getMajorAxisDir();
-
-            double cf = sqrt(a * a - b * b);
-
-            Base::Vector3d focus1P = center + cf * majdir;
-            Base::Vector3d focus2P = center - cf * majdir;
-
-            Base::Vector3d norm = Base::Vector3d(Dir.y, -Dir.x).Normalize();
-
-            double distancetoline = norm * (tmpPos - focus1P);  // distance focus1 to line
-
-            // mirror of focus1 with respect to the line
-            Base::Vector3d focus1PMirrored = focus1P + 2 * distancetoline * norm;
-
-            double error = fabs((focus1PMirrored - focus2P).Length() - 2 * a);
-
-            if (error < tangDeviation) {
-                tangId = i;
-                tangDeviation = error;
-            }
-        }
-        else if (geo->is<Part::GeomArcOfCircle>()) {
-            auto* arc = static_cast<const Part::GeomArcOfCircle*>(geo);
-
-            Base::Vector3d center = arc->getCenter();
-            double radius = arc->getRadius();
-
-            // ignore if no touch (use dot product)
-            if (tmpDir * (center - tmpPos) > 0 || tmpDir * (center - tmpStart) < 0) {
-                continue;
-            }
-
-            Base::Vector3d projPnt(0.f, 0.f, 0.f);
-            projPnt = projPnt.ProjectToLine(center - tmpPos, tmpDir);
-            double projDist = std::abs(projPnt.Length() - radius);
-
-            if (projDist < tangDeviation) {
-                double startAngle, endAngle;
-                arc->getRange(startAngle, endAngle, /*emulateCCW=*/true);
-
-                double angle = atan2(projPnt.y, projPnt.x);
-                while (angle < startAngle) {
-                    angle += 2 * pi;  // Bring it to range of arc
-                }
-
-                // if the point is on correct side of arc
-                if (angle <= endAngle) {  // Now need to check only one side
-                    tangId = i;
-                    tangDeviation = projDist;
-                }
-            }
-        }
-        else if (geo->is<Part::GeomArcOfEllipse>()) {
-            auto* aoe = static_cast<const Part::GeomArcOfEllipse*>(geo);
-
-            Base::Vector3d center = aoe->getCenter();
-
-            double a = aoe->getMajorRadius();
-            double b = aoe->getMinorRadius();
-            Base::Vector3d majdir = aoe->getMajorAxisDir();
-
-            double cf = sqrt(a * a - b * b);
-
-            Base::Vector3d focus1P = center + cf * majdir;
-            Base::Vector3d focus2P = center - cf * majdir;
-
-            Base::Vector3d norm = Base::Vector3d(Dir.y, -Dir.x).Normalize();
-
-            double distancetoline = norm * (tmpPos - focus1P);  // distance focus1 to line
-
-            // mirror of focus1 with respect to the line
-            Base::Vector3d focus1PMirrored = focus1P + 2 * distancetoline * norm;
-
-            double error = fabs((focus1PMirrored - focus2P).Length() - 2 * a);
-
-            if (error < tangDeviation) {
-                double startAngle, endAngle;
-                aoe->getRange(startAngle, endAngle, /*emulateCCW=*/true);
-
-                double angle = Base::fmod(
-                    atan2(
-                        -aoe->getMajorRadius()
-                            * ((tmpPos.x - center.x) * majdir.y - (tmpPos.y - center.y) * majdir.x),
-                        aoe->getMinorRadius()
-                            * ((tmpPos.x - center.x) * majdir.x + (tmpPos.y - center.y) * majdir.y))
-                        - startAngle,
-                    2.f * pi);
-
-                while (angle < startAngle) {
-                    angle += 2 * pi;  // Bring it to range of arc
-                }
-
-                // if the point is on correct side of arc
-                if (angle <= endAngle) {  // Now need to check only one side
-                    tangId = i;
-                    tangDeviation = error;
-                }
-            }
-        }
-    }
-
-    if (tangId != GeoEnum::GeoUndef) {
-        if (tangId > getHighestCurveIndex()) {  // external Geometry
-            tangId = getHighestCurveIndex() - tangId;
-        }
-        AutoConstraint constr;
-        constr.Type = Tangent;
-        constr.GeoId = tangId;
-        constr.PosId = PointPos::none;
-        suggestedConstraints.push_back(constr);
-    }
-}
-
-int DrawSketchHandler::seekAutoConstraint(std::vector<AutoConstraint>& suggestedConstraints,
-                                          const Base::Vector2d& Pos,
-                                          const Base::Vector2d& Dir,
-                                          AutoConstraint::TargetType type)
-{
-    suggestedConstraints.clear();
-
-    if (!sketchgui->Autoconstraints.getValue()) {
-        return 0;  // If Autoconstraints property is not set quit
-    }
-
-    seekPreselectionAutoConstraint(suggestedConstraints, Pos, Dir, type);
-
-    if (Dir.Length() > 1e-8 && type != AutoConstraint::CURVE) {
-        seekAlignmentAutoConstraint(suggestedConstraints, Dir);
-
-        if (type != AutoConstraint::VERTEX_NO_TANGENCY) {
-            seekTangentAutoConstraint(suggestedConstraints, Pos, Dir);
-        }
-    }
-
-    return suggestedConstraints.size();
-}
-
-void DrawSketchHandler::createAutoConstraints(const std::vector<AutoConstraint>& autoConstrs,
-                                              int geoId1,
-                                              Sketcher::PointPos posId1,
-                                              bool createowncommand /*= true*/)
-{
-    if (!sketchgui->Autoconstraints.getValue()) {
-        return;  // If Autoconstraints property is not set quit
-    }
-
-    if (!autoConstrs.empty()) {
-
-        if (createowncommand) {
-            // Open the Command
-            Gui::Command::openCommand(QT_TRANSLATE_NOOP("Command", "Add auto constraints"));
-        }
-
-        // Iterate through constraints
-        for (auto& cstr : autoConstrs) {
-            int geoId2 = cstr.GeoId;
-
-            switch (cstr.Type) {
-                case Sketcher::Coincident: {
-                    if (posId1 == Sketcher::PointPos::none) {
-                        continue;
-                    }
-                    // If the auto constraint has a point create a coincident otherwise it is an
-                    // edge on a point
-                    Gui::cmdAppObjectArgs(
-                        sketchgui->getObject(),
-                        "addConstraint(Sketcher.Constraint('Coincident',%d,%d,%d,%d)) ",
-                        geoId1,
-                        static_cast<int>(posId1),
-                        cstr.GeoId,
-                        static_cast<int>(cstr.PosId));
-                } break;
-                case Sketcher::PointOnObject: {
-                    Sketcher::PointPos posId2 = cstr.PosId;
-                    if (posId1 == Sketcher::PointPos::none) {
-                        // Auto constraining an edge so swap parameters
-                        std::swap(geoId1, geoId2);
-                        std::swap(posId1, posId2);
-                    }
-
-                    Gui::cmdAppObjectArgs(
-                        sketchgui->getObject(),
-                        "addConstraint(Sketcher.Constraint('PointOnObject',%d,%d,%d)) ",
-                        geoId1,
-                        static_cast<int>(posId1),
-                        geoId2);
-                } break;
-                case Sketcher::Symmetric: {
-                    Gui::cmdAppObjectArgs(
-                        sketchgui->getObject(),
-                        "addConstraint(Sketcher.Constraint('Symmetric',%d,1,%d,2,%d,%d)) ",
-                        geoId2,
-                        geoId2,
-                        geoId1,
-                        static_cast<int>(posId1));
-                } break;
-                    // In special case of Horizontal/Vertical constraint, geoId2 is normally unused
-                    // and should be 'Constraint::GeoUndef' However it can be used as a way to
-                    // require the function to apply these constraints on another geometry In this
-                    // case the caller as to set geoId2, then it will be used as target instead of
-                    // geoId2
-                case Sketcher::Horizontal: {
-                    Gui::cmdAppObjectArgs(sketchgui->getObject(),
-                                          "addConstraint(Sketcher.Constraint('Horizontal',%d)) ",
-                                          geoId2 != GeoEnum::GeoUndef ? geoId2 : geoId1);
-                } break;
-                case Sketcher::Vertical: {
-                    Gui::cmdAppObjectArgs(sketchgui->getObject(),
-                                          "addConstraint(Sketcher.Constraint('Vertical',%d)) ",
-                                          geoId2 != GeoEnum::GeoUndef ? geoId2 : geoId1);
-                } break;
-                case Sketcher::Tangent: {
-                    Sketcher::SketchObject* Obj = sketchgui->getSketchObject();
-
-                    const Part::Geometry* geom1 = Obj->getGeometry(geoId1);
-                    const Part::Geometry* geom2 = Obj->getGeometry(cstr.GeoId);
-
-                    // ellipse tangency support using construction elements (lines)
-                    if (geom1 && geom2
-                        && (geom1->is<Part::GeomEllipse>() || geom2->is<Part::GeomEllipse>())) {
-
-                        if (!geom1->is<Part::GeomEllipse>()) {
-                            std::swap(geoId1, geoId2);
-                        }
-
-                        // geoId1 is the ellipse
-                        geom1 = Obj->getGeometry(geoId1);
-                        geom2 = Obj->getGeometry(geoId2);
-
-                        if (geom2->is<Part::GeomEllipse>() || geom2->is<Part::GeomArcOfEllipse>()
-                            || geom2->is<Part::GeomCircle>()
-                            || geom2->is<Part::GeomArcOfCircle>()) {
-                            // in all these cases an intermediate element is needed
-                            makeTangentToEllipseviaNewPoint(
-                                Obj,
-                                static_cast<const Part::GeomEllipse*>(geom1),
-                                geom2,
-                                geoId1,
-                                geoId2);
-                            return;
-                        }
-                    }
-
-                    // arc of ellipse tangency support using external elements
-                    if (geom1 && geom2
-                        && (geom1->is<Part::GeomArcOfEllipse>()
-                            || geom2->is<Part::GeomArcOfEllipse>())) {
-
-                        if (!geom1->is<Part::GeomArcOfEllipse>()) {
-                            std::swap(geoId1, geoId2);
-                        }
-
-                        // geoId1 is the arc of ellipse
-                        geom1 = Obj->getGeometry(geoId1);
-                        geom2 = Obj->getGeometry(geoId2);
-
-                        if (geom2->is<Part::GeomArcOfEllipse>() || geom2->is<Part::GeomCircle>()
-                            || geom2->is<Part::GeomArcOfCircle>()) {
-                            // in all these cases an intermediate element is needed
-                            makeTangentToArcOfEllipseviaNewPoint(
-                                Obj,
-                                static_cast<const Part::GeomArcOfEllipse*>(geom1),
-                                geom2,
-                                geoId1,
-                                geoId2);
-                            return;
-                        }
-                    }
-
-                    Gui::cmdAppObjectArgs(sketchgui->getObject(),
-                                          "addConstraint(Sketcher.Constraint('Tangent',%d, %d)) ",
-                                          geoId1,
-                                          cstr.GeoId);
-                } break;
-                default:
-                    break;
-            }
-
-            if (createowncommand) {
-                Gui::Command::commitCommand();
-            }
-            // Gui::Command::updateActive(); // There is already an recompute in each command
-            // creation, this is redundant.
-        }
-    }
-}
-
-int DrawSketchHandler::seekAndRenderAutoConstraint(
-    std::vector<AutoConstraint>& suggestedConstraints,
-    const Base::Vector2d& Pos,
-    const Base::Vector2d& Dir,
-    AutoConstraint::TargetType type)
-{
-    if (seekAutoConstraint(suggestedConstraints, Pos, Dir, type)) {
-        renderSuggestConstraintsCursor(suggestedConstraints);
-    }
-    else {
-        applyCursor();
-    }
-
-    return suggestedConstraints.size();
-}
-
-void DrawSketchHandler::renderSuggestConstraintsCursor(
-    std::vector<AutoConstraint>& suggestedConstraints)
-{
-    std::vector<QPixmap> pixmaps = suggestedConstraintsPixmaps(suggestedConstraints);
-    addCursorTail(pixmaps);
-}
-
-void DrawSketchHandler::setPositionText(const Base::Vector2d& Pos, const SbString& text)
-{
-    ViewProviderSketchDrawSketchHandlerAttorney::setPositionText(*sketchgui, Pos, text);
-}
-
-
-void DrawSketchHandler::setPositionText(const Base::Vector2d& Pos)
-{
-    ViewProviderSketchDrawSketchHandlerAttorney::setPositionText(*sketchgui, Pos);
-}
-
-void DrawSketchHandler::resetPositionText()
-{
-    ViewProviderSketchDrawSketchHandlerAttorney::resetPositionText(*sketchgui);
-}
-
-void DrawSketchHandler::drawEdit(const std::vector<Base::Vector2d>& EditCurve) const
-{
-    ViewProviderSketchDrawSketchHandlerAttorney::drawEdit(*sketchgui, EditCurve);
-}
-
-void DrawSketchHandler::drawEdit(const std::list<std::vector<Base::Vector2d>>& list) const
-{
-    ViewProviderSketchDrawSketchHandlerAttorney::drawEdit(*sketchgui, list);
-}
-
-void DrawSketchHandler::drawEdit(const std::vector<Part::Geometry*>& geometries) const
-{
-    static CurveConverter c;
-
-    auto list = c.toVector2DList(geometries);
-
-    drawEdit(list);
-}
-
-void DrawSketchHandler::clearEdit() const
-{
-    drawEdit(std::vector<Base::Vector2d>());
-}
-
-void DrawSketchHandler::clearEditMarkers() const
-{
-    drawEditMarkers(std::vector<Base::Vector2d>());
-}
-
-void DrawSketchHandler::drawPositionAtCursor(const Base::Vector2d& position)
-{
-    setPositionText(position);
-}
-
-void DrawSketchHandler::drawDirectionAtCursor(const Base::Vector2d& position,
-                                              const Base::Vector2d& origin)
-{
-    if (!showCursorCoords()) {
-        return;
-    }
-
-    float length = (position - origin).Length();
-    float angle = (position - origin).GetAngle(Base::Vector2d(1.f, 0.f));
-
-    SbString text;
-    std::string lengthString = lengthToDisplayFormat(length, 1);
-    std::string angleString = angleToDisplayFormat(angle * 180.0 / std::numbers::pi, 1);
-    text.sprintf(" (%s, %s)", lengthString.c_str(), angleString.c_str());
-    setPositionText(position, text);
-}
-
-void DrawSketchHandler::drawWidthHeightAtCursor(const Base::Vector2d& position,
-                                                const double val1,
-                                                const double val2)
-{
-    if (!showCursorCoords()) {
-        return;
-    }
-
-    SbString text;
-    std::string val1String = lengthToDisplayFormat(val1, 1);
-    std::string val2String = lengthToDisplayFormat(val2, 1);
-    text.sprintf(" (%s x %s)", val1String.c_str(), val2String.c_str());
-    setPositionText(position, text);
-}
-
-void DrawSketchHandler::drawDoubleAtCursor(const Base::Vector2d& position,
-                                           const double val,
-                                           Base::Unit unit)
-{
-    if (!showCursorCoords()) {
-        return;
-    }
-
-    SbString text;
-    std::string doubleString = unit == Base::Unit::Length
-        ? lengthToDisplayFormat(val, 1)
-        : angleToDisplayFormat(val * 180.0 / std::numbers::pi, 1);
-    text.sprintf(" (%s)", doubleString.c_str());
-    setPositionText(position, text);
-}
-
-std::unique_ptr<QWidget> DrawSketchHandler::createToolWidget() const
-{
-    return createWidget();  // NVI
-}
-
-bool DrawSketchHandler::isToolWidgetVisible() const
-{
-    return isWidgetVisible();  // NVI
-}
-
-QPixmap DrawSketchHandler::getToolWidgetHeaderIcon() const
-{
-    return getToolIcon();
-}
-
-QString DrawSketchHandler::getToolWidgetHeaderText() const
-{
-    return getToolWidgetText();
-}
-
-void DrawSketchHandler::drawEditMarkers(const std::vector<Base::Vector2d>& EditMarkers,
-                                        unsigned int augmentationlevel) const
-{
-    ViewProviderSketchDrawSketchHandlerAttorney::drawEditMarkers(*sketchgui,
-                                                                 EditMarkers,
-                                                                 augmentationlevel);
-}
-
-void DrawSketchHandler::setAxisPickStyle(bool on)
-{
-    ViewProviderSketchDrawSketchHandlerAttorney::setAxisPickStyle(*sketchgui, on);
-}
-
-void DrawSketchHandler::moveCursorToSketchPoint(Base::Vector2d point)
-{
-    ViewProviderSketchDrawSketchHandlerAttorney::moveCursorToSketchPoint(*sketchgui, point);
-}
-
-void DrawSketchHandler::ensureFocus()
-{
-    ViewProviderSketchDrawSketchHandlerAttorney::ensureFocus(*sketchgui);
-}
-
-void DrawSketchHandler::preselectAtPoint(Base::Vector2d point)
-{
-    ViewProviderSketchDrawSketchHandlerAttorney::preselectAtPoint(*sketchgui, point);
-}
-
-int DrawSketchHandler::getPreselectPoint() const
-{
-    return ViewProviderSketchDrawSketchHandlerAttorney::getPreselectPoint(*sketchgui);
-}
-
-int DrawSketchHandler::getPreselectCurve() const
-{
-    return ViewProviderSketchDrawSketchHandlerAttorney::getPreselectCurve(*sketchgui);
-}
-
-int DrawSketchHandler::getPreselectCross() const
-{
-    return ViewProviderSketchDrawSketchHandlerAttorney::getPreselectCross(*sketchgui);
-}
-
-Sketcher::SketchObject* DrawSketchHandler::getSketchObject()
-{
-    return sketchgui->getSketchObject();
-}
-
-void DrawSketchHandler::setAngleSnapping(bool enable, Base::Vector2d referencePoint)
-{
-    ViewProviderSketchDrawSketchHandlerAttorney::setAngleSnapping(*sketchgui,
-                                                                  enable,
-                                                                  referencePoint);
-}
-
-void DrawSketchHandler::moveConstraint(int constNum, const Base::Vector2d& toPos)
-{
-    ViewProviderSketchDrawSketchHandlerAttorney::moveConstraint(*sketchgui, constNum, toPos);
-}
-
-void DrawSketchHandler::signalToolChanged() const
-{
-    ViewProviderSketchDrawSketchHandlerAttorney::signalToolChanged(*sketchgui, this->getToolName());
-}
+/***************************************************************************
+ *   Copyright (c) 2010 Jürgen Riegel <juergen.riegel@web.de>              *
+ *                                                                         *
+ *   This file is part of the FreeCAD CAx development system.              *
+ *                                                                         *
+ *   This library is free software; you can redistribute it and/or         *
+ *   modify it under the terms of the GNU Library General Public           *
+ *   License as published by the Free Software Foundation; either          *
+ *   version 2 of the License, or (at your option) any later version.      *
+ *                                                                         *
+ *   This library  is distributed in the hope that it will be useful,      *
+ *   but WITHOUT ANY WARRANTY; without even the implied warranty of        *
+ *   MERCHANTABILITY or FITNESS FOR A PARTICULAR PURPOSE.  See the         *
+ *   GNU Library General Public License for more details.                  *
+ *                                                                         *
+ *   You should have received a copy of the GNU Library General Public     *
+ *   License along with this library; see the file COPYING.LIB. If not,    *
+ *   write to the Free Software Foundation, Inc., 59 Temple Place,         *
+ *   Suite 330, Boston, MA  02111-1307, USA                                *
+ *                                                                         *
+ ***************************************************************************/
+
+#include "PreCompiled.h"
+#ifndef _PreComp_
+#include <cmath>
+
+#include <QGuiApplication>
+#include <QPainter>
+
+#include <Inventor/events/SoKeyboardEvent.h>
+#endif  // #ifndef _PreComp_
+
+#include <Base/Console.h>
+#include <Base/Exception.h>
+#include <Gui/Application.h>
+#include <Gui/BitmapFactory.h>
+#include <Gui/CommandT.h>
+#include <Gui/MainWindow.h>
+#include <Gui/View3DInventor.h>
+#include <Gui/View3DInventorViewer.h>
+#include <Mod/Sketcher/App/SketchObject.h>
+
+#include "CommandConstraints.h"
+#include "DrawSketchHandler.h"
+#include "Utils.h"
+#include "ViewProviderSketch.h"
+
+
+using namespace SketcherGui;
+using namespace Sketcher;
+
+/************************************ Attorney *******************************************/
+
+inline void
+ViewProviderSketchDrawSketchHandlerAttorney::setConstraintSelectability(ViewProviderSketch& vp,
+                                                                        bool enabled /*= true*/)
+{
+    vp.setConstraintSelectability(enabled);
+}
+
+inline void ViewProviderSketchDrawSketchHandlerAttorney::setPositionText(ViewProviderSketch& vp,
+                                                                         const Base::Vector2d& Pos,
+                                                                         const SbString& txt)
+{
+    vp.setPositionText(Pos, txt);
+}
+
+inline void ViewProviderSketchDrawSketchHandlerAttorney::setPositionText(ViewProviderSketch& vp,
+                                                                         const Base::Vector2d& Pos)
+{
+    vp.setPositionText(Pos);
+}
+
+inline void ViewProviderSketchDrawSketchHandlerAttorney::resetPositionText(ViewProviderSketch& vp)
+{
+    vp.resetPositionText();
+}
+
+inline void
+ViewProviderSketchDrawSketchHandlerAttorney::drawEdit(ViewProviderSketch& vp,
+                                                      const std::vector<Base::Vector2d>& EditCurve)
+{
+    vp.drawEdit(EditCurve);
+}
+
+inline void ViewProviderSketchDrawSketchHandlerAttorney::drawEdit(
+    ViewProviderSketch& vp,
+    const std::list<std::vector<Base::Vector2d>>& list)
+{
+    vp.drawEdit(list);
+}
+
+inline void ViewProviderSketchDrawSketchHandlerAttorney::drawEditMarkers(
+    ViewProviderSketch& vp,
+    const std::vector<Base::Vector2d>& EditMarkers,
+    unsigned int augmentationlevel)
+{
+    vp.drawEditMarkers(EditMarkers, augmentationlevel);
+}
+
+inline void ViewProviderSketchDrawSketchHandlerAttorney::setAxisPickStyle(ViewProviderSketch& vp,
+                                                                          bool on)
+{
+    vp.setAxisPickStyle(on);
+}
+
+inline void
+ViewProviderSketchDrawSketchHandlerAttorney::moveCursorToSketchPoint(ViewProviderSketch& vp,
+                                                                     Base::Vector2d point)
+{
+    vp.moveCursorToSketchPoint(point);
+}
+
+inline void ViewProviderSketchDrawSketchHandlerAttorney::ensureFocus(ViewProviderSketch& vp)
+{
+    vp.ensureFocus();
+}
+
+inline void ViewProviderSketchDrawSketchHandlerAttorney::preselectAtPoint(ViewProviderSketch& vp,
+                                                                          Base::Vector2d point)
+{
+    vp.preselectAtPoint(point);
+}
+
+inline int
+ViewProviderSketchDrawSketchHandlerAttorney::getPreselectPoint(const ViewProviderSketch& vp)
+{
+    return vp.getPreselectPoint();
+}
+
+inline int
+ViewProviderSketchDrawSketchHandlerAttorney::getPreselectCurve(const ViewProviderSketch& vp)
+{
+    return vp.getPreselectCurve();
+}
+
+inline int
+ViewProviderSketchDrawSketchHandlerAttorney::getPreselectCross(const ViewProviderSketch& vp)
+{
+    return vp.getPreselectCross();
+}
+
+inline void
+ViewProviderSketchDrawSketchHandlerAttorney::setAngleSnapping(ViewProviderSketch& vp,
+                                                              bool enable,
+                                                              Base::Vector2d referencePoint)
+{
+    vp.setAngleSnapping(enable, referencePoint);
+}
+
+inline void ViewProviderSketchDrawSketchHandlerAttorney::moveConstraint(ViewProviderSketch& vp,
+                                                                        int constNum,
+                                                                        const Base::Vector2d& toPos)
+{
+    vp.moveConstraint(constNum, toPos);
+}
+
+inline void
+ViewProviderSketchDrawSketchHandlerAttorney::signalToolChanged(const ViewProviderSketch& vp,
+                                                               const std::string& toolname)
+{
+    vp.signalToolChanged(toolname);
+}
+
+/**************************** CurveConverter **********************************************/
+
+CurveConverter::CurveConverter()
+{
+    try {
+        ParameterGrp::handle hGrp = App::GetApplication().GetParameterGroupByPath(
+            "User parameter:BaseApp/Preferences/View");
+        hGrp->Attach(this);
+    }
+    catch (const Base::ValueError& e) {  // ensure that if parameter strings are not well-formed,
+                                         // the exception is not propagated
+        Base::Console().DeveloperError("CurveConverter",
+                                       "Malformed parameter string: %s\n",
+                                       e.what());
+    }
+
+    updateCurvedEdgeCountSegmentsParameter();
+}
+
+CurveConverter::~CurveConverter()
+{
+    // Do not detach from the parameter group.
+    // So far there is only a single static instance of CurveConverter inside
+    // DrawSketchHandler::drawEdit. This static instance will be destroyed after
+    // the main() function has been exited so that any attempt to access the
+    // parameter managers is undefined behaviour. See issue #13622.
+}
+
+std::vector<Base::Vector2d> CurveConverter::toVector2D(const Part::Geometry* geometry)
+{
+    std::vector<Base::Vector2d> vector2d;
+
+    auto emplaceasvector2d = [&vector2d](const Base::Vector3d& point) {
+        vector2d.emplace_back(point.x, point.y);
+    };
+
+    auto isconic = geometry->isDerivedFrom<Part::GeomConic>();
+    auto isbounded = geometry->isDerivedFrom<Part::GeomBoundedCurve>();
+
+    if (geometry->is<Part::GeomLineSegment>()) {  // add a line
+        auto geo = static_cast<const Part::GeomLineSegment*>(geometry);
+
+        emplaceasvector2d(geo->getStartPoint());
+        emplaceasvector2d(geo->getEndPoint());
+    }
+    else if (isconic || isbounded) {
+
+        auto geo = static_cast<const Part::GeomConic*>(geometry);
+
+        double segment =
+            (geo->getLastParameter() - geo->getFirstParameter()) / curvedEdgeCountSegments;
+
+        for (int i = 0; i < curvedEdgeCountSegments; i++) {
+            emplaceasvector2d(geo->value(geo->getFirstParameter() + i * segment));
+        }
+
+        // either close the curve for untrimmed conic or set the last point for bounded curves
+        emplaceasvector2d(isconic ? geo->value(0) : geo->value(geo->getLastParameter()));
+    }
+
+    return vector2d;
+}
+
+std::list<std::vector<Base::Vector2d>>
+CurveConverter::toVector2DList(const std::vector<Part::Geometry*>& geometries)
+{
+    std::list<std::vector<Base::Vector2d>> list;
+
+    for (const auto& geo : geometries) {
+        list.push_back(toVector2D(geo));
+    }
+
+    return list;
+}
+
+void CurveConverter::updateCurvedEdgeCountSegmentsParameter()
+{
+    ParameterGrp::handle hGrp =
+        App::GetApplication().GetParameterGroupByPath("User parameter:BaseApp/Preferences/View");
+    int stdcountsegments = hGrp->GetInt("SegmentsPerGeometry", 50);
+
+    // value cannot be smaller than 6
+    if (stdcountsegments < 6) {
+        stdcountsegments = 6;
+    }
+
+    curvedEdgeCountSegments = stdcountsegments;
+};
+
+/** Observer for parameter group. */
+void CurveConverter::OnChange(Base::Subject<const char*>& rCaller, const char* sReason)
+{
+    (void)rCaller;
+
+    if (strcmp(sReason, "SegmentsPerGeometry") == 0) {
+        updateCurvedEdgeCountSegmentsParameter();
+    }
+}
+
+/**************************** DrawSketchHandler *******************************************/
+
+
+//**************************************************************************
+// Construction/Destruction
+
+DrawSketchHandler::DrawSketchHandler()
+    : Gui::ToolHandler()
+    , sketchgui(nullptr)
+{}
+
+DrawSketchHandler::~DrawSketchHandler()
+{}
+
+std::string DrawSketchHandler::getToolName() const
+{
+    return "DSH_None";
+}
+
+std::unique_ptr<QWidget> DrawSketchHandler::createWidget() const
+{
+    return nullptr;
+}
+
+bool DrawSketchHandler::isWidgetVisible() const
+{
+    return false;
+};
+
+QPixmap DrawSketchHandler::getToolIcon() const
+{
+    return QPixmap();
+}
+
+QString DrawSketchHandler::getToolWidgetText() const
+{
+    return QString();
+}
+
+
+void DrawSketchHandler::activate(ViewProviderSketch* vp)
+{
+    sketchgui = vp;
+
+    if (!Gui::ToolHandler::activate()) {
+        sketchgui->purgeHandler();
+    }
+}
+
+void DrawSketchHandler::deactivate()
+{
+    Gui::ToolHandler::deactivate();
+    ViewProviderSketchDrawSketchHandlerAttorney::setConstraintSelectability(*sketchgui, true);
+
+    // clear temporary Curve and Markers from the scenograph
+    clearEdit();
+    clearEditMarkers();
+    resetPositionText();
+    setAngleSnapping(false);
+
+    ViewProviderSketchDrawSketchHandlerAttorney::signalToolChanged(*sketchgui, "DSH_None");
+}
+
+void DrawSketchHandler::preActivated()
+{
+    this->signalToolChanged();
+    ViewProviderSketchDrawSketchHandlerAttorney::setConstraintSelectability(*sketchgui, false);
+}
+
+void DrawSketchHandler::registerPressedKey(bool pressed, int key)
+{
+    // the default behaviour is to quit - specific handler categories may
+    // override this behaviour, for example to implement a continuous mode
+    if (key == SoKeyboardEvent::ESCAPE && !pressed) {
+        quit();
+    }
+}
+
+void DrawSketchHandler::pressRightButton(Base::Vector2d /*onSketchPos*/)
+{
+    // the default behaviour is to quit - specific handler categories may
+    // override this behaviour, for example to implement a continuous mode
+    quit();
+}
+
+
+void DrawSketchHandler::quit()
+{
+    assert(sketchgui);
+
+    Gui::Selection().rmvSelectionGate();
+    Gui::Selection().rmvPreselect();
+
+    sketchgui->purgeHandler();
+}
+
+void DrawSketchHandler::toolWidgetChanged(QWidget* newwidget)
+{
+    toolwidget = newwidget;
+    onWidgetChanged();
+}
+
+//**************************************************************************
+// Helpers
+
+int DrawSketchHandler::getHighestVertexIndex()
+{
+    return sketchgui->getSketchObject()->getHighestVertexIndex();
+}
+
+int DrawSketchHandler::getHighestCurveIndex()
+{
+    return sketchgui->getSketchObject()->getHighestCurveIndex();
+}
+
+std::vector<QPixmap>
+DrawSketchHandler::suggestedConstraintsPixmaps(std::vector<AutoConstraint>& suggestedConstraints)
+{
+    std::vector<QPixmap> pixmaps;
+    // Iterate through AutoConstraints types and get their pixmaps
+    for (auto& autoCstr : suggestedConstraints) {
+        QString iconType;
+        switch (autoCstr.Type) {
+            case Horizontal:
+                iconType = QStringLiteral("Constraint_Horizontal");
+                break;
+            case Vertical:
+                iconType = QStringLiteral("Constraint_Vertical");
+                break;
+            case Coincident:
+                iconType = QStringLiteral("Constraint_PointOnPoint");
+                break;
+            case PointOnObject:
+                iconType = QStringLiteral("Constraint_PointOnObject");
+                break;
+            case Symmetric:
+                iconType = QStringLiteral("Constraint_Symmetric");
+                break;
+            case Tangent:
+                iconType = QStringLiteral("Constraint_Tangent");
+                break;
+            default:
+                break;
+        }
+        if (!iconType.isEmpty()) {
+            qreal pixelRatio = 1;
+            Gui::View3DInventorViewer* viewer = getViewer();
+            if (viewer) {
+                pixelRatio = viewer->devicePixelRatio();
+            }
+            int iconWidth = 16 * pixelRatio;
+            QPixmap icon = Gui::BitmapFactory().pixmapFromSvg(iconType.toStdString().c_str(),
+                                                              QSize(iconWidth, iconWidth));
+            pixmaps.push_back(icon);
+        }
+    }
+    return pixmaps;
+}
+
+DrawSketchHandler::PreselectionData DrawSketchHandler::getPreselectionData()
+{
+    SketchObject* obj = sketchgui->getSketchObject();
+
+    // Extract preselection information (vertex, curve, cross)
+    PreselectionData preSelData;
+    int preSelPnt = getPreselectPoint();
+    int preSelCrv = getPreselectCurve();
+    int preSelCrs = getPreselectCross();
+
+    if (preSelPnt != -1) {
+        obj->getGeoVertexIndex(preSelPnt, preSelData.geoId, preSelData.posId);
+    }
+    else if (preSelCrv != -1) {
+        const Part::Geometry* geom = obj->getGeometry(preSelCrv);
+        if (geom) {
+            preSelData.geoId = preSelCrv;
+            if (geom->is<Part::GeomLineSegment>()) {
+                auto* line = static_cast<const Part::GeomLineSegment*>(geom);
+                preSelData.hitShapeDir = line->getEndPoint() - line->getStartPoint();
+                preSelData.isLine = true;
+            }
+        }
+    }
+    else if (preSelCrs == 0) {
+        preSelData.geoId = Sketcher::GeoEnum::RtPnt;
+        preSelData.posId = PointPos::start;
+    }
+    else if (preSelCrs == 1) {
+        preSelData.geoId = Sketcher::GeoEnum::HAxis;
+        preSelData.hitShapeDir = Base::Vector3d(1, 0, 0);
+        preSelData.isLine = true;
+    }
+    else if (preSelCrs == 2) {
+        preSelData.geoId = Sketcher::GeoEnum::VAxis;
+        preSelData.hitShapeDir = Base::Vector3d(0, 1, 0);
+        preSelData.isLine = true;
+    }
+    return preSelData;
+}
+
+bool DrawSketchHandler::isLineCenterAutoConstraint(int GeoId, const Base::Vector2d& Pos) const
+{
+    SketchObject* obj = sketchgui->getSketchObject();
+
+    auto* geo = obj->getGeometry(GeoId);
+    if (geo->isDerivedFrom<Part::GeomLineSegment>()) {
+        auto* line = static_cast<const Part::GeomLineSegment*>(geo);
+
+        Base::Vector2d startPoint = toVector2d(line->getStartPoint());
+        Base::Vector2d endPoint = toVector2d(line->getEndPoint());
+        Base::Vector2d midPoint = (startPoint + endPoint) / 2;
+
+        // Check if we are at middle of the line
+        if ((Pos - midPoint).Length() < (endPoint - startPoint).Length() * 0.05) {
+            return true;
+        }
+    }
+    return false;
+}
+
+void DrawSketchHandler::seekPreselectionAutoConstraint(
+    std::vector<AutoConstraint>& suggestedConstraints,
+    const Base::Vector2d& Pos,
+    const Base::Vector2d& Dir,
+    AutoConstraint::TargetType type)
+{
+    SketchObject* obj = sketchgui->getSketchObject();
+    PreselectionData preSel = getPreselectionData();
+
+    if (preSel.geoId != GeoEnum::GeoUndef) {
+        // Currently only considers objects in current Sketcher
+        AutoConstraint constr;
+        constr.Type = Sketcher::None;
+        constr.GeoId = preSel.geoId;
+        constr.PosId = preSel.posId;
+        if (type == AutoConstraint::VERTEX || type == AutoConstraint::VERTEX_NO_TANGENCY) {
+            if (preSel.posId == PointPos::none) {
+                bool lineCenter = isLineCenterAutoConstraint(preSel.geoId, Pos);
+                constr.Type = lineCenter ? Sketcher::Symmetric : Sketcher::PointOnObject;
+            }
+            else {
+                constr.Type = Sketcher::Coincident;
+            }
+        }
+        else if (type == AutoConstraint::CURVE && preSel.posId != PointPos::none) {
+            constr.Type = Sketcher::PointOnObject;
+        }
+        else if (type == AutoConstraint::CURVE && preSel.posId == PointPos::none) {
+            constr.Type = Sketcher::Tangent;
+        }
+
+        if (constr.Type == Sketcher::Tangent && preSel.isLine) {
+            if (Dir.Length() < 1e-8 || preSel.hitShapeDir.Length() < 1e-8) {
+                return;  // Direction not set so return;
+            }
+
+            // We are hitting a line and have hitting vector information
+            Base::Vector3d dir3d = Base::Vector3d(Dir.x, Dir.y, 0);
+            double cosangle = dir3d.Normalize() * preSel.hitShapeDir.Normalize();
+
+            // the angle between the line and the hitting direction are over around 6 degrees
+            if (fabs(cosangle) > 0.995f) {
+                return;
+            }
+        }
+
+        if (constr.Type != Sketcher::None) {
+            suggestedConstraints.push_back(constr);
+        }
+    }
+}
+
+void DrawSketchHandler::seekAlignmentAutoConstraint(
+    std::vector<AutoConstraint>& suggestedConstraints,
+    const Base::Vector2d& Dir)
+{
+    using std::numbers::pi;
+    const double angleDevRad = 0.035;  // 2 degrees in radians
+
+    AutoConstraint constr;
+    constr.Type = Sketcher::None;
+    constr.GeoId = GeoEnum::GeoUndef;
+    constr.PosId = PointPos::none;
+    double angle = std::abs(atan2(Dir.y, Dir.x));
+    if (angle < angleDevRad || (pi - angle) < angleDevRad) {
+        // Suggest horizontal constraint
+        constr.Type = Sketcher::Horizontal;
+    }
+    else if (std::abs(angle - pi / 2) < angleDevRad) {
+        // Suggest vertical constraint
+        constr.Type = Sketcher::Vertical;
+    }
+
+    if (constr.Type != Sketcher::None) {
+        suggestedConstraints.push_back(constr);
+    }
+}
+
+void DrawSketchHandler::seekTangentAutoConstraint(std::vector<AutoConstraint>& suggestedConstraints,
+                                                  const Base::Vector2d& Pos,
+                                                  const Base::Vector2d& Dir)
+{
+    using std::numbers::pi;
+    SketchObject* obj = sketchgui->getSketchObject();
+    int tangId = GeoEnum::GeoUndef;
+
+    // Do not consider if distance is more than that.
+    // Decrease this value when a candidate is found.
+    double tangDeviation = 0.1 * sketchgui->getScaleFactor();
+
+    // Get geometry list
+    const std::vector<Part::Geometry*> geomlist = obj->getCompleteGeometry();
+
+    Base::Vector3d tmpPos(Pos.x, Pos.y, 0.f);                    // Current cursor point
+    Base::Vector3d tmpDir(Dir.x, Dir.y, 0.f);                    // Direction of line
+    Base::Vector3d tmpStart(Pos.x - Dir.x, Pos.y - Dir.y, 0.f);  // Start point
+
+    int i = -1;
+    for (auto* geo : geomlist) {
+        i++;
+
+        if (geo->is<Part::GeomCircle>()) {
+            auto* circle = static_cast<const Part::GeomCircle*>(geo);
+
+            Base::Vector3d center = circle->getCenter();
+
+            double radius = circle->getRadius();
+
+            // ignore if no touch (use dot product)
+            if (tmpDir * (center - tmpPos) > 0 || tmpDir * (center - tmpStart) < 0) {
+                continue;
+            }
+
+            Base::Vector3d projPnt(0.f, 0.f, 0.f);
+            projPnt = projPnt.ProjectToLine(center - tmpPos, tmpDir);
+            double projDist = std::abs(projPnt.Length() - radius);
+
+            // Find if nearest
+            if (projDist < tangDeviation) {
+                tangId = i;
+                tangDeviation = projDist;
+            }
+        }
+        else if (geo->is<Part::GeomEllipse>()) {
+            auto* ellipse = static_cast<const Part::GeomEllipse*>(geo);
+
+            Base::Vector3d center = ellipse->getCenter();
+
+            double a = ellipse->getMajorRadius();
+            double b = ellipse->getMinorRadius();
+            Base::Vector3d majdir = ellipse->getMajorAxisDir();
+
+            double cf = sqrt(a * a - b * b);
+
+            Base::Vector3d focus1P = center + cf * majdir;
+            Base::Vector3d focus2P = center - cf * majdir;
+
+            Base::Vector3d norm = Base::Vector3d(Dir.y, -Dir.x).Normalize();
+
+            double distancetoline = norm * (tmpPos - focus1P);  // distance focus1 to line
+
+            // mirror of focus1 with respect to the line
+            Base::Vector3d focus1PMirrored = focus1P + 2 * distancetoline * norm;
+
+            double error = fabs((focus1PMirrored - focus2P).Length() - 2 * a);
+
+            if (error < tangDeviation) {
+                tangId = i;
+                tangDeviation = error;
+            }
+        }
+        else if (geo->is<Part::GeomArcOfCircle>()) {
+            auto* arc = static_cast<const Part::GeomArcOfCircle*>(geo);
+
+            Base::Vector3d center = arc->getCenter();
+            double radius = arc->getRadius();
+
+            // ignore if no touch (use dot product)
+            if (tmpDir * (center - tmpPos) > 0 || tmpDir * (center - tmpStart) < 0) {
+                continue;
+            }
+
+            Base::Vector3d projPnt(0.f, 0.f, 0.f);
+            projPnt = projPnt.ProjectToLine(center - tmpPos, tmpDir);
+            double projDist = std::abs(projPnt.Length() - radius);
+
+            if (projDist < tangDeviation) {
+                double startAngle, endAngle;
+                arc->getRange(startAngle, endAngle, /*emulateCCW=*/true);
+
+                double angle = atan2(projPnt.y, projPnt.x);
+                while (angle < startAngle) {
+                    angle += 2 * pi;  // Bring it to range of arc
+                }
+
+                // if the point is on correct side of arc
+                if (angle <= endAngle) {  // Now need to check only one side
+                    tangId = i;
+                    tangDeviation = projDist;
+                }
+            }
+        }
+        else if (geo->is<Part::GeomArcOfEllipse>()) {
+            auto* aoe = static_cast<const Part::GeomArcOfEllipse*>(geo);
+
+            Base::Vector3d center = aoe->getCenter();
+
+            double a = aoe->getMajorRadius();
+            double b = aoe->getMinorRadius();
+            Base::Vector3d majdir = aoe->getMajorAxisDir();
+
+            double cf = sqrt(a * a - b * b);
+
+            Base::Vector3d focus1P = center + cf * majdir;
+            Base::Vector3d focus2P = center - cf * majdir;
+
+            Base::Vector3d norm = Base::Vector3d(Dir.y, -Dir.x).Normalize();
+
+            double distancetoline = norm * (tmpPos - focus1P);  // distance focus1 to line
+
+            // mirror of focus1 with respect to the line
+            Base::Vector3d focus1PMirrored = focus1P + 2 * distancetoline * norm;
+
+            double error = fabs((focus1PMirrored - focus2P).Length() - 2 * a);
+
+            if (error < tangDeviation) {
+                double startAngle, endAngle;
+                aoe->getRange(startAngle, endAngle, /*emulateCCW=*/true);
+
+                double angle = Base::fmod(
+                    atan2(
+                        -aoe->getMajorRadius()
+                            * ((tmpPos.x - center.x) * majdir.y - (tmpPos.y - center.y) * majdir.x),
+                        aoe->getMinorRadius()
+                            * ((tmpPos.x - center.x) * majdir.x + (tmpPos.y - center.y) * majdir.y))
+                        - startAngle,
+                    2.f * pi);
+
+                while (angle < startAngle) {
+                    angle += 2 * pi;  // Bring it to range of arc
+                }
+
+                // if the point is on correct side of arc
+                if (angle <= endAngle) {  // Now need to check only one side
+                    tangId = i;
+                    tangDeviation = error;
+                }
+            }
+        }
+    }
+
+    if (tangId != GeoEnum::GeoUndef) {
+        if (tangId > getHighestCurveIndex()) {  // external Geometry
+            tangId = getHighestCurveIndex() - tangId;
+        }
+        AutoConstraint constr;
+        constr.Type = Tangent;
+        constr.GeoId = tangId;
+        constr.PosId = PointPos::none;
+        suggestedConstraints.push_back(constr);
+    }
+}
+
+int DrawSketchHandler::seekAutoConstraint(std::vector<AutoConstraint>& suggestedConstraints,
+                                          const Base::Vector2d& Pos,
+                                          const Base::Vector2d& Dir,
+                                          AutoConstraint::TargetType type)
+{
+    suggestedConstraints.clear();
+
+    if (!sketchgui->Autoconstraints.getValue()) {
+        return 0;  // If Autoconstraints property is not set quit
+    }
+
+    seekPreselectionAutoConstraint(suggestedConstraints, Pos, Dir, type);
+
+    if (Dir.Length() > 1e-8 && type != AutoConstraint::CURVE) {
+        seekAlignmentAutoConstraint(suggestedConstraints, Dir);
+
+        if (type != AutoConstraint::VERTEX_NO_TANGENCY) {
+            seekTangentAutoConstraint(suggestedConstraints, Pos, Dir);
+        }
+    }
+
+    return suggestedConstraints.size();
+}
+
+void DrawSketchHandler::createAutoConstraints(const std::vector<AutoConstraint>& autoConstrs,
+                                              int geoId1,
+                                              Sketcher::PointPos posId1,
+                                              bool createowncommand /*= true*/)
+{
+    if (!sketchgui->Autoconstraints.getValue()) {
+        return;  // If Autoconstraints property is not set quit
+    }
+
+    if (!autoConstrs.empty()) {
+
+        if (createowncommand) {
+            // Open the Command
+            Gui::Command::openCommand(QT_TRANSLATE_NOOP("Command", "Add auto constraints"));
+        }
+
+        // Iterate through constraints
+        for (auto& cstr : autoConstrs) {
+            int geoId2 = cstr.GeoId;
+
+            switch (cstr.Type) {
+                case Sketcher::Coincident: {
+                    if (posId1 == Sketcher::PointPos::none) {
+                        continue;
+                    }
+                    // If the auto constraint has a point create a coincident otherwise it is an
+                    // edge on a point
+                    Gui::cmdAppObjectArgs(
+                        sketchgui->getObject(),
+                        "addConstraint(Sketcher.Constraint('Coincident',%d,%d,%d,%d)) ",
+                        geoId1,
+                        static_cast<int>(posId1),
+                        cstr.GeoId,
+                        static_cast<int>(cstr.PosId));
+                } break;
+                case Sketcher::PointOnObject: {
+                    Sketcher::PointPos posId2 = cstr.PosId;
+                    if (posId1 == Sketcher::PointPos::none) {
+                        // Auto constraining an edge so swap parameters
+                        std::swap(geoId1, geoId2);
+                        std::swap(posId1, posId2);
+                    }
+
+                    Gui::cmdAppObjectArgs(
+                        sketchgui->getObject(),
+                        "addConstraint(Sketcher.Constraint('PointOnObject',%d,%d,%d)) ",
+                        geoId1,
+                        static_cast<int>(posId1),
+                        geoId2);
+                } break;
+                case Sketcher::Symmetric: {
+                    Gui::cmdAppObjectArgs(
+                        sketchgui->getObject(),
+                        "addConstraint(Sketcher.Constraint('Symmetric',%d,1,%d,2,%d,%d)) ",
+                        geoId2,
+                        geoId2,
+                        geoId1,
+                        static_cast<int>(posId1));
+                } break;
+                    // In special case of Horizontal/Vertical constraint, geoId2 is normally unused
+                    // and should be 'Constraint::GeoUndef' However it can be used as a way to
+                    // require the function to apply these constraints on another geometry In this
+                    // case the caller as to set geoId2, then it will be used as target instead of
+                    // geoId2
+                case Sketcher::Horizontal: {
+                    Gui::cmdAppObjectArgs(sketchgui->getObject(),
+                                          "addConstraint(Sketcher.Constraint('Horizontal',%d)) ",
+                                          geoId2 != GeoEnum::GeoUndef ? geoId2 : geoId1);
+                } break;
+                case Sketcher::Vertical: {
+                    Gui::cmdAppObjectArgs(sketchgui->getObject(),
+                                          "addConstraint(Sketcher.Constraint('Vertical',%d)) ",
+                                          geoId2 != GeoEnum::GeoUndef ? geoId2 : geoId1);
+                } break;
+                case Sketcher::Tangent: {
+                    Sketcher::SketchObject* Obj = sketchgui->getSketchObject();
+
+                    const Part::Geometry* geom1 = Obj->getGeometry(geoId1);
+                    const Part::Geometry* geom2 = Obj->getGeometry(cstr.GeoId);
+
+                    // ellipse tangency support using construction elements (lines)
+                    if (geom1 && geom2
+                        && (geom1->is<Part::GeomEllipse>() || geom2->is<Part::GeomEllipse>())) {
+
+                        if (!geom1->is<Part::GeomEllipse>()) {
+                            std::swap(geoId1, geoId2);
+                        }
+
+                        // geoId1 is the ellipse
+                        geom1 = Obj->getGeometry(geoId1);
+                        geom2 = Obj->getGeometry(geoId2);
+
+                        if (geom2->is<Part::GeomEllipse>() || geom2->is<Part::GeomArcOfEllipse>()
+                            || geom2->is<Part::GeomCircle>()
+                            || geom2->is<Part::GeomArcOfCircle>()) {
+                            // in all these cases an intermediate element is needed
+                            makeTangentToEllipseviaNewPoint(
+                                Obj,
+                                static_cast<const Part::GeomEllipse*>(geom1),
+                                geom2,
+                                geoId1,
+                                geoId2);
+                            return;
+                        }
+                    }
+
+                    // arc of ellipse tangency support using external elements
+                    if (geom1 && geom2
+                        && (geom1->is<Part::GeomArcOfEllipse>()
+                            || geom2->is<Part::GeomArcOfEllipse>())) {
+
+                        if (!geom1->is<Part::GeomArcOfEllipse>()) {
+                            std::swap(geoId1, geoId2);
+                        }
+
+                        // geoId1 is the arc of ellipse
+                        geom1 = Obj->getGeometry(geoId1);
+                        geom2 = Obj->getGeometry(geoId2);
+
+                        if (geom2->is<Part::GeomArcOfEllipse>() || geom2->is<Part::GeomCircle>()
+                            || geom2->is<Part::GeomArcOfCircle>()) {
+                            // in all these cases an intermediate element is needed
+                            makeTangentToArcOfEllipseviaNewPoint(
+                                Obj,
+                                static_cast<const Part::GeomArcOfEllipse*>(geom1),
+                                geom2,
+                                geoId1,
+                                geoId2);
+                            return;
+                        }
+                    }
+
+                    Gui::cmdAppObjectArgs(sketchgui->getObject(),
+                                          "addConstraint(Sketcher.Constraint('Tangent',%d, %d)) ",
+                                          geoId1,
+                                          cstr.GeoId);
+                } break;
+                default:
+                    break;
+            }
+
+            if (createowncommand) {
+                Gui::Command::commitCommand();
+            }
+            // Gui::Command::updateActive(); // There is already an recompute in each command
+            // creation, this is redundant.
+        }
+    }
+}
+
+int DrawSketchHandler::seekAndRenderAutoConstraint(
+    std::vector<AutoConstraint>& suggestedConstraints,
+    const Base::Vector2d& Pos,
+    const Base::Vector2d& Dir,
+    AutoConstraint::TargetType type)
+{
+    if (seekAutoConstraint(suggestedConstraints, Pos, Dir, type)) {
+        renderSuggestConstraintsCursor(suggestedConstraints);
+    }
+    else {
+        applyCursor();
+    }
+
+    return suggestedConstraints.size();
+}
+
+void DrawSketchHandler::renderSuggestConstraintsCursor(
+    std::vector<AutoConstraint>& suggestedConstraints)
+{
+    std::vector<QPixmap> pixmaps = suggestedConstraintsPixmaps(suggestedConstraints);
+    addCursorTail(pixmaps);
+}
+
+void DrawSketchHandler::setPositionText(const Base::Vector2d& Pos, const SbString& text)
+{
+    ViewProviderSketchDrawSketchHandlerAttorney::setPositionText(*sketchgui, Pos, text);
+}
+
+
+void DrawSketchHandler::setPositionText(const Base::Vector2d& Pos)
+{
+    ViewProviderSketchDrawSketchHandlerAttorney::setPositionText(*sketchgui, Pos);
+}
+
+void DrawSketchHandler::resetPositionText()
+{
+    ViewProviderSketchDrawSketchHandlerAttorney::resetPositionText(*sketchgui);
+}
+
+void DrawSketchHandler::drawEdit(const std::vector<Base::Vector2d>& EditCurve) const
+{
+    ViewProviderSketchDrawSketchHandlerAttorney::drawEdit(*sketchgui, EditCurve);
+}
+
+void DrawSketchHandler::drawEdit(const std::list<std::vector<Base::Vector2d>>& list) const
+{
+    ViewProviderSketchDrawSketchHandlerAttorney::drawEdit(*sketchgui, list);
+}
+
+void DrawSketchHandler::drawEdit(const std::vector<Part::Geometry*>& geometries) const
+{
+    static CurveConverter c;
+
+    auto list = c.toVector2DList(geometries);
+
+    drawEdit(list);
+}
+
+void DrawSketchHandler::clearEdit() const
+{
+    drawEdit(std::vector<Base::Vector2d>());
+}
+
+void DrawSketchHandler::clearEditMarkers() const
+{
+    drawEditMarkers(std::vector<Base::Vector2d>());
+}
+
+void DrawSketchHandler::drawPositionAtCursor(const Base::Vector2d& position)
+{
+    setPositionText(position);
+}
+
+void DrawSketchHandler::drawDirectionAtCursor(const Base::Vector2d& position,
+                                              const Base::Vector2d& origin)
+{
+    if (!showCursorCoords()) {
+        return;
+    }
+
+    float length = (position - origin).Length();
+    float angle = (position - origin).GetAngle(Base::Vector2d(1.f, 0.f));
+
+    SbString text;
+    std::string lengthString = lengthToDisplayFormat(length, 1);
+    std::string angleString = angleToDisplayFormat(angle * 180.0 / std::numbers::pi, 1);
+    text.sprintf(" (%s, %s)", lengthString.c_str(), angleString.c_str());
+    setPositionText(position, text);
+}
+
+void DrawSketchHandler::drawWidthHeightAtCursor(const Base::Vector2d& position,
+                                                const double val1,
+                                                const double val2)
+{
+    if (!showCursorCoords()) {
+        return;
+    }
+
+    SbString text;
+    std::string val1String = lengthToDisplayFormat(val1, 1);
+    std::string val2String = lengthToDisplayFormat(val2, 1);
+    text.sprintf(" (%s x %s)", val1String.c_str(), val2String.c_str());
+    setPositionText(position, text);
+}
+
+void DrawSketchHandler::drawDoubleAtCursor(const Base::Vector2d& position,
+                                           const double val,
+                                           Base::Unit unit)
+{
+    if (!showCursorCoords()) {
+        return;
+    }
+
+    SbString text;
+    std::string doubleString = unit == Base::Unit::Length
+        ? lengthToDisplayFormat(val, 1)
+        : angleToDisplayFormat(val * 180.0 / std::numbers::pi, 1);
+    text.sprintf(" (%s)", doubleString.c_str());
+    setPositionText(position, text);
+}
+
+std::unique_ptr<QWidget> DrawSketchHandler::createToolWidget() const
+{
+    return createWidget();  // NVI
+}
+
+bool DrawSketchHandler::isToolWidgetVisible() const
+{
+    return isWidgetVisible();  // NVI
+}
+
+QPixmap DrawSketchHandler::getToolWidgetHeaderIcon() const
+{
+    return getToolIcon();
+}
+
+QString DrawSketchHandler::getToolWidgetHeaderText() const
+{
+    return getToolWidgetText();
+}
+
+void DrawSketchHandler::drawEditMarkers(const std::vector<Base::Vector2d>& EditMarkers,
+                                        unsigned int augmentationlevel) const
+{
+    ViewProviderSketchDrawSketchHandlerAttorney::drawEditMarkers(*sketchgui,
+                                                                 EditMarkers,
+                                                                 augmentationlevel);
+}
+
+void DrawSketchHandler::setAxisPickStyle(bool on)
+{
+    ViewProviderSketchDrawSketchHandlerAttorney::setAxisPickStyle(*sketchgui, on);
+}
+
+void DrawSketchHandler::moveCursorToSketchPoint(Base::Vector2d point)
+{
+    ViewProviderSketchDrawSketchHandlerAttorney::moveCursorToSketchPoint(*sketchgui, point);
+}
+
+void DrawSketchHandler::ensureFocus()
+{
+    ViewProviderSketchDrawSketchHandlerAttorney::ensureFocus(*sketchgui);
+}
+
+void DrawSketchHandler::preselectAtPoint(Base::Vector2d point)
+{
+    ViewProviderSketchDrawSketchHandlerAttorney::preselectAtPoint(*sketchgui, point);
+}
+
+int DrawSketchHandler::getPreselectPoint() const
+{
+    return ViewProviderSketchDrawSketchHandlerAttorney::getPreselectPoint(*sketchgui);
+}
+
+int DrawSketchHandler::getPreselectCurve() const
+{
+    return ViewProviderSketchDrawSketchHandlerAttorney::getPreselectCurve(*sketchgui);
+}
+
+int DrawSketchHandler::getPreselectCross() const
+{
+    return ViewProviderSketchDrawSketchHandlerAttorney::getPreselectCross(*sketchgui);
+}
+
+Sketcher::SketchObject* DrawSketchHandler::getSketchObject()
+{
+    return sketchgui->getSketchObject();
+}
+
+void DrawSketchHandler::setAngleSnapping(bool enable, Base::Vector2d referencePoint)
+{
+    ViewProviderSketchDrawSketchHandlerAttorney::setAngleSnapping(*sketchgui,
+                                                                  enable,
+                                                                  referencePoint);
+}
+
+void DrawSketchHandler::moveConstraint(int constNum, const Base::Vector2d& toPos)
+{
+    ViewProviderSketchDrawSketchHandlerAttorney::moveConstraint(*sketchgui, constNum, toPos);
+}
+
+void DrawSketchHandler::signalToolChanged() const
+{
+    ViewProviderSketchDrawSketchHandlerAttorney::signalToolChanged(*sketchgui, this->getToolName());
+}