/***************************************************************************
 *   Copyright (c) 2009 Juergen Riegel <juergen.riegel@web.de>             *
 *                                                                         *
 *   This file is part of the FreeCAD CAx development system.              *
 *                                                                         *
 *   This library is free software; you can redistribute it and/or         *
 *   modify it under the terms of the GNU Library General Public           *
 *   License as published by the Free Software Foundation; either          *
 *   version 2 of the License, or (at your option) any later version.      *
 *                                                                         *
 *   This library  is distributed in the hope that it will be useful,      *
 *   but WITHOUT ANY WARRANTY; without even the implied warranty of        *
 *   MERCHANTABILITY or FITNESS FOR A PARTICULAR PURPOSE.  See the         *
 *   GNU Library General Public License for more details.                  *
 *                                                                         *
 *   You should have received a copy of the GNU Library General Public     *
 *   License along with this library; see the file COPYING.LIB. If not,    *
 *   write to the Free Software Foundation, Inc., 59 Temple Place,         *
 *   Suite 330, Boston, MA  02111-1307, USA                                *
 *                                                                         *
 ***************************************************************************/

#ifndef SKETCHERGUI_VIEWPROVIDERSKETCH_H
#define SKETCHERGUI_VIEWPROVIDERSKETCH_H

#include <Inventor/SoRenderManager.h>
#include <Inventor/sensors/SoNodeSensor.h>
#include <QCoreApplication>
#include <boost/signals2.hpp>
#include <memory>

#include <Base/Parameter.h>
#include <Base/Placement.h>
#include <Gui/Document.h>
#include <Gui/GLPainter.h>
#include <Gui/Selection/Selection.h>
#include <Mod/Part/Gui/ViewProvider2DObject.h>
#include <Mod/Part/Gui/ViewProviderAttachExtension.h>
#include <Mod/Part/Gui/ViewProviderGridExtension.h>
#include <Mod/Sketcher/App/GeoList.h>
#include <Mod/Sketcher/App/GeoEnum.h>

#include "PropertyVisualLayerList.h"

#include "ShortcutListener.h"
#include "Utils.h"

#include <Gui/Inventor/SoToggleSwitch.h>
#include <Mod/Part/Gui/ViewProviderPreviewExtension.h>


class TopoDS_Shape;
class TopoDS_Face;
class SoSeparator;
class SbLine;
class SbVec2f;
class SbVec3f;
class SoCoordinate3;
class SoInfo;
class SoPointSet;
class SoTransform;
class SoLineSet;
class SoMarkerSet;
class SoPickedPoint;
class SoRayPickAction;

class SoImage;
class QImage;
class QColor;

class SoText2;
class SoTranslation;
class SbString;
class SbTime;

namespace Part
{
class Geometry;
}

namespace Gui
{
class View3DInventorViewer;
}

namespace Sketcher
{
class Constraint;
class Sketch;
class SketchObject;
}  // namespace Sketcher

namespace SketcherGui
{

class EditModeCoinManager;
class SnapManager;
class DrawSketchHandler;

using GeoList = Sketcher::GeoList;
using GeoListFacade = Sketcher::GeoListFacade;

class PartGuiExport SoSketchFaces: public PartGui::SoFCShape
{
    using inherited = SoFCShape;
    SO_NODE_HEADER(SoSketchFaces);

public:
    SoSketchFaces();

    static void initClass();

    SoSFColor color;
    SoSFFloat transparency;
};

/** @brief The Sketch ViewProvider
 *
 * @details
 *
 * As any ViewProvider, this class is responsible for the view representation
 * of Sketches.
 *
 * Functionality inherited from parent classes deal with the majority of the
 * representation of a sketch when it is ** not ** in edit mode.
 *
 * This class handles mainly the drawing and editing of the sketch.
 *
 * The class delegates a substantial part of this functionality on two main
 * classes, DrawSketchHandler and EditModeCoinManager.
 *
 * In order to enforce a certain degree of encapsulation and promote a not
 * too tight coupling, while still allowing well defined collaboration,
 * DrawSketchHandler and EditModeCoinManager access ViewProviderSketch via
 * two Attorney classes (Attorney-Client pattern), ViewProviderSketchDrawSketchHandlerAttorney
 * and ViewProviderSketchCoinAttorney.
 *
 * Given the substantial amount of code involved in coin node management, EditModeCoinManager
 * further delegates on other specialised helper classes. Some of them share the
 * ViewProviderSketchCoinAttorney, which defines the maximum coupling and minimum encapsulation.
 *
 * DrawSketchHandler aids temporary edit mode drawing and is extensively used for the creation
 * of geometry.
 *
 * EditModeCoinManager takes over the responsibility of creating the Coin (Inventor) scenograph
 * and modifying it, including all the drawing of geometry, constraints and overlay layer. This
 * is an exclusive responsibility under the Single Responsibility Principle.
 *
 * EditModeCoinManager exposes a public interface to be used by ViewProviderSketch. Where,
 * EditModeCoinManager needs special access to facilities of ViewProviderSketch in order to fulfil
 * its responsibility, this access is defined by ViewProviderSketchCoinAttorney.
 *
 * Similarly, DrawSketchHandler takes over the responsibility of drawing edit temporal curves and
 * markers necessary to enable visual feedback to the user, as well as the UI interaction during
 * such edits. This is its exclusive responsibility under the Single Responsibility Principle.
 *
 * A plethora of speciliased handlers derive from DrawSketchHandler for each specialised editing
 * (see for example all the handlers for creation of new geometry). These derived classes do * not *
 * have direct access to the ViewProviderSketchDrawSketchHandlerAttorney. This is intended to keep
 * coupling under control. However, generic functionality requiring access to the Attorney can be
 * implemented in DrawSketchHandler and used from its derived classes by virtue of the inheritance.
 * This promotes a concentrating the coupling in a single point (and code reuse).
 *
 */
class SketcherGuiExport ViewProviderSketch: public PartGui::ViewProvider2DObject,
                                            public PartGui::ViewProviderGridExtension,
                                            public PartGui::ViewProviderAttachExtension,
                                            public Gui::SelectionObserver
{
    Q_DECLARE_TR_FUNCTIONS(SketcherGui::ViewProviderSketch)

    PROPERTY_HEADER_WITH_OVERRIDE(SketcherGui::ViewProviderSketch);

private:
    /**
     * @brief
     * This nested class is responsible for attaching to the parameters relevant for
     * ViewProviderSketch, initialising the ViewProviderSketch to the current configuration
     * and handle in real time any change to their values.
     */
    class ParameterObserver: public ParameterGrp::ObserverType
    {
    public:
        explicit ParameterObserver(ViewProviderSketch& client);
        ~ParameterObserver() override;

        void initParameters();

        void subscribeToParameters();

        void unsubscribeToParameters();

        /** Observer for parameter group. */
        void OnChange(Base::Subject<const char*>& rCaller, const char* sReason) override;

        void updateFromParameter(const char* property);

    private:
        void
        updateBoolProperty(const std::string& string, App::Property* property, bool defaultvalue);
        void updateGridSize(const std::string& string, App::Property* property);

        // Only for colors outside of edit mode, edit mode colors are handled by
        // EditModeCoinManager.
        void updateColorProperty(const std::string& string,
                                 App::Property* property,
                                 float r,
                                 float g,
                                 float b);

        void updateShapeAppearanceProperty(const std::string& string, App::Property* property);

        void updateEscapeKeyBehaviour(const std::string& string, App::Property* property);

        void updateAutoRecompute(const std::string& string, App::Property* property);

        void updateRecalculateInitialSolutionWhileDragging(const std::string& string,
                                                           App::Property* property);

    private:
        ViewProviderSketch& Client;
        std::map<std::string,
                 std::tuple<std::function<void(const std::string& string, App::Property*)>,
                            App::Property*>>
            parameterMap;
    };

    /** @name Classes storing the state of Dragging, Selection and Preselection
     * All these classes enable the identification of a Vertex, a Curve, the root
     * Point, axes, and constraints.
     *
     * A word on indices and ways to identify elements and parts of them:
     *
     * The Sketcher has a general main way to identify geometry, {GeoId, PointPos},
     * these can be provided as separate data, or using Sketcher::GeoElementId. The
     * latter defines comparison and equality operators enabling, for example to use
     * it as key in a std::map.
     *
     * While it is indeed possible to refer to any point using that nomenclature, creating
     * maps in certain circumnstances leads to a performance drawback. Additionally, the
     * legacy selection mechanism refers to positive indexed Vertices (for both normal and
     * external vertices). Both reasons discourage moving to a single identification. This
     * situation has been identified at different levels:
     *
     * (1) In sketch.cpp, the solver facade defining the interface with GCS, both
     * {GeoId, PointPos} and PointId are used.
     *
     * (2) In SketchObject.cpp, the actual document object, both {GeoId, PointPos} and VertexId
     * are used (see VertexId2GeoId and VertexId2GeoPosId).
     *
     * (3) In ViewProviderSketch, both {GeoId, PointPos} an Point indices are used (see these
     * structures)
     *
     * (4) At CoinManager level, {GeoId, PointPos}, Point indices (for selection) and MultiFieldIds
     * (specific structure defining a coin multifield index and layer) are used.
     *
     * Using a single index instead of a multi-index field, allows mappings to be implemented via
     * std::vectors instead of std::maps. Direct mappings using std::vectors are accessed in
     * constant time. Multi-index mappings relying on std::maps involve a search for the key. This
     * leads to a drop in performance.
     *
     * What are these indices and how do they relate each other?
     * 1. PointId, VertexId depend on the order of the geometries in the sketch. GeoList and
     * GeoListFacade enable to convert between indices.
     * 2. CurveId is basically the GeoId assuming PointPos to be PointPos::none (edge)
     * 3. Sometimes, Axes and root point are separated into a third index or enum. Legacy reasons
     * aside, the root point is has GeoId=-1, which is sometimes used as invalid value in positive
     * only indices. Additionally, root point and the Horizontal Axes both have GeoId=-1 (differing
     * in PointPos only). Following the decision not to rely on PointPos, creating a separate index,
     * best when enum-ed, appears justified.
     */
    //@{

    /** @brief Class to store vector and item Id for dragging.
     *
     * @details
     * Ids are zero-indexed points and curves.
     *
     * The DragPoint indexing matches PreselectPoint indexing.
     *
     */
    class Drag
    {
    public:
        Drag()
        {
            reset();
        }

        void reset()
        {
            resetVector();
            resetIds();
        }

        void resetVector()
        {
            xInit = 0;
            yInit = 0;
            relative = false;
        }

        void resetIds()
        {
            Dragged.clear();
            DragConstraintSet.clear();
        }

        double xInit, yInit;  // starting point of the dragging operation
        bool relative;        // whether the dragging move vector is relative or absolute

        std::vector<Sketcher::GeoElementId> Dragged;  // dragged geometries
        std::set<int> DragConstraintSet;              // dragged constraints ids
    };

    // TODO: Selection and Preselection should use a same structure. Probably Drag should use the
    // same structure too. To be refactored separately.

    /** @brief Class to store preselected element ids.
     *
     * @details
     *
     * PreselectPoint is the positive VertexId.
     *
     * PreselectCurve is the GeoID, but without the Axes (indices -1 and -2).
     *
     * VertexN, with N = PreselectPoint + 1, same as DragPoint indexing (NOTE -1 is NOT the root
     * point)
     *
     * EdgeN, with N = PreselectCurve + 1 for positive values ; ExternalEdgeN, with N =
     * -PreselectCurve - 2
     *
     * The PreselectPoint indexing matches DragPoint indexing (it further includes negative edges,
     * which are not meaningful for Dragging).
     *
     */
    class Preselection
    {
    public:
        enum SpecialValues
        {
            InvalidPoint = -1,
            InvalidCurve = -1,
            ExternalCurve = -3
        };

        enum class Axes
        {
            None = -1,
            RootPoint = 0,
            HorizontalAxis = 1,
            VerticalAxis = 2
        };

        Preselection()
        {
            reset();
        }

        void reset()
        {
            PreselectPoint = InvalidPoint;
            PreselectCurve = InvalidCurve;
            PreselectCross = Axes::None;
            PreselectConstraintSet.clear();
            blockedPreselection = false;
        }

        bool isPreselectPointValid() const
        {
            return PreselectPoint > InvalidPoint;
        }
        bool isPreselectCurveValid() const
        {
            return PreselectCurve > InvalidCurve || PreselectCurve <= ExternalCurve;
        }
        bool isCrossPreselected() const
        {
            return PreselectCross != Axes::None;
        }
        bool isEdge() const
        {
            return PreselectCurve > InvalidCurve;
        }
        bool isExternalEdge() const
        {
            return PreselectCurve <= ExternalCurve;
        }

        int getPreselectionVertexIndex() const
        {
            return PreselectPoint + 1;
        }
        int getPreselectionEdgeIndex() const
        {
            return PreselectCurve + 1;
        }
        int getPreselectionExternalEdgeIndex() const
        {
            return -PreselectCurve - 2;
        }

        int PreselectPoint;   // VertexN, with N = PreselectPoint + 1, same as DragPoint indexing
                              // (NOTE -1 is NOT the root point)
        int PreselectCurve;   // EdgeN, with N = PreselectCurve + 1 for positive values ;
                              // ExternalEdgeN, with N = -PreselectCurve - 2
        Axes PreselectCross;  // 0 => rootPoint, 1 => HAxis, 2 => VAxis
        std::set<int> PreselectConstraintSet;  // ConstraintN, N = index + 1
        bool blockedPreselection;
    };

    /** @brief Class to store selected element ids.
     *
     * @details
     * Selection follows yet a different mechanism than preselection.
     *
     * SelPointSet indices as PreselectPoint, with the addition that -1 is indeed the rootpoint.
     *
     * SelCurvSet indices as PreselectCurve, with the addition that -1 is the HAxis and -2 is the
     * VAxis
     *
     */
    class Selection
    {
    public:
        enum SpecialValues
        {
            RootPoint = -1,
            HorizontalAxis = -1,
            VerticalAxis = -2
        };

        Selection()
        {
            reset();
        }

        void reset()
        {
            SelPointSet.clear();
            SelCurvSet.clear();
            SelConstraintSet.clear();
        }

        std::set<int> SelPointSet;       // Indices as PreselectPoint (and -1 for rootpoint)
        std::set<int> SelCurvSet;        // also holds cross axes at -1 and -2
        std::set<int> SelConstraintSet;  // ConstraintN, N = index + 1.
    };
    //@}

    /** @brief Private struct maintaining information necessary for detecting double click.
     */
    struct DoubleClick
    {
        static SbTime prvClickTime;
        static SbVec2s prvClickPos;  // used by double-click-detector
        static SbVec2s prvCursorPos;
        static SbVec2s newCursorPos;
    };

    /** @brief Private struct grouping ViewProvider parameters and internal variables
     */
    struct ViewProviderParameters
    {
        bool handleEscapeButton = false;
        bool autoRecompute = false;
        bool recalculateInitialSolutionWhileDragging = false;

        bool isShownVirtualSpace =
            false;  // indicates whether the present virtual space view is the
                    // Real Space or the Virtual Space (virtual space 1 or 2)
        bool buttonPress = false;

        int stdCountSegments =
            50;  // preferences controlled default geometry sampling for selection
    };

    /** @brief Private struct grouping ViewProvider and RenderManager node, to be used as SoNode
     * sensor data
     */
    struct VPRender
    {
        ViewProviderSketch* vp;
        SoRenderManager* renderMgr;
    };

public:
    /* API to retrieve information about the active DrawSketchHandler. In particular related to how
     * tool widgets should be handled.
     */
    class ToolManager
    {
    public:
        explicit ToolManager(ViewProviderSketch* vp);

        /** @brief Factory function returning a tool widget of the type appropriate for the current
         * active tool. If no tool is active, expect a nullptr.
         */
        std::unique_ptr<QWidget> createToolWidget() const;
        /** @brief Returns whether the current tool's widget is intended to be visible for the user
         */
        bool isWidgetVisible() const;
        /** @brief Returns the intended icon for a visible tool widget (e.g. for header/title).*/
        QPixmap getToolIcon() const;
        /** @brief Returns the intended text for a visible tool widget (e.g. for header/title).*/
        QString getToolWidgetText() const;

    private:
        ViewProviderSketch* vp;
    };

public:
    /// constructor
    ViewProviderSketch();
    /// destructor
    ~ViewProviderSketch() override;

    /** @name Properties */
    //@{
    App::PropertyBool Autoconstraints;
    App::PropertyBool AvoidRedundant;
    App::PropertyPythonObject TempoVis;
    App::PropertyBool HideDependent;
    App::PropertyBool ShowLinks;
    App::PropertyBool ShowSupport;
    App::PropertyBool RestoreCamera;
    App::PropertyBool ForceOrtho;
    App::PropertyBool SectionView;
    App::PropertyBool AutoColor;
    App::PropertyString EditingWorkbench;
    SketcherGui::PropertyVisualLayerList VisualLayerList;
    //@}

    const ToolManager toolManager;

    // TODO: It is difficult to imagine that these functions are necessary in the public interface.
    // This requires review at a second stage and possibly refactor it.
    /** @name handler control */
    //@{
    /// sets an DrawSketchHandler in control
    void activateHandler(std::unique_ptr<DrawSketchHandler> newHandler);
    /// removes the active handler
    void purgeHandler();
    //@}


    // TODO: SketchMode should be refactored. DrawSketchHandler, its inheritance and free functions
    // should access this mode via the DrawSketchHandler Attorney. I will not refactor this at this
    // moment, as the refactor will be even more extensive and difficult to review. But this should
    // be done in a second stage.

    /** @name modus handling */
    //@{
    /// mode table
    enum SketchMode
    {
        STATUS_NONE,                   /**< enum value View provider is in neutral. */
        STATUS_SELECT_Point,           /**< enum value a point was selected. */
        STATUS_SELECT_Edge,            /**< enum value an edge was selected. */
        STATUS_SELECT_Constraint,      /**< enum value a constraint was selected. */
        STATUS_SELECT_Cross,           /**< enum value the base coordinate system was selected. */
        STATUS_SELECT_Wire,            /**< enum value and edge was double clicked. */
        STATUS_SKETCH_Drag,            /**< enum value while dragging curves and or points. */
        STATUS_SKETCH_DragConstraint,  /**< enum value while dragging a compatible constraint. */
        STATUS_SKETCH_UseHandler,      /**< enum value a DrawSketchHandler is in control. */
        STATUS_SKETCH_StartRubberBand, /**< enum value for initiating a rubber band selection */
        STATUS_SKETCH_UseRubberBand    /**< enum value when making a rubber band selection */
    };

    /// is called by GuiCommands to set the drawing mode
    void setSketchMode(SketchMode mode);

    /// get the sketch mode
    SketchMode getSketchMode() const
    {
        return Mode;
    }

    // create right click context menu based on selection in the 3D view
    void generateContextMenu();

    //@}

    /** @name Drawing functions */
    //@{
    /// draw the sketch in the inventor nodes
    /// temp => use temporary solver solution in SketchObject
    /// recreateinformationscenography => forces a rebuild of the information overlay scenography
    void draw(bool temp = false, bool rebuildinformationoverlay = true);

    /// helper change the color of the sketch according to selection and solver status
    void updateColor();
    //@}

    /** @name Selection functions */
    //@{
    /// Is the view provider selectable
    bool isSelectable() const override;

    /// Observer message from the Selection
    void onSelectionChanged(const Gui::SelectionChanges& msg) override;
    //@}

    /** @name Toggle angle snapping and set the reference point */
    //@{
    /// Toggle angle snapping and set the reference point
    void setAngleSnapping(bool enable, Base::Vector2d referencePoint = Base::Vector2d(0., 0.));

    /** @name Access to Sketch and Solver objects */
    //@{
    /// get the pointer to the sketch document object
    Sketcher::SketchObject* getSketchObject() const;

    /** returns a const reference to the last solved sketch object. It guarantees that
     *  the solver object does not lose synchronisation with the SketchObject properties.
     *
     * NOTE: Operations requiring * write * access to the solver must be done via SketchObject
     * interface. See for example functions:
     * -> inline void setRecalculateInitialSolutionWhileMovingPoint(bool
     * recalculateInitialSolutionWhileMovingPoint)
     * -> inline int initTemporaryMove(int geoId, PointPos pos, bool fine=true)
     * -> inline int moveGeometryTemporary(int geoId, PointPos pos, Base::Vector3d toPoint, bool
     * relative=false)
     * -> inline void updateSolverExtension(int geoId, std::unique_ptr<Part::GeometryExtension> &&
     * ext)
     */
    const Sketcher::Sketch& getSolvedSketch() const;
    //@}

    /** @name miscelanea utilities */
    //@{
    /*! Look at the center of the bounding of all selected items */
    void centerSelection();
    /// returns the scale factor
    float getScaleFactor() const;
    /// returns view orientation factor
    int getViewOrientationFactor() const;
    //@}

    /** @name constraint Virtual Space visibility management */
    //@{
    /// updates the visibility of the virtual space of constraints
    void updateVirtualSpace();
    /// determines whether the constraints in the normal space or the ones in the virtual are to be
    /// shown
    void setIsShownVirtualSpace(bool isshownvirtualspace);
    /// returns whether the virtual space is being shown
    bool getIsShownVirtualSpace() const;
    //@}

    /** @name base class implementer */
    //@{
    void attach(App::DocumentObject*) override;
    void updateData(const App::Property*) override;

    void setupContextMenu(QMenu* menu, QObject* receiver, const char* member) override;
    /// is called when the Provider is in edit and a deletion request occurs
    bool onDelete(const std::vector<std::string>&) override;
    /// Is called by the tree if the user double clicks on the object. It returns the string
    /// for the transaction that will be shown in the undo/redo dialog.
    /// If null is returned then no transaction will be opened.
    const char* getTransactionText() const override
    {
        return nullptr;
    }
    /// is called when the provider is in edit and a "Select All" command was issued
    /// Provider shall return 'false' is it ignores the command, 'true' otherwise
    bool selectAll() override;
    /// is called by the tree if the user double clicks on the object
    bool doubleClicked() override;
    /// is called when the Provider is in edit and the mouse is moved
    bool mouseMove(const SbVec2s& pos, Gui::View3DInventorViewer* viewer) override;
    /// is called when the Provider is in edit and a key event ocours. Only ESC ends edit.
    bool keyPressed(bool pressed, int key) override;
    /// is called when the Provider is in edit and the mouse is clicked
    bool mouseButtonPressed(int Button,
                            bool pressed,
                            const SbVec2s& cursorPos,
                            const Gui::View3DInventorViewer* viewer) override;
    bool mouseWheelEvent(int delta,
                         const SbVec2s& cursorPos,
                         const Gui::View3DInventorViewer* viewer) override;
    //@}

    void deleteSelected();

    /// Control the overlays appearing on the Tree and reflecting different sketcher states
    QIcon mergeColorfulOverlayIcons(const QIcon& orig) const override;

    /** @name Signals for controlling information in Task dialogs */
    //@{
    /// signals if the constraints list has changed
    boost::signals2::signal<void()> signalConstraintsChanged;
    /// signals if the sketch has been set up
    boost::signals2::signal<
        void(const QString& state, const QString& msg, const QString& url, const QString& linkText)>
        signalSetUp;
    /// signals if the elements list has changed
    boost::signals2::signal<void()> signalElementsChanged;
    //@}

    /** @name Register slot for signal */
    //@{
    template<typename F>
    boost::signals2::connection registerToolChanged(F&& f)
    {
        return signalToolChanged.connect(std::forward<F>(f));
    }
    //@}

    /** @name Attorneys for collaboration with helper classes */
    //@{
    friend class ViewProviderSketchDrawSketchHandlerAttorney;
    friend class ViewProviderSketchCoinAttorney;
    friend class ViewProviderSketchSnapAttorney;
    //@}
protected:
    /** @name enter/exit edit mode */
    //@{
    bool setEdit(int ModNum) override;
    void unsetEdit(int ModNum) override;
    void setEditViewer(Gui::View3DInventorViewer*, int ModNum) override;
    void unsetEditViewer(Gui::View3DInventorViewer*) override;
    static void camSensCB(void* data, SoSensor*);        // camera sensor callback
    static void camSensDeleteCB(void* data, SoSensor*);  // camera sensor callback
    void onCameraChanged(SoCamera* cam);
    //@}

    /** @name miscelanea editing functions */
    //@{
    /// purges the DrawHandler if existing and tidies up
    void deactivateHandler();
    /// get called if a subelement is double clicked while editing
    void editDoubleClicked();
    /// get called when an edge is double clicked to select/unselect the whole wire
    void toggleWireSelelection(int geoId);
    //@}

    /** @name Solver Information */
    //@{
    /// update solver information based on last solving at SketchObject
    void UpdateSolverInformation();

    /// Auxiliary function to generate messages about conflicting, redundant and malformed
    /// constraints
    static QString appendConstraintMsg(const QString& singularmsg,
                                       const QString& pluralmsg,
                                       const std::vector<int>& vector);
    //@}

    /** @name manage updates during undo/redo operations */
    //@{
    void slotUndoDocument(const Gui::Document&);
    void slotRedoDocument(const Gui::Document&);
    void slotSolverUpdate();
    void forceUpdateData();
    //@}

    /** @name base class implementer */
    //@{
    /// get called by the container whenever a property has been changed
    void onChanged(const App::Property* prop) override;
    //@}

    /// hook after property restoring to change some property statuses
    void startRestoring() override;
    void finishRestoring() override;

    bool getElementPicked(const SoPickedPoint* pp, std::string& subname) const override;
    bool getDetailPath(const char* subname,
                       SoFullPath* pPath,
                       bool append,
                       SoDetail*& det) const override;
<<<<<<< HEAD
    const char* getDefaultDisplayMode() const override;

    void reattach(App::DocumentObject*) override;
    void beforeDelete() override;
=======
>>>>>>> 29a1b35a

private:
    /// function to handle OCCT BSpline weight calculation singularities and representation
    void scaleBSplinePoleCirclesAndUpdateSolverAndSketchObjectGeometry(
        GeoListFacade& geolist,
        bool geometrywithmemoryallocation);

    /** @name geometry and coordinates auxiliary functions */
    //@{
    /// give the coordinates of a line on the sketch plane in sketcher (2D) coordinates
    void
    getCoordsOnSketchPlane(const SbVec3f& point, const SbVec3f& normal, double& u, double& v) const;

    /// give projecting line of position
    void getProjectingLine(const SbVec2s&, const Gui::View3DInventorViewer* viewer, SbLine&) const;
    //@}

    /** @name preselection functions */
    //@{
    /// helper to detect preselection
    bool detectAndShowPreselection(SoPickedPoint* Point, const SbVec2s& cursorPos);
    int getPreselectPoint() const;
    int getPreselectCurve() const;
    int getPreselectCross() const;
    void setPreselectPoint(int PreselectPoint);
    void setPreselectRootPoint();
    void resetPreselectPoint();

    bool setPreselect(const std::string& subNameSuffix, float x = 0, float y = 0, float z = 0);
    //@}

    /** @name dragging functions */
    //@{
    /// dragging helpers
    void initDragging(int geoId, Sketcher::PointPos pos, Gui::View3DInventorViewer* viewer);
    void doDragStep(double x, double y);
    void commitDragMove(double x, double y);

    //@}

    /** @name Selection functions */
    //@{
    /// box selection method
    void doBoxSelection(const SbVec2s& startPos,
                        const SbVec2s& endPos,
                        const Gui::View3DInventorViewer* viewer);

    void addSelectPoint(int SelectPoint);
    void removeSelectPoint(int SelectPoint);
    void clearSelectPoints();

    bool isSelected(const std::string& ss) const;
    void rmvSelection(const std::string& subNameSuffix);
    bool addSelection(const std::string& subNameSuffix, float x = 0, float y = 0, float z = 0);
    bool addSelection2(const std::string& subNameSuffix, float x = 0, float y = 0, float z = 0);
    void preselectToSelection(const std::stringstream& ss,
                              boost::scoped_ptr<SoPickedPoint>& pp,
                              bool toggle);
    //@}

    /** @name miscelanea utilities */
    //@{
    /// moves a selected constraint
    void moveConstraint(int constNum, const Base::Vector2d& toPos, OffsetMode offset = NoOffset);
    void moveConstraint(Sketcher::Constraint*,
                        int constNum,
                        const Base::Vector2d& toPos,
                        OffsetMode offset = NoOffset);
    void moveAngleConstraint(Sketcher::Constraint*, int constNum, const Base::Vector2d& toPos);

    /// returns whether the sketch is in edit mode.
    bool isInEditMode() const;
    //@}

    /** @name signals*/
    //@{
    /// signals a tool change
    boost::signals2::signal<void(const std::string& toolname)> signalToolChanged;
    //@}

    void slotToolWidgetChanged(QWidget* newwidget);

    void updateColorPropertiesVisibility();

    /** @name Attorney functions*/
    //@{
    /* private functions to decouple Attorneys and Clients from the internal implementation of
    the ViewProvider and its members, such as sketchObject (see friend attorney classes) and
    improve encapsulation.
    */

    //********* ViewProviderSketchCoinAttorney ***********************

    bool constraintHasExpression(int constrid) const;

    const std::vector<Sketcher::Constraint*> getConstraints() const;
    /// gets the corresponding constraint to the given \a constid
    /// or null if it doesn't exist.
    Sketcher::Constraint* getConstraint(int constid) const;

    // gets the list of geometry of the sketchobject or of the solver instance
    const GeoList getGeoList() const;

    GeoListFacade getGeoListFacade() const;

    Base::Placement getEditingPlacement() const;

    std::unique_ptr<SoRayPickAction> getRayPickAction() const;

    SbVec2f getScreenCoordinates(SbVec2f sketchcoordinates) const;

    QFont getApplicationFont() const;

    int defaultFontSizePixels() const;

    qreal getDevicePixelRatio() const;

    int getApplicationLogicalDPIX() const;

    double getRotation(SbVec3f pos0, SbVec3f pos1) const;

    bool isSketchInvalid() const;

    bool isSketchFullyConstrained() const;

    bool haveConstraintsInvalidGeometry() const;

    void addNodeToRoot(SoSeparator* node);

    void removeNodeFromRoot(SoSeparator* node);

    bool isConstraintPreselected(int constraintId) const;

    bool isPointSelected(int pointId) const;

    void executeOnSelectionPointSet(std::function<void(const int)>&& operation) const;

    bool isCurveSelected(int curveId) const;

    bool isConstraintSelected(int constraintId) const;

    //********* ViewProviderSketchDrawSketchHandlerAttorney **********//
    void setConstraintSelectability(bool enabled = true);
    void setPositionText(const Base::Vector2d& Pos, const SbString& txt);
    void setPositionText(const Base::Vector2d& Pos);
    void resetPositionText();

    /// draw the edit curve
    void drawEdit(const std::vector<Base::Vector2d>& EditCurve);
    void drawEdit(const std::list<std::vector<Base::Vector2d>>& list);
    /// draw the edit markers
    void drawEditMarkers(const std::vector<Base::Vector2d>& EditMarkers,
                         unsigned int augmentationlevel = 0);
    /// set the pick style of the sketch coordinate axes
    void setAxisPickStyle(bool on);

    void moveCursorToSketchPoint(Base::Vector2d point);
    void ensureFocus();

    void preselectAtPoint(Base::Vector2d point);
    //@}

private:
    /** @name Solver message creation*/
    //@{
    /* private functions to decouple Attorneys and Clients from the internal implementation of
    the ViewProvider and its members, such as sketchObject (see friend attorney classes) and
    improve encapsulation.
    */
    /// generates a warning message about constraint conflicts and appends it to the given message
    static QString appendConflictMsg(const std::vector<int>& conflicting);
    /// generates a warning message about redundant constraints and appends it to the given message
    static QString appendRedundantMsg(const std::vector<int>& redundant);
    /// generates a warning message about partially redundant constraints and appends it to the
    /// given message
    static QString appendPartiallyRedundantMsg(const std::vector<int>& partiallyredundant);
    /// generates a warning message about redundant constraints and appends it to the given message
    static QString appendMalformedMsg(const std::vector<int>& redundant);
    //@}

private:
    boost::signals2::connection connectUndoDocument;
    boost::signals2::connection connectRedoDocument;
    boost::signals2::connection connectSolverUpdate;

    // modes while sketching
    SketchMode Mode;

    // reference coordinates for relative operations
    Drag drag;

    Preselection preselection;
    Selection selection;

    std::unique_ptr<Gui::Rubberband> rubberband;

    std::string editDocName;
    std::string editObjName;
    std::string editSubName;

<<<<<<< HEAD
    std::unique_ptr<PartGui::ViewProviderPart> pInternalView;
=======
    Gui::CoinPtr<SoSketchFaces> pcSketchFaces;
    Gui::CoinPtr<SoToggleSwitch> pcSketchFacesToggle;
>>>>>>> 29a1b35a

    ShortcutListener* listener;

    std::unique_ptr<EditModeCoinManager> editCoinManager;

    std::unique_ptr<SnapManager> snapManager;

    std::unique_ptr<ViewProviderSketch::ParameterObserver> pObserver;

    std::unique_ptr<DrawSketchHandler> sketchHandler;

    ViewProviderParameters viewProviderParameters;

    using Connection = boost::signals2::connection;
    Connection connectionToolWidget;

    SoNodeSensor cameraSensor;
    int viewOrientationFactor;  // stores if sketch viewed from front or back
};

}  // namespace SketcherGui


#endif  // SKETCHERGUI_VIEWPROVIDERSKETCH_H<|MERGE_RESOLUTION|>--- conflicted
+++ resolved
@@ -771,13 +771,6 @@
                        SoFullPath* pPath,
                        bool append,
                        SoDetail*& det) const override;
-<<<<<<< HEAD
-    const char* getDefaultDisplayMode() const override;
-
-    void reattach(App::DocumentObject*) override;
-    void beforeDelete() override;
-=======
->>>>>>> 29a1b35a
 
 private:
     /// function to handle OCCT BSpline weight calculation singularities and representation
@@ -978,12 +971,8 @@
     std::string editObjName;
     std::string editSubName;
 
-<<<<<<< HEAD
-    std::unique_ptr<PartGui::ViewProviderPart> pInternalView;
-=======
     Gui::CoinPtr<SoSketchFaces> pcSketchFaces;
     Gui::CoinPtr<SoToggleSwitch> pcSketchFacesToggle;
->>>>>>> 29a1b35a
 
     ShortcutListener* listener;
 
