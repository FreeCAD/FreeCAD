--- conflicted
+++ resolved
@@ -1,175 +1,171 @@
-/***************************************************************************
- *   Copyright (c) 2011 Jürgen Riegel <juergen.riegel@web.de>              *
- *                                                                         *
- *   This file is part of the FreeCAD CAx development system.              *
- *                                                                         *
- *   This library is free software; you can redistribute it and/or         *
- *   modify it under the terms of the GNU Library General Public           *
- *   License as published by the Free Software Foundation; either          *
- *   version 2 of the License, or (at your option) any later version.      *
- *                                                                         *
- *   This library  is distributed in the hope that it will be useful,      *
- *   but WITHOUT ANY WARRANTY; without even the implied warranty of        *
- *   MERCHANTABILITY or FITNESS FOR A PARTICULAR PURPOSE.  See the         *
- *   GNU Library General Public License for more details.                  *
- *                                                                         *
- *   You should have received a copy of the GNU Library General Public     *
- *   License along with this library; see the file COPYING.LIB. If not,    *
- *   write to the Free Software Foundation, Inc., 59 Temple Place,         *
- *   Suite 330, Boston, MA  02111-1307, USA                                *
- *                                                                         *
- ***************************************************************************/
-
-
-#include "PreCompiled.h"
-#ifndef _PreComp_
-# include <QMessageBox>
-#endif
-
-#include <boost/algorithm/string/predicate.hpp>
-
-#include <Gui/Action.h>
-#include <Gui/Application.h>
-#include <Gui/Document.h>
-#include <Gui/Selection.h>
-#include <Gui/CommandT.h>
-#include <Gui/MainWindow.h>
-#include <Gui/BitmapFactory.h>
-#include <Gui/DlgEditFileIncludePropertyExternal.h>
-
-#include <Mod/Part/App/Geometry.h>
-#include <Mod/Sketcher/App/SketchObject.h>
-
-#include "ViewProviderSketch.h"
-#include "GeometryCreationMode.h"
-#include "CommandConstraints.h"
-
-using namespace std;
-using namespace SketcherGui;
-using namespace Sketcher;
-
-bool isAlterGeoActive(Gui::Document *doc)
-{
-   if (doc) {
-        // checks if a Sketch Viewprovider is in Edit
-        if (doc->getInEdit() && doc->getInEdit()->isDerivedFrom
-            (SketcherGui::ViewProviderSketch::getClassTypeId())) {
-                return true;
-        }
-    }
-
-    return false;
-}
-
-namespace SketcherGui {
-
-extern GeometryCreationMode geometryCreationMode;
-
-/* Constrain commands =======================================================*/
-DEF_STD_CMD_A(CmdSketcherToggleConstruction)
-
-CmdSketcherToggleConstruction::CmdSketcherToggleConstruction()
-    :Command("Sketcher_ToggleConstruction")
-{
-    sAppModule      = "Sketcher";
-    sGroup          = QT_TR_NOOP("Sketcher");
-    sMenuText       = QT_TR_NOOP("Toggle construction geometry");
-    sToolTipText    = QT_TR_NOOP("Toggles the toolbar or selected geometry to/from construction mode");
-    sWhatsThis      = "Sketcher_ToggleConstruction";
-    sStatusTip      = sToolTipText;
-    sPixmap         = "Sketcher_ToggleConstruction";
-    sAccel          = "C,M";
-    eType           = ForEdit;
-
-    // list of toggle construction commands
-    Gui::CommandManager &rcCmdMgr = Gui::Application::Instance->commandManager();
-    rcCmdMgr.addCommandMode("ToggleConstruction", "Sketcher_CreateLine");
-    rcCmdMgr.addCommandMode("ToggleConstruction", "Sketcher_CreateRectangle");
-    rcCmdMgr.addCommandMode("ToggleConstruction", "Sketcher_CreatePolyline");
-    rcCmdMgr.addCommandMode("ToggleConstruction", "Sketcher_CreateSlot");
-    rcCmdMgr.addCommandMode("ToggleConstruction", "Sketcher_CompCreateArc");
-    rcCmdMgr.addCommandMode("ToggleConstruction", "Sketcher_CompCreateConic");
-    rcCmdMgr.addCommandMode("ToggleConstruction", "Sketcher_CompCreateCircle");
-    rcCmdMgr.addCommandMode("ToggleConstruction", "Sketcher_CompCreateRegularPolygon");
-    rcCmdMgr.addCommandMode("ToggleConstruction", "Sketcher_CompCreateBSpline");
-    rcCmdMgr.addCommandMode("ToggleConstruction", "Sketcher_CarbonCopy");
-}
-
-void CmdSketcherToggleConstruction::activated(int iMsg)
-{
-    Q_UNUSED(iMsg);
-    // Option A: nothing is selected change creation mode from/to construction
-    if(Gui::Selection().countObjectsOfType(Sketcher::SketchObject::getClassTypeId()) == 0){
-
-        Gui::CommandManager &rcCmdMgr = Gui::Application::Instance->commandManager();
-
-        if (geometryCreationMode == Construction) {
-            geometryCreationMode = Normal;
-        }
-        else {
-            geometryCreationMode = Construction;
-        }
-
-        rcCmdMgr.updateCommands("ToggleConstruction", static_cast<int>(geometryCreationMode));
-    }
-    else // there was a selection, so operate in toggle mode.
-    {
-        // get the selection
-        std::vector<Gui::SelectionObject> selection;
-        selection = getSelection().getSelectionEx(0, Sketcher::SketchObject::getClassTypeId());
-
-        Sketcher::SketchObject* Obj = static_cast<Sketcher::SketchObject*>(selection[0].getObject());
-
-        // only one sketch with its subelements are allowed to be selected
-        if (selection.size() != 1) {
-            QMessageBox::warning(Gui::getMainWindow(), QObject::tr("Wrong selection"),
-                QObject::tr("Select edge(s) from the sketch."));
-            return;
-        }
-
-        // get the needed lists and objects
-        const std::vector<std::string> &SubNames = selection[0].getSubNames();
-        if (SubNames.empty()) {
-            QMessageBox::warning(Gui::getMainWindow(), QObject::tr("Wrong selection"),
-                QObject::tr("Select edge(s) from the sketch."));
-            return;
-        }
-
-        // undo command open
-        openCommand("Toggle draft from/to draft");
-
-        // go through the selected subelements
-        for (auto &sub : SubNames){
-            // only handle edges
-            if (boost::starts_with(sub,"Edge") || boost::starts_with(sub, "ExternalEdge")) {
-                // issue the actual commands to toggle
-<<<<<<< HEAD
-                FCMD_OBJ_CMD(selection[0].getObject(),"toggleConstruction('" << sub << "')");
-=======
-                Gui::cmdAppObjectArgs(selection[0].getObject(), "toggleConstruction(%d) ", GeoId);
->>>>>>> c0753806
-            }
-        }
-        // finish the transaction and update
-        commitCommand();
-
-        tryAutoRecompute(Obj);
-
-        // clear the selection (convenience)
-        getSelection().clearSelection();
-    }
-}
-
-bool CmdSketcherToggleConstruction::isActive(void)
-{
-    return isAlterGeoActive( getActiveGuiDocument() );
-}
-
-}
-
-void CreateSketcherCommandsAlterGeo(void)
-{
-    Gui::CommandManager &rcCmdMgr = Gui::Application::Instance->commandManager();
-
-    rcCmdMgr.addCommand(new CmdSketcherToggleConstruction());
-}
+/***************************************************************************
+ *   Copyright (c) 2011 Jürgen Riegel <juergen.riegel@web.de>              *
+ *                                                                         *
+ *   This file is part of the FreeCAD CAx development system.              *
+ *                                                                         *
+ *   This library is free software; you can redistribute it and/or         *
+ *   modify it under the terms of the GNU Library General Public           *
+ *   License as published by the Free Software Foundation; either          *
+ *   version 2 of the License, or (at your option) any later version.      *
+ *                                                                         *
+ *   This library  is distributed in the hope that it will be useful,      *
+ *   but WITHOUT ANY WARRANTY; without even the implied warranty of        *
+ *   MERCHANTABILITY or FITNESS FOR A PARTICULAR PURPOSE.  See the         *
+ *   GNU Library General Public License for more details.                  *
+ *                                                                         *
+ *   You should have received a copy of the GNU Library General Public     *
+ *   License along with this library; see the file COPYING.LIB. If not,    *
+ *   write to the Free Software Foundation, Inc., 59 Temple Place,         *
+ *   Suite 330, Boston, MA  02111-1307, USA                                *
+ *                                                                         *
+ ***************************************************************************/
+
+
+#include "PreCompiled.h"
+#ifndef _PreComp_
+# include <QMessageBox>
+#endif
+
+#include <boost/algorithm/string/predicate.hpp>
+
+#include <Gui/Action.h>
+#include <Gui/Application.h>
+#include <Gui/Document.h>
+#include <Gui/Selection.h>
+#include <Gui/CommandT.h>
+#include <Gui/MainWindow.h>
+#include <Gui/BitmapFactory.h>
+#include <Gui/DlgEditFileIncludePropertyExternal.h>
+
+#include <Mod/Part/App/Geometry.h>
+#include <Mod/Sketcher/App/SketchObject.h>
+
+#include "ViewProviderSketch.h"
+#include "GeometryCreationMode.h"
+#include "CommandConstraints.h"
+
+using namespace std;
+using namespace SketcherGui;
+using namespace Sketcher;
+
+bool isAlterGeoActive(Gui::Document *doc)
+{
+   if (doc) {
+        // checks if a Sketch Viewprovider is in Edit
+        if (doc->getInEdit() && doc->getInEdit()->isDerivedFrom
+            (SketcherGui::ViewProviderSketch::getClassTypeId())) {
+                return true;
+        }
+    }
+
+    return false;
+}
+
+namespace SketcherGui {
+
+extern GeometryCreationMode geometryCreationMode;
+
+/* Constrain commands =======================================================*/
+DEF_STD_CMD_A(CmdSketcherToggleConstruction)
+
+CmdSketcherToggleConstruction::CmdSketcherToggleConstruction()
+    :Command("Sketcher_ToggleConstruction")
+{
+    sAppModule      = "Sketcher";
+    sGroup          = QT_TR_NOOP("Sketcher");
+    sMenuText       = QT_TR_NOOP("Toggle construction geometry");
+    sToolTipText    = QT_TR_NOOP("Toggles the toolbar or selected geometry to/from construction mode");
+    sWhatsThis      = "Sketcher_ToggleConstruction";
+    sStatusTip      = sToolTipText;
+    sPixmap         = "Sketcher_ToggleConstruction";
+    sAccel          = "C,M";
+    eType           = ForEdit;
+
+    // list of toggle construction commands
+    Gui::CommandManager &rcCmdMgr = Gui::Application::Instance->commandManager();
+    rcCmdMgr.addCommandMode("ToggleConstruction", "Sketcher_CreateLine");
+    rcCmdMgr.addCommandMode("ToggleConstruction", "Sketcher_CreateRectangle");
+    rcCmdMgr.addCommandMode("ToggleConstruction", "Sketcher_CreatePolyline");
+    rcCmdMgr.addCommandMode("ToggleConstruction", "Sketcher_CreateSlot");
+    rcCmdMgr.addCommandMode("ToggleConstruction", "Sketcher_CompCreateArc");
+    rcCmdMgr.addCommandMode("ToggleConstruction", "Sketcher_CompCreateConic");
+    rcCmdMgr.addCommandMode("ToggleConstruction", "Sketcher_CompCreateCircle");
+    rcCmdMgr.addCommandMode("ToggleConstruction", "Sketcher_CompCreateRegularPolygon");
+    rcCmdMgr.addCommandMode("ToggleConstruction", "Sketcher_CompCreateBSpline");
+    rcCmdMgr.addCommandMode("ToggleConstruction", "Sketcher_CarbonCopy");
+}
+
+void CmdSketcherToggleConstruction::activated(int iMsg)
+{
+    Q_UNUSED(iMsg);
+    // Option A: nothing is selected change creation mode from/to construction
+    if(Gui::Selection().countObjectsOfType(Sketcher::SketchObject::getClassTypeId()) == 0){
+
+        Gui::CommandManager &rcCmdMgr = Gui::Application::Instance->commandManager();
+
+        if (geometryCreationMode == Construction) {
+            geometryCreationMode = Normal;
+        }
+        else {
+            geometryCreationMode = Construction;
+        }
+
+        rcCmdMgr.updateCommands("ToggleConstruction", static_cast<int>(geometryCreationMode));
+    }
+    else // there was a selection, so operate in toggle mode.
+    {
+        // get the selection
+        std::vector<Gui::SelectionObject> selection;
+        selection = getSelection().getSelectionEx(0, Sketcher::SketchObject::getClassTypeId());
+
+        Sketcher::SketchObject* Obj = static_cast<Sketcher::SketchObject*>(selection[0].getObject());
+
+        // only one sketch with its subelements are allowed to be selected
+        if (selection.size() != 1) {
+            QMessageBox::warning(Gui::getMainWindow(), QObject::tr("Wrong selection"),
+                QObject::tr("Select edge(s) from the sketch."));
+            return;
+        }
+
+        // get the needed lists and objects
+        const std::vector<std::string> &SubNames = selection[0].getSubNames();
+        if (SubNames.empty()) {
+            QMessageBox::warning(Gui::getMainWindow(), QObject::tr("Wrong selection"),
+                QObject::tr("Select edge(s) from the sketch."));
+            return;
+        }
+
+        // undo command open
+        openCommand("Toggle draft from/to draft");
+
+        // go through the selected subelements
+        for (auto &sub : SubNames){
+            // only handle edges
+            if (boost::starts_with(sub,"Edge") || boost::starts_with(sub, "ExternalEdge")) {
+                // issue the actual commands to toggle
+                Gui::cmdAppObjectArgs(selection[0].getObject(),"toggleConstruction('%s')", sub);
+            }
+        }
+        // finish the transaction and update
+        commitCommand();
+
+        tryAutoRecompute(Obj);
+
+        // clear the selection (convenience)
+        getSelection().clearSelection();
+    }
+}
+
+bool CmdSketcherToggleConstruction::isActive(void)
+{
+    return isAlterGeoActive( getActiveGuiDocument() );
+}
+
+}
+
+void CreateSketcherCommandsAlterGeo(void)
+{
+    Gui::CommandManager &rcCmdMgr = Gui::Application::Instance->commandManager();
+
+    rcCmdMgr.addCommand(new CmdSketcherToggleConstruction());
+}