# ***************************************************************************
# *   Copyright (c) 2017 sliptonic <shopinthewoods@gmail.com>               *
# *   Copyright (c) 2020 russ4262 (Russell Johnson)                         *
# *                                                                         *
# *   This program is free software; you can redistribute it and/or modify  *
# *   it under the terms of the GNU Lesser General Public License (LGPL)    *
# *   as published by the Free Software Foundation; either version 2 of     *
# *   the License, or (at your option) any later version.                   *
# *   for detail see the LICENCE text file.                                 *
# *                                                                         *
# *   This program is distributed in the hope that it will be useful,       *
# *   but WITHOUT ANY WARRANTY; without even the implied warranty of        *
# *   MERCHANTABILITY or FITNESS FOR A PARTICULAR PURPOSE.  See the         *
# *   GNU Library General Public License for more details.                  *
# *                                                                         *
# *   You should have received a copy of the GNU Library General Public     *
# *   License along with this program; if not, write to the Free Software   *
# *   Foundation, Inc., 59 Temple Place, Suite 330, Boston, MA  02111-1307  *
# *   USA                                                                   *
# *                                                                         *
# ***************************************************************************

import FreeCAD
import Path
import Path.Op.Area as PathAreaOp
import Path.Op.Base as PathOp

from PySide.QtCore import QT_TRANSLATE_NOOP


__title__ = "Base CAM Pocket Operation"
__author__ = "sliptonic (Brad Collette)"
__url__ = "https://www.freecad.org"
__doc__ = "Base class and implementation for pocket operations."

if False:
    Path.Log.setLevel(Path.Log.Level.DEBUG, Path.Log.thisModule())
    Path.Log.trackModule(Path.Log.thisModule())
else:
    Path.Log.setLevel(Path.Log.Level.INFO, Path.Log.thisModule())

translate = FreeCAD.Qt.translate


class ObjectPocket(PathAreaOp.ObjectOp):
    """Base class for proxy objects of all pocket operations."""

    @classmethod
    def pocketPropertyEnumerations(cls, dataType="data"):
        """pocketPropertyEnumerations(dataType="data")... return property enumeration lists of specified dataType.
        Args:
            dataType = 'data', 'raw', 'translated'
        Notes:
        'data' is list of internal string literals used in code
        'raw' is list of (translated_text, data_string) tuples
        'translated' is list of translated string literals
        """

        enums = {
            "CutMode": [
                (translate("CAM_Pocket", "Climb"), "Climb"),
                (translate("CAM_Pocket", "Conventional"), "Conventional"),
            ],  # this is the direction that the profile runs
            "StartAt": [
                (translate("CAM_Pocket", "Center"), "Center"),
                (translate("CAM_Pocket", "Edge"), "Edge"),
            ],
            "OffsetPattern": [
                (translate("CAM_Pocket", "ZigZag"), "ZigZag"),
                (translate("CAM_Pocket", "Offset"), "Offset"),
                (translate("CAM_Pocket", "ZigZagOffset"), "ZigZagOffset"),
                (translate("CAM_Pocket", "Line"), "Line"),
                (translate("CAM_Pocket", "Grid"), "Grid"),
            ],  # Fill Pattern
        }

        if dataType == "raw":
            return enums

        data = list()
        idx = 0 if dataType == "translated" else 1

        Path.Log.debug(enums)

        for k, v in enumerate(enums):
            data.append((v, [tup[idx] for tup in enums[v]]))
        Path.Log.debug(data)

        return data

    def areaOpFeatures(self, obj):
        """areaOpFeatures(obj) ... Pockets have a FinishDepth and work on Faces"""
        return PathOp.FeatureBaseFaces | PathOp.FeatureFinishDepth | self.pocketOpFeatures(obj)

    def pocketOpFeatures(self, obj):
        return 0

    def initPocketOp(self, obj):
        """initPocketOp(obj) ... overwrite to initialize subclass.
        Can safely be overwritten by subclass."""
        pass

    def opExecute(self, obj):
        if len(obj.Base) == 0:
            return
        super().opExecute(obj)
        if obj.OffsetPattern == "ZigZagOffset":
            obj.setEditorMode("ExtraOffsetZigZag", 0)  # unhide
        else:
            obj.setEditorMode("ExtraOffsetZigZag", 2)  # hide

    def areaOpSetDefaultValues(self, obj, job):
        obj.PocketLastStepOver = 0

    def pocketInvertExtraOffset(self):
        """pocketInvertExtraOffset() ... return True if ExtraOffset's direction is inward.
        Can safely be overwritten by subclass."""
        return False

    def initAreaOp(self, obj):
        """initAreaOp(obj) ... create pocket specific properties.
        Do not overwrite, implement initPocketOp(obj) instead."""
        Path.Log.track()

        # Pocket Properties
        obj.addProperty(
            "App::PropertyEnumeration",
            "CutMode",
            "Pocket",
            QT_TRANSLATE_NOOP(
                "App::Property",
                "The direction that the toolpath should go around the part ClockWise (CW) or CounterClockWise (CCW)",
            ),
        )
        obj.addProperty(
            "App::PropertyDistance",
            "ExtraOffset",
            "Pocket",
            QT_TRANSLATE_NOOP(
                "App::Property",
                "Extra offset to apply to the operation. Direction is operation dependent.",
            ),
        )
        obj.addProperty(
            "App::PropertyDistance",
            "ExtraOffsetZigZag",
            "Pocket",
            QT_TRANSLATE_NOOP(
                "App::Property",
                "Extra offset to apply to the ZigZag path with pattern ZigZagOffset.",
            ),
        )
        obj.addProperty(
            "App::PropertyEnumeration",
            "StartAt",
            "Pocket",
            QT_TRANSLATE_NOOP("App::Property", "Start pocketing at center or boundary"),
        )
        obj.addProperty(
            "App::PropertyPercent",
            "StepOver",
            "Pocket",
            QT_TRANSLATE_NOOP(
                "App::Property", "Percent of cutter diameter to step over on each pass"
            ),
        )
        obj.addProperty(
            "App::PropertyFloat",
            "ZigZagAngle",
            "Pocket",
            QT_TRANSLATE_NOOP("App::Property", "Angle of the zigzag pattern"),
        )
        obj.addProperty(
            "App::PropertyEnumeration",
            "OffsetPattern",
            "Face",
            QT_TRANSLATE_NOOP("App::Property", "Clearing pattern to use"),
        )
        obj.addProperty(
            "App::PropertyBool",
            "MinTravel",
            "Pocket",
            QT_TRANSLATE_NOOP("App::Property", "Use 3D Sorting of Path"),
        )
        obj.addProperty(
            "App::PropertyLength",
            "RetractThreshold",
            "Pocket",
            QT_TRANSLATE_NOOP(
                "App::Property",
                "Set distance which will attempts to avoid unnecessary retractions.",
            ),
        )
        obj.addProperty(
            "App::PropertyPercent",
            "PocketLastStepOver",
            "Pocket",
            QT_TRANSLATE_NOOP(
                "App::Property",
                "Last Stepover Radius.  If 0, 50% of cutter is used. Tuning this can be used to improve stepover for some shapes",
            ),
        )
        obj.addProperty(
            "App::PropertyBool",
            "UseRestMachining",
            "Pocket",
            QT_TRANSLATE_NOOP(
                "App::Property",
                "Skips machining regions that have already been cleared by previous operations.",
            ),
        )

        obj.setEditorMode("ExtraOffsetZigZag", 2)  # hide

        for n in self.pocketPropertyEnumerations():
            setattr(obj, n[0], n[1])

        self.initPocketOp(obj)

    def areaOpUseProjection(self, obj):
        """areaOpUseProjection(obj) ... return False"""
        return False

    def areaOpAreaParams(self, obj, isHole):
        """areaOpAreaParams(obj, isHole) ... return dictionary with pocket's area parameters"""
        Path.Log.track()
        params = {}
        params["Fill"] = 0
        params["Coplanar"] = 0
        params["PocketMode"] = 1
        params["SectionCount"] = -1
        params["Angle"] = obj.ZigZagAngle
        params["FromCenter"] = obj.StartAt == "Center"
        params["PocketStepover"] = (self.radius * 2) * (float(obj.StepOver) / 100)
        extraOffset = obj.ExtraOffset.Value
        if self.pocketInvertExtraOffset():
            extraOffset = -extraOffset
        params["PocketExtraOffset"] = extraOffset
        params["PocketExtraOffsetzz"] = obj.ExtraOffsetZigZag.Value
        params["ToolRadius"] = self.radius
        params["PocketLastStepover"] = obj.PocketLastStepOver

        Pattern = {
            "ZigZag": 1,
            "Offset": 2,
            "ZigZagOffset": 4,
            "Line": 5,
            "Grid": 6,
        }

        params["PocketMode"] = Pattern.get(obj.OffsetPattern, 1)

        if obj.SplitArcs:
            params["Explode"] = True
            params["FitArcs"] = False

        return params

    def opOnDocumentRestored(self, obj):
        super().opOnDocumentRestored(obj)
        if not hasattr(obj, "PocketLastStepOver"):
            obj.addProperty(
                "App::PropertyPercent",
                "PocketLastStepOver",
                "Pocket",
                QT_TRANSLATE_NOOP(
                    "App::Property",
                    "Last Stepover Radius.  If 0, 50% of cutter is used. Tuning this can be used to improve stepover for some shapes",
                ),
            )
            obj.PocketLastStepOver = 0

        if not hasattr(obj, "UseRestMachining"):
            obj.addProperty(
                "App::PropertyBool",
                "UseRestMachining",
                "Pocket",
                QT_TRANSLATE_NOOP(
                    "App::Property",
                    "Skips machining regions that have already been cleared by previous operations.",
                ),
            )
<<<<<<< HEAD
        if not hasattr(obj, "RetractThreshold"):
            obj.addProperty(
                "App::PropertyLength",
                "RetractThreshold",
                "Pocket",
                QT_TRANSLATE_NOOP(
                    "App::Property",
                    "Set distance which will attempts to avoid unnecessary retractions.",
                ),
            )
=======
        if not hasattr(obj, "ExtraOffsetZigZag"):
            obj.addProperty(
                "App::PropertyDistance",
                "ExtraOffsetZigZag",
                "Pocket",
                QT_TRANSLATE_NOOP(
                    "App::Property",
                    "Extra offset to apply to the ZigZag path with pattern ZigZagOffset.",
                ),
            )
            if obj.OffsetPattern == "ZigZagOffset":
                obj.setEditorMode("ExtraOffsetZigZag", 1)  # unhide
            else:
                obj.setEditorMode("ExtraOffsetZigZag", 2)  # hide

>>>>>>> 707168fb
        if hasattr(obj, "RestMachiningRegions"):
            obj.removeProperty("RestMachiningRegions")
        if hasattr(obj, "RestMachiningRegionsNeedRecompute"):
            obj.removeProperty("RestMachiningRegionsNeedRecompute")
        if hasattr(obj, "KeepToolDown"):
            if obj.KeepToolDown:
                obj.RetractThreshold = obj.ToolController.Tool.Diameter
            obj.removeProperty("KeepToolDown")

        Path.Log.track()

    def areaOpPathParams(self, obj, isHole):
        """areaOpAreaParams(obj, isHole) ... return dictionary with pocket's path parameters"""
        params = {}

        CutMode = ["Conventional", "Climb"]
        params["orientation"] = CutMode.index(obj.CutMode)

        # if MinTravel is turned on, set path sorting to 3DSort
        # 3DSort shouldn't be used without a valid start point. Can cause
        # tool crash without it.
        #
        # ml: experimental feature, turning off for now (see https://forum.freecad.org/viewtopic.php?f=15&t=24422&start=30#p192458)
        # realthunder: I've fixed it with a new sorting algorithm, which I
        # tested fine, but of course need more test. Please let know if there is
        # any problem
        #
        if obj.MinTravel and obj.UseStartPoint and obj.StartPoint is not None:
            params["sort_mode"] = 3
        return params


def SetupProperties():
    setup = PathAreaOp.SetupProperties()
    setup.append("CutMode")
    setup.append("ExtraOffset")
    setup.append("StepOver")
    setup.append("ZigZagAngle")
    setup.append("OffsetPattern")
    setup.append("StartAt")
    setup.append("MinTravel")
    return setup<|MERGE_RESOLUTION|>--- conflicted
+++ resolved
@@ -280,7 +280,6 @@
                     "Skips machining regions that have already been cleared by previous operations.",
                 ),
             )
-<<<<<<< HEAD
         if not hasattr(obj, "RetractThreshold"):
             obj.addProperty(
                 "App::PropertyLength",
@@ -291,7 +290,6 @@
                     "Set distance which will attempts to avoid unnecessary retractions.",
                 ),
             )
-=======
         if not hasattr(obj, "ExtraOffsetZigZag"):
             obj.addProperty(
                 "App::PropertyDistance",
@@ -307,7 +305,6 @@
             else:
                 obj.setEditorMode("ExtraOffsetZigZag", 2)  # hide
 
->>>>>>> 707168fb
         if hasattr(obj, "RestMachiningRegions"):
             obj.removeProperty("RestMachiningRegions")
         if hasattr(obj, "RestMachiningRegionsNeedRecompute"):
