--- conflicted
+++ resolved
@@ -118,11 +118,8 @@
             if length is None or length > start.distanceToPoint(point[i]):
                 length = start.distanceToPoint(point[i])
                 p = i
-<<<<<<< HEAD
-        return p, l
-=======
         return (p, length)
->>>>>>> 4823ccb6
+
 
     begin = {}
     end = {}
