# -*- coding: utf-8 -*-
# ***************************************************************************
# *   Copyright (c) 2025 Samuel Abels <knipknap@gmail.com>                  *
# *                                                                         *
# *   This program is free software; you can redistribute it and/or modify  *
# *   it under the terms of the GNU Lesser General Public License (LGPL)    *
# *   as published by the Free Software Foundation; either version 2 of     *
# *   the License, or (at your option) any later version.                   *
# *   for detail see the LICENCE text file.                                 *
# *                                                                         *
# *   This program is distributed in the hope that it will be useful,       *
# *   but WITHOUT ANY WARRANTY; without even the implied warranty of        *
# *   MERCHANTABILITY or FITNESS FOR A PARTICULAR PURPOSE.  See the         *
# *   GNU Library General Public License for more details.                  *
# *                                                                         *
# *   You should have received a copy of the GNU Library General Public     *
# *   License along with this program; if not, write to the Free Software   *
# *   Foundation, Inc., 59 Temple Place, Suite 330, Boston, MA  02111-1307  *
# *   USA                                                                   *
# *                                                                         *
# ***************************************************************************

"""Widget for editing a ToolBit object."""

<<<<<<< HEAD
from typing import Optional
=======
>>>>>>> 96b006a2
import FreeCAD
import FreeCADGui
from PySide import QtGui, QtCore
from ...shape.ui.shapewidget import ShapeWidget
from ...docobject.ui import DocumentObjectEditorWidget
from ..models.base import ToolBit


translate = FreeCAD.Qt.translate


class ToolBitPropertiesWidget(QtGui.QWidget):
    """
    A composite widget for editing the properties and shape of a ToolBit.
    """

    # Signal emitted when the toolbit data has been modified
    toolBitChanged = QtCore.Signal()
    toolNoChanged = QtCore.Signal(int)

    def __init__(
        self,
        toolbit: Optional[ToolBit] = None,
        tool_no: Optional[int] = None,
        parent=None,
        icon: bool = True,
    ):
        super().__init__(parent)
        self._toolbit = None
        self._show_shape = icon
        self._tool_no = tool_no

        # UI Elements
        self._label_edit = QtGui.QLineEdit()
        self._id_label = QtGui.QLabel()  # Read-only ID
        self._id_label.setTextInteractionFlags(QtCore.Qt.TextSelectableByMouse)

        theicon = toolbit.get_icon() if toolbit else None
        abbr = theicon.abbreviations if theicon else {}
        self._property_editor = DocumentObjectEditorWidget(property_suffixes=abbr)
        self._property_editor.setSizePolicy(
            QtGui.QSizePolicy.Expanding, QtGui.QSizePolicy.Expanding
        )
        self._shape_widget = None  # Will be created in load_toolbit

        # Layout
        toolbit_group_box = QtGui.QGroupBox(translate("CAM", "Tool Bit"))
        form_layout = QtGui.QFormLayout(toolbit_group_box)
        form_layout.addRow(translate("CAM", "Label:"), self._label_edit)
        form_layout.addRow(translate("CAM", "ID:"), self._id_label)

        # Optional tool number edit field.
        self._tool_no_edit = QtGui.QSpinBox()
        self._tool_no_edit.setMinimum(1)
        self._tool_no_edit.setMaximum(99999999)
        if tool_no is not None:
            form_layout.addRow(translate("CAM", "Tool Number:"), self._tool_no_edit)

        main_layout = QtGui.QVBoxLayout(self)
        main_layout.addWidget(toolbit_group_box)

        properties_group_box = QtGui.QGroupBox(FreeCAD.Qt.translate("CAM", "Properties"))
        properties_group_box.setSizePolicy(QtGui.QSizePolicy.Expanding, QtGui.QSizePolicy.Expanding)
        properties_layout = QtGui.QVBoxLayout(properties_group_box)
        properties_layout.setSpacing(5)
        properties_layout.addWidget(self._property_editor)

        # Ensure the layout expands horizontally
        properties_layout.setAlignment(QtCore.Qt.AlignLeft | QtCore.Qt.AlignTop)

        # Set stretch factor to make property editor expand
        properties_layout.setStretchFactor(self._property_editor, 1)

        main_layout.addWidget(properties_group_box)

        # Add stretch before shape widget to push it towards the bottom
        main_layout.addStretch(1)

        # Layout for centering the shape widget (created later)
        self._shape_display_layout = QtGui.QHBoxLayout()
        self._shape_display_layout.addStretch(1)

        # Placeholder for the widget
        self._shape_display_layout.addStretch(1)
        main_layout.addLayout(self._shape_display_layout)

        # Connections
        self._label_edit.editingFinished.connect(self._on_label_changed)
        self._tool_no_edit.valueChanged.connect(self._on_tool_no_changed)
        self._property_editor.propertyChanged.connect(self.toolBitChanged)

        if toolbit:
            self.load_toolbit(toolbit)

    def _on_label_changed(self):
        """Update the toolbit's label when the line edit changes."""
        if self._toolbit and self._toolbit.obj:
            new_label = self._label_edit.text()
            if self._toolbit.obj.Label != new_label:
                self._toolbit.obj.Label = new_label
                self.toolBitChanged.emit()

    def _on_tool_no_changed(self, value):
        """Update the tool number when the line edit changes."""
        if self._tool_no != value:
            self._tool_no = value
            self.toolNoChanged.emit(value)

    def load_toolbit(self, toolbit: ToolBit):
        """Load a ToolBit object into the editor."""
        self._toolbit = toolbit
        if not self._toolbit or not self._toolbit.obj:
            # Clear or disable fields if toolbit is invalid
            self._label_edit.clear()
            self._label_edit.setEnabled(False)
            self._id_label.clear()
            self._tool_no_edit.clear()
            self._property_editor.setObject(None)
            # Clear existing shape widget if any
            if self._shape_widget:
                self._shape_display_layout.removeWidget(self._shape_widget)
                self._shape_widget.deleteLater()
                self._shape_widget = None
            self._tool_no_edit.setValue(1)
            self.setEnabled(False)
            return

        self.setEnabled(True)
        self._label_edit.setEnabled(True)
        self._label_edit.setText(self._toolbit.obj.Label)
        self._id_label.setText(self._toolbit.get_id())
        self._tool_no_edit.setValue(int(self._tool_no or 1))

        # Get properties and suffixes
        props_to_show = self._toolbit._get_props(("Shape", "Attributes"))
        icon = self._toolbit._tool_bit_shape.get_icon()
        suffixes = icon.abbreviations if icon else {}
        self._property_editor.setObject(self._toolbit.obj)
        self._property_editor.setPropertiesToShow(props_to_show, suffixes)

        # Clear old shape widget and create/add new one if shape exists
        if self._shape_widget:
            self._shape_display_layout.removeWidget(self._shape_widget)
            self._shape_widget.deleteLater()
            self._shape_widget = None

        if self._show_shape and self._toolbit._tool_bit_shape:
            self._shape_widget = ShapeWidget(shape=self._toolbit._tool_bit_shape, parent=self)
            self._shape_widget.setMinimumSize(200, 150)
            # Insert into the middle slot of the HBox layout
            self._shape_display_layout.insertWidget(1, self._shape_widget)

    def save_toolbit(self):
        """
        Applies changes from the editor widgets back to the ToolBit object.
        Note: Most changes are applied via signals, but this can be called
        for explicit save actions.
        """
        # Ensure label is updated if focus is lost without pressing Enter
        self._on_label_changed()

        # No need to explicitly save the toolbit object itself here,
        # as properties were modified directly on toolbit.obj


class ToolBitEditorPanel(QtGui.QWidget):
    """
    A widget for editing a ToolBit object, wrapping ToolBitEditorWidget
    and providing standard dialog buttons.
    """

    # Signals
    accepted = QtCore.Signal(ToolBit)
    rejected = QtCore.Signal()
    toolBitChanged = QtCore.Signal()  # Re-emit signal from inner widget

    def __init__(self, toolbit: ToolBit | None = None, parent=None):
        super().__init__(parent)

        # Create the main editor widget
        self._editor_widget = ToolBitPropertiesWidget(toolbit, self)

        # Create the button box
        buttons = QtGui.QDialogButtonBox.Ok | QtGui.QDialogButtonBox.Cancel
        self._button_box = QtGui.QDialogButtonBox(buttons)

        # Connect button box signals to custom signals
        self._button_box.accepted.connect(self._accepted)
        self._button_box.rejected.connect(self.rejected.emit)

        # Layout
        main_layout = QtGui.QVBoxLayout(self)
        main_layout.addWidget(self._editor_widget)
        main_layout.addWidget(self._button_box)

        # Connect the toolBitChanged signal from the inner widget
        self._editor_widget.toolBitChanged.connect(self.toolBitChanged)

    def _accepted(self):
        self.accepted.emit(self._editor_widget._toolbit)

    def load_toolbit(self, toolbit: ToolBit):
        """Load a ToolBit object into the editor."""
        self._editor_widget.load_toolbit(toolbit)

    def save_toolbit(self):
        """Applies changes from the editor widgets back to the ToolBit object."""
        self._editor_widget.save_toolbit()


class ToolBitEditor(QtGui.QWidget):
    """
    A widget for editing a ToolBit object, wrapping ToolBitEditorWidget
    and providing standard dialog buttons.
    """

    # Signals
    toolBitChanged = QtCore.Signal()  # Re-emit signal from inner widget

    def __init__(
        self,
        toolbit: ToolBit,
        tool_no: Optional[int] = None,
        parent=None,
        icon: bool = False,
    ):
        super().__init__(parent)
        self.form = FreeCADGui.PySideUic.loadUi(":/panels/ToolBitEditor.ui")

        self.toolbit = toolbit
        self.tool_no = tool_no
        self.default_title = self.form.windowTitle()

        # Get first tab from the form, add the shape widget at the top.
        tool_tab_layout = self.form.toolTabLayout
        widget = ShapeWidget(toolbit._tool_bit_shape)
        tool_tab_layout.addWidget(widget)

        # Add tool properties editor to the same tab.
        props = ToolBitPropertiesWidget(toolbit, tool_no, self, icon=icon)
        props.toolBitChanged.connect(self._update)
        props.toolNoChanged.connect(self._on_tool_no_changed)
        tool_tab_layout.addWidget(props)

        self.form.tabWidget.setCurrentIndex(0)
        self.form.tabWidget.currentChanged.connect(self._on_tab_switched)

        # Hide second tab (tool notes) for now.
        self.form.tabWidget.setTabVisible(1, False)

        # Feeds & Speeds
        self.feeds_tab_idx = None
        """
        TODO: disabled for now.
        if tool.supports_feeds_and_speeds():
            label = translate('CAM', 'Feeds && Speeds')
            self.feeds = FeedsAndSpeedsWidget(db, serializer, tool, parent=self)
            self.feeds_tab_idx = self.form.tabWidget.insertTab(1, self.feeds, label)
        else:
            self.feeds = None
            self.feeds_tab_idx = None

        self.form.lineEditCoating.setText(toolbit.get_coating())
        self.form.lineEditCoating.textChanged.connect(toolbit.set_coating)
        self.form.lineEditHardness.setText(toolbit.get_hardness())
        self.form.lineEditHardness.textChanged.connect(toolbit.set_hardness)
        self.form.lineEditMaterials.setText(toolbit.get_materials())
        self.form.lineEditMaterials.textChanged.connect(toolbit.set_materials)
        self.form.lineEditSupplier.setText(toolbit.get_supplier())
        self.form.lineEditSupplier.textChanged.connect(toolbit.set_supplier)
        self.form.plainTextEditNotes.setPlainText(tool.get_notes())
        self.form.plainTextEditNotes.textChanged.connect(self._on_notes_changed)
        """

    def _update(self):
        title = self.default_title
        tool_name = self.toolbit.label
        if tool_name:
            title = "{} - {}".format(tool_name, title)
        self.form.setWindowTitle(title)

    def _on_tab_switched(self, index):
        if index == self.feeds_tab_idx:
            self.feeds.update()

    def _on_notes_changed(self):
        self.toolbit.set_notes(self.form.plainTextEditNotes.toPlainText())

    def _on_tool_no_changed(self, value):
        self.tool_no = value

    def get_tool_no(self):
        return self.tool_no

    def show(self):
        return self.form.exec_()<|MERGE_RESOLUTION|>--- conflicted
+++ resolved
@@ -22,10 +22,7 @@
 
 """Widget for editing a ToolBit object."""
 
-<<<<<<< HEAD
 from typing import Optional
-=======
->>>>>>> 96b006a2
 import FreeCAD
 import FreeCADGui
 from PySide import QtGui, QtCore
