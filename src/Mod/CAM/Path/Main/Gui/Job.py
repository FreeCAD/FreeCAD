# -*- coding: utf-8 -*-
# ***************************************************************************
# *   Copyright (c) 2017 sliptonic <shopinthewoods@gmail.com>               *
# *                                                                         *
# *   This program is free software; you can redistribute it and/or modify  *
# *   it under the terms of the GNU Lesser General Public License (LGPL)    *
# *   as published by the Free Software Foundation; either version 2 of     *
# *   the License, or (at your option) any later version.                   *
# *   for detail see the LICENCE text file.                                 *
# *                                                                         *
# *   This program is distributed in the hope that it will be useful,       *
# *   but WITHOUT ANY WARRANTY; without even the implied warranty of        *
# *   MERCHANTABILITY or FITNESS FOR A PARTICULAR PURPOSE.  See the         *
# *   GNU Library General Public License for more details.                  *
# *                                                                         *
# *   You should have received a copy of the GNU Library General Public     *
# *   License along with this program; if not, write to the Free Software   *
# *   Foundation, Inc., 59 Temple Place, Suite 330, Boston, MA  02111-1307  *
# *   USA                                                                   *
# *                                                                         *
# ***************************************************************************


from PySide import QtCore, QtGui
from collections import Counter
from contextlib import contextmanager
from pivy import coin
import FreeCAD
import FreeCADGui
import Path
import Path.Base.Gui.SetupSheet as PathSetupSheetGui
import Path.Base.Util as PathUtil
import Path.GuiInit as PathGuiInit
import Path.Main.Gui.JobCmd as PathJobCmd
import Path.Main.Gui.JobDlg as PathJobDlg
import Path.Main.Job as PathJob
import Path.Main.Stock as PathStock
import Path.Tool.Gui.Bit as PathToolBitGui
import Path.Tool.Gui.Controller as PathToolControllerGui
import PathScripts.PathUtils as PathUtils
import json
import math
import traceback
from PySide import QtWidgets

import MatGui
import Materials

# lazily loaded modules
from lazy_loader.lazy_loader import LazyLoader

Draft = LazyLoader("Draft", globals(), "Draft")
Part = LazyLoader("Part", globals(), "Part")
DraftVecUtils = LazyLoader("DraftVecUtils", globals(), "DraftVecUtils")

translate = FreeCAD.Qt.translate

if False:
    Path.Log.setLevel(Path.Log.Level.DEBUG, Path.Log.thisModule())
    Path.Log.trackModule(Path.Log.thisModule())
else:
    Path.Log.setLevel(Path.Log.Level.INFO, Path.Log.thisModule())


def _OpenCloseResourceEditor(obj, vobj, edit):
    job = PathUtils.findParentJob(obj)
    if job and job.ViewObject and job.ViewObject.Proxy:
        if edit:
            job.ViewObject.Proxy.editObject(obj)
        else:
            job.ViewObject.Proxy.uneditObject(obj)
    else:
        missing = "Job"
        if job:
            missing = "ViewObject"
            if job.ViewObject:
                missing = "Proxy"
        Path.Log.warning("Cannot edit %s - no %s" % (obj.Label, missing))


@contextmanager
def selectionEx():
    sel = FreeCADGui.Selection.getSelectionEx()
    try:
        yield sel
    finally:
        FreeCADGui.Selection.clearSelection()
        for s in sel:
            if s.SubElementNames:
                FreeCADGui.Selection.addSelection(s.Object, s.SubElementNames)
            else:
                FreeCADGui.Selection.addSelection(s.Object)


class ViewProvider:
    def __init__(self, vobj):
        mode = 2
        vobj.setEditorMode("BoundingBox", mode)
        vobj.setEditorMode("DisplayMode", mode)
        vobj.setEditorMode("Selectable", mode)
        vobj.setEditorMode("ShapeAppearance", mode)
        vobj.setEditorMode("Transparency", mode)
        self.deleteOnReject = True

        # initialized later
        self.axs = None
        self.mat = None
        self.obj = None
        self.sca = None
        self.scs = None
        self.sep = None
        self.sph = None
        self.switch = None
        self.taskPanel = None
        self.vobj = None
        self.baseVisibility = {}
        self.stockVisibility = False

    def attach(self, vobj):
        self.vobj = vobj
        self.obj = vobj.Object
        self.taskPanel = None
        if not hasattr(self, "baseVisibility"):
            self.baseVisibility = {}
        if not hasattr(self, "stockVisibility"):
            self.stockVisibility = False

        # Setup the axis display at the origin
        self.switch = coin.SoSwitch()
        self.sep = coin.SoSeparator()
        self.axs = coin.SoType.fromName("SoAxisCrossKit").createInstance()

<<<<<<< HEAD
        # Adjust the axis heads scale if needed
        # Example to save you looking up Inventor API:
=======
        # Adjust the axis heads if needed, the scale here is just for the head
>>>>>>> 4eb0c841
        # self.axs.set("xHead.transform", "scaleFactor 1.5 1.5 1")
        # self.axs.set("yHead.transform", "scaleFactor 1.5 1.5 1")
        # self.axs.set("zHead.transform", "scaleFactor 1.5 1.5 1")

        # Adjust the axis heads if needed, the scale here is just for the head
        self.axs.set("xHead.transform", "translation 50 0 0")
        self.axs.set("yHead.transform", "translation 0 50 0")
        self.axs.set("zHead.transform", "translation 0 0 50")
        self.axs.set("xHead.appearance.material", "transparency 0.5")
        self.axs.set("yHead.appearance.material", "transparency 0.5")
        self.axs.set("zHead.appearance.material", "transparency 0.5")

        # Adjust the axis line width if needed
        self.axs.set("xAxis.transform", "scaleFactor 0.5 0.5 1")
        self.axs.set("xAxis.appearance.drawStyle", "lineWidth 8")
        self.axs.set("yAxis.transform", "scaleFactor 0.5 0.5 1")
        self.axs.set("yAxis.appearance.drawStyle", "lineWidth 8")
        self.axs.set("zAxis.transform", "scaleFactor 0.5 0.5 1")
        self.axs.set("zAxis.appearance.drawStyle", "lineWidth 8")

        self.axs.set("xAxis.appearance.material", "transparency 0.5")
        self.axs.set("yAxis.appearance.material", "transparency 0.5")
        self.axs.set("zAxis.appearance.material", "transparency 0.5")

        self.sca = coin.SoType.fromName("SoShapeScale").createInstance()
        self.sca.setPart("shape", self.axs)
        self.sca.scaleFactor.setValue(1)  # Keep or adjust if needed

        self.sep.addChild(self.sca)
        self.switch.addChild(self.axs)

        self.switch.addChild(self.sep)
        vobj.RootNode.addChild(self.switch)
        self.showOriginAxis(True)

        for base in self.obj.Model.Group:
            Path.Log.debug(f"{base.Name}: {base.ViewObject.Visibility}")

    def onChanged(self, vobj, prop):
        if prop == "Visibility":
            self.showOriginAxis(vobj.Visibility)
            if vobj.Visibility:
                self.rememberStockVisibility()
                self.obj.Stock.ViewObject.Visibility = True

                self.KeepBaseVisibility()
                for base in self.obj.Model.Group:
                    base.ViewObject.Visibility = True
            else:
                self.restoreStockVisibility()
                self.RestoreBaseVisibility()

    def rememberStockVisibility(self):
        self.stockVisibility = self.obj.Stock.ViewObject.Visibility

    def restoreStockVisibility(self):
        self.obj.Stock.ViewObject.Visibility = self.stockVisibility

    def KeepBaseVisibility(self):
        Path.Log.debug("KeepBaseVisibility")
        self.visibilitystate = {}
        for base in self.obj.Model.Group:
            Path.Log.debug(f"{base.Name}: {base.ViewObject.Visibility}")
            self.visibilitystate[base.Name] = base.ViewObject.Visibility
        Path.Log.debug(self.visibilitystate)

    def RestoreBaseVisibility(self):
        Path.Log.debug("RestoreBaseVisibility")
        if hasattr(self, "visibilitystate"):
            for base in self.obj.Model.Group:
                base.ViewObject.Visibility = self.visibilitystate[base.Name]
            Path.Log.debug(self.visibilitystate)

    def showOriginAxis(self, yes):
        sw = coin.SO_SWITCH_ALL if yes else coin.SO_SWITCH_NONE
        self.switch.whichChild = sw

    def dumps(self):
        return None

    def loads(self, state):
        return None

    def deleteObjectsOnReject(self):
        return hasattr(self, "deleteOnReject") and self.deleteOnReject

    def setEdit(self, vobj=None, mode=0):
        Path.Log.track(mode)
        if 0 == mode:
            job = self.vobj.Object
            if not job.Proxy.integrityCheck(job):
                return False
            self.openTaskPanel()
        return True

    def openTaskPanel(self, activate=None):
        self.taskPanel = TaskPanel(self.vobj, self.deleteObjectsOnReject())
        FreeCADGui.Control.closeDialog()
        FreeCADGui.Control.showDialog(self.taskPanel)
        self.taskPanel.setupUi(activate)
        self.showOriginAxis(True)
        self.deleteOnReject = False

    def resetTaskPanel(self):
        self.showOriginAxis(False)
        self.taskPanel = None

    def unsetEdit(self, arg1, arg2):
        if self.taskPanel:
            self.taskPanel.reject(False)

    def editObject(self, obj):
        if obj:
            if obj in self.obj.Model.Group:
                return self.openTaskPanel("Model")
            if obj == self.obj.Stock:
                return self.openTaskPanel("Stock")
            Path.Log.info("Expected a specific object to edit - %s not recognized" % obj.Label)
        return self.openTaskPanel()

    def uneditObject(self, obj=None):
        self.unsetEdit(None, None)

    def getIcon(self):
        return ":/icons/CAM_Job.svg"

    def claimChildren(self):
        children = []
        if hasattr(self.obj, "Operations"):
            children.append(self.obj.Operations)
        if hasattr(self.obj, "Model"):
            # unfortunately this function is called before the object has been fully loaded
            # which means we could be dealing with an old job which doesn't have the new Model
            # yet.
            children.append(self.obj.Model)
        if hasattr(self.obj, "Stock"):
            children.append(self.obj.Stock)
        if hasattr(self.obj, "SetupSheet"):
            # when loading a job that didn't have a setup sheet they might not've been created yet
            children.append(self.obj.SetupSheet)
        if hasattr(self.obj, "Tools"):
            children.append(self.obj.Tools)
        return children

    def onDelete(self, vobj, arg2=None):
        Path.Log.track(vobj.Object.Label, arg2)
        self.obj.Proxy.onDelete(self.obj, arg2)
        return True

    def updateData(self, obj, prop):
        Path.Log.track(obj.Label, prop)
        # make sure the resource view providers are setup properly
        if prop == "Model" and self.obj.Model:
            for base in self.obj.Model.Group:
                if base.ViewObject and base.ViewObject.Proxy:
                    base.ViewObject.Proxy.onEdit(_OpenCloseResourceEditor)
        if (
            prop == "Stock"
            and self.obj.Stock
            and self.obj.Stock.ViewObject
            and self.obj.Stock.ViewObject.Proxy
        ):
            self.obj.Stock.ViewObject.Proxy.onEdit(_OpenCloseResourceEditor)

    def rememberBaseVisibility(self, obj, base):
        Path.Log.track()
        if base.ViewObject:
            orig = PathUtil.getPublicObject(obj.Proxy.baseObject(obj, base))
            self.baseVisibility[base.Name] = (
                base,
                base.ViewObject.Visibility,
                orig,
                orig.ViewObject.Visibility,
            )
            orig.ViewObject.Visibility = False
            base.ViewObject.Visibility = True

    def forgetBaseVisibility(self, obj, base):
        Path.Log.track()
        # if self.baseVisibility.get(base.Name):
        #     visibility = self.baseVisibility[base.Name]
        #     visibility[0].ViewObject.Visibility = visibility[1]
        #     visibility[2].ViewObject.Visibility = visibility[3]
        #     del self.baseVisibility[base.Name]

    def setupEditVisibility(self, obj):
        Path.Log.track()
        self.baseVisibility = {}
        for base in obj.Model.Group:
            self.rememberBaseVisibility(obj, base)

        self.stockVisibility = False
        if obj.Stock and obj.Stock.ViewObject:
            self.stockVisibility = obj.Stock.ViewObject.Visibility
            self.obj.Stock.ViewObject.Visibility = True

    def resetEditVisibility(self, obj):
        Path.Log.track()
        for base in obj.Model.Group:
            self.forgetBaseVisibility(obj, base)
        if obj.Stock and obj.Stock.ViewObject:
            obj.Stock.ViewObject.Visibility = self.stockVisibility

    def setupContextMenu(self, vobj, menu):
        Path.Log.track()
        for action in menu.actions():
            menu.removeAction(action)
        action = QtGui.QAction(translate("CAM_Job", "Edit"), menu)
        action.triggered.connect(self.setEdit)
        menu.addAction(action)


class MaterialDialog(QtWidgets.QDialog):
    def __init__(self, parent=None):
        super(MaterialDialog, self).__init__(parent)

        self.setWindowTitle("Assign Material")

        self.materialTree = FreeCADGui.UiLoader().createWidget("MatGui::MaterialTreeWidget")
        self.materialTreeWidget = MatGui.MaterialTreeWidget(self.materialTree)

        material_filter = Materials.MaterialFilter()
        material_filter.Name = "Machining Materials"
        material_filter.RequiredModels = [Materials.UUIDs().Machinability]
        self.materialTreeWidget.setFilter(material_filter)
        self.materialTreeWidget.selectFilter("Machining Materials")

        # Create OK and Cancel buttons
        self.okButton = QtWidgets.QPushButton("OK")
        self.cancelButton = QtWidgets.QPushButton("Cancel")

        # Connect buttons to their actions
        self.okButton.clicked.connect(self.accept)
        self.cancelButton.clicked.connect(self.reject)

        # Layout setup
        layout = QtWidgets.QVBoxLayout()
        layout.addWidget(self.materialTree)

        buttonLayout = QtWidgets.QHBoxLayout()
        buttonLayout.addStretch()
        buttonLayout.addWidget(self.okButton)
        buttonLayout.addWidget(self.cancelButton)

        layout.addLayout(buttonLayout)
        self.setLayout(layout)
        self.materialTree.onMaterial.connect(self.onMaterial)

    def onMaterial(self, uuid):
        try:
            print("Selected '{0}'".format(uuid))
            self.uuid = uuid
        except Exception as e:
            print(e)


class StockEdit(object):
    Index = -1
    StockType = PathStock.StockType.Unknown

    def __init__(self, obj, form, force):
        Path.Log.track(obj.Label, force)
        self.obj = obj
        self.form = form
        self.force = force
        self.setupUi(obj)

    @classmethod
    def IsStock(cls, obj):
        return PathStock.StockType.FromStock(obj.Stock) == cls.StockType

    def activate(self, obj, select=False):
        Path.Log.track(obj.Label, select)

        def showHide(widget, activeWidget):
            if widget == activeWidget:
                widget.show()
            else:
                widget.hide()

        if select:
            self.form.stock.setCurrentIndex(self.Index)
        editor = self.editorFrame()
        showHide(self.form.stockFromExisting, editor)
        showHide(self.form.stockFromBase, editor)
        showHide(self.form.stockCreateBox, editor)
        showHide(self.form.stockCreateCylinder, editor)
        self.setFields(obj)

    def setStock(self, obj, stock):
        Path.Log.track(obj.Label, stock)
        if obj.Stock:
            Path.Log.track(obj.Stock.Name)
            obj.Document.removeObject(obj.Stock.Name)
        Path.Log.track(stock.Name)
        obj.Stock = stock
        if stock.ViewObject and stock.ViewObject.Proxy:
            stock.ViewObject.Proxy.onEdit(_OpenCloseResourceEditor)

    def setLengthField(self, widget, prop):
        widget.setText(FreeCAD.Units.Quantity(prop.Value, FreeCAD.Units.Length).UserString)

    # the following members must be overwritten by subclasses
    def editorFrame(self):
        return None

    def setFields(self, obj):
        pass

    def setupUi(self, obj):
        pass


class StockFromBaseBoundBoxEdit(StockEdit):
    Index = 2
    StockType = PathStock.StockType.FromBase

    def __init__(self, obj, form, force):
        super(StockFromBaseBoundBoxEdit, self).__init__(obj, form, force)

        self.trackXpos = None
        self.trackYpos = None
        self.trackZpos = None

    def editorFrame(self):
        Path.Log.track()
        return self.form.stockFromBase

    def getFieldsStock(self, stock, fields=None):
        if fields is None:
            fields = ["xneg", "xpos", "yneg", "ypos", "zneg", "zpos"]
        try:
            if "xneg" in fields:
                stock.ExtXneg = FreeCAD.Units.Quantity(self.form.stockExtXneg.text())
            if "xpos" in fields:
                stock.ExtXpos = FreeCAD.Units.Quantity(self.form.stockExtXpos.text())
            if "yneg" in fields:
                stock.ExtYneg = FreeCAD.Units.Quantity(self.form.stockExtYneg.text())
            if "ypos" in fields:
                stock.ExtYpos = FreeCAD.Units.Quantity(self.form.stockExtYpos.text())
            if "zneg" in fields:
                stock.ExtZneg = FreeCAD.Units.Quantity(self.form.stockExtZneg.text())
            if "zpos" in fields:
                stock.ExtZpos = FreeCAD.Units.Quantity(self.form.stockExtZpos.text())
        except Exception:
            pass

    def getFields(self, obj, fields=None):
        if fields is None:
            fields = ["xneg", "xpos", "yneg", "ypos", "zneg", "zpos"]
        Path.Log.track(obj.Label, fields)
        if self.IsStock(obj):
            self.getFieldsStock(obj.Stock, fields)
        else:
            Path.Log.error("Stock not from Base bound box!")

    def setFields(self, obj):
        Path.Log.track()
        if self.force or not self.IsStock(obj):
            Path.Log.track()
            stock = PathStock.CreateFromBase(obj)
            if self.force and self.editorFrame().isVisible():
                self.getFieldsStock(stock)
            self.setStock(obj, stock)
            self.force = False
        self.setLengthField(self.form.stockExtXneg, obj.Stock.ExtXneg)
        self.setLengthField(self.form.stockExtXpos, obj.Stock.ExtXpos)
        self.setLengthField(self.form.stockExtYneg, obj.Stock.ExtYneg)
        self.setLengthField(self.form.stockExtYpos, obj.Stock.ExtYpos)
        self.setLengthField(self.form.stockExtZneg, obj.Stock.ExtZneg)
        self.setLengthField(self.form.stockExtZpos, obj.Stock.ExtZpos)

    def setupUi(self, obj):
        Path.Log.track()
        self.setFields(obj)
        self.checkXpos()
        self.checkYpos()
        self.checkZpos()
        self.form.stockExtXneg.textChanged.connect(self.updateXpos)
        self.form.stockExtYneg.textChanged.connect(self.updateYpos)
        self.form.stockExtZneg.textChanged.connect(self.updateZpos)
        self.form.stockExtXpos.textChanged.connect(self.checkXpos)
        self.form.stockExtYpos.textChanged.connect(self.checkYpos)
        self.form.stockExtZpos.textChanged.connect(self.checkZpos)
        if hasattr(self.form, "linkStockAndModel"):
            self.form.linkStockAndModel.setChecked(False)

    def checkXpos(self):
        self.trackXpos = self.form.stockExtXneg.text() == self.form.stockExtXpos.text()
        self.getFields(self.obj, ["xpos"])

    def checkYpos(self):
        self.trackYpos = self.form.stockExtYneg.text() == self.form.stockExtYpos.text()
        self.getFields(self.obj, ["ypos"])

    def checkZpos(self):
        self.trackZpos = self.form.stockExtZneg.text() == self.form.stockExtZpos.text()
        self.getFields(self.obj, ["zpos"])

    def updateXpos(self):
        fields = ["xneg"]
        if self.trackXpos:
            self.form.stockExtXpos.setText(self.form.stockExtXneg.text())
            fields.append("xpos")
        self.getFields(self.obj, fields)

    def updateYpos(self):
        fields = ["yneg"]
        if self.trackYpos:
            self.form.stockExtYpos.setText(self.form.stockExtYneg.text())
            fields.append("ypos")
        self.getFields(self.obj, fields)

    def updateZpos(self):
        fields = ["zneg"]
        if self.trackZpos:
            self.form.stockExtZpos.setText(self.form.stockExtZneg.text())
            fields.append("zpos")
        self.getFields(self.obj, fields)


class StockCreateBoxEdit(StockEdit):
    Index = 0
    StockType = PathStock.StockType.CreateBox

    def editorFrame(self):
        return self.form.stockCreateBox

    def getFields(self, obj, fields=None):
        if fields is None:
            fields = ["length", "width", "height"]
        try:
            if self.IsStock(obj):
                if "length" in fields:
                    obj.Stock.Length = FreeCAD.Units.Quantity(self.form.stockBoxLength.text())
                if "width" in fields:
                    obj.Stock.Width = FreeCAD.Units.Quantity(self.form.stockBoxWidth.text())
                if "height" in fields:
                    obj.Stock.Height = FreeCAD.Units.Quantity(self.form.stockBoxHeight.text())
            else:
                Path.Log.error("Stock not a box!")
        except Exception:
            pass

    def setFields(self, obj):
        if self.force or not self.IsStock(obj):
            self.setStock(obj, PathStock.CreateBox(obj))
            self.force = False
        self.setLengthField(self.form.stockBoxLength, obj.Stock.Length)
        self.setLengthField(self.form.stockBoxWidth, obj.Stock.Width)
        self.setLengthField(self.form.stockBoxHeight, obj.Stock.Height)

    def setupUi(self, obj):
        self.setFields(obj)
        self.form.stockBoxLength.textChanged.connect(lambda: self.getFields(obj, ["length"]))
        self.form.stockBoxWidth.textChanged.connect(lambda: self.getFields(obj, ["width"]))
        self.form.stockBoxHeight.textChanged.connect(lambda: self.getFields(obj, ["height"]))


class StockCreateCylinderEdit(StockEdit):
    Index = 1
    StockType = PathStock.StockType.CreateCylinder

    def editorFrame(self):
        return self.form.stockCreateCylinder

    def getFields(self, obj, fields=None):
        if fields is None:
            fields = ["radius", "height"]
        try:
            if self.IsStock(obj):
                if "radius" in fields:
                    obj.Stock.Radius = FreeCAD.Units.Quantity(self.form.stockCylinderRadius.text())
                if "height" in fields:
                    obj.Stock.Height = FreeCAD.Units.Quantity(self.form.stockCylinderHeight.text())
            else:
                Path.Log.error(translate("CAM_Job", "Stock not a cylinder!"))
        except Exception:
            pass

    def setFields(self, obj):
        if self.force or not self.IsStock(obj):
            self.setStock(obj, PathStock.CreateCylinder(obj))
            self.force = False
        self.setLengthField(self.form.stockCylinderRadius, obj.Stock.Radius)
        self.setLengthField(self.form.stockCylinderHeight, obj.Stock.Height)

    def setupUi(self, obj):
        self.setFields(obj)
        self.form.stockCylinderRadius.textChanged.connect(lambda: self.getFields(obj, ["radius"]))
        self.form.stockCylinderHeight.textChanged.connect(lambda: self.getFields(obj, ["height"]))


class StockFromExistingEdit(StockEdit):
    Index = 3
    StockType = PathStock.StockType.Unknown
    StockLabelPrefix = "Stock"

    def editorFrame(self):
        return self.form.stockFromExisting

    def getFields(self, obj):
        stock = self.form.stockExisting.itemData(self.form.stockExisting.currentIndex())
        if not (
            hasattr(obj.Stock, "Objects")
            and len(obj.Stock.Objects) == 1
            and obj.Stock.Objects[0] == stock
        ):
            if stock:
                stock = PathJob.createResourceClone(obj, stock, self.StockLabelPrefix, "Stock")
                stock.ViewObject.Visibility = True
                PathStock.SetupStockObject(stock, PathStock.StockType.Unknown)
                stock.Proxy.execute(stock)
                self.setStock(obj, stock)

    def candidates(self, obj):
        solids = [o for o in obj.Document.Objects if PathUtil.isSolid(o)]
        if hasattr(obj, "Model"):
            job = obj
        else:
            job = PathUtils.findParentJob(obj)
        for base in job.Model.Group:
            if base in solids and PathJob.isResourceClone(job, base, "Model"):
                solids.remove(base)
        if job.Stock in solids:
            # regardless, what stock is/was, it's not a valid choice
            solids.remove(job.Stock)
        return sorted(solids, key=lambda c: c.Label)

    def setFields(self, obj):
        self.form.stockExisting.clear()
        stockName = obj.Stock.Label if obj.Stock else None
        index = -1
        for i, solid in enumerate(self.candidates(obj)):
            self.form.stockExisting.addItem(solid.Label, solid)
            label = "{}-{}".format(self.StockLabelPrefix, solid.Label)

            if label == stockName:
                index = i
        self.form.stockExisting.setCurrentIndex(index if index != -1 else 0)

        if not self.IsStock(obj):
            self.getFields(obj)

    def setupUi(self, obj):
        self.setFields(obj)
        self.form.stockExisting.currentIndexChanged.connect(lambda: self.getFields(obj))


class TaskPanel:
    DataObject = QtCore.Qt.ItemDataRole.UserRole
    DataProperty = QtCore.Qt.ItemDataRole.UserRole + 1

    def __init__(self, vobj, deleteOnReject):
        FreeCAD.ActiveDocument.openTransaction("Edit Job")
        self.vobj = vobj
        self.vproxy = vobj.Proxy
        self.obj = vobj.Object
        self.deleteOnReject = deleteOnReject
        self.form = FreeCADGui.PySideUic.loadUi(":/panels/PathEdit.ui")
        self.template = PathJobDlg.JobTemplateExport(self.obj, self.form.jobBox.widget(1))
        self.name = self.obj.Name

        vUnit = FreeCAD.Units.Quantity(1, FreeCAD.Units.Velocity).getUserPreferred()[2]
        self.form.toolControllerList.horizontalHeaderItem(1).setText("#")
        self.form.toolControllerList.horizontalHeaderItem(2).setText(
            translate("Path", "H", "H is horizontal feed rate. Must be as short as possible")
        )
        self.form.toolControllerList.horizontalHeaderItem(3).setText(
            translate("Path", "V", "V is vertical feed rate. Must be as short as possible")
        )
        self.form.toolControllerList.horizontalHeader().setResizeMode(0, QtGui.QHeaderView.Stretch)
        self.form.toolControllerList.horizontalHeaderItem(1).setToolTip(
            translate("Path", "Tool number") + " "
        )
        self.form.toolControllerList.horizontalHeaderItem(2).setToolTip(
            translate("Path", "Horizontal feedrate") + " " + vUnit
        )
        self.form.toolControllerList.horizontalHeaderItem(3).setToolTip(
            translate("Path", "Vertical feedrate") + " " + vUnit
        )
        self.form.toolControllerList.horizontalHeaderItem(4).setToolTip(
            translate("Path", "Spindle RPM") + " "
        )

        # ensure correct ellisis behaviour on tool controller names.
        self.form.toolControllerList.setWordWrap(False)

        self.form.toolControllerList.resizeColumnsToContents()

        currentPostProcessor = self.obj.PostProcessor
        postProcessors = Path.Preferences.allEnabledPostProcessors(["", currentPostProcessor])
        for post in postProcessors:
            self.form.postProcessor.addItem(post)
        # update the enumeration values, just to make sure all selections are valid
        self.obj.PostProcessor = postProcessors
        self.obj.PostProcessor = currentPostProcessor

        self.postProcessorDefaultTooltip = self.form.postProcessor.toolTip()
        self.postProcessorArgsDefaultTooltip = self.form.postProcessorArguments.toolTip()

        # Populate the other comboboxes with enums from the job class
        comboToPropertyMap = [("orderBy", "OrderOutputBy")]
        enumTups = PathJob.ObjectJob.propertyEnumerations(dataType="raw")
        self.populateCombobox(self.form, enumTups, comboToPropertyMap)

        self.vproxy.setupEditVisibility(self.obj)

        self.stockFromBase = None
        self.stockFromExisting = None
        self.stockCreateBox = None
        self.stockCreateCylinder = None
        self.stockEdit = None

        self.setupGlobal = PathSetupSheetGui.GlobalEditor(self.obj.SetupSheet, self.form)
        self.setupOps = PathSetupSheetGui.OpsDefaultEditor(self.obj.SetupSheet, self.form)

    def populateCombobox(self, form, enumTups, comboBoxesPropertyMap):
        """populateCombobox(form, enumTups, comboBoxesPropertyMap) ... populate comboboxes with translated enumerations
        ** comboBoxesPropertyMap will be unnecessary if UI files use strict combobox naming protocol.
        Args:
            form = UI form
            enumTups = list of (translated_text, data_string) tuples
            comboBoxesPropertyMap = list of (translated_text, data_string) tuples
        """
        # Load appropriate enumerations in each combobox
        for cb, prop in comboBoxesPropertyMap:
            box = getattr(form, cb)  # Get the combobox
            box.clear()  # clear the combobox
            for text, data in enumTups[prop]:  #  load enumerations
                box.addItem(text, data)

    def assignMaterial(self):
        dialog = MaterialDialog()
        result = dialog.exec_()

        if result == QtWidgets.QDialog.Accepted:
            FreeCAD.Console.PrintMessage("Material assigned\n")
            # Add code to handle the material assignment

            if dialog.uuid is not None:
                material_manager = Materials.MaterialManager()
                material = material_manager.getMaterial(dialog.uuid)
                self.obj.Stock.ShapeMaterial = material

    def preCleanup(self):
        Path.Log.track()
        FreeCADGui.Selection.removeObserver(self)
        self.vproxy.resetEditVisibility(self.obj)
        self.vproxy.resetTaskPanel()

    def accept(self, resetEdit=True):
        Path.Log.track()
        self._jobIntegrityCheck()  # Check existence of Model and Tools
        self.preCleanup()
        self.getFields()
        self.setupGlobal.accept()
        self.setupOps.accept()
        FreeCAD.ActiveDocument.commitTransaction()
        self.cleanup(resetEdit)

    def reject(self, resetEdit=True):
        Path.Log.track()
        self.preCleanup()
        self.setupGlobal.reject()
        self.setupOps.reject()
        FreeCAD.ActiveDocument.abortTransaction()
        if self.deleteOnReject and FreeCAD.ActiveDocument.getObject(self.name):
            Path.Log.info("Uncreate Job")
            FreeCAD.ActiveDocument.openTransaction("Uncreate Job")
            if self.obj.ViewObject.Proxy.onDelete(self.obj.ViewObject, None):
                FreeCAD.ActiveDocument.removeObject(self.obj.Name)
            FreeCAD.ActiveDocument.commitTransaction()
        else:
            Path.Log.track(
                self.name,
                self.deleteOnReject,
                FreeCAD.ActiveDocument.getObject(self.name),
            )
        self.cleanup(resetEdit)
        return True

    def cleanup(self, resetEdit):
        Path.Log.track()
        FreeCADGui.Control.closeDialog()
        if resetEdit:
            FreeCADGui.ActiveDocument.resetEdit()
        FreeCAD.ActiveDocument.recompute()

    def updateTooltips(self):
        if (
            hasattr(self.obj, "Proxy")
            and hasattr(self.obj.Proxy, "tooltip")
            and self.obj.Proxy.tooltip
        ):
            self.form.postProcessor.setToolTip(self.obj.Proxy.tooltip)
            if hasattr(self.obj.Proxy, "tooltipArgs") and self.obj.Proxy.tooltipArgs:
                self.form.postProcessorArguments.setToolTip(self.obj.Proxy.tooltipArgs)
            else:
                self.form.postProcessorArguments.setToolTip(self.postProcessorArgsDefaultTooltip)
        else:
            self.form.postProcessor.setToolTip(self.postProcessorDefaultTooltip)
            self.form.postProcessorArguments.setToolTip(self.postProcessorArgsDefaultTooltip)

    def getFields(self):
        """sets properties in the object to match the form"""
        if self.obj:
            self.obj.PostProcessor = str(self.form.postProcessor.currentText())
            self.obj.PostProcessorArgs = str(self.form.postProcessorArguments.displayText())
            self.obj.PostProcessorOutputFile = str(self.form.postProcessorOutputFile.text())

            self.obj.Label = str(self.form.jobLabel.text())
            self.obj.Description = str(self.form.jobDescription.toPlainText())
            self.obj.Operations.Group = [
                self.form.operationsList.item(i).data(self.DataObject)
                for i in range(self.form.operationsList.count())
            ]
            try:
                self.obj.SplitOutput = self.form.splitOutput.isChecked()
                self.obj.OrderOutputBy = str(self.form.orderBy.currentData())

                flist = []
                for i in range(self.form.wcslist.count()):
                    if self.form.wcslist.item(i).checkState() == QtCore.Qt.CheckState.Checked:
                        flist.append(self.form.wcslist.item(i).text())
                self.obj.Fixtures = flist
            except Exception as e:
                Path.Log.debug(e)
                FreeCAD.Console.PrintWarning(
                    "The Job was created without fixture support.  Please delete and recreate the job\r\n"
                )

            self.updateTooltips()
            self.stockEdit.getFields(self.obj)

            self.obj.Proxy.execute(self.obj)

        self.setupGlobal.getFields()
        self.setupOps.getFields()

    def selectComboBoxText(self, widget, text):
        """selectInComboBox(name, combo) ...
        helper function to select a specific value in a combo box."""
        index = widget.currentIndex()  # Save initial index

        # Search using currentData and return if found
        newindex = widget.findData(text)
        if newindex >= 0:

            widget.blockSignals(True)
            widget.setCurrentIndex(newindex)
            widget.blockSignals(False)
            return

        # if not found, search using current text
        newindex = widget.findText(text, QtCore.Qt.MatchFixedString)
        if newindex >= 0:
            widget.blockSignals(True)
            widget.setCurrentIndex(newindex)
            widget.blockSignals(False)
            return

        widget.blockSignals(True)
        widget.setCurrentIndex(index)
        widget.blockSignals(False)
        return

    def updateToolController(self):
        tcRow = self.form.toolControllerList.currentRow()
        tcCol = self.form.toolControllerList.currentColumn()

        self.form.toolControllerList.blockSignals(True)
        self.form.toolControllerList.clearContents()
        self.form.toolControllerList.setRowCount(0)

        self.form.activeToolController.blockSignals(True)
        index = self.form.activeToolController.currentIndex()
        select = None if index == -1 else self.form.activeToolController.itemData(index)
        self.form.activeToolController.clear()

        vUnit = FreeCAD.Units.Quantity(1, FreeCAD.Units.Velocity).getUserPreferred()[2]

        for row, tc in enumerate(sorted(self.obj.Tools.Group, key=lambda tc: tc.Label)):
            self.form.activeToolController.addItem(tc.Label, tc)
            if tc == select:
                index = row

            self.form.toolControllerList.insertRow(row)

            item = QtGui.QTableWidgetItem(tc.Label)
            item.setData(self.DataObject, tc)
            item.setData(self.DataProperty, "Label")
            self.form.toolControllerList.setItem(row, 0, item)

            item = QtGui.QTableWidgetItem("%d" % tc.ToolNumber)
            item.setTextAlignment(QtCore.Qt.AlignRight)
            item.setData(self.DataObject, tc)
            item.setData(self.DataProperty, "Number")
            self.form.toolControllerList.setItem(row, 1, item)

            item = QtGui.QTableWidgetItem("%g" % tc.HorizFeed.getValueAs(vUnit))
            item.setTextAlignment(QtCore.Qt.AlignRight)
            item.setData(self.DataObject, tc)
            item.setData(self.DataProperty, "HorizFeed")
            self.form.toolControllerList.setItem(row, 2, item)

            item = QtGui.QTableWidgetItem("%g" % tc.VertFeed.getValueAs(vUnit))
            item.setTextAlignment(QtCore.Qt.AlignRight)
            item.setData(self.DataObject, tc)
            item.setData(self.DataProperty, "VertFeed")
            self.form.toolControllerList.setItem(row, 3, item)

            item = QtGui.QTableWidgetItem(
                "%s%g" % ("+" if tc.SpindleDir == "Forward" else "-", tc.SpindleSpeed)
            )
            item.setTextAlignment(QtCore.Qt.AlignRight)
            item.setData(self.DataObject, tc)
            item.setData(self.DataProperty, "Spindle")
            self.form.toolControllerList.setItem(row, 4, item)

        if index != -1:
            self.form.activeToolController.setCurrentIndex(index)
        if tcRow != -1 and tcCol != -1:
            self.form.toolControllerList.setCurrentCell(tcRow, tcCol)

        self.form.activeToolController.blockSignals(False)
        self.form.toolControllerList.blockSignals(False)

    def setFields(self):
        """sets fields in the form to match the object"""

        self.form.jobLabel.setText(self.obj.Label)
        self.form.jobDescription.setPlainText(self.obj.Description)

        if hasattr(self.obj, "SplitOutput"):
            self.form.splitOutput.setChecked(self.obj.SplitOutput)
        if hasattr(self.obj, "OrderOutputBy"):
            self.selectComboBoxText(self.form.orderBy, self.obj.OrderOutputBy)

        if hasattr(self.obj, "Fixtures"):
            for f in self.obj.Fixtures:
                item = self.form.wcslist.findItems(f, QtCore.Qt.MatchExactly)[0]
                item.setCheckState(QtCore.Qt.Checked)

        self.form.postProcessorOutputFile.setText(self.obj.PostProcessorOutputFile)
        self.selectComboBoxText(self.form.postProcessor, self.obj.PostProcessor)
        self.form.postProcessorArguments.setText(self.obj.PostProcessorArgs)
        # self.obj.Proxy.onChanged(self.obj, "PostProcessor")
        self.updateTooltips()

        self.form.operationsList.clear()
        for child in self.obj.Operations.Group:
            item = QtGui.QListWidgetItem(child.Label)
            item.setData(self.DataObject, child)
            self.form.operationsList.addItem(item)

        self.form.jobModel.clear()
        for name, count in Counter(
            [self.obj.Proxy.baseObject(self.obj, o).Label for o in self.obj.Model.Group]
        ).items():
            if count == 1:
                self.form.jobModel.addItem(name)
            else:
                self.form.jobModel.addItem("%s (%d)" % (name, count))

        self.updateToolController()
        self.stockEdit.setFields(self.obj)
        self.setupGlobal.setFields()
        self.setupOps.setFields()

    def setPostProcessorOutputFile(self):
        filename = QtGui.QFileDialog.getSaveFileName(
            self.form,
            translate("CAM_Job", "Select Output File"),
            None,
            translate("CAM_Job", "All Files (*.*)"),
        )
        if filename and filename[0]:
            self.obj.PostProcessorOutputFile = str(filename[0])
            self.setFields()

    def operationSelect(self):
        if self.form.operationsList.selectedItems():
            self.form.operationModify.setEnabled(True)
            self.form.operationMove.setEnabled(True)
            row = self.form.operationsList.currentRow()
            self.form.operationUp.setEnabled(row > 0)
            self.form.operationDown.setEnabled(row < self.form.operationsList.count() - 1)
        else:
            self.form.operationModify.setEnabled(False)
            self.form.operationMove.setEnabled(False)

    def objectDelete(self, widget):
        for item in widget.selectedItems():
            obj = item.data(self.DataObject)
            if (
                obj.ViewObject
                and hasattr(obj.ViewObject, "Proxy")
                and hasattr(obj.ViewObject.Proxy, "onDelete")
            ):
                obj.ViewObject.Proxy.onDelete(obj.ViewObject, None)
            FreeCAD.ActiveDocument.removeObject(obj.Name)
        self.setFields()

    def operationDelete(self):
        self.objectDelete(self.form.operationsList)

    def operationMoveUp(self):
        row = self.form.operationsList.currentRow()
        if row > 0:
            item = self.form.operationsList.takeItem(row)
            self.form.operationsList.insertItem(row - 1, item)
            self.form.operationsList.setCurrentRow(row - 1)
            self.getFields()

    def operationMoveDown(self):
        row = self.form.operationsList.currentRow()
        if row < self.form.operationsList.count() - 1:
            item = self.form.operationsList.takeItem(row)
            self.form.operationsList.insertItem(row + 1, item)
            self.form.operationsList.setCurrentRow(row + 1)
            self.getFields()

    def toolControllerSelect(self):
        def canDeleteTC(tc):
            # if the TC is referenced anywhere but the job we don't want to delete it
            return len(tc.InList) == 1

        # if anything is selected it can be edited
        edit = True if self.form.toolControllerList.selectedItems() else False
        self.form.toolControllerEdit.setEnabled(edit)

        # can only delete what is selected
        delete = edit
        # ... but we want to make sure there's at least one TC left
        if len(self.obj.Tools.Group) == len(self.form.toolControllerList.selectedItems()):
            delete = False
        # ... also don't want to delete any TCs that are already used
        if delete:
            for item in self.form.toolControllerList.selectedItems():
                if not canDeleteTC(item.data(self.DataObject)):
                    delete = False
                    break
        self.form.toolControllerDelete.setEnabled(delete)

    def toolControllerEdit(self):
        for item in self.form.toolControllerList.selectedItems():
            tc = item.data(self.DataObject)
            dlg = PathToolControllerGui.DlgToolControllerEdit(tc)
            dlg.exec_()
        self.setFields()
        self.toolControllerSelect()

    def toolControllerAdd(self):
        # adding a TC from a toolbit directly.
        # Try to find a tool number from the currently selected lib. Otherwise
        # use next available number

        tools = PathToolBitGui.LoadTools()

        curLib = Path.Preferences.lastFileToolLibrary()

        library = None
        if curLib is not None:
            with open(curLib) as fp:
                library = json.load(fp)

        for tool in tools:
            toolNum = self.obj.Proxy.nextToolNumber()
            if library is not None:
                for toolBit in library["tools"]:

                    if toolBit["path"] == tool.File:
                        toolNum = toolBit["nr"]

            tc = PathToolControllerGui.Create(name=tool.Label, tool=tool, toolNumber=toolNum)
            self.obj.Proxy.addToolController(tc)

        FreeCAD.ActiveDocument.recompute()
        self.updateToolController()

    def toolControllerDelete(self):
        self.objectDelete(self.form.toolControllerList)

    def toolControllerChanged(self, item):
        tc = item.data(self.DataObject)
        prop = item.data(self.DataProperty)
        if "Label" == prop:
            tc.Label = item.text()
            item.setText(tc.Label)
        elif "Number" == prop:
            try:
                tc.ToolNumber = int(item.text())
            except Exception:
                pass
            item.setText("%d" % tc.ToolNumber)
        elif "Spindle" == prop:
            try:
                speed = float(item.text())
                rot = "Forward"
                if speed < 0:
                    rot = "Reverse"
                    speed = -speed
                tc.SpindleDir = rot
                tc.SpindleSpeed = speed
            except Exception:
                pass
            item.setText("%s%g" % ("+" if tc.SpindleDir == "Forward" else "-", tc.SpindleSpeed))
        elif "HorizFeed" == prop or "VertFeed" == prop:
            vUnit = FreeCAD.Units.Quantity(1, FreeCAD.Units.Velocity).getUserPreferred()[2]
            try:
                val = FreeCAD.Units.Quantity(item.text())
                if FreeCAD.Units.Velocity == val.Unit:
                    setattr(tc, prop, val)
                elif FreeCAD.Units.Unit() == val.Unit:
                    val = FreeCAD.Units.Quantity(item.text() + vUnit)
                    setattr(tc, prop, val)
            except Exception:
                pass
            item.setText("%g" % getattr(tc, prop).getValueAs(vUnit))
        else:
            try:
                val = FreeCAD.Units.Quantity(item.text())
                setattr(tc, prop, val)
            except Exception:
                pass
            item.setText("%g" % getattr(tc, prop).Value)

        self.template.updateUI()

    def modelSetAxis(self, axis):
        Path.Log.track(axis)

        def alignSel(sel, normal, flip=False):
            Path.Log.track("Vector(%.2f, %.2f, %.2f)" % (normal.x, normal.y, normal.z), flip)
            v = axis
            if flip:
                v = axis.negative()

            if Path.Geom.pointsCoincide(abs(v), abs(normal)):
                # Selection is already aligned with the axis of rotation leading
                # to a (0,0,0) cross product for rotation.
                # --> Need to flip the object around one of the "other" axis.
                # Simplest way to achieve that is to rotate the coordinate system
                # of the axis and use that to rotate the object.
                r = FreeCAD.Vector(v.y, v.z, v.x)
                a = 180
            else:
                r = v.cross(normal)  # rotation axis
                a = DraftVecUtils.angle(normal, v, r) * 180 / math.pi
            Path.Log.debug(
                "oh boy: (%.2f, %.2f, %.2f) x (%.2f, %.2f, %.2f) -> (%.2f, %.2f, %.2f) -> %.2f"
                % (v.x, v.y, v.z, normal.x, normal.y, normal.z, r.x, r.y, r.z, a)
            )
            Draft.rotate(sel.Object, a, axis=r)

        selObject = None
        selFeature = None
        with selectionEx() as selection:
            for sel in selection:
                selObject = sel.Object
                for feature in sel.SubElementNames:
                    selFeature = feature
                    Path.Log.track(selObject.Label, feature)
                    sub = sel.Object.Shape.getElement(feature)

                    if "Face" == sub.ShapeType:
                        normal = sub.normalAt(0, 0)
                        if sub.Orientation == "Reversed":
                            normal = FreeCAD.Vector() - normal
                            Path.Log.debug(
                                "(%.2f, %.2f, %.2f) -> reversed (%s)"
                                % (normal.x, normal.y, normal.z, sub.Orientation)
                            )
                        else:
                            Path.Log.debug(
                                "(%.2f, %.2f, %.2f) -> forward  (%s)"
                                % (normal.x, normal.y, normal.z, sub.Orientation)
                            )

                        if Path.Geom.pointsCoincide(axis, normal):
                            alignSel(sel, normal, True)
                        elif Path.Geom.pointsCoincide(axis, FreeCAD.Vector() - normal):
                            alignSel(sel, FreeCAD.Vector() - normal, True)
                        else:
                            alignSel(sel, normal)

                    elif "Edge" == sub.ShapeType:
                        normal = (sub.Vertexes[1].Point - sub.Vertexes[0].Point).normalize()
                        if Path.Geom.pointsCoincide(axis, normal) or Path.Geom.pointsCoincide(
                            axis, FreeCAD.Vector() - normal
                        ):
                            # Don't really know the orientation of an edge, so let's just flip the object
                            # and if the user doesn't like it they can flip again
                            alignSel(sel, normal, True)
                        else:
                            alignSel(sel, normal)

                    else:
                        Path.Log.track(sub.ShapeType)

        if selObject and selFeature:
            FreeCADGui.Selection.clearSelection()
            FreeCADGui.Selection.addSelection(selObject, selFeature)

    def restoreSelection(self, selection):
        FreeCADGui.Selection.clearSelection()
        for sel in selection:
            FreeCADGui.Selection.addSelection(sel.Object, sel.SubElementNames)

    def modelSet0(self, axis):
        Path.Log.track(axis)
        with selectionEx() as selection:
            for sel in selection:
                selObject = sel.Object
                Path.Log.track(selObject.Label)
                for name in sel.SubElementNames:
                    Path.Log.track(selObject.Label, name)
                    feature = selObject.Shape.getElement(name)
                    bb = feature.BoundBox
                    offset = FreeCAD.Vector(axis.x * bb.XMax, axis.y * bb.YMax, axis.z * bb.ZMax)
                    Path.Log.track(feature.BoundBox.ZMax, offset)
                    p = selObject.Placement
                    p.move(offset)
                    selObject.Placement = p

                    if self.form.linkStockAndModel.isChecked():
                        # Also move the objects not selected
                        # if selection is not model, move the model too
                        # if the selection is not stock and there is a stock, move the stock too
                        for model in self.obj.Model.Group:
                            if model != selObject:
                                Draft.move(model, offset)
                            if selObject != self.obj.Stock and self.obj.Stock:
                                Draft.move(self.obj.Stock, offset)

    def modelMove(self, axis):
        scale = self.form.modelMoveValue.value()
        with selectionEx() as selection:
            for sel in selection:
                offset = axis * scale
                Draft.move(sel.Object, offset)

    def modelRotate(self, axis):
        angle = self.form.modelRotateValue.value()
        with selectionEx() as selection:
            if self.form.modelRotateCompound.isChecked() and len(selection) > 1:
                bb = PathStock.shapeBoundBox([sel.Object for sel in selection])
                for sel in selection:
                    Draft.rotate(sel.Object, angle, bb.Center, axis)
            else:
                for sel in selection:
                    Draft.rotate(sel.Object, angle, sel.Object.Shape.BoundBox.Center, axis)

    def alignSetOrigin(self):
        (obj, by) = self.alignMoveToOrigin()

        for base in self.obj.Model.Group:
            if base != obj:
                Draft.move(base, by)

        if obj != self.obj.Stock and self.obj.Stock:
            Draft.move(self.obj.Stock, by)

        placement = FreeCADGui.ActiveDocument.ActiveView.viewPosition()
        placement.Base = placement.Base + by
        FreeCADGui.ActiveDocument.ActiveView.viewPosition(placement, 0)

    def alignMoveToOrigin(self):
        selObject = None
        selFeature = None
        p = None
        for sel in FreeCADGui.Selection.getSelectionEx():
            selObject = sel.Object
            for feature in sel.SubElementNames:
                selFeature = feature
                sub = sel.Object.Shape.getElement(feature)
                if "Vertex" == sub.ShapeType:
                    p = FreeCAD.Vector() - sub.Point
                if "Edge" == sub.ShapeType:
                    p = FreeCAD.Vector() - sub.Curve.Location
                if "Face" == sub.ShapeType:
                    p = FreeCAD.Vector() - sub.BoundBox.Center

                if p:
                    Draft.move(sel.Object, p)

        if selObject and selFeature:
            FreeCADGui.Selection.clearSelection()
            FreeCADGui.Selection.addSelection(selObject, selFeature)
        return (selObject, p)

    def updateStockEditor(self, index, force=False):
        def setupFromBaseEdit():
            Path.Log.track(index, force)
            if force or not self.stockFromBase:
                self.stockFromBase = StockFromBaseBoundBoxEdit(self.obj, self.form, force)
            self.stockEdit = self.stockFromBase

        def setupCreateBoxEdit():
            Path.Log.track(index, force)
            if force or not self.stockCreateBox:
                self.stockCreateBox = StockCreateBoxEdit(self.obj, self.form, force)
            self.stockEdit = self.stockCreateBox

        def setupCreateCylinderEdit():
            Path.Log.track(index, force)
            if force or not self.stockCreateCylinder:
                self.stockCreateCylinder = StockCreateCylinderEdit(self.obj, self.form, force)
            self.stockEdit = self.stockCreateCylinder

        def setupFromExisting():
            Path.Log.track(index, force)
            if force or not self.stockFromExisting:
                self.stockFromExisting = StockFromExistingEdit(self.obj, self.form, force)
            if self.stockFromExisting.candidates(self.obj):
                self.stockEdit = self.stockFromExisting
                return True
            return False

        if index == -1:
            if self.obj.Stock is None or StockFromBaseBoundBoxEdit.IsStock(self.obj):
                setupFromBaseEdit()
            elif StockCreateBoxEdit.IsStock(self.obj):
                setupCreateBoxEdit()
            elif StockCreateCylinderEdit.IsStock(self.obj):
                setupCreateCylinderEdit()
            elif StockFromExistingEdit.IsStock(self.obj):
                setupFromExisting()
            else:
                Path.Log.error(
                    translate("CAM_Job", "Unsupported stock object %s") % self.obj.Stock.Label
                )
        else:
            if index == StockFromBaseBoundBoxEdit.Index:
                setupFromBaseEdit()
            elif index == StockCreateBoxEdit.Index:
                setupCreateBoxEdit()
            elif index == StockCreateCylinderEdit.Index:
                setupCreateCylinderEdit()
            elif index == StockFromExistingEdit.Index:
                if not setupFromExisting():
                    setupFromBaseEdit()
                    index = -1
            else:
                Path.Log.error(
                    translate("CAM_Job", "Unsupported stock type %s (%d)")
                    % (self.form.stock.currentText(), index)
                )
        self.stockEdit.activate(self.obj, index == -1)

        if -1 != index:
            self.template.updateUI()

    def refreshStock(self):
        self.updateStockEditor(self.form.stock.currentIndex(), True)

    def alignCenterInStock(self):
        bbs = self.obj.Stock.Shape.BoundBox
        for sel in FreeCADGui.Selection.getSelectionEx():
            bbb = sel.Object.Shape.BoundBox
            by = bbs.Center - bbb.Center
            Draft.move(sel.Object, by)

    def alignCenterInStockXY(self):
        bbs = self.obj.Stock.Shape.BoundBox
        for sel in FreeCADGui.Selection.getSelectionEx():
            bbb = sel.Object.Shape.BoundBox
            by = bbs.Center - bbb.Center
            by.z = 0
            Draft.move(sel.Object, by)

    def isValidDatumSelection(self, sel):
        if sel.ShapeType in ["Vertex", "Edge", "Face"]:
            if hasattr(sel, "Curve") and type(sel.Curve) not in [Part.Circle]:
                return False
            return True

        # no valid selection
        return False

    def isValidAxisSelection(self, sel):
        if sel.ShapeType in ["Vertex", "Edge", "Face"]:
            if hasattr(sel, "Curve") and type(sel.Curve) in [Part.Circle]:
                return False
            if hasattr(sel, "Surface") and sel.Surface.curvature(0, 0, "Max") != 0:
                return False
            return True

        # no valid selection
        return False

    def updateSelection(self):
        # Remove Job object if present in Selection: source of phantom paths
        if self.obj in FreeCADGui.Selection.getSelection():
            FreeCADGui.Selection.removeSelection(self.obj)

        sel = FreeCADGui.Selection.getSelectionEx()

        self.form.setOrigin.setEnabled(False)
        self.form.moveToOrigin.setEnabled(False)
        self.form.modelSetXAxis.setEnabled(False)
        self.form.modelSetYAxis.setEnabled(False)
        self.form.modelSetZAxis.setEnabled(False)

        if len(sel) == 1 and len(sel[0].SubObjects) == 1:
            subObj = sel[0].SubObjects[0]
            if self.isValidDatumSelection(subObj):
                self.form.setOrigin.setEnabled(True)
                self.form.moveToOrigin.setEnabled(True)
            if self.isValidAxisSelection(subObj):
                self.form.modelSetXAxis.setEnabled(True)
                self.form.modelSetYAxis.setEnabled(True)
                self.form.modelSetZAxis.setEnabled(True)

        if len(sel) == 0 or self.obj.Stock in [s.Object for s in sel]:
            self.form.centerInStock.setEnabled(False)
            self.form.centerInStockXY.setEnabled(False)
        else:
            self.form.centerInStock.setEnabled(True)
            self.form.centerInStockXY.setEnabled(True)

        if len(sel) > 0:
            self.form.modelSetX0.setEnabled(True)
            self.form.modelSetY0.setEnabled(True)
            self.form.modelSetZ0.setEnabled(True)
            self.form.modelMoveGroup.setEnabled(True)
            self.form.modelRotateGroup.setEnabled(True)
            self.form.modelRotateCompound.setEnabled(len(sel) > 1)
        else:
            self.form.modelSetX0.setEnabled(False)
            self.form.modelSetY0.setEnabled(False)
            self.form.modelSetZ0.setEnabled(False)
            self.form.modelMoveGroup.setEnabled(False)
            self.form.modelRotateGroup.setEnabled(False)

    def jobModelEdit(self):
        dialog = PathJobDlg.JobCreate()
        dialog.setupTitle(translate("CAM_Job", "Model Selection"))
        dialog.setupModel(self.obj)
        if dialog.exec_() == 1:
            models = dialog.getModels()
            if models:
                obj = self.obj
                proxy = obj.Proxy

                want = Counter(models)
                have = Counter([proxy.baseObject(obj, o) for o in obj.Model.Group])

                obsolete = have - want
                additions = want - have

                # first remove all obsolete base models
                for model, count in obsolete.items():
                    for i in range(count):
                        # it seems natural to remove the last of all the base objects for a given model
                        base = [b for b in obj.Model.Group if proxy.baseObject(obj, b) == model][-1]
                        self.vproxy.forgetBaseVisibility(obj, base)
                        self.obj.Proxy.removeBase(obj, base, True)
                # do not access any of the retired objects after this point, they don't exist anymore

                # then add all rookie base models
                for model, count in additions.items():
                    for i in range(count):
                        base = PathJob.createModelResourceClone(obj, model)
                        obj.Model.addObject(base)
                        self.vproxy.rememberBaseVisibility(obj, base)

                # refresh the view
                if obsolete or additions:
                    self.setFields()
                else:
                    Path.Log.track("no changes to model")

    def tabPageChanged(self, index):
        if index == 0:
            # update the template with potential changes
            self.getFields()
            self.setupGlobal.accept()
            self.setupOps.accept()
            self.obj.Document.recompute()
            self.template.updateUI()

    def setupUi(self, activate):
        self.setupGlobal.setupUi()
        try:
            self.setupOps.setupUi()
        except Exception as ee:
            Path.Log.error(str(ee))
        self.updateStockEditor(-1, False)
        self.setFields()

        # Info
        self.form.jobLabel.editingFinished.connect(self.getFields)
        self.form.jobModelEdit.clicked.connect(self.jobModelEdit)

        # Post Processor
        self.form.postProcessor.currentIndexChanged.connect(self.getFields)
        self.form.postProcessorArguments.editingFinished.connect(self.getFields)
        self.form.postProcessorOutputFile.editingFinished.connect(self.getFields)
        self.form.postProcessorSetOutputFile.clicked.connect(self.setPostProcessorOutputFile)

        # Workplan
        self.form.operationsList.itemSelectionChanged.connect(self.operationSelect)
        self.form.operationsList.indexesMoved.connect(self.getFields)
        self.form.operationDelete.clicked.connect(self.operationDelete)
        self.form.operationUp.clicked.connect(self.operationMoveUp)
        self.form.operationDown.clicked.connect(self.operationMoveDown)

        self.form.operationEdit.hide()  # not supported yet
        self.form.activeToolGroup.hide()  # not supported yet

        # Tool controller
        self.form.toolControllerList.itemSelectionChanged.connect(self.toolControllerSelect)
        self.form.toolControllerList.itemChanged.connect(self.toolControllerChanged)
        self.form.toolControllerEdit.clicked.connect(self.toolControllerEdit)
        self.form.toolControllerDelete.clicked.connect(self.toolControllerDelete)
        self.form.toolControllerAdd.clicked.connect(self.toolControllerAdd)

        self.operationSelect()
        self.toolControllerSelect()

        # Stock, Orientation and Alignment
        self.form.btnMaterial.clicked.connect(self.assignMaterial)
        self.form.centerInStock.clicked.connect(self.alignCenterInStock)
        self.form.centerInStockXY.clicked.connect(self.alignCenterInStockXY)

        self.form.stock.currentIndexChanged.connect(self.updateStockEditor)
        self.form.refreshStock.clicked.connect(self.refreshStock)

        self.form.modelSetXAxis.clicked.connect(lambda: self.modelSetAxis(FreeCAD.Vector(1, 0, 0)))
        self.form.modelSetYAxis.clicked.connect(lambda: self.modelSetAxis(FreeCAD.Vector(0, 1, 0)))
        self.form.modelSetZAxis.clicked.connect(lambda: self.modelSetAxis(FreeCAD.Vector(0, 0, 1)))
        self.form.modelSetX0.clicked.connect(lambda: self.modelSet0(FreeCAD.Vector(-1, 0, 0)))
        self.form.modelSetY0.clicked.connect(lambda: self.modelSet0(FreeCAD.Vector(0, -1, 0)))
        self.form.modelSetZ0.clicked.connect(lambda: self.modelSet0(FreeCAD.Vector(0, 0, -1)))

        self.form.setOrigin.clicked.connect(self.alignSetOrigin)
        self.form.moveToOrigin.clicked.connect(self.alignMoveToOrigin)

        self.form.modelMoveLeftUp.clicked.connect(lambda: self.modelMove(FreeCAD.Vector(-1, 1, 0)))
        self.form.modelMoveLeft.clicked.connect(lambda: self.modelMove(FreeCAD.Vector(-1, 0, 0)))
        self.form.modelMoveLeftDown.clicked.connect(
            lambda: self.modelMove(FreeCAD.Vector(-1, -1, 0))
        )

        self.form.modelMoveUp.clicked.connect(lambda: self.modelMove(FreeCAD.Vector(0, 1, 0)))
        self.form.modelMoveDown.clicked.connect(lambda: self.modelMove(FreeCAD.Vector(0, -1, 0)))

        self.form.modelMoveRightUp.clicked.connect(lambda: self.modelMove(FreeCAD.Vector(1, 1, 0)))
        self.form.modelMoveRight.clicked.connect(lambda: self.modelMove(FreeCAD.Vector(1, 0, 0)))
        self.form.modelMoveRightDown.clicked.connect(
            lambda: self.modelMove(FreeCAD.Vector(1, -1, 0))
        )

        self.form.modelRotateLeft.clicked.connect(lambda: self.modelRotate(FreeCAD.Vector(0, 0, 1)))
        self.form.modelRotateRight.clicked.connect(
            lambda: self.modelRotate(FreeCAD.Vector(0, 0, -1))
        )

        self.updateSelection()

        # set active page
        if activate in ["General", "Model"]:
            self.form.setCurrentIndex(0)
        if activate in ["Output", "Post Processor"]:
            self.form.setCurrentIndex(1)
        if activate in ["Layout", "Stock"]:
            self.form.setCurrentIndex(2)
        if activate in ["Tools", "Tool Controller"]:
            self.form.setCurrentIndex(3)
        if activate in ["Workplan", "Operations"]:
            self.form.setCurrentIndex(4)

        self.form.currentChanged.connect(self.tabPageChanged)
        self.template.exportButton().clicked.connect(self.templateExport)

    def templateExport(self):
        self.getFields()
        PathJobCmd.CommandJobTemplateExport.SaveDialog(self.obj, self.template)

    def open(self):
        FreeCADGui.Selection.addObserver(self)

    def _jobIntegrityCheck(self):
        """_jobIntegrityCheck() ... Check Job object for existence of Model and Tools
        If either Model or Tools is empty, change GUI tab, issue appropriate warning,
        and offer chance to add appropriate item."""

        def _displayWarningWindow(msg):
            """Display window with warning message and Add action button.
            Return action state."""
            txtHeader = translate("CAM_Job", "Warning")
            txtPleaseAddOne = translate("CAM_Job", "Please add one.")
            txtOk = translate("CAM_Job", "Ok")
            txtAdd = translate("CAM_Job", "Add")

            msgbox = QtGui.QMessageBox(
                QtGui.QMessageBox.Warning, txtHeader, msg + " " + txtPleaseAddOne
            )
            msgbox.addButton(txtOk, QtGui.QMessageBox.AcceptRole)  # Add 'Ok' button
            msgbox.addButton(txtAdd, QtGui.QMessageBox.ActionRole)  # Add 'Add' button
            return msgbox.exec_()

        # Check if at least on base model is present
        if len(self.obj.Model.Group) == 0:
            self.form.setCurrentIndex(0)  # Change tab to General tab
            no_model_txt = translate("CAM_Job", "This job has no base model.")
            if _displayWarningWindow(no_model_txt) == 1:
                self.jobModelEdit()

        # Check if at least one tool is present
        if len(self.obj.Tools.Group) == 0:
            self.form.setCurrentIndex(3)  # Change tab to Tools tab
            no_tool_txt = translate("CAM_Job", "This job has no tool.")
            if _displayWarningWindow(no_tool_txt) == 1:
                self.toolControllerAdd()

    # SelectionObserver interface
    def addSelection(self, doc, obj, sub, pnt):
        self.updateSelection()

    def removeSelection(self, doc, obj, sub):
        self.updateSelection()

    def setSelection(self, doc):
        self.updateSelection()

    def clearSelection(self, doc):
        self.updateSelection()


def Create(base, template=None, openTaskPanel=True):
    """Create(base, template) ... creates a job instance for the given base object
    using template to configure it."""
    FreeCADGui.addModule("Path.Main.Job")
    FreeCAD.ActiveDocument.openTransaction("Create Job")
    try:
        obj = PathJob.Create("Job", base, template)
        obj.ViewObject.Proxy = ViewProvider(obj.ViewObject)
        obj.ViewObject.addExtension("Gui::ViewProviderGroupExtensionPython")
        FreeCAD.ActiveDocument.commitTransaction()
        obj.Document.recompute()
        if openTaskPanel:
            obj.ViewObject.Proxy.editObject(obj.Stock)
        else:
            obj.ViewObject.Proxy.deleteOnReject = False
        return obj
    except Exception as exc:
        Path.Log.error(exc)
        traceback.print_exc()
        FreeCAD.ActiveDocument.abortTransaction()


# make sure the UI has been initialized
PathGuiInit.Startup()<|MERGE_RESOLUTION|>--- conflicted
+++ resolved
@@ -130,17 +130,12 @@
         self.sep = coin.SoSeparator()
         self.axs = coin.SoType.fromName("SoAxisCrossKit").createInstance()
 
-<<<<<<< HEAD
         # Adjust the axis heads scale if needed
         # Example to save you looking up Inventor API:
-=======
-        # Adjust the axis heads if needed, the scale here is just for the head
->>>>>>> 4eb0c841
         # self.axs.set("xHead.transform", "scaleFactor 1.5 1.5 1")
         # self.axs.set("yHead.transform", "scaleFactor 1.5 1.5 1")
         # self.axs.set("zHead.transform", "scaleFactor 1.5 1.5 1")
 
-        # Adjust the axis heads if needed, the scale here is just for the head
         self.axs.set("xHead.transform", "translation 50 0 0")
         self.axs.set("yHead.transform", "translation 0 50 0")
         self.axs.set("zHead.transform", "translation 0 0 50")
