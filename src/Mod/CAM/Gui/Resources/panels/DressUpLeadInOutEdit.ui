--- conflicted
+++ resolved
@@ -21,7 +21,6 @@
   </property>
   <layout class="QVBoxLayout" name="verticalLayout_3">
    <item>
-<<<<<<< HEAD
     <widget class="QGroupBox" name="groupBoxIn">
      <property name="title">
       <string>Lead In</string>
@@ -58,14 +57,14 @@
         <item row="1" column="0">
          <widget class="QLabel" name="label_5">
           <property name="text">
-           <string>Radius/Length (% tool radius)</string>
+           <string>Radius/length (% tool radius)</string>
           </property>
          </widget>
         </item>
         <item row="1" column="1">
          <widget class="QDoubleSpinBox" name="dspPercentageRadiusIn">
           <property name="toolTip">
-           <string>length of the Lead-in, as a percentage of tool radius</string>
+           <string>Length of the Lead-in, as a percentage of tool radius</string>
           </property>
           <property name="decimals">
            <number>0</number>
@@ -176,14 +175,14 @@
         <item row="1" column="0">
          <widget class="QLabel" name="label_15">
           <property name="text">
-           <string>Radius/Length (% tool radius)</string>
+           <string>Radius/length (% tool radius)</string>
           </property>
          </widget>
         </item>
         <item row="1" column="1">
          <widget class="QDoubleSpinBox" name="dspPercentageRadiusOut">
           <property name="toolTip">
-           <string>length of the Lead-out, as a percentage of tool radius</string>
+           <string>Length of the Lead-out, as a percentage of tool radius</string>
           </property>
           <property name="decimals">
            <number>0</number>
@@ -256,154 +255,6 @@
       </item>
      </layout>
     </widget>
-=======
-    <layout class="QFormLayout" name="formLayout_2">
-     <item row="0" column="0">
-      <widget class="QCheckBox" name="chkLeadIn">
-       <property name="toolTip">
-        <string>Enable lead-in move</string>
-       </property>
-       <property name="text">
-        <string>Enable lead-in</string>
-       </property>
-      </widget>
-     </item>
-     <item row="1" column="0">
-      <widget class="QLabel" name="label_3">
-       <property name="text">
-        <string>Style</string>
-       </property>
-      </widget>
-     </item>
-     <item row="1" column="1">
-      <widget class="QComboBox" name="cboStyleIn">
-       <property name="minimumSize">
-        <size>
-         <width>80</width>
-         <height>0</height>
-        </size>
-       </property>
-       <property name="maximumSize">
-        <size>
-         <width>16777215</width>
-         <height>16777215</height>
-        </size>
-       </property>
-      </widget>
-     </item>
-     <item row="2" column="0">
-      <widget class="QLabel" name="label_5">
-       <property name="text">
-        <string>Length/radius</string>
-       </property>
-      </widget>
-     </item>
-     <item row="2" column="1">
-      <widget class="Gui::InputField" name="dspLenIn">
-       <property name="toolTip">
-        <string>Length or radius of the lead-in</string>
-       </property>
-       <property name="minimum">
-        <double>0.100000000000000</double>
-       </property>
-       <property name="unit" stdset="0">
-        <string notr="true"/>
-       </property>
-      </widget>
-     </item>
-     <item row="3" column="0">
-      <widget class="QLabel" name="label">
-       <property name="text">
-        <string>Extend</string>
-       </property>
-      </widget>
-     </item>
-     <item row="3" column="1">
-      <widget class="Gui::InputField" name="dspExtendIn">
-       <property name="toolTip">
-        <string>Extends the lead-in distance</string>
-       </property>
-       <property name="unit" stdset="0">
-        <string notr="true"/>
-       </property>
-      </widget>
-     </item>
-    </layout>
-   </item>
-   <item>
-    <layout class="QFormLayout" name="formLayout">
-     <item row="0" column="0">
-      <widget class="QCheckBox" name="chkLeadOut">
-       <property name="toolTip">
-        <string>Enable lead-out move</string>
-       </property>
-       <property name="text">
-        <string>Enable lead out</string>
-       </property>
-      </widget>
-     </item>
-     <item row="1" column="0">
-      <widget class="QLabel" name="label_4">
-       <property name="text">
-        <string>Style</string>
-       </property>
-      </widget>
-     </item>
-     <item row="1" column="1">
-      <widget class="QComboBox" name="cboStyleOut">
-       <property name="minimumSize">
-        <size>
-         <width>80</width>
-         <height>0</height>
-        </size>
-       </property>
-       <property name="maximumSize">
-        <size>
-         <width>16777215</width>
-         <height>16777215</height>
-        </size>
-       </property>
-      </widget>
-     </item>
-     <item row="2" column="0">
-      <widget class="QLabel" name="label_6">
-       <property name="text">
-        <string>Length/radius</string>
-       </property>
-      </widget>
-     </item>
-     <item row="2" column="1">
-      <widget class="Gui::InputField" name="dspLenOut">
-       <property name="toolTip">
-        <string>Length or radius of the lead-out</string>
-       </property>
-       <property name="minimum">
-        <double>0.100000000000000</double>
-       </property>
-       <property name="unit" stdset="0">
-        <string notr="true"/>
-       </property>
-      </widget>
-     </item>
-     <item row="3" column="0">
-      <widget class="QLabel" name="label_2">
-       <property name="text">
-        <string>Extend</string>
-       </property>
-      </widget>
-     </item>
-     <item row="3" column="1">
-      <widget class="Gui::InputField" name="dspExtendOut">
-       <property name="toolTip">
-        <string>Extends the lead-out distance</string>
-       </property>
-       <property name="unit" stdset="0">
-        <string notr="true"/>
-       </property>
-      </widget>
-     </item>
-    </layout>
->>>>>>> c93c7ed3
    </item>
    <item>
     <layout class="QFormLayout" name="formLayout_3">
@@ -436,7 +287,6 @@
      <item row="2" column="0">
       <widget class="QLabel" name="label_8">
        <property name="text">
-<<<<<<< HEAD
         <string>Retract Threshold</string>
        </property>
       </widget>
@@ -448,9 +298,6 @@
        </property>
        <property name="unit" stdset="0">
         <string notr="true"/>
-=======
-        <string>Keep tool down</string>
->>>>>>> c93c7ed3
        </property>
       </widget>
      </item>
