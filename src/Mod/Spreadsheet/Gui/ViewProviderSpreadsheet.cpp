--- conflicted
+++ resolved
@@ -1,208 +1,181 @@
-/***************************************************************************
- *   Copyright (c) 2011 Jrgen Riegel (juergen.riegel@web.de)               *
- *   Copyright (c) 2015 Eivind Kvedalen (eivind@kvedalen.name)             *
- *                                                                         *
- *   This file is part of the FreeCAD CAx development system.              *
- *                                                                         *
- *   This library is free software; you can redistribute it and/or         *
- *   modify it under the terms of the GNU Library General Public           *
- *   License as published by the Free Software Foundation; either          *
- *   version 2 of the License, or (at your option) any later version.      *
- *                                                                         *
- *   This library  is distributed in the hope that it will be useful,      *
- *   but WITHOUT ANY WARRANTY; without even the implied warranty of        *
- *   MERCHANTABILITY or FITNESS FOR A PARTICULAR PURPOSE.  See the         *
- *   GNU Library General Public License for more details.                  *
- *                                                                         *
- *   You should have received a copy of the GNU Library General Public     *
- *   License along with this library; see the file COPYING.LIB. If not,    *
- *   write to the Free Software Foundation, Inc., 59 Temple Place,         *
- *   Suite 330, Boston, MA  02111-1307, USA                                *
- *                                                                         *
- ***************************************************************************/
-
-
-#include "PreCompiled.h"
-
-#ifndef _PreComp_
-# include <QApplication>
-# include <QFile>
-# include <QFileInfo>
-# include <QImage>
-# include <QString>
-# include <QMdiSubWindow>
-# include <QMenu>
-#endif
-
-#include "ViewProviderSpreadsheet.h"
-#include "SpreadsheetView.h"
-
-#include <Mod/Spreadsheet/App/Sheet.h>
-#include <App/Range.h>
-#include <App/Document.h>
-#include <Gui/BitmapFactory.h>
-#include <Gui/Application.h>
-#include <Gui/MainWindow.h>
-#include <Gui/Command.h>
-#include <Gui/Document.h>
-#include <Gui/View3DInventor.h>
-#include <Base/FileInfo.h>
-#include <Base/Stream.h>
-#include <Base/Console.h>
-#include <sstream>
-
-using namespace Base;
-using namespace Gui;
-using namespace App;
-using namespace SpreadsheetGui;
-using namespace Spreadsheet;
-
-
-PROPERTY_SOURCE(SpreadsheetGui::ViewProviderSheet, Gui::ViewProviderDocumentObject)
-
-ViewProviderSheet::ViewProviderSheet()
-    : Gui::ViewProviderDocumentObject()
-{
-}
-
-ViewProviderSheet::~ViewProviderSheet()
-{
-    if (!view.isNull()) {
-        Gui::getMainWindow()->removeWindow(view);
-//        delete view;
-    }
-}
-
-void ViewProviderSheet::setDisplayMode(const char* ModeName)
-{
-    ViewProviderDocumentObject::setDisplayMode(ModeName);
-}
-
-std::vector<std::string> ViewProviderSheet::getDisplayModes(void) const
-{
-    std::vector<std::string> StrList;
-    StrList.push_back("Spreadsheet");
-    return StrList;
-}
-
-QIcon ViewProviderSheet::getIcon() const
-{
-    static const char * const Points_Feature_xpm[] = {
-        "16 16 3 1",
-        "       c None",
-        ".      c #000000",
-        "+      c #FFFFFF",
-        "                ",
-        "                ",
-        "................",
-        ".++++.++++.++++.",
-        ".++++.++++.++++.",
-        "................",
-        ".++++.++++.++++.",
-        ".++++.++++.++++.",
-        "................",
-        ".++++.++++.++++.",
-        ".++++.++++.++++.",
-        "................",
-        ".++++.++++.++++.",
-        ".++++.++++.++++.",
-        "................",
-        "                "};
-    QPixmap px(Points_Feature_xpm);
-    return px;
-}
-
-bool ViewProviderSheet::setEdit(int ModNum)
-{
-    if (ModNum == ViewProvider::Default) {
-        if (!this->view) {
-            showSpreadsheetView();
-            view->viewAll();
-        }
-        Gui::getMainWindow()->setActiveWindow(this->view);
-    }
-    return false;
-}
-
-bool ViewProviderSheet::doubleClicked()
-{
-    if (!this->view) {
-        showSpreadsheetView();
-        view->viewAll();
-    }
-    Gui::getMainWindow()->setActiveWindow(this->view);
-    return true;
-}
-
-void ViewProviderSheet::setupContextMenu(QMenu * menu, QObject *receiver, const char *member)
-{
-    QAction* act;
-    act = menu->addAction(QObject::tr("Show spreadsheet"), receiver, member);
-    act->setData(QVariant((int)ViewProvider::Default));
-}
-
-Sheet *ViewProviderSheet::getSpreadsheetObject() const
-{
-    return freecad_dynamic_cast<Sheet>(pcObject);
-}
-
-void ViewProviderSheet::beforeDelete()
-{
-<<<<<<< HEAD
-    if(!view)
-        return;
-    if(view==Gui::getMainWindow()->activeWindow())
-        getDocument()->setActiveView(0,Gui::View3DInventor::getClassTypeId());
-    Gui::getMainWindow()->removeWindow(view);
-=======
-    // If view is closed, delete the object
-    if (view.isNull())
-        return true;
-
-    // View is not closed, delete cell contents instead if it is active
-    if (Gui::Application::Instance->activeDocument()) {
-        Gui::MDIView* activeWindow = Gui::getMainWindow()->activeWindow();
-        SpreadsheetGui::SheetView * sheetView = freecad_dynamic_cast<SpreadsheetGui::SheetView>(activeWindow);
-
-        if (sheetView) {
-            sheetView->deleteSelection();
-            return false;
-        }
-    }
-
-    // If the view is open but not active, try to close it.
-    // This may ask the user for permission in case it's the
-    // last view of the document. (#0003496)
-    QWidget* window = view;
-    QWidget* parent = view->parentWidget();
-    if (qobject_cast<QMdiSubWindow*>(parent)) {
-        window = parent;
-    }
-    return window->close();
->>>>>>> 73df4e6f
-}
-
-SheetView *ViewProviderSheet::showSpreadsheetView()
-{
-    if (!view){
-        Gui::Document* doc = Gui::Application::Instance->getDocument
-            (this->pcObject->getDocument());
-        view = new SheetView(doc, this->pcObject, Gui::getMainWindow());
-        view->setWindowIcon(Gui::BitmapFactory().pixmap(":icons/Spreadsheet.svg"));
-        view->setWindowTitle(QString::fromUtf8(pcObject->Label.getValue()) + QString::fromLatin1("[*]"));
-        Gui::getMainWindow()->addWindow(view);
-        startEditing();
-    }
-
-    return view;
-} 
-
-Gui::MDIView *ViewProviderSheet::getMDIView() {
-    return showSpreadsheetView();
-}
-
-void ViewProviderSheet::updateData(const App::Property* prop)
-{
-    if (view)
-        view->updateCell(prop);
-}
+/***************************************************************************
+ *   Copyright (c) 2011 Jrgen Riegel (juergen.riegel@web.de)               *
+ *   Copyright (c) 2015 Eivind Kvedalen (eivind@kvedalen.name)             *
+ *                                                                         *
+ *   This file is part of the FreeCAD CAx development system.              *
+ *                                                                         *
+ *   This library is free software; you can redistribute it and/or         *
+ *   modify it under the terms of the GNU Library General Public           *
+ *   License as published by the Free Software Foundation; either          *
+ *   version 2 of the License, or (at your option) any later version.      *
+ *                                                                         *
+ *   This library  is distributed in the hope that it will be useful,      *
+ *   but WITHOUT ANY WARRANTY; without even the implied warranty of        *
+ *   MERCHANTABILITY or FITNESS FOR A PARTICULAR PURPOSE.  See the         *
+ *   GNU Library General Public License for more details.                  *
+ *                                                                         *
+ *   You should have received a copy of the GNU Library General Public     *
+ *   License along with this library; see the file COPYING.LIB. If not,    *
+ *   write to the Free Software Foundation, Inc., 59 Temple Place,         *
+ *   Suite 330, Boston, MA  02111-1307, USA                                *
+ *                                                                         *
+ ***************************************************************************/
+
+
+#include "PreCompiled.h"
+
+#ifndef _PreComp_
+# include <QApplication>
+# include <QFile>
+# include <QFileInfo>
+# include <QImage>
+# include <QString>
+# include <QMdiSubWindow>
+# include <QMenu>
+#endif
+
+#include "ViewProviderSpreadsheet.h"
+#include "SpreadsheetView.h"
+
+#include <Mod/Spreadsheet/App/Sheet.h>
+#include <App/Range.h>
+#include <App/Document.h>
+#include <Gui/BitmapFactory.h>
+#include <Gui/Application.h>
+#include <Gui/MainWindow.h>
+#include <Gui/Command.h>
+#include <Gui/Document.h>
+#include <Gui/View3DInventor.h>
+#include <Base/FileInfo.h>
+#include <Base/Stream.h>
+#include <Base/Console.h>
+#include <sstream>
+
+using namespace Base;
+using namespace Gui;
+using namespace App;
+using namespace SpreadsheetGui;
+using namespace Spreadsheet;
+
+
+PROPERTY_SOURCE(SpreadsheetGui::ViewProviderSheet, Gui::ViewProviderDocumentObject)
+
+ViewProviderSheet::ViewProviderSheet()
+    : Gui::ViewProviderDocumentObject()
+{
+}
+
+ViewProviderSheet::~ViewProviderSheet()
+{
+    if (!view.isNull()) {
+        Gui::getMainWindow()->removeWindow(view);
+//        delete view;
+    }
+}
+
+void ViewProviderSheet::setDisplayMode(const char* ModeName)
+{
+    ViewProviderDocumentObject::setDisplayMode(ModeName);
+}
+
+std::vector<std::string> ViewProviderSheet::getDisplayModes(void) const
+{
+    std::vector<std::string> StrList;
+    StrList.push_back("Spreadsheet");
+    return StrList;
+}
+
+QIcon ViewProviderSheet::getIcon() const
+{
+    static const char * const Points_Feature_xpm[] = {
+        "16 16 3 1",
+        "       c None",
+        ".      c #000000",
+        "+      c #FFFFFF",
+        "                ",
+        "                ",
+        "................",
+        ".++++.++++.++++.",
+        ".++++.++++.++++.",
+        "................",
+        ".++++.++++.++++.",
+        ".++++.++++.++++.",
+        "................",
+        ".++++.++++.++++.",
+        ".++++.++++.++++.",
+        "................",
+        ".++++.++++.++++.",
+        ".++++.++++.++++.",
+        "................",
+        "                "};
+    QPixmap px(Points_Feature_xpm);
+    return px;
+}
+
+bool ViewProviderSheet::setEdit(int ModNum)
+{
+    if (ModNum == ViewProvider::Default) {
+        if (!this->view) {
+            showSpreadsheetView();
+            view->viewAll();
+        }
+        Gui::getMainWindow()->setActiveWindow(this->view);
+    }
+    return false;
+}
+
+bool ViewProviderSheet::doubleClicked()
+{
+    if (!this->view) {
+        showSpreadsheetView();
+        view->viewAll();
+    }
+    Gui::getMainWindow()->setActiveWindow(this->view);
+    return true;
+}
+
+void ViewProviderSheet::setupContextMenu(QMenu * menu, QObject *receiver, const char *member)
+{
+    QAction* act;
+    act = menu->addAction(QObject::tr("Show spreadsheet"), receiver, member);
+    act->setData(QVariant((int)ViewProvider::Default));
+}
+
+Sheet *ViewProviderSheet::getSpreadsheetObject() const
+{
+    return freecad_dynamic_cast<Sheet>(pcObject);
+}
+
+void ViewProviderSheet::beforeDelete()
+{
+    if(!view)
+        return;
+    if(view==Gui::getMainWindow()->activeWindow())
+        getDocument()->setActiveView(0,Gui::View3DInventor::getClassTypeId());
+    Gui::getMainWindow()->removeWindow(view);
+}
+
+SheetView *ViewProviderSheet::showSpreadsheetView()
+{
+    if (!view){
+        Gui::Document* doc = Gui::Application::Instance->getDocument
+            (this->pcObject->getDocument());
+        view = new SheetView(doc, this->pcObject, Gui::getMainWindow());
+        view->setWindowIcon(Gui::BitmapFactory().pixmap(":icons/Spreadsheet.svg"));
+        view->setWindowTitle(QString::fromUtf8(pcObject->Label.getValue()) + QString::fromLatin1("[*]"));
+        Gui::getMainWindow()->addWindow(view);
+        startEditing();
+    }
+
+    return view;
+} 
+
+Gui::MDIView *ViewProviderSheet::getMDIView() {
+    return showSpreadsheetView();
+}
+
+void ViewProviderSheet::updateData(const App::Property* prop)
+{
+    if (view)
+        view->updateCell(prop);
+}