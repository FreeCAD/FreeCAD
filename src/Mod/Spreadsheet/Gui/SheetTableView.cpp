--- conflicted
+++ resolved
@@ -24,13 +24,10 @@
 #ifndef _PreComp_
 # include <QKeyEvent>
 # include <QAction>
-<<<<<<< HEAD
 # include <QPushButton>
 # include <QMenu>
-=======
 # include <QApplication>
 # include <QClipboard>
->>>>>>> 73df4e6f
 #endif
 
 #include <App/Document.h>
