--- conflicted
+++ resolved
@@ -1,214 +1,208 @@
-﻿<?xml version="1.0" encoding="UTF-8"?>
-<GenerateModel xmlns:xsi="http://www.w3.org/2001/XMLSchema-instance" xsi:noNamespaceSchemaLocation="generateMetaModel_Module.xsd">
-  <PythonExport
-    Father="DocumentObjectPy"
-    Name="SheetPy"
-    Twin="Sheet"
-    TwinPointer="Sheet"
-    Include="Mod/Spreadsheet/App/Sheet.h"
-    Namespace="Spreadsheet"
-    FatherInclude="App/DocumentObjectPy.h"
-    FatherNamespace="App"
-    Constructor="true">
-
-    <Documentation>
-      <Author Licence="LGPL" Name="Eivind Kvedalen" EMail="eivind@kvedalen.name" />
-      <UserDocu>With this object you can manipulate spreadsheets</UserDocu>
-    </Documentation>
-    <Methode Name="set">
-      <Documentation>
-        <UserDocu>Set data into a cell</UserDocu>
-      </Documentation>
-    </Methode>
-    <Methode Name="get">
-      <Documentation>
-        <UserDocu>Get evaluated cell contents</UserDocu>
-      </Documentation>
-    </Methode>
-    <Methode Name="getContents">
-      <Documentation>
-        <UserDocu>Get cell contents</UserDocu>
-      </Documentation>
-    </Methode>
-    <Methode Name="clear">
-      <Documentation>
-        <UserDocu>Clear a cell</UserDocu>
-      </Documentation>
-    </Methode>
-    <Methode Name="clearAll">
-      <Documentation>
-        <UserDocu>Clear all cells in the spreadsheet</UserDocu>
-      </Documentation>
-    </Methode>
-    <Methode Name="importFile">
-      <Documentation>
-        <UserDocu>Import file into spreadsheet</UserDocu>
-      </Documentation>
-    </Methode>
-    <Methode Name="exportFile">
-      <Documentation>
-        <UserDocu>Export file from spreadsheet</UserDocu>
-      </Documentation>
-    </Methode>
-    <Methode Name="mergeCells">
-      <Documentation>
-        <UserDocu>Merge given cell area into one cell</UserDocu>
-      </Documentation>
-    </Methode>
-    <Methode Name="splitCell">
-      <Documentation>
-        <UserDocu>Split a previously merged cell</UserDocu>
-      </Documentation>
-    </Methode>
-    <Methode Name="insertColumns">
-      <Documentation>
-        <UserDocu>Insert a given number of columns into the spreadsheet.</UserDocu>
-      </Documentation>
-    </Methode>
-    <Methode Name="removeColumns">
-      <Documentation>
-        <UserDocu>Remove a given number of columns from the spreadsheet.</UserDocu>
-      </Documentation>
-    </Methode>
-    <Methode Name="insertRows">
-      <Documentation>
-        <UserDocu>Insert a given number of rows into the spreadsheet.</UserDocu>
-      </Documentation>
-    </Methode>
-    <Methode Name="removeRows">
-      <Documentation>
-        <UserDocu>Remove a given number of rows from the spreadsheet.</UserDocu>
-      </Documentation>
-    </Methode>
-    <Methode Name="setAlignment">
-      <Documentation>
-        <UserDocu>Set alignment of the cell</UserDocu>
-      </Documentation>
-    </Methode>
-    <Methode Name="getAlignment">
-      <Documentation>
-        <UserDocu>Get alignment of the cell</UserDocu>
-      </Documentation>
-    </Methode>
-    <Methode Name="setStyle">
-      <Documentation>
-        <UserDocu>Set style of the cell</UserDocu>
-      </Documentation>
-    </Methode>
-    <Methode Name="getStyle">
-      <Documentation>
-        <UserDocu>Get style of the cell</UserDocu>
-      </Documentation>
-    </Methode>
-    <Methode Name="setDisplayUnit">
-      <Documentation>
-        <UserDocu>Set display unit for cell</UserDocu>
-      </Documentation>
-    </Methode>
-    <Methode Name="setAlias">
-      <Documentation>
-        <UserDocu>Set alias for cell address</UserDocu>
-      </Documentation>
-    </Methode>
-    <Methode Name="getAlias">
-      <Documentation>
-        <UserDocu>Get alias for cell address</UserDocu>
-      </Documentation>
-    </Methode>
-    <Methode Name="getCellFromAlias">
-      <Documentation>
-        <UserDocu>Get cell address given an alias</UserDocu>
-      </Documentation>
-    </Methode>
-    <Methode Name="getDisplayUnit">
-      <Documentation>
-        <UserDocu>Get display unit for cell</UserDocu>
-      </Documentation>
-    </Methode>
-    <Methode Name="setForeground">
-      <Documentation>
-        <UserDocu>Set foreground color of the cell</UserDocu>
-      </Documentation>
-    </Methode>
-    <Methode Name="getForeground">
-      <Documentation>
-        <UserDocu>Get foreground color of the cell</UserDocu>
-      </Documentation>
-    </Methode>
-    <Methode Name="setBackground">
-      <Documentation>
-        <UserDocu>Set background color of the cell</UserDocu>
-      </Documentation>
-    </Methode>
-    <Methode Name="getBackground">
-      <Documentation>
-        <UserDocu>Get background color of the cell</UserDocu>
-      </Documentation>
-    </Methode>
-    <Methode Name="setColumnWidth">
-      <Documentation>
-        <UserDocu>Set given spreadsheet column to given width</UserDocu>
-      </Documentation>
-    </Methode>
-    <Methode Name="getColumnWidth">
-      <Documentation>
-        <UserDocu>Get given spreadsheet column width</UserDocu>
-      </Documentation>
-    </Methode>
-    <Methode Name="setRowHeight">
-      <Documentation>
-        <UserDocu>Set given spreadsheet row to given height</UserDocu>
-      </Documentation>
-    </Methode>
-    <Methode Name="getRowHeight">
-      <Documentation>
-        <UserDocu>Get given spreadsheet row height</UserDocu>
-      </Documentation>
-    </Methode>
-<<<<<<< HEAD
-    <Methode Name="getEditMode">
-      <Documentation>
-        <UserDocu>Get given spreadsheet cell edit mode</UserDocu>
-      </Documentation>
-    </Methode>
-    <Methode Name="setEditMode">
-      <Documentation>
-          <UserDocu>
-Set given spreadsheet cell edit mode.
-
-Supported modes are, 'normal', 'button', 'combo'.
-          </UserDocu>
-      </Documentation>
-    </Methode>
-    <Methode Name="row">
-      <Documentation>
-        <UserDocu>row(offset=0): Return the current row index with optional offset</UserDocu>
-      </Documentation>
-    </Methode>
-    <Methode Name="column">
-      <Documentation>
-        <UserDocu>column(offset=0): Return the current column index with optional offset</UserDocu>
-      </Documentation>
-    </Methode>
-    <Methode Name="touchCells">
-      <Documentation>
-        <UserDocu>touchCells(from, to=None): touch cells in the given range</UserDocu>
-=======
-    <Methode Name="touchCells">
-      <Documentation>
-        <UserDocu>touchCells(from, to=None): touch cells in the given range</UserDocu>
-      </Documentation>
-    </Methode>
-    <Methode Name="recomputeCells">
-      <Documentation>
-        <UserDocu>
-recomputeCells(from, to=None)
-
-Manually recompute cells in the given range with the given order without
-following depedency order.
-        </UserDocu>
->>>>>>> 0d3d3128
-      </Documentation>
-    </Methode>
-  </PythonExport>
-</GenerateModel>
+﻿<?xml version="1.0" encoding="UTF-8"?>
+<GenerateModel xmlns:xsi="http://www.w3.org/2001/XMLSchema-instance" xsi:noNamespaceSchemaLocation="generateMetaModel_Module.xsd">
+  <PythonExport
+    Father="DocumentObjectPy"
+    Name="SheetPy"
+    Twin="Sheet"
+    TwinPointer="Sheet"
+    Include="Mod/Spreadsheet/App/Sheet.h"
+    Namespace="Spreadsheet"
+    FatherInclude="App/DocumentObjectPy.h"
+    FatherNamespace="App"
+    Constructor="true">
+
+    <Documentation>
+      <Author Licence="LGPL" Name="Eivind Kvedalen" EMail="eivind@kvedalen.name" />
+      <UserDocu>With this object you can manipulate spreadsheets</UserDocu>
+    </Documentation>
+    <Methode Name="set">
+      <Documentation>
+        <UserDocu>Set data into a cell</UserDocu>
+      </Documentation>
+    </Methode>
+    <Methode Name="get">
+      <Documentation>
+        <UserDocu>Get evaluated cell contents</UserDocu>
+      </Documentation>
+    </Methode>
+    <Methode Name="getContents">
+      <Documentation>
+        <UserDocu>Get cell contents</UserDocu>
+      </Documentation>
+    </Methode>
+    <Methode Name="clear">
+      <Documentation>
+        <UserDocu>Clear a cell</UserDocu>
+      </Documentation>
+    </Methode>
+    <Methode Name="clearAll">
+      <Documentation>
+        <UserDocu>Clear all cells in the spreadsheet</UserDocu>
+      </Documentation>
+    </Methode>
+    <Methode Name="importFile">
+      <Documentation>
+        <UserDocu>Import file into spreadsheet</UserDocu>
+      </Documentation>
+    </Methode>
+    <Methode Name="exportFile">
+      <Documentation>
+        <UserDocu>Export file from spreadsheet</UserDocu>
+      </Documentation>
+    </Methode>
+    <Methode Name="mergeCells">
+      <Documentation>
+        <UserDocu>Merge given cell area into one cell</UserDocu>
+      </Documentation>
+    </Methode>
+    <Methode Name="splitCell">
+      <Documentation>
+        <UserDocu>Split a previously merged cell</UserDocu>
+      </Documentation>
+    </Methode>
+    <Methode Name="insertColumns">
+      <Documentation>
+        <UserDocu>Insert a given number of columns into the spreadsheet.</UserDocu>
+      </Documentation>
+    </Methode>
+    <Methode Name="removeColumns">
+      <Documentation>
+        <UserDocu>Remove a given number of columns from the spreadsheet.</UserDocu>
+      </Documentation>
+    </Methode>
+    <Methode Name="insertRows">
+      <Documentation>
+        <UserDocu>Insert a given number of rows into the spreadsheet.</UserDocu>
+      </Documentation>
+    </Methode>
+    <Methode Name="removeRows">
+      <Documentation>
+        <UserDocu>Remove a given number of rows from the spreadsheet.</UserDocu>
+      </Documentation>
+    </Methode>
+    <Methode Name="setAlignment">
+      <Documentation>
+        <UserDocu>Set alignment of the cell</UserDocu>
+      </Documentation>
+    </Methode>
+    <Methode Name="getAlignment">
+      <Documentation>
+        <UserDocu>Get alignment of the cell</UserDocu>
+      </Documentation>
+    </Methode>
+    <Methode Name="setStyle">
+      <Documentation>
+        <UserDocu>Set style of the cell</UserDocu>
+      </Documentation>
+    </Methode>
+    <Methode Name="getStyle">
+      <Documentation>
+        <UserDocu>Get style of the cell</UserDocu>
+      </Documentation>
+    </Methode>
+    <Methode Name="setDisplayUnit">
+      <Documentation>
+        <UserDocu>Set display unit for cell</UserDocu>
+      </Documentation>
+    </Methode>
+    <Methode Name="setAlias">
+      <Documentation>
+        <UserDocu>Set alias for cell address</UserDocu>
+      </Documentation>
+    </Methode>
+    <Methode Name="getAlias">
+      <Documentation>
+        <UserDocu>Get alias for cell address</UserDocu>
+      </Documentation>
+    </Methode>
+    <Methode Name="getCellFromAlias">
+      <Documentation>
+        <UserDocu>Get cell address given an alias</UserDocu>
+      </Documentation>
+    </Methode>
+    <Methode Name="getDisplayUnit">
+      <Documentation>
+        <UserDocu>Get display unit for cell</UserDocu>
+      </Documentation>
+    </Methode>
+    <Methode Name="setForeground">
+      <Documentation>
+        <UserDocu>Set foreground color of the cell</UserDocu>
+      </Documentation>
+    </Methode>
+    <Methode Name="getForeground">
+      <Documentation>
+        <UserDocu>Get foreground color of the cell</UserDocu>
+      </Documentation>
+    </Methode>
+    <Methode Name="setBackground">
+      <Documentation>
+        <UserDocu>Set background color of the cell</UserDocu>
+      </Documentation>
+    </Methode>
+    <Methode Name="getBackground">
+      <Documentation>
+        <UserDocu>Get background color of the cell</UserDocu>
+      </Documentation>
+    </Methode>
+    <Methode Name="setColumnWidth">
+      <Documentation>
+        <UserDocu>Set given spreadsheet column to given width</UserDocu>
+      </Documentation>
+    </Methode>
+    <Methode Name="getColumnWidth">
+      <Documentation>
+        <UserDocu>Get given spreadsheet column width</UserDocu>
+      </Documentation>
+    </Methode>
+    <Methode Name="setRowHeight">
+      <Documentation>
+        <UserDocu>Set given spreadsheet row to given height</UserDocu>
+      </Documentation>
+    </Methode>
+    <Methode Name="getRowHeight">
+      <Documentation>
+        <UserDocu>Get given spreadsheet row height</UserDocu>
+      </Documentation>
+    </Methode>
+    <Methode Name="getEditMode">
+      <Documentation>
+        <UserDocu>Get given spreadsheet cell edit mode</UserDocu>
+      </Documentation>
+    </Methode>
+    <Methode Name="setEditMode">
+      <Documentation>
+          <UserDocu>
+Set given spreadsheet cell edit mode.
+
+Supported modes are, 'normal', 'button', 'combo'.
+          </UserDocu>
+      </Documentation>
+    </Methode>
+    <Methode Name="row">
+      <Documentation>
+        <UserDocu>row(offset=0): Return the current row index with optional offset</UserDocu>
+      </Documentation>
+    </Methode>
+    <Methode Name="column">
+      <Documentation>
+        <UserDocu>column(offset=0): Return the current column index with optional offset</UserDocu>
+      </Documentation>
+    </Methode>
+    <Methode Name="touchCells">
+      <Documentation>
+        <UserDocu>touchCells(from, to=None): touch cells in the given range</UserDocu>
+      </Documentation>
+    </Methode>
+    <Methode Name="recomputeCells">
+      <Documentation>
+        <UserDocu>
+recomputeCells(from, to=None)
+
+Manually recompute cells in the given range with the given order without
+following depedency order.
+        </UserDocu>
+      </Documentation>
+    </Methode>
+  </PythonExport>
+</GenerateModel>