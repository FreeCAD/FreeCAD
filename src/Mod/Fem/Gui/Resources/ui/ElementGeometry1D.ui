<?xml version="1.0" encoding="UTF-8"?>
<ui version="4.0">
 <class>Form</class>
 <widget class="QWidget" name="Form">
  <property name="geometry">
   <rect>
    <x>0</x>
    <y>0</y>
    <width>350</width>
    <height>500</height>
   </rect>
  </property>
  <property name="windowTitle">
   <string>Beam Section Parameter</string>
  </property>
  <layout class="QVBoxLayout" name="verticalLayout">
   <item>
    <widget class="QGroupBox" name="groupBox_2">
     <property name="title">
      <string>Cross-Section Parameter</string>
     </property>
     <layout class="QGridLayout" name="_2">
      <item row="0" column="0">
       <widget class="QComboBox" name="cb_cross_section_type"/>
      </item>
      <item row="3" column="0">
       <widget class="QStackedWidget" name="widget_stack">
        <property name="currentIndex">
         <number>2</number>
        </property>
        <widget class="QWidget" name="wgt_rectangular">
         <layout class="QGridLayout" name="_3">
          <item row="1" column="0">
           <layout class="QFormLayout" name="formLayout_1">
            <property name="fieldGrowthPolicy">
             <enum>QFormLayout::AllNonFixedFieldsGrow</enum>
            </property>
            <item row="0" column="0">
             <widget class="QLabel" name="l_rec_width">
              <property name="text">
               <string>Width</string>
              </property>
             </widget>
            </item>
            <item row="0" column="1">
             <widget class="Gui::QuantitySpinBox" name="qsb_rec_width">
              <property name="unit" stdset="0">
               <string>mm</string>
              </property>
              <property name="alignment">
               <set>Qt::AlignLeft|Qt::AlignTrailing|Qt::AlignVCenter</set>
              </property>
              <property name="singleStep">
               <double>1.000000000000000</double>
              </property>
              <property name="minimum">
               <double>0.000000000000000</double>
              </property>
              <property name="value" stdset="0">
               <double>0.0000000000000</double>
              </property>
             </widget>
            </item>
            <item row="1" column="0">
             <widget class="QLabel" name="l_rec_height">
              <property name="text">
               <string>Height</string>
              </property>
             </widget>
            </item>
            <item row="1" column="1">
             <widget class="Gui::QuantitySpinBox" name="qsb_rec_height">
              <property name="unit" stdset="0">
               <string>mm</string>
              </property>
              <property name="alignment">
               <set>Qt::AlignLeft|Qt::AlignTrailing|Qt::AlignVCenter</set>
              </property>
              <property name="singleStep">
               <double>1.000000000000000</double>
              </property>
              <property name="minimum">
               <double>0.000000000000000</double>
              </property>
              <property name="value" stdset="0">
               <double>0.0000000000000</double>
              </property>
             </widget>
            </item>
           </layout>
          </item>
         </layout>
        </widget>
        <widget class="QWidget" name="wgt_cicular">
         <layout class="QGridLayout" name="_5">
          <item row="0" column="0">
           <layout class="QFormLayout" name="formLayout_2">
            <property name="fieldGrowthPolicy">
             <enum>QFormLayout::AllNonFixedFieldsGrow</enum>
            </property>
            <item row="0" column="0">
             <widget class="QLabel" name="l_circ_diameter">
              <property name="text">
               <string>Diameter</string>
              </property>
             </widget>
            </item>
            <item row="0" column="1">
             <widget class="Gui::QuantitySpinBox" name="qsb_circ_diameter">
              <property name="unit" stdset="0">
               <string>mm</string>
              </property>
              <property name="alignment">
               <set>Qt::AlignLeft|Qt::AlignTrailing|Qt::AlignVCenter</set>
              </property>
              <property name="singleStep">
               <double>1.000000000000000</double>
              </property>
              <property name="minimum">
               <double>0.000000000000000</double>
              </property>
              <property name="value" stdset="0">
               <double>0.0000000000000</double>
              </property>
             </widget>
            </item>
           </layout>
          </item>
         </layout>
        </widget>
        <widget class="QWidget" name="wgt_pipe">
         <layout class="QGridLayout" name="gridLayout_11">
          <item row="0" column="0">
           <layout class="QFormLayout" name="formLayout_3">
            <property name="fieldGrowthPolicy">
             <enum>QFormLayout::AllNonFixedFieldsGrow</enum>
            </property>
            <item row="0" column="0">
             <widget class="QLabel" name="l_pipe_diameter">
              <property name="text">
               <string>Outer diameter</string>
              </property>
             </widget>
            </item>
            <item row="0" column="1">
             <widget class="Gui::QuantitySpinBox" name="qsb_pipe_diameter">
              <property name="unit" stdset="0">
               <string>mm</string>
              </property>
              <property name="alignment">
               <set>Qt::AlignLeft|Qt::AlignTrailing|Qt::AlignVCenter</set>
              </property>
              <property name="singleStep">
               <double>1.000000000000000</double>
              </property>
              <property name="minimum">
               <double>0.000000000000000</double>
              </property>
              <property name="value" stdset="0">
               <double>0.0000000000000</double>
              </property>
             </widget>
            </item>
            <item row="1" column="0">
             <widget class="QLabel" name="l_pipe_thickness">
              <property name="text">
               <string>Thickness</string>
              </property>
             </widget>
            </item>
            <item row="1" column="1">
             <widget class="Gui::QuantitySpinBox" name="qsb_pipe_thickness">
              <property name="unit" stdset="0">
               <string>mm</string>
              </property>
              <property name="alignment">
               <set>Qt::AlignLeft|Qt::AlignTrailing|Qt::AlignVCenter</set>
              </property>
              <property name="singleStep">
               <double>1.000000000000000</double>
              </property>
              <property name="minimum">
               <double>0.000000000000000</double>
              </property>
              <property name="value" stdset="0">
               <double>0.0000000000000</double>
              </property>
             </widget>
            </item>
           </layout>
          </item>
         </layout>
        </widget>
        <widget class="QWidget" name="wgt_elliptical">
         <layout class="QGridLayout" name="gridLayout_12">
          <item row="0" column="0">
           <layout class="QFormLayout" name="formLayout_4">
            <property name="fieldGrowthPolicy">
             <enum>QFormLayout::AllNonFixedFieldsGrow</enum>
            </property>
            <item row="1" column="0">
             <widget class="QLabel" name="l_elliptical_axis1">
              <property name="text">
               <string>Axis1 length</string>
              </property>
             </widget>
            </item>
            <item row="1" column="1">
             <widget class="Gui::QuantitySpinBox" name="qsb_elliptical_axis1">
              <property name="alignment">
               <set>Qt::AlignLeft|Qt::AlignTrailing|Qt::AlignVCenter</set>
              </property>
              <property name="singleStep">
               <double>1.000000000000000</double>
              </property>
              <property name="maximum">
               <double>1000000000.000000000000000</double>
              </property>
              <property name="minimum">
               <double>0.000000000000000</double>
              </property>
              <property name="unit" stdset="0">
               <string notr="true">mm</string>
              </property>
              <property name="decimals" stdset="0">
               <number>2</number>
              </property>
              <property name="value" stdset="0">
               <double>0.000000000000000</double>
              </property>
             </widget>
            </item>
            <item row="2" column="0">
             <widget class="QLabel" name="l_elliptical_axis2">
              <property name="text">
               <string>Axis2 length</string>
              </property>
             </widget>
            </item>
            <item row="2" column="1">
             <widget class="Gui::QuantitySpinBox" name="qsb_elliptical_axis2">
              <property name="alignment">
               <set>Qt::AlignLeft|Qt::AlignTrailing|Qt::AlignVCenter</set>
              </property>
              <property name="singleStep">
               <double>1.000000000000000</double>
              </property>
              <property name="maximum">
               <double>1000000000.000000000000000</double>
              </property>
              <property name="minimum">
               <double>0.000000000000000</double>
              </property>
              <property name="unit" stdset="0">
               <string notr="true">mm</string>
              </property>
              <property name="decimals" stdset="0">
               <number>2</number>
              </property>
              <property name="value" stdset="0">
               <double>0.000000000000000</double>
              </property>
             </widget>
            </item>
           </layout>
          </item>
         </layout>
        </widget>
        <widget class="QWidget" name="wgt_box">
         <layout class="QGridLayout" name="gridLayout_13">
          <item row="0" column="0">
           <layout class="QFormLayout" name="formLayout_5">
            <property name="fieldGrowthPolicy">
             <enum>QFormLayout::AllNonFixedFieldsGrow</enum>
            </property>
            <item row="1" column="0">
             <widget class="QLabel" name="l_box_width">
              <property name="text">
<<<<<<< HEAD
               <string>Width:</string>
=======
               <string>Height</string>
>>>>>>> cf082f76
              </property>
             </widget>
            </item>
            <item row="1" column="1">
             <widget class="Gui::QuantitySpinBox" name="qsb_box_width">
              <property name="alignment">
               <set>Qt::AlignLeft|Qt::AlignTrailing|Qt::AlignVCenter</set>
              </property>
              <property name="singleStep">
               <double>1.000000000000000</double>
              </property>
              <property name="maximum">
               <double>1000000000.000000000000000</double>
              </property>
              <property name="minimum">
               <double>0.000000000000000</double>
              </property>
              <property name="unit" stdset="0">
               <string notr="true">mm</string>
              </property>
              <property name="decimals" stdset="0">
               <number>2</number>
              </property>
              <property name="value" stdset="0">
               <double>0.000000000000000</double>
              </property>
             </widget>
            </item>
            <item row="2" column="0">
             <widget class="QLabel" name="l_box_height">
              <property name="text">
<<<<<<< HEAD
               <string>Height:</string>
=======
               <string>Width</string>
>>>>>>> cf082f76
              </property>
             </widget>
            </item>
            <item row="2" column="1">
             <widget class="Gui::QuantitySpinBox" name="qsb_box_height">
              <property name="alignment">
               <set>Qt::AlignLeft|Qt::AlignTrailing|Qt::AlignVCenter</set>
              </property>
              <property name="singleStep">
               <double>1.000000000000000</double>
              </property>
              <property name="maximum">
               <double>1000000000.000000000000000</double>
              </property>
              <property name="unit" stdset="0">
               <string notr="true">mm</string>
              </property>
              <property name="decimals" stdset="0">
               <number>2</number>
              </property>
              <property name="value" stdset="0">
               <double>0.000000000000000</double>
              </property>
              <property name="minimum">
               <double>0.000000000000000</double>
              </property>
             </widget>
            </item>
            <item row="3" column="0">
             <widget class="QLabel" name="l_box_t1">
              <property name="text">
               <string>T1 thickness</string>
              </property>
             </widget>
            </item>
            <item row="3" column="1">
             <widget class="Gui::QuantitySpinBox" name="qsb_box_t1">
              <property name="alignment">
               <set>Qt::AlignLeft|Qt::AlignTrailing|Qt::AlignVCenter</set>
              </property>
              <property name="singleStep">
               <double>1.000000000000000</double>
              </property>
              <property name="maximum">
               <double>1000000000.000000000000000</double>
              </property>
              <property name="minimum">
               <double>0.000000000000000</double>
              </property>
              <property name="unit" stdset="0">
               <string notr="true">mm</string>
              </property>
              <property name="decimals" stdset="0">
               <number>2</number>
              </property>
              <property name="value" stdset="0">
               <double>0.000000000000000</double>
              </property>
             </widget>
            </item>
            <item row="4" column="0">
             <widget class="QLabel" name="l_box_t2">
              <property name="text">
               <string>T2 thickness</string>
              </property>
             </widget>
            </item>
            <item row="4" column="1">
             <widget class="Gui::QuantitySpinBox" name="qsb_box_t2">
              <property name="alignment">
               <set>Qt::AlignLeft|Qt::AlignTrailing|Qt::AlignVCenter</set>
              </property>
              <property name="singleStep">
               <double>1.000000000000000</double>
              </property>
              <property name="maximum">
               <double>1000000000.000000000000000</double>
              </property>
              <property name="minimum">
               <double>0.000000000000000</double>
              </property>
              <property name="unit" stdset="0">
               <string notr="true">mm</string>
              </property>
              <property name="decimals" stdset="0">
               <number>2</number>
              </property>
              <property name="value" stdset="0">
               <double>0.000000000000000</double>
              </property>
             </widget>
            </item>
            <item row="5" column="0">
             <widget class="QLabel" name="l_box_t3">
              <property name="text">
               <string>T3 thickness</string>
              </property>
             </widget>
            </item>
            <item row="5" column="1">
             <widget class="Gui::QuantitySpinBox" name="qsb_box_t3">
              <property name="alignment">
               <set>Qt::AlignLeft|Qt::AlignTrailing|Qt::AlignVCenter</set>
              </property>
              <property name="singleStep">
               <double>1.000000000000000</double>
              </property>
              <property name="maximum">
               <double>1000000000.000000000000000</double>
              </property>
              <property name="minimum">
               <double>0.000000000000000</double>
              </property>
              <property name="unit" stdset="0">
               <string notr="true">mm</string>
              </property>
              <property name="decimals" stdset="0">
               <number>2</number>
              </property>
              <property name="value" stdset="0">
               <double>0.000000000000000</double>
              </property>
             </widget>
            </item>
            <item row="6" column="0">
             <widget class="QLabel" name="l_box_t4">
              <property name="text">
               <string>T4 thickness</string>
              </property>
             </widget>
            </item>
            <item row="6" column="1">
             <widget class="Gui::QuantitySpinBox" name="qsb_box_t4">
              <property name="alignment">
               <set>Qt::AlignLeft|Qt::AlignTrailing|Qt::AlignVCenter</set>
              </property>
              <property name="singleStep">
               <double>1.000000000000000</double>
              </property>
              <property name="maximum">
               <double>1000000000.000000000000000</double>
              </property>
              <property name="minimum">
               <double>0.000000000000000</double>
              </property>
              <property name="unit" stdset="0">
               <string notr="true">mm</string>
              </property>
              <property name="decimals" stdset="0">
               <number>2</number>
              </property>
              <property name="value" stdset="0">
               <double>0.000000000000000</double>
              </property>
             </widget>
            </item>
           </layout>
          </item>
         </layout>
        </widget>
       </widget>
      </item>
     </layout>
    </widget>
   </item>
   <item>
    <spacer name="verticalSpacer">
     <property name="orientation">
      <enum>Qt::Vertical</enum>
     </property>
     <property name="sizeHint" stdset="0">
      <size>
       <width>20</width>
       <height>40</height>
      </size>
     </property>
    </spacer>
   </item>
  </layout>
 </widget>
 <customwidgets>
  <customwidget>
   <class>Gui::QuantitySpinBox</class>
   <extends>QWidget</extends>
   <header>Gui/QuantitySpinBox.h</header>
  </customwidget>
 </customwidgets>
 <resources/>
 <connections>
  <connection>
   <sender>cb_cross_section_type</sender>
   <signal>currentIndexChanged(int)</signal>
   <receiver>widget_stack</receiver>
   <slot>setCurrentIndex(int)</slot>
   <hints>
    <hint type="sourcelabel">
     <x>245</x>
     <y>45</y>
    </hint>
    <hint type="destinationlabel">
     <x>245</x>
     <y>126</y>
    </hint>
   </hints>
  </connection>
 </connections>
</ui><|MERGE_RESOLUTION|>--- conflicted
+++ resolved
@@ -276,11 +276,7 @@
             <item row="1" column="0">
              <widget class="QLabel" name="l_box_width">
               <property name="text">
-<<<<<<< HEAD
-               <string>Width:</string>
-=======
-               <string>Height</string>
->>>>>>> cf082f76
+               <string>Width</string>
               </property>
              </widget>
             </item>
@@ -312,11 +308,7 @@
             <item row="2" column="0">
              <widget class="QLabel" name="l_box_height">
               <property name="text">
-<<<<<<< HEAD
-               <string>Height:</string>
-=======
-               <string>Width</string>
->>>>>>> cf082f76
+               <string>Height</string>
               </property>
              </widget>
             </item>
