--- conflicted
+++ resolved
@@ -1,140 +1,132 @@
-/***************************************************************************
- *   Copyright (c) 2019 WandererFan <wandererfan@gmail.com>                *
- *                                                                         *
- *   This file is part of the FreeCAD CAx development system.              *
- *                                                                         *
- *   This library is free software; you can redistribute it and/or         *
- *   modify it under the terms of the GNU Library General Public           *
- *   License as published by the Free Software Foundation; either          *
- *   version 2 of the License, or (at your option) any later version.      *
- *                                                                         *
- *   This library  is distributed in the hope that it will be useful,      *
- *   but WITHOUT ANY WARRANTY; without even the implied warranty of        *
- *   MERCHANTABILITY or FITNESS FOR A PARTICULAR PURPOSE.  See the         *
- *   GNU Library General Public License for more details.                  *
- *                                                                         *
- *   You should have received a copy of the GNU Library General Public     *
- *   License along with this library; see the file COPYING.LIB. If not,    *
- *   write to the Free Software Foundation, Inc., 59 Temple Place,         *
- *   Suite 330, Boston, MA  02111-1307, USA                                *
- *                                                                         *
- ***************************************************************************/
-
-#include "PreCompiled.h"
-
-#ifndef _PreComp_
-#endif
-
-#include <App/Application.h>
-#include <Base/Console.h>
-#include <Base/Exception.h>
-#include <Base/Parameter.h>
-
-#include "DrawUtil.h"
-
-#include <Mod/TechDraw/App/DrawRichAnnoPy.h>  // generated from DrawRichAnnoPy.xml
-#include "DrawRichAnno.h"
-
-using namespace TechDraw;
-
-//===========================================================================
-// DrawRichAnno - movable rich text block
-//===========================================================================
-
-PROPERTY_SOURCE(TechDraw::DrawRichAnno, TechDraw::DrawView)
-
-DrawRichAnno::DrawRichAnno(void)
-{
-    static const char *group = "Text Block";
-
-    ADD_PROPERTY_TYPE(AnnoParent,(nullptr),group,(App::PropertyType)(App::Prop_None),
-                      "Object to which this annontation is attached");
-    ADD_PROPERTY_TYPE(AnnoText, (""), group, App::Prop_None, "Annotation text");
-    ADD_PROPERTY_TYPE(ShowFrame, (true), group, App::Prop_None, "Outline rectangle on/off");
-    ADD_PROPERTY_TYPE(MaxWidth, (-1.0), group, App::Prop_None, "Width limit before auto wrap");
-    Caption.setStatus(App::Property::Hidden,true);
-    Scale.setStatus(App::Property::Hidden,true);
-    ScaleType.setStatus(App::Property::Hidden,true);
-
-}
-
-DrawRichAnno::~DrawRichAnno()
-{
-}
-
-void DrawRichAnno::onChanged(const App::Property* prop)
-{
-    if (!isRestoring()) {
-        if ((prop == &AnnoText) ||
-            (prop == &ShowFrame) ||
-            (prop == &MaxWidth) ) {
-            requestPaint();
-        }
-    }
-    
-    DrawView::onChanged(prop);
-
-}
-
-short DrawRichAnno::mustExecute() const
-{
-    if (!isRestoring() && AnnoText.isTouched()) {
-        return true;
-    }
-
-    return DrawView::mustExecute();
-}
-
-App::DocumentObjectExecReturn *DrawRichAnno::execute(void)
-{ 
-//    Base::Console().Message("DRA::execute() - @ (%.3f, %.3f)\n", X.getValue(), Y.getValue());
-    if (!keepUpdated()) {
-        return App::DocumentObject::StdReturn;
-    }
-    return DrawView::execute();
-}
-
-DrawView* DrawRichAnno::getBaseView(void) const
-{
-//    Base::Console().Message("DRA::getBaseView() - %s\n", getNameInDocument());
-    App::DocumentObject* baseObj = AnnoParent.getValue();
-<<<<<<< HEAD
-    if (baseObj == nullptr) {
-        return nullptr;
-=======
-    if (baseObj) {
-        DrawView* cast = dynamic_cast<DrawView*>(baseObj);
-        if (cast) {
-            result = cast;
-        }
->>>>>>> fba4663b
-    }
-    
-    DrawView* cast = dynamic_cast<DrawView*>(baseObj);
-    return cast;
-}
-
-
-PyObject *DrawRichAnno::getPyObject(void)
-{
-    if (PythonObject.is(Py::_None())) {
-        // ref counter is set to 1
-        PythonObject = Py::Object(new DrawRichAnnoPy(this),true);
-    }
-    return Py::new_reference_to(PythonObject);
-}
-
-// Python Drawing feature ---------------------------------------------------------
-
-namespace App {
-/// @cond DOXERR
-PROPERTY_SOURCE_TEMPLATE(TechDraw::DrawRichAnnoPython, TechDraw::DrawRichAnno)
-template<> const char* TechDraw::DrawRichAnnoPython::getViewProviderName(void) const {
-    return "TechDrawGui::ViewProviderRichAnno";
-}
-/// @endcond
-
-// explicit template instantiation
-template class TechDrawExport FeaturePythonT<TechDraw::DrawRichAnno>;
-}
-
+/***************************************************************************
+ *   Copyright (c) 2019 WandererFan <wandererfan@gmail.com>                *
+ *                                                                         *
+ *   This file is part of the FreeCAD CAx development system.              *
+ *                                                                         *
+ *   This library is free software; you can redistribute it and/or         *
+ *   modify it under the terms of the GNU Library General Public           *
+ *   License as published by the Free Software Foundation; either          *
+ *   version 2 of the License, or (at your option) any later version.      *
+ *                                                                         *
+ *   This library  is distributed in the hope that it will be useful,      *
+ *   but WITHOUT ANY WARRANTY; without even the implied warranty of        *
+ *   MERCHANTABILITY or FITNESS FOR A PARTICULAR PURPOSE.  See the         *
+ *   GNU Library General Public License for more details.                  *
+ *                                                                         *
+ *   You should have received a copy of the GNU Library General Public     *
+ *   License along with this library; see the file COPYING.LIB. If not,    *
+ *   write to the Free Software Foundation, Inc., 59 Temple Place,         *
+ *   Suite 330, Boston, MA  02111-1307, USA                                *
+ *                                                                         *
+ ***************************************************************************/
+
+#include "PreCompiled.h"
+
+#ifndef _PreComp_
+#endif
+
+#include <App/Application.h>
+#include <Base/Console.h>
+#include <Base/Exception.h>
+#include <Base/Parameter.h>
+
+#include "DrawUtil.h"
+
+#include <Mod/TechDraw/App/DrawRichAnnoPy.h>  // generated from DrawRichAnnoPy.xml
+#include "DrawRichAnno.h"
+
+using namespace TechDraw;
+
+//===========================================================================
+// DrawRichAnno - movable rich text block
+//===========================================================================
+
+PROPERTY_SOURCE(TechDraw::DrawRichAnno, TechDraw::DrawView)
+
+DrawRichAnno::DrawRichAnno(void)
+{
+    static const char *group = "Text Block";
+
+    ADD_PROPERTY_TYPE(AnnoParent,(nullptr),group,(App::PropertyType)(App::Prop_None),
+                      "Object to which this annontation is attached");
+    ADD_PROPERTY_TYPE(AnnoText, (""), group, App::Prop_None, "Annotation text");
+    ADD_PROPERTY_TYPE(ShowFrame, (true), group, App::Prop_None, "Outline rectangle on/off");
+    ADD_PROPERTY_TYPE(MaxWidth, (-1.0), group, App::Prop_None, "Width limit before auto wrap");
+    Caption.setStatus(App::Property::Hidden,true);
+    Scale.setStatus(App::Property::Hidden,true);
+    ScaleType.setStatus(App::Property::Hidden,true);
+
+}
+
+DrawRichAnno::~DrawRichAnno()
+{
+}
+
+void DrawRichAnno::onChanged(const App::Property* prop)
+{
+    if (!isRestoring()) {
+        if ((prop == &AnnoText) ||
+            (prop == &ShowFrame) ||
+            (prop == &MaxWidth) ) {
+            requestPaint();
+        }
+    }
+    
+    DrawView::onChanged(prop);
+
+}
+
+short DrawRichAnno::mustExecute() const
+{
+    if (!isRestoring() && AnnoText.isTouched()) {
+        return true;
+    }
+
+    return DrawView::mustExecute();
+}
+
+App::DocumentObjectExecReturn *DrawRichAnno::execute(void)
+{ 
+//    Base::Console().Message("DRA::execute() - @ (%.3f, %.3f)\n", X.getValue(), Y.getValue());
+    if (!keepUpdated()) {
+        return App::DocumentObject::StdReturn;
+    }
+    return DrawView::execute();
+}
+
+DrawView* DrawRichAnno::getBaseView(void) const
+{
+//    Base::Console().Message("DRA::getBaseView() - %s\n", getNameInDocument());
+    App::DocumentObject* baseObj = AnnoParent.getValue();
+    if (baseObj) {
+        return nullptr;
+    }
+    
+    DrawView* cast = dynamic_cast<DrawView*>(baseObj);
+    return cast;
+}
+
+
+PyObject *DrawRichAnno::getPyObject(void)
+{
+    if (PythonObject.is(Py::_None())) {
+        // ref counter is set to 1
+        PythonObject = Py::Object(new DrawRichAnnoPy(this),true);
+    }
+    return Py::new_reference_to(PythonObject);
+}
+
+// Python Drawing feature ---------------------------------------------------------
+
+namespace App {
+/// @cond DOXERR
+PROPERTY_SOURCE_TEMPLATE(TechDraw::DrawRichAnnoPython, TechDraw::DrawRichAnno)
+template<> const char* TechDraw::DrawRichAnnoPython::getViewProviderName(void) const {
+    return "TechDrawGui::ViewProviderRichAnno";
+}
+/// @endcond
+
+// explicit template instantiation
+template class TechDrawExport FeaturePythonT<TechDraw::DrawRichAnno>;
+}
+