--- conflicted
+++ resolved
@@ -1,1282 +1,1279 @@
-/***************************************************************************
- *   Copyright (c) 2013-2014 Luke Parry <l.parry@warwick.ac.uk>            *
- *   Copyright (c) 2014 Joe Dowsett <dowsettjoe[at]yahoo[dot]co[dot]uk>    *
- *                                                                         *
- *   This file is part of the FreeCAD CAx development system.              *
- *                                                                         *
- *   This library is free software; you can redistribute it and/or         *
- *   modify it under the terms of the GNU Library General Public           *
- *   License as published by the Free Software Foundation; either          *
- *   version 2 of the License, or (at your option) any later version.      *
- *                                                                         *
- *   This library  is distributed in the hope that it will be useful,      *
- *   but WITHOUT ANY WARRANTY; without even the implied warranty of        *
- *   MERCHANTABILITY or FITNESS FOR A PARTICULAR PURPOSE.  See the         *
- *   GNU Library General Public License for more details.                  *
- *                                                                         *
- *   You should have received a copy of the GNU Library General Public     *
- *   License along with this library; see the file COPYING.LIB. If not,    *
- *   write to the Free Software Foundation, Inc., 59 Temple Place,         *
- *   Suite 330, Boston, MA  02111-1307, USA                                *
- *                                                                         *
- ***************************************************************************/
-
-#include "PreCompiled.h"
-
-#ifndef _PreComp_
-# include <sstream>
-#include <QRectF>
-#include <cmath>
-#endif
-
-#include <gp_Pnt.hxx>
-#include <gp_Vec.hxx>
-#include <gp_Dir.hxx>
-#include <gp_Ax2.hxx>
-
-#include <App/Application.h>
-#include <App/Document.h>
-#include <App/DocumentObject.h>
-
-#include <Base/BoundBox.h>
-#include <Base/Console.h>
-#include <Base/Exception.h>
-#include <Base/Matrix.h>
-#include <Base/Parameter.h>
-
-#include "DrawUtil.h"
-#include "DrawPage.h"
-#include "DrawProjGroupItem.h"
-#include "DrawProjGroup.h"
-
-#include <Mod/TechDraw/App/DrawProjGroupPy.h>  // generated from DrawProjGroupPy.xml
-
-using namespace TechDraw;
-
-const char* DrawProjGroup::ProjectionTypeEnums[] = {"Default",
-                                                    "First Angle",
-                                                    "Third Angle",
-                                                    NULL};
-
-PROPERTY_SOURCE(TechDraw::DrawProjGroup, TechDraw::DrawViewCollection)
-
-DrawProjGroup::DrawProjGroup(void) :
-    m_lockScale(false)
-{
-    static const char *group = "Base";
-    static const char *agroup = "Distribute";
-
-    Base::Reference<ParameterGrp> hGrp = App::GetApplication().GetUserParameter().GetGroup("BaseApp")->
-                                                               GetGroup("Preferences")->GetGroup("Mod/TechDraw/General");
-    bool autoDist = hGrp->GetBool("AutoDist",true);
-    
-    ADD_PROPERTY_TYPE(Source    ,(0), group, App::Prop_None,"Shape to view");
-    Source.setScope(App::LinkScope::Global);
-    ADD_PROPERTY_TYPE(Anchor, (0), group, App::Prop_None, "The root view to align projections with");
-    Anchor.setScope(App::LinkScope::Global);
-
-    ProjectionType.setEnums(ProjectionTypeEnums);
-    ADD_PROPERTY_TYPE(ProjectionType, ((long)getDefProjConv()), group,
-                                App::Prop_None, "First or Third angle projection");
-
-    ADD_PROPERTY_TYPE(AutoDistribute ,(autoDist),agroup,
-                                App::Prop_None,"Distribute views automatically or manually");
-    ADD_PROPERTY_TYPE(spacingX, (15), agroup, App::Prop_None, "Horizontal spacing between views");
-    ADD_PROPERTY_TYPE(spacingY, (15), agroup, App::Prop_None, "Vertical spacing between views");
-    Rotation.setStatus(App::Property::Hidden,true);   //DPG does not rotate
-    Caption.setStatus(App::Property::Hidden,true);
-}
-
-DrawProjGroup::~DrawProjGroup()
-{
-}
-
-void DrawProjGroup::onChanged(const App::Property* prop)
-{
-    //TODO: For some reason, when the projection type is changed, the isometric views show change appropriately, but the orthographic ones don't... Or vice-versa.  WF: why would you change from 1st to 3rd in mid drawing?
-    //if group hasn't been added to page yet, can't scale or distribute projItems
-    TechDraw::DrawPage *page = getPage();
-    if (!isRestoring() && page) {
-        if (prop == &Source) {
-            //nothing in particular
-        }
-        if (prop == &Scale) {
-            if (!m_lockScale) {
-                updateChildrenScale();
-            }
-        }
-
-        if (prop == &ProjectionType) {
-            updateChildrenEnforce();
-        }
-
-        if (prop == &Source) {
-            updateChildrenSource();
-        }
-
-        if (prop == &LockPosition) {
-            updateChildrenLock();
-        }
-
-        if (prop == &ScaleType) {
-            double newScale = getScale();
-            if (ScaleType.isValue("Automatic")) {
-                //Nothing in particular
-            } else if (ScaleType.isValue("Page")) {
-                newScale = page->Scale.getValue();
-                if(std::abs(getScale() - newScale) > FLT_EPSILON) {
-                    Scale.setValue(newScale);
-                }
-            }
-        }
-        if (prop == &Rotation) {
-            if (!DrawUtil::fpCompare(Rotation.getValue(),0.0)) {
-                Rotation.setValue(0.0);
-                purgeTouched();
-                Base::Console().Log("DPG: Projection Groups do not rotate. Change ignored.\n");
-            }
-        }
-    }
-
-    TechDraw::DrawViewCollection::onChanged(prop);
-}
-
-App::DocumentObjectExecReturn *DrawProjGroup::execute(void)
-{
-//    Base::Console().Message("DPG::execute() - %s\n", getNameInDocument());
-    if (!keepUpdated()) {
-        return App::DocumentObject::StdReturn;
-    }
-
-    //if group hasn't been added to page yet, can't scale or distribute projItems
-    TechDraw::DrawPage *page = getPage();
-    if (!page) {
-        return DrawViewCollection::execute();
-    }
-
-    std::vector<App::DocumentObject*> docObjs = Source.getValues();
-    if (docObjs.empty()) {
-        return DrawViewCollection::execute();
-    }
-
-    App::DocumentObject* docObj = Anchor.getValue();
-    if (docObj == nullptr) {
-        //no anchor yet.  nothing to do.
-        return DrawViewCollection::execute();
-    }
-
-<<<<<<< HEAD
-=======
-    if (ScaleType.isValue("Automatic")) {
-        if (!checkFit()) {
-            double newScale = autoScale();
-            m_lockScale = true;
-            Scale.setValue(newScale);
-            Scale.purgeTouched();
-            updateChildrenScale();
-            m_lockScale = false;
-        }
-    }
-
-    autoPositionChildren();
->>>>>>> 01e8e7f7
-    return DrawViewCollection::execute();
-}
-
-short DrawProjGroup::mustExecute() const
-{
-    short result = 0;
-    if (!isRestoring()) {
-        result = Views.isTouched() ||
-                 Source.isTouched() ||
-                 Scale.isTouched()  ||
-                 ScaleType.isTouched() ||
-                 ProjectionType.isTouched() ||
-                 Anchor.isTouched() ||
-                 AutoDistribute.isTouched() ||
-                 LockPosition.isTouched()||
-                 spacingX.isTouched() ||
-                 spacingY.isTouched();
-    }
-    if (result) return result;
-    return TechDraw::DrawViewCollection::mustExecute();
-}
-
-Base::BoundBox3d DrawProjGroup::getBoundingBox() const
-{
-    Base::BoundBox3d bbox;
-
-    std::vector<App::DocumentObject*> views = Views.getValues();
-    TechDraw::DrawProjGroupItem *anchorView = dynamic_cast<TechDraw::DrawProjGroupItem *>(Anchor.getValue());
-    if (anchorView == nullptr) {
-        //if an element in Views is not a DPGI, something really bad has happened somewhere
-        Base::Console().Log("PROBLEM - DPG::getBoundingBox - non DPGI entry in Views! %s\n",
-                                getNameInDocument());
-        throw Base::TypeError("Error: projection in DPG list is not a DPGI!");
-    }
-    for (std::vector<App::DocumentObject*>::const_iterator it = views.begin(); it != views.end(); ++it) {
-         if ((*it)->getTypeId().isDerivedFrom(DrawViewPart::getClassTypeId())) {
-            DrawViewPart *part = static_cast<DrawViewPart *>(*it);
-            Base::BoundBox3d  bb = part->getBoundingBox();
-
-            bb.ScaleX(1. / part->getScale());
-            bb.ScaleY(1. / part->getScale());
-            bb.ScaleZ(1. / part->getScale());
-
-            // X and Y of dependent views are relative to the anchorView
-            if (part != anchorView) {
-                bb.MoveX(part->X.getValue());
-                bb.MoveY(part->Y.getValue());
-            }
-
-            bbox.Add(bb);
-        }
-    }
-    return bbox;
-}
-
-TechDraw::DrawPage * DrawProjGroup::getPage(void) const
-{
-    return findParentPage();
-}
-
-// obs? replaced by autoscale?
-// Function provided by Joe Dowsett, 2014
-double DrawProjGroup::calculateAutomaticScale() const
-{
-    TechDraw::DrawPage *page = getPage();
-    if (page == NULL)
-      throw Base::RuntimeError("No page is assigned to this feature");
-
-    DrawProjGroupItem *viewPtrs[10];
-
-    arrangeViewPointers(viewPtrs);
-    double width, height;
-    minimumBbViews(viewPtrs, width, height);   //get SCALED boxes!
-                                        // if Page.keepUpdated is false, and DrawViews have never been executed,
-                                        // bb's will be 0x0 and this routine will return 0!!!
-                                        // if we return 1.0, AutoScale will sort itself out once bb's are non-zero.
-    double bbFudge = 1.2;
-    width *= bbFudge;
-    height *= bbFudge;
-
-    // C++ Standard says casting bool to int gives 0 or 1
-    int numVertSpaces = (viewPtrs[0] || viewPtrs[3] || viewPtrs[7]) +
-                        (viewPtrs[2] || viewPtrs[5] || viewPtrs[9]) +
-                        (viewPtrs[6] != NULL);
-    int numHorizSpaces = (viewPtrs[0] || viewPtrs[1] || viewPtrs[2]) +
-                         (viewPtrs[7] || viewPtrs[8] || viewPtrs[9]);
-
-    double availableX = page->getPageWidth();
-    double availableY = page->getPageHeight();
-    double xWhite = spacingX.getValue() * (numVertSpaces + 1);
-    double yWhite = spacingY.getValue() * (numHorizSpaces + 1);
-    width += xWhite;
-    height += yWhite;
-    double scale_x = availableX / width;
-    double scale_y = availableY / height;
-
-    double scaleFudge = 0.80;
-    float working_scale = scaleFudge * std::min(scale_x, scale_y);
-    double result = DrawUtil::sensibleScale(working_scale);
-    if (!(result > 0.0)) {
-        Base::Console().Log("DPG - %s - bad scale found (%.3f) using 1.0\n",getNameInDocument(),result);
-        result = 1.0;
-    }
-
-    return result;
-}
-
-//returns the (scaled) bounding rectangle of all the views.
-QRectF DrawProjGroup::getRect() const         //this is current rect, not potential rect
-{
-//    Base::Console().Message("DPG::getRect - views: %d\n", Views.getValues().size());
-    DrawProjGroupItem *viewPtrs[10];
-    arrangeViewPointers(viewPtrs);
-    double width, height;
-    minimumBbViews(viewPtrs, width, height);                //this is scaled!
-    double xSpace = spacingX.getValue() * 3.0 * std::max(1.0,getScale());
-    double ySpace = spacingY.getValue() * 2.0 * std::max(1.0,getScale());
-    double rectW = 0.0;
-    double rectH = 0.0;
-    if ( !(DrawUtil::fpCompare(width, 0.0) &&
-           DrawUtil::fpCompare(height, 0.0)) ) {
-        rectW = width + xSpace;
-        rectH = height + ySpace;
-    }
-    double fudge = 1.3;  //make rect a little big to make sure it fits
-    rectW *= fudge;
-    rectH *= fudge;
-    return QRectF(0,0,rectW,rectH);
-}
-
-//find area consumed by Views only in current scale
-void DrawProjGroup::minimumBbViews(DrawProjGroupItem *viewPtrs[10],
-                                            double &width, double &height) const
-{
-    // Get bounding boxes in object scale
-    Base::BoundBox3d bboxes[10];
-    makeViewBbs(viewPtrs, bboxes, true);   //true => scaled
-
-    //TODO: note that TLF/TRF/BLF,BRF extend a bit farther than a strict row/col arrangement would suggest.
-    //get widest view in each row/column
-    double col0w = std::max(std::max(bboxes[0].LengthX(), bboxes[3].LengthX()), bboxes[7].LengthX()),
-           col1w = std::max(std::max(bboxes[1].LengthX(), bboxes[4].LengthX()), bboxes[8].LengthX()),
-           col2w = std::max(std::max(bboxes[2].LengthX(), bboxes[5].LengthX()), bboxes[9].LengthX()),
-           col3w = bboxes[6].LengthX(),
-           row0h = std::max(std::max(bboxes[0].LengthY(), bboxes[1].LengthY()), bboxes[2].LengthY()),
-           row1h = std::max(std::max(bboxes[3].LengthY(), bboxes[4].LengthY()),
-                            std::max(bboxes[5].LengthY(), bboxes[6].LengthY())),
-           row2h = std::max(std::max(bboxes[7].LengthY(), bboxes[8].LengthY()), bboxes[9].LengthY());
-
-    width = col0w + col1w + col2w + col3w;
-    height = row0h + row1h + row2h;
-}
-
-App::DocumentObject * DrawProjGroup::getProjObj(const char *viewProjType) const
-{
-    for( auto it : Views.getValues() ) {
-        auto projPtr( dynamic_cast<DrawProjGroupItem *>(it) );
-        if (projPtr == nullptr) {
-            //if an element in Views is not a DPGI, something really bad has happened somewhere
-            Base::Console().Log("PROBLEM - DPG::getProjObj - non DPGI entry in Views! %s / %s\n",
-                                    getNameInDocument(),viewProjType);
-            throw Base::TypeError("Error: projection in DPG list is not a DPGI!");
-        } else if(strcmp(viewProjType, projPtr->Type.getValueAsString()) == 0 ) {
-            return it;
-        }
-    }
-
-    return 0;
-}
-
-DrawProjGroupItem* DrawProjGroup::getProjItem(const char *viewProjType) const
-{
-    App::DocumentObject* docObj = getProjObj(viewProjType);
-    auto result( dynamic_cast<TechDraw::DrawProjGroupItem *>(docObj) );
-    if ( (result == nullptr) &&
-         (docObj != nullptr) ) {
-        //should never have a item in DPG that is not a DPGI.
-        Base::Console().Log("PROBLEM - DPG::getProjItem finds non-DPGI in Group %s / %s\n",
-                                getNameInDocument(),viewProjType);
-        throw Base::TypeError("Error: projection in DPG list is not a DPGI!");
-    }
-    return result;
-}
-
-bool DrawProjGroup::checkViewProjType(const char *in)
-{
-    if ( strcmp(in, "Front") == 0 ||
-         strcmp(in, "Left") == 0 ||
-         strcmp(in, "Right") == 0 ||
-         strcmp(in, "Top") == 0 ||
-         strcmp(in, "Bottom") == 0 ||
-         strcmp(in, "Rear") == 0 ||
-         strcmp(in, "FrontTopLeft") == 0 ||
-         strcmp(in, "FrontTopRight") == 0 ||
-         strcmp(in, "FrontBottomLeft") == 0 ||
-         strcmp(in, "FrontBottomRight") == 0) {
-        return true;
-    }
-    return false;
-}
-
-//********************************
-// ProjectionItem A/D/I
-//********************************
-bool DrawProjGroup::hasProjection(const char *viewProjType) const
-{
-    for( const auto it : Views.getValues() ) {
-        auto view( dynamic_cast<TechDraw::DrawProjGroupItem *>(it) );
-        if (view == nullptr) {
-            //should never have a item in DPG that is not a DPGI.
-            Base::Console().Log("PROBLEM - DPG::hasProjection finds non-DPGI in Group %s / %s\n",
-                                    getNameInDocument(),viewProjType);
-            throw Base::TypeError("Error: projection in DPG list is not a DPGI!");
-        }
-
-        if (strcmp(viewProjType, view->Type.getValueAsString()) == 0 ) {
-            return true;
-        }
-    }
-    return false;
-}
-
-App::DocumentObject * DrawProjGroup::addProjection(const char *viewProjType)
-{
-    DrawProjGroupItem *view( nullptr );
-    std::pair<Base::Vector3d,Base::Vector3d> vecs;
-
-    DrawPage* dp = findParentPage();
-    if (dp == nullptr) {
-        Base::Console().Error("DPG:addProjection - %s - DPG is not on a page!\n",getNameInDocument());
-    }
-
-    if ( checkViewProjType(viewProjType) && !hasProjection(viewProjType) ) {
-        std::string FeatName = getDocument()->getUniqueObjectName("ProjItem");
-        auto docObj( getDocument()->addObject( "TechDraw::DrawProjGroupItem",     //add to Document
-                                               FeatName.c_str() ) );
-        view = dynamic_cast<TechDraw::DrawProjGroupItem *>(docObj);
-        if ( (view == nullptr) &&
-             (docObj != nullptr) ) {
-            //should never happen that we create a DPGI that isn't a DPGI!!
-            Base::Console().Log("PROBLEM - DPG::addProjection - created a non DPGI! %s / %s\n",
-                                    getNameInDocument(),viewProjType);
-            throw Base::TypeError("Error: new projection is not a DPGI!");
-        }
-        if (view != nullptr) {                        //coverity CID 151722
-            addView(view);                            //from DrawViewCollection
-            view->Source.setValues( Source.getValues() );
-            view->Scale.setValue( getScale() );
-            view->Type.setValue( viewProjType );
-            view->Label.setValue( viewProjType );
-            view->Source.setValues( Source.getValues() );
-            if (strcmp(viewProjType, "Front") != 0 ) {  //not Front!
-                vecs = getDirsFromFront(view);
-                view->Direction.setValue(vecs.first);
-                view->XDirection.setValue(vecs.second);
-                view->recomputeFeature();
-            } else {  //Front
-                Anchor.setValue(view);
-                Anchor.purgeTouched();
-                view->LockPosition.setValue(true);  //lock "Front" position within DPG (note not Page!).
-                view->LockPosition.setStatus(App::Property::ReadOnly,true); //Front should stay locked.
-                view->LockPosition.purgeTouched();
-                requestPaint();   //make sure the group object is on the Gui page
-            }
-        //        addView(view);                            //from DrawViewCollection
-        //        if (view != getAnchor()) {                //anchor is done elsewhere
-        //            view->recomputeFeature();
-        //        }
-        }
-    }
-    return view;
-}
-
-//NOTE: projections can be deleted without using removeProjection - ie regular DocObject deletion process.
-int DrawProjGroup::removeProjection(const char *viewProjType)
-{
-    // TODO: shouldn't be able to delete "Front" unless deleting whole group
-    if ( checkViewProjType(viewProjType) ) {
-        if( !hasProjection(viewProjType) ) {
-            throw Base::RuntimeError("The projection doesn't exist in the group");
-        }
-
-        // Iterate through the child views and find the projection type
-        for( auto it : Views.getValues() ) {
-            auto projPtr( dynamic_cast<TechDraw::DrawProjGroupItem *>(it) );
-            if( projPtr != nullptr) {
-                if ( strcmp(viewProjType, projPtr->Type.getValueAsString()) == 0 ) {
-                    removeView(projPtr);                                           // Remove from collection
-                    getDocument()->removeObject( it->getNameInDocument() );        // Remove from the document
-                    return Views.getValues().size();
-                }
-            } else {
-                //if an element in Views is not a DPGI, something really bad has happened somewhere
-                Base::Console().Log("PROBLEM - DPG::removeProjection - tries to remove non DPGI! %s / %s\n",
-                                    getNameInDocument(),viewProjType);
-                throw Base::TypeError("Error: projection in DPG list is not a DPGI!");
-            }
-        }
-    }
-
-    return -1;
-}
-
-//removes all DPGI - used when deleting DPG
-int DrawProjGroup::purgeProjections()
-{
-    while (!Views.getValues().empty())   {
-        std::vector<DocumentObject*> views = Views.getValues();
-        DrawProjGroupItem* dpgi;
-        DocumentObject* dObj =  views.back();
-        dpgi = dynamic_cast<DrawProjGroupItem*>(dObj);
-        if (dpgi != nullptr) {
-            std::string itemName = dpgi->Type.getValueAsString();
-            removeProjection(itemName.c_str());
-        } else {
-            //if an element in Views is not a DPGI, something really bad has happened somewhere
-            Base::Console().Log("PROBLEM - DPG::purgeProjection - tries to remove non DPGI! %s\n",
-                                    getNameInDocument());
-            throw Base::TypeError("Error: projection in DPG list is not a DPGI!");
-        }
-    }
-    auto page = findParentPage();
-    if (page != nullptr) {
-        page->requestPaint();
-    }
-
-    return Views.getValues().size();
-}
-
-std::pair<Base::Vector3d,Base::Vector3d> DrawProjGroup::getDirsFromFront(DrawProjGroupItem* view)
-{
-    std::pair<Base::Vector3d,Base::Vector3d> result;
-    std::string viewType = view->Type.getValueAsString();
-    result = getDirsFromFront(viewType);
-    return result;
-}
-
-std::pair<Base::Vector3d,Base::Vector3d> DrawProjGroup::getDirsFromFront(std::string viewType)
-{
-//    Base::Console().Message("DPG::getDirsFromFront(%s)\n", viewType.c_str());
-    std::pair<Base::Vector3d,Base::Vector3d> result;
-
-    Base::Vector3d projDir, rotVec;
-    DrawProjGroupItem* anch = getAnchor();
-    if (anch == nullptr) {
-        Base::Console().Warning("DPG::getDirsFromFront - %s - No Anchor!\n",Label.getValue());
-        throw Base::RuntimeError("Project Group missing Anchor projection item");
-    }
-
-    Base::Vector3d dirAnch = anch->Direction.getValue();
-    Base::Vector3d rotAnch = anch->getXDirection();
-    result = std::make_pair(dirAnch,rotAnch);
-
-    Base::Vector3d org(0.0,0.0,0.0);
-    gp_Ax2 anchorCS = anch->getProjectionCS(org);
-    gp_Pnt gOrg(0.0, 0.0, 0.0);
-    gp_Dir gDir = anchorCS.Direction();
-    gp_Dir gXDir = anchorCS.XDirection();
-    gp_Dir gYDir = anchorCS.YDirection();
-    gp_Ax1 gUpAxis(gOrg, gYDir);
-    gp_Ax2 newCS;
-    gp_Dir gNewDir;
-    gp_Dir gNewXDir;
-    
-    double angle = M_PI / 2.0;                        //90*
-
-    if (viewType == "Right") {
-        newCS = anchorCS.Rotated(gUpAxis, angle);
-        projDir = dir2vec(newCS.Direction());
-        rotVec  = dir2vec(newCS.XDirection());
-    } else if (viewType == "Left") {
-        newCS = anchorCS.Rotated(gUpAxis, -angle);
-        projDir = dir2vec(newCS.Direction());
-        rotVec  = dir2vec(newCS.XDirection());
-    } else if (viewType == "Top") {
-        projDir = dir2vec(gYDir);
-        rotVec  = dir2vec(gXDir);
-    } else if (viewType == "Bottom") {
-        projDir = dir2vec(gYDir.Reversed());
-        rotVec  = dir2vec(gXDir);
-    } else if (viewType == "Rear") {
-        projDir = dir2vec(gDir.Reversed());
-        rotVec  = dir2vec(gXDir.Reversed());
-    } else if (viewType == "FrontTopLeft") {
-        gp_Dir newDir = gp_Dir(gp_Vec(gDir) -
-                               gp_Vec(gXDir) +
-                               gp_Vec(gYDir));
-        projDir = dir2vec(newDir);
-        gp_Dir newXDir = gp_Dir(gp_Vec(gXDir) +
-                                gp_Vec(gDir));
-        rotVec = dir2vec(newXDir);
-    } else if (viewType == "FrontTopRight") {
-        gp_Dir newDir = gp_Dir(gp_Vec(gDir) +
-                               gp_Vec(gXDir) +
-                               gp_Vec(gYDir));
-        projDir = dir2vec(newDir);
-        gp_Dir newXDir = gp_Dir(gp_Vec(gXDir) -
-                                gp_Vec(gDir));
-        rotVec = dir2vec(newXDir);
-    } else if (viewType == "FrontBottomLeft") {
-        gp_Dir newDir = gp_Dir(gp_Vec(gDir) -
-                               gp_Vec(gXDir) -
-                               gp_Vec(gYDir));
-        projDir = dir2vec(newDir);
-        gp_Dir newXDir = gp_Dir(gp_Vec(gXDir) +
-                                gp_Vec(gDir));
-        rotVec = dir2vec(newXDir);
-    } else if (viewType == "FrontBottomRight") {
-        gp_Dir newDir = gp_Dir(gp_Vec(gDir) +
-                               gp_Vec(gXDir) -
-                               gp_Vec(gYDir));
-        projDir = dir2vec(newDir);
-        gp_Dir newXDir = gp_Dir(gp_Vec(gXDir) -
-                                gp_Vec(gDir));
-        rotVec = dir2vec(newXDir);
-    } else {
-        Base::Console().Error("DrawProjGroup - %s unknown projection: %s\n",getNameInDocument(),viewType.c_str());
-        return result;
-    }
-
-    result = std::make_pair(projDir,rotVec);
-    return result;
-}
-
-Base::Vector3d DrawProjGroup::dir2vec(gp_Dir d)
-{
-    Base::Vector3d result(d.X(),
-                        d.Y(),
-                        d.Z());
-    return result;
-}
-
-gp_Dir DrawProjGroup::vec2dir(Base::Vector3d v)
-{
-    gp_Dir result(v.x,
-                  v.y,
-                  v.z);
-    return result;
-}
-
-//this can be improved.  this implementation positions views too far apart.
-Base::Vector3d DrawProjGroup::getXYPosition(const char *viewTypeCStr)
-{
-    Base::Vector3d result(0.0,0.0,0.0);
-    //Front view position is always (0,0)
-    if (strcmp(viewTypeCStr, "Front") == 0 ) {  // Front!
-        return result;
-    }
-    const int idxCount = 10;
-    DrawProjGroupItem *viewPtrs[idxCount];
-    arrangeViewPointers(viewPtrs);
-    int viewIndex = getViewIndex(viewTypeCStr);
-
-        //TODO: bounding boxes do not take view orientation into account
-        //      ie X&Y widths might be swapped on page
-
-//    if (AutoDistribute.getValue()) {
-    if (true) {
-        std::vector<Base::Vector3d> position(idxCount);
-        int idx = 0;
-        for (;idx < idxCount; idx++) {
-            if (viewPtrs[idx]) {
-                position[idx].x = viewPtrs[idx]->X.getValue();
-                position[idx].y = viewPtrs[idx]->Y.getValue();
-            }
-        }
-
-        // Calculate bounding boxes for each displayed view
-        Base::BoundBox3d bboxes[10];
-        makeViewBbs(viewPtrs, bboxes);         //scaled
-
-        double xSpacing = spacingX.getValue();    //in mm, no scale
-        double ySpacing = spacingY.getValue();    //in mm, no scale
-
-        double bigRow    = 0.0;
-        double bigCol    = 0.0;
-        for (auto& b: bboxes) {          //space based on width/height of biggest view
-            if (!b.IsValid()) {
-                continue;
-            }
-            if (b.LengthX() > bigCol) {
-                bigCol = b.LengthX();
-            }
-            if (b.LengthY() > bigRow) {
-                bigRow = b.LengthY();
-            }
-        }
-
-        //if we have iso's, make sure they fit the grid.
-        if (viewPtrs[0] || viewPtrs[2]  || viewPtrs[7] ||  viewPtrs[9]) {
-            bigCol = std::max(bigCol,bigRow);
-            bigRow = bigCol;
-        }
-        //TODO: find biggest for each row/column and adjust calculation to use bigCol[i], bigRow[j] ?????
-
-        if (viewPtrs[0] &&                          //iso
-            bboxes[0].IsValid()) {
-            position[0].x = -bigCol - xSpacing;
-            position[0].y = bigRow + ySpacing;
-        }
-        if (viewPtrs[1] &&                         // T/B
-            bboxes[1].IsValid()) {
-            position[1].x = 0.0;
-            position[1].y = bigRow + ySpacing;
-        }
-        if (viewPtrs[2] &&                         //iso
-            bboxes[2].IsValid()) {
-            position[2].x = bigCol + xSpacing;
-            position[2].y = bigRow + ySpacing;
-        }
-        if (viewPtrs[3] &&                        // L/R
-            bboxes[3].IsValid() &&
-            bboxes[4].IsValid()) {
-            position[3].x = -bigCol - xSpacing;
-            position[3].y = 0.0;
-        }
-        if (viewPtrs[4] &&                       //Front
-            bboxes[4].IsValid()) {
-            position[4].x = 0.0;
-            position[4].y = 0.0;
-        }
-        if (viewPtrs[5] &&                       // R/L
-            bboxes[5].IsValid() &&
-            bboxes[4].IsValid()) {
-            position[5].x = bigCol + xSpacing;
-            position[5].y = 0.0;
-        }
-        if (viewPtrs[6] &&
-            bboxes[6].IsValid()) {    //"Rear"
-            if (viewPtrs[5] &&
-                bboxes[5].IsValid()) {
-                position[6].x = position[5].x + bigCol + xSpacing;
-                position[6].y = 0.0;
-            }else if (viewPtrs[4] &&
-                bboxes[4].IsValid()) {
-                position[6].x = bigCol + xSpacing;
-                position[6].y = 0.0;
-            }
-        }
-        if (viewPtrs[7] &&
-            bboxes[7].IsValid()) {             //iso
-            position[7].x = -bigCol - xSpacing;
-            position[7].y = -bigRow - ySpacing;
-        }
-        if (viewPtrs[8] &&                     // B/T
-            bboxes[8].IsValid() &&
-            bboxes[4].IsValid()) {
-            position[8].x = 0.0;
-            position[8].y = -bigRow - ySpacing;
-        }
-        if (viewPtrs[9] &&                    //iso
-            bboxes[9].IsValid()) {
-            position[9].x = bigCol + xSpacing;
-            position[9].y = -bigRow - ySpacing;
-        }
-        result.x = position[viewIndex].x;
-        result.y = position[viewIndex].y;
-    } else {
-        result.x = viewPtrs[viewIndex]->X.getValue();
-        result.y = viewPtrs[viewIndex]->Y.getValue();
-    }
-    return result;
-}
-
-int DrawProjGroup::getViewIndex(const char *viewTypeCStr) const
-{
-    int result = 4;                                        //default to front view's position
-    // Determine layout - should be either "First Angle" or "Third Angle"
-    const char* projType;
-    DrawPage* dp = findParentPage();
-    if (ProjectionType.isValue("Default")) {
-        if (dp != nullptr) {
-            projType = dp->ProjectionType.getValueAsString();
-        } else {
-            Base::Console().Warning("DPG: %s - can not find parent page. Using default Projection Type. (1)\n",
-                                    getNameInDocument());
-            int projConv = getDefProjConv();
-            projType = ProjectionTypeEnums[projConv + 1];
-        }
-    } else {
-        projType = ProjectionType.getValueAsString();
-    }
-
-    if ( strcmp(projType, "Third Angle") == 0 ||
-         strcmp(projType, "First Angle") == 0    ) {
-        //   Third Angle:  FTL  T  FTRight          0  1  2
-        //                  L   F   Right   Rear    3  4  5  6
-        //                 FBL  B  FBRight          7  8  9
-        //
-        //   First Angle:  FBRight  B  FBL          0  1  2
-        //                  Right   F   L  Rear     3  4  5  6
-        //                 FTRight  T  FTL          7  8  9
-
-        bool thirdAngle = (strcmp(projType, "Third Angle") == 0);
-        if (strcmp(viewTypeCStr, "Front") == 0) {
-            result = 4;
-        } else if (strcmp(viewTypeCStr, "Left") == 0) {
-            result = thirdAngle ? 3 : 5;
-        } else if (strcmp(viewTypeCStr, "Right") == 0) {
-            result = thirdAngle ? 5 : 3;
-        } else if (strcmp(viewTypeCStr, "Top") == 0) {
-            result = thirdAngle ? 1 : 8;
-        } else if (strcmp(viewTypeCStr, "Bottom") == 0) {
-            result = thirdAngle ? 8 : 1;
-        } else if (strcmp(viewTypeCStr, "Rear") == 0) {
-            result = 6;
-        } else if (strcmp(viewTypeCStr, "FrontTopLeft") == 0) {
-            result = thirdAngle ? 0 : 9;
-        } else if (strcmp(viewTypeCStr, "FrontTopRight") == 0) {
-            result = thirdAngle ? 2 : 7;
-        } else if (strcmp(viewTypeCStr, "FrontBottomLeft") == 0) {
-            result = thirdAngle ? 7 : 2;
-        } else if (strcmp(viewTypeCStr, "FrontBottomRight") == 0) {
-            result = thirdAngle ? 9 : 0;
-        } else {
-            throw Base::TypeError("Unknown view type in DrawProjGroup::getViewIndex()");
-        }
-    } else {
-        throw Base::ValueError("Unknown Projection convention in DrawProjGroup::getViewIndex()");
-    }
-    return result;
-}
-
-void DrawProjGroup::arrangeViewPointers(DrawProjGroupItem *viewPtrs[10]) const
-{
-    for (int i=0; i<10; ++i) {
-        viewPtrs[i] = nullptr;
-    }
-
-    // Determine layout - should be either "First Angle" or "Third Angle"
-    const char* projType;
-    if (ProjectionType.isValue("Default")) {
-        DrawPage* dp = findParentPage();
-        if (dp != nullptr) {
-            projType = dp->ProjectionType.getValueAsString();
-        } else {
-            Base::Console().Error("DPG:arrangeViewPointers - %s - DPG is not on a page!\n",
-                                    getNameInDocument());
-            Base::Console().Warning("DPG:arrangeViewPointers - using system default Projection Type\n",
-                                    getNameInDocument());
-            int projConv = getDefProjConv();
-            projType = ProjectionTypeEnums[projConv + 1];
-        }
-    } else {
-        projType = ProjectionType.getValueAsString();
-    }
-
-    // Iterate through views and populate viewPtrs
-    if ( strcmp(projType, "Third Angle") == 0 ||
-         strcmp(projType, "First Angle") == 0    ) {
-        //   Third Angle:  FTL  T  FTRight          0  1  2
-        //                  L   F   Right   Rear    3  4  5  6
-        //                 FBL  B  FBRight          7  8  9
-        //
-        //   First Angle:  FBRight  B  FBL          0  1  2
-        //                  Right   F   L  Rear     3  4  5  6
-        //                 FTRight  T  FTL          7  8  9
-
-        bool thirdAngle = (strcmp(projType, "Third Angle") == 0);
-        for (auto it : Views.getValues()) {
-            auto oView( dynamic_cast<DrawProjGroupItem *>(it) );
-            if (oView == nullptr) {
-                //if an element in Views is not a DPGI, something really bad has happened somewhere
-                Base::Console().Log("PROBLEM - DPG::arrangeViewPointers - non DPGI in Views! %s\n",
-                                    getNameInDocument());
-                throw Base::TypeError("Error: projection in DPG list is not a DPGI!");
-            } else {
-                const char *viewTypeCStr = oView->Type.getValueAsString();
-                if (strcmp(viewTypeCStr, "Front") == 0) {
-                  //viewPtrs[thirdAngle ? 4 : 4] = oView;
-                    viewPtrs[4] = oView;
-                } else if (strcmp(viewTypeCStr, "Left") == 0) {
-                    viewPtrs[thirdAngle ? 3 : 5] = oView;
-                } else if (strcmp(viewTypeCStr, "Right") == 0) {
-                    viewPtrs[thirdAngle ? 5 : 3] = oView;
-                } else if (strcmp(viewTypeCStr, "Top") == 0) {
-                    viewPtrs[thirdAngle ? 1 : 8] = oView;
-                } else if (strcmp(viewTypeCStr, "Bottom") == 0) {
-                    viewPtrs[thirdAngle ? 8 : 1] = oView;
-                } else if (strcmp(viewTypeCStr, "Rear") == 0) {
-                    viewPtrs[6] = oView;
-                } else if (strcmp(viewTypeCStr, "FrontTopLeft") == 0) {
-                    viewPtrs[thirdAngle ? 0 : 9] = oView;
-                } else if (strcmp(viewTypeCStr, "FrontTopRight") == 0) {
-                    viewPtrs[thirdAngle ? 2 : 7] = oView;
-                } else if (strcmp(viewTypeCStr, "FrontBottomLeft") == 0) {
-                    viewPtrs[thirdAngle ? 7 : 2] = oView;
-                } else if (strcmp(viewTypeCStr, "FrontBottomRight") == 0) {
-                    viewPtrs[thirdAngle ? 9 : 0] = oView;
-                } else {
-                    Base::Console().Warning("DPG: %s - unknown view type: %s. \n",
-                                            getNameInDocument(),viewTypeCStr);
-                    throw Base::TypeError("Unknown view type in DrawProjGroup::arrangeViewPointers.");
-                }
-            }
-        }
-    } else {
-        Base::Console().Warning("DPG: %s - unknown Projection convention: %s\n",getNameInDocument(),projType);
-        throw Base::ValueError("Unknown Projection convention in DrawProjGroup::arrangeViewPointers");
-    }
-}
-
-void DrawProjGroup::makeViewBbs(DrawProjGroupItem *viewPtrs[10],
-                                          Base::BoundBox3d bboxes[10],
-                                          bool documentScale) const
-{
-    Base::BoundBox3d empty(Base::Vector3d(0.0, 0.0, 0.0), 0.0);
-    for (int i = 0; i < 10; ++i) {
-        bboxes[i] = empty;
-        if (viewPtrs[i]) {
-            bboxes[i] = viewPtrs[i]->getBoundingBox();
-            if (!documentScale) {
-                double scale = 1.0 / viewPtrs[i]->getScale();    //convert bbx to 1:1 scale
-                bboxes[i].ScaleX(scale);
-                bboxes[i].ScaleY(scale);
-                bboxes[i].ScaleZ(scale);
-            }
-        }
-    }
-}
-
-void DrawProjGroup::recomputeChildren(void)
-{
-//    Base::Console().Message("DPG::recomputeChildren()\n");
-    for( const auto it : Views.getValues() ) {
-        auto view( dynamic_cast<DrawProjGroupItem *>(it) );
-        if (view == nullptr) {
-            throw Base::TypeError("Error: projection in DPG list is not a DPGI!");
-        } else {
-            view->recomputeFeature();
-        }
-    }
-}
-
-void DrawProjGroup::autoPositionChildren(void)
-{
-    for( const auto it : Views.getValues() ) {
-        auto view( dynamic_cast<DrawProjGroupItem *>(it) );
-        if (view == nullptr) {
-            throw Base::TypeError("Error: projection in DPG list is not a DPGI!");
-        } else {
-            bool touched = view->isTouched();
-            view->autoPosition();
-            if(!touched)
-                view->purgeTouched();
-        }
-    }
-}
-
-/*!
- * tell children DPGIs that parent DPG has changed Scale
- */
-void DrawProjGroup::updateChildrenScale(void)
-{
-//    Base::Console().Message("DPG::updateChildrenScale\n");
-    for( const auto it : Views.getValues() ) {
-        auto view( dynamic_cast<DrawProjGroupItem *>(it) );
-        if (view == nullptr) {
-            //if an element in Views is not a DPGI, something really bad has happened somewhere
-            Base::Console().Log("PROBLEM - DPG::updateChildrenScale - non DPGI entry in Views! %s\n",
-                                    getNameInDocument());
-            throw Base::TypeError("Error: projection in DPG list is not a DPGI!");
-        } else  if(view->Scale.getValue()!=Scale.getValue()) {
-            view->Scale.setValue(Scale.getValue());
-            view->recomputeFeature();
-        }
-    }
-}
-
-/*!
- * tell children DPGIs that parent DPG has changed Source
- */
-void DrawProjGroup::updateChildrenSource(void)
-{
-    for( const auto it : Views.getValues() ) {
-        auto view( dynamic_cast<DrawProjGroupItem *>(it) );
-        if (view == nullptr) {
-            //if an element in Views is not a DPGI, something really bad has happened somewhere
-            Base::Console().Log("PROBLEM - DPG::updateChildrenSource - non DPGI entry in Views! %s\n",
-                                    getNameInDocument());
-            throw Base::TypeError("Error: projection in DPG list is not a DPGI!");
-        } else if (view->Source.getValues() != Source.getValues()) {
-            view->Source.setValues(Source.getValues());
-        }
-    }
-}
-
-/*!
- * tell children DPGIs that parent DPG has changed LockPosition
- * (really for benefit of QGIV on Gui side)
- */
-void DrawProjGroup::updateChildrenLock(void)
-{
-    for( const auto it : Views.getValues() ) {
-        auto view( dynamic_cast<DrawProjGroupItem *>(it) );
-        if (view == nullptr) {
-            //if an element in Views is not a DPGI, something really bad has happened somewhere
-            Base::Console().Log("PROBLEM - DPG::updateChildrenLock - non DPGI entry in Views! %s\n",
-                                    getNameInDocument());
-            throw Base::TypeError("Error: projection in DPG list is not a DPGI!");
-        }
-    }
-}
-
-void DrawProjGroup::updateChildrenEnforce(void)
-{
-    for( const auto it : Views.getValues() ) {
-        auto view( dynamic_cast<DrawProjGroupItem *>(it) );
-        if (view == nullptr) {
-            //if an element in Views is not a DPGI, something really bad has happened somewhere
-            Base::Console().Log("PROBLEM - DPG::updateChildrenEnforce - non DPGI entry in Views! %s\n",
-                                    getNameInDocument());
-            throw Base::TypeError("Error: projection in DPG list is not a DPGI!");
-        } else {
-            view->enforceRecompute();
-        }
-    }
-}
-
-App::Enumeration DrawProjGroup::usedProjectionType(void)
-{
-    //TODO: Would've been nice to have an Enumeration(const PropertyEnumeration &) constructor
-    App::Enumeration ret(ProjectionTypeEnums, ProjectionType.getValueAsString());
-    if (ret.isValue("Default")) {
-        TechDraw::DrawPage * page = getPage();
-        if ( page != NULL ) {
-            ret.setValue(page->ProjectionType.getValueAsString());
-        }
-    }
-    return ret;
-}
-
-bool DrawProjGroup::hasAnchor(void)
-{
-    bool result = false;
-    App::DocumentObject* docObj = Anchor.getValue();
-    if (docObj != nullptr) {
-        result = true;
-    }
-    return result;
-}
-
-TechDraw::DrawProjGroupItem* DrawProjGroup::getAnchor(void)
-{
-    DrawProjGroupItem* result = nullptr;
-    App::DocumentObject* docObj = Anchor.getValue();
-    if (docObj != nullptr) {
-        result = static_cast<DrawProjGroupItem*>(docObj);
-    }
-    return result;
-}
-
-void DrawProjGroup::setAnchorDirection(const Base::Vector3d dir)
-{
-    App::DocumentObject* docObj = Anchor.getValue();
-    DrawProjGroupItem* item = static_cast<DrawProjGroupItem*>(docObj);
-    item->Direction.setValue(dir);
-}
-
-Base::Vector3d DrawProjGroup::getAnchorDirection(void)
-{
-    Base::Vector3d result;
-    App::DocumentObject* docObj = Anchor.getValue();
-    if (docObj != nullptr) {
-        DrawProjGroupItem* item = static_cast<DrawProjGroupItem*>(docObj);
-        result = item->Direction.getValue();
-    } else {
-        Base::Console().Log("ERROR - DPG::getAnchorDir - no Anchor!!\n");
-    }
-    return result;
-}
-
-//*************************************
-//* view direction manipulation routines
-//*************************************
-
-//note: must calculate all the new directions before applying any of them or
-// the process will get confused.
-void DrawProjGroup::updateSecondaryDirs()
-{
-    DrawProjGroupItem* anchor = getAnchor();
-    Base::Vector3d anchDir = anchor->Direction.getValue();
-    Base::Vector3d anchRot = anchor->getXDirection();
-
-    std::map<std::string, std::pair<Base::Vector3d,Base::Vector3d> > saveVals;
-    std::string key;
-    std::pair<Base::Vector3d, Base::Vector3d> data;
-    for (auto& docObj: Views.getValues()) {
-        std::pair<Base::Vector3d,Base::Vector3d> newDirs;
-        std::string pic;
-        DrawProjGroupItem* v = static_cast<DrawProjGroupItem*>(docObj);
-        ProjItemType t = static_cast<ProjItemType>(v->Type.getValue());
-        switch (t) {
-            case Front :
-                data.first = anchDir;
-                data.second = anchRot;
-                key = "Front";
-                saveVals[key] = data;
-                break;
-            case Rear :
-                key = "Rear";
-                newDirs = getDirsFromFront(key);
-                saveVals[key] = newDirs;
-                break;
-            case Left :
-                key = "Left";
-                newDirs = getDirsFromFront(key);
-                saveVals[key] = newDirs;
-                break;
-            case Right :
-            key = "Right";
-                newDirs = getDirsFromFront(key);
-                saveVals[key] = newDirs;
-                break;
-            case Top :
-                key = "Top";
-                newDirs = getDirsFromFront(key);
-                saveVals[key] = newDirs;
-                break;
-            case Bottom :
-                key = "Bottom";
-                newDirs = getDirsFromFront(key);
-                saveVals[key] = newDirs;
-                break;
-            case FrontTopLeft :
-                key = "FrontTopLeft";
-                newDirs = getDirsFromFront(key);
-                saveVals[key] = newDirs;
-                break;
-            case FrontTopRight :
-                key = "FrontTopRight";
-                newDirs = getDirsFromFront(key);
-                saveVals[key] = newDirs;
-                break;
-            case FrontBottomLeft :
-                key = "FrontBottomLeft";
-                newDirs = getDirsFromFront(key);
-                saveVals[key] = newDirs;
-                break;
-            case FrontBottomRight :
-                key = "FrontBottomRight";
-                newDirs = getDirsFromFront(key);
-                saveVals[key] = newDirs;
-                break;
-            default: {
-                //TARFU invalid secondary type
-                Base::Console().Message("ERROR - DPG::updateSecondaryDirs - invalid projection type\n");
-            }
-        }
-    }
-
-    for (auto& docObj: Views.getValues()) {
-        DrawProjGroupItem* v = static_cast<DrawProjGroupItem*>(docObj);
-        std::string type = v->Type.getValueAsString();
-        data = saveVals[type];
-        v->Direction.setValue(data.first);
-        v->Direction.purgeTouched();
-        v->XDirection.setValue(data.second);
-        v->XDirection.purgeTouched();
-    }
-    recomputeChildren();
-}
-
-void DrawProjGroup::rotateRight()
-{
-//Front -> Right -> Rear -> Left -> Front
-    std::pair<Base::Vector3d,Base::Vector3d> newDirs;
-    newDirs  = getDirsFromFront("Left");
-    DrawProjGroupItem* anchor = getAnchor();
-    anchor->Direction.setValue(newDirs.first);
-    anchor->XDirection.setValue(newDirs.second);
-    updateSecondaryDirs();
-}
-
-void DrawProjGroup::rotateLeft()
-{
-//Front -> Left -> Rear -> Right -> Front
-    std::pair<Base::Vector3d,Base::Vector3d> newDirs;
-    newDirs  = getDirsFromFront("Right");
-    DrawProjGroupItem* anchor = getAnchor();
-    anchor->Direction.setValue(newDirs.first);
-    anchor->XDirection.setValue(newDirs.second);
-    updateSecondaryDirs();
-}
-
-void DrawProjGroup::rotateUp()
-{
-//Front -> Top -> Rear -> Bottom -> Front
-    std::pair<Base::Vector3d,Base::Vector3d> newDirs;
-    newDirs  = getDirsFromFront("Bottom");
-    DrawProjGroupItem* anchor = getAnchor();
-    anchor->Direction.setValue(newDirs.first);
-    anchor->XDirection.setValue(newDirs.second);
-    updateSecondaryDirs();
-}
-
-void DrawProjGroup::rotateDown()
-{
-//Front -> Bottom -> Rear -> Top -> Front
-    std::pair<Base::Vector3d,Base::Vector3d> newDirs;
-    newDirs  = getDirsFromFront("Top");
-    DrawProjGroupItem* anchor = getAnchor();
-    anchor->Direction.setValue(newDirs.first);
-    anchor->XDirection.setValue(newDirs.second);
-    updateSecondaryDirs();
-}
-
-void DrawProjGroup::spinCW()
-{
-//Top -> Right -> Bottom -> Left -> Top
-    DrawProjGroupItem* anchor = getAnchor();
-    double angle = M_PI / 2.0;
-    Base::Vector3d org(0.0,0.0,0.0);
-    Base::Vector3d curRot = anchor->getXDirection();
-    Base::Vector3d curDir = anchor->Direction.getValue();
-    Base::Vector3d newRot = DrawUtil::vecRotate(curRot,angle,curDir,org);
-    anchor->XDirection.setValue(newRot);
-    updateSecondaryDirs();
-}
-
-void DrawProjGroup::spinCCW()
-{
-//Top -> Left -> Bottom -> Right -> Top
-    DrawProjGroupItem* anchor = getAnchor();
-    double angle = M_PI / 2.0;
-    Base::Vector3d org(0.0,0.0,0.0);
-    Base::Vector3d curRot = anchor->getXDirection();
-    Base::Vector3d curDir = anchor->Direction.getValue();
-    Base::Vector3d newRot = DrawUtil::vecRotate(curRot,-angle,curDir,org);
-    anchor->XDirection.setValue(newRot);
-
-    updateSecondaryDirs();
-}
-
-std::vector<DrawProjGroupItem*> DrawProjGroup::getViewsAsDPGI()
-{
-    std::vector<DrawProjGroupItem*> result;
-    auto views = Views.getValues();
-    for (auto& v:views) {
-        DrawProjGroupItem* item = static_cast<DrawProjGroupItem*>(v);
-        result.push_back(item);
-    }
-    return result;
-}
-
-int DrawProjGroup::getDefProjConv(void) const
-{
-    Base::Reference<ParameterGrp> hGrp = App::GetApplication().GetUserParameter().GetGroup("BaseApp")->
-                                                               GetGroup("Preferences")->GetGroup("Mod/TechDraw/General");
-    int defProjConv = hGrp->GetInt("ProjectionAngle",0);
-    return defProjConv;
-}
-
-/*!
- *dumps the current iso DPGI's
- */
-void DrawProjGroup::dumpISO(const char * title)
-{
-    Base::Console().Message("DPG ISO: %s\n", title);
-    for (auto& docObj: Views.getValues()) {
-        Base::Vector3d dir;
-        Base::Vector3d axis;
-        DrawProjGroupItem* v = static_cast<DrawProjGroupItem*>(docObj);
-        std::string t = v->Type.getValueAsString();
-        dir = v->Direction.getValue();
-        axis = v->getXDirection();
-
-        Base::Console().Message("%s:  %s/%s\n",
-                                t.c_str(),DrawUtil::formatVector(dir).c_str(),DrawUtil::formatVector(axis).c_str());
-    }
-}
-
-PyObject *DrawProjGroup::getPyObject(void)
-{
-    if (PythonObject.is(Py::_None())) {
-        // ref counter is set to 1
-        PythonObject = Py::Object(new DrawProjGroupPy(this),true);
-    }
-    return Py::new_reference_to(PythonObject);
-}
-
-void DrawProjGroup::handleChangedPropertyType(Base::XMLReader &reader, const char *TypeName, App::Property *prop)
-// transforms properties that had been changed
-{
-    // also check for changed properties of the base class
-    DrawView::handleChangedPropertyType(reader, TypeName, prop);
-
-    // property spacingX/Y had the App::PropertyFloat and were changed to App::PropertyLength
-    if ((prop == &spacingX) && (strcmp(TypeName, "App::PropertyFloat") == 0)) {
-        App::PropertyFloat spacingXProperty;
-        // restore the PropertyFloat to be able to set its value
-        spacingXProperty.Restore(reader);
-        spacingX.setValue(spacingXProperty.getValue());
-    }
-    else if ((prop == &spacingY) && (strcmp(TypeName, "App::PropertyFloat") == 0)) {
-        App::PropertyFloat spacingYProperty;
-        spacingYProperty.Restore(reader);
-        spacingY.setValue(spacingYProperty.getValue());
-    }
-}
+/***************************************************************************
+ *   Copyright (c) 2013-2014 Luke Parry <l.parry@warwick.ac.uk>            *
+ *   Copyright (c) 2014 Joe Dowsett <dowsettjoe[at]yahoo[dot]co[dot]uk>    *
+ *                                                                         *
+ *   This file is part of the FreeCAD CAx development system.              *
+ *                                                                         *
+ *   This library is free software; you can redistribute it and/or         *
+ *   modify it under the terms of the GNU Library General Public           *
+ *   License as published by the Free Software Foundation; either          *
+ *   version 2 of the License, or (at your option) any later version.      *
+ *                                                                         *
+ *   This library  is distributed in the hope that it will be useful,      *
+ *   but WITHOUT ANY WARRANTY; without even the implied warranty of        *
+ *   MERCHANTABILITY or FITNESS FOR A PARTICULAR PURPOSE.  See the         *
+ *   GNU Library General Public License for more details.                  *
+ *                                                                         *
+ *   You should have received a copy of the GNU Library General Public     *
+ *   License along with this library; see the file COPYING.LIB. If not,    *
+ *   write to the Free Software Foundation, Inc., 59 Temple Place,         *
+ *   Suite 330, Boston, MA  02111-1307, USA                                *
+ *                                                                         *
+ ***************************************************************************/
+
+#include "PreCompiled.h"
+
+#ifndef _PreComp_
+# include <sstream>
+#include <QRectF>
+#include <cmath>
+#endif
+
+#include <gp_Pnt.hxx>
+#include <gp_Vec.hxx>
+#include <gp_Dir.hxx>
+#include <gp_Ax2.hxx>
+
+#include <App/Application.h>
+#include <App/Document.h>
+#include <App/DocumentObject.h>
+
+#include <Base/BoundBox.h>
+#include <Base/Console.h>
+#include <Base/Exception.h>
+#include <Base/Matrix.h>
+#include <Base/Parameter.h>
+
+#include "DrawUtil.h"
+#include "DrawPage.h"
+#include "DrawProjGroupItem.h"
+#include "DrawProjGroup.h"
+
+#include <Mod/TechDraw/App/DrawProjGroupPy.h>  // generated from DrawProjGroupPy.xml
+
+using namespace TechDraw;
+
+const char* DrawProjGroup::ProjectionTypeEnums[] = {"Default",
+                                                    "First Angle",
+                                                    "Third Angle",
+                                                    NULL};
+
+PROPERTY_SOURCE(TechDraw::DrawProjGroup, TechDraw::DrawViewCollection)
+
+DrawProjGroup::DrawProjGroup(void) :
+    m_lockScale(false)
+{
+    static const char *group = "Base";
+    static const char *agroup = "Distribute";
+
+    Base::Reference<ParameterGrp> hGrp = App::GetApplication().GetUserParameter().GetGroup("BaseApp")->
+                                                               GetGroup("Preferences")->GetGroup("Mod/TechDraw/General");
+    bool autoDist = hGrp->GetBool("AutoDist",true);
+    
+    ADD_PROPERTY_TYPE(Source    ,(0), group, App::Prop_None,"Shape to view");
+    Source.setScope(App::LinkScope::Global);
+    ADD_PROPERTY_TYPE(Anchor, (0), group, App::Prop_None, "The root view to align projections with");
+    Anchor.setScope(App::LinkScope::Global);
+
+    ProjectionType.setEnums(ProjectionTypeEnums);
+    ADD_PROPERTY_TYPE(ProjectionType, ((long)getDefProjConv()), group,
+                                App::Prop_None, "First or Third angle projection");
+
+    ADD_PROPERTY_TYPE(AutoDistribute ,(autoDist),agroup,
+                                App::Prop_None,"Distribute views automatically or manually");
+    ADD_PROPERTY_TYPE(spacingX, (15), agroup, App::Prop_None, "Horizontal spacing between views");
+    ADD_PROPERTY_TYPE(spacingY, (15), agroup, App::Prop_None, "Vertical spacing between views");
+    Rotation.setStatus(App::Property::Hidden,true);   //DPG does not rotate
+    Caption.setStatus(App::Property::Hidden,true);
+}
+
+DrawProjGroup::~DrawProjGroup()
+{
+}
+
+void DrawProjGroup::onChanged(const App::Property* prop)
+{
+    //TODO: For some reason, when the projection type is changed, the isometric views show change appropriately, but the orthographic ones don't... Or vice-versa.  WF: why would you change from 1st to 3rd in mid drawing?
+    //if group hasn't been added to page yet, can't scale or distribute projItems
+    TechDraw::DrawPage *page = getPage();
+    if (!isRestoring() && page) {
+        if (prop == &Source) {
+            //nothing in particular
+        }
+        if (prop == &Scale) {
+            if (!m_lockScale) {
+                updateChildrenScale();
+            }
+        }
+
+        if (prop == &ProjectionType) {
+            updateChildrenEnforce();
+        }
+
+        if (prop == &Source) {
+            updateChildrenSource();
+        }
+
+        if (prop == &LockPosition) {
+            updateChildrenLock();
+        }
+
+        if (prop == &ScaleType) {
+            double newScale = getScale();
+            if (ScaleType.isValue("Automatic")) {
+                //Nothing in particular
+            } else if (ScaleType.isValue("Page")) {
+                newScale = page->Scale.getValue();
+                if(std::abs(getScale() - newScale) > FLT_EPSILON) {
+                    Scale.setValue(newScale);
+                }
+            }
+        }
+        if (prop == &Rotation) {
+            if (!DrawUtil::fpCompare(Rotation.getValue(),0.0)) {
+                Rotation.setValue(0.0);
+                purgeTouched();
+                Base::Console().Log("DPG: Projection Groups do not rotate. Change ignored.\n");
+            }
+        }
+    }
+
+    TechDraw::DrawViewCollection::onChanged(prop);
+}
+
+App::DocumentObjectExecReturn *DrawProjGroup::execute(void)
+{
+//    Base::Console().Message("DPG::execute() - %s\n", getNameInDocument());
+    if (!keepUpdated()) {
+        return App::DocumentObject::StdReturn;
+    }
+
+    //if group hasn't been added to page yet, can't scale or distribute projItems
+    TechDraw::DrawPage *page = getPage();
+    if (!page) {
+        return DrawViewCollection::execute();
+    }
+
+    std::vector<App::DocumentObject*> docObjs = Source.getValues();
+    if (docObjs.empty()) {
+        return DrawViewCollection::execute();
+    }
+
+    App::DocumentObject* docObj = Anchor.getValue();
+    if (docObj == nullptr) {
+        //no anchor yet.  nothing to do.
+        return DrawViewCollection::execute();
+    }
+
+    if (ScaleType.isValue("Automatic")) {
+        if (!checkFit()) {
+            double newScale = autoScale();
+            m_lockScale = true;
+            Scale.setValue(newScale);
+            Scale.purgeTouched();
+            updateChildrenScale();
+            m_lockScale = false;
+        }
+    }
+
+    autoPositionChildren();
+    return DrawViewCollection::execute();
+}
+
+short DrawProjGroup::mustExecute() const
+{
+    short result = 0;
+    if (!isRestoring()) {
+        result = Views.isTouched() ||
+                 Source.isTouched() ||
+                 Scale.isTouched()  ||
+                 ScaleType.isTouched() ||
+                 ProjectionType.isTouched() ||
+                 Anchor.isTouched() ||
+                 AutoDistribute.isTouched() ||
+                 LockPosition.isTouched()||
+                 spacingX.isTouched() ||
+                 spacingY.isTouched();
+    }
+    if (result) return result;
+    return TechDraw::DrawViewCollection::mustExecute();
+}
+
+Base::BoundBox3d DrawProjGroup::getBoundingBox() const
+{
+    Base::BoundBox3d bbox;
+
+    std::vector<App::DocumentObject*> views = Views.getValues();
+    TechDraw::DrawProjGroupItem *anchorView = dynamic_cast<TechDraw::DrawProjGroupItem *>(Anchor.getValue());
+    if (anchorView == nullptr) {
+        //if an element in Views is not a DPGI, something really bad has happened somewhere
+        Base::Console().Log("PROBLEM - DPG::getBoundingBox - non DPGI entry in Views! %s\n",
+                                getNameInDocument());
+        throw Base::TypeError("Error: projection in DPG list is not a DPGI!");
+    }
+    for (std::vector<App::DocumentObject*>::const_iterator it = views.begin(); it != views.end(); ++it) {
+         if ((*it)->getTypeId().isDerivedFrom(DrawViewPart::getClassTypeId())) {
+            DrawViewPart *part = static_cast<DrawViewPart *>(*it);
+            Base::BoundBox3d  bb = part->getBoundingBox();
+
+            bb.ScaleX(1. / part->getScale());
+            bb.ScaleY(1. / part->getScale());
+            bb.ScaleZ(1. / part->getScale());
+
+            // X and Y of dependent views are relative to the anchorView
+            if (part != anchorView) {
+                bb.MoveX(part->X.getValue());
+                bb.MoveY(part->Y.getValue());
+            }
+
+            bbox.Add(bb);
+        }
+    }
+    return bbox;
+}
+
+TechDraw::DrawPage * DrawProjGroup::getPage(void) const
+{
+    return findParentPage();
+}
+
+// obs? replaced by autoscale?
+// Function provided by Joe Dowsett, 2014
+double DrawProjGroup::calculateAutomaticScale() const
+{
+    TechDraw::DrawPage *page = getPage();
+    if (page == NULL)
+      throw Base::RuntimeError("No page is assigned to this feature");
+
+    DrawProjGroupItem *viewPtrs[10];
+
+    arrangeViewPointers(viewPtrs);
+    double width, height;
+    minimumBbViews(viewPtrs, width, height);   //get SCALED boxes!
+                                        // if Page.keepUpdated is false, and DrawViews have never been executed,
+                                        // bb's will be 0x0 and this routine will return 0!!!
+                                        // if we return 1.0, AutoScale will sort itself out once bb's are non-zero.
+    double bbFudge = 1.2;
+    width *= bbFudge;
+    height *= bbFudge;
+
+    // C++ Standard says casting bool to int gives 0 or 1
+    int numVertSpaces = (viewPtrs[0] || viewPtrs[3] || viewPtrs[7]) +
+                        (viewPtrs[2] || viewPtrs[5] || viewPtrs[9]) +
+                        (viewPtrs[6] != NULL);
+    int numHorizSpaces = (viewPtrs[0] || viewPtrs[1] || viewPtrs[2]) +
+                         (viewPtrs[7] || viewPtrs[8] || viewPtrs[9]);
+
+    double availableX = page->getPageWidth();
+    double availableY = page->getPageHeight();
+    double xWhite = spacingX.getValue() * (numVertSpaces + 1);
+    double yWhite = spacingY.getValue() * (numHorizSpaces + 1);
+    width += xWhite;
+    height += yWhite;
+    double scale_x = availableX / width;
+    double scale_y = availableY / height;
+
+    double scaleFudge = 0.80;
+    float working_scale = scaleFudge * std::min(scale_x, scale_y);
+    double result = DrawUtil::sensibleScale(working_scale);
+    if (!(result > 0.0)) {
+        Base::Console().Log("DPG - %s - bad scale found (%.3f) using 1.0\n",getNameInDocument(),result);
+        result = 1.0;
+    }
+
+    return result;
+}
+
+//returns the (scaled) bounding rectangle of all the views.
+QRectF DrawProjGroup::getRect() const         //this is current rect, not potential rect
+{
+//    Base::Console().Message("DPG::getRect - views: %d\n", Views.getValues().size());
+    DrawProjGroupItem *viewPtrs[10];
+    arrangeViewPointers(viewPtrs);
+    double width, height;
+    minimumBbViews(viewPtrs, width, height);                //this is scaled!
+    double xSpace = spacingX.getValue() * 3.0 * std::max(1.0,getScale());
+    double ySpace = spacingY.getValue() * 2.0 * std::max(1.0,getScale());
+    double rectW = 0.0;
+    double rectH = 0.0;
+    if ( !(DrawUtil::fpCompare(width, 0.0) &&
+           DrawUtil::fpCompare(height, 0.0)) ) {
+        rectW = width + xSpace;
+        rectH = height + ySpace;
+    }
+    double fudge = 1.3;  //make rect a little big to make sure it fits
+    rectW *= fudge;
+    rectH *= fudge;
+    return QRectF(0,0,rectW,rectH);
+}
+
+//find area consumed by Views only in current scale
+void DrawProjGroup::minimumBbViews(DrawProjGroupItem *viewPtrs[10],
+                                            double &width, double &height) const
+{
+    // Get bounding boxes in object scale
+    Base::BoundBox3d bboxes[10];
+    makeViewBbs(viewPtrs, bboxes, true);   //true => scaled
+
+    //TODO: note that TLF/TRF/BLF,BRF extend a bit farther than a strict row/col arrangement would suggest.
+    //get widest view in each row/column
+    double col0w = std::max(std::max(bboxes[0].LengthX(), bboxes[3].LengthX()), bboxes[7].LengthX()),
+           col1w = std::max(std::max(bboxes[1].LengthX(), bboxes[4].LengthX()), bboxes[8].LengthX()),
+           col2w = std::max(std::max(bboxes[2].LengthX(), bboxes[5].LengthX()), bboxes[9].LengthX()),
+           col3w = bboxes[6].LengthX(),
+           row0h = std::max(std::max(bboxes[0].LengthY(), bboxes[1].LengthY()), bboxes[2].LengthY()),
+           row1h = std::max(std::max(bboxes[3].LengthY(), bboxes[4].LengthY()),
+                            std::max(bboxes[5].LengthY(), bboxes[6].LengthY())),
+           row2h = std::max(std::max(bboxes[7].LengthY(), bboxes[8].LengthY()), bboxes[9].LengthY());
+
+    width = col0w + col1w + col2w + col3w;
+    height = row0h + row1h + row2h;
+}
+
+App::DocumentObject * DrawProjGroup::getProjObj(const char *viewProjType) const
+{
+    for( auto it : Views.getValues() ) {
+        auto projPtr( dynamic_cast<DrawProjGroupItem *>(it) );
+        if (projPtr == nullptr) {
+            //if an element in Views is not a DPGI, something really bad has happened somewhere
+            Base::Console().Log("PROBLEM - DPG::getProjObj - non DPGI entry in Views! %s / %s\n",
+                                    getNameInDocument(),viewProjType);
+            throw Base::TypeError("Error: projection in DPG list is not a DPGI!");
+        } else if(strcmp(viewProjType, projPtr->Type.getValueAsString()) == 0 ) {
+            return it;
+        }
+    }
+
+    return 0;
+}
+
+DrawProjGroupItem* DrawProjGroup::getProjItem(const char *viewProjType) const
+{
+    App::DocumentObject* docObj = getProjObj(viewProjType);
+    auto result( dynamic_cast<TechDraw::DrawProjGroupItem *>(docObj) );
+    if ( (result == nullptr) &&
+         (docObj != nullptr) ) {
+        //should never have a item in DPG that is not a DPGI.
+        Base::Console().Log("PROBLEM - DPG::getProjItem finds non-DPGI in Group %s / %s\n",
+                                getNameInDocument(),viewProjType);
+        throw Base::TypeError("Error: projection in DPG list is not a DPGI!");
+    }
+    return result;
+}
+
+bool DrawProjGroup::checkViewProjType(const char *in)
+{
+    if ( strcmp(in, "Front") == 0 ||
+         strcmp(in, "Left") == 0 ||
+         strcmp(in, "Right") == 0 ||
+         strcmp(in, "Top") == 0 ||
+         strcmp(in, "Bottom") == 0 ||
+         strcmp(in, "Rear") == 0 ||
+         strcmp(in, "FrontTopLeft") == 0 ||
+         strcmp(in, "FrontTopRight") == 0 ||
+         strcmp(in, "FrontBottomLeft") == 0 ||
+         strcmp(in, "FrontBottomRight") == 0) {
+        return true;
+    }
+    return false;
+}
+
+//********************************
+// ProjectionItem A/D/I
+//********************************
+bool DrawProjGroup::hasProjection(const char *viewProjType) const
+{
+    for( const auto it : Views.getValues() ) {
+        auto view( dynamic_cast<TechDraw::DrawProjGroupItem *>(it) );
+        if (view == nullptr) {
+            //should never have a item in DPG that is not a DPGI.
+            Base::Console().Log("PROBLEM - DPG::hasProjection finds non-DPGI in Group %s / %s\n",
+                                    getNameInDocument(),viewProjType);
+            throw Base::TypeError("Error: projection in DPG list is not a DPGI!");
+        }
+
+        if (strcmp(viewProjType, view->Type.getValueAsString()) == 0 ) {
+            return true;
+        }
+    }
+    return false;
+}
+
+App::DocumentObject * DrawProjGroup::addProjection(const char *viewProjType)
+{
+    DrawProjGroupItem *view( nullptr );
+    std::pair<Base::Vector3d,Base::Vector3d> vecs;
+
+    DrawPage* dp = findParentPage();
+    if (dp == nullptr) {
+        Base::Console().Error("DPG:addProjection - %s - DPG is not on a page!\n",getNameInDocument());
+    }
+
+    if ( checkViewProjType(viewProjType) && !hasProjection(viewProjType) ) {
+        std::string FeatName = getDocument()->getUniqueObjectName("ProjItem");
+        auto docObj( getDocument()->addObject( "TechDraw::DrawProjGroupItem",     //add to Document
+                                               FeatName.c_str() ) );
+        view = dynamic_cast<TechDraw::DrawProjGroupItem *>(docObj);
+        if ( (view == nullptr) &&
+             (docObj != nullptr) ) {
+            //should never happen that we create a DPGI that isn't a DPGI!!
+            Base::Console().Log("PROBLEM - DPG::addProjection - created a non DPGI! %s / %s\n",
+                                    getNameInDocument(),viewProjType);
+            throw Base::TypeError("Error: new projection is not a DPGI!");
+        }
+        if (view != nullptr) {                        //coverity CID 151722
+            addView(view);                            //from DrawViewCollection
+            view->Source.setValues( Source.getValues() );
+            view->Scale.setValue( getScale() );
+            view->Type.setValue( viewProjType );
+            view->Label.setValue( viewProjType );
+            view->Source.setValues( Source.getValues() );
+            if (strcmp(viewProjType, "Front") != 0 ) {  //not Front!
+                vecs = getDirsFromFront(view);
+                view->Direction.setValue(vecs.first);
+                view->XDirection.setValue(vecs.second);
+                view->recomputeFeature();
+            } else {  //Front
+                Anchor.setValue(view);
+                Anchor.purgeTouched();
+                view->LockPosition.setValue(true);  //lock "Front" position within DPG (note not Page!).
+                view->LockPosition.setStatus(App::Property::ReadOnly,true); //Front should stay locked.
+                view->LockPosition.purgeTouched();
+                requestPaint();   //make sure the group object is on the Gui page
+            }
+        //        addView(view);                            //from DrawViewCollection
+        //        if (view != getAnchor()) {                //anchor is done elsewhere
+        //            view->recomputeFeature();
+        //        }
+        }
+    }
+    return view;
+}
+
+//NOTE: projections can be deleted without using removeProjection - ie regular DocObject deletion process.
+int DrawProjGroup::removeProjection(const char *viewProjType)
+{
+    // TODO: shouldn't be able to delete "Front" unless deleting whole group
+    if ( checkViewProjType(viewProjType) ) {
+        if( !hasProjection(viewProjType) ) {
+            throw Base::RuntimeError("The projection doesn't exist in the group");
+        }
+
+        // Iterate through the child views and find the projection type
+        for( auto it : Views.getValues() ) {
+            auto projPtr( dynamic_cast<TechDraw::DrawProjGroupItem *>(it) );
+            if( projPtr != nullptr) {
+                if ( strcmp(viewProjType, projPtr->Type.getValueAsString()) == 0 ) {
+                    removeView(projPtr);                                           // Remove from collection
+                    getDocument()->removeObject( it->getNameInDocument() );        // Remove from the document
+                    return Views.getValues().size();
+                }
+            } else {
+                //if an element in Views is not a DPGI, something really bad has happened somewhere
+                Base::Console().Log("PROBLEM - DPG::removeProjection - tries to remove non DPGI! %s / %s\n",
+                                    getNameInDocument(),viewProjType);
+                throw Base::TypeError("Error: projection in DPG list is not a DPGI!");
+            }
+        }
+    }
+
+    return -1;
+}
+
+//removes all DPGI - used when deleting DPG
+int DrawProjGroup::purgeProjections()
+{
+    while (!Views.getValues().empty())   {
+        std::vector<DocumentObject*> views = Views.getValues();
+        DrawProjGroupItem* dpgi;
+        DocumentObject* dObj =  views.back();
+        dpgi = dynamic_cast<DrawProjGroupItem*>(dObj);
+        if (dpgi != nullptr) {
+            std::string itemName = dpgi->Type.getValueAsString();
+            removeProjection(itemName.c_str());
+        } else {
+            //if an element in Views is not a DPGI, something really bad has happened somewhere
+            Base::Console().Log("PROBLEM - DPG::purgeProjection - tries to remove non DPGI! %s\n",
+                                    getNameInDocument());
+            throw Base::TypeError("Error: projection in DPG list is not a DPGI!");
+        }
+    }
+    auto page = findParentPage();
+    if (page != nullptr) {
+        page->requestPaint();
+    }
+
+    return Views.getValues().size();
+}
+
+std::pair<Base::Vector3d,Base::Vector3d> DrawProjGroup::getDirsFromFront(DrawProjGroupItem* view)
+{
+    std::pair<Base::Vector3d,Base::Vector3d> result;
+    std::string viewType = view->Type.getValueAsString();
+    result = getDirsFromFront(viewType);
+    return result;
+}
+
+std::pair<Base::Vector3d,Base::Vector3d> DrawProjGroup::getDirsFromFront(std::string viewType)
+{
+//    Base::Console().Message("DPG::getDirsFromFront(%s)\n", viewType.c_str());
+    std::pair<Base::Vector3d,Base::Vector3d> result;
+
+    Base::Vector3d projDir, rotVec;
+    DrawProjGroupItem* anch = getAnchor();
+    if (anch == nullptr) {
+        Base::Console().Warning("DPG::getDirsFromFront - %s - No Anchor!\n",Label.getValue());
+        throw Base::RuntimeError("Project Group missing Anchor projection item");
+    }
+
+    Base::Vector3d dirAnch = anch->Direction.getValue();
+    Base::Vector3d rotAnch = anch->getXDirection();
+    result = std::make_pair(dirAnch,rotAnch);
+
+    Base::Vector3d org(0.0,0.0,0.0);
+    gp_Ax2 anchorCS = anch->getProjectionCS(org);
+    gp_Pnt gOrg(0.0, 0.0, 0.0);
+    gp_Dir gDir = anchorCS.Direction();
+    gp_Dir gXDir = anchorCS.XDirection();
+    gp_Dir gYDir = anchorCS.YDirection();
+    gp_Ax1 gUpAxis(gOrg, gYDir);
+    gp_Ax2 newCS;
+    gp_Dir gNewDir;
+    gp_Dir gNewXDir;
+    
+    double angle = M_PI / 2.0;                        //90*
+
+    if (viewType == "Right") {
+        newCS = anchorCS.Rotated(gUpAxis, angle);
+        projDir = dir2vec(newCS.Direction());
+        rotVec  = dir2vec(newCS.XDirection());
+    } else if (viewType == "Left") {
+        newCS = anchorCS.Rotated(gUpAxis, -angle);
+        projDir = dir2vec(newCS.Direction());
+        rotVec  = dir2vec(newCS.XDirection());
+    } else if (viewType == "Top") {
+        projDir = dir2vec(gYDir);
+        rotVec  = dir2vec(gXDir);
+    } else if (viewType == "Bottom") {
+        projDir = dir2vec(gYDir.Reversed());
+        rotVec  = dir2vec(gXDir);
+    } else if (viewType == "Rear") {
+        projDir = dir2vec(gDir.Reversed());
+        rotVec  = dir2vec(gXDir.Reversed());
+    } else if (viewType == "FrontTopLeft") {
+        gp_Dir newDir = gp_Dir(gp_Vec(gDir) -
+                               gp_Vec(gXDir) +
+                               gp_Vec(gYDir));
+        projDir = dir2vec(newDir);
+        gp_Dir newXDir = gp_Dir(gp_Vec(gXDir) +
+                                gp_Vec(gDir));
+        rotVec = dir2vec(newXDir);
+    } else if (viewType == "FrontTopRight") {
+        gp_Dir newDir = gp_Dir(gp_Vec(gDir) +
+                               gp_Vec(gXDir) +
+                               gp_Vec(gYDir));
+        projDir = dir2vec(newDir);
+        gp_Dir newXDir = gp_Dir(gp_Vec(gXDir) -
+                                gp_Vec(gDir));
+        rotVec = dir2vec(newXDir);
+    } else if (viewType == "FrontBottomLeft") {
+        gp_Dir newDir = gp_Dir(gp_Vec(gDir) -
+                               gp_Vec(gXDir) -
+                               gp_Vec(gYDir));
+        projDir = dir2vec(newDir);
+        gp_Dir newXDir = gp_Dir(gp_Vec(gXDir) +
+                                gp_Vec(gDir));
+        rotVec = dir2vec(newXDir);
+    } else if (viewType == "FrontBottomRight") {
+        gp_Dir newDir = gp_Dir(gp_Vec(gDir) +
+                               gp_Vec(gXDir) -
+                               gp_Vec(gYDir));
+        projDir = dir2vec(newDir);
+        gp_Dir newXDir = gp_Dir(gp_Vec(gXDir) -
+                                gp_Vec(gDir));
+        rotVec = dir2vec(newXDir);
+    } else {
+        Base::Console().Error("DrawProjGroup - %s unknown projection: %s\n",getNameInDocument(),viewType.c_str());
+        return result;
+    }
+
+    result = std::make_pair(projDir,rotVec);
+    return result;
+}
+
+Base::Vector3d DrawProjGroup::dir2vec(gp_Dir d)
+{
+    Base::Vector3d result(d.X(),
+                        d.Y(),
+                        d.Z());
+    return result;
+}
+
+gp_Dir DrawProjGroup::vec2dir(Base::Vector3d v)
+{
+    gp_Dir result(v.x,
+                  v.y,
+                  v.z);
+    return result;
+}
+
+//this can be improved.  this implementation positions views too far apart.
+Base::Vector3d DrawProjGroup::getXYPosition(const char *viewTypeCStr)
+{
+    Base::Vector3d result(0.0,0.0,0.0);
+    //Front view position is always (0,0)
+    if (strcmp(viewTypeCStr, "Front") == 0 ) {  // Front!
+        return result;
+    }
+    const int idxCount = 10;
+    DrawProjGroupItem *viewPtrs[idxCount];
+    arrangeViewPointers(viewPtrs);
+    int viewIndex = getViewIndex(viewTypeCStr);
+
+        //TODO: bounding boxes do not take view orientation into account
+        //      ie X&Y widths might be swapped on page
+
+//    if (AutoDistribute.getValue()) {
+    if (true) {
+        std::vector<Base::Vector3d> position(idxCount);
+        int idx = 0;
+        for (;idx < idxCount; idx++) {
+            if (viewPtrs[idx]) {
+                position[idx].x = viewPtrs[idx]->X.getValue();
+                position[idx].y = viewPtrs[idx]->Y.getValue();
+            }
+        }
+
+        // Calculate bounding boxes for each displayed view
+        Base::BoundBox3d bboxes[10];
+        makeViewBbs(viewPtrs, bboxes);         //scaled
+
+        double xSpacing = spacingX.getValue();    //in mm, no scale
+        double ySpacing = spacingY.getValue();    //in mm, no scale
+
+        double bigRow    = 0.0;
+        double bigCol    = 0.0;
+        for (auto& b: bboxes) {          //space based on width/height of biggest view
+            if (!b.IsValid()) {
+                continue;
+            }
+            if (b.LengthX() > bigCol) {
+                bigCol = b.LengthX();
+            }
+            if (b.LengthY() > bigRow) {
+                bigRow = b.LengthY();
+            }
+        }
+
+        //if we have iso's, make sure they fit the grid.
+        if (viewPtrs[0] || viewPtrs[2]  || viewPtrs[7] ||  viewPtrs[9]) {
+            bigCol = std::max(bigCol,bigRow);
+            bigRow = bigCol;
+        }
+        //TODO: find biggest for each row/column and adjust calculation to use bigCol[i], bigRow[j] ?????
+
+        if (viewPtrs[0] &&                          //iso
+            bboxes[0].IsValid()) {
+            position[0].x = -bigCol - xSpacing;
+            position[0].y = bigRow + ySpacing;
+        }
+        if (viewPtrs[1] &&                         // T/B
+            bboxes[1].IsValid()) {
+            position[1].x = 0.0;
+            position[1].y = bigRow + ySpacing;
+        }
+        if (viewPtrs[2] &&                         //iso
+            bboxes[2].IsValid()) {
+            position[2].x = bigCol + xSpacing;
+            position[2].y = bigRow + ySpacing;
+        }
+        if (viewPtrs[3] &&                        // L/R
+            bboxes[3].IsValid() &&
+            bboxes[4].IsValid()) {
+            position[3].x = -bigCol - xSpacing;
+            position[3].y = 0.0;
+        }
+        if (viewPtrs[4] &&                       //Front
+            bboxes[4].IsValid()) {
+            position[4].x = 0.0;
+            position[4].y = 0.0;
+        }
+        if (viewPtrs[5] &&                       // R/L
+            bboxes[5].IsValid() &&
+            bboxes[4].IsValid()) {
+            position[5].x = bigCol + xSpacing;
+            position[5].y = 0.0;
+        }
+        if (viewPtrs[6] &&
+            bboxes[6].IsValid()) {    //"Rear"
+            if (viewPtrs[5] &&
+                bboxes[5].IsValid()) {
+                position[6].x = position[5].x + bigCol + xSpacing;
+                position[6].y = 0.0;
+            }else if (viewPtrs[4] &&
+                bboxes[4].IsValid()) {
+                position[6].x = bigCol + xSpacing;
+                position[6].y = 0.0;
+            }
+        }
+        if (viewPtrs[7] &&
+            bboxes[7].IsValid()) {             //iso
+            position[7].x = -bigCol - xSpacing;
+            position[7].y = -bigRow - ySpacing;
+        }
+        if (viewPtrs[8] &&                     // B/T
+            bboxes[8].IsValid() &&
+            bboxes[4].IsValid()) {
+            position[8].x = 0.0;
+            position[8].y = -bigRow - ySpacing;
+        }
+        if (viewPtrs[9] &&                    //iso
+            bboxes[9].IsValid()) {
+            position[9].x = bigCol + xSpacing;
+            position[9].y = -bigRow - ySpacing;
+        }
+        result.x = position[viewIndex].x;
+        result.y = position[viewIndex].y;
+    } else {
+        result.x = viewPtrs[viewIndex]->X.getValue();
+        result.y = viewPtrs[viewIndex]->Y.getValue();
+    }
+    return result;
+}
+
+int DrawProjGroup::getViewIndex(const char *viewTypeCStr) const
+{
+    int result = 4;                                        //default to front view's position
+    // Determine layout - should be either "First Angle" or "Third Angle"
+    const char* projType;
+    DrawPage* dp = findParentPage();
+    if (ProjectionType.isValue("Default")) {
+        if (dp != nullptr) {
+            projType = dp->ProjectionType.getValueAsString();
+        } else {
+            Base::Console().Warning("DPG: %s - can not find parent page. Using default Projection Type. (1)\n",
+                                    getNameInDocument());
+            int projConv = getDefProjConv();
+            projType = ProjectionTypeEnums[projConv + 1];
+        }
+    } else {
+        projType = ProjectionType.getValueAsString();
+    }
+
+    if ( strcmp(projType, "Third Angle") == 0 ||
+         strcmp(projType, "First Angle") == 0    ) {
+        //   Third Angle:  FTL  T  FTRight          0  1  2
+        //                  L   F   Right   Rear    3  4  5  6
+        //                 FBL  B  FBRight          7  8  9
+        //
+        //   First Angle:  FBRight  B  FBL          0  1  2
+        //                  Right   F   L  Rear     3  4  5  6
+        //                 FTRight  T  FTL          7  8  9
+
+        bool thirdAngle = (strcmp(projType, "Third Angle") == 0);
+        if (strcmp(viewTypeCStr, "Front") == 0) {
+            result = 4;
+        } else if (strcmp(viewTypeCStr, "Left") == 0) {
+            result = thirdAngle ? 3 : 5;
+        } else if (strcmp(viewTypeCStr, "Right") == 0) {
+            result = thirdAngle ? 5 : 3;
+        } else if (strcmp(viewTypeCStr, "Top") == 0) {
+            result = thirdAngle ? 1 : 8;
+        } else if (strcmp(viewTypeCStr, "Bottom") == 0) {
+            result = thirdAngle ? 8 : 1;
+        } else if (strcmp(viewTypeCStr, "Rear") == 0) {
+            result = 6;
+        } else if (strcmp(viewTypeCStr, "FrontTopLeft") == 0) {
+            result = thirdAngle ? 0 : 9;
+        } else if (strcmp(viewTypeCStr, "FrontTopRight") == 0) {
+            result = thirdAngle ? 2 : 7;
+        } else if (strcmp(viewTypeCStr, "FrontBottomLeft") == 0) {
+            result = thirdAngle ? 7 : 2;
+        } else if (strcmp(viewTypeCStr, "FrontBottomRight") == 0) {
+            result = thirdAngle ? 9 : 0;
+        } else {
+            throw Base::TypeError("Unknown view type in DrawProjGroup::getViewIndex()");
+        }
+    } else {
+        throw Base::ValueError("Unknown Projection convention in DrawProjGroup::getViewIndex()");
+    }
+    return result;
+}
+
+void DrawProjGroup::arrangeViewPointers(DrawProjGroupItem *viewPtrs[10]) const
+{
+    for (int i=0; i<10; ++i) {
+        viewPtrs[i] = nullptr;
+    }
+
+    // Determine layout - should be either "First Angle" or "Third Angle"
+    const char* projType;
+    if (ProjectionType.isValue("Default")) {
+        DrawPage* dp = findParentPage();
+        if (dp != nullptr) {
+            projType = dp->ProjectionType.getValueAsString();
+        } else {
+            Base::Console().Error("DPG:arrangeViewPointers - %s - DPG is not on a page!\n",
+                                    getNameInDocument());
+            Base::Console().Warning("DPG:arrangeViewPointers - using system default Projection Type\n",
+                                    getNameInDocument());
+            int projConv = getDefProjConv();
+            projType = ProjectionTypeEnums[projConv + 1];
+        }
+    } else {
+        projType = ProjectionType.getValueAsString();
+    }
+
+    // Iterate through views and populate viewPtrs
+    if ( strcmp(projType, "Third Angle") == 0 ||
+         strcmp(projType, "First Angle") == 0    ) {
+        //   Third Angle:  FTL  T  FTRight          0  1  2
+        //                  L   F   Right   Rear    3  4  5  6
+        //                 FBL  B  FBRight          7  8  9
+        //
+        //   First Angle:  FBRight  B  FBL          0  1  2
+        //                  Right   F   L  Rear     3  4  5  6
+        //                 FTRight  T  FTL          7  8  9
+
+        bool thirdAngle = (strcmp(projType, "Third Angle") == 0);
+        for (auto it : Views.getValues()) {
+            auto oView( dynamic_cast<DrawProjGroupItem *>(it) );
+            if (oView == nullptr) {
+                //if an element in Views is not a DPGI, something really bad has happened somewhere
+                Base::Console().Log("PROBLEM - DPG::arrangeViewPointers - non DPGI in Views! %s\n",
+                                    getNameInDocument());
+                throw Base::TypeError("Error: projection in DPG list is not a DPGI!");
+            } else {
+                const char *viewTypeCStr = oView->Type.getValueAsString();
+                if (strcmp(viewTypeCStr, "Front") == 0) {
+                  //viewPtrs[thirdAngle ? 4 : 4] = oView;
+                    viewPtrs[4] = oView;
+                } else if (strcmp(viewTypeCStr, "Left") == 0) {
+                    viewPtrs[thirdAngle ? 3 : 5] = oView;
+                } else if (strcmp(viewTypeCStr, "Right") == 0) {
+                    viewPtrs[thirdAngle ? 5 : 3] = oView;
+                } else if (strcmp(viewTypeCStr, "Top") == 0) {
+                    viewPtrs[thirdAngle ? 1 : 8] = oView;
+                } else if (strcmp(viewTypeCStr, "Bottom") == 0) {
+                    viewPtrs[thirdAngle ? 8 : 1] = oView;
+                } else if (strcmp(viewTypeCStr, "Rear") == 0) {
+                    viewPtrs[6] = oView;
+                } else if (strcmp(viewTypeCStr, "FrontTopLeft") == 0) {
+                    viewPtrs[thirdAngle ? 0 : 9] = oView;
+                } else if (strcmp(viewTypeCStr, "FrontTopRight") == 0) {
+                    viewPtrs[thirdAngle ? 2 : 7] = oView;
+                } else if (strcmp(viewTypeCStr, "FrontBottomLeft") == 0) {
+                    viewPtrs[thirdAngle ? 7 : 2] = oView;
+                } else if (strcmp(viewTypeCStr, "FrontBottomRight") == 0) {
+                    viewPtrs[thirdAngle ? 9 : 0] = oView;
+                } else {
+                    Base::Console().Warning("DPG: %s - unknown view type: %s. \n",
+                                            getNameInDocument(),viewTypeCStr);
+                    throw Base::TypeError("Unknown view type in DrawProjGroup::arrangeViewPointers.");
+                }
+            }
+        }
+    } else {
+        Base::Console().Warning("DPG: %s - unknown Projection convention: %s\n",getNameInDocument(),projType);
+        throw Base::ValueError("Unknown Projection convention in DrawProjGroup::arrangeViewPointers");
+    }
+}
+
+void DrawProjGroup::makeViewBbs(DrawProjGroupItem *viewPtrs[10],
+                                          Base::BoundBox3d bboxes[10],
+                                          bool documentScale) const
+{
+    Base::BoundBox3d empty(Base::Vector3d(0.0, 0.0, 0.0), 0.0);
+    for (int i = 0; i < 10; ++i) {
+        bboxes[i] = empty;
+        if (viewPtrs[i]) {
+            bboxes[i] = viewPtrs[i]->getBoundingBox();
+            if (!documentScale) {
+                double scale = 1.0 / viewPtrs[i]->getScale();    //convert bbx to 1:1 scale
+                bboxes[i].ScaleX(scale);
+                bboxes[i].ScaleY(scale);
+                bboxes[i].ScaleZ(scale);
+            }
+        }
+    }
+}
+
+void DrawProjGroup::recomputeChildren(void)
+{
+//    Base::Console().Message("DPG::recomputeChildren()\n");
+    for( const auto it : Views.getValues() ) {
+        auto view( dynamic_cast<DrawProjGroupItem *>(it) );
+        if (view == nullptr) {
+            throw Base::TypeError("Error: projection in DPG list is not a DPGI!");
+        } else {
+            view->recomputeFeature();
+        }
+    }
+}
+
+void DrawProjGroup::autoPositionChildren(void)
+{
+    for( const auto it : Views.getValues() ) {
+        auto view( dynamic_cast<DrawProjGroupItem *>(it) );
+        if (view == nullptr) {
+            throw Base::TypeError("Error: projection in DPG list is not a DPGI!");
+        } else {
+            bool touched = view->isTouched();
+            view->autoPosition();
+            if(!touched)
+                view->purgeTouched();
+        }
+    }
+}
+
+/*!
+ * tell children DPGIs that parent DPG has changed Scale
+ */
+void DrawProjGroup::updateChildrenScale(void)
+{
+//    Base::Console().Message("DPG::updateChildrenScale\n");
+    for( const auto it : Views.getValues() ) {
+        auto view( dynamic_cast<DrawProjGroupItem *>(it) );
+        if (view == nullptr) {
+            //if an element in Views is not a DPGI, something really bad has happened somewhere
+            Base::Console().Log("PROBLEM - DPG::updateChildrenScale - non DPGI entry in Views! %s\n",
+                                    getNameInDocument());
+            throw Base::TypeError("Error: projection in DPG list is not a DPGI!");
+        } else  if(view->Scale.getValue()!=Scale.getValue()) {
+            view->Scale.setValue(Scale.getValue());
+            view->recomputeFeature();
+        }
+    }
+}
+
+/*!
+ * tell children DPGIs that parent DPG has changed Source
+ */
+void DrawProjGroup::updateChildrenSource(void)
+{
+    for( const auto it : Views.getValues() ) {
+        auto view( dynamic_cast<DrawProjGroupItem *>(it) );
+        if (view == nullptr) {
+            //if an element in Views is not a DPGI, something really bad has happened somewhere
+            Base::Console().Log("PROBLEM - DPG::updateChildrenSource - non DPGI entry in Views! %s\n",
+                                    getNameInDocument());
+            throw Base::TypeError("Error: projection in DPG list is not a DPGI!");
+        } else if (view->Source.getValues() != Source.getValues()) {
+            view->Source.setValues(Source.getValues());
+        }
+    }
+}
+
+/*!
+ * tell children DPGIs that parent DPG has changed LockPosition
+ * (really for benefit of QGIV on Gui side)
+ */
+void DrawProjGroup::updateChildrenLock(void)
+{
+    for( const auto it : Views.getValues() ) {
+        auto view( dynamic_cast<DrawProjGroupItem *>(it) );
+        if (view == nullptr) {
+            //if an element in Views is not a DPGI, something really bad has happened somewhere
+            Base::Console().Log("PROBLEM - DPG::updateChildrenLock - non DPGI entry in Views! %s\n",
+                                    getNameInDocument());
+            throw Base::TypeError("Error: projection in DPG list is not a DPGI!");
+        }
+    }
+}
+
+void DrawProjGroup::updateChildrenEnforce(void)
+{
+    for( const auto it : Views.getValues() ) {
+        auto view( dynamic_cast<DrawProjGroupItem *>(it) );
+        if (view == nullptr) {
+            //if an element in Views is not a DPGI, something really bad has happened somewhere
+            Base::Console().Log("PROBLEM - DPG::updateChildrenEnforce - non DPGI entry in Views! %s\n",
+                                    getNameInDocument());
+            throw Base::TypeError("Error: projection in DPG list is not a DPGI!");
+        } else {
+            view->enforceRecompute();
+        }
+    }
+}
+
+App::Enumeration DrawProjGroup::usedProjectionType(void)
+{
+    //TODO: Would've been nice to have an Enumeration(const PropertyEnumeration &) constructor
+    App::Enumeration ret(ProjectionTypeEnums, ProjectionType.getValueAsString());
+    if (ret.isValue("Default")) {
+        TechDraw::DrawPage * page = getPage();
+        if ( page != NULL ) {
+            ret.setValue(page->ProjectionType.getValueAsString());
+        }
+    }
+    return ret;
+}
+
+bool DrawProjGroup::hasAnchor(void)
+{
+    bool result = false;
+    App::DocumentObject* docObj = Anchor.getValue();
+    if (docObj != nullptr) {
+        result = true;
+    }
+    return result;
+}
+
+TechDraw::DrawProjGroupItem* DrawProjGroup::getAnchor(void)
+{
+    DrawProjGroupItem* result = nullptr;
+    App::DocumentObject* docObj = Anchor.getValue();
+    if (docObj != nullptr) {
+        result = static_cast<DrawProjGroupItem*>(docObj);
+    }
+    return result;
+}
+
+void DrawProjGroup::setAnchorDirection(const Base::Vector3d dir)
+{
+    App::DocumentObject* docObj = Anchor.getValue();
+    DrawProjGroupItem* item = static_cast<DrawProjGroupItem*>(docObj);
+    item->Direction.setValue(dir);
+}
+
+Base::Vector3d DrawProjGroup::getAnchorDirection(void)
+{
+    Base::Vector3d result;
+    App::DocumentObject* docObj = Anchor.getValue();
+    if (docObj != nullptr) {
+        DrawProjGroupItem* item = static_cast<DrawProjGroupItem*>(docObj);
+        result = item->Direction.getValue();
+    } else {
+        Base::Console().Log("ERROR - DPG::getAnchorDir - no Anchor!!\n");
+    }
+    return result;
+}
+
+//*************************************
+//* view direction manipulation routines
+//*************************************
+
+//note: must calculate all the new directions before applying any of them or
+// the process will get confused.
+void DrawProjGroup::updateSecondaryDirs()
+{
+    DrawProjGroupItem* anchor = getAnchor();
+    Base::Vector3d anchDir = anchor->Direction.getValue();
+    Base::Vector3d anchRot = anchor->getXDirection();
+
+    std::map<std::string, std::pair<Base::Vector3d,Base::Vector3d> > saveVals;
+    std::string key;
+    std::pair<Base::Vector3d, Base::Vector3d> data;
+    for (auto& docObj: Views.getValues()) {
+        std::pair<Base::Vector3d,Base::Vector3d> newDirs;
+        std::string pic;
+        DrawProjGroupItem* v = static_cast<DrawProjGroupItem*>(docObj);
+        ProjItemType t = static_cast<ProjItemType>(v->Type.getValue());
+        switch (t) {
+            case Front :
+                data.first = anchDir;
+                data.second = anchRot;
+                key = "Front";
+                saveVals[key] = data;
+                break;
+            case Rear :
+                key = "Rear";
+                newDirs = getDirsFromFront(key);
+                saveVals[key] = newDirs;
+                break;
+            case Left :
+                key = "Left";
+                newDirs = getDirsFromFront(key);
+                saveVals[key] = newDirs;
+                break;
+            case Right :
+            key = "Right";
+                newDirs = getDirsFromFront(key);
+                saveVals[key] = newDirs;
+                break;
+            case Top :
+                key = "Top";
+                newDirs = getDirsFromFront(key);
+                saveVals[key] = newDirs;
+                break;
+            case Bottom :
+                key = "Bottom";
+                newDirs = getDirsFromFront(key);
+                saveVals[key] = newDirs;
+                break;
+            case FrontTopLeft :
+                key = "FrontTopLeft";
+                newDirs = getDirsFromFront(key);
+                saveVals[key] = newDirs;
+                break;
+            case FrontTopRight :
+                key = "FrontTopRight";
+                newDirs = getDirsFromFront(key);
+                saveVals[key] = newDirs;
+                break;
+            case FrontBottomLeft :
+                key = "FrontBottomLeft";
+                newDirs = getDirsFromFront(key);
+                saveVals[key] = newDirs;
+                break;
+            case FrontBottomRight :
+                key = "FrontBottomRight";
+                newDirs = getDirsFromFront(key);
+                saveVals[key] = newDirs;
+                break;
+            default: {
+                //TARFU invalid secondary type
+                Base::Console().Message("ERROR - DPG::updateSecondaryDirs - invalid projection type\n");
+            }
+        }
+    }
+
+    for (auto& docObj: Views.getValues()) {
+        DrawProjGroupItem* v = static_cast<DrawProjGroupItem*>(docObj);
+        std::string type = v->Type.getValueAsString();
+        data = saveVals[type];
+        v->Direction.setValue(data.first);
+        v->Direction.purgeTouched();
+        v->XDirection.setValue(data.second);
+        v->XDirection.purgeTouched();
+    }
+    recomputeChildren();
+}
+
+void DrawProjGroup::rotateRight()
+{
+//Front -> Right -> Rear -> Left -> Front
+    std::pair<Base::Vector3d,Base::Vector3d> newDirs;
+    newDirs  = getDirsFromFront("Left");
+    DrawProjGroupItem* anchor = getAnchor();
+    anchor->Direction.setValue(newDirs.first);
+    anchor->XDirection.setValue(newDirs.second);
+    updateSecondaryDirs();
+}
+
+void DrawProjGroup::rotateLeft()
+{
+//Front -> Left -> Rear -> Right -> Front
+    std::pair<Base::Vector3d,Base::Vector3d> newDirs;
+    newDirs  = getDirsFromFront("Right");
+    DrawProjGroupItem* anchor = getAnchor();
+    anchor->Direction.setValue(newDirs.first);
+    anchor->XDirection.setValue(newDirs.second);
+    updateSecondaryDirs();
+}
+
+void DrawProjGroup::rotateUp()
+{
+//Front -> Top -> Rear -> Bottom -> Front
+    std::pair<Base::Vector3d,Base::Vector3d> newDirs;
+    newDirs  = getDirsFromFront("Bottom");
+    DrawProjGroupItem* anchor = getAnchor();
+    anchor->Direction.setValue(newDirs.first);
+    anchor->XDirection.setValue(newDirs.second);
+    updateSecondaryDirs();
+}
+
+void DrawProjGroup::rotateDown()
+{
+//Front -> Bottom -> Rear -> Top -> Front
+    std::pair<Base::Vector3d,Base::Vector3d> newDirs;
+    newDirs  = getDirsFromFront("Top");
+    DrawProjGroupItem* anchor = getAnchor();
+    anchor->Direction.setValue(newDirs.first);
+    anchor->XDirection.setValue(newDirs.second);
+    updateSecondaryDirs();
+}
+
+void DrawProjGroup::spinCW()
+{
+//Top -> Right -> Bottom -> Left -> Top
+    DrawProjGroupItem* anchor = getAnchor();
+    double angle = M_PI / 2.0;
+    Base::Vector3d org(0.0,0.0,0.0);
+    Base::Vector3d curRot = anchor->getXDirection();
+    Base::Vector3d curDir = anchor->Direction.getValue();
+    Base::Vector3d newRot = DrawUtil::vecRotate(curRot,angle,curDir,org);
+    anchor->XDirection.setValue(newRot);
+    updateSecondaryDirs();
+}
+
+void DrawProjGroup::spinCCW()
+{
+//Top -> Left -> Bottom -> Right -> Top
+    DrawProjGroupItem* anchor = getAnchor();
+    double angle = M_PI / 2.0;
+    Base::Vector3d org(0.0,0.0,0.0);
+    Base::Vector3d curRot = anchor->getXDirection();
+    Base::Vector3d curDir = anchor->Direction.getValue();
+    Base::Vector3d newRot = DrawUtil::vecRotate(curRot,-angle,curDir,org);
+    anchor->XDirection.setValue(newRot);
+
+    updateSecondaryDirs();
+}
+
+std::vector<DrawProjGroupItem*> DrawProjGroup::getViewsAsDPGI()
+{
+    std::vector<DrawProjGroupItem*> result;
+    auto views = Views.getValues();
+    for (auto& v:views) {
+        DrawProjGroupItem* item = static_cast<DrawProjGroupItem*>(v);
+        result.push_back(item);
+    }
+    return result;
+}
+
+int DrawProjGroup::getDefProjConv(void) const
+{
+    Base::Reference<ParameterGrp> hGrp = App::GetApplication().GetUserParameter().GetGroup("BaseApp")->
+                                                               GetGroup("Preferences")->GetGroup("Mod/TechDraw/General");
+    int defProjConv = hGrp->GetInt("ProjectionAngle",0);
+    return defProjConv;
+}
+
+/*!
+ *dumps the current iso DPGI's
+ */
+void DrawProjGroup::dumpISO(const char * title)
+{
+    Base::Console().Message("DPG ISO: %s\n", title);
+    for (auto& docObj: Views.getValues()) {
+        Base::Vector3d dir;
+        Base::Vector3d axis;
+        DrawProjGroupItem* v = static_cast<DrawProjGroupItem*>(docObj);
+        std::string t = v->Type.getValueAsString();
+        dir = v->Direction.getValue();
+        axis = v->getXDirection();
+
+        Base::Console().Message("%s:  %s/%s\n",
+                                t.c_str(),DrawUtil::formatVector(dir).c_str(),DrawUtil::formatVector(axis).c_str());
+    }
+}
+
+PyObject *DrawProjGroup::getPyObject(void)
+{
+    if (PythonObject.is(Py::_None())) {
+        // ref counter is set to 1
+        PythonObject = Py::Object(new DrawProjGroupPy(this),true);
+    }
+    return Py::new_reference_to(PythonObject);
+}
+
+void DrawProjGroup::handleChangedPropertyType(Base::XMLReader &reader, const char *TypeName, App::Property *prop)
+// transforms properties that had been changed
+{
+    // also check for changed properties of the base class
+    DrawView::handleChangedPropertyType(reader, TypeName, prop);
+
+    // property spacingX/Y had the App::PropertyFloat and were changed to App::PropertyLength
+    if ((prop == &spacingX) && (strcmp(TypeName, "App::PropertyFloat") == 0)) {
+        App::PropertyFloat spacingXProperty;
+        // restore the PropertyFloat to be able to set its value
+        spacingXProperty.Restore(reader);
+        spacingX.setValue(spacingXProperty.getValue());
+    }
+    else if ((prop == &spacingY) && (strcmp(TypeName, "App::PropertyFloat") == 0)) {
+        App::PropertyFloat spacingYProperty;
+        spacingYProperty.Restore(reader);
+        spacingY.setValue(spacingYProperty.getValue());
+    }
+}