/***************************************************************************
 *   Copyright (c) 2014 Luke Parry <l.parry@warwick.ac.uk>                 *
 *                                                                         *
 *   This file is part of the FreeCAD CAx development system.              *
 *                                                                         *
 *   This library is free software; you can redistribute it and/or         *
 *   modify it under the terms of the GNU Library General Public           *
 *   License as published by the Free Software Foundation; either          *
 *   version 2 of the License, or (at your option) any later version.      *
 *                                                                         *
 *   This library  is distributed in the hope that it will be useful,      *
 *   but WITHOUT ANY WARRANTY; without even the implied warranty of        *
 *   MERCHANTABILITY or FITNESS FOR A PARTICULAR PURPOSE.  See the         *
 *   GNU Library General Public License for more details.                  *
 *                                                                         *
 *   You should have received a copy of the GNU Library General Public     *
 *   License along with this library; see the file COPYING.LIB. If not,    *
 *   write to the Free Software Foundation, Inc., 59 Temple Place,         *
 *   Suite 330, Boston, MA  02111-1307, USA                                *
 *                                                                         *
 ***************************************************************************/

#include "PreCompiled.h"
#ifndef _PreComp_
# include <QMessageBox>
# include <iostream>
# include <string>
# include <sstream>
# include <cstdlib>
# include <exception>
#endif  //#ifndef _PreComp_

#include <QGraphicsView>

# include <Base/Tools.h>
# include <App/DocumentObject.h>
# include <Gui/Action.h>
# include <Gui/Application.h>
# include <Gui/BitmapFactory.h>
# include <Gui/Command.h>
# include <Gui/Control.h>
# include <Gui/Document.h>
# include <Gui/Selection.h>
# include <Gui/MainWindow.h>
# include <Gui/FileDialog.h>
# include <Gui/ViewProvider.h>
#include <Gui/WaitCursor.h>

# include <Mod/Part/App/PartFeature.h>

#include <Mod/TechDraw/App/DrawView.h>
#include <Mod/TechDraw/App/DrawViewPart.h>
#include <Mod/TechDraw/App/DrawHatch.h>
#include <Mod/TechDraw/App/DrawGeomHatch.h>
#include <Mod/TechDraw/App/DrawPage.h>
#include <Mod/TechDraw/App/DrawUtil.h>
#include <Mod/TechDraw/Gui/QGVPage.h>

#include "DrawGuiUtil.h"
#include "MDIViewPage.h"
#include "TaskGeomHatch.h"
//#include "TaskLeaderLine.h"
//#include "TaskRichAnno.h"
#include "ViewProviderGeomHatch.h"
#include "ViewProviderPage.h"

using namespace TechDrawGui;
using namespace std;


//internal functions
bool _checkSelectionHatch(Gui::Command* cmd);

////===========================================================================
//// TechDraw_Leader
////===========================================================================

//DEF_STD_CMD_A(CmdTechDrawLeaderLine)

//CmdTechDrawLeaderLine::CmdTechDrawLeaderLine()
//  : Command("TechDraw_LeaderLine")
//{
//    sAppModule      = "TechDraw";
//    sGroup          = QT_TR_NOOP("TechDraw");
//    sMenuText       = QT_TR_NOOP("Add a line to a view");
//    sToolTipText    = QT_TR_NOOP("Add a line to a view");
//    sWhatsThis      = "TechDraw_LeaderLine";
//    sStatusTip      = sToolTipText;
//    sPixmap         = "actions/techdraw-mline";
//}

//void CmdTechDrawLeaderLine::activated(int iMsg)
//{
//    Q_UNUSED(iMsg);

//    Gui::TaskView::TaskDialog *dlg = Gui::Control().activeDialog();
//    if (dlg != nullptr) {
//        QMessageBox::warning(Gui::getMainWindow(), QObject::tr("Task In Progress"),
//            QObject::tr("Close active task dialog and try again."));
//        return;
//    }

//    TechDraw::DrawPage* page = DrawGuiUtil::findPage(this);
//    if (!page) {
//        return;
//    }

//    std::vector<Gui::SelectionObject> selection = getSelection().getSelectionEx();
//    TechDraw::DrawView* baseFeat = nullptr;
//    if (!selection.empty()) {
//        baseFeat =  dynamic_cast<TechDraw::DrawView *>(selection[0].getObject());
//        if( baseFeat == nullptr ) {
//            QMessageBox::warning(Gui::getMainWindow(), QObject::tr("Selection Error"),
//                                 QObject::tr("Can not attach leader.  No base View selected."));
//            return;
//        }
//    } else {
//            QMessageBox::warning(Gui::getMainWindow(), QObject::tr("Selection Error"),
//                                 QObject::tr("You must select a base View for the line."));
//            return;
//    }

//    Gui::Control().showDialog(new TechDrawGui::TaskDlgLeaderLine(baseFeat,
//                                                    page));
//}

//bool CmdTechDrawLeaderLine::isActive(void)
//{
//    bool havePage = DrawGuiUtil::needPage(this);
//    bool haveView = DrawGuiUtil::needView(this, false);
//    return (havePage && haveView);
//}

////===========================================================================
//// TechDraw_RichTextAnnotation
////===========================================================================

//DEF_STD_CMD_A(CmdTechDrawRichTextAnnotation)

//CmdTechDrawRichTextAnnotation::CmdTechDrawRichTextAnnotation()
//  : Command("TechDraw_RichTextAnnotation")
//{
//    sAppModule      = "TechDraw";
//    sGroup          = QT_TR_NOOP("TechDraw");
//    sMenuText       = QT_TR_NOOP("Add Rich Text Annotation");
//    sToolTipText    = sMenuText;
//    sWhatsThis      = "TechDraw_RichTextAnnotation";
//    sStatusTip      = sToolTipText;
//    sPixmap         = "actions/techdraw-RichTextAnnotation";
//}

//void CmdTechDrawRichTextAnnotation::activated(int iMsg)
//{
//    Q_UNUSED(iMsg);
//    Gui::TaskView::TaskDialog *dlg = Gui::Control().activeDialog();
//    if (dlg != nullptr) {
//        QMessageBox::warning(Gui::getMainWindow(), QObject::tr("Task In Progress"),
//            QObject::tr("Close active task dialog and try again."));
//        return;
//    }

//    TechDraw::DrawPage* page = DrawGuiUtil::findPage(this);
//    if (!page) {
//        return;
//    }

//    std::vector<Gui::SelectionObject> selection = getSelection().getSelectionEx();
//    TechDraw::DrawView* baseFeat = nullptr;
//    if (!selection.empty()) {
//        baseFeat =  dynamic_cast<TechDraw::DrawView *>(selection[0].getObject());
////        if( baseFeat == nullptr ) {
////            QMessageBox::warning(Gui::getMainWindow(), QObject::tr("Selection Error"),
////                                 QObject::tr("Can not attach leader.  No base View selected."));
////            return;
////        }
////    } else {
////            QMessageBox::warning(Gui::getMainWindow(), QObject::tr("Selection Error"),
////                                 QObject::tr("You must select a base View for the line."));
////            return;
//    }

//    Gui::Control().showDialog(new TaskDlgRichAnno(baseFeat,
//                                                  page));
//}

//bool CmdTechDrawRichTextAnnotation::isActive(void)
//{
//    bool havePage = DrawGuiUtil::needPage(this);
//    bool haveView = DrawGuiUtil::needView(this, false);
//    return (havePage && haveView);
//}

//===========================================================================
// TechDraw_Hatch
//===========================================================================

DEF_STD_CMD_A(CmdTechDrawHatch)

CmdTechDrawHatch::CmdTechDrawHatch()
  : Command("TechDraw_Hatch")
{
    sAppModule      = "TechDraw";
    sGroup          = QT_TR_NOOP("TechDraw");
    sMenuText       = QT_TR_NOOP("Hatch a Face using Image File");
    sToolTipText    = sMenuText;
    sWhatsThis      = "TechDraw_Hatch";
    sStatusTip      = sToolTipText;
    sPixmap         = "actions/techdraw-hatch";
}

void CmdTechDrawHatch::activated(int iMsg)
{
    Q_UNUSED(iMsg);
    if (!_checkSelectionHatch(this)) {
        return;
    }

    std::vector<Gui::SelectionObject> selection = getSelection().getSelectionEx();
    auto partFeat( dynamic_cast<TechDraw::DrawViewPart *>(selection[0].getObject()) );
    if( partFeat == nullptr ) {
        return;
    }
    const std::vector<std::string> &subNames = selection[0].getSubNames();
<<<<<<< HEAD
    TechDraw::DrawPage* page = objFeat->findParentPage();
=======
    TechDraw::DrawPage* page = partFeat->findParentPage();
    std::string PageName = page->getNameInDocument();
    std::vector<int> selFaces;
    for (auto& s: subNames) {
        int f = TechDraw::DrawUtil::getIndexFromName(s);
        selFaces.push_back(f);
    }

    bool removeOld = false;
    std::vector<TechDraw::DrawHatch*> hatchObjs = partFeat->getHatches();
    for (auto& s: subNames) {                             //all the faces selected in DVP
        int face = TechDraw::DrawUtil::getIndexFromName(s);
        if (TechDraw::DrawHatch::faceIsHatched(face, hatchObjs)) {
            QMessageBox::StandardButton rc =
                    QMessageBox::question(Gui::getMainWindow(), QObject::tr("Replace Hatch?"),
                            QObject::tr("Some Faces in selection are already hatched.  Replace?"));
            if (rc == QMessageBox::StandardButton::NoButton) {
                return;
            } else {
                removeOld = true;
                break;
            }
        }
    }

    openCommand("Create Hatch");
    if (removeOld) {
        std::vector<std::pair< int, TechDraw::DrawHatch*> > toRemove;
        for (auto& h: hatchObjs) {             //all the hatch objects for selected DVP
            std::vector<std::string> hatchSubs = h->Source.getSubValues();
            for (auto& hs: hatchSubs) {        //all the Faces in this hatch object
                int hatchFace = TechDraw::DrawUtil::getIndexFromName(hs);
                std::vector<int>::iterator it = std::find(selFaces.begin(), selFaces.end(), hatchFace);
                if (it != selFaces.end()) {
                    std::pair< int, TechDraw::DrawHatch*> removeItem;
                    removeItem.first = hatchFace;
                    removeItem.second = h;
                    toRemove.push_back(removeItem);
                }
            }
        }
        for (auto& r: toRemove) {
            r.second->removeSub(r.first);
            if (r.second->empty()) {
                doCommand(Doc,"App.activeDocument().removeObject('%s')",r.second->getNameInDocument());
            }
        }
    }
>>>>>>> c0753806

    std::string FeatName = getUniqueObjectName("Hatch",page);
    std::stringstream featLabel;
    featLabel << FeatName << "F" << 
                    TechDraw::DrawUtil::getIndexFromName(subNames.at(0)); //use 1st face# for label

<<<<<<< HEAD
    openCommand("Create Hatch");
    FCMD_OBJ_DOC_CMD(page,"addObject('TechDraw::DrawHatch','" << FeatName << "')");
    auto hatch( static_cast<TechDraw::DrawHatch *>(getDocument()->getObject(FeatName.c_str())) );
    FCMD_OBJ_CMD2("Label = '%s'",hatch,featLabel.str().c_str());

    hatch->Source.setValue(objFeat, subNames);
=======
    doCommand(Doc,"App.activeDocument().addObject('TechDraw::DrawHatch','%s')",FeatName.c_str());
    doCommand(Doc,"App.activeDocument().%s.Label = '%s'",FeatName.c_str(),featLabel.str().c_str());

    auto hatch( static_cast<TechDraw::DrawHatch *>(getDocument()->getObject(FeatName.c_str())) );
    hatch->Source.setValue(partFeat, subNames);

>>>>>>> c0753806
    //should this be: doCommand(Doc,"App..Feat..Source = [(App...%s,%s),(App..%s,%s),...]",objs[0]->getNameInDocument(),subs[0],...);
    //seems very unwieldy

    // Signal tree view update
    objFeat->touch(true);

<<<<<<< HEAD
    updateActive();

    commitCommand();
=======
    //Horrible hack to force Tree update  ??still required?? 
    //WF: yes. ViewProvider will not claim children without this!
    double x = partFeat->X.getValue();
    partFeat->X.setValue(x);
    getDocument()->recompute();
>>>>>>> c0753806
}


bool CmdTechDrawHatch::isActive(void)
{
    bool havePage = DrawGuiUtil::needPage(this);
    bool haveView = DrawGuiUtil::needView(this);
    return (havePage && haveView);
}

//===========================================================================
// TechDraw_GeometricHatch
//===========================================================================

DEF_STD_CMD_A(CmdTechDrawGeometricHatch)

CmdTechDrawGeometricHatch::CmdTechDrawGeometricHatch()
  : Command("TechDraw_GeometricHatch")
{
    sAppModule      = "TechDraw";
    sGroup          = QT_TR_NOOP("TechDraw");
    sMenuText       = QT_TR_NOOP("Apply Geometric Hatch to a Face");
    sToolTipText    = sMenuText;
    sWhatsThis      = "TechDraw_GeometricHatch";
    sStatusTip      = sToolTipText;
    sPixmap         = "actions/techdraw-GeometricHatch";
}

void CmdTechDrawGeometricHatch::activated(int iMsg)
{
    Q_UNUSED(iMsg);
    if (!_checkSelectionHatch(this)) {                 //same requirements as hatch - page, DrawViewXXX, face
        return;
    }

    std::vector<Gui::SelectionObject> selection = getSelection().getSelectionEx();
    auto objFeat( dynamic_cast<TechDraw::DrawViewPart *>(selection[0].getObject()) );
    if( objFeat == nullptr ) {
        return;
    }
    const std::vector<std::string> &subNames = selection[0].getSubNames();
    TechDraw::DrawPage* page = objFeat->findParentPage();

    std::string FeatName = getUniqueObjectName("GeomHatch",page);
    std::stringstream featLabel;
    featLabel << FeatName << "FX" << TechDraw::DrawUtil::getIndexFromName(subNames.at(0));

    openCommand("Create GeomHatch");
    FCMD_OBJ_DOC_CMD(page,"addObject('TechDraw::DrawGeomHatch','" << FeatName << "')");

    auto geomhatch( static_cast<TechDraw::DrawGeomHatch *>(getDocument()->getObject(FeatName.c_str())) );
    FCMD_OBJ_CMD2("Label = '%s'",geomhatch,featLabel.str().c_str());

    geomhatch->Source.setValue(objFeat, subNames);
    Gui::ViewProvider* vp = Gui::Application::Instance->getDocument(getDocument())->getViewProvider(geomhatch);
    TechDrawGui::ViewProviderGeomHatch* hvp = dynamic_cast<TechDrawGui::ViewProviderGeomHatch*>(vp);
    if (!hvp) {
        Base::Console().Log("ERROR - CommandDecorate - GeomHatch has no ViewProvider\n");
        return;
    }
    objFeat->touch(true);
    getDocument()->recompute();

    // dialog to fill in hatch values
    Gui::Control().showDialog(new TaskDlgGeomHatch(geomhatch,hvp,true));
}

bool CmdTechDrawGeometricHatch::isActive(void)
{
    bool havePage = DrawGuiUtil::needPage(this);
    bool haveView = DrawGuiUtil::needView(this);
    return (havePage && haveView);
}

//===========================================================================
// TechDraw_Image
//===========================================================================

DEF_STD_CMD_A(CmdTechDrawImage)

CmdTechDrawImage::CmdTechDrawImage()
  : Command("TechDraw_Image")
{
    // setting the Gui eye-candy
    sGroup        = QT_TR_NOOP("TechDraw");
    sMenuText     = QT_TR_NOOP("Insert Bitmap Image");
    sToolTipText  = QT_TR_NOOP("Insert Bitmap from a file into a page");
    sWhatsThis    = "TechDraw_Image";
    sStatusTip    = QT_TR_NOOP("Insert Bitmap from a file into a page");
    sPixmap       = "actions/techdraw-image";
}

void CmdTechDrawImage::activated(int iMsg)
{
    Q_UNUSED(iMsg);
    TechDraw::DrawPage* page = DrawGuiUtil::findPage(this);
    if (!page) {
        return;
    }

    // Reading an image
    std::string defaultDir = App::Application::getResourceDir();
    QString qDir = QString::fromUtf8(defaultDir.data(),defaultDir.size());
    QString fileName = Gui::FileDialog::getOpenFileName(Gui::getMainWindow(),
                                                   QString::fromUtf8(QT_TR_NOOP("Select an Image File")),
                                                   qDir,
                                                   QString::fromUtf8(QT_TR_NOOP("Image (*.png *.jpg *.jpeg)")));

    if (!fileName.isEmpty())
    {
<<<<<<< HEAD
        std::string FeatName = getUniqueObjectName("Image",page);
=======
        std::string FeatName = getUniqueObjectName("Image");
        fileName = Base::Tools::escapeEncodeFilename(fileName);
>>>>>>> c0753806
        openCommand("Create Image");
        FCMD_OBJ_DOC_CMD(page,"addObject('TechDraw::DrawViewImage','" << FeatName << "')");
        auto feat = page->getDocument()->getObject(FeatName.c_str());
        FCMD_OBJ_CMD2("ImageFile = '%s'",feat,fileName.toUtf8().constData());
        FCMD_OBJ_CMD(page,"addView(" << getObjectCmd(feat) << ")");
        updateActive();
        commitCommand();
    }
}

bool CmdTechDrawImage::isActive(void)
{
    return DrawGuiUtil::needPage(this);
}

//===========================================================================
// TechDraw_ToggleFrame
//===========================================================================

DEF_STD_CMD_A(CmdTechDrawToggleFrame)

CmdTechDrawToggleFrame::CmdTechDrawToggleFrame()
  : Command("TechDraw_ToggleFrame")
{
    sAppModule      = "TechDraw";
    sGroup          = QT_TR_NOOP("TechDraw");
    sMenuText       = QT_TR_NOOP("Turn View Frames On/Off");
    sToolTipText    = QT_TR_NOOP("Turn View Frames On/Off");
    sWhatsThis      = "TechDraw_Toggle";
    sStatusTip      = sToolTipText;
    sPixmap         = "actions/techdraw-toggleframe";
}

void CmdTechDrawToggleFrame::activated(int iMsg)
{
    Q_UNUSED(iMsg);
    TechDraw::DrawPage* page = DrawGuiUtil::findPage(this);
    if (!page) {
        return;
    }

    Gui::Document* activeGui = Gui::Application::Instance->getDocument(page->getDocument());
    Gui::ViewProvider* vp = activeGui->getViewProvider(page);
    ViewProviderPage* vpp = dynamic_cast<ViewProviderPage*>(vp);

    if (vpp != nullptr) {
        vpp->toggleFrameState();
    } else {
        QMessageBox::warning(Gui::getMainWindow(), QObject::tr("No TechDraw Page"),
            QObject::tr("Need a TechDraw Page for this command"));
        return;
    }
}

bool CmdTechDrawToggleFrame::isActive(void)
{
    bool havePage = DrawGuiUtil::needPage(this);
    bool haveView = DrawGuiUtil::needView(this,false);
    return (havePage && haveView);
}

<<<<<<< HEAD
//===========================================================================
// TechDraw_RedrawPage
//===========================================================================

DEF_STD_CMD_A(CmdTechDrawRedrawPage);

CmdTechDrawRedrawPage::CmdTechDrawRedrawPage()
  : Command("TechDraw_RedrawPage")
{
    sAppModule      = "TechDraw";
    sGroup          = QT_TR_NOOP("TechDraw");
    sMenuText       = QT_TR_NOOP("Redraw a page");
    sToolTipText    = QT_TR_NOOP("Redraw a page");
    sWhatsThis      = "TechDraw_Redraw";
    sStatusTip      = sToolTipText;
    sPixmap         = "TechDraw_Tree_Page_Sync";
}

void CmdTechDrawRedrawPage::activated(int iMsg)
{
    Q_UNUSED(iMsg);
    TechDraw::DrawPage* page = DrawGuiUtil::findPage(this);
    if (!page) {
        return;
    }
    bool keepUpdated = page->KeepUpdated.getValue();
    if (!keepUpdated) {
        FCMD_OBJ_CMD(page,"KeepUpdated = True");
        FCMD_OBJ_CMD(page,"KeepUpdated = False");
    } else {
        page->requestPaint();
    }
}

bool CmdTechDrawRedrawPage::isActive(void)
{
    bool havePage = DrawGuiUtil::needPage(this);
    return (havePage);
}
=======
>>>>>>> c0753806

void CreateTechDrawCommandsDecorate(void)
{
    Gui::CommandManager &rcCmdMgr = Gui::Application::Instance->commandManager();

    rcCmdMgr.addCommand(new CmdTechDrawHatch());
    rcCmdMgr.addCommand(new CmdTechDrawGeometricHatch());
    rcCmdMgr.addCommand(new CmdTechDrawImage());
    rcCmdMgr.addCommand(new CmdTechDrawToggleFrame());
//    rcCmdMgr.addCommand(new CmdTechDrawLeaderLine());
//    rcCmdMgr.addCommand(new CmdTechDrawRichTextAnnotation());
}

//===========================================================================
// Selection Validation Helpers
//===========================================================================

bool _checkSelectionHatch(Gui::Command* cmd) {
    std::vector<Gui::SelectionObject> selection = cmd->getSelection().getSelectionEx();
    if (selection.size() == 0) {
        QMessageBox::warning(Gui::getMainWindow(), QObject::tr("Incorrect selection"),
                             QObject::tr("Select a Face first"));
        return false;
    }

    TechDraw::DrawViewPart * objFeat = dynamic_cast<TechDraw::DrawViewPart *>(selection[0].getObject());
    if(!objFeat) {
        QMessageBox::warning(Gui::getMainWindow(), QObject::tr("Incorrect selection"),
                             QObject::tr("No TechDraw object in selection"));
        return false;
    }

    std::vector<App::DocumentObject*> pages = cmd->getDocument()->getObjectsOfType(TechDraw::DrawPage::getClassTypeId());
    if (pages.empty()){
        QMessageBox::warning(Gui::getMainWindow(), QObject::tr("Incorrect selection"),
            QObject::tr("Create a page to insert."));
        return false;
    }

    const std::vector<std::string> &SubNames = selection[0].getSubNames();
    if (SubNames.empty()) {
        QMessageBox::warning(Gui::getMainWindow(), QObject::tr("Incorrect Selection"),
        QObject::tr("No Faces to hatch in this selection"));
        return false;
    }
    std::string gType = TechDraw::DrawUtil::getGeomTypeFromName(SubNames.at(0));
    if (!(gType == "Face")) {
        QMessageBox::warning(Gui::getMainWindow(), QObject::tr("Incorrect Selection"),
        QObject::tr("No Faces to hatch in this selection"));
        return false;
    }

    return true;
}<|MERGE_RESOLUTION|>--- conflicted
+++ resolved
@@ -37,7 +37,7 @@
 # include <Gui/Action.h>
 # include <Gui/Application.h>
 # include <Gui/BitmapFactory.h>
-# include <Gui/Command.h>
+# include <Gui/CommandT.h>
 # include <Gui/Control.h>
 # include <Gui/Document.h>
 # include <Gui/Selection.h>
@@ -221,11 +221,7 @@
         return;
     }
     const std::vector<std::string> &subNames = selection[0].getSubNames();
-<<<<<<< HEAD
-    TechDraw::DrawPage* page = objFeat->findParentPage();
-=======
     TechDraw::DrawPage* page = partFeat->findParentPage();
-    std::string PageName = page->getNameInDocument();
     std::vector<int> selFaces;
     for (auto& s: subNames) {
         int f = TechDraw::DrawUtil::getIndexFromName(s);
@@ -268,49 +264,30 @@
         for (auto& r: toRemove) {
             r.second->removeSub(r.first);
             if (r.second->empty()) {
-                doCommand(Doc,"App.activeDocument().removeObject('%s')",r.second->getNameInDocument());
+                Gui::cmdAppDocument(r.second, std::ostringstream() << "removeObject('" << r.second->getNameInDocument() << "')");
             }
         }
     }
->>>>>>> c0753806
 
     std::string FeatName = getUniqueObjectName("Hatch",page);
     std::stringstream featLabel;
     featLabel << FeatName << "F" << 
                     TechDraw::DrawUtil::getIndexFromName(subNames.at(0)); //use 1st face# for label
 
-<<<<<<< HEAD
-    openCommand("Create Hatch");
-    FCMD_OBJ_DOC_CMD(page,"addObject('TechDraw::DrawHatch','" << FeatName << "')");
+    Gui::cmdAppDocument(page, std::ostringstream() << "addObject('TechDraw::DrawHatch','" << FeatName << "')");
     auto hatch( static_cast<TechDraw::DrawHatch *>(getDocument()->getObject(FeatName.c_str())) );
-    FCMD_OBJ_CMD2("Label = '%s'",hatch,featLabel.str().c_str());
-
-    hatch->Source.setValue(objFeat, subNames);
-=======
-    doCommand(Doc,"App.activeDocument().addObject('TechDraw::DrawHatch','%s')",FeatName.c_str());
-    doCommand(Doc,"App.activeDocument().%s.Label = '%s'",FeatName.c_str(),featLabel.str().c_str());
-
-    auto hatch( static_cast<TechDraw::DrawHatch *>(getDocument()->getObject(FeatName.c_str())) );
+    Gui::cmdAppObjectArgs(hatch, "Label = '%s'", featLabel.str().c_str());
+
     hatch->Source.setValue(partFeat, subNames);
-
->>>>>>> c0753806
     //should this be: doCommand(Doc,"App..Feat..Source = [(App...%s,%s),(App..%s,%s),...]",objs[0]->getNameInDocument(),subs[0],...);
     //seems very unwieldy
 
     // Signal tree view update
-    objFeat->touch(true);
-
-<<<<<<< HEAD
+    partFeat->touch(true);
+
     updateActive();
 
     commitCommand();
-=======
-    //Horrible hack to force Tree update  ??still required?? 
-    //WF: yes. ViewProvider will not claim children without this!
-    double x = partFeat->X.getValue();
-    partFeat->X.setValue(x);
-    getDocument()->recompute();
->>>>>>> c0753806
 }
 
 
@@ -421,17 +398,13 @@
 
     if (!fileName.isEmpty())
     {
-<<<<<<< HEAD
         std::string FeatName = getUniqueObjectName("Image",page);
-=======
-        std::string FeatName = getUniqueObjectName("Image");
         fileName = Base::Tools::escapeEncodeFilename(fileName);
->>>>>>> c0753806
         openCommand("Create Image");
-        FCMD_OBJ_DOC_CMD(page,"addObject('TechDraw::DrawViewImage','" << FeatName << "')");
+        Gui::cmdAppDocument(page, std::ostringstream() << "addObject('TechDraw::DrawViewImage','" << FeatName << "')");
         auto feat = page->getDocument()->getObject(FeatName.c_str());
-        FCMD_OBJ_CMD2("ImageFile = '%s'",feat,fileName.toUtf8().constData());
-        FCMD_OBJ_CMD(page,"addView(" << getObjectCmd(feat) << ")");
+        Gui::cmdAppObjectArgs(feat, "ImageFile = '%s'", fileName.toUtf8().constData());
+        Gui::cmdAppObject(page, std::ostringstream() << "addView(" << getObjectCmd(feat) << ")");
         updateActive();
         commitCommand();
     }
@@ -488,48 +461,6 @@
     return (havePage && haveView);
 }
 
-<<<<<<< HEAD
-//===========================================================================
-// TechDraw_RedrawPage
-//===========================================================================
-
-DEF_STD_CMD_A(CmdTechDrawRedrawPage);
-
-CmdTechDrawRedrawPage::CmdTechDrawRedrawPage()
-  : Command("TechDraw_RedrawPage")
-{
-    sAppModule      = "TechDraw";
-    sGroup          = QT_TR_NOOP("TechDraw");
-    sMenuText       = QT_TR_NOOP("Redraw a page");
-    sToolTipText    = QT_TR_NOOP("Redraw a page");
-    sWhatsThis      = "TechDraw_Redraw";
-    sStatusTip      = sToolTipText;
-    sPixmap         = "TechDraw_Tree_Page_Sync";
-}
-
-void CmdTechDrawRedrawPage::activated(int iMsg)
-{
-    Q_UNUSED(iMsg);
-    TechDraw::DrawPage* page = DrawGuiUtil::findPage(this);
-    if (!page) {
-        return;
-    }
-    bool keepUpdated = page->KeepUpdated.getValue();
-    if (!keepUpdated) {
-        FCMD_OBJ_CMD(page,"KeepUpdated = True");
-        FCMD_OBJ_CMD(page,"KeepUpdated = False");
-    } else {
-        page->requestPaint();
-    }
-}
-
-bool CmdTechDrawRedrawPage::isActive(void)
-{
-    bool havePage = DrawGuiUtil::needPage(this);
-    return (havePage);
-}
-=======
->>>>>>> c0753806
 
 void CreateTechDrawCommandsDecorate(void)
 {
