/***************************************************************************
 *   Copyright (c) 2014 Luke Parry <l.parry@warwick.ac.uk>                 *
 *   Copyright (c) 2022 WandererFan <wandererfan@gmail.com>                *
 *                                                                         *
 *   This file is part of the FreeCAD CAx development system.              *
 *                                                                         *
 *   This library is free software; you can redistribute it and/or         *
 *   modify it under the terms of the GNU Library General Public           *
 *   License as published by the Free Software Foundation; either          *
 *   version 2 of the License, or (at your option) any later version.      *
 *                                                                         *
 *   This library  is distributed in the hope that it will be useful,      *
 *   but WITHOUT ANY WARRANTY; without even the implied warranty of        *
 *   MERCHANTABILITY or FITNESS FOR A PARTICULAR PURPOSE.  See the         *
 *   GNU Library General Public License for more details.                  *
 *                                                                         *
 *   You should have received a copy of the GNU Library General Public     *
 *   License along with this library; see the file COPYING.LIB. If not,    *
 *   write to the Free Software Foundation, Inc., 59 Temple Place,         *
 *   Suite 330, Boston, MA  02111-1307, USA                                *
 *                                                                         *
 ***************************************************************************/

#include "PreCompiled.h"
#ifndef _PreComp_
#include <cmath>
#include <limits>
#include <string>
#include <vector>

#include <QApplication>
#include <QMessageBox>
#include <QKeyEvent>
#include <QMouseEvent>
#include <QPoint>
#include <QPixmap>
#endif//#ifndef _PreComp_

#include <App/AutoTransaction.h>
#include <App/Document.h>
#include <App/DocumentObject.h>
#include <Base/Console.h>
#include <Base/Tools.h>
#include <Gui/Action.h>
#include <Gui/Application.h>
#include <Gui/BitmapFactory.h>
#include <Gui/Command.h>
#include <Gui/Control.h>
#include <Gui/Document.h>
#include <Gui/MainWindow.h>
#include <Gui/Selection/Selection.h>
#include <Gui/Selection/SelectionObject.h>
#include <Gui/View3DInventor.h>
#include <Gui/View3DInventorViewer.h>
#include <Mod/TechDraw/App/DrawDimHelper.h>
#include <Mod/TechDraw/App/DrawPage.h>
#include <Mod/TechDraw/App/DrawUtil.h>
#include <Mod/TechDraw/App/DrawViewDimension.h>
#include <Mod/TechDraw/App/DrawViewBalloon.h>
#include <Mod/TechDraw/App/DrawViewPart.h>
#include <Mod/TechDraw/App/Geometry.h>
#include <Mod/TechDraw/App/LandmarkDimension.h>
#include <Mod/TechDraw/App/Preferences.h>

#include "CommandExtensionDims.h"
#include "DimensionValidators.h"
#include "DrawGuiUtil.h"
#include "QGIDatumLabel.h"
#include "QGIViewDimension.h"
#include "QGVPage.h"
#include "MDIViewPage.h"
#include "TaskDimRepair.h"
#include "TaskLinkDim.h"
#include "TaskSelectLineAttributes.h"
#include "TechDrawHandler.h"
#include "ViewProviderDimension.h"
#include "ViewProviderDrawingView.h"


using namespace TechDrawGui;
using namespace TechDraw;
using namespace std;
using DimensionType = TechDraw::DrawViewDimension::DimensionType;
using DimensionGeometry = TechDraw::DimensionGeometry;

//===========================================================================
// utility routines
//===========================================================================

//internal functions
bool _checkSelection(Gui::Command* cmd, unsigned maxObjs = 2);
bool _checkDrawViewPart(Gui::Command* cmd);

bool isDimCmdActive(Gui::Command* cmd)
{
    bool havePage = DrawGuiUtil::needPage(cmd);
    bool haveView = DrawGuiUtil::needView(cmd);
    return (havePage && haveView);
}


void execDistance(Gui::Command* cmd);
void execDistanceX(Gui::Command* cmd);
void execDistanceY(Gui::Command* cmd);
void execAngle(Gui::Command* cmd);
void execAngle3Pt(Gui::Command* cmd);
void execRadius(Gui::Command* cmd);
void execDiameter(Gui::Command* cmd);
void execArea(Gui::Command* cmd);
void execDim(Gui::Command* cmd, std::string type, StringVector acceptableGeometry, std::vector<int> minimumCounts, std::vector<DimensionGeometry> acceptableDimensionGeometrys);

void execExtent(Gui::Command* cmd, const std::string& dimType);

DrawViewDimension* dimensionMaker(TechDraw::DrawViewPart* dvp, std::string dimType,
                                  ReferenceVector references2d, ReferenceVector references3d);
DrawViewDimension* dimMaker(TechDraw::DrawViewPart* dvp, std::string dimType,
                                  ReferenceVector references2d, ReferenceVector references3d);

void positionDimText(DrawViewDimension* dim, int indexOffset = 0);

void activateHandler(TechDrawHandler* newHandler)
{
    auto* mdi = qobject_cast<MDIViewPage*>(Gui::getMainWindow()->activeWindow());
    if (!mdi) {
        return;
    }

    ViewProviderPage* vp = mdi->getViewProviderPage();
    if (!vp) {
        return;
    }

    QGVPage* viewPage = vp->getQGVPage();
    if (!viewPage) {
        return;
    }
    viewPage->activateHandler(newHandler);
}

//===========================================================================
// TechDraw_Dimension
//===========================================================================

class GeomSelectionSizes
{
public:
    GeomSelectionSizes(size_t s_pts, size_t s_lns, size_t s_cir, size_t s_ell, size_t s_spl, size_t s_fcs) :
        s_pts(s_pts), s_lns(s_lns), s_cir(s_cir), s_ell(s_ell), s_spl(s_spl), s_fcs(s_fcs) {}
    ~GeomSelectionSizes() {}

    bool hasPoints()        const { return s_pts > 0; }
    bool hasLines()         const { return s_lns > 0; }
    bool hasCirclesOrArcs() const { return s_cir > 0; }
    bool hasEllipseAndCo()  const { return s_ell > 0; }
    bool hasSplineAndCo()   const { return s_spl > 0; }
    bool hasFaces()         const { return s_fcs > 0; }

    bool has1Face()              const { return s_pts == 0 && s_lns == 0 && s_cir == 0 && s_ell == 0 && s_spl == 0 && s_fcs == 1; }

    bool has1Point()             const { return s_pts == 1 && s_lns == 0 && s_cir == 0 && s_ell == 0 && s_spl == 0 && s_fcs == 0; }
    bool has2Points()            const { return s_pts == 2 && s_lns == 0 && s_cir == 0 && s_ell == 0 && s_spl == 0 && s_fcs == 0; }
    bool has1Point1Line()        const { return s_pts == 1 && s_lns == 1 && s_cir == 0 && s_ell == 0 && s_spl == 0 && s_fcs == 0; }
    bool has3Points()            const { return s_pts == 3 && s_lns == 0 && s_cir == 0 && s_ell == 0 && s_spl == 0 && s_fcs == 0; }
    bool has4MorePoints()        const { return s_pts >= 4 && s_lns == 0 && s_cir == 0 && s_ell == 0 && s_spl == 0 && s_fcs == 0; }
    bool has2Points1Line()       const { return s_pts == 2 && s_lns == 1 && s_cir == 0 && s_ell == 0 && s_spl == 0 && s_fcs == 0; }
    bool has3MorePoints1Line()   const { return s_pts >= 3 && s_lns == 1 && s_cir == 0 && s_ell == 0 && s_spl == 0 && s_fcs == 0; }
    bool has1Point1Circle()      const { return s_pts == 1 && s_lns == 0 && s_cir == 1 && s_ell == 0 && s_spl == 0 && s_fcs == 0; }
    bool has1Point1Ellipse()     const { return s_pts == 1 && s_lns == 0 && s_cir == 0 && s_ell == 1 && s_spl == 0 && s_fcs == 0; }

    bool has1Line()              const { return s_pts == 0 && s_lns == 1 && s_cir == 0 && s_ell == 0 && s_spl == 0 && s_fcs == 0; }
    bool has2Lines()             const { return s_pts == 0 && s_lns == 2 && s_cir == 0 && s_ell == 0 && s_spl == 0 && s_fcs == 0; }
    bool has3MoreLines()         const { return s_pts == 0 && s_lns >= 3 && s_cir == 0 && s_ell == 0 && s_spl == 0 && s_fcs == 0; }
    bool has1Line1Circle()       const { return s_pts == 0 && s_lns == 1 && s_cir == 1 && s_ell == 0 && s_spl == 0 && s_fcs == 0; }
    bool has1Line2Circles()      const { return s_pts == 0 && s_lns == 1 && s_cir == 2 && s_ell == 0 && s_spl == 0 && s_fcs == 0; }
    bool has1Line1Ellipse()      const { return s_pts == 0 && s_lns == 1 && s_cir == 0 && s_ell == 1 && s_spl == 0 && s_fcs == 0; }

    bool has1Circle()            const { return s_pts == 0 && s_lns == 0 && s_cir == 1 && s_ell == 0 && s_spl == 0 && s_fcs == 0; }
    bool has2Circles()           const { return s_pts == 0 && s_lns == 0 && s_cir == 2 && s_ell == 0 && s_spl == 0 && s_fcs == 0; }
    bool has3MoreCircles()       const { return s_pts == 0 && s_lns == 0 && s_cir >= 3 && s_ell == 0 && s_spl == 0 && s_fcs == 0; }
    bool has1Circle1Ellipse()    const { return s_pts == 0 && s_lns == 0 && s_cir == 1 && s_ell == 1 && s_spl == 0 && s_fcs == 0; }

    bool has1Ellipse()           const { return s_pts == 0 && s_lns == 0 && s_cir == 0 && s_ell == 1 && s_spl == 0 && s_fcs == 0; }
    bool has2Ellipses()          const { return s_pts == 0 && s_lns == 0 && s_cir == 0 && s_ell == 2 && s_spl == 0 && s_fcs == 0; }

    bool has1Spline()            const { return s_pts == 0 && s_lns == 0 && s_cir == 0 && s_ell == 0 && s_spl == 1 && s_fcs == 0; }
    bool has1SplineAndMore()     const { return s_spl >= 1 && s_fcs == 0; }

    size_t s_pts, s_lns, s_cir, s_ell, s_spl, s_fcs;
};

class TDHandlerDimension : public TechDrawHandler,
                           public Gui::SelectionObserver
{
public:
    explicit TDHandlerDimension(ReferenceVector refs, TechDraw::DrawViewPart* pFeat)
        : SelectionObserver(true)
        , specialDimension(SpecialDimension::None)
        , availableDimension(AvailableDimension::FIRST)
        , mousePos(QPoint(0, 0))
        , selPoints({})
        , selLine({})
        , selCircleArc({})
        , selEllipseArc({})
        , selSplineAndCo({})
        , selFaces({})
        , emptyVector({})
        , addedRef(ReferenceEntry())
        , removedRef(ReferenceEntry())
        , initialSelection(std::move(refs))
        , partFeat(pFeat)
        , dims({})
        , blockRemoveSel(false)
    {
    }
    ~TDHandlerDimension()
    {
    }

    enum class AvailableDimension {
        FIRST,
        SECOND,
        THIRD,
        FOURTH,
        FIFTH,
        RESET
    };

    enum class SpecialDimension {
        LineOr2PointsDistance,
        LineOr2PointsChamfer,
        ExtendDistance,
        ChainDistance,
        CoordDistance,
        None
    };


    void activated() override
    {
        auto* mdi = qobject_cast<MDIViewPage*>(Gui::getMainWindow()->activeWindow());
        if (mdi) {
            mdi->setDimensionsSelectability(false);
        }
        Gui::Selection().setSelectionStyle(Gui::SelectionSingleton::SelectionStyle::GreedySelection);
        Gui::Command::openCommand(QT_TRANSLATE_NOOP("Command", "Insert dimension"));
        handleInitialSelection();
    }

    void deactivated() override
    {
        auto* mdi = qobject_cast<MDIViewPage*>(Gui::getMainWindow()->activeWindow());
        if (mdi) {
            mdi->setDimensionsSelectability(true);
        }
        Gui::Selection().setSelectionStyle(Gui::SelectionSingleton::SelectionStyle::NormalSelection);
        Gui::Command::abortCommand();
    }

    void keyPressEvent(QKeyEvent* event) override
    {
        if (event->key() == Qt::Key_M && !selectionEmpty()) {
            if (availableDimension == AvailableDimension::FIRST) {
                availableDimension = AvailableDimension::SECOND;
            }
            else if (availableDimension == AvailableDimension::SECOND) {
                availableDimension = AvailableDimension::THIRD;
            }
            else if (availableDimension == AvailableDimension::THIRD) {
                availableDimension = AvailableDimension::FOURTH;
            }
            else if (availableDimension == AvailableDimension::FOURTH) {
                availableDimension = AvailableDimension::FIFTH;
            }
            else if (availableDimension == AvailableDimension::FIFTH || availableDimension == AvailableDimension::RESET) {
                availableDimension = AvailableDimension::FIRST;
            }
            makeAppropriateDimension();
            event->accept();
        }
        else if (event->key() == Qt::Key_Z && (QApplication::keyboardModifiers() & Qt::ControlModifier)) {
            // User trying to cancel with Ctrl-Z
            quit();
            event->accept();
        }
    }
    void keyReleaseEvent(QKeyEvent* event) override
    {
        if (event->key() == Qt::Key_Z && (QApplication::keyboardModifiers() & Qt::ControlModifier)) {
            // User trying to cancel with Ctrl-Z
            quit();
            event->accept();
        }
        else {
            TechDrawHandler::keyReleaseEvent(event);
        }
    }

    void mouseMoveEvent(QMouseEvent* event) override
    {
        mousePos = event->pos();

        if (dims.empty()){
            return;
        }

        bool textToMiddle = false;
        Base::Vector3d dirMaster, delta;
        //Change distance dimension based on position of mouse.
        if (specialDimension == SpecialDimension::LineOr2PointsDistance
            || specialDimension == SpecialDimension::LineOr2PointsChamfer){
            updateDistanceType();
        }
        else if (specialDimension == SpecialDimension::ExtendDistance){
            updateExtentDistanceType();
        }
        else if (specialDimension == SpecialDimension::ChainDistance || specialDimension == SpecialDimension::CoordDistance){
            updateChainDistanceType();
            textToMiddle = true;
            pointPair pp = dims[0]->getLinearPoints();
            dirMaster = pp.second() - pp.first();
            //dirMaster.y = -dirMaster.y; // not needed because y is reversed between property X/Y and scenePositions

            QPointF firstPos = getDimLabel(dims[0])->pos();
            Base::Vector3d pMaster(firstPos.x(), firstPos.y(), 0.0);
            Base::Vector3d ipDelta = DrawUtil::getTrianglePoint(pMaster, dirMaster, Base::Vector3d());
            delta = ipDelta.Normalize() * Rez::guiX(activeDimAttributes.getCascadeSpacing());
        }

        int i = 0;
        for (auto* dim : dims) {
            auto dimType = static_cast<DimensionType>(dim->Type.getValue());
            moveDimension(mousePos, dim, textToMiddle, dirMaster, delta, dimType, i);

            if (specialDimension == SpecialDimension::CoordDistance) {
                i++;
            }
        }
    }

    QGIDatumLabel* getDimLabel(DrawViewDimension* d)
    {
        auto* vp = freecad_cast<ViewProviderDimension*>(Gui::Application::Instance->getViewProvider(d));
        if (!vp) {
            return nullptr;
        }
        auto* qgivDimension(dynamic_cast<QGIViewDimension*>(vp->getQView()));
        if (!qgivDimension) {
            return nullptr;
        }
        return qgivDimension->getDatumLabel();
    }
    void moveDimension(QPoint pos, DrawViewDimension* dim, bool textToMiddle = false, Base::Vector3d dir = Base::Vector3d(),
        Base::Vector3d delta = Base::Vector3d(), DimensionType type = DimensionType::Distance, int i = 0)
    {
        if (!dim) { return; }
        auto label = getDimLabel(dim);
        if (!label) { return; }

        label->setPos(getDimPositionToBe(pos, label->pos(), textToMiddle, dir, delta, type, i));
    }
    QPointF getDimPositionToBe(QPoint pos, QPointF curPos = QPointF(), bool textToMiddle = false, Base::Vector3d dir = Base::Vector3d(),
        Base::Vector3d delta = Base::Vector3d(), DimensionType type = DimensionType::Distance, int i = 0)
    {
        auto* vpp = freecad_cast<ViewProviderDrawingView*>(Gui::Application::Instance->getViewProvider(partFeat));
        if (!vpp) { return QPointF(); }


        QPointF scenePos = viewPage->mapToScene(pos) - vpp->getQView()->scenePos();

        if (textToMiddle) {
            // delta is for coord distances. i = 0 when it's a chain so delta is ignored.
            float dimDistance = Rez::guiX(activeDimAttributes.getCascadeSpacing());
            if (type == DimensionType::Distance) {
                Base::Vector3d pos3d(scenePos.x(), scenePos.y(), 0.0);
                float xDim = curPos.x();
                float yDim = curPos.y();
                Base::Vector3d pDim(xDim, yDim, 0.0);
                Base::Vector3d p3 = DrawUtil::getTrianglePoint(pos3d, dir, pDim);
                p3 = p3 + delta * i;
                scenePos = QPointF(p3.x, p3.y);
            }
            else if(type == DimensionType::DistanceX) {
                pointPair pp = dims[0]->getLinearPoints();
                if (Rez::guiX(pp.first().y) > scenePos.y())
                    dimDistance = -dimDistance;

                double y = static_cast<double>(scenePos.y()) + i * static_cast<double>(dimDistance);
                scenePos = QPointF(curPos.x(), y);
            }
            else if(type == DimensionType::DistanceY) {
                pointPair pp = dims[0]->getLinearPoints();
                if (Rez::guiX(pp.first().x) > scenePos.x())
                    dimDistance = -dimDistance;

                double x = static_cast<double>(scenePos.x()) + i * static_cast<double>(dimDistance);
                scenePos = QPointF(x, curPos.y());
            }
        }

        return scenePos;
    }
    void finishDimensionMove()
    {
        for (auto* dim : dims) {
            auto label = getDimLabel(dim);
            double x = Rez::appX(label->X()), y = Rez::appX(label->Y());
            Gui::Command::doCommand(Gui::Command::Doc, "App.ActiveDocument.%s.X = %f",
                dim->getNameInDocument(), x);
            Gui::Command::doCommand(Gui::Command::Doc, "App.ActiveDocument.%s.Y = %f",
                dim->getNameInDocument(), -y);
        }
    }

    void setDimsSelectability(bool val)
    {
        for (auto dim : dims) {
            setDimSelectability(dim, val);
        }
    }
    void setDimSelectability(DrawViewDimension* d, bool val)
    {
        QGIDatumLabel* label = getDimLabel(d);
        if (label) {
            label->setSelectability(val);
        }
    }

    void mouseReleaseEvent(QMouseEvent* event) override
    {
        // Base::Console().warning("mouseReleaseEvent TH\n");
        if (event->button() == Qt::RightButton) {
            if (!dims.empty()) {
                Gui::Selection().clearSelection();
                clearAndRestartCommand();
                event->accept();
            }
            else {
                TechDrawHandler::mouseReleaseEvent(event);
            }
            return;
        }
        else  if (event->button() == Qt::LeftButton) {
            mousePos = event->pos();

            bool finalize = true;

            if (removedRef.hasGeometry()) {
                finalize = false;
                //Base::Console().warning("RmvSelection \n");
                // Remove the reference from the vector
                ReferenceVector& selVector = getSelectionVector(removedRef);
                selVector.erase(std::remove(selVector.begin(), selVector.end(), removedRef), selVector.end());

                if (!selectionEmpty()) {
                    availableDimension = AvailableDimension::FIRST;
                    makeAppropriateDimension();
                }
                else {
                    clearAndRestartCommand();
                }
                removedRef = ReferenceEntry();
            }

            if (addedRef.hasGeometry()) {
                finalize = false;
                //Base::Console().warning("AddSelection\n");
                //add the geometry to its type vector. Temporarily if not selAllowed
                if (addedRef.getSubName() == "") {
                    // Behavior deactivated for now because I found it annoying.
                    // To reactivate replace addedRef.hasGeometry() by addedRef.getObject() above.
                    // This means user selected the view itself.
                    if (selectionEmpty()) {
                        restartCommand(QT_TRANSLATE_NOOP("Command", "Add Extent dimension"));
                        createExtentDistanceDimension("DistanceX");
                    }
                }
                else {
                    ReferenceVector& selVector = getSelectionVector(addedRef);
                    selVector.push_back(addedRef);

                    availableDimension = AvailableDimension::FIRST;
                    bool selAllowed = makeAppropriateDimension();

                    if (!selAllowed) {
                        // remove from selection
                        blockRemoveSel = true;

                        Gui::Selection().rmvSelection(addedRef.getObject()->getDocument()->getName(),
                            addedRef.getObject()->getNameInDocument(), addedRef.getSubName().c_str());
                        blockRemoveSel = false;

                        if (selVector == selFaces) {
                            // if sel face and not allowed, then a dimension is being created
                            // and user clicked on a face to drop it.
                            // Better would be to disable face selectability when needed.
                            finalize = true;
                        }
                    }
                }
                addedRef = ReferenceEntry();
            }


            // Finalize if click on empty space.
            if (finalize && !dims.empty()) {
                finalizeCommand();
            }
        }
    }

    void onSelectionChanged(const Gui::SelectionChanges& msg) override
    {
        //Base::Console().warning("onSelectionChanged %d - --%s--\n", (int)msg.Type, msg.pSubName);

        if (msg.Type == Gui::SelectionChanges::ClrSelection) {
            //clearAndRestartCommand();
            return;
        }

        if (msg.Object.getObjectName().empty()
            || msg.Object.getDocument() != getPage()->getDocument()) {
            if (msg.Type == Gui::SelectionChanges::AddSelection) {
                Gui::Selection().rmvSelection(msg.pDocName, msg.pObjectName, msg.pSubName);
            }
            return;
        }

        /*if (msg.Type == Gui::SelectionChanges::SetPreselect) {
            Base::Console().warning("SetPreselect\n");
            std::string geomName = DrawUtil::getGeomTypeFromName(msg.pSubName);
            edgeOrPointPreselected = geomName == "Edge" || geomName == "Vertex";
            return;
        }
        else if (msg.Type == Gui::SelectionChanges::RmvPreselect) {
            Base::Console().warning("RmvPreselect\n");
            edgeOrPointPreselected = false;
            return;
        }*/

        App::DocumentObject* obj = msg.Object.getObject();
        if (!obj) {
            if (msg.Type == Gui::SelectionChanges::AddSelection) {
                Gui::Selection().rmvSelection(msg.pDocName, msg.pObjectName, msg.pSubName);
            }
            return;
        }

        auto* dvp = dynamic_cast<TechDraw::DrawViewPart*>(obj);
        if (!dvp) {
            if (msg.Type == Gui::SelectionChanges::AddSelection) {
                Gui::Selection().rmvSelection(msg.pDocName, msg.pObjectName, msg.pSubName);
            }
            return;
        }

        if (partFeat && partFeat != dvp) {
            // Dimensions can only be within one view.

            if (msg.Type == Gui::SelectionChanges::AddSelection) {
                Gui::Selection().rmvSelection(msg.pDocName, msg.pObjectName, msg.pSubName);
            }
            return;
        }
        else {
            partFeat = dvp;
        }

        if (msg.Type == Gui::SelectionChanges::AddSelection) {
            addedRef = ReferenceEntry(dvp, msg.pSubName);
        }
        else if (msg.Type == Gui::SelectionChanges::RmvSelection) {
            if (!blockRemoveSel) {
                removedRef = ReferenceEntry(dvp, msg.pSubName);
            }
        }
    }

private:
    QString getCrosshairCursorSVGName() const override
    {
        return QStringLiteral("TechDraw_Dimension_Pointer");
    }

protected:
    SpecialDimension specialDimension;
    AvailableDimension availableDimension;

    QPoint mousePos;

    ReferenceVector selPoints;
    ReferenceVector selLine;
    ReferenceVector selCircleArc;
    ReferenceVector selEllipseArc;
    ReferenceVector selSplineAndCo;
    ReferenceVector selFaces;
    ReferenceVector emptyVector;

    ReferenceEntry addedRef;
    ReferenceEntry removedRef;

    ReferenceVector initialSelection;

    TechDraw::DrawViewPart* partFeat;

    std::vector<DrawViewDimension*> dims;

    bool blockRemoveSel;

    void handleInitialSelection()
    {
        if (initialSelection.size() == 0) {
            return;
        }

        availableDimension = AvailableDimension::FIRST;

        partFeat = dynamic_cast<TechDraw::DrawViewPart*>(initialSelection[0].getObject());
        if (!partFeat) { return; }

        // Add the selected elements to their corresponding selection vectors
        for (auto& ref : initialSelection) {
            ReferenceVector& selVector = getSelectionVector(ref);
            selVector.push_back(ref);
        }

        // See if the selection is valid
        bool selAllowed = makeAppropriateDimension();

        if (!selAllowed) {
            clearRefVectors();
        }
    }

    void finalizeCommand()
    {
        //Base::Console().warning("finalizeCommand \n");

        finishDimensionMove();

        // Ask for the value of datum dimensions
        ParameterGrp::handle hGrp = App::GetApplication().GetParameterGroupByPath("User parameter:BaseApp/Preferences/Mod/TechDraw");

        Gui::Command::commitCommand();

        // Touch the parent feature so the dimension in tree view appears as a child
        partFeat->touch(true);

        // This code enables the continuous creation mode.
        bool continuousMode = hGrp->GetBool("ContinuousCreationMode", true);
        if (continuousMode) {
            Gui::Selection().clearSelection();
            clearAndRestartCommand();
        }
        else {
            viewPage->deactivateHandler(); // no code after this line, Handler get deleted in QGVPage
        }
    }

    ReferenceVector& getSelectionVector(ReferenceEntry& ref)
    {
        std::string subName = ref.getSubName();
        if (subName == "") {
            return emptyVector;
        }

        auto* dvp = static_cast<TechDraw::DrawViewPart*>(ref.getObject());

        std::string geomName = DrawUtil::getGeomTypeFromName(subName);
        if (geomName == "Face") {
            return selFaces;
        }
        else if (geomName == "Edge") {

            int GeoId(TechDraw::DrawUtil::getIndexFromName(subName));
            TechDraw::BaseGeomPtr geom = dvp->getGeomByIndex(GeoId);
            if (!geom) {
                return emptyVector;
            }

            if (geom->getGeomType() == GeomType::GENERIC) {
                TechDraw::GenericPtr gen1 = std::static_pointer_cast<TechDraw::Generic>(geom);
                if (gen1->points.size() < 2) {
                    return emptyVector;
                }
                return selLine;
                //Base::Vector3d line = gen1->points.at(1) - gen1->points.at(0);
            }
            else if (geom->getGeomType() == GeomType::CIRCLE || geom->getGeomType() == GeomType::ARCOFCIRCLE) {
                return selCircleArc;
            }
            else if (geom->getGeomType() == GeomType::ELLIPSE || geom->getGeomType() == GeomType::ARCOFELLIPSE) {
                return selEllipseArc;
            }
            else if (geom->getGeomType() == GeomType::BSPLINE) {
                //TechDraw::BSplinePtr spline = std::static_pointer_cast<TechDraw::BSpline>(geom);
                //if (spline->isCircle()) {
                //    return isBSplineCircle;
                //}
                //else {
                //}
                return selSplineAndCo;
            }
        }
        else if (geomName == "Vertex") {
            return selPoints;
        }

        return emptyVector;
    }

    /*
    bool notSelectedYet(const ReferenceEntry& elem)
    {
        auto contains = [&](const ReferenceVector& vec, const ReferenceEntry& elem) {
            for (const auto& x : vec)
            {
                if (x == elem){
                    return true;
                }
            }
            return false;
        };

        return !contains(selPoints, elem)
            && !contains(selLine, elem)
            && !contains(selCircleArc, elem)
            && !contains(selEllipseArc, elem)
            && !contains(selFaces, elem);
    }*/

    bool selectionEmpty()
    {
        return selPoints.empty() && selLine.empty() && selCircleArc.empty() && selEllipseArc.empty() && selSplineAndCo.empty() && selFaces.empty();
    }

    ReferenceVector allRefs()
    {
        ReferenceVector result;

        result.reserve(selPoints.size() + selLine.size() + selCircleArc.size() + selEllipseArc.size() + selSplineAndCo.size() + selFaces.size());

        // Append each vector to result
        result.insert(result.end(), selPoints.begin(), selPoints.end());
        result.insert(result.end(), selLine.begin(), selLine.end());
        result.insert(result.end(), selCircleArc.begin(), selCircleArc.end());
        result.insert(result.end(), selEllipseArc.begin(), selEllipseArc.end());
        result.insert(result.end(), selSplineAndCo.begin(), selSplineAndCo.end());
        result.insert(result.end(), selFaces.begin(), selFaces.end());

        return result;
    }

    bool makeAppropriateDimension() {
        bool selAllowed = false;
        //Base::Console().warning("makeAppropriateDimension %d %d %d %d %d %d\n", selPoints.size(), selLine.size(), selCircleArc.size(), selEllipseArc.size(), selSplineAndCo.size(), selFaces.size());

        GeomSelectionSizes selection(selPoints.size(), selLine.size(), selCircleArc.size(), selEllipseArc.size(), selSplineAndCo.size(), selFaces.size());
        if (selection.hasFaces()) {
            if (selection.has1Face()) { makeCts_Faces(selAllowed); }
            else { return false; }  // nothing else with face works
        }
        else if (selection.hasPoints()) {
            if (selection.has1Point()) { selAllowed = true; }
            else if (selection.has2Points()) { makeCts_2Point(selAllowed); }
            else if (selection.has3Points()) { makeCts_3Point(selAllowed); }
            else if (selection.has4MorePoints()) { makeCts_4MorePoints(selAllowed); }
            else if (selection.has1Point1Line()) { makeCts_1Point1Line(selAllowed); }
            else if (selection.has1Point1Circle()) { makeCts_1Point1Circle(selAllowed); }
            else if (selection.has1Point1Ellipse()) { makeCts_1Point1Ellipse(selAllowed); }
        }
        else if (selection.hasLines()) {
            if (selection.has1Line()) { makeCts_1Line(selAllowed); }
            else if (selection.has2Lines()) { makeCts_2Line(selAllowed); }
            else if (selection.has1Line1Circle()) { makeCts_1Line1Circle(selAllowed); }
            else if (selection.has1Line1Ellipse()) { makeCts_1Line1Ellipse(selAllowed); }
        }
        else if (selection.hasCirclesOrArcs()) {
            if (selection.has1Circle()) { makeCts_1Circle(selAllowed); }
            else if (selection.has2Circles()) { makeCts_2Circle(selAllowed); }
        }
        else if (selection.hasEllipseAndCo()) {
            if (selection.has1Ellipse()) { makeCts_1Ellipse(selAllowed); }
            if (selection.has2Ellipses()) { makeCts_2Ellipses(selAllowed); }
        }
        else if (selection.hasSplineAndCo()) {
            if (selection.has1Spline()) { makeCts_1Spline(selAllowed); }
            if (selection.has1SplineAndMore()) { makeCts_1SplineAndMore(selAllowed); }
        }

        // Make created constraints unselectable.
        if (selAllowed) {
            setDimsSelectability(false);
        }

        return selAllowed;
    }

    void makeCts_Faces(bool& selAllowed)
    {
        //area
        if (availableDimension == AvailableDimension::FIRST) {
            restartCommand(QT_TRANSLATE_NOOP("Command", "Add area dimension"));
            createAreaDimension(selFaces[0]);
            selAllowed = true;
            availableDimension = AvailableDimension::RESET;
        }
    }

    void makeCts_2Point(bool& selAllowed)
    {
        //distance
        if (availableDimension == AvailableDimension::FIRST) {
            restartCommand(QT_TRANSLATE_NOOP("Command", "Add distance dimension"));
            createDistanceDimension("Distance", { selPoints[0], selPoints[1] });
            specialDimension = SpecialDimension::LineOr2PointsDistance;
            selAllowed = true;
            if (!isVerticalDistance({ selPoints[0], selPoints[1] })) {
                availableDimension = AvailableDimension::RESET;
            }
        }
        if (availableDimension == AvailableDimension::SECOND) {
            restartCommand(QT_TRANSLATE_NOOP("Command", "Add distanceX chamfer dimension"));
            createDistanceDimension("DistanceX", { selPoints[0], selPoints[1] }, true);
            specialDimension = SpecialDimension::LineOr2PointsChamfer;
            availableDimension = AvailableDimension::RESET;
        }
    }

    void makeCts_3Point(bool& selAllowed)
    {
        // chain distances, angle
        if (availableDimension == AvailableDimension::FIRST) {
            restartCommand(QT_TRANSLATE_NOOP("Command", "Add horizontal chain dimensions"));
            createChainDimension("DistanceX");
            selAllowed = true;
        }
        if (availableDimension == AvailableDimension::SECOND) {
            restartCommand(QT_TRANSLATE_NOOP("Command", "Add horizontal coordinate dimensions"));
            createCoordDimension("DistanceX");
        }
        if (availableDimension == AvailableDimension::THIRD) {
            restartCommand(QT_TRANSLATE_NOOP("Command", "Add 3-points angle dimension"));
            create3pAngleDimension({ selPoints[0], selPoints[1], selPoints[2] });
        }
        else if (availableDimension == AvailableDimension::FOURTH) {
            restartCommand(QT_TRANSLATE_NOOP("Command", "Add 3-points angle dimension"));
            create3pAngleDimension({ selPoints[1], selPoints[2], selPoints[0] });
        }
        else if (availableDimension == AvailableDimension::FIFTH) {
            restartCommand(QT_TRANSLATE_NOOP("Command", "Add 3-points angle dimension"));
            create3pAngleDimension({ selPoints[2], selPoints[0], selPoints[1] });
            availableDimension = AvailableDimension::RESET;
        }
    }

    void makeCts_4MorePoints(bool& selAllowed)
    {
        // chain distances
        if (availableDimension == AvailableDimension::FIRST) {
            restartCommand(QT_TRANSLATE_NOOP("Command", "Add horizontal chain dimension"));
            createChainDimension("DistanceX");
            selAllowed = true;
        }
        if (availableDimension == AvailableDimension::SECOND) {
            restartCommand(QT_TRANSLATE_NOOP("Command", "Add horizontal coordinate dimensions"));
            createCoordDimension("DistanceX");
            availableDimension = AvailableDimension::RESET;
        }
    }

    void makeCts_1Point1Line(bool& selAllowed)
    {
        //distance
        if (availableDimension == AvailableDimension::FIRST) {
            restartCommand(QT_TRANSLATE_NOOP("Command", "Add point to line distance dimension"));
            createDistanceDimension("Distance", { selPoints[0], selLine[0] });
            selAllowed = true;
            availableDimension = AvailableDimension::RESET;
        }
    }

    void makeCts_1Point1Circle(bool& selAllowed)
    {
        //Distance, extent distance
        if (availableDimension == AvailableDimension::FIRST) {
            restartCommand(QT_TRANSLATE_NOOP("Command", "Add length dimension"));
            createDistanceDimension("Distance", { selPoints[0], selCircleArc[0] });
            selAllowed = true;
        }
        if (availableDimension == AvailableDimension::SECOND) {
            restartCommand(QT_TRANSLATE_NOOP("Command", "Add extent dimension"));
            createExtentDistanceDimension("DistanceX");
            availableDimension = AvailableDimension::RESET;
        }
    }

    void makeCts_1Point1Ellipse(bool& selAllowed)
    {
        //Distance
        if (availableDimension == AvailableDimension::FIRST) {
            restartCommand(QT_TRANSLATE_NOOP("Command", "Add length dimension"));
            createDistanceDimension("Distance", { selPoints[0], selEllipseArc[0] });
            selAllowed = true;
        }
        if (availableDimension == AvailableDimension::SECOND) {
            restartCommand(QT_TRANSLATE_NOOP("Command", "Add extent dimension"));
            createExtentDistanceDimension("DistanceX");
            availableDimension = AvailableDimension::RESET;
        }
    }

    void makeCts_1Line(bool& selAllowed)
    {
        //distance
        if (availableDimension == AvailableDimension::FIRST) {
            restartCommand(QT_TRANSLATE_NOOP("Command", "Add length dimension"));
            createDistanceDimension("Distance", { selLine[0] });
            specialDimension = SpecialDimension::LineOr2PointsDistance;
            selAllowed = true;
            if (!isVerticalDistance({ selLine[0] })) {
                availableDimension = AvailableDimension::RESET;
            }
            // Potential improvement for the future: we could show available modes in cursor trail.
            //std::vector<QPixmap> pixmaps = { icon("TechDraw_LengthDimension"), icon("TechDraw_ExtensionCreateHorizChamferDimension") };
            //addCursorTail(pixmaps);
        }
        if (availableDimension == AvailableDimension::SECOND) {
            restartCommand(QT_TRANSLATE_NOOP("Command", "Add distanceX chamfer dimension"));
            createDistanceDimension("DistanceX", { selLine[0] }, true);
            specialDimension = SpecialDimension::LineOr2PointsChamfer;
            availableDimension = AvailableDimension::RESET;
        }
    }

    void makeCts_2Line(bool& selAllowed)
    {
        //angle (if parallel: Distance (see in createAngleDimension)).
        if (availableDimension == AvailableDimension::FIRST) {
            restartCommand(QT_TRANSLATE_NOOP("Command", "Add angle dimension"));
            createAngleDimension(selLine[0], selLine[1]);
            selAllowed = true;
        }
        if (availableDimension == AvailableDimension::SECOND) {
            restartCommand(QT_TRANSLATE_NOOP("Command", "Add extent dimension"));
            createExtentDistanceDimension("DistanceX");
            availableDimension = AvailableDimension::RESET;
        }
    }

    void makeCts_1Line1Circle(bool& selAllowed)
    {
        //distance, extent distance
        if (availableDimension == AvailableDimension::FIRST) {
            restartCommand(QT_TRANSLATE_NOOP("Command", "Add circle to line distance dimension"));
            createDistanceDimension("Distance", { selCircleArc[0], selLine[0] });
            selAllowed = true;
        }
        if (availableDimension == AvailableDimension::SECOND) {
            restartCommand(QT_TRANSLATE_NOOP("Command", "Add extent dimension"));
            createExtentDistanceDimension("DistanceX");
            availableDimension = AvailableDimension::RESET;
        }
    }

    void makeCts_1Line1Ellipse(bool& selAllowed)
    {
        //distance, extent distance
        if (availableDimension == AvailableDimension::FIRST) {
            restartCommand(QT_TRANSLATE_NOOP("Command", "Add ellipse to line distance dimension"));
            createDistanceDimension("Distance", { selEllipseArc[0], selLine[0] });
            selAllowed = true;
        }
        if (availableDimension == AvailableDimension::SECOND) {
            restartCommand(QT_TRANSLATE_NOOP("Command", "Add extent dimension"));
            createExtentDistanceDimension("DistanceX");
            availableDimension = AvailableDimension::RESET;
        }
    }

    void makeCts_1Circle(bool& selAllowed)
    {
        if (availableDimension == AvailableDimension::FIRST) {
            createRadiusDiameterDimension(selCircleArc[0], true);
            selAllowed = true;
        }
        if (availableDimension == AvailableDimension::SECOND) {
            createRadiusDiameterDimension(selCircleArc[0], false);
            if (selCircleArc[0].geomEdgeType() != GeomType::ARCOFCIRCLE) {
                availableDimension = AvailableDimension::RESET;
            }
        }
        if (availableDimension == AvailableDimension::THIRD) {
            restartCommand(QT_TRANSLATE_NOOP("Command", "Add arc length dimension"));
            createArcLengthDimension(selCircleArc[0]);
            availableDimension = AvailableDimension::RESET;
        }
    }

    void makeCts_2Circle(bool& selAllowed)
    {
        //Distance
        if (availableDimension == AvailableDimension::FIRST) {
            restartCommand(QT_TRANSLATE_NOOP("Command", "Add circle to circle distance dimension"));
            createDistanceDimension("Distance", { selCircleArc[0], selCircleArc[1] });
            selAllowed = true;
        }
        if (availableDimension == AvailableDimension::SECOND) {
            restartCommand(QT_TRANSLATE_NOOP("Command", "Add extent dimension"));
            createExtentDistanceDimension("DistanceX");
            availableDimension = AvailableDimension::RESET;
        }
    }

    void makeCts_1Ellipse(bool& selAllowed)
    {
        if (availableDimension == AvailableDimension::FIRST) {
            createRadiusDiameterDimension(selEllipseArc[0], true);
            selAllowed = true;
        }
        if (availableDimension == AvailableDimension::SECOND) {
            createRadiusDiameterDimension(selEllipseArc[0], false);
            if (selEllipseArc[0].geomEdgeType() != GeomType::ARCOFELLIPSE) {
                availableDimension = AvailableDimension::RESET;
            }
        }
        if (availableDimension == AvailableDimension::THIRD) {
            restartCommand(QT_TRANSLATE_NOOP("Command", "Add arc length dimension"));
            createArcLengthDimension(selEllipseArc[0]);
            availableDimension = AvailableDimension::RESET;
        }
    }

    void makeCts_2Ellipses(bool& selAllowed)
    {
        //Distance
        if (availableDimension == AvailableDimension::FIRST) {
            restartCommand(QT_TRANSLATE_NOOP("Command", "Add ellipse to ellipse distance dimension"));
            createDistanceDimension("Distance", { selEllipseArc[0], selEllipseArc[1] });
            selAllowed = true;
        }
        if (availableDimension == AvailableDimension::SECOND) {
            restartCommand(QT_TRANSLATE_NOOP("Command", "Add extent dimension"));
            createExtentDistanceDimension("DistanceX");
            availableDimension = AvailableDimension::RESET;
        }
    }

    void makeCts_1Spline(bool& selAllowed)
    {
        //Edge length
        if (availableDimension == AvailableDimension::FIRST) {
            restartCommand(QT_TRANSLATE_NOOP("Command", "Add edge length dimension"));
            createArcLengthDimension(selSplineAndCo[0]);
            selAllowed = true;
            availableDimension = AvailableDimension::RESET;
        }
    }

    void makeCts_1SplineAndMore(bool& selAllowed)
    {
        //Extend
        if (availableDimension == AvailableDimension::FIRST) {
            restartCommand(QT_TRANSLATE_NOOP("Command", "Add extent dimension"));
            createExtentDistanceDimension("DistanceX");
            selAllowed = true;
            availableDimension = AvailableDimension::RESET;
        }
    }

    void createAreaDimension(ReferenceEntry ref)
    {
        DrawViewDimension* dim = dimMaker(partFeat, "Area", { ref }, {});

        dims.push_back(dim);
        moveDimension(mousePos, dim);
    }

    void createRadiusDiameterDimension(ReferenceEntry ref, bool firstCstr) {
        int GeoId(TechDraw::DrawUtil::getIndexFromName(ref.getSubName()));
        TechDraw::BaseGeomPtr geom = partFeat->getGeomByIndex(GeoId);
        bool isCircleGeom = (geom->getGeomType() == GeomType::CIRCLE) || (geom->getGeomType() == GeomType::ELLIPSE);

        // Use same preference as in sketcher?
        ParameterGrp::handle hGrp = App::GetApplication().GetParameterGroupByPath("User parameter:BaseApp/Preferences/Mod/TechDraw/dimensioning");
        bool dimensioningDiameter = hGrp->GetBool("DimensioningDiameter", true);
        bool dimensioningRadius = hGrp->GetBool("DimensioningRadius", true);

        DrawViewDimension* dim;
        if ((firstCstr && dimensioningRadius && !dimensioningDiameter) ||
            (!firstCstr && !dimensioningRadius && dimensioningDiameter) ||
            (firstCstr && dimensioningRadius && dimensioningDiameter && !isCircleGeom) ||
            (!firstCstr && dimensioningRadius && dimensioningDiameter && isCircleGeom)) {
            restartCommand(QT_TRANSLATE_NOOP("Command", "Add radius dimension"));
            dim = dimMaker(partFeat, "Radius", { ref }, {});
        }
        else {
            restartCommand(QT_TRANSLATE_NOOP("Command", "Add diameter dimension"));
            dim = dimMaker(partFeat, "Diameter", { ref }, {});
        }

        dims.push_back(dim);
        moveDimension(mousePos, dim);
    }

    void createAngleDimension(ReferenceEntry ref1, ReferenceEntry ref2) {
        if (TechDraw::isValidMultiEdge({ ref1, ref2 }) != DimensionGeometry::isAngle) {
            //isValidMultiEdge check if lines are parallel.
            restartCommand(QT_TRANSLATE_NOOP("Command", "Add distance dimension"));
            createDistanceDimension("Distance", { ref1, ref2 });
            return;
        }

        DrawViewDimension* dim = dimMaker(partFeat, "Angle", {ref1, ref2}, {});

        dims.push_back(dim);
        moveDimension(mousePos, dim);
    }

    void create3pAngleDimension(ReferenceVector refs)
    {
        DrawViewDimension* dim = dimMaker(partFeat, "Angle3Pt", refs, {});

        dims.push_back(dim);
        moveDimension(mousePos, dim);
    }

    void createArcLengthDimension(ReferenceEntry ref)
    {
        DrawViewDimension* dim = makeArcLengthDimension(ref);

        dims.push_back(dim);
        moveDimension(mousePos, dim);
    }

    void createDistanceDimension(std::string type, ReferenceVector refs, bool chamfer = false)
    {
        DrawViewDimension* dim = dimMaker(partFeat, type, refs, {});

        if (chamfer) {
            // Add the angle to the label
            TechDraw::pointPair pp = dim->getLinearPoints();
            float dx = pp.first().x - pp.second().x;
            float dy = pp.first().y - pp.second().y;
            int alpha = std::round(Base::toDegrees(std::abs<float>(std::atan(type == "DistanceY" ? (dx / dy) : (dy / dx)))));
            std::string sAlpha = std::to_string(alpha);
            std::string formatSpec = dim->FormatSpec.getStrValue();
            formatSpec = formatSpec + " x" + sAlpha + "°";
            dim->FormatSpec.setValue(formatSpec);
        }

        dims.push_back(dim);
        moveDimension(mousePos, dim);
    }

    void createExtentDistanceDimension(std::string type) {
        specialDimension = SpecialDimension::ExtendDistance;

        DrawViewDimension* dim = DrawDimHelper::makeExtentDim(partFeat, type, allRefs());

        dims.push_back(dim);
        moveDimension(mousePos, dim);
    }

    void updateDistanceType()
    {
        if (dims.empty()) {
            return;
        }

        auto type = static_cast<DimensionType>(dims[0]->Type.getValue());
        SpecialDimension backup = specialDimension;
        bool chamfer = specialDimension == SpecialDimension::LineOr2PointsChamfer;

        TechDraw::pointPair pp = dims[0]->getLinearPoints();
        Base::Vector3d pnt1 = Rez::guiX(pp.first());
        Base::Vector3d pnt2 = Rez::guiX(pp.second());

        QPointF fpos = getDimPositionToBe(mousePos);
        double minX, minY, maxX, maxY;
        minX = min(pnt1.x, pnt2.x);
        maxX = max(pnt1.x, pnt2.x);
        minY = min(pnt1.y, pnt2.y);
        maxY = max(pnt1.y, pnt2.y);

        std::string newType = "Distance";
        if (fpos.x() > minX && fpos.x() < maxX
            && (fpos.y() < minY || fpos.y() > maxY) && type != DimensionType::DistanceX) {
            if (chamfer) {
                restartCommand(QT_TRANSLATE_NOOP("Command", "Add distanceX chamfer dimension"));
            }
            else {
                restartCommand(QT_TRANSLATE_NOOP("Command", "Add distanceX dimension"));
            }
            newType = "DistanceX";
        }
        else if (fpos.y() > minY && fpos.y() < maxY
            && (fpos.x() < minX || fpos.x() > maxX) && type != DimensionType::DistanceY) {
            if (chamfer) {
                restartCommand(QT_TRANSLATE_NOOP("Command", "Add distanceY chamfer dimension"));
            }
            else {
                restartCommand(QT_TRANSLATE_NOOP("Command", "Add distanceY dimension"));
            }
            newType = "DistanceY";
        }
        else if ((((fpos.y() < minY || fpos.y() > maxY) && (fpos.x() < minX || fpos.x() > maxX))
            || (fpos.y() > minY && fpos.y() < maxY && fpos.x() > minX && fpos.x() < maxX)) && type != DimensionType::Distance
            && !chamfer) {
            restartCommand(QT_TRANSLATE_NOOP("Command", "Add distance dimension"));
        }
        else {
            return;
        }
        specialDimension = backup;

        if (selLine.size() == 1) {
            createDistanceDimension(newType, { selLine[0] }, chamfer);
        }
        else {
            createDistanceDimension(newType, { selPoints[0], selPoints[1] }, chamfer);
        }
        setDimsSelectability(false);
    }

    void updateExtentDistanceType()
    {
        if (dims.empty()) {
            return;
        }

        auto type = static_cast<DimensionType>(dims[0]->Type.getValue());

        TechDraw::pointPair pp = dims[0]->getLinearPoints();
        Base::Vector3d pnt1 = Rez::guiX(pp.first());
        Base::Vector3d pnt2 = Rez::guiX(pp.second());

        QPointF fpos = getDimPositionToBe(mousePos);

        double minX, minY, maxX, maxY;
        minX = min(pnt1.x, pnt2.x);
        maxX = max(pnt1.x, pnt2.x);
        minY = min(pnt1.y, pnt2.y);
        maxY = max(pnt1.y, pnt2.y);

        if (fpos.x() > minX && fpos.x() < maxX
            && (fpos.y() < minY || fpos.y() > maxY) && type != DimensionType::DistanceX) {
            restartCommand(QT_TRANSLATE_NOOP("Command", "Add distanceX extent dimension"));
            createExtentDistanceDimension("DistanceX");
        }
        else if (fpos.y() > minY && fpos.y() < maxY
            && (fpos.x() < minX || fpos.x() > maxX) && type != DimensionType::DistanceY) {
            restartCommand(QT_TRANSLATE_NOOP("Command", "Add distanceY extent dimension"));
            createExtentDistanceDimension("DistanceY");
        }
        else {
            return;
        }

        setDimsSelectability(false);
    }

    void updateChainDistanceType()
    {
        if (dims.empty()) {
            return;
        }

        double minX = std::numeric_limits<double>::max();
        double minY = std::numeric_limits<double>::max();
        double maxX = -std::numeric_limits<double>::max();
        double maxY = -std::numeric_limits<double>::max();
        for (auto dim : dims) {
            TechDraw::pointPair pp = dim->getLinearPoints();
            Base::Vector3d pnt1 = Rez::guiX(pp.first());
            Base::Vector3d pnt2 = Rez::guiX(pp.second());

            minX = min(minX, min(pnt1.x, pnt2.x));
            maxX = max(maxX, max(pnt1.x, pnt2.x));
            minY = min(minY, min(pnt1.y, pnt2.y));
            maxY = max(maxY, max(pnt1.y, pnt2.y));
        }

        QPointF fpos = getDimPositionToBe(mousePos);

        auto type = static_cast<DimensionType>(dims[0]->Type.getValue());

        if (fpos.x() > minX && fpos.x() < maxX
            && (fpos.y() < minY || fpos.y() > maxY) && type != DimensionType::DistanceX) {
            if (specialDimension == SpecialDimension::ChainDistance) {
                restartCommand(QT_TRANSLATE_NOOP("Command", "Add horizontal chain dimensions"));
                createChainDimension("DistanceX");
            }
            else {
                restartCommand(QT_TRANSLATE_NOOP("Command", "Add horizontal coord dimensions"));
                createCoordDimension("DistanceX");
            }
        }
        else if (fpos.y() > minY && fpos.y() < maxY
            && (fpos.x() < minX || fpos.x() > maxX) && type != DimensionType::DistanceY) {
            if (specialDimension == SpecialDimension::ChainDistance) {
                restartCommand(QT_TRANSLATE_NOOP("Command", "Add vertical chain dimensions"));
                createChainDimension("DistanceY");
            }
            else {
                restartCommand(QT_TRANSLATE_NOOP("Command", "Add vertical coord dimensions"));
                createCoordDimension("DistanceY");
            }
        }
        else if (((fpos.y() < minY || fpos.y() > maxY) && (fpos.x() < minX || fpos.x() > maxX)) && type != DimensionType::Distance) {
            if (specialDimension == SpecialDimension::ChainDistance) {
                restartCommand(QT_TRANSLATE_NOOP("Command", "Add oblique chain dimensions"));
                createChainDimension("Distance");
            }
            else {
                restartCommand(QT_TRANSLATE_NOOP("Command", "Add oblique coord dimensions"));
                createCoordDimension("Distance");
            }
        }
        else {
            return;
        }

        setDimsSelectability(false);
    }

    void createChainDimension(std::string type)
    {
        specialDimension = SpecialDimension::ChainDistance;
        if (type == "Distance") {
            dims = makeObliqueChainDimension(selPoints);
        }
        else {
            for (size_t i = 0; i < selPoints.size() - 1; ++i) {
                DrawViewDimension* dim = dimMaker(partFeat, type, { selPoints[i], selPoints[i + 1] }, {});

                dims.push_back(dim);
                positionDimText(dim);
            }
        }
    }

    void createCoordDimension(std::string type)
    {
        specialDimension = SpecialDimension::CoordDistance;
        if (type == "Distance") {
            dims = makeObliqueCoordDimension(selPoints);
        }
        else {
            for (size_t i = 0; i < selPoints.size() - 1; ++i) {
                DrawViewDimension* dim = dimMaker(partFeat, type, { selPoints[0], selPoints[i + 1] }, {});

                dims.push_back(dim);
                positionDimText(dim, i);
            }
        }
    }

    bool isVerticalDistance(ReferenceVector refs)
    {
        DimensionGeometry geometryRefs2d = validateDimSelection(
            refs, { "Edge", "Vertex" }, { 1, 2 }, { DimensionGeometry::isDiagonal });

        return geometryRefs2d == DimensionGeometry::isDiagonal;
    }

    QPixmap icon(std::string name)
    {
        constexpr int width = 16;
        return Gui::BitmapFactory().pixmapFromSvg(name.c_str(), QSize(width, width));
    }

    void restartCommand(const char* cstrName) {
        specialDimension = SpecialDimension::None;
        Gui::Command::abortCommand();
        Gui::Command::openCommand(cstrName);

        dims.clear();
    }

    void clearAndRestartCommand() {
        Gui::Command::abortCommand();
        Gui::Command::openCommand(QT_TRANSLATE_NOOP("Command", "Dimension"));
        specialDimension = SpecialDimension::None;
        mousePos = QPoint(0,0);
        clearRefVectors();
        partFeat = nullptr;
        dims.clear();
    }

    void clearRefVectors()
    {
        selPoints.clear();
        selLine.clear();
        selCircleArc.clear();
        selEllipseArc.clear();
        selSplineAndCo.clear();
        selFaces.clear();
    }
};

DEF_STD_CMD_A(CmdTechDrawDimension)

CmdTechDrawDimension::CmdTechDrawDimension()
    : Command("TechDraw_Dimension")
{
    sAppModule = "TechDraw";
    sGroup = QT_TR_NOOP("TechDraw");
    sMenuText = QT_TR_NOOP("Dimension");
    sToolTipText = QT_TR_NOOP("Inserts new contextual dimensions to the selection.\n"
        "Depending on your selection you might have several dimensions available. You can cycle through them using the M key.\n"
        "Left clicking on empty space will validate the current dimension. Right clicking or pressing Esc will cancel.");
    sWhatsThis = "TechDraw_Dimension";
    sStatusTip = sToolTipText;
    sPixmap = "TechDraw_Dimension";
    sAccel = "D";
}

void CmdTechDrawDimension::activated(int iMsg)
{
    Q_UNUSED(iMsg);
    App::AutoTransaction::setEnable(false);

    ReferenceVector references2d;
    ReferenceVector references3d;
    TechDraw::DrawViewPart* partFeat =
        TechDraw::getReferencesFromSelection(references2d, references3d);

    activateHandler(new TDHandlerDimension(references2d, partFeat));
}

bool CmdTechDrawDimension::isActive()
{
    return isDimCmdActive(this);
}


// Comp for dimension tools =============================================

class CmdTechDrawCompDimensionTools : public Gui::GroupCommand
{
public:
    CmdTechDrawCompDimensionTools()
        : GroupCommand("TechDraw_CompDimensionTools")
    {
        sAppModule = "TechDraw";
        sGroup = "TechDraw";
        sMenuText = QT_TR_NOOP("Dimension");
        sToolTipText = QT_TR_NOOP("Dimension tools");
        sWhatsThis = "TechDraw_CompDimensionTools";
        sStatusTip = sToolTipText;

        setCheckable(false);
        setRememberLast(false);

        addCommand("TechDraw_Dimension");
        addCommand(); //separator
        addCommand("TechDraw_LengthDimension");
        addCommand("TechDraw_HorizontalDimension");
        addCommand("TechDraw_VerticalDimension");
        addCommand("TechDraw_RadiusDimension");
        addCommand("TechDraw_DiameterDimension");
        addCommand("TechDraw_AngleDimension");
        addCommand("TechDraw_3PtAngleDimension");
        addCommand("TechDraw_AreaDimension");
        addCommand("TechDraw_ExtensionCreateLengthArc");
        addCommand(); //separator
        addCommand("TechDraw_HorizontalExtentDimension");
        addCommand("TechDraw_VerticalExtentDimension");
        addCommand(); //separator
        addCommand("TechDraw_ExtensionCreateHorizChainDimension");
        addCommand("TechDraw_ExtensionCreateVertChainDimension");
        addCommand("TechDraw_ExtensionCreateObliqueChainDimension");
        addCommand(); //separator
        addCommand("TechDraw_ExtensionCreateHorizCoordDimension");
        addCommand("TechDraw_ExtensionCreateVertCoordDimension");
        addCommand("TechDraw_ExtensionCreateObliqueCoordDimension");
        addCommand(); //separator
        addCommand("TechDraw_ExtensionCreateHorizChamferDimension");
        addCommand("TechDraw_ExtensionCreateVertChamferDimension");
    }

    const char* className() const override { return "CmdTechDrawCompDimensionTools"; }

    bool isActive() override
    {
        return isDimCmdActive(this);
    }
};

//===========================================================================
// TechDraw_RadiusDimension
//===========================================================================

DEF_STD_CMD_A(CmdTechDrawRadiusDimension)

CmdTechDrawRadiusDimension::CmdTechDrawRadiusDimension()
    : Command("TechDraw_RadiusDimension")
{
    sAppModule = "TechDraw";
    sGroup = QT_TR_NOOP("TechDraw");
    sMenuText = QT_TR_NOOP("Radius Dimension");
    sToolTipText = QT_TR_NOOP("Inserts a radius dimension of a circular edge or arc");
    sWhatsThis = "TechDraw_RadiusDimension";
    sStatusTip = sToolTipText;
    sPixmap = "TechDraw_RadiusDimension";
}

void CmdTechDrawRadiusDimension::activated(int iMsg)
{
    Q_UNUSED(iMsg);
    Gui::TaskView::TaskDialog* dlg = Gui::Control().activeDialog();
    if (dlg) {
        QMessageBox::warning(Gui::getMainWindow(),
                             QObject::tr("Task in progress"),
                             QObject::tr("Close the active task dialog and try again"));
        return;
    }

    execRadius(this);
}

bool CmdTechDrawRadiusDimension::isActive()
{
    return isDimCmdActive(this);
}

void execRadius(Gui::Command* cmd)
{
    //Define the geometric configuration required for a radius dimension
    StringVector acceptableGeometry({"Edge"});
    std::vector<int> minimumCounts({1});
    std::vector<DimensionGeometry> acceptableDimensionGeometrys(
        {DimensionGeometry::isCircle, DimensionGeometry::isEllipse, DimensionGeometry::isBSplineCircle, DimensionGeometry::isBSpline});

    execDim(cmd, "Radius", acceptableGeometry, minimumCounts, acceptableDimensionGeometrys);
}

//===========================================================================
// TechDraw_DiameterDimension
//===========================================================================

DEF_STD_CMD_A(CmdTechDrawDiameterDimension)

CmdTechDrawDiameterDimension::CmdTechDrawDiameterDimension()
    : Command("TechDraw_DiameterDimension")
{
    sAppModule = "TechDraw";
    sGroup = QT_TR_NOOP("TechDraw");
    sMenuText = QT_TR_NOOP("Diameter Dimension");
    sToolTipText = QT_TR_NOOP("Inserts a diameter dimension of a circular edge or arc");
    sWhatsThis = "TechDraw_DiameterDimension";
    sStatusTip = sToolTipText;
    sPixmap = "TechDraw_DiameterDimension";
}

void CmdTechDrawDiameterDimension::activated(int iMsg)
{
    Q_UNUSED(iMsg);
    Gui::TaskView::TaskDialog* dlg = Gui::Control().activeDialog();
    if (dlg) {
        QMessageBox::warning(Gui::getMainWindow(),
                             QObject::tr("Task in progress"),
                             QObject::tr("Close the active task dialog and try again"));
        return;
    }

    execDiameter(this);
}

bool CmdTechDrawDiameterDimension::isActive()
{
    return isDimCmdActive(this);
}

void execDiameter(Gui::Command* cmd)
{
    //Define the geometric configuration required for a diameter dimension
    StringVector acceptableGeometry({"Edge"});
    std::vector<int> minimumCounts({1});
    std::vector<DimensionGeometry> acceptableDimensionGeometrys(
        {DimensionGeometry::isCircle, DimensionGeometry::isEllipse, DimensionGeometry::isBSplineCircle, DimensionGeometry::isBSpline});

    execDim(cmd, "Diameter", acceptableGeometry, minimumCounts, acceptableDimensionGeometrys);
}

//===========================================================================
// TechDraw_LengthDimension
//===========================================================================

DEF_STD_CMD_A(CmdTechDrawLengthDimension)

CmdTechDrawLengthDimension::CmdTechDrawLengthDimension()
    : Command("TechDraw_LengthDimension")
{
    sAppModule = "TechDraw";
    sGroup = QT_TR_NOOP("TechDraw");
    sMenuText = QT_TR_NOOP("Length Dimension");
    sToolTipText = QT_TR_NOOP("Inserts a length dimension of an edge or distance between two points");
    sWhatsThis = "TechDraw_LengthDimension";
    sStatusTip = sToolTipText;
    sPixmap = "TechDraw_LengthDimension";
}

void CmdTechDrawLengthDimension::activated(int iMsg)
{
    Q_UNUSED(iMsg);
    Gui::TaskView::TaskDialog* dlg = Gui::Control().activeDialog();
    if (dlg) {
        QMessageBox::warning(Gui::getMainWindow(),
                             QObject::tr("Task in progress"),
                             QObject::tr("Close the active task dialog and try again"));
        return;
    }

    execDistance(this);
}

bool CmdTechDrawLengthDimension::isActive()
{
    return isDimCmdActive(this);
}

void execDistance(Gui::Command* cmd)
{
    StringVector acceptableGeometry({"Edge", "Vertex"});
    std::vector<int> minimumCounts({1, 2});
    std::vector<DimensionGeometry> acceptableDimensionGeometrys(
        {DimensionGeometry::isVertical, DimensionGeometry::isHorizontal, DimensionGeometry::isDiagonal, DimensionGeometry::isHybrid});

    execDim(cmd, "Distance", acceptableGeometry, minimumCounts, acceptableDimensionGeometrys);
}

//===========================================================================
// TechDraw_HorizontalDimension
//===========================================================================

DEF_STD_CMD_A(CmdTechDrawHorizontalDimension)

CmdTechDrawHorizontalDimension::CmdTechDrawHorizontalDimension()
    : Command("TechDraw_HorizontalDimension")
{
    sAppModule = "TechDraw";
    sGroup = QT_TR_NOOP("TechDraw");
    sMenuText = QT_TR_NOOP("Horizontal Length Dimension");
    sToolTipText = QT_TR_NOOP("Inserts a horizontal length dimension of an edge or distance between two points");
    sWhatsThis = "TechDraw_HorizontalDimension";
    sStatusTip = sToolTipText;
    sPixmap = "TechDraw_HorizontalDimension";
    sAccel = "SHIFT+H";
}

void CmdTechDrawHorizontalDimension::activated(int iMsg)
{
    Q_UNUSED(iMsg);
    Gui::TaskView::TaskDialog* dlg = Gui::Control().activeDialog();
    if (dlg) {
        QMessageBox::warning(Gui::getMainWindow(),
                             QObject::tr("Task in progress"),
                             QObject::tr("Close the active task dialog and try again"));
        return;
    }

    execDistanceX(this);
}

bool CmdTechDrawHorizontalDimension::isActive()
{
    return isDimCmdActive(this);
}

void execDistanceX(Gui::Command* cmd)
{
    //Define the geometric configuration required for a length dimension
    StringVector acceptableGeometry({"Edge", "Vertex"});
    std::vector<int> minimumCounts({1, 2});
    std::vector<DimensionGeometry> acceptableDimensionGeometrys({DimensionGeometry::isHorizontal, DimensionGeometry::isDiagonal, DimensionGeometry::isHybrid});

    execDim(cmd, "DistanceX", acceptableGeometry, minimumCounts, acceptableDimensionGeometrys);
}

//===========================================================================
// TechDraw_VerticalDimension
//===========================================================================

DEF_STD_CMD_A(CmdTechDrawVerticalDimension)

CmdTechDrawVerticalDimension::CmdTechDrawVerticalDimension()
    : Command("TechDraw_VerticalDimension")
{
    sAppModule = "TechDraw";
    sGroup = QT_TR_NOOP("TechDraw");
    sMenuText = QT_TR_NOOP("Vertical Length Dimension");
    sToolTipText = QT_TR_NOOP("Inserts a vertical length dimension of an edge or distance between two points");
    sWhatsThis = "TechDraw_VerticalDimension";
    sStatusTip = sToolTipText;
    sPixmap = "TechDraw_VerticalDimension";
    sAccel = "SHIFT+V";
}

void CmdTechDrawVerticalDimension::activated(int iMsg)
{
    Q_UNUSED(iMsg);
    Gui::TaskView::TaskDialog* dlg = Gui::Control().activeDialog();
    if (dlg) {
        QMessageBox::warning(Gui::getMainWindow(),
                             QObject::tr("Task in progress"),
                             QObject::tr("Close the active task dialog and try again"));
        return;
    }

    execDistanceY(this);
}

bool CmdTechDrawVerticalDimension::isActive()
{
    return isDimCmdActive(this);
}

void execDistanceY(Gui::Command* cmd)
{
    //Define the geometric configuration required for a length dimension
    StringVector acceptableGeometry({"Edge", "Vertex"});
    std::vector<int> minimumCounts({1, 2});
    std::vector<DimensionGeometry> acceptableDimensionGeometrys({DimensionGeometry::isVertical, DimensionGeometry::isDiagonal, DimensionGeometry::isHybrid});

    execDim(cmd, "DistanceY", acceptableGeometry, minimumCounts, acceptableDimensionGeometrys);
}

//===========================================================================
// TechDraw_AngleDimension
//===========================================================================

DEF_STD_CMD_A(CmdTechDrawAngleDimension)

CmdTechDrawAngleDimension::CmdTechDrawAngleDimension()
    : Command("TechDraw_AngleDimension")
{
    sAppModule = "TechDraw";
    sGroup = QT_TR_NOOP("TechDraw");
    sMenuText = QT_TR_NOOP("Angle Dimension");
    sToolTipText = QT_TR_NOOP("Inserts an angle dimension between two edges");
    sWhatsThis = "TechDraw_AngleDimension";
    sStatusTip = sToolTipText;
    sPixmap = "TechDraw_AngleDimension";
}

void CmdTechDrawAngleDimension::activated(int iMsg)
{
    Q_UNUSED(iMsg);
    Gui::TaskView::TaskDialog* dlg = Gui::Control().activeDialog();
    if (dlg) {
        QMessageBox::warning(Gui::getMainWindow(),
                             QObject::tr("Task in progress"),
                             QObject::tr("Close the active task dialog and try again"));
        return;
    }

    execAngle(this);
}

bool CmdTechDrawAngleDimension::isActive()
{
    return isDimCmdActive(this);
}

void execAngle(Gui::Command* cmd)
{
    //Define the geometric configuration required for a length dimension
    StringVector acceptableGeometry({"Edge"});
    std::vector<int> minimumCounts({2});
    std::vector<DimensionGeometry> acceptableDimensionGeometrys({DimensionGeometry::isAngle});

    execDim(cmd, "Angle", acceptableGeometry, minimumCounts, acceptableDimensionGeometrys);
}

//===========================================================================
// TechDraw_3PtAngleDimension
//===========================================================================

DEF_STD_CMD_A(CmdTechDraw3PtAngleDimension)

CmdTechDraw3PtAngleDimension::CmdTechDraw3PtAngleDimension()
    : Command("TechDraw_3PtAngleDimension")
{
    sAppModule = "TechDraw";
    sGroup = QT_TR_NOOP("TechDraw");
    sMenuText = QT_TR_NOOP("Angle Dimension From 3 Points");
    sToolTipText = QT_TR_NOOP("Inserts an angle dimension between 3 selected points");
    sWhatsThis = "TechDraw_3PtAngleDimension";
    sStatusTip = sToolTipText;
    sPixmap = "TechDraw_3PtAngleDimension";
}

void CmdTechDraw3PtAngleDimension::activated(int iMsg)
{
    Q_UNUSED(iMsg);
    Gui::TaskView::TaskDialog* dlg = Gui::Control().activeDialog();
    if (dlg) {
        QMessageBox::warning(Gui::getMainWindow(),
                             QObject::tr("Task in progress"),
                             QObject::tr("Close the active task dialog and try again"));
        return;
    }

    execAngle3Pt(this);
}

bool CmdTechDraw3PtAngleDimension::isActive()
{
    return isDimCmdActive(this);
}

void execAngle3Pt(Gui::Command* cmd)
{
    //Define the geometric configuration required for a length dimension
    StringVector acceptableGeometry({"Vertex"});
    std::vector<int> minimumCounts({3});
    std::vector<DimensionGeometry> acceptableDimensionGeometrys({DimensionGeometry::isAngle3Pt});

    execDim(cmd, "Angle3Pt", acceptableGeometry, minimumCounts, acceptableDimensionGeometrys);
}

//===========================================================================
// TechDraw_AreaDimension
//===========================================================================

DEF_STD_CMD_A(CmdTechDrawAreaDimension)

CmdTechDrawAreaDimension::CmdTechDrawAreaDimension()
    : Command("TechDraw_AreaDimension")
{
    sAppModule = "TechDraw";
    sGroup = QT_TR_NOOP("TechDraw");
    sMenuText = QT_TR_NOOP("Area Annotation");
    sToolTipText = QT_TR_NOOP("Inserts an annotation showing the area of a selected face");
    sWhatsThis = "TechDraw_AreaDimension";
    sStatusTip = sToolTipText;
    sPixmap = "TechDraw_AreaDimension";
}

void CmdTechDrawAreaDimension::activated(int iMsg)
{
    Q_UNUSED(iMsg);
    Gui::TaskView::TaskDialog* dlg = Gui::Control().activeDialog();
    if (dlg) {
        QMessageBox::warning(Gui::getMainWindow(),
                             QObject::tr("Task in progress"),
                             QObject::tr("Close the active task dialog and try again"));
        return;
    }

    execArea(this);
}

bool CmdTechDrawAreaDimension::isActive()
{
    return isDimCmdActive(this);
}

void execArea(Gui::Command* cmd)
{
    //Define the geometric configuration required for a area dimension
    StringVector acceptableGeometry({"Face"});
    std::vector<int> minimumCounts({1});
    std::vector<DimensionGeometry> acceptableDimensionGeometrys({DimensionGeometry::isFace});

    execDim(cmd, "Area", acceptableGeometry, minimumCounts, acceptableDimensionGeometrys);
}


// TechDraw_LinkDimension is DEPRECATED.  Use TechDraw_DimensionRepair instead.
//! link 3D geometry to Dimension(s) on a Page
//TODO: should we present all potential Dimensions from all Pages?
//===========================================================================
// TechDraw_LinkDimension
//===========================================================================

DEF_STD_CMD_A(CmdTechDrawLinkDimension)

CmdTechDrawLinkDimension::CmdTechDrawLinkDimension()
    : Command("TechDraw_LinkDimension")
{
    sAppModule = "TechDraw";
    sGroup = QT_TR_NOOP("TechDraw");
    sMenuText = QT_TR_NOOP("Link Dimension to 3D Geometry");
    sToolTipText = QT_TR_NOOP("Links the selected TechDraw dimensions to 3D geometry");
    sWhatsThis = "TechDraw_LinkDimension";
    sStatusTip = sToolTipText;
    sPixmap = "TechDraw_LinkDimension";
}

void CmdTechDrawLinkDimension::activated(int iMsg)
{
    Q_UNUSED(iMsg);
    TechDraw::DrawPage* page = DrawGuiUtil::findPage(this);
    if (!page) {
        return;
    }

    bool result = _checkSelection(this, 2);
    if (!result) {
        return;
    }

    std::vector<Gui::SelectionObject> selection = getSelection().getSelectionEx(
        nullptr, App::DocumentObject::getClassTypeId(), Gui::ResolveMode::NoResolve);

    App::DocumentObject* obj3D = nullptr;
    std::vector<App::DocumentObject*> parts;
    std::vector<std::string> subs;

    std::vector<Gui::SelectionObject>::iterator itSel = selection.begin();
    for (; itSel != selection.end(); itSel++) {
        obj3D = ((*itSel).getObject());
        std::vector<std::string> subList = (*itSel).getSubNames();
        for (auto& s : subList) {
            parts.push_back(obj3D);
            subs.push_back(s);
        }
    }

    if (!obj3D) {
        QMessageBox::warning(Gui::getMainWindow(),
                             QObject::tr("Incorrect selection"),
                             QObject::tr("There is no 3D object in your selection"));
        return;
    }

    if (subs.empty()) {
        QMessageBox::warning(Gui::getMainWindow(),
                             QObject::tr("Incorrect selection"),
                             QObject::tr("There are no 3D edges or vertices in your selection"));
        return;
    }


    // dialog to select the Dimension to link
    Gui::Control().showDialog(new TaskDlgLinkDim(parts, subs, page));

    page->getDocument()->recompute();//still need to recompute in Gui. why?
}

bool CmdTechDrawLinkDimension::isActive()
{
    bool havePage = DrawGuiUtil::needPage(this);
    bool haveView = DrawGuiUtil::needView(this);
    bool taskInProgress = false;
    if (havePage) {
        taskInProgress = Gui::Control().activeDialog();
    }
    return (havePage && haveView && !taskInProgress);
}

//===========================================================================
// TechDraw_ExtentGroup
//===========================================================================

DEF_STD_CMD_ACL(CmdTechDrawExtentGroup)

CmdTechDrawExtentGroup::CmdTechDrawExtentGroup()
    : Command("TechDraw_ExtentGroup")
{
    sAppModule = "TechDraw";
    sGroup = QT_TR_NOOP("TechDraw");
    sMenuText = QT_TR_NOOP("Extent Dimension");
    sToolTipText = QT_TR_NOOP("Inserts a dimension showing the extent (overall length) of an object or feature");
    sWhatsThis = "TechDraw_ExtentGroup";
    sStatusTip = sToolTipText;
    //    eType           = ForEdit;
}

void CmdTechDrawExtentGroup::activated(int iMsg)
{
    //    Base::Console().message("CMD::ExtentGrp - activated(%d)\n", iMsg);
    Gui::TaskView::TaskDialog* dlg = Gui::Control().activeDialog();
    if (dlg) {
        QMessageBox::warning(Gui::getMainWindow(),
                             QObject::tr("Task in progress"),
                             QObject::tr("Close the active task dialog and try again"));
        return;
    }

    Gui::ActionGroup* pcAction = qobject_cast<Gui::ActionGroup*>(_pcAction);
    pcAction->setIcon(pcAction->actions().at(iMsg)->icon());
    switch (iMsg) {
        case 0:
            execExtent(this, "DistanceX");
            break;
        case 1:
            execExtent(this, "DistanceY");
            break;
        default:
            Base::Console().message("CMD::ExtGrp - invalid iMsg: %d\n", iMsg);
    };
}

Gui::Action* CmdTechDrawExtentGroup::createAction()
{
    Gui::ActionGroup* pcAction = new Gui::ActionGroup(this, Gui::getMainWindow());
    pcAction->setDropDownMenu(true);
    applyCommandData(this->className(), pcAction);

    QAction* p1 = pcAction->addAction(QString());
    p1->setIcon(Gui::BitmapFactory().iconFromTheme("TechDraw_HorizontalExtentDimension"));
    p1->setObjectName(QStringLiteral("TechDraw_HorizontalExtentDimension"));
    p1->setWhatsThis(QStringLiteral("TechDraw_HorizontalExtentDimension"));
    QAction* p2 = pcAction->addAction(QString());
    p2->setIcon(Gui::BitmapFactory().iconFromTheme("TechDraw_VerticalExtentDimension"));
    p2->setObjectName(QStringLiteral("TechDraw_VerticalExtentDimension"));
    p2->setWhatsThis(QStringLiteral("TechDraw_VerticalExtentDimension"));

    _pcAction = pcAction;
    languageChange();

    pcAction->setIcon(p1->icon());
    int defaultId = 0;
    pcAction->setProperty("defaultAction", QVariant(defaultId));

    return pcAction;
}

void CmdTechDrawExtentGroup::languageChange()
{
    Command::languageChange();

    if (!_pcAction) {
        return;
    }
    Gui::ActionGroup* pcAction = qobject_cast<Gui::ActionGroup*>(_pcAction);
    QList<QAction*> a = pcAction->actions();

    QAction* arc1 = a[0];
    arc1->setText(QApplication::translate("CmdTechDrawExtentGroup", "Horizontal extent"));
    arc1->setToolTip(
        QApplication::translate("TechDraw_HorizontalExtent", "Insert horizontal extent dimension"));
    arc1->setStatusTip(arc1->toolTip());
    QAction* arc2 = a[1];
    arc2->setText(QApplication::translate("CmdTechDrawExtentGroup", "Vertical extent"));
    arc2->setToolTip(QApplication::translate("TechDraw_VerticalExtentDimension",
                                             "Insert vertical extent dimension"));
    arc2->setStatusTip(arc2->toolTip());
}

bool CmdTechDrawExtentGroup::isActive()
{
    return isDimCmdActive(this);
}

//===========================================================================
// TechDraw_HorizontalExtentDimension
//===========================================================================

DEF_STD_CMD_A(CmdTechDrawHorizontalExtentDimension)

CmdTechDrawHorizontalExtentDimension::CmdTechDrawHorizontalExtentDimension()
    : Command("TechDraw_HorizontalExtentDimension")
{
    sAppModule = "TechDraw";
    sGroup = QT_TR_NOOP("TechDraw");
    sMenuText = QT_TR_NOOP("Horizontal Extent Dimension");
    sToolTipText = QT_TR_NOOP("Inserts a dimension showing the horizontal extent (overall length) of an object or feature.");
    sWhatsThis = "TechDraw_HorizontalExtentDimension";
    sStatusTip = sToolTipText;
    sPixmap = "TechDraw_HorizontalExtentDimension";
}

void CmdTechDrawHorizontalExtentDimension::activated(int iMsg)
{
    Q_UNUSED(iMsg);

    Gui::TaskView::TaskDialog* dlg = Gui::Control().activeDialog();
    if (dlg) {
        QMessageBox::warning(Gui::getMainWindow(),
                             QObject::tr("Task in progress"),
                             QObject::tr("Close the active task dialog and try again"));
        return;
    }

    execExtent(this, "DistanceX");
}

bool CmdTechDrawHorizontalExtentDimension::isActive()
{
    return isDimCmdActive(this);
}

void execExtent(Gui::Command* cmd, const std::string& dimType)
{
    const char* commandString = nullptr;
    if (dimType == "DistanceX") {
        commandString = QT_TRANSLATE_NOOP("Command", "Create Dimension DistanceX");
    } else if (dimType == "DistanceY") {
        commandString = QT_TRANSLATE_NOOP("Command", "Create Dimension DistanceY");
    }
    Gui::Command::openCommand(QT_TRANSLATE_NOOP("Command", commandString));

    bool result = _checkDrawViewPart(cmd);
    if (!result) {
        QMessageBox::warning(Gui::getMainWindow(),
                             QObject::tr("Incorrect selection"),
<<<<<<< HEAD
                             QObject::tr("No View of a Part in selection."));
        Gui::Command::abortCommand();
=======
                             QObject::tr("No view of a part in selection."));
>>>>>>> 1885cce1
        return;
    }
    ReferenceVector references2d;
    ReferenceVector references3d;
    TechDraw::DrawViewPart* partFeat =
        TechDraw::getReferencesFromSelection(references2d, references3d);

    // if sticky selection is in use we may get confusing selections that appear to
    // include both 2d and 3d geometry for the extent dim.
    if (!references3d.empty())  {
        for (auto& ref : references2d) {
            if (!ref.getSubName().empty()) {
                QMessageBox::warning(Gui::getMainWindow(),
                    QObject::tr("Incorrect selection"),
                    QObject::tr("Selection contains both 2D and 3D geometry"));
                Gui::Command::abortCommand();
                return;
            }
        }
    }

    //Define the geometric configuration required for a extent dimension
    StringVector acceptableGeometry({"Edge"});
    std::vector<int> minimumCounts({1});
    std::vector<DimensionGeometry> acceptableDimensionGeometrys({DimensionGeometry::isMultiEdge,
                                                                     DimensionGeometry::isHorizontal,
                                                                     DimensionGeometry::isVertical,
                                                                     DimensionGeometry::isDiagonal,
                                                                     DimensionGeometry::isCircle,
                                                                     DimensionGeometry::isEllipse,
                                                                     DimensionGeometry::isBSplineCircle,
                                                                     DimensionGeometry::isBSpline,
                                                                     DimensionGeometry::isZLimited});

    //what 2d geometry configuration did we receive?
    DimensionGeometry geometryRefs2d = validateDimSelection(
        references2d, acceptableGeometry, minimumCounts, acceptableDimensionGeometrys);
    if (geometryRefs2d == DimensionGeometry::isInvalid) {
        QMessageBox::warning(Gui::getMainWindow(),
<<<<<<< HEAD
                             QObject::tr("Incorrect Selection"),
                             QObject::tr("Can not make 2D extent dimension from selection"));
        Gui::Command::abortCommand();
=======
                             QObject::tr("Incorrect selection"),
                             QObject::tr("Cannot make 2D extent dimension from selection"));
>>>>>>> 1885cce1
        return;
    }

    //what 3d geometry configuration did we receive?
    DimensionGeometry geometryRefs3d;
    if (geometryRefs2d == DimensionGeometry::isViewReference && !references3d.empty()) {
        geometryRefs3d = validateDimSelection3d(partFeat,
                                                references3d,
                                                acceptableGeometry,
                                                minimumCounts,
                                                acceptableDimensionGeometrys);
        if (geometryRefs3d == DimensionGeometry::isInvalid) {
            QMessageBox::warning(Gui::getMainWindow(),
                                 QObject::tr("Incorrect Selection"),
<<<<<<< HEAD
                                 QObject::tr("Can not make 3D extent dimension from selection"));
            Gui::Command::abortCommand();
=======
                                 QObject::tr("Cannot make 3D extent dimension from selection"));
>>>>>>> 1885cce1
            return;
        }
    }

    if (references3d.empty()) {
        DrawDimHelper::makeExtentDim(partFeat, dimType, references2d);
    }
    else {
        DrawDimHelper::makeExtentDim3d(partFeat, dimType, references3d);
    }
    Gui::Command::commitCommand();
}

//===========================================================================
// TechDraw_VerticalExtentDimension
//===========================================================================

DEF_STD_CMD_A(CmdTechDrawVerticalExtentDimension)

CmdTechDrawVerticalExtentDimension::CmdTechDrawVerticalExtentDimension()
    : Command("TechDraw_VerticalExtentDimension")
{
    sAppModule = "TechDraw";
    sGroup = QT_TR_NOOP("TechDraw");
    sMenuText = QT_TR_NOOP("Vertical Extent Dimension");
    sToolTipText = QT_TR_NOOP("Inserts a dimension showing the vertical extent (overall length) of an object or feature.");
    sWhatsThis = "TechDraw_VerticalExtentDimension";
    sStatusTip = sToolTipText;
    sPixmap = "TechDraw_VerticalExtentDimension";
}

void CmdTechDrawVerticalExtentDimension::activated(int iMsg)
{
    Q_UNUSED(iMsg);

    Gui::TaskView::TaskDialog* dlg = Gui::Control().activeDialog();
    if (dlg) {
        QMessageBox::warning(Gui::getMainWindow(),
                             QObject::tr("Task in progress"),
                             QObject::tr("Close the active task dialog and try again"));
        return;
    }

    execExtent(this, "DistanceY");
}

bool CmdTechDrawVerticalExtentDimension::isActive()
{
    return isDimCmdActive(this);
}

//===========================================================================
// TechDraw_DimensionRepair
//===========================================================================

DEF_STD_CMD_A(CmdTechDrawDimensionRepair)

CmdTechDrawDimensionRepair::CmdTechDrawDimensionRepair()
    : Command("TechDraw_DimensionRepair")
{
    sAppModule = "TechDraw";
    sGroup = QT_TR_NOOP("TechDraw");
    sMenuText = QT_TR_NOOP("Repair Dimension References");
    sToolTipText = QT_TR_NOOP("Repairs broken or incorrect dimension references");
    sWhatsThis = "TechDraw_DimensionRepair";
    sStatusTip = sToolTipText;
    sPixmap = "TechDraw_DimensionRepair";
}

void CmdTechDrawDimensionRepair::activated(int iMsg)
{
    Q_UNUSED(iMsg);
    std::vector<App::DocumentObject*> dimObjs =
        getSelection().getObjectsOfType(TechDraw::DrawViewDimension::getClassTypeId());
    TechDraw::DrawViewDimension* dim = nullptr;
    if (dimObjs.empty()) {
        QMessageBox::warning(Gui::getMainWindow(),
                             QObject::tr("Incorrect selection"),
                             QObject::tr("There is no dimension in your selection"));
        return;
    } else {
        dim = static_cast<TechDraw::DrawViewDimension*>(dimObjs.at(0));
    }

    Gui::Control().showDialog(new TaskDlgDimReference(dim));
}

bool CmdTechDrawDimensionRepair::isActive(void)
{
    bool havePage = DrawGuiUtil::needPage(this);
    bool haveView = DrawGuiUtil::needView(this);
    bool taskInProgress = false;
    if (havePage) {
        taskInProgress = Gui::Control().activeDialog();
    }
    return (havePage && haveView && !taskInProgress);
}

//NOTE: to be deprecated.  revisions to the basic dimension allows it to handle
//everything that the Landmark Dimension was created to handle.
//===========================================================================
// TechDraw_LandmarkDimension
//===========================================================================

DEF_STD_CMD_A(CmdTechDrawLandmarkDimension)

CmdTechDrawLandmarkDimension::CmdTechDrawLandmarkDimension()
    : Command("TechDraw_LandmarkDimension")
{
    sAppModule = "TechDraw";
    sGroup = QT_TR_NOOP("TechDraw");
    sMenuText = QT_TR_NOOP("Landmark Dimension");
    sToolTipText = QT_TR_NOOP("Inserts a landmark dimension (experimental feature). Use with caution.");
    sWhatsThis = "TechDraw_LandmarkDimension";
    sStatusTip = sToolTipText;
    sPixmap = "TechDraw_LandmarkDimension";
}

void CmdTechDrawLandmarkDimension::activated(int iMsg)
{
    Q_UNUSED(iMsg);
    bool result = _checkSelection(this, 3);
    if (!result) {
        return;
    }

    const std::vector<App::DocumentObject*> objects =
        getSelection().getObjectsOfType(Part::Feature::getClassTypeId());//??
    if (objects.size() != 2) {
        QMessageBox::warning(Gui::getMainWindow(),
                             QObject::tr("Wrong selection"),
                             QObject::tr("Select 2 point objects and 1 view. (1)"));
        return;
    }

    const std::vector<App::DocumentObject*> views =
        getSelection().getObjectsOfType(TechDraw::DrawViewPart::getClassTypeId());
    if (views.size() != 1) {
        QMessageBox::warning(Gui::getMainWindow(),
                             QObject::tr("Wrong selection"),
                             QObject::tr("Select 2 point objects and 1 view. (2)"));
        return;
    }

    TechDraw::DrawViewPart* dvp = static_cast<TechDraw::DrawViewPart*>(views.front());

    std::vector<App::DocumentObject*> refs2d;

    std::vector<std::string> subs;
    subs.emplace_back("Vertex1");
    subs.emplace_back("Vertex1");
    TechDraw::DrawPage* page = dvp->findParentPage();
    std::string parentName = dvp->getNameInDocument();
    std::string PageName = page->getNameInDocument();

    TechDraw::LandmarkDimension* dim = nullptr;
    std::string FeatName = getUniqueObjectName("LandmarkDim");

    openCommand(QT_TRANSLATE_NOOP("Command", "Create Dimension"));
    doCommand(Doc,
              "App.activeDocument().addObject('TechDraw::LandmarkDimension', '%s')",
              FeatName.c_str());
    doCommand(Doc, "App.activeDocument().%s.translateLabel('LandmarkDimension', 'LandmarkDim', '%s')",
              FeatName.c_str(), FeatName.c_str());

    if (objects.size() == 2) {
        //what about distanceX and distanceY??
        doCommand(Doc, "App.activeDocument().%s.Type = '%s'", FeatName.c_str(), "Distance");
        refs2d.push_back(dvp);
        refs2d.push_back(dvp);
    }
    //    } else if (objects.size() == 3) {             //not implemented yet
    //        doCommand(Doc, "App.activeDocument().%s.Type = '%s'", FeatName.c_str(), "Angle3Pt");
    //        refs2d.push_back(dvp);
    //        refs2d.push_back(dvp);
    //        refs2d.push_back(dvp);
    //        //subs.push_back("Vertex1");
    //        //subs.push_back("Vertex1");
    //        //subs.push_back("Vertex1");
    //    }

    dim = dynamic_cast<TechDraw::LandmarkDimension*>(getDocument()->getObject(FeatName.c_str()));
    if (!dim) {
        throw Base::TypeError("CmdTechDrawLandmarkDimension - dim not found\n");
    }
    dim->References2D.setValues(refs2d, subs);
    dim->References3D.setValues(objects, subs);
    doCommand(Doc,
              "App.activeDocument().%s.addView(App.activeDocument().%s)",
              PageName.c_str(),
              FeatName.c_str());

    commitCommand();

    // Touch the parent feature so the dimension in tree view appears as a child
    dvp->touch(true);

    dim->recomputeFeature();
}

bool CmdTechDrawLandmarkDimension::isActive()
{
    return isDimCmdActive(this);
}

//------------------------------------------------------------------------------

void CreateTechDrawCommandsDims()
{
    Gui::CommandManager& rcCmdMgr = Gui::Application::Instance->commandManager();

    rcCmdMgr.addCommand(new CmdTechDrawDimension());
    rcCmdMgr.addCommand(new CmdTechDrawRadiusDimension());
    rcCmdMgr.addCommand(new CmdTechDrawDiameterDimension());
    rcCmdMgr.addCommand(new CmdTechDrawLengthDimension());
    rcCmdMgr.addCommand(new CmdTechDrawHorizontalDimension());
    rcCmdMgr.addCommand(new CmdTechDrawVerticalDimension());
    rcCmdMgr.addCommand(new CmdTechDrawAngleDimension());
    rcCmdMgr.addCommand(new CmdTechDraw3PtAngleDimension());
    rcCmdMgr.addCommand(new CmdTechDrawAreaDimension());
    rcCmdMgr.addCommand(new CmdTechDrawExtentGroup());
    rcCmdMgr.addCommand(new CmdTechDrawVerticalExtentDimension());
    rcCmdMgr.addCommand(new CmdTechDrawHorizontalExtentDimension());
    rcCmdMgr.addCommand(new CmdTechDrawLinkDimension());
    rcCmdMgr.addCommand(new CmdTechDrawLandmarkDimension());
    rcCmdMgr.addCommand(new CmdTechDrawDimensionRepair());
    rcCmdMgr.addCommand(new CmdTechDrawCompDimensionTools());
}

//------------------------------------------------------------------------------

//Common code to build a dimension feature

void execDim(Gui::Command* cmd, std::string type, StringVector acceptableGeometry, std::vector<int> minimumCounts, std::vector<DimensionGeometry> acceptableDimensionGeometrys)
{
    bool result = _checkDrawViewPart(cmd);
    if (!result) {
        QMessageBox::warning(Gui::getMainWindow(),
            QObject::tr("Incorrect selection"),
            QObject::tr("No view of a part in selection."));
        return;
    }

    ReferenceVector references2d;
    ReferenceVector references3d;
    TechDraw::DrawViewPart* partFeat =
        TechDraw::getReferencesFromSelection(references2d, references3d);

    //what 2d geometry configuration did we receive?
    DimensionGeometry geometryRefs2d = validateDimSelection(
        references2d, acceptableGeometry, minimumCounts, acceptableDimensionGeometrys);
    if (geometryRefs2d == DimensionGeometry::isInvalid) {
        QMessageBox::warning(Gui::getMainWindow(),
            QObject::tr("Incorrect selection"),
            QObject::tr("Cannot make 2D dimension from selection"));
        return;
    }

    //what 3d geometry configuration did we receive?
    DimensionGeometry geometryRefs3d{DimensionGeometry::isInvalid};
    if (geometryRefs2d == DimensionGeometry::isViewReference && !references3d.empty()) {
        geometryRefs3d = validateDimSelection3d(partFeat,
            references3d,
            acceptableGeometry,
            minimumCounts,
            acceptableDimensionGeometrys);

        if (geometryRefs3d == DimensionGeometry::isInvalid) {
            QMessageBox::warning(Gui::getMainWindow(),
                QObject::tr("Incorrect Selection"),
                QObject::tr("Cannot make 3D dimension from selection"));
            return;
        }
    }
    else {
        references3d.clear();
    }

    //errors and warnings
    if (type == "Radius" || type == "Diameter") {
        if (geometryRefs2d == DimensionGeometry::isEllipse || geometryRefs3d == DimensionGeometry::isEllipse) {
            QMessageBox::StandardButton result = QMessageBox::warning(
                Gui::getMainWindow(),
                QObject::tr("Ellipse curve warning"),
                QObject::tr("Selected edge is an Ellipse. Value will be approximate. Continue?"),
                QMessageBox::Ok | QMessageBox::Cancel,
                QMessageBox::Cancel);
            if (result != QMessageBox::Ok) {
                return;
            }
        }
        if (geometryRefs2d == DimensionGeometry::isBSplineCircle || geometryRefs3d == DimensionGeometry::isBSplineCircle) {
            QMessageBox::StandardButton result = QMessageBox::warning(
                Gui::getMainWindow(),
                QObject::tr("B-spline curve warning"),
                QObject::tr("Selected edge is a B-spline. Value will be approximate. Continue?"),
                QMessageBox::Ok | QMessageBox::Cancel,
                QMessageBox::Cancel);
            if (result != QMessageBox::Ok) {
                return;
            }
        }
        if (geometryRefs2d == DimensionGeometry::isBSpline || geometryRefs3d == DimensionGeometry::isBSpline) {
            QMessageBox::critical(
                Gui::getMainWindow(),
                QObject::tr("B-spline curve error"),
                QObject::tr("Selected edge is a B-spline and a radius/diameter cannot be calculated."));
            return;
        }
    }

    //build the dimension
    DrawViewDimension* dim = dimensionMaker(partFeat, type, references2d, references3d);

    if (type == "Distance" || type == "DistanceX" || type == "DistanceY" || type == "Angle" || type == "Angle3Pt") {
        //position the Dimension text on the view
        positionDimText(dim);
    }
}

DrawViewDimension* dimensionMaker(TechDraw::DrawViewPart* dvp, std::string dimType,
                                  ReferenceVector references2d, ReferenceVector references3d)
{
    Gui::Command::openCommand(QT_TRANSLATE_NOOP("Command", "Create dimension"));

    TechDraw::DrawViewDimension* dim = dimMaker(dvp, dimType, references2d, references3d);

    Gui::Command::commitCommand();

    // Touch the parent feature so the dimension in tree view appears as a child
    dvp->touch(true);

    // Select only the newly created dimension
    Gui::Selection().clearSelection();
    Gui::Selection().addSelection(dvp->getDocument()->getName(), dim->getNameInDocument());

    return dim;
}

DrawViewDimension* dimMaker(TechDraw::DrawViewPart* dvp, std::string dimType,
                            ReferenceVector references2d, ReferenceVector references3d)
{
    TechDraw::DrawPage* page = dvp->findParentPage();
    std::string PageName = page->getNameInDocument();

    std::string dimName = dvp->getDocument()->getUniqueObjectName("Dimension");

    Gui::Command::doCommand(Gui::Command::Doc,
                            "App.activeDocument().addObject('TechDraw::DrawViewDimension', '%s')",
                            dimName.c_str());
    Gui::Command::doCommand(Gui::Command::Doc, "App.activeDocument().%s.translateLabel('DrawViewDimension', 'Dimension', '%s')",
              dimName.c_str(), dimName.c_str());

    Gui::Command::doCommand(
        Gui::Command::Doc, "App.activeDocument().%s.Type = '%s'", dimName.c_str(), dimType.c_str());

    Gui::Command::doCommand(Gui::Command::Doc,
                            "App.activeDocument().%s.MeasureType = '%s'",
                            dimName.c_str(),
                            "Projected");

    auto* dim = dynamic_cast<TechDraw::DrawViewDimension*>(dvp->getDocument()->getObject(dimName.c_str()));
    if (!dim) {
        throw Base::TypeError("CmdTechDrawNewDiameterDimension - dim not found\n");
    }

    //always have References2D, even if only for the parent DVP
    dim->setReferences2d(references2d);
    dim->setReferences3d(references3d);

    Gui::Command::doCommand(Gui::Command::Doc,
                            "App.activeDocument().%s.addView(App.activeDocument().%s)",
                            PageName.c_str(),
                            dimName.c_str());


    dim->recomputeFeature();

    return dim;
}

//position the Dimension text on the view
void positionDimText(DrawViewDimension* dim, int offsetIndex)
{
    TechDraw::pointPair pp = dim->getLinearPoints();
    Base::Vector3d mid = (pp.first() + pp.second()) / 2.0;
    dim->X.setValue(mid.x);
    double fontSize = Preferences::dimFontSizeMM();
    dim->Y.setValue(-mid.y + (offsetIndex * 1.5 + 0.5) * fontSize);
}
//===========================================================================
// Selection Validation Helpers
//===========================================================================

//! common checks of Selection for Dimension commands
//non-empty selection, no more than maxObjs selected and at least 1 DrawingPage exists
bool _checkSelection(Gui::Command* cmd, unsigned maxObjs)
{
    std::vector<Gui::SelectionObject> selection = cmd->getSelection().getSelectionEx();
    if (selection.empty()) {
        QMessageBox::warning(Gui::getMainWindow(),
                             QObject::tr("Incorrect selection"),
                             QObject::tr("Select an object first"));
        return false;
    }

    const std::vector<std::string> SubNames = selection[0].getSubNames();
    if (SubNames.size() > maxObjs) {
        QMessageBox::warning(Gui::getMainWindow(),
                             QObject::tr("Incorrect selection"),
                             QObject::tr("Too many objects selected"));
        return false;
    }

    std::vector<App::DocumentObject*> pages =
        cmd->getDocument()->getObjectsOfType(TechDraw::DrawPage::getClassTypeId());
    if (pages.empty()) {
        QMessageBox::warning(Gui::getMainWindow(),
                             QObject::tr("Incorrect selection"),
                             QObject::tr("Create a page first."));
        return false;
    }
    return true;
}

bool _checkDrawViewPart(Gui::Command* cmd)
{
    std::vector<Gui::SelectionObject> selection = cmd->getSelection().getSelectionEx();
    for (auto& sel : selection) {
        auto dvp = dynamic_cast<TechDraw::DrawViewPart*>(sel.getObject());
        if (dvp) {
            return true;
        }
    }
    return false;
}<|MERGE_RESOLUTION|>--- conflicted
+++ resolved
@@ -2098,12 +2098,8 @@
     if (!result) {
         QMessageBox::warning(Gui::getMainWindow(),
                              QObject::tr("Incorrect selection"),
-<<<<<<< HEAD
-                             QObject::tr("No View of a Part in selection."));
+                             QObject::tr("No view of a part in selection."));
         Gui::Command::abortCommand();
-=======
-                             QObject::tr("No view of a part in selection."));
->>>>>>> 1885cce1
         return;
     }
     ReferenceVector references2d;
@@ -2143,14 +2139,9 @@
         references2d, acceptableGeometry, minimumCounts, acceptableDimensionGeometrys);
     if (geometryRefs2d == DimensionGeometry::isInvalid) {
         QMessageBox::warning(Gui::getMainWindow(),
-<<<<<<< HEAD
                              QObject::tr("Incorrect Selection"),
-                             QObject::tr("Can not make 2D extent dimension from selection"));
+                             QObject::tr("Cannot make 2D extent dimension from selection"));
         Gui::Command::abortCommand();
-=======
-                             QObject::tr("Incorrect selection"),
-                             QObject::tr("Cannot make 2D extent dimension from selection"));
->>>>>>> 1885cce1
         return;
     }
 
@@ -2165,12 +2156,8 @@
         if (geometryRefs3d == DimensionGeometry::isInvalid) {
             QMessageBox::warning(Gui::getMainWindow(),
                                  QObject::tr("Incorrect Selection"),
-<<<<<<< HEAD
-                                 QObject::tr("Can not make 3D extent dimension from selection"));
+                                 QObject::tr("Cannot make 3D extent dimension from selection"));
             Gui::Command::abortCommand();
-=======
-                                 QObject::tr("Cannot make 3D extent dimension from selection"));
->>>>>>> 1885cce1
             return;
         }
     }
