#***************************************************************************
#*                                                                         *
#*   Copyright (c) 2013                                                    *
#*   Yorik van Havre <yorik@uncreated.net>                                 *
#*                                                                         *
#*   This program is free software; you can redistribute it and/or modify  *
#*   it under the terms of the GNU Lesser General Public License (LGPL)    *
#*   as published by the Free Software Foundation; either version 2 of     *
#*   the License, or (at your option) any later version.                   *
#*   for detail see the LICENCE text file.                                 *
#*                                                                         *
#*   This program is distributed in the hope that it will be useful,       *
#*   but WITHOUT ANY WARRANTY; without even the implied warranty of        *
#*   MERCHANTABILITY or FITNESS FOR A PARTICULAR PURPOSE.  See the         *
#*   GNU Library General Public License for more details.                  *
#*                                                                         *
#*   You should have received a copy of the GNU Library General Public     *
#*   License along with this program; if not, write to the Free Software   *
#*   Foundation, Inc., 59 Temple Place, Suite 330, Boston, MA  02111-1307  *
#*   USA                                                                   *
#*                                                                         *
#***************************************************************************

__title__="FreeCAD Arch Stairs"
__author__ = "Yorik van Havre"
__url__ = "http://www.freecadweb.org"


import FreeCAD,ArchComponent,ArchCommands,Draft,DraftVecUtils,math,ArchPipe
from FreeCAD import Vector
if FreeCAD.GuiUp:
    import FreeCADGui
    from PySide import QtCore, QtGui
    from DraftTools import translate
    from PySide.QtCore import QT_TRANSLATE_NOOP
else:
    # \cond
    def translate(ctxt,txt):
        return txt
    def QT_TRANSLATE_NOOP(ctxt,txt):
        return txt
    # \endcond

## @package ArchStairs
#  \ingroup ARCH
#  \brief The Stairs object and tools
#
#  This module provides tools to build Stairs objects.

zeroMM = FreeCAD.Units.Quantity('0mm')

def makeStairs(baseobj=None,length=None,width=None,height=None,steps=None,name="Stairs"):

    """makeStairs([baseobj,length,width,height,steps]): creates a Stairs
    objects with given attributes."""

    if not FreeCAD.ActiveDocument:
        FreeCAD.Console.PrintError("No active document. Aborting\n")
        return
    p = FreeCAD.ParamGet("User parameter:BaseApp/Preferences/Mod/Arch")

    bases = []
    stairs = []
    additions = []

    def setProperty(obj,length,width,height,steps,name):
        if length:
            obj.Length = length
        else:
            obj.Length = p.GetFloat("StairsLength",4500.0)
        if width:
            obj.Width = width
        else:
            obj.Width = p.GetFloat("StairsWidth",1000.0)
        if height:
            obj.Height = height
        else:
            obj.Height = p.GetFloat("StairsHeight",3000.0)
        if steps:
            obj.NumberOfSteps = steps
        obj.Structure = "Massive"
        obj.StructureThickness = 150

        obj.RailingOffsetLeft = 60
        obj.RailingOffsetRight = 60
        obj.RailingHeightLeft = 900
        obj.RailingHeightRight = 900

    if baseobj:
        lenSelection = len(baseobj)
        if lenSelection > 1:
            print (len(baseobj))
            stair = FreeCAD.ActiveDocument.addObject("Part::FeaturePython","Stairs")
            stair.Label = translate("Arch",name)
            _Stairs(stair)
            stairs.append(stair)
            stairs[0].Label = translate("Arch",name)
            i = 1
        else:
            i = 0
        for baseobjI in baseobj:
            stair = FreeCAD.ActiveDocument.addObject("Part::FeaturePython","Stairs")
            stair.Label = translate("Arch",name)
            _Stairs(stair)
            stairs.append(stair)
            stairs[i].Label = translate("Arch",name)
            stairs[i].Base = baseobjI

            if (len(baseobjI.Shape.Edges) > 1):
                stepsI = 1							#'landing' if 'multi-edges' currently
            elif steps:
                stepsI = steps
            else:
                stepsI = 16
            setProperty(stairs[i],None,width,height,stepsI,name)

            if i > 1:
                additions.append(stairs[i])
                stairs[i].LastSegment = stairs[i-1]
            else:
                if len(stairs) > 1:						# i.e. length >1, have a 'master' staircase created
                    stairs[0].Base = stairs[1]
            i += 1
        if lenSelection > 1:
            stairs[0].Additions = additions

    else:
        obj = FreeCAD.ActiveDocument.addObject("Part::FeaturePython","Stairs")
        obj.Label = translate("Arch",name)
        _Stairs(obj)
        setProperty(obj,length,width,height,steps,name)

    if FreeCAD.GuiUp:
        if baseobj:
            for stair in stairs:
                _ViewProviderStairs(stair.ViewObject)
        else:
            _ViewProviderStairs(obj.ViewObject)

    if stairs:
        for stair in stairs:
            stair.recompute()
        makeRailing(stairs)
        return stairs
    else:
        obj.recompute()

        return obj


def makeRailing(stairs):
    "simple make Railing function testing"

    def makeRailingLorR(stairs,side="L"):
        for stair in reversed(stairs):
            if side == "L":
                outlineLR = stair.OutlineLeft
                OutlineLRAll = stair.OutlineLeftAll
                stairs0OutlineWireLR = "OutlineWireLeft"
                stairOutlineWireLR = "OutlineWireLeft"
            elif side == "R":
                outlineLR = stair.OutlineRight
                OutlineLRAll = stair.OutlineRightAll
                stairs0OutlineWireLR = "OutlineWireRight"
                stairOutlineWireLR = "OutlineWireRight"
            if outlineLR or OutlineLRAll:

                lrRail = ArchPipe.makePipe(baseobj=None,diameter=0,length=0,placement=None,name="Rail")

                if OutlineLRAll:
                    lrRailWire = Draft.makeWire(OutlineLRAll)
                    lrRail.Base = lrRailWire
                    setattr(stairs[0], stairs0OutlineWireLR, lrRailWire.Name)
                    setattr(stair, stairOutlineWireLR, lrRailWire.Name)
                    railList = stairs[0].Additions
                    railList.append(lrRail)
                    stairs[0].Additions = railList
                    break
                elif outlineLR:
                    lrRailWire = Draft.makeWire(outlineLR)
                    lrRail.Base = lrRailWire
                    setattr(stair, stairOutlineWireLR, lrRailWire.Name)
                    railList = stair.Additions
                    railList.append(lrRail)
                    stair.Additions = railList
    makeRailingLorR(stairs,"L")
    makeRailingLorR(stairs,"R")

    if False: # TODO - To be deleted
      for stair in reversed(stairs):
        print ("stair.Name")
        print (stair.Name)
        if stair.OutlineLeft or stair.OutlineLeftAll:
                lrRail = ArchPipe.makePipe()
                if stair.OutlineLeftAll:
                    lrRailWire = Draft.makeWire(stair.OutlineLeftAll)
                    lrRail.Base = lrRailWire
                    stairs[0].OutlineWireLeft = lrRailWire.Name
                    railList = stairs[0].Additions
                    railList.append(lrRail)
                    stairs[0].Additions = railList
                    break
                elif stair.OutlineLeft:
                    lrRailWire = Draft.makeWire(stair.OutlineLeft)
                    lrRail.Base = lrRailWire
                    stair.OutlineWireLeft = lrRailWire.Name
                    railList = stair.Additions
                    railList.append(lrRail)
                    stair.Additions = railList
    if False: # TODO - To be deleted
      for stair in reversed(stairs):
        print ("stair.Name")
        print (stair.Name)
        if stair.OutlineRight or stair.OutlineRightAll:
                lrRail = ArchPipe.makePipe()
                if stair.OutlineRightAll:
                    lrRailWire = Draft.makeWire(stair.OutlineRightAll)
                    lrRail.Base = lrRailWire
                    stairs[0].OutlineWireRight = lrRailWire.Name
                    railList = stairs[0].Additions
                    railList.append(lrRail)
                    stairs[0].Additions = railList
                    break
                elif stair.OutlineRight:
                    lrRailWire = Draft.makeWire(stair.OutlineLeft)
                    lrRail.Base = lrRailWire
                    stair.OutlineWireRight = lrRailWire.Name
                    railList = stair.Additions
                    railList.append(lrRail)
                    stair.Additions = railList


class _CommandStairs:

    "the Arch Stairs command definition"

    def GetResources(self):

        return {'Pixmap'  : 'Arch_Stairs',
                'MenuText': QT_TRANSLATE_NOOP("Arch_Stairs","Stairs"),
                'Accel': "S, R",
                'ToolTip': QT_TRANSLATE_NOOP("Arch_Space","Creates a stairs object")}

    def IsActive(self):

        return not FreeCAD.ActiveDocument is None

    def Activated(self):

        p = FreeCAD.ParamGet("User parameter:BaseApp/Preferences/Mod/Arch")
        FreeCAD.ActiveDocument.openTransaction(translate("Arch","Create Stairs"))
        FreeCADGui.addModule("Arch")

        # a list of 'segment' / 'flight' of stairs
        stairs = []
        additions = []

        if len(FreeCADGui.Selection.getSelection()) > 0:
            n = []
            nStr = ""
            for obj in FreeCADGui.Selection.getSelection():
                n.append(obj.Name) # would no longer use
                if nStr != "":
                    nStr = nStr + ","
                nStr = nStr + "FreeCAD.ActiveDocument." + obj.Name
            FreeCADGui.doCommand("obj = Arch.makeStairs(baseobj=["+nStr+"])")

        #lenSelection = len(FreeCADGui.Selection.getSelection())
        #if lenSelection > 0:
        elif False:

            if lenSelection > 1:
                stairs.append(makeStairs(None, None, None, None, None))
                i = 1
            else:
                i = 0

            for obj in FreeCADGui.Selection.getSelection():
                print (obj.Name)
                if (len(obj.Shape.Edges) > 1):
                    stairs.append(makeStairs(obj, None, None, None, 1))
                else:
                    stairs.append(makeStairs(obj, None, None, None, 16))
                if i > 1:
                    additions.append(stairs[i])
                    stairs[i].LastSegment = stairs[i-1]
                else:
                    if len(stairs) > 1:						# i.e. length >1, have a 'master' staircase created
                        stairs[0].Base = stairs[i]
                i += 1
            print(stairs)
            if lenSelection > 1:
                stairs[0].Additions = additions

        else:
            FreeCADGui.doCommand("obj = Arch.makeStairs(steps="+str(p.GetInt("StairsSteps",17))+")")

        FreeCADGui.addModule("Draft")
        for obj in stairs:
                Draft.autogroup(obj) # seems not working?

        FreeCAD.ActiveDocument.commitTransaction()
        FreeCAD.ActiveDocument.recompute()


class _Stairs(ArchComponent.Component):

    "A stairs object"

    def __init__(self,obj):

        ArchComponent.Component.__init__(self,obj)
        self.setProperties(obj)
        obj.IfcRole = "Stair"

    def setProperties(self,obj):

        # http://en.wikipedia.org/wiki/Stairs

        pl = obj.PropertiesList

        # base properties
        if not "Length" in pl:
            obj.addProperty("App::PropertyLength","Length","Stairs",QT_TRANSLATE_NOOP("App::Property","The length of these stairs, if no baseline is defined"))
        if not "Width" in pl:
            obj.addProperty("App::PropertyLength","Width","Stairs",QT_TRANSLATE_NOOP("App::Property","The width of these stairs"))
        if not "Height" in pl:
            obj.addProperty("App::PropertyLength","Height","Stairs",QT_TRANSLATE_NOOP("App::Property","The total height of these stairs"))
        if not "Align" in pl:
            obj.addProperty("App::PropertyEnumeration","Align","Stairs",QT_TRANSLATE_NOOP("App::Property","The alignment of these stairs on their baseline, if applicable"))
            obj.Align = ['Left','Right','Center']

        # TODO - To be combined into Width when PropertyLengthList is available
        if not "WidthOfLanding" in pl:
<<<<<<< HEAD
            obj.addProperty("App::PropertyFloatList","WidthOfLanding","Stairs",QT_TRANSLATE_NOOP("App::Property","The width of a Landing (Second edge and after - First edge follows Width property"))
=======
            obj.addProperty("App::PropertyFloatList","WidthOfLanding","Stairs",QT_TRANSLATE_NOOP("App::Property","The width of a Landing (2nd edge and after - 1st edge follow Width property"))
>>>>>>> 58b80f53

        # steps properties
        if not "NumberOfSteps" in pl:
            obj.addProperty("App::PropertyInteger","NumberOfSteps","Steps",QT_TRANSLATE_NOOP("App::Property","The number of risers in these stairs"))
        if not "TreadDepth" in pl:
            obj.addProperty("App::PropertyLength","TreadDepth","Steps",QT_TRANSLATE_NOOP("App::Property","The depth of the treads of these stairs"))
            obj.setEditorMode("TreadDepth",1)
        if not "RiserHeight" in pl:
            obj.addProperty("App::PropertyLength","RiserHeight","Steps",QT_TRANSLATE_NOOP("App::Property","The height of the risers of these stairs"))
            obj.setEditorMode("RiserHeight",1)
        if not "Nosing" in pl:
            obj.addProperty("App::PropertyLength","Nosing","Steps",QT_TRANSLATE_NOOP("App::Property","The size of the nosing"))
        if not "TreadThickness" in pl:
            obj.addProperty("App::PropertyLength","TreadThickness","Steps",QT_TRANSLATE_NOOP("App::Property","The thickness of the treads"))
        if not "BlondelRatio" in pl:
            obj.addProperty("App::PropertyFloat","BlondelRatio","Steps",QT_TRANSLATE_NOOP("App::Property","The Blondel ratio indicates comfortable stairs and should be between 62 and 64cm or 24.5 and 25.5in"))
            obj.setEditorMode("BlondelRatio",1)

        if not hasattr(obj,"LandingDepth"):
            obj.addProperty("App::PropertyLength","LandingDepth","Steps",QT_TRANSLATE_NOOP("App::Property","The depth of the landing of these stairs"))

        if not hasattr(obj,"TreadDepthEnforce"):
            obj.addProperty("App::PropertyLength","TreadDepthEnforce","Steps",QT_TRANSLATE_NOOP("App::Property","The depth of the treads of these stairs - Enforced regardless Length or edge's Length"))
        if not hasattr(obj,"RiserHeightEnforce"):
            obj.addProperty("App::PropertyLength","RiserHeightEnforce","Steps",QT_TRANSLATE_NOOP("App::Property","The height of the risers of these stairs - Enforced regardless Height or edge's Height"))

        if not hasattr(obj,"Flight"):
            obj.addProperty("App::PropertyEnumeration","Flight","Structure",QT_TRANSLATE_NOOP("App::Property","The direction of of flight after landing"))
            obj.Flight = ["Straight","HalfTurnLeft","HalfTurnRight"]

        # Segment and Parts properties
        if not hasattr(obj,"LastSegment"):
            obj.addProperty("App::PropertyLink","LastSegment","Segment and Parts","Last Segment (Flight or Landing) of Arch Stairs connecting to This Segment")
        if not hasattr(obj,"AbsTop"):
            obj.addProperty("App::PropertyVector","AbsTop","Segment and Parts",QT_TRANSLATE_NOOP("App::Property","The 'absolute' top level of a flight of stairs leads to "))
            obj.setEditorMode("AbsTop",1)
        if not hasattr(obj,"OutlineLeft"):
            obj.addProperty("App::PropertyVectorList","OutlineLeft","Segment and Parts",QT_TRANSLATE_NOOP("App::Property","The 'left outline' of stairs "))
            obj.setEditorMode("OutlineLeft",1)
        if not hasattr(obj,"OutlineRight"):
            obj.addProperty("App::PropertyVectorList","OutlineRight","Segment and Parts",QT_TRANSLATE_NOOP("App::Property","The 'left outline' of stairs "))
            obj.setEditorMode("OutlineRight",1)

        if not hasattr(obj,"OutlineWireLeft"):
            #obj.addProperty("App::PropertyLink","OutlineWireLeft","Segment and Parts","Wire object created from OutlineLeft")	# To test which is better
            obj.addProperty("App::PropertyString","OutlineWireLeft","Segment and Parts","Name of Wire object's created from OutlineLeft")
        if not hasattr(obj,"OutlineWireRight"):
            #obj.addProperty("App::PropertyLink","OutlineWireRight","Segment and Parts","Wire object created from OutlineRight")	# To test which is better
            obj.addProperty("App::PropertyString","OutlineWireRight","Segment and Parts","Name of Wire object's created from OutlineLeft")

        if not hasattr(obj,"OutlineLeftAll"):
            obj.addProperty("App::PropertyVectorList","OutlineLeftAll","Segment and Parts",QT_TRANSLATE_NOOP("App::Property","The 'left outline' of all segments of stairs "))
            obj.setEditorMode("OutlineLeftAll",1)
        if not hasattr(obj,"OutlineRightAll"):
            obj.addProperty("App::PropertyVectorList","OutlineRightAll","Segment and Parts",QT_TRANSLATE_NOOP("App::Property","The 'left outline' of all segments of stairs "))
            obj.setEditorMode("OutlineRightAll",1)

        if not hasattr(obj,"RailingHeightLeft"):
            obj.addProperty("App::PropertyLength","RailingHeightLeft","Segment and Parts","Height of Railing on Left hand side from Stairs or Landing ")
        if not hasattr(obj,"RailingHeightRight"):
            obj.addProperty("App::PropertyLength","RailingHeightRight","Segment and Parts","Height of Railing on Right hand side from Stairs or Landing ")
        if not hasattr(obj,"RailingOffsetLeft"):
            obj.addProperty("App::PropertyLength","RailingOffsetLeft","Segment and Parts","Offset of Railing on Left hand side from stairs or landing Edge ")
        if not hasattr(obj,"RailingOffsetRight"):
            obj.addProperty("App::PropertyLength","RailingOffsetRight","Segment and Parts","Offset of Railing on Right hand side from stairs or landing Edge ")

        # structural properties
        if not "Landings" in pl:
            obj.addProperty("App::PropertyEnumeration","Landings","Structure",QT_TRANSLATE_NOOP("App::Property","The type of landings of these stairs"))
            obj.Landings = ["None","At center","At each corner"]
        if not "Winders" in pl:
            obj.addProperty("App::PropertyEnumeration","Winders","Structure",QT_TRANSLATE_NOOP("App::Property","The type of winders in these stairs"))
            obj.Winders = ["None","All","Corners strict","Corners relaxed"]
        if not "Structure" in pl:
            obj.addProperty("App::PropertyEnumeration","Structure","Structure",QT_TRANSLATE_NOOP("App::Property","The type of structure of these stairs"))
            obj.Structure = ["None","Massive","One stringer","Two stringers"]
        if not "StructureThickness" in pl:
            obj.addProperty("App::PropertyLength","StructureThickness","Structure",QT_TRANSLATE_NOOP("App::Property","The thickness of the massive structure or of the stringers"))
        if not "StringerWidth" in pl:
            obj.addProperty("App::PropertyLength","StringerWidth","Structure",QT_TRANSLATE_NOOP("App::Property","The width of the stringers"))
        if not "StructureOffset" in pl:
            obj.addProperty("App::PropertyLength","StructureOffset","Structure",QT_TRANSLATE_NOOP("App::Property","The offset between the border of the stairs and the structure"))
        if not "StringerOverlap" in pl:
            obj.addProperty("App::PropertyLength","StringerOverlap","Structure",QT_TRANSLATE_NOOP("App::Property","The overlap of the stringers above the bottom of the treads"))

        self.Type = "Stairs"

    def onDocumentRestored(self,obj):

        ArchComponent.Component.onDocumentRestored(self,obj)
        self.setProperties(obj)

    def execute(self,obj):

        "constructs the shape of the stairs"

        if self.clone(obj):
            return

        import Part
        self.steps = []
        self.pseudosteps = []
        self.structures = []
        pl = obj.Placement
        landings = 0 # ? Any use - paul 2018.7.15

        base = None

        if obj.Base:
            if hasattr(obj.Base,"Shape"):
                if obj.Base.Shape:
                    if obj.Base.Shape.Solids:
                        base = obj.Base.Shape.copy()

        # special case NumberOfSteps = 1 : multi-edges landing
        if (not base) and obj.Width.Value and obj.Height.Value and (obj.NumberOfSteps > 0):
            if obj.Base:
                if not obj.Base.isDerivedFrom("Part::Feature"):
                    return
                if obj.Base.Shape.Solids:
                    obj.Shape = obj.Base.Shape.copy()
                    obj.Placement = FreeCAD.Placement(obj.Base.Placement).multiply(pl)
                    obj.TreadDepth = 0.0
                    obj.RiserHeight = 0.0
                    return
                if not obj.Base.Shape.Edges:
                    return
                if obj.Base.Shape.Faces:
                    return
                if (len(obj.Base.Shape.Edges) == 1):
                    edge = obj.Base.Shape.Edges[0]
                    if isinstance(edge.Curve,(Part.LineSegment,Part.Line)):
                      # preparing for multi-edges landing / segment staircase
                      if obj.NumberOfSteps > 1:
                            self.makeStraightStairsWithLanding(obj,edge)	# all cases use makeStraightStairsWithLanding()

                      # preparing for multi-edges landing / segment staircase
                      if obj.NumberOfSteps == 1:
                            # TODO - All use self.makeMultiEdgesLanding(obj,edges) ?
                            self.makeStraightLanding(obj,edge)
                      if obj.NumberOfSteps == 0:
                            pass # Should delete the whole shape

                    else:
                        if obj.Landings == "At center":
                            landings = 1
                            self.makeCurvedStairsWithLandings(obj,edge)
                        else:
                            self.makeCurvedStairs(obj,edge)

                elif (len(obj.Base.Shape.Edges) >= 1):
                      #if obj.NumberOfSteps == 1:
                            edges = obj.Base.Shape.Edges
                            self.makeMultiEdgesLanding(obj,edges)

            else:
                if not obj.Length.Value:
                    return
                edge = Part.LineSegment(Vector(0,0,0),Vector(obj.Length.Value,0,0)).toShape()

                self.makeStraightStairsWithLanding(obj,edge)

        if self.structures or self.steps:
            base = Part.makeCompound(self.structures + self.steps)
        elif self.pseudosteps:
            shape = Part.makeCompound(self.pseudosteps)
            obj.Shape = shape
            obj.Placement = pl
            return

        base = self.processSubShapes(obj,base,pl)
        if base:
            if not base.isNull():
                obj.Shape = base
                obj.Placement = pl

        if obj.OutlineWireLeft:
            OutlineWireLeftObject = FreeCAD.ActiveDocument.getObject(obj.OutlineWireLeft)
            if obj.OutlineLeftAll:
                OutlineWireLeftObject.Points = obj.OutlineLeftAll
            elif obj.OutlineLeft:
                OutlineWireLeftObject.Points = obj.OutlineLeft
        if obj.OutlineWireRight:
            OutlineWireRightObject = FreeCAD.ActiveDocument.getObject(obj.OutlineWireRight)
            if obj.OutlineRightAll:
                OutlineWireRightObject.Points = obj.OutlineRightAll
            elif obj.OutlineRight:
                OutlineWireRightObject.Points = obj.OutlineRight

        # compute step data
        #if obj.NumberOfSteps > 1:
        if False:
            l = obj.Length.Value
            h = obj.Height.Value
            if obj.Base:
                if obj.Base.isDerivedFrom("Part::Feature"):
                    l = obj.Base.Shape.Length
                    if obj.Base.Shape.BoundBox.ZLength:
                        h = obj.Base.Shape.BoundBox.ZLength
            if obj.LandingDepth:
                obj.TreadDepth = float(l-(landings*obj.LandingDepth.Value))/(obj.NumberOfSteps-(1+landings))
            else:
                obj.TreadDepth = float(l-(landings*obj.Width.Value))/(obj.NumberOfSteps-(1+landings))
            obj.RiserHeight = float(h)/obj.NumberOfSteps
            obj.BlondelRatio = obj.RiserHeight.Value*2+obj.TreadDepth.Value

    def align(self,basepoint,align,widthvec):

        "moves a given basepoint according to the alignment"
        if align == "Center":
            basepoint = basepoint.add(DraftVecUtils.scale(widthvec,-0.5))
        elif align == "Right":
            basepoint = basepoint.add(DraftVecUtils.scale(widthvec,-1))
        return basepoint


    def makeMultiEdgesLanding(self,obj,edges):

        "builds a 'multi-edges' landing from edges" # 'copying' from makeStraightLanding()

        # import Again?
        import Draft, Part

        outline, outlineL, outlineR, vBase1 = self.returnOutlines(obj, edges, "left", zeroMM, zeroMM, zeroMM, zeroMM, zeroMM)
        outlineNotUsed, outlineRailL, outlineRailR, vBase2 = self.returnOutlines(obj, edges,"left",zeroMM,obj.RailingOffsetLeft, obj.RailingOffsetRight, obj.RailingHeightLeft, obj.RailingHeightRight)

        obj.OutlineLeft = outlineRailL
        obj.OutlineRight = outlineRailR
        obj.AbsTop = vBase1[0]

        stepFace = Part.Face(Part.makePolygon(outline))

        if obj.TreadThickness.Value:
            step = stepFace.extrude(Vector(0,0,abs(obj.TreadThickness.Value)))
            self.steps.append(step)
        else:
            self.pseudosteps.append(stepFace)

        if obj.StructureThickness.Value:
            landingFace = stepFace
            struct = landingFace.extrude(Vector(0,0,-abs(obj.StructureThickness.Value)))

        if struct:
            self.structures.append(struct)

        self.connectRailingVector(obj,outlineRailL,outlineRailR)


    #@staticmethod
    def returnOutlines(self, obj, edges, align="left", railStartRiser=zeroMM, offsetHLeft=zeroMM, offsetHRight=zeroMM, offsetVLeft=zeroMM, offsetVRight=zeroMM):
    # better omit 'obj' latter?- currently only for vbaseFollowLastSement()?

        import DraftGeomUtils

        v, vLength, vWidth, vBase = [], [], [], []
        p1o, p2o, p1, p2, p3, p4 = [], [], [], [], [], []
        outline, outlineP1P2, outlineP3P4 = [], [], []

        if not isinstance(edges, list):
            edges = [edges]

        enum_edges = enumerate(edges)
        for i, edge in enum_edges:
            v.append(DraftGeomUtils.vec(edge))
            vLength.append(Vector(v[i].x,v[i].y,v[i].z)) # TODO vLength in this f() is 3d

            # TODO obj.Width[i].Value for different 'edges' / 'sections' of the landing
            netWidthI = 0
            print (i)
            if i > 0:
                try:
                    if obj.WidthOfLanding[i-1] > 0:
                        netWidthI = obj.WidthOfLanding[i-1] - offsetHLeft.Value - offsetHRight.Value  #2*offsetH
                except:
                    pass
            if netWidthI == 0:
                netWidthI = obj.Width.Value - offsetHLeft.Value - offsetHRight.Value  #2*offsetH
            vWidth.append(DraftVecUtils.scaleTo(vLength[i].cross(Vector(0,0,1)),netWidthI))

            vBase.append(edges[i].Vertexes[0].Point)
            vBase[i] = self.vbaseFollowLastSement(obj, vBase[i])

            vBase[i] = vBase[i].add(Vector(0,0,offsetVLeft.Value))
            vBase[i] = vBase[i].add(Vector(0,0,railStartRiser.Value))
            vOffsetH = DraftVecUtils.scaleTo(vLength[i].cross(Vector(0,0,1)),offsetHLeft.Value)
            vBase[i] = self.align(vBase[i], "Right", -vOffsetH)

            # step + structure							# assume all left-align first # no nosing
            p1o.append(vBase[i].add(Vector(0,0,-abs(obj.TreadThickness.Value))))
            p2o.append(p1o[i].add(vLength[i]))
            p1.append(self.align(vBase[i],obj.Align,vWidth[i]).add(Vector(0,0,-abs(obj.TreadThickness.Value))))

            p2.append(p1[i].add(vLength[i]).add(Vector(0,0,-railStartRiser.Value)))
            p3.append(p2[i].add(vWidth[i]).add(Vector(0,0,(offsetVRight-offsetVLeft).Value)))
            p4.append(p3[i].add(DraftVecUtils.neg(vLength[i])).add(Vector(0,0,railStartRiser.Value)))

            #if obj.Align == 'Left':
            if False:
                outlineP1P2.append(p1[i])
                outlineP1P2.append(p2[i])					# can better skip 1 'supposedly' overlapping point every pair?
                if i > 0:
                    print ("Debug - intersection calculation")
                    print (p3[i-1])
                    print (p4[i-1])
                    print (p3[i])
                    print (p4[i])
                    intersection = DraftGeomUtils.findIntersection(p3[i-1],p4[i-1],p3[i],p4[i],True,True)
                    print (intersection)
                    outlineP3P4.insert(0, intersection[0])
                else:
                    outlineP3P4.insert(0, p4[i])

            #elif obj.Align == 'Right':
            if False:

                if i > 0:
                    intersection = DraftGeomUtils.findIntersection(p1[i-1],p2[i-1],p1[i],p2[i],True,True)
                    outlineP1P2.append(intersection[0])
                else:
                    outlineP1P2.append(p1[i])
                outlineP3P4.insert(0, p4[i])
                outlineP3P4.insert(0, p3[i])

            #elif obj.Align == 'Center':
            if True:

                if i > 0:
                    intersection = DraftGeomUtils.findIntersection(p1[i-1],p2[i-1],p1[i],p2[i],True,True)
                    outlineP1P2.append(intersection[0])
                    intersection = DraftGeomUtils.findIntersection(p3[i-1],p4[i-1],p3[i],p4[i],True,True)
                    outlineP3P4.insert(0, intersection[0])
                else:
                    outlineP1P2.append(p1[i])
                    outlineP3P4.insert(0, p4[i])

            else:
                outlineP1P2.append(p1[i])
                outlineP1P2.append(p2[i])
                outlineP3P4.insert(0, p4[i])
                outlineP3P4.insert(0, p3[i])

        # add back last/first 'missing' point(s)
        outlineP3P4.insert(0, p3[i])
        outlineP1P2.append(p2[i])

        outline = outlineP1P2 + outlineP3P4
        outline.append(p1[0])
        print (outlineP1P2)
        print (outlineP3P4)
        print (outline)

        return outline, outlineP1P2, outlineP3P4, vBase


    @staticmethod
    def vbaseFollowLastSement(obj, vBase):
        if obj.LastSegment:
            lastSegmentAbsTop = obj.LastSegment.AbsTop
            vBase = Vector(vBase.x, vBase.y,lastSegmentAbsTop.z) # use Last Segment top's z-coordinate
        return vBase


    # Add flag (temporarily?) for indicating which method call this to determine whether the landing has been 're-based' before or not
    def makeStraightLanding(self,obj,edge,numberofsteps=None, callByMakeStraightStairsWithLanding=False):	# what is use of numberofsteps ?
        "builds a landing from a straight edge"

        # general data
        if not numberofsteps:
            numberofsteps = obj.NumberOfSteps
        import Part,DraftGeomUtils
        v = DraftGeomUtils.vec(edge)
        vLength = Vector(v.x,v.y,0)
        vWidth = vWidth = DraftVecUtils.scaleTo(vLength.cross(Vector(0,0,1)),obj.Width.Value)
        vBase = edge.Vertexes[0].Point

        # if not call by makeStraightStairsWithLanding() - not 're-base' in function there, then 're-base' here
        if not callByMakeStraightStairsWithLanding:
            vBase = self.vbaseFollowLastSement(obj, vBase)
            obj.AbsTop = vBase

        vNose = DraftVecUtils.scaleTo(vLength,-abs(obj.Nosing.Value))
        h = 0

        if obj.RiserHeightEnforce != 0:
            h = obj.RiserHeightEnforce * numberofsteps
        elif obj.Base: # TODO - should this happen? - though in original code
            if obj.Base.isDerivedFrom("Part::Feature"):
                #l = obj.Base.Shape.Length
                #if obj.Base.Shape.BoundBox.ZLength:
                if round(obj.Base.Shape.BoundBox.ZLength,Draft.precision()) != 0: # ? - need precision
                    h = obj.Base.Shape.BoundBox.ZLength #.Value?
                else:
                    print ("obj.Base has 0 z-value")
                    print (h)
        if h==0 and obj.Height.Value != 0:
            h = obj.Height.Value
        else:
            print (h)

        if obj.TreadDepthEnforce != 0:
                l = obj.TreadDepthEnforce.Value * (numberofsteps-2)
                if obj.LandingDepth:
                    l += obj.LandingDepth.Value
                else:
                    l += obj.Width.Value
        elif obj.Base:
            if obj.Base.isDerivedFrom("Part::Feature"):
                l = obj.Base.Shape.Length #.Value?
        elif obj.Length.Value != 0:
            l = obj.Length.Value

        if obj.LandingDepth:
            fLength = float(l-obj.LandingDepth.Value)/(numberofsteps-2)
        else:
            fLength = float(l-obj.Width.Value)/(numberofsteps-2)

        fHeight = float(h)/numberofsteps
        a = math.atan(fHeight/fLength)
        print("landing data:",fLength,":",fHeight)

        # step
        p1 = self.align(vBase,obj.Align,vWidth)
        p1o = p1.add(Vector(0,0,-abs(obj.TreadThickness.Value)))

        p1 = p1.add(vNose).add(Vector(0,0,-abs(obj.TreadThickness.Value)))
        p2 = p1.add(DraftVecUtils.neg(vNose)).add(vLength)
        p3 = p2.add(vWidth)
        p4 = p3.add(DraftVecUtils.neg(vLength)).add(vNose)

        p4o = p3.add(DraftVecUtils.neg(vLength))
        if not callByMakeStraightStairsWithLanding:
            p2o = p2
            p3o = p3

        if callByMakeStraightStairsWithLanding:
            if obj.Flight == "HalfTurnLeft":
                p1 = p1.add(-vWidth)
                p2 = p2.add(-vWidth)
            elif obj.Flight == "HalfTurnRight":
                p3 = p3.add(vWidth)
                p4 = p4.add(vWidth)

        step = Part.Face(Part.makePolygon([p1,p2,p3,p4,p1]))
        if obj.TreadThickness.Value:
            step = step.extrude(Vector(0,0,abs(obj.TreadThickness.Value)))
            self.steps.append(step)
        else:
            self.pseudosteps.append(step)

        # structure
        lProfile = []
        struct = None
        p7 = None
        p1 = p1.add(DraftVecUtils.neg(vNose))
        p2 = p1.add(Vector(0,0,-fHeight)).add(Vector(0,0,-obj.StructureThickness.Value/math.cos(a)))
        resheight = p1.sub(p2).Length - obj.StructureThickness.Value
        reslength = resheight / math.tan(a)
        p3 = p2.add(DraftVecUtils.scaleTo(vLength,reslength)).add(Vector(0,0,resheight))
        p6 = p1.add(vLength)
        if obj.TreadThickness.Value:
            if obj.Flight == "Straight":
                p7 = p6.add(Vector(0,0,obj.TreadThickness.Value))
        reslength = fLength + (obj.StructureThickness.Value/math.sin(a)-(fHeight-obj.TreadThickness.Value)/math.tan(a))
        if p7:
            p5 = p7.add(DraftVecUtils.scaleTo(vLength,reslength))
        else:
            if obj.Flight == "Straight":
                p5 = p6.add(DraftVecUtils.scaleTo(vLength,reslength))
            else:
                p5 = None
        resheight = obj.StructureThickness.Value + obj.TreadThickness.Value
        reslength = resheight/math.tan(a)
        if obj.Flight == "Straight":
            p4 = p5.add(DraftVecUtils.scaleTo(vLength,-reslength)).add(Vector(0,0,-resheight))
        else:
            p4 = p6.add(Vector(0,0,-obj.StructureThickness.Value))
        if obj.Structure == "Massive":
            if obj.StructureThickness.Value:
                if p7:
                    struct = Part.Face(Part.makePolygon([p1,p2,p3,p4,p5,p7,p6,p1]))
                elif p5:
                    struct = Part.Face(Part.makePolygon([p1,p2,p3,p4,p5,p6,p1]))
                else:
                    struct = Part.Face(Part.makePolygon([p1,p2,p3,p4,p6,p1]))
                evec = vWidth
                mvec = FreeCAD.Vector(0.0,0)
                if obj.StructureOffset.Value:
                    mvec = DraftVecUtils.scaleTo(vWidth,obj.StructureOffset.Value)
                    struct.translate(mvec)
                if obj.Flight in ["HalfTurnLeft","HalfTurnRight"]:
                    evec = DraftVecUtils.scaleTo(evec,2*evec.Length-2*mvec.Length)
                else:
                    evec = DraftVecUtils.scaleTo(evec,evec.Length-(2*mvec.Length))
                struct = struct.extrude(evec)
        elif obj.Structure in ["One stringer","Two stringers"]:
            if obj.StringerWidth.Value and obj.StructureThickness.Value:
                p1b = p1.add(Vector(0,0,-fHeight))
                reslength = fHeight/math.tan(a)
                p1c = p1.add(DraftVecUtils.scaleTo(vLength,reslength))
                p5b = None
                p5c = None
                if obj.TreadThickness.Value:
                    reslength = obj.StructureThickness.Value/math.sin(a)
                    p5b = p5.add(DraftVecUtils.scaleTo(vLength,-reslength))
                    reslength = obj.TreadThickness.Value/math.tan(a)
                    p5c = p5b.add(DraftVecUtils.scaleTo(vLength,-reslength)).add(Vector(0,0,-obj.TreadThickness.Value))
                    pol = Part.Face(Part.makePolygon([p1c,p1b,p2,p3,p4,p5,p5b,p5c,p1c]))
                else:
                    pol = Part.Face(Part.makePolygon([p1c,p1b,p2,p3,p4,p5,p1c]))
                evec = DraftVecUtils.scaleTo(vWidth,obj.StringerWidth.Value)
                if obj.Structure == "One stringer":
                    if obj.StructureOffset.Value:
                        mvec = DraftVecUtils.scaleTo(vWidth,obj.StructureOffset.Value)
                    else:
                        mvec = DraftVecUtils.scaleTo(vWidth,(vWidth.Length/2)-obj.StringerWidth.Value/2)
                    pol.translate(mvec)
                    struct = pol.extrude(evec)
                elif obj.Structure == "Two stringers":
                    pol2 = pol.copy()
                    if obj.StructureOffset.Value:
                        mvec = DraftVecUtils.scaleTo(vWidth,obj.StructureOffset.Value)
                        pol.translate(mvec)
                        mvec = vWidth.add(mvec.negative())
                        pol2.translate(mvec)
                    else:
                        pol2.translate(vWidth)
                    s1 = pol.extrude(evec)
                    s2 = pol2.extrude(evec.negative())
                    struct = Part.makeCompound([s1,s2])

        # Overwriting result of above functions if case fit - should better avoid running the above in first place (better rewrite later)
        if not callByMakeStraightStairsWithLanding:
            if obj.StructureThickness.Value:
                struct = None
                landingFace = Part.Face(Part.makePolygon([p1o,p2o,p3o,p4o,p1o]))
                struct = landingFace.extrude(Vector(0,0,-abs(obj.StructureThickness.Value)))

        if struct:
            self.structures.append(struct)


    def makeStraightStairs(self,obj,edge,numberofsteps=None):

        "builds a simple, straight staircase from a straight edge"

        # Upgrade obj if it is from an older version of FreeCAD
        if not(hasattr(obj, "StringerOverlap")):
            obj.addProperty("App::PropertyLength","StringerOverlap","Structure",QT_TRANSLATE_NOOP("App::Property","The overlap of the stringers above the bottom of the treads"))

        # general data
        import Part,DraftGeomUtils
        if not numberofsteps:
            numberofsteps = obj.NumberOfSteps
            # if not numberofsteps - not call by makeStraightStairsWithLanding()
            # if not 're-base' there (StraightStair is part of StraightStairsWithLanding 'flight'), then 're-base' here (StraightStair is individual 'flight')
            callByMakeStraightStairsWithLanding = False
        else:
            callByMakeStraightStairsWithLanding = True

        v = DraftGeomUtils.vec(edge)
        vLength = DraftVecUtils.scaleTo(v,float(edge.Length)/(numberofsteps-1))
        vLength = Vector(vLength.x,vLength.y,0)
        if round(v.z,Draft.precision()) != 0:
            h = v.z
        else:
            h = obj.Height.Value
        vHeight = Vector(0,0,float(h)/numberofsteps)
        vWidth = DraftVecUtils.scaleTo(vLength.cross(Vector(0,0,1)),obj.Width.Value)
        vBase = edge.Vertexes[0].Point

        if not callByMakeStraightStairsWithLanding:
            if obj.LastSegment:
                print("obj.LastSegment is: " )
                print(obj.LastSegment.Name)
                lastSegmentAbsTop = obj.LastSegment.AbsTop
                print("lastSegmentAbsTop is: ")
                print(lastSegmentAbsTop)
                vBase = Vector(vBase.x, vBase.y,lastSegmentAbsTop.z)		# use Last Segment top's z-coordinate
            obj.AbsTop = vBase.add(Vector(0,0,h))

        vNose = DraftVecUtils.scaleTo(vLength,-abs(obj.Nosing.Value))
        a = math.atan(vHeight.Length/vLength.Length)

        # steps
        for i in range(numberofsteps-1):
            p1 = vBase.add((Vector(vLength).multiply(i)).add(Vector(vHeight).multiply(i+1)))
            p1 = self.align(p1,obj.Align,vWidth)
            p1 = p1.add(vNose).add(Vector(0,0,-abs(obj.TreadThickness.Value)))
            p2 = p1.add(DraftVecUtils.neg(vNose)).add(vLength)
            p3 = p2.add(vWidth)
            p4 = p3.add(DraftVecUtils.neg(vLength)).add(vNose)
            step = Part.Face(Part.makePolygon([p1,p2,p3,p4,p1]))
            if obj.TreadThickness.Value:
                step = step.extrude(Vector(0,0,abs(obj.TreadThickness.Value)))
                self.steps.append(step)
            else:
                self.pseudosteps.append(step)

        # structure
        lProfile = []
        struct = None
        if obj.Structure == "Massive":
            if obj.StructureThickness.Value:

                # Massive Structure to respect 'align' attribute
                vBasedAligned = self.align(vBase,obj.Align,vWidth)
                vBase = vBasedAligned

                for i in range(numberofsteps-1):
                    if not lProfile:
                        lProfile.append(vBase)
                    last = lProfile[-1]
                    if len(lProfile) == 1:
                        last = last.add(Vector(0,0,-abs(obj.TreadThickness.Value)))
                    lProfile.append(last.add(vHeight))
                    lProfile.append(lProfile[-1].add(vLength))
                resHeight1 = obj.StructureThickness.Value/math.cos(a)
                lProfile.append(lProfile[-1].add(Vector(0,0,-resHeight1)))
                resHeight2 = ((numberofsteps-1)*vHeight.Length)-(resHeight1+obj.TreadThickness.Value)
                resLength = (vLength.Length/vHeight.Length)*resHeight2
                h = DraftVecUtils.scaleTo(vLength,-resLength)
                lProfile.append(lProfile[-1].add(Vector(h.x,h.y,-resHeight2)))
                lProfile.append(vBase)
                #print(lProfile)
                pol = Part.makePolygon(lProfile)
                struct = Part.Face(pol)
                evec = vWidth
                if obj.StructureOffset.Value:
                    mvec = DraftVecUtils.scaleTo(vWidth,obj.StructureOffset.Value)
                    struct.translate(mvec)
                    evec = DraftVecUtils.scaleTo(evec,evec.Length-(2*mvec.Length))
                struct = struct.extrude(evec)
        elif obj.Structure in ["One stringer","Two stringers"]:
            if obj.StringerWidth.Value and obj.StructureThickness.Value:
                hyp = math.sqrt(vHeight.Length**2 + vLength.Length**2)
                l1 = Vector(vLength).multiply(numberofsteps-1)
                h1 = Vector(vHeight).multiply(numberofsteps-1).add(Vector(0,0,-abs(obj.TreadThickness.Value)+obj.StringerOverlap.Value))
                p1 = vBase.add(l1).add(h1)
                p1 = self.align(p1,obj.Align,vWidth)
                if obj.StringerOverlap.Value <= float(h)/numberofsteps:
                    lProfile.append(p1)
                else:
                    p1b = vBase.add(l1).add(Vector(0,0,float(h)))
                    p1a = p1b.add(Vector(vLength).multiply((p1b.z-p1.z)/vHeight.Length))
                    lProfile.append(p1a)
                    lProfile.append(p1b)
                h2 = (obj.StructureThickness.Value/vLength.Length)*hyp
                lProfile.append(p1.add(Vector(0,0,-abs(h2))))
                h3 = lProfile[-1].z-vBase.z
                l3 = (h3/vHeight.Length)*vLength.Length
                v3 = DraftVecUtils.scaleTo(vLength,-l3)
                lProfile.append(lProfile[-1].add(Vector(0,0,-abs(h3))).add(v3))
                l4 = (obj.StructureThickness.Value/vHeight.Length)*hyp
                v4 = DraftVecUtils.scaleTo(vLength,-l4)
                lProfile.append(lProfile[-1].add(v4))
                lProfile.append(lProfile[0])
                #print(lProfile)
                pol = Part.makePolygon(lProfile)
                pol = Part.Face(pol)
                evec = DraftVecUtils.scaleTo(vWidth,obj.StringerWidth.Value)
                if obj.Structure == "One stringer":
                    if obj.StructureOffset.Value:
                        mvec = DraftVecUtils.scaleTo(vWidth,obj.StructureOffset.Value)
                    else:
                        mvec = DraftVecUtils.scaleTo(vWidth,(vWidth.Length/2)-obj.StringerWidth.Value/2)
                    pol.translate(mvec)
                    struct = pol.extrude(evec)
                elif obj.Structure == "Two stringers":
                    pol2 = pol.copy()
                    if obj.StructureOffset.Value:
                        mvec = DraftVecUtils.scaleTo(vWidth,obj.StructureOffset.Value)
                        pol.translate(mvec)
                        mvec = vWidth.add(mvec.negative())
                        pol2.translate(mvec)
                    else:
                        pol2.translate(vWidth)
                    s1 = pol.extrude(evec)
                    s2 = pol2.extrude(evec.negative())
                    struct = Part.makeCompound([s1,s2])
        if struct:
            self.structures.append(struct)


    def makeStraightStairsWithLanding(self,obj,edge):

        "builds a straight staircase with/without a landing in the middle"

        if obj.NumberOfSteps < 3:
            return
        import Part,DraftGeomUtils
        v = DraftGeomUtils.vec(edge)

        landing = 0
        if obj.TreadDepthEnforce == 0:
            if obj.Landings == "At center":
                if obj.LandingDepth:
                    reslength = edge.Length - obj.LandingDepth.Value
                else:
                    reslength = edge.Length - obj.Width.Value

                treadDepth = float(reslength)/(obj.NumberOfSteps-2)		# why needs 'float'?
                obj.TreadDepth = treadDepth
                vLength = DraftVecUtils.scaleTo(v,treadDepth)
            else:
                reslength = edge.Length
                #
                treadDepth = float(reslength)/(obj.NumberOfSteps-1)		# why needs 'float'?
                obj.TreadDepth = treadDepth
                vLength = DraftVecUtils.scaleTo(v,treadDepth)
        else:
            obj.TreadDepth = obj.TreadDepthEnforce

            vLength = DraftVecUtils.scaleTo(v,float(obj.TreadDepthEnforce))
        vLength = Vector(vLength.x,vLength.y,0)

        vWidth = DraftVecUtils.scaleTo(vLength.cross(Vector(0,0,1)),obj.Width.Value)
        p1 = edge.Vertexes[0].Point

        if obj.RiserHeightEnforce == 0:
            if round(v.z,Draft.precision()) != 0:
                h = v.z
            else:
                h = obj.Height.Value
            hstep = h/obj.NumberOfSteps
            obj.RiserHeight = hstep
        else:
            h = obj.RiserHeightEnforce.Value * (obj.NumberOfSteps)
            hstep = obj.RiserHeightEnforce.Value
            obj.RiserHeight = hstep
        if obj.Landings == "At center":
            landing = int(obj.NumberOfSteps/2)
        else:
            landing = obj.NumberOfSteps

        if obj.LastSegment:
            lastSegmentAbsTop = obj.LastSegment.AbsTop
            p1 = Vector(p1.x, p1.y,lastSegmentAbsTop.z)				# use Last Segment top's z-coordinate

        obj.AbsTop = p1.add(Vector(0,0,h))
        p2 = p1.add(DraftVecUtils.scale(vLength,landing-1).add(Vector(0,0,landing*hstep)))

        if obj.Landings == "At center":
            if obj.LandingDepth:
                p3 = p2.add(DraftVecUtils.scaleTo(vLength,obj.LandingDepth.Value))
            else:
                p3 = p2.add(DraftVecUtils.scaleTo(vLength,obj.Width.Value))
<<<<<<< HEAD

=======
   
>>>>>>> 58b80f53
            if obj.Flight in ["HalfTurnLeft", "HalfTurnRight"]:
                if (obj.Align == "Left" and obj.Flight == "HalfTurnLeft") or (obj.Align == "Right" and obj.Flight == "HalfTurnRight"):
                    p3r = p2
                elif (obj.Align == "Left" and obj.Flight == "HalfTurnRight"):
                    p3r = self.align(p2,"Right",-2*vWidth) # -ve / opposite direction of "Right" - no "Left" in _Stairs.Align()
                elif (obj.Align == "Right" and obj.Flight == "HalfTurnLeft"):
                    p3r = self.align(p2,"Right",2*vWidth)
                elif (obj.Align == "Center" and obj.Flight == "HalfTurnLeft"):
                    p3r = self.align(p2,"Right",vWidth)
                elif (obj.Align == "Center" and obj.Flight == "HalfTurnRight"):
                    p3r = self.align(p2,"Right",-vWidth) # -ve / opposite direction of "Right" - no "Left" in _Stairs.Align()
                else:
                    print("Should have a bug here, if see this")
                p4r = p3r.add(DraftVecUtils.scale(-vLength,obj.NumberOfSteps-(landing+1)).add(Vector(0,0,(obj.NumberOfSteps-landing)*hstep)))
            else:
                p4 = p3.add(DraftVecUtils.scale(vLength,obj.NumberOfSteps-(landing+1)).add(Vector(0,0,(obj.NumberOfSteps-landing)*hstep)))
            self.makeStraightLanding(obj,Part.LineSegment(p2,p3).toShape(), None, True)

            if obj.Flight in ["HalfTurnLeft", "HalfTurnRight"]:
                self.makeStraightStairs(obj,Part.LineSegment(p3r,p4r).toShape(),obj.NumberOfSteps-landing)
            else:
                self.makeStraightStairs(obj,Part.LineSegment(p3,p4).toShape(),obj.NumberOfSteps-landing)

        self.makeStraightStairs(obj,Part.LineSegment(p1,p2).toShape(),landing)
        print (p1, p2)
        if obj.Landings == "At center" and obj.Flight not in ["HalfTurnLeft", "HalfTurnRight"]:
            print (p3, p4)
        elif obj.Landings == "At center" and obj.Flight in ["HalfTurnLeft", "HalfTurnRight"]:
            print (p3r, p4r)

        edge = Part.LineSegment(p1,p2).toShape()
        outlineNotUsed, outlineRailL, outlineRailR, vBase2 = self.returnOutlines(obj, edge,"left",obj.RiserHeight,obj.RailingOffsetLeft,obj.RailingOffsetRight,obj.RailingHeightLeft,obj.RailingHeightRight)
        self.connectRailingVector(obj,outlineRailL,outlineRailR)


    def connectRailingVector(self,obj,outlineRailL,outlineRailR):

        obj.OutlineLeft = outlineRailL # outlineL # outlineP1P2
        obj.OutlineRight = outlineRailR # outlineR # outlineP3P4

        if obj.LastSegment:
            if obj.LastSegment.OutlineLeftAll:
                outlineLeftAll = obj.LastSegment.OutlineLeftAll
            else:
                outlineLeftAll = []
            if obj.LastSegment.OutlineRightAll:
                outlineRightAll = obj.LastSegment.OutlineRightAll
            else:
                outlineRightAll = []
        else:
            outlineLeftAll = []
            outlineRightAll = []
        outlineLeftAll.extend(outlineRailL)
        outlineRailR.extend(outlineRightAll)
        outlineRightAll=outlineRailR
        obj.OutlineLeftAll = outlineLeftAll
        obj.OutlineRightAll = outlineRightAll


    def makeCurvedStairs(self,obj,edge):

        print("Not yet implemented!")

    def makeCurvedStairsWithLanding(self,obj,edge):

        print("Not yet implemented!")


class _ViewProviderStairs(ArchComponent.ViewProviderComponent):

    "A View Provider for Stairs"

    def __init__(self,vobj):

        ArchComponent.ViewProviderComponent.__init__(self,vobj)

    def getIcon(self):

        import Arch_rc
        return ":/icons/Arch_Stairs_Tree.svg"


if FreeCAD.GuiUp:
    FreeCADGui.addCommand('Arch_Stairs',_CommandStairs())<|MERGE_RESOLUTION|>--- conflicted
+++ resolved
@@ -332,12 +332,8 @@
 
         # TODO - To be combined into Width when PropertyLengthList is available
         if not "WidthOfLanding" in pl:
-<<<<<<< HEAD
             obj.addProperty("App::PropertyFloatList","WidthOfLanding","Stairs",QT_TRANSLATE_NOOP("App::Property","The width of a Landing (Second edge and after - First edge follows Width property"))
-=======
-            obj.addProperty("App::PropertyFloatList","WidthOfLanding","Stairs",QT_TRANSLATE_NOOP("App::Property","The width of a Landing (2nd edge and after - 1st edge follow Width property"))
->>>>>>> 58b80f53
-
+    
         # steps properties
         if not "NumberOfSteps" in pl:
             obj.addProperty("App::PropertyInteger","NumberOfSteps","Steps",QT_TRANSLATE_NOOP("App::Property","The number of risers in these stairs"))
@@ -1083,11 +1079,7 @@
                 p3 = p2.add(DraftVecUtils.scaleTo(vLength,obj.LandingDepth.Value))
             else:
                 p3 = p2.add(DraftVecUtils.scaleTo(vLength,obj.Width.Value))
-<<<<<<< HEAD
-
-=======
-   
->>>>>>> 58b80f53
+
             if obj.Flight in ["HalfTurnLeft", "HalfTurnRight"]:
                 if (obj.Align == "Left" and obj.Flight == "HalfTurnLeft") or (obj.Align == "Right" and obj.Flight == "HalfTurnRight"):
                     p3r = p2
