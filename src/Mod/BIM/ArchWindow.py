--- conflicted
+++ resolved
@@ -19,7 +19,6 @@
 #*                                                                         *
 #***************************************************************************
 
-<<<<<<< HEAD
 __title__  = "FreeCAD Window"
 __author__ = "Yorik van Havre"
 __url__    = "https://www.freecad.org"
@@ -33,9 +32,6 @@
 #  of wires, and that can be inserted into other Arch objects,
 #  by defining a volume that gets subtracted from them.
 
-import os
-=======
->>>>>>> 23be4087
 
 import FreeCAD
 import ArchCommands
