--- conflicted
+++ resolved
@@ -22,11 +22,6 @@
 
 """The BIM Diff command"""
 
-<<<<<<< HEAD
-import os
-
-=======
->>>>>>> dec8201d
 import FreeCAD
 import FreeCADGui
 
