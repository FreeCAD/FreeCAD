# ***************************************************************************
# *                                                                         *
# *   Copyright (c) 2019 Yorik van Havre <yorik@uncreated.net>              *
# *                                                                         *
# *   This program is free software; you can redistribute it and/or modify  *
# *   it under the terms of the GNU Lesser General Public License (LGPL)    *
# *   as published by the Free Software Foundation; either version 2 of     *
# *   the License, or (at your option) any later version.                   *
# *   for detail see the LICENCE text file.                                 *
# *                                                                         *
# *   This program is distributed in the hope that it will be useful,       *
# *   but WITHOUT ANY WARRANTY; without even the implied warranty of        *
# *   MERCHANTABILITY or FITNESS FOR A PARTICULAR PURPOSE.  See the         *
# *   GNU Library General Public License for more details.                  *
# *                                                                         *
# *   You should have received a copy of the GNU Library General Public     *
# *   License along with this program; if not, write to the Free Software   *
# *   Foundation, Inc., 59 Temple Place, Suite 330, Boston, MA  02111-1307  *
# *   USA                                                                   *
# *                                                                         *
# ***************************************************************************

"""Layers manager for FreeCAD"""

<<<<<<< HEAD
import os

=======
>>>>>>> dec8201d
import FreeCAD
import FreeCADGui

QT_TRANSLATE_NOOP = FreeCAD.Qt.QT_TRANSLATE_NOOP
translate = FreeCAD.Qt.translate

PARAMS = FreeCAD.ParamGet("User parameter:BaseApp/Preferences/Mod/BIM")


def getColorIcon(color):

    "returns a QtGui.QIcon from a color 3-float tuple"

    from PySide import QtGui

    c = QtGui.QColor(int(color[0] * 255), int(color[1] * 255), int(color[2] * 255))
    im = QtGui.QImage(48, 48, QtGui.QImage.Format_ARGB32)
    im.fill(c)
    px = QtGui.QPixmap.fromImage(im)
    return QtGui.QIcon(px)


class BIM_Layers:

    "The BIM_Layers FreeCAD command"

    def GetResources(self):

        return {
            "Pixmap": "BIM_Layers",
            "MenuText": QT_TRANSLATE_NOOP("BIM_Layers", "Manage layers..."),
            "ToolTip": QT_TRANSLATE_NOOP(
                "BIM_Layers", "Set/modify the different layers of your BIM project"
            ),
        }

    def IsActive(self):
        v = hasattr(FreeCADGui.getMainWindow().getActiveWindow(), "getSceneGraph")
        return v

    def Activated(self):

        from PySide import QtGui

        # store changes to be committed
        self.deleteList = []

        # store assignlist
        self.assignList = {}

        # create the dialog
        self.dialog = FreeCADGui.PySideUic.loadUi(":/ui/dialogLayersIFC.ui")

        # store the ifc icon
        self.ifcicon = QtGui.QIcon(":/icons/IFC.svg")

        # set nice icons
        self.dialog.setWindowIcon(QtGui.QIcon(":/icons/Draft_Layer.svg"))
        self.dialog.buttonNew.setIcon(QtGui.QIcon(":/icons/document-new.svg"))
        self.dialog.buttonDelete.setIcon(QtGui.QIcon(":/icons/delete.svg"))
        self.dialog.buttonSelectAll.setIcon(QtGui.QIcon(":/icons/edit-select-all.svg"))
        self.dialog.buttonToggle.setIcon(QtGui.QIcon(":/icons/dagViewVisible.svg"))
        self.dialog.buttonIsolate.setIcon(QtGui.QIcon(":/icons/view-refresh.svg"))
        self.dialog.buttonCancel.setIcon(QtGui.QIcon(":/icons/edit_Cancel.svg"))
        self.dialog.buttonOK.setIcon(QtGui.QIcon(":/icons/edit_OK.svg"))
        self.dialog.buttonAssign.setIcon(QtGui.QIcon(":/icons/button_right.svg"))
        self.dialog.buttonIFC.setIcon(self.ifcicon)

        # restore window geometry from stored state
        w = PARAMS.GetInt("LayersManagerWidth", 640)
        h = PARAMS.GetInt("LayersManagerHeight", 320)
        self.dialog.resize(w, h)

        # center the dialog over FreeCAD window
        mw = FreeCADGui.getMainWindow()
        self.dialog.move(
            mw.frameGeometry().topLeft()
            + mw.rect().center()
            - self.dialog.rect().center()
        )

        # connect signals/slots
        self.dialog.buttonNew.clicked.connect(self.addItem)
        self.dialog.buttonDelete.clicked.connect(self.onDelete)
        self.dialog.buttonSelectAll.clicked.connect(self.dialog.tree.selectAll)
        self.dialog.buttonToggle.clicked.connect(self.onToggle)
        self.dialog.buttonCancel.clicked.connect(self.dialog.reject)
        self.dialog.buttonIsolate.clicked.connect(self.onIsolate)
        self.dialog.buttonOK.clicked.connect(self.accept)
        self.dialog.buttonAssign.clicked.connect(self.onAssign)
        self.dialog.buttonIFC.clicked.connect(self.onIFC)
        self.dialog.rejected.connect(self.reject)

        # set the model up
        self.model = QtGui.QStandardItemModel()
        self.dialog.tree.setModel(self.model)
        self.dialog.tree.setUniformRowHeights(True)
        self.dialog.tree.setItemDelegate(BIM_Layers_Delegate())
        self.dialog.tree.setItemsExpandable(False)
        self.dialog.tree.setRootIsDecorated(False)  # removes spacing in first column
        self.dialog.tree.setSelectionMode(
            QtGui.QTreeView.ExtendedSelection
        )  # allow one to select many

        # fill the tree view
        self.update()

        # rock 'n roll!!!
        self.dialog.show()

    def accept(self):
        "when OK button is pressed"

        import Draft

        doc = FreeCAD.ActiveDocument
        changed = False

        # delete layers
        for name in self.deleteList:
            if not changed:
                doc.openTransaction("Layers change")
                changed = True
            doc.removeObject(name)

        # assign
        for target, objs in self.assignList.items():
            target_obj = doc.getObject(target)
            if target_obj:
                for obj in objs:
                    target_obj.Proxy.addObject(target_obj, obj)

        # apply changes
        for row in range(self.model.rowCount()):
            # get or create layer
            name = self.model.item(row, 1).toolTip()
            obj = None
            if name:
                obj = doc.getObject(name)
            if not obj:
                if not changed:
                    doc.openTransaction("Layers change")
                    changed = True
                if self.model.item(row, 1).icon().isNull():
                    obj = Draft.make_layer(self.model.item(row, 1).text())
                    # By default BIM layers should not swallow their children otherwise
                    # they will disappear from the tree root
                    obj.ViewObject.addProperty("App::PropertyBool", "HideChildren", "Layer")
                    obj.ViewObject.HideChildren = True
                else:
                    from nativeifc import ifc_tools
                    import FreeCADGui

                    active = FreeCADGui.ActiveDocument.ActiveView.getActiveObject(
                        "NativeIFC"
                    )
                    project = None
                    if active:
                        project = ifc_tools.get_project(active)
                    else:
                        projects = [
                            o
                            for o in doc.Objects
                            if hasattr(o, "Proxy") and hasattr(o.Proxy, "ifcfile")
                        ]
                        if projects:
                            project = projects[0]
                            if len(projects) > 1:
                                FreeCAD.Console.PrintWarning(
                                    translate(
                                        "BIM",
                                        "Warning: The new layer was added to the project",
                                    )
                                    + " "
                                    + project.Label
                                    + "\n"
                                )
                        else:
                            FreeCAD.Console.PrintError(
                                translate(
                                    "BIM", "There is no IFC project in this document"
                                )
                                + "\n"
                            )
                    if project:
                        obj = ifc_tools.create_layer(
                            self.model.item(row, 1).text(), project
                        )
            vobj = obj.ViewObject

            # visibility
            checked = self.model.item(row, 0).checkState() == QtCore.Qt.Checked
            if checked != vobj.Visibility:
                if not changed:
                    doc.openTransaction("Layers change")
                    changed = True
                vobj.Visibility = checked

            # label
            label = self.model.item(row, 1).text()
            # Setting Label="" is possible in the Property editor but we avoid it here:
            if label and obj.Label != label:
                if not changed:
                    doc.openTransaction("Layers change")
                    changed = True
                obj.Label = label

            # line width
            width = self.model.item(row, 2).data(QtCore.Qt.DisplayRole)
            # Setting LineWidth=0 is possible in the Property editor but we avoid it here:
            if width and vobj.LineWidth != width:
                if not changed:
                    doc.openTransaction("Layers change")
                    changed = True
                vobj.LineWidth = width

            # draw style
            style = self.model.item(row, 3).text()
            if style is not None and vobj.DrawStyle != style:
                if not changed:
                    doc.openTransaction("Layers change")
                    changed = True
                vobj.DrawStyle = style

            # line color
            color = self.model.item(row, 4).data(QtCore.Qt.UserRole)
            if color is not None and vobj.LineColor[3:] != color:
                if not changed:
                    doc.openTransaction("Layers change")
                    changed = True
                vobj.LineColor = color

            # shape color
            color = self.model.item(row, 5).data(QtCore.Qt.UserRole)
            if color is not None and vobj.ShapeColor[3:] != color:
                if not changed:
                    doc.openTransaction("Layers change")
                    changed = True
                vobj.ShapeColor = color

            # transparency
            transparency = self.model.item(row, 6).data(QtCore.Qt.DisplayRole)
            if transparency is not None and vobj.Transparency != transparency:
                if not changed:
                    doc.openTransaction("Layers change")
                    changed = True
                vobj.Transparency = transparency

            # line print color
            color = self.model.item(row, 7).data(QtCore.Qt.UserRole)
            if color is not None and vobj.LinePrintColor[3:] != color:
                if not changed:
                    doc.openTransaction("Layers change")
                    changed = True
                vobj.LinePrintColor = color

        # recompute
        if changed:
            doc.commitTransaction()
            doc.recompute()

        # exit
        self.dialog.reject()

    def reject(self):
        "when Cancel button is pressed or dialog is closed"

        # save dialog size
        pref = FreeCAD.ParamGet("User parameter:BaseApp/Preferences/Mod/BIM")
        pref.SetInt("LayersManagerWidth", self.dialog.width())
        pref.SetInt("LayersManagerHeight", self.dialog.height())

        return True

    def update(self):
        "rebuild the model from document contents"

        import Draft

        self.model.clear()

        # set header
        self.model.setHorizontalHeaderLabels(
            [
                translate("BIM", "On"),
                translate("BIM", "Name"),
                translate("BIM", "Line width"),
                translate("BIM", "Draw style"),
                translate("BIM", "Line color"),
                translate("BIM", "Face color"),
                translate("BIM", "Transparency"),
                translate("BIM", "Line print color"),
            ]
        )
        self.dialog.tree.header().setDefaultSectionSize(72)
        self.dialog.tree.setColumnWidth(0, 32)  # on/off column
        self.dialog.tree.setColumnWidth(1, 128)  # name column

        # populate
        objs = [
            obj
            for obj in FreeCAD.ActiveDocument.Objects
            if Draft.getType(obj) == "Layer"
        ]
        objs.sort(key=lambda o: o.Label)
        for obj in objs:
            self.addItem(obj)

    def addItem(self, obj=None):
        "adds a row to the model"

        from PySide import QtCore, QtGui

        # create row with default values
        onItem = QtGui.QStandardItem()
        onItem.setCheckable(True)
        onItem.setCheckState(QtCore.Qt.Checked)
        nameItem = QtGui.QStandardItem(translate("BIM", "New Layer"))
        widthItem = QtGui.QStandardItem()
        widthItem.setData(
            self.getPref("DefaultShapeLineWidth", 2, "Integer"), QtCore.Qt.DisplayRole
        )
        styleItem = QtGui.QStandardItem("Solid")
        lineColorItem = QtGui.QStandardItem()
        lineColorItem.setData(
            self.getPref("DefaultShapeLineColor", 421075455), QtCore.Qt.UserRole
        )
        shapeColorItem = QtGui.QStandardItem()
        shapeColorItem.setData(
            self.getPref("DefaultShapeColor", 3435973887), QtCore.Qt.UserRole
        )
        transparencyItem = QtGui.QStandardItem()
        transparencyItem.setData(0, QtCore.Qt.DisplayRole)
        linePrintColorItem = QtGui.QStandardItem()
        linePrintColorItem.setData(
            self.getPref("DefaultPrintColor", 0), QtCore.Qt.UserRole
        )
        if FreeCADGui.ActiveDocument.ActiveView.getActiveObject("NativeIFC"):
            nameItem.setIcon(self.ifcicon)

        # populate with object data
        if obj:
            if hasattr(obj, "StepId"):
                nameItem.setIcon(self.ifcicon)
            onItem.setCheckState(
                QtCore.Qt.Checked if obj.ViewObject.Visibility else QtCore.Qt.Unchecked
            )
            nameItem.setText(obj.Label)
            nameItem.setToolTip(obj.Name)
            widthItem.setData(obj.ViewObject.LineWidth, QtCore.Qt.DisplayRole)
            styleItem.setText(obj.ViewObject.DrawStyle)
            lineColorItem.setData(obj.ViewObject.LineColor[:3], QtCore.Qt.UserRole)
            shapeColorItem.setData(obj.ViewObject.ShapeColor[:3], QtCore.Qt.UserRole)
            transparencyItem.setData(obj.ViewObject.Transparency, QtCore.Qt.DisplayRole)
            if hasattr(obj.ViewObject, "LinePrintColor"):
                linePrintColorItem.setData(
                    obj.ViewObject.LinePrintColor[:3], QtCore.Qt.UserRole
                )
        lineColorItem.setIcon(getColorIcon(lineColorItem.data(QtCore.Qt.UserRole)))
        shapeColorItem.setIcon(getColorIcon(shapeColorItem.data(QtCore.Qt.UserRole)))
        linePrintColorItem.setIcon(
            getColorIcon(linePrintColorItem.data(QtCore.Qt.UserRole))
        )

        # append row
        self.model.appendRow(
            [
                onItem,
                nameItem,
                widthItem,
                styleItem,
                lineColorItem,
                shapeColorItem,
                transparencyItem,
                linePrintColorItem,
            ]
        )

    def getPref(self, value, default, valuetype="Unsigned"):
        "retrieves a view pref value"

        p = FreeCAD.ParamGet("User parameter:BaseApp/Preferences/View")
        if valuetype == "Unsigned":
            c = p.GetUnsigned(value, default)
            r = float((c >> 24) & 0xFF) / 255.0
            g = float((c >> 16) & 0xFF) / 255.0
            b = float((c >> 8) & 0xFF) / 255.0
            return (
                r,
                g,
                b,
            )
        elif valuetype == "Integer":
            return p.GetInt(value, default)

    def onDelete(self):
        "delete selected rows"

        rows = []
        for index in self.dialog.tree.selectedIndexes():
            if not index.row() in rows:
                rows.append(index.row())

            # append layer name to the delete list
            if index.column() == 1:
                name = self.model.itemFromIndex(index).toolTip()
                if name:
                    if not name in self.deleteList:
                        self.deleteList.append(name)

        # delete rows starting from the lowest, to not alter row indexes while deleting
        rows.sort()
        rows.reverse()
        for row in rows:
            self.model.takeRow(row)

    def onToggle(self):
        "toggle selected layers on/off"

        from PySide import QtCore

        state = None
        for index in self.dialog.tree.selectedIndexes():
            if index.column() == 0:
                # get state from first selected row
                if state is None:
                    if (
                        self.model.itemFromIndex(index).checkState()
                        == QtCore.Qt.Checked
                    ):
                        state = QtCore.Qt.Unchecked
                    else:
                        state = QtCore.Qt.Checked
                self.model.itemFromIndex(index).setCheckState(state)

    def onIsolate(self):
        "isolates the selected layers (turns all the others off"

        from PySide import QtCore

        onrows = []
        for index in self.dialog.tree.selectedIndexes():
            if not index.row() in onrows:
                onrows.append(index.row())
        for row in range(self.model.rowCount()):
            if not row in onrows:
                self.model.item(row, 0).setCheckState(QtCore.Qt.Unchecked)

    def onIFC(self):
        "attributes this layer to an IFC project"

        from PySide import QtGui

        for index in self.dialog.tree.selectedIndexes():
            if index.column() == 1:
                name = self.model.itemFromIndex(index).toolTip()
                if name:
                    obj = FreeCAD.ActiveDocument.getObject(name)
                    if obj:
                        if hasattr(obj, "StepId"):
                            return
                item = self.model.itemFromIndex(index)
                if item.icon().isNull():
                    item.setIcon(self.ifcicon)
                else:
                    item.setIcon(QtGui.QIcon())

    def onAssign(self):
        "attributes selected objects to a selected layer"

        for index in self.dialog.tree.selectedIndexes():
            if index.column() == 1:
                name = self.model.itemFromIndex(index).toolTip()
                if name:
                    target = FreeCAD.ActiveDocument.getObject(name)
                    if target:
                        selected = FreeCADGui.Selection.getSelection()
                        if selected:
                            self.assignList.setdefault(target.Name, [])
                            for i in selected:
                                if i not in self.assignList[target.Name]:
                                    self.assignList[target.Name].append(i)


if FreeCAD.GuiUp:
    from PySide import QtCore, QtGui

    class BIM_Layers_Delegate(QtGui.QStyledItemDelegate):
        "model delegate"

        def __init__(self, parent=None, *args):
            QtGui.QStyledItemDelegate.__init__(self, parent, *args)
            # setEditorData() is triggered several times.
            # But we want to show the color dialog only the first time
            self.first = True

        def createEditor(self, parent, option, index):
            if index.column() == 0:  # Layer on/off
                editor = QtGui.QCheckBox(parent)
            if index.column() == 1:  # Layer name
                editor = QtGui.QLineEdit(parent)
            elif index.column() == 2:  # Line width
                editor = QtGui.QSpinBox(parent)
                editor.setMaximum(99)
            elif index.column() == 3:  # Line style
                editor = QtGui.QComboBox(parent)
                editor.addItems(["Solid", "Dashed", "Dotted", "Dashdot"])
            elif index.column() == 4:  # Line color
                editor = QtGui.QLineEdit(parent)
                self.first = True
            elif index.column() == 5:  # Shape color
                editor = QtGui.QLineEdit(parent)
                self.first = True
            elif index.column() == 6:  # Transparency
                editor = QtGui.QSpinBox(parent)
                editor.setMaximum(100)
            elif index.column() == 7:  # Line print color
                editor = QtGui.QLineEdit(parent)
                self.first = True
            return editor

        def setEditorData(self, editor, index):
            if index.column() == 0:  # Layer on/off
                editor.setChecked(index.data())
            elif index.column() == 1:  # Layer name
                editor.setText(index.data())
            elif index.column() == 2:  # Line width
                editor.setValue(index.data())
            elif index.column() == 3:  # Line style
                editor.setCurrentIndex(
                    ["Solid", "Dashed", "Dotted", "Dashdot"].index(index.data())
                )
            elif index.column() == 4:  # Line color
                editor.setText(str(index.data(QtCore.Qt.UserRole)))
                if self.first:
                    c = index.data(QtCore.Qt.UserRole)
                    color = QtGui.QColorDialog.getColor(
                        QtGui.QColor(int(c[0] * 255), int(c[1] * 255), int(c[2] * 255))
                    )
                    editor.setText(str(color.getRgbF()))
                    self.first = False
            elif index.column() == 5:  # Shape color
                editor.setText(str(index.data(QtCore.Qt.UserRole)))
                if self.first:
                    c = index.data(QtCore.Qt.UserRole)
                    color = QtGui.QColorDialog.getColor(
                        QtGui.QColor(int(c[0] * 255), int(c[1] * 255), int(c[2] * 255))
                    )
                    editor.setText(str(color.getRgbF()))
                    self.first = False
            elif index.column() == 6:  # Transparency
                editor.setValue(index.data())
            elif index.column() == 7:  # Line print color
                editor.setText(str(index.data(QtCore.Qt.UserRole)))
                if self.first:
                    c = index.data(QtCore.Qt.UserRole)
                    color = QtGui.QColorDialog.getColor(
                        QtGui.QColor(int(c[0] * 255), int(c[1] * 255), int(c[2] * 255))
                    )
                    editor.setText(str(color.getRgbF()))
                    self.first = False

        def setModelData(self, editor, model, index):
            if index.column() == 0:  # Layer on/off
                model.setData(index, editor.isChecked())
            elif index.column() == 1:  # Layer name
                model.setData(index, editor.text())
            elif index.column() == 2:  # Line width
                model.setData(index, editor.value())
            elif index.column() == 3:  # Line style
                model.setData(
                    index,
                    ["Solid", "Dashed", "Dotted", "Dashdot"][editor.currentIndex()],
                )
            elif index.column() == 4:  # Line color
                model.setData(index, eval(editor.text()), QtCore.Qt.UserRole)
                model.itemFromIndex(index).setIcon(getColorIcon(eval(editor.text())))
            elif index.column() == 5:  # Shape color
                model.setData(index, eval(editor.text()), QtCore.Qt.UserRole)
                model.itemFromIndex(index).setIcon(getColorIcon(eval(editor.text())))
            elif index.column() == 6:  # Transparency
                model.setData(index, editor.value())
            elif index.column() == 7:  # Line prin color
                model.setData(index, eval(editor.text()), QtCore.Qt.UserRole)
                model.itemFromIndex(index).setIcon(getColorIcon(eval(editor.text())))


FreeCADGui.addCommand("BIM_Layers", BIM_Layers())<|MERGE_RESOLUTION|>--- conflicted
+++ resolved
@@ -22,11 +22,6 @@
 
 """Layers manager for FreeCAD"""
 
-<<<<<<< HEAD
-import os
-
-=======
->>>>>>> dec8201d
 import FreeCAD
 import FreeCADGui
 
