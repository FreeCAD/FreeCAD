# ***************************************************************************
# *                                                                         *
# *   Copyright (c) 2018 Yorik van Havre <yorik@uncreated.net>              *
# *                                                                         *
# *   This program is free software; you can redistribute it and/or modify  *
# *   it under the terms of the GNU Lesser General Public License (LGPL)    *
# *   as published by the Free Software Foundation; either version 2 of     *
# *   the License, or (at your option) any later version.                   *
# *   for detail see the LICENCE text file.                                 *
# *                                                                         *
# *   This program is distributed in the hope that it will be useful,       *
# *   but WITHOUT ANY WARRANTY; without even the implied warranty of        *
# *   MERCHANTABILITY or FITNESS FOR A PARTICULAR PURPOSE.  See the         *
# *   GNU Library General Public License for more details.                  *
# *                                                                         *
# *   You should have received a copy of the GNU Library General Public     *
# *   License along with this program; if not, write to the Free Software   *
# *   Foundation, Inc., 59 Temple Place, Suite 330, Boston, MA  02111-1307  *
# *   USA                                                                   *
# *                                                                         *
# ***************************************************************************


"""The BIM Box command"""

<<<<<<< HEAD
import os

=======
>>>>>>> dec8201d
import FreeCAD
import FreeCADGui

QT_TRANSLATE_NOOP = FreeCAD.Qt.QT_TRANSLATE_NOOP
translate = FreeCAD.Qt.translate


class BIM_Box:
    def GetResources(self):
        return {
            "Pixmap": "BIM_Box",
            "MenuText": QT_TRANSLATE_NOOP("BIM_Box", "Box"),
            "ToolTip": QT_TRANSLATE_NOOP(
                "BIM_Box", "Graphically creates a generic box in the current document"
            ),
        }

    def IsActive(self):
        v = hasattr(FreeCADGui.getMainWindow().getActiveWindow(), "getSceneGraph")
        return v

    def Activated(self):
        import draftguitools.gui_trackers as DraftTrackers

        # here we will store our points
        self.points = []
        # we build a special cube tracker which is a list of 4 rectangle trackers
        self.cubetracker = []
        self.LengthValue = 0
        self.WidthValue = 0
        self.HeightValue = 0
        self.currentpoint = None
        for i in range(4):
            self.cubetracker.append(DraftTrackers.rectangleTracker())
        if hasattr(FreeCADGui, "Snapper"):
            FreeCADGui.Snapper.getPoint(
                callback=self.PointCallback,
                movecallback=self.MoveCallback,
                extradlg=self.taskbox(),
            )

    def MoveCallback(self, point, snapinfo):
        import DraftGeomUtils
        import DraftVecUtils

        self.currentpoint = point
        if len(self.points) == 1:
            # we have the base point already
            self.Length.setText(
                FreeCAD.Units.Quantity(
                    self.points[-1].sub(point).Length,  FreeCAD.Units.Length
                ).UserString
            )
            self.Length.selectAll()
            self.Length.setFocus()
        elif len(self.points) == 2:
            # now we already have our base line, we update the 1st rectangle
            p = point
            v1 = point.sub(self.points[1])
            v4 = v1.cross(self.points[1].sub(self.points[0]))
            if v4 and v4.Length:
                n = (self.points[1].sub(self.points[0])).cross(v4)
                if n and n.Length:
                    n = DraftVecUtils.project(v1, n)
                    p = self.points[1].add(n)
            self.cubetracker[0].p3(p)
            self.Width.setText(
                FreeCAD.Units.Quantity(
                    self.cubetracker[0].getSize()[1], FreeCAD.Units.Length
                ).UserString
            )
            self.Width.selectAll()
            self.Width.setFocus()
        elif len(self.points) == 3:
            h = DraftGeomUtils.distance_to_plane(point, self.cubetracker[0].p3(), self.normal)
            w = self.normal * h
            # then we update all rectangles
            self.cubetracker[1].p3((self.cubetracker[0].p2()).add(w))
            self.cubetracker[2].p3((self.cubetracker[0].p4()).add(w))
            self.cubetracker[3].p1((self.cubetracker[0].p1()).add(w))
            self.cubetracker[3].p3((self.cubetracker[0].p3()).add(w))
            self.Height.setText(FreeCAD.Units.Quantity(h, FreeCAD.Units.Length).UserString)
            self.Height.selectAll()
            self.Height.setFocus()

    def PointCallback(self, point, snapinfo):
        if not point:
            # cancelled
            self._finish()
            return

        if len(self.points) == 0:
            # this is our first clicked point, nothing to do just yet
            self.points.append(point)
            FreeCADGui.Snapper.getPoint(
                last=point,
                callback=self.PointCallback,
                movecallback=self.MoveCallback,
                extradlg=self.taskbox(),
            )
        elif len(self.points) == 1:
            # this is our second point
            baseline = point.sub(self.points[0])
            self.points.append(point)
            self._setupForWidthInput(baseline)
        elif len(self.points) == 2:
            # this is our third point
            self.points.append(point)
            self._setupForHeightInput()
        elif len(self.points) == 3:
            # finally we have all our points. Let's create the actual cube
            self._makeBox()
            self._finish()

    def taskbox(self):
        "sets up a taskbox widget"

        from PySide import QtGui

        wid = QtGui.QWidget()
        ui = FreeCADGui.UiLoader()
        wid.setWindowTitle(translate("BIM", "Box dimensions"))
        grid = QtGui.QGridLayout(wid)

        label1 = QtGui.QLabel(translate("BIM", "Length"))
        self.Length = ui.createWidget("Gui::InputField")
        l = FreeCAD.Units.Quantity(self.LengthValue, FreeCAD.Units.Length)
        self.Length.setText(l.UserString)
        grid.addWidget(label1, 0, 0, 1, 1)
        grid.addWidget(self.Length, 0, 1, 1, 1)
        if self.LengthValue:
            self.Length.setEnabled(False)

        label2 = QtGui.QLabel(translate("BIM", "Width"))
        self.Width = ui.createWidget("Gui::InputField")
        l = FreeCAD.Units.Quantity(self.WidthValue, FreeCAD.Units.Length)
        self.Width.setText(l.UserString)
        grid.addWidget(label2, 1, 0, 1, 1)
        grid.addWidget(self.Width, 1, 1, 1, 1)
        if self.WidthValue or (not self.LengthValue):
            self.Width.setEnabled(False)

        label3 = QtGui.QLabel(translate("BIM", "Height"))
        self.Height = ui.createWidget("Gui::InputField")
        l = FreeCAD.Units.Quantity(self.HeightValue, FreeCAD.Units.Length)
        self.Height.setText(l.UserString)
        grid.addWidget(label3, 2, 0, 1, 1)
        grid.addWidget(self.Height, 2, 1, 1, 1)
        if not self.WidthValue:
            self.Height.setEnabled(False)

        self.Length.valueChanged.connect(self.setLength)
        self.Width.valueChanged.connect(self.setWidth)
        self.Height.valueChanged.connect(self.setHeight)
        self.Length.returnPressed.connect(self.setLengthUI)
        self.Width.returnPressed.connect(self.setWidthUI)
        self.Height.returnPressed.connect(self.setHeightUI)
        return wid

    def setLength(self, d):
        self.LengthValue = d

    def setWidth(self, d):
        self.WidthValue = d

    def setHeight(self, d):
        self.HeightValue = d

    def setLengthUI(self):
        if (len(self.points) == 1) and self.currentpoint and self.LengthValue:
            baseline = self.currentpoint.sub(self.points[0])
            baseline.normalize()
            baseline.multiply(self.LengthValue)
            p2 = self.points[0].add(baseline)
            self.points.append(p2)
            self._setupForWidthInput(baseline)

    def setWidthUI(self):
        if (len(self.points) == 2) and self.currentpoint and self.WidthValue:
            self.normal = self.cubetracker[0].getNormal()
            if self.normal:
                n = (self.points[1].sub(self.points[0])).cross(self.normal)
                if n and n.Length:
                    n.normalize()
                    n.multiply(self.WidthValue)
                    p2 = self.points[1].add(n)
            self.cubetracker[0].p3(p2)
            self.points.append(p2)
            self._setupForHeightInput()

    def setHeightUI(self):
        if (len(self.points) == 3) and self.HeightValue:
            self._makeBox()
            self._finish()

    def _setupForWidthInput(self, baseline):
        # we turn on only one of the rectangles
        self.cubetracker[0].setPlane(baseline)
        self.cubetracker[0].p1(self.points[0])
        self.cubetracker[0].on()
        FreeCADGui.Snapper.getPoint(
            last=self.points[-1],
            callback=self.PointCallback,
            movecallback=self.MoveCallback,
            extradlg=self.taskbox(),
        )

    def _setupForHeightInput(self):
        # we can get the cubes Z axis from our first rectangle
        self.normal = self.cubetracker[0].getNormal()
        # we can therefore define the (u,v) planes of all rectangles
        u = self.cubetracker[0].u
        v = self.cubetracker[0].v
        self.cubetracker[1].setPlane(u, self.normal)
        self.cubetracker[2].setPlane(u, self.normal)
        self.cubetracker[3].setPlane(u, v)
        # and the origin points of the vertical rectangles
        self.cubetracker[1].p1(self.cubetracker[0].p1())
        self.cubetracker[2].p1(self.cubetracker[0].p3())
        # finally we turn all rectangles on
        for r in self.cubetracker:
            r.on()
        if hasattr(FreeCAD, "DraftWorkingPlane"):
            FreeCAD.DraftWorkingPlane.save()
            FreeCAD.DraftWorkingPlane.position = self.cubetracker[0].p3()
            FreeCAD.DraftWorkingPlane.u = (
                self.cubetracker[0].p3().sub(self.cubetracker[0].p4())
            ).normalize()
            FreeCAD.DraftWorkingPlane.v = self.normal
            FreeCAD.DraftWorkingPlane.axis = (
                self.cubetracker[0].p2().sub(self.cubetracker[0].p3())
            ).normalize()
            FreeCADGui.Snapper.setGrid()
        FreeCADGui.Snapper.getPoint(
            last=self.cubetracker[0].p3(),
            callback=self.PointCallback,
            movecallback=self.MoveCallback,
            extradlg=self.taskbox(),
        )

    def _makeBox(self):
        import DraftGeomUtils

        p1 = self.cubetracker[0].p1()
        p2 = self.cubetracker[0].p2()
        p3 = self.cubetracker[0].p4()
        pla = DraftGeomUtils.placement_from_points(p1, p2, p3)
        if self.normal.isEqual(pla.Rotation.multVec(FreeCAD.Vector(0, 0, 1)), 1e-6):
            if self.HeightValue < 0.0:
                pla = DraftGeomUtils.placement_from_points(p1, p3, p2)
                self.LengthValue, self.WidthValue = self.WidthValue, self.LengthValue
        else:
            if self.HeightValue > 0.0:
                pla = DraftGeomUtils.placement_from_points(p1, p3, p2)
                self.LengthValue, self.WidthValue = self.WidthValue, self.LengthValue
        doc = FreeCAD.ActiveDocument
        doc.openTransaction(translate("Arch","Create Box"))
        cube = doc.addObject("Part::Box", "Cube")
        cube.Placement = pla
        cube.Length = self.LengthValue
        cube.Width = self.WidthValue
        cube.Height = abs(self.HeightValue)
        doc.commitTransaction()
        doc.recompute()

    def _finish(self):
        FreeCADGui.Snapper.getPoint()
        FreeCADGui.Snapper.off()
        for c in self.cubetracker:
            c.finalize()
        if hasattr(FreeCADGui, "draftToolBar"):
            FreeCADGui.draftToolBar.offUi()
        if hasattr(FreeCAD, "DraftWorkingPlane"):
            FreeCAD.DraftWorkingPlane.restore()
        FreeCADGui.Snapper.setGrid()


FreeCADGui.addCommand("BIM_Box", BIM_Box())<|MERGE_RESOLUTION|>--- conflicted
+++ resolved
@@ -23,11 +23,6 @@
 
 """The BIM Box command"""
 
-<<<<<<< HEAD
-import os
-
-=======
->>>>>>> dec8201d
 import FreeCAD
 import FreeCADGui
 
