--- conflicted
+++ resolved
@@ -66,15 +66,10 @@
         }
 
     def Activated(self):
-<<<<<<< HEAD
-        super().Activated(dir_vec=FreeCAD.DraftWorkingPlane.u)
-=======
-
         import WorkingPlane
 
         self.dir = WorkingPlane.get_working_plane().u
-        super().Activated()
->>>>>>> ca5bfb17
+        super().Activated(dir_vec=self.dir)
 
 
 class BIM_DimensionVertical(gui_dimensions.Dimension):
@@ -95,15 +90,10 @@
         }
 
     def Activated(self):
-<<<<<<< HEAD
-        super().Activated(dir_vec=FreeCAD.DraftWorkingPlane.v)
-=======
-
         import WorkingPlane
 
         self.dir = WorkingPlane.get_working_plane().v
-        super().Activated()
->>>>>>> ca5bfb17
+        super().Activated(dir_vec=self.dir)
 
 
 FreeCADGui.addCommand("BIM_DimensionVertical", BIM_DimensionVertical())
