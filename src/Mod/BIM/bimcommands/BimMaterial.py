--- conflicted
+++ resolved
@@ -22,11 +22,6 @@
 
 """This module contains FreeCAD commands for the BIM workbench"""
 
-<<<<<<< HEAD
-import os
-
-=======
->>>>>>> dec8201d
 import FreeCAD
 import FreeCADGui
 
