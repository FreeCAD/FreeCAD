--- conflicted
+++ resolved
@@ -419,11 +419,8 @@
         if should_update_svg_cache:
             svgcache = ""
             # render using the TechDraw module
+            import Part
             import TechDraw
-<<<<<<< HEAD
-            import Part
-=======
->>>>>>> 23be4087
             if vshapes:
                 baseshape = Part.makeCompound(vshapes)
                 style = {'stroke':       "SVGLINECOLOR",
