--- conflicted
+++ resolved
@@ -33,14 +33,11 @@
 import Sketcher
 import TechDraw
 import WorkingPlane
-<<<<<<< HEAD
-
-from FreeCAD import Units
-=======
+
 from bimtests.TestArchRoof import TestArchRoof
 from bimtests.TestArchSpace import TestArchSpace
 from bimtests.TestArchWall import TestArchWall
->>>>>>> e7156aa3
+
 from draftutils.messages import _msg
 
 
@@ -210,106 +207,6 @@
         App.ActiveDocument.recompute()
         assert True
 
-<<<<<<< HEAD
-    def test_addSpaceBoundaries(self):
-        """Test the Arch.addSpaceBoundaries method.
-        Create a space and a wall that intersects it. Add the wall as a boundary to the space,
-        and check if the resulting space area is as expected.
-        """
-        operation = " Add a wall face as a boundary to a space"
-        _msg("  Test '{}'".format(operation))
-
-        # Create the space
-        pl = App.Placement()
-        pl.Rotation.Q = (0.0, 0.0, 0.0, 1.0)
-        pl.Base = App.Vector(-2000.0, -2000.0, 0.0)
-        rectangleBase = Draft.make_rectangle(
-            length=4000.0, height=4000.0, placement=pl, face=True, support=None)
-        App.ActiveDocument.recompute()
-        extr = rectangleBase.Shape.extrude(App.Vector(0,0,2000))
-        Part.show(extr, 'Extrusion')
-        space = Arch.makeSpace(App.activeDocument().getObject('Extrusion'))
-        App.ActiveDocument.recompute()  # To calculate area
-
-        # Create the wall
-        trace = Part.LineSegment(App.Vector (3000.0, 1000.0, 0.0),
-                                 App.Vector (-3000.0, 1000.0, 0.0))
-        wp = WorkingPlane.get_working_plane()
-        base = App.ActiveDocument.addObject("Sketcher::SketchObject","WallTrace")
-        base.Placement = wp.get_placement()
-        base.addGeometry(trace)
-        wall = Arch.makeWall(base,width=200.0,height=3000.0,align="Left")
-        wall.Normal = wp.axis
-
-        # Add the boundary
-        wallBoundary = [(wall, ["Face1"])]
-        Arch.addSpaceBoundaries(App.ActiveDocument.Space, wallBoundary)
-        App.ActiveDocument.recompute()  # To recalculate area
-
-        # Assert if area is as expected
-        expectedArea = Units.parseQuantity('12 m^2')
-        actualArea = Units.parseQuantity(str(space.Area))
-
-        self.assertAlmostEqual(
-            expectedArea.Value,
-            actualArea.Value,
-            msg = (f"Invalid area value. " +
-                   f"Expected: {expectedArea.UserString}, actual: {actualArea.UserString}"))
-
-    def test_SpaceFromSingleWall(self):
-        """Create a space from boundaries of a single wall.
-        """
-        from FreeCAD import Units
-
-        operation = "Arch Space from single wall"
-        _msg(f"\n  Test '{operation}'")
-
-        # Create a wall
-        wallInnerLength = 4000.0
-        wallHeight = 3000.0
-        wallInnerFaceArea = wallInnerLength * wallHeight
-        pl = App.Placement()
-        pl.Rotation.Q = (0.0, 0.0, 0.0, 1.0)
-        pl.Base = App.Vector(0.0, 0.0, 0.0)
-        rectangleBase = Draft.make_rectangle(
-            length=wallInnerLength, height=wallInnerLength, placement=pl, face=True, support=None)
-        App.ActiveDocument.recompute() # To calculate rectangle area
-        rectangleArea = rectangleBase.Area
-        App.ActiveDocument.getObject(rectangleBase.Name).MakeFace = False
-        wall = Arch.makeWall(baseobj=rectangleBase, height=wallHeight, align="Left")
-        App.ActiveDocument.recompute() # To calculate face areas
-
-        # Create a space from the wall's inner faces
-        boundaries = [f"Face{ind+1}" for ind, face in enumerate(wall.Shape.Faces)
-                      if round(face.Area) == round(wallInnerFaceArea)]
-
-        if App.GuiUp:
-            FreeCADGui.Selection.clearSelection()
-            FreeCADGui.Selection.addSelection(wall, boundaries)
-
-            space = Arch.makeSpace(FreeCADGui.Selection.getSelectionEx())
-            # Alternative, but test takes longer to run (~10x)
-            # FreeCADGui.activateWorkbench("BIMWorkbench")
-            # FreeCADGui.runCommand('Arch_Space', 0)
-            # space = App.ActiveDocument.Space
-        else:
-            # Also tests the alternative way of specifying the boundaries
-            # [ (<Part::PartFeature>, ["Face1", ...]), ... ]
-            space = Arch.makeSpace([(wall, boundaries)])
-
-        App.ActiveDocument.recompute() # To calculate space area
-
-        # Assert if area is as expected
-        expectedArea = Units.parseQuantity(str(rectangleArea))
-        actualArea = Units.parseQuantity(str(space.Area))
-
-        self.assertAlmostEqual(
-            expectedArea.Value,
-            actualArea.Value,
-            msg = f"Invalid area value. Expected: {expectedArea.UserString}, actual: {actualArea.UserString}")
-
-=======
->>>>>>> e7156aa3
     def tearDown(self):
         App.closeDocument("ArchTest")
         pass
