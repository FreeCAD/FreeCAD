--- conflicted
+++ resolved
@@ -820,7 +820,6 @@
         App.ActiveDocument.recompute()
         assert True
 
-<<<<<<< HEAD
     def test_addSpaceBoundaries(self):
         """Test the Arch.addSpaceBoundaries method.
         Create a space and a wall that intersects it. Add the wall as a boundary to the space,
@@ -858,7 +857,14 @@
 
         # Assert if area is as expected
         expectedArea = Units.parseQuantity('12 m^2')
-=======
+        actualArea = Units.parseQuantity(str(space.Area))
+
+        self.assertAlmostEqual(
+            expectedArea.Value,
+            actualArea.Value,
+            msg = (f"Invalid area value. " + 
+                   f"Expected: {expectedArea.UserString}, actual: {actualArea.UserString}"))
+
     def test_SpaceFromSingleWall(self):
         """Create a space from boundaries of a single wall.
         """
@@ -904,18 +910,12 @@
 
         # Assert if area is as expected
         expectedArea = Units.parseQuantity(str(rectangleArea))
->>>>>>> 47cec43a
         actualArea = Units.parseQuantity(str(space.Area))
 
         self.assertAlmostEqual(
             expectedArea.Value,
             actualArea.Value,
-<<<<<<< HEAD
-            msg = (f"Invalid area value. " + 
-                   f"Expected: {expectedArea.UserString}, actual: {actualArea.UserString}"))
-=======
             msg = f"Invalid area value. Expected: {expectedArea.UserString}, actual: {actualArea.UserString}")
->>>>>>> 47cec43a
 
     def tearDown(self):
         App.closeDocument("ArchTest")
