--- conflicted
+++ resolved
@@ -37,12 +37,8 @@
 import DraftVecUtils
 
 if FreeCAD.GuiUp:
-<<<<<<< HEAD
-    from PySide import QtGui
-=======
     import FreeCADGui
     from draftutils.translate import translate
->>>>>>> 23be4087
     from PySide.QtCore import QT_TRANSLATE_NOOP
     import FreeCADGui
     from draftutils.translate import translate
