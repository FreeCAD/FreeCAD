# ***************************************************************************
# *   Copyright (c) 2019 Yorik van Havre <yorik@uncreated.net>              *
# *                                                                         *
# *   This program is free software; you can redistribute it and/or modify  *
# *   it under the terms of the GNU Lesser General Public License (LGPL)    *
# *   as published by the Free Software Foundation; either version 2 of     *
# *   the License, or (at your option) any later version.                   *
# *   for detail see the LICENCE text file.                                 *
# *                                                                         *
# *   This program is distributed in the hope that it will be useful,       *
# *   but WITHOUT ANY WARRANTY; without even the implied warranty of        *
# *   MERCHANTABILITY or FITNESS FOR A PARTICULAR PURPOSE.  See the         *
# *   GNU Library General Public License for more details.                  *
# *                                                                         *
# *   You should have received a copy of the GNU Library General Public     *
# *   License along with this program; if not, write to the Free Software   *
# *   Foundation, Inc., 59 Temple Place, Suite 330, Boston, MA  02111-1307  *
# *   USA                                                                   *
# *                                                                         *
# ***************************************************************************

"""Helper functions that are used by IFC importer and exporter."""
<<<<<<< HEAD

=======
>>>>>>> e43b69b5
import math
import sys

import FreeCAD
import Arch
import ArchIFC

from draftutils import params
from draftutils.messages import _msg, _wrn

if FreeCAD.GuiUp:
    import FreeCADGui as Gui


PREDEFINED_RGB = {"black": (0, 0, 0),
                  "red": (1.0, 0, 0),
                  "green": (0, 1.0, 0),
                  "blue": (0, 0, 1.0),
                  "yellow": (1.0, 1.0, 0),
                  "magenta": (1.0, 0, 1.0),
                  "cyan": (0, 1.0, 1.0),
                  "white": (1.0, 1.0, 1.0)}


DEBUG_prod_repr = False
DEBUG_prod_colors = False


def dd2dms(dd):
    """Convert decimal degrees to degrees, minutes, seconds.

    Used in export.
    """
    sign = 1 if dd >= 0 else -1
    dd = abs(dd)
    minutes, seconds = divmod(dd * 3600, 60)
    degrees, minutes = divmod(minutes, 60)

    if dd < 0:
        degrees = -degrees

    return (int(degrees) * sign,
            int(minutes) * sign,
            int(seconds) * sign)


def dms2dd(degrees, minutes, seconds, milliseconds=0):
    """Convert degrees, minutes, seconds to decimal degrees.

    Used in import.
    """
    dd = float(degrees) + float(minutes)/60 + float(seconds)/3600
    return dd


def getPreferences():
    """Retrieve the IFC preferences available in import and export.

    MERGE_MODE_ARCH:
        0 = parametric BIM objects
        1 = non-parametric BIM objects
        2 = Part shapes
        3 = One compound per storey
    """
    if FreeCAD.GuiUp and params.get_param_arch("ifcShowDialog"):
        Gui.showPreferencesByName("Import-Export", ":/ui/preferences-ifc.ui")

    preferences = {
        'DEBUG': params.get_param_arch("ifcDebug"),
        'PREFIX_NUMBERS': params.get_param_arch("ifcPrefixNumbers"),
        'SKIP': params.get_param_arch("ifcSkip").split(","),
        'SEPARATE_OPENINGS': params.get_param_arch("ifcSeparateOpenings"),
        'ROOT_ELEMENT': params.get_param_arch("ifcRootElement"),
        'GET_EXTRUSIONS': params.get_param_arch("ifcGetExtrusions"),
        'MERGE_MATERIALS': params.get_param_arch("ifcMergeMaterials"),
        'MERGE_MODE_ARCH': params.get_param_arch("ifcImportModeArch"),
        'MERGE_MODE_STRUCT': params.get_param_arch("ifcImportModeStruct"),
        'CREATE_CLONES': params.get_param_arch("ifcCreateClones"),
        'IMPORT_PROPERTIES': params.get_param_arch("ifcImportProperties"),
        'SPLIT_LAYERS': params.get_param_arch("ifcSplitLayers"),  # wall layer, not layer for visual props
        'FITVIEW_ONIMPORT': params.get_param_arch("ifcFitViewOnImport"),
        'ALLOW_INVALID': params.get_param_arch("ifcAllowInvalid"),
        'REPLACE_PROJECT': params.get_param_arch("ifcReplaceProject"),
        'MULTICORE': params.get_param_arch("ifcMulticore"),
        'IMPORT_LAYER': params.get_param_arch("ifcImportLayer")
    }

    if preferences['MERGE_MODE_ARCH'] > 0:
        preferences['SEPARATE_OPENINGS'] = False
        preferences['GET_EXTRUSIONS'] = False
    if not preferences['SEPARATE_OPENINGS']:
        preferences['SKIP'].append("IfcOpeningElement")

    return preferences


class ProjectImporter:
    """A helper class to create an Arch Project object."""

    def __init__(self, file, objects):
        self.file = file
        self.objects = objects

    def execute(self):
        self.project = self.file.by_type("IfcProject")[0]
        self.object = Arch.makeProject()
        self.objects[self.project.id()] = self.object
        self.setAttributes()
        self.setComplexAttributes()

    def setAttributes(self):
        for prop in self.object.PropertiesList:
            if hasattr(self.project, prop) and getattr(self.project, prop):
                setattr(self.object, prop, getattr(self.project, prop))

    def setComplexAttributes(self):
        try:
            mapConversion = self.project.RepresentationContexts[0].HasCoordinateOperation[0]

            data = self.extractTargetCRSData(mapConversion.TargetCRS)
            data.update(self.extractMapConversionData(mapConversion))
            # TODO: review and refactor this piece of code.
            # Calling a method from a class is a bit strange;
            # this class should be derived from that class to inherit
            # this method; otherwise a simple function (not tied to a class)
            # should be used.
            ArchIFC.IfcRoot.setObjIfcComplexAttributeValue(self, self.object, "RepresentationContexts", data)
        except Exception:
            # This scenario occurs validly in IFC2X3,
            # as the mapConversion does not exist
            return

    def extractTargetCRSData(self, targetCRS):
        mappings = {
            "name": "Name",
            "description": "Description",
            "geodetic_datum": "GeodeticDatum",
            "vertical_datum": "VerticalDatum",
            "map_projection": "MapProjection",
            "map_zone": "MapZone"
        }
        data = {}
        for attributeName, ifcName in mappings.items():
            data[attributeName] = str(getattr(targetCRS, ifcName))

        if targetCRS.MapUnit.Prefix:
            data["map_unit"] = targetCRS.MapUnit.Prefix.title() + targetCRS.MapUnit.Name.lower()
        else:
            data["map_unit"] = targetCRS.MapUnit.Name.title()

        return data

    def extractMapConversionData(self, mapConversion):
        mappings = {
            "eastings": "Eastings",
            "northings": "Northings",
            "orthogonal_height": "OrthogonalHeight",
            "x_axis_abscissa": "XAxisAbscissa",
            "x_axis_ordinate": "XAxisOrdinate",
            "scale": "Scale"
        }
        data = {}
        for attributeName, ifcName in mappings.items():
            data[attributeName] = str(getattr(mapConversion, ifcName))

        data["true_north"] = str(self.calculateTrueNorthAngle(mapConversion.XAxisAbscissa,
                                                              mapConversion.XAxisOrdinate))
        return data

    def calculateTrueNorthAngle(self, x, y):
        return round(math.degrees(math.atan2(y, x)) - 90, 6)


def buildRelProductsAnnotations(ifcfile, root_element='IfcProduct'):
    """Build the products and annotations relation table."""
    products = ifcfile.by_type(root_element)

    annotations = ifcfile.by_type("IfcAnnotation")
    tp = []
    for product in products:
        if product.is_a("IfcGrid") and (product not in annotations):
            annotations.append(product)
        elif product not in annotations:
            tp.append(product)

    # remove any leftover annotations from products
    products = sorted(tp, key=lambda prod: prod.id())

    return products, annotations


def buildRelProductRepresentation(ifcfile):
    """Build the product/representations relation table."""
    if DEBUG_prod_repr:
        _msg(32 * "-")
        _msg("Product-representation table")

    prodrepr = dict()

    i = 1
    for p in ifcfile.by_type("IfcProduct"):
        if hasattr(p, "Representation") and p.Representation:
            if DEBUG_prod_repr:
                _msg("{}: {}, {}, '{}'".format(i, p.id(),
                                               p.is_a(), p.Name))

            for it in p.Representation.Representations:
                for it1 in it.Items:
                    prodrepr.setdefault(p.id(), []).append(it1.id())
                    if it1.is_a("IfcBooleanResult"):
                        prodrepr.setdefault(p.id(), []).append(it1.FirstOperand.id())
                    elif it.Items[0].is_a("IfcMappedItem"):
                        prodrepr.setdefault(p.id(), []).append(it1.MappingSource.MappedRepresentation.id())
                        if it1.MappingSource.MappedRepresentation.is_a("IfcShapeRepresentation"):
                            for it2 in it1.MappingSource.MappedRepresentation.Items:
                                prodrepr.setdefault(p.id(), []).append(it2.id())
            i += 1
    return prodrepr


def buildRelAdditions(ifcfile):
    """Build the additions relation table."""
    additions = {}  # { host:[child,...], ... }

    for r in ifcfile.by_type("IfcRelContainedInSpatialStructure"):
        additions.setdefault(r.RelatingStructure.id(), []).extend([e.id() for e in r.RelatedElements])
    for r in ifcfile.by_type("IfcRelAggregates"):
        additions.setdefault(r.RelatingObject.id(), []).extend([e.id() for e in r.RelatedObjects])

    return additions


def buildRelGroups(ifcfile):
    """Build the groups relation table."""
    groups = {}  # { host:[child,...], ... }     # used in structural IFC

    for r in ifcfile.by_type("IfcRelAssignsToGroup"):
        groups.setdefault(r.RelatingGroup.id(), []).extend([e.id() for e in r.RelatedObjects])

    return groups


def buildRelSubtractions(ifcfile):
    """Build the subtractions relation table."""
    subtractions = []  # [ [opening,host], ... ]

    for r in ifcfile.by_type("IfcRelVoidsElement"):
        subtractions.append([r.RelatedOpeningElement.id(), r.RelatingBuildingElement.id()])

    return subtractions


def buildRelMattable(ifcfile):
    """Build the mattable relation table."""
    mattable = {}  # { objid:matid }

    for r in ifcfile.by_type("IfcRelAssociatesMaterial"):
        # the related object might not exist
        # https://forum.freecad.org/viewtopic.php?f=39&t=58607
        if r.RelatedObjects:
            for o in r.RelatedObjects:
                if r.RelatingMaterial.is_a("IfcMaterial"):
                    mattable[o.id()] = r.RelatingMaterial.id()
                elif r.RelatingMaterial.is_a("IfcMaterialLayer"):
                    mattable[o.id()] = r.RelatingMaterial.Material.id()
                elif r.RelatingMaterial.is_a("IfcMaterialLayerSet"):
                    mattable[o.id()] = r.RelatingMaterial.MaterialLayers[0].Material.id()
                elif r.RelatingMaterial.is_a("IfcMaterialLayerSetUsage"):
                    mattable[o.id()] = r.RelatingMaterial.ForLayerSet.MaterialLayers[0].Material.id()

    return mattable


# Color relation tables.
# Products can have a color, materials can have a color,
# and products can have a material.
# Colors for material assigned to a product, and color of the product itself
# can be different
def buildRelColors(ifcfile, prodrepr):
    """Build the colors relation table.

    Returns all IfcStyledItem colors, material and product colors.

    Returns
    -------
    dict
        A dictionary with `{id: (r,g,b), ...}` values.
    """
    colors = {}  # { id:(r,g,b) }
    style_material_id = {}  # { style_entity_id: material_id) }

    style_color_rgb = {}  # { style_entity_id: (r,g,b) }
    for r in ifcfile.by_type("IfcStyledItem"):
        if r.Styles and r.Styles[0].is_a("IfcPresentationStyleAssignment"):
            for style1 in r.Styles[0].Styles:
                if style1.is_a("IfcSurfaceStyle"):
                    for style2 in style1.Styles:
                        if style2.is_a("IfcSurfaceStyleRendering"):
                            if style2.SurfaceColour:
                                c = style2.SurfaceColour
                                style_color_rgb[r.id()] = (c.Red,
                                                           c.Green,
                                                           c.Blue)

        # Nova
        # FIXME: style_entity_id = { style_entity_id: product_id } not material_id ???
        # see https://forum.freecad.org/viewtopic.php?f=39&t=37940&start=10#p329491
        # last code change in these color code https://github.com/FreeCAD/FreeCAD/commit/2d1f6ab1
        '''
        if r.Item:
            # print(r.id())
            # print(r.Item)  # IfcRepresentationItem or IfcShapeRepresentation
            for p in prodrepr.keys():
                if r.Item.id() in prodrepr[p]:
                    style_material_id[r.id()] = p
                    # print(p)
                    # print(ifcfile[p])  # product
        '''

    # A much faster version for Nova style_material_id with product_ids
    # no material colors, Nova ifc files often do not have materials at all
    for p in prodrepr.keys():
        # print("\n")
        # print(ifcfile[p])  # IfcProduct
        # print(ifcfile[p].Representation)  # IfcProductDefinitionShape
        # print(ifcfile[p].Representation.Representations[0])  # IfcShapeRepresentation
        # print(ifcfile[p].Representation.Representations[0].Items[0])  # IfcRepresentationItem
        # print(ifcfile[p].Representation.Representations[0].Items[0].StyledByItem[0])  # IfcStyledItem
        # print(ifcfile[p].Representation.Representations[0].Items[0].StyledByItem[0].id())
        # print(p)
        representation_item = ifcfile[p].Representation.Representations[0].Items[0]
        if hasattr(representation_item, "StyledByItem") and representation_item.StyledByItem:
            style_material_id[representation_item.StyledByItem[0].id()] = p

    # Allplan, ArchiCAD
    for m in ifcfile.by_type("IfcMaterialDefinitionRepresentation"):
        for it in m.Representations:
            if it.Items:
                style_material_id[it.Items[0].id()] = m.RepresentedMaterial.id()

    # create colors out of style_color_rgb and style_material_id
    for k in style_material_id:
        if k in style_color_rgb:
            colors[style_material_id[k]] = style_color_rgb[k]

    return colors


def buildRelProductColors(ifcfile, prodrepr):
    """Build the colors relation table from a product.

    Returns
    -------
    dict
        A dictionary with `{id: (r,g,b), ...}` values.
    """
    if DEBUG_prod_repr:
        _msg(32 * "-")
        _msg("Product-color table")

    colors = dict()
    i = 0

    for p in prodrepr.keys():
        # see method getColorFromProduct()
        # it is a method for the redundant code inside this loop
        # which can be used to get the color from a product directly

        # Representation item, see `IfcRepresentationItem` documentation.
        # All kinds of geometric or topological representation items
        # `IfcExtrudedAreaSolid`, `IfcMappedItem`, `IfcFacetedBrep`,
        # `IfcBooleanResult`, `IfcBooleanClippingResult`, etc.
        _body = ifcfile[p].Representation.Representations[0]
        repr_item = _body.Items[0]

        if DEBUG_prod_colors:
            _msg("{}: {}, {}, '{}', rep_item {}".format(i, ifcfile[p].id(),
                                                        ifcfile[p].is_a(),
                                                        ifcfile[p].Name,
                                                        repr_item))
        # Get the geometric representations which have a presentation style.
        # All representation items have the inverse attribute `StyledByItem`
        # for this.
        # There will be geometric representations which do not have
        # a presentation style so `StyledByItem` will be empty.
        if repr_item.StyledByItem:
            if DEBUG_prod_colors:
                _msg("  StyledByItem -> {}".format(repr_item.StyledByItem))
            # it has to be a `IfcStyledItem`, no check needed
            styled_item = repr_item.StyledByItem[0]

            # Write into colors table if a `IfcStyledItem` exists
            # for this product, write `None` if something goes wrong
            # or if the ifc file has errors and thus no valid color
            # is returned
            colors[p] = getColorFromStyledItem(styled_item)

        i += 1
    return colors


def buildRelMaterialColors(ifcfile, prodrepr):
    # not implemented
    pass


def getColorFromProduct(product):

    if product.Representation:
        for rep in product.Representation.Representations:
            for item in rep.Items:
                for style in item.StyledByItem:
                    color = getColorFromStyledItem(style)
                    if color:
                        return color


def getColorFromMaterial(material):

    if material.HasRepresentation:
        rep = material.HasRepresentation[0]
        if hasattr(rep,"Representations") and rep.Representations:
            rep = rep.Representations[0]
            if rep.is_a("IfcStyledRepresentation"):
                return getColorFromStyledItem(rep)
    return None


def color2colorRGB(color_data):

    if color_data is None:
        return None

    color_rgb = [
        int(round(color_data[0]*255, 0)),
        int(round(color_data[1]*255, 0)),
        int(round(color_data[2]*255, 0))
    ]  # int(159.99) would return 159 not 160, thus round

    return color_rgb


def getColorFromStyledItem(styled_item):
    """Get color from the IfcStyledItem.

    Returns
    -------
    float, float, float, int
        A tuple with the red, green, blue, and transparency values.
        If the `IfcStyledItem` is a `IfcDraughtingPreDefinedColour`
        the transparency is set to 0.
        The first three values range from 0 to 1.0, while the transparency
        varies from 0 to 100.

    None
        Return `None` if `styled_item` is not of type `'IfcStyledItem'`
        or if there is any other problem getting a color.
    """

    if styled_item.is_a("IfcStyledRepresentation"):
        styled_item = styled_item.Items[0]

    if not styled_item.is_a("IfcStyledItem"):
        return None

    rgb_color = None
    transparency = None
    col = None

    # The `IfcStyledItem` holds presentation style information for products,
    # either explicitly for an `IfcGeometricRepresentationItem` being part of
    # an `IfcShapeRepresentation` assigned to a product, or by assigning
    # presentation information to `IfcMaterial` being assigned
    # as other representation for a product.

    # In current IFC release (IFC2x3) only one presentation style
    # assignment shall be assigned.
    # In IFC4 `IfcPresentationStyleAssignment` is deprecated
    # In IFC4 multiple styles are assigned to style in 'IfcStyleItem' instead

    # print(ifcfile[p])
    # print(styled_item)
    # print(styled_item.Styles)
    if len(styled_item.Styles) == 0:
        # IN IFC2x3, only one element in `Styles` should be available.
        _wrn("No 'Style' in 'IfcStyleItem', do nothing.")
        # ca 100x in 210_King_Merged.ifc
        # Empty styles, #4952778=IfcStyledItem(#4952779,(),$)
        # this is an error in the IFC file in my opinion
    else:
        # never seen an ifc with more than one Styles in IfcStyledItem
        # the above seems to only apply for IFC2x3, IFC4 can have them
        # see https://forum.freecad.org/viewtopic.php?f=39&t=33560&p=437056#p437056

        # Get the `IfcPresentationStyleAssignment`, there should only be one,
        if styled_item.Styles[0].is_a('IfcPresentationStyleAssignment'):
            assign_style = styled_item.Styles[0]
        else:
            # `IfcPresentationStyleAssignment` is deprecated in IFC4,
            # in favor of `IfcStyleAssignmentSelect`
            assign_style = styled_item
        # print(assign_style)  # IfcPresentationStyleAssignment

        # `IfcPresentationStyleAssignment` can hold various kinds and counts
        # of styles, see `IfcPresentationStyleSelect`
        if assign_style.Styles[0].is_a("IfcSurfaceStyle"):
            _style = assign_style.Styles[0]
            # Schependomlaan and Nova and others
            # `IfcSurfaceStyleRendering`
            # print(_style.Styles[0])
            # `IfcColourRgb`
            rgb_color = _style.Styles[0].SurfaceColour
            # print(rgb_color)
            if (_style.Styles[0].is_a('IfcSurfaceStyleShading')
                    and hasattr(_style.Styles[0], 'Transparency')
                    and _style.Styles[0].Transparency):
                transparency = _style.Styles[0].Transparency * 100
        elif assign_style.Styles[0].is_a("IfcCurveStyle"):
            if (len(assign_style.Styles) == 2
                    and assign_style.Styles[1].is_a("IfcSurfaceStyle")):
                # Allplan, new IFC export started in 2017
                # `IfcDraughtingPreDefinedColour`
                # print(assign_style.Styles[0].CurveColour)
                # TODO: check this; on index 1, is this what we need?!
                rgb_color = assign_style.Styles[1].Styles[0].SurfaceColour
                # print(rgb_color)
            else:
                # 2x Annotations in 210_King_Merged.ifc
                # print(ifcfile[p])
                # print(assign_style.Styles[0])
                # print(assign_style.Styles[0].CurveColour)
                rgb_color = assign_style.Styles[0].CurveColour

    if rgb_color:
        if rgb_color.is_a('IfcDraughtingPreDefinedColour'):
            if DEBUG_prod_colors:
                _msg("  '{}'= ".format(rgb_color.Name))

            col = predefined_to_rgb(rgb_color)

            if col:
                col = col + (0, )
        else:
            col = (rgb_color.Red,
                   rgb_color.Green,
                   rgb_color.Blue,
                   int(transparency) if transparency else 0)
    else:
        col = None

    if DEBUG_prod_colors:
        _msg("  {}".format(col))

    return col


def predefined_to_rgb(rgb_color):
    """Transform a predefined color name to its [r, g, b] representation.

    TODO: at the moment it doesn't handle 'by layer'.
    See: `IfcDraughtingPreDefinedColour` and `IfcPresentationLayerWithStyle`.
    """
    name = rgb_color.Name.lower()
    if name not in PREDEFINED_RGB:
        _wrn("Color name not in 'IfcDraughtingPreDefinedColour'.")

        if name == 'by layer':
            _wrn("'IfcDraughtingPreDefinedColour' set 'by layer'; "
                 "currently not handled, set to 'None'.")
        return None

    return PREDEFINED_RGB[name]

# ************************************************************************************************
# property related methods


def buildRelProperties(ifcfile):
    """
    Builds and returns a dictionary of {object:[properties]} from an IFC file
    """

    # this method no longer used by the importer module
    # but this relation table might be useful anyway for other purposes

    properties = {}  # { objid : { psetid : [propertyid, ... ], ... }, ... }
    for r in ifcfile.by_type("IfcRelDefinesByProperties"):
        for obj in r.RelatedObjects:
            if not obj.id() in properties:
                properties[obj.id()] = {}
            psets = {}
            props = []
            if r.RelatingPropertyDefinition.is_a("IfcPropertySet"):
                props.extend([prop.id() for prop in r.RelatingPropertyDefinition.HasProperties])
                psets[r.RelatingPropertyDefinition.id()] = props
                properties[obj.id()].update(psets)
    return properties


def getIfcPropertySets(ifcfile, pid):
    """Returns a dictionary of {pset_id:[prop_id, prop_id...]} for an IFC object"""

    # get psets for this pid
    psets = {}
    for rel in ifcfile[pid].IsDefinedBy:
        # the following if condition is needed in IFC2x3 only
        # https://forum.freecad.org/viewtopic.php?f=39&t=37892#p322884
        if rel.is_a('IfcRelDefinesByProperties'):
            props = []
            if rel.RelatingPropertyDefinition.is_a("IfcPropertySet"):
                props.extend([prop.id() for prop in rel.RelatingPropertyDefinition.HasProperties])
                psets[rel.RelatingPropertyDefinition.id()] = props
    return psets


def getIfcProperties(ifcfile, pid, psets, d):
    """builds valid property values for FreeCAD"""

    for pset in psets.keys():
        # print("reading pset: ",pset)
        psetname = ifcfile[pset].Name
        for prop in psets[pset]:
            e = ifcfile[prop]
            pname = e.Name
            if e.is_a("IfcPropertySingleValue"):
                if e.NominalValue:
                    ptype = e.NominalValue.is_a()
                    if ptype in ['IfcLabel','IfcText','IfcIdentifier','IfcDescriptiveMeasure']:
                        pvalue = e.NominalValue.wrappedValue
                    else:
                        pvalue = str(e.NominalValue.wrappedValue)
                    if hasattr(e.NominalValue,'Unit'):
                        if e.NominalValue.Unit:
                            pvalue += e.NominalValue.Unit
                    d[pname+";;"+psetname] = ptype+";;"+pvalue
                # print("adding property: ",pname,ptype,pvalue," pset ",psetname)
    return d


def getIfcPsetProperties(ifcfile, pid):
    """ directly build the property table from pid and ifcfile for FreeCAD"""

    return getIfcProperties(ifcfile, pid, getIfcPropertySets(ifcfile, pid), {})


def getUnit(unit):
    """Get the unit multiplier for different decimal prefixes.

    Only for when the unit is METRE.
    When no Prefix is provided, return 1000, that is, mm x 1000 = metre.
    For other cases, return 1.0.
    """
    if unit.Name == "METRE":
        if unit.Prefix == "KILO":
            return 1000000.0
        elif unit.Prefix == "HECTO":
            return 100000.0
        elif unit.Prefix == "DECA":
            return 10000.0
        elif not unit.Prefix:
            return 1000.0
        elif unit.Prefix == "DECI":
            return 100.0
        elif unit.Prefix == "CENTI":
            return 10.0
    return 1.0


def getScaling(ifcfile):
    """Return a scaling factor from the IFC file; units to mm."""
    ua = ifcfile.by_type("IfcUnitAssignment")

    if not ua:
        return 1.0

    ua = ua[0]
    for u in ua.Units:
        if u.UnitType == "LENGTHUNIT":
            if u.is_a("IfcConversionBasedUnit"):
                f = getUnit(u.ConversionFactor.UnitComponent)
                return f * u.ConversionFactor.ValueComponent.wrappedValue
            elif u.is_a("IfcSIUnit") or u.is_a("IfcUnit"):
                return getUnit(u)
    return 1.0


def getRotation(entity):
    """returns a FreeCAD rotation from an IfcProduct with a IfcMappedItem representation"""
    try:
        u = FreeCAD.Vector(entity.Axis1.DirectionRatios)
        v = FreeCAD.Vector(entity.Axis2.DirectionRatios)
        w = FreeCAD.Vector(entity.Axis3.DirectionRatios)
    except AttributeError:
        return FreeCAD.Rotation()
    return FreeCAD.Rotation(u, v, w, "ZYX")


def getPlacement(entity,scaling=1000):
    """returns a placement from the given entity"""

    if not entity:
        return None
    import DraftVecUtils
    pl = None
    if entity.is_a("IfcAxis2Placement3D"):
        x = getVector(entity.RefDirection,scaling)
        z = getVector(entity.Axis,scaling)
        if x and z:
            y = z.cross(x)
            m = DraftVecUtils.getPlaneRotation(x,y,z)
            pl = FreeCAD.Placement(m)
        else:
            pl = FreeCAD.Placement()
        loc = getVector(entity.Location,scaling)
        if loc:
            pl.move(loc)
    elif entity.is_a("IfcAxis2Placement2D"):
        _wrn("not implemented IfcAxis2Placement2D, ", end="")
    elif entity.is_a("IfcLocalPlacement"):
        pl = getPlacement(entity.PlacementRelTo,1)  # original placement
        relpl = getPlacement(entity.RelativePlacement,1)  # relative transf
        if pl and relpl:
            pl = pl.multiply(relpl)
        elif relpl:
            pl = relpl
    elif entity.is_a("IfcCartesianPoint"):
        loc = getVector(entity,scaling)
        pl = FreeCAD.Placement()
        pl.move(loc)
    if pl:
        pl.Base = FreeCAD.Vector(pl.Base).multiply(scaling)
    return pl


def getVector(entity,scaling=1000):
    """returns a vector from the given entity"""

    if not entity:
        return None
    v = None
    if entity.is_a("IfcDirection"):
        if len(entity.DirectionRatios) == 3:
            v = FreeCAD.Vector(tuple(entity.DirectionRatios))
        else:
            v = FreeCAD.Vector(tuple(entity.DirectionRatios+[0]))
    elif entity.is_a("IfcCartesianPoint"):
        if len(entity.Coordinates) == 3:
            v = FreeCAD.Vector(tuple(entity.Coordinates))
        else:
            v = FreeCAD.Vector(tuple(entity.Coordinates+[0]))
    # if v:
    #     v.multiply(scaling)
    return v


def get2DShape(representation,scaling=1000,notext=False):
    """Returns a shape from a 2D IfcShapeRepresentation
    if notext is True, no Draft text is created"""

    import Part
    import DraftVecUtils
    import Draft

    def getPolyline(ent):
        pts = []
        for p in ent.Points:
            c = p.Coordinates
            c = FreeCAD.Vector(c[0],c[1],c[2] if len(c) > 2 else 0)
            c.multiply(scaling)
            pts.append(c)
        return Part.makePolygon(pts)

    def getRectangle(ent):
        return Part.makePlane(ent.XDim,ent.YDim)

    def getLine(ent):
        pts = []
        p1 = getVector(ent.Pnt)
        p1.multiply(scaling)
        pts.append(p1)
        p2 = getVector(ent.Dir)
        p2.multiply(scaling)
        p2 = p1.add(p2)
        pts.append(p2)
        return Part.makePolygon(pts)

    def getCircle(ent):
        c = ent.Position.Location.Coordinates
        c = FreeCAD.Vector(c[0],c[1],c[2] if len(c) > 2 else 0)
        c.multiply(scaling)
        r = ent.Radius*scaling
        return Part.makeCircle(r,c)

    def getCurveSet(ent):
        result = []
        if ent.is_a() in ["IfcGeometricCurveSet","IfcGeometricSet"]:
            elts = ent.Elements
        elif ent.is_a() in ["IfcLine","IfcPolyline","IfcCircle","IfcTrimmedCurve","IfcRectangleProfileDef"]:
            elts = [ent]
        else:
            print("getCurveSet: unhandled entity: ", ent)
            return []

        for el in elts:
            if el.is_a("IfcPolyline"):
                result.append(getPolyline(el))
            elif el.is_a("IfcRectangleProfileDef"):
                result.append(getRectangle(el))
            elif el.is_a("IfcLine"):
                result.append(getLine(el))
            elif el.is_a("IfcCircle"):
                result.append(getCircle(el))
            elif el.is_a("IfcTrimmedCurve"):
                base = el.BasisCurve
                t1 = el.Trim1[0].wrappedValue
                t2 = el.Trim2[0].wrappedValue
                if not el.SenseAgreement:
                    t1,t2 = t2,t1
                if base.is_a("IfcPolyline"):
                    bc = getPolyline(base)
                    result.append(bc)
                elif base.is_a("IfcCircle"):
                    bc = getCircle(base)
                    e = Part.ArcOfCircle(bc.Curve,math.radians(t1),math.radians(t2)).toShape()
                    d = base.Position.RefDirection.DirectionRatios
                    v = FreeCAD.Vector(d[0],d[1],d[2] if len(d) > 2 else 0)
                    a = -DraftVecUtils.angle(v)
                    e.rotate(bc.Curve.Center,FreeCAD.Vector(0,0,1),math.degrees(a))
                    result.append(e)
            elif el.is_a("IfcCompositeCurve"):
                for base in el.Segments:
                    if base.ParentCurve.is_a("IfcPolyline"):
                        bc = getPolyline(base.ParentCurve)
                        result.append(bc)
                    elif base.ParentCurve.is_a("IfcCircle"):
                        bc = getCircle(base.ParentCurve)
                        e = Part.ArcOfCircle(bc.Curve,math.radians(t1),math.radians(t2)).toShape()
                        d = base.Position.RefDirection.DirectionRatios
                        v = FreeCAD.Vector(d[0],d[1],d[2] if len(d) > 2 else 0)
                        a = -DraftVecUtils.angle(v)
                        e.rotate(bc.Curve.Center,FreeCAD.Vector(0,0,1),math.degrees(a))
                        result.append(e)
            elif el.is_a("IfcIndexedPolyCurve"):
                coords = el.Points.CoordList

                def index2points(segment):
                    pts = []
                    for i in segment.wrappedValue:
                        c = coords[i-1]
                        c = FreeCAD.Vector(c[0],c[1],c[2] if len(c) > 2 else 0)
                        c.multiply(scaling)
                        pts.append(c)
                    return pts

                if not el.Segments:
                    # use all points
                    verts = [FreeCAD.Vector(c[0],c[1],c[2] if len(c) > 2 else 0) for c in coords]
                    verts = [v.multiply(scaling) for v in verts]
                    result.append(Part.makePolygon(verts))
                else:
                    for s in el.Segments:
                        if s.is_a("IfcLineIndex"):
                            result.append(Part.makePolygon(index2points(s)))
                        elif s.is_a("IfcArcIndex"):
                            [p1, p2, p3] = index2points(s)
                            result.append(Part.Arc(p1, p2, p3))
                        else:
                            raise RuntimeError("Illegal IfcIndexedPolyCurve segment: "+s.is_a())
            else:
                print("importIFCHelper.getCurveSet: unhandled element: ", el)

        return result

    result = []
    if representation.is_a("IfcShapeRepresentation"):
        for item in representation.Items:
            if item.is_a() in ["IfcGeometricCurveSet","IfcGeometricSet"]:
                result = getCurveSet(item)
            elif item.is_a("IfcMappedItem"):
                preresult = get2DShape(item.MappingSource.MappedRepresentation,scaling)
                pla = getPlacement(item.MappingSource.MappingOrigin,scaling)
                rot = getRotation(item.MappingTarget)
                if pla:
                    if rot.Angle:
                        pla.Rotation = rot
                    for r in preresult:
                        # r.Placement = pla
                        result.append(r)
                else:
                    result = preresult
            elif item.is_a("IfcTextLiteral"):
                if notext:
                    continue
                pl = getPlacement(item.Placement, scaling)
                if pl:
                    t = Draft.make_text(item.Literal.split(";"), pl)
                    if FreeCAD.GuiUp:
                        if item.Path == "RIGHT":
                            t.ViewObject.Justification = "Right"
                    # do not return because there might be more than one representation
                    #return []  # TODO dirty hack... Object creation should not be done here
    elif representation.is_a() in ["IfcPolyline","IfcCircle","IfcTrimmedCurve","IfcRectangleProfileDef"]:
        result = getCurveSet(representation)
    return result


def getProfileCenterPoint(sweptsolid):
    """returns the center point of the profile of an extrusion"""
    v = FreeCAD.Vector(0,0,0)
    if hasattr(sweptsolid,"SweptArea"):
        profile = get2DShape(sweptsolid.SweptArea)
        if profile:
            profile = profile[0]
            if hasattr(profile,"CenterOfMass"):
                v = profile.CenterOfMass
            elif hasattr(profile,"BoundBox"):
                v = profile.BoundBox.Center
    if hasattr(sweptsolid,"Position"):
        pos = getPlacement(sweptsolid.Position)
        v = pos.multVec(v)
    return v


def isRectangle(verts):
    """returns True if the given 4 vertices form a rectangle"""
    if len(verts) != 4:
        return False
    v1 = verts[1].sub(verts[0])
    v2 = verts[2].sub(verts[1])
    v3 = verts[3].sub(verts[2])
    v4 = verts[0].sub(verts[3])
    if abs(v2.getAngle(v1)-math.pi/2) > 0.01:
        return False
    if abs(v3.getAngle(v2)-math.pi/2) > 0.01:
        return False
    if abs(v4.getAngle(v3)-math.pi/2) > 0.01:
        return False
    return True


def createFromProperties(propsets,ifcfile,parametrics):
    """
    Creates a FreeCAD parametric object from a set of properties.
    """

    obj = None
    sets = []
    appset = None
    guiset = None
    for pset in propsets.keys():
        if ifcfile[pset].Name == "FreeCADPropertySet":
            appset = {}
            for pid in propsets[pset]:
                p = ifcfile[pid]
                appset[p.Name] = p.NominalValue.wrappedValue
        elif ifcfile[pset].Name == "FreeCADGuiPropertySet":
            guiset = {}
            for pid in propsets[pset]:
                p = ifcfile[pid]
                guiset[p.Name] = p.NominalValue.wrappedValue
    if appset:
        oname = None
        otype = None
        if "FreeCADType" in appset:
            if "FreeCADName" in appset:
                obj = FreeCAD.ActiveDocument.addObject(appset["FreeCADType"],appset["FreeCADName"])
                if "FreeCADAppObject" in appset:
                    mod,cla = appset["FreeCADAppObject"].split(".")
                    if "'" in mod:
                        mod = mod.split("'")[-1]
                    if "'" in cla:
                        cla = cla.split("'")[0]
                    import importlib
                    mod = importlib.import_module(mod)
                    getattr(mod,cla)(obj)
                sets.append(("App",appset))
                if FreeCAD.GuiUp:
                    if guiset:
                        if "FreeCADGuiObject" in guiset:
                            mod,cla = guiset["FreeCADGuiObject"].split(".")
                            if "'" in mod:
                                mod = mod.split("'")[-1]
                            if "'" in cla:
                                cla = cla.split("'")[0]
                            import importlib
                            mod = importlib.import_module(mod)
                            getattr(mod,cla)(obj.ViewObject)
                        sets.append(("Gui",guiset))
    if obj and sets:
        for realm,pset in sets:
            if realm == "App":
                target = obj
            else:
                target = obj.ViewObject
            for key,val in pset.items():
                if key.startswith("FreeCAD_") or key.startswith("FreeCADGui_"):
                    name = key.split("_")[1]
                    if name in target.PropertiesList:
                        if not target.getEditorMode(name):
                            ptype = target.getTypeIdOfProperty(name)
                            if ptype in ["App::PropertyString","App::PropertyEnumeration","App::PropertyInteger","App::PropertyFloat"]:
                                setattr(target,name,val)
                            elif ptype in ["App::PropertyLength","App::PropertyDistance"]:
                                setattr(target,name,val*1000)
                            elif ptype == "App::PropertyBool":
                                if val in [".T.",True]:
                                    setattr(target,name,True)
                                else:
                                    setattr(target,name,False)
                            elif ptype == "App::PropertyVector":
                                setattr(target,name,FreeCAD.Vector([float(s) for s in val.split("(")[1].strip(")").split(",")]))
                            elif ptype == "App::PropertyArea":
                                setattr(target,name,val*1000000)
                            elif ptype == "App::PropertyPlacement":
                                data = val.split("[")[1].strip("]").split("(")
                                data = [data[1].split(")")[0],data[2].strip(")")]
                                v = FreeCAD.Vector([float(s) for s in data[0].split(",")])
                                r = FreeCAD.Rotation(*[float(s) for s in data[1].split(",")])
                                setattr(target,name,FreeCAD.Placement(v,r))
                            elif ptype == "App::PropertyLink":
                                link = val.split("_")[1]
                                parametrics.append([target,name,link])
                            else:
                                print("Unhandled FreeCAD property:",name," of type:",ptype)
    return obj,parametrics


def applyColorDict(doc,colordict=None):
    """applies the contents of a color dict to the objects in the given doc.
    If no colordict is given, the doc Meta property is searched for a "colordict" entry."""

    if not colordict:
        if "colordict" in doc.Meta:
            import json
            colordict = json.loads(doc.Meta["colordict"])
    if colordict:
        for obj in doc.Objects:
            if obj.Name in colordict:
                color = colordict[obj.Name]
                if hasattr(obj.ViewObject,"ShapeColor"):
                    obj.ViewObject.ShapeColor = tuple(color[0:3])
                if hasattr(obj.ViewObject,"Transparency") and (len(color) >= 4):
                    obj.ViewObject.Transparency = 1.0 - color[3]
    else:
        print("No valid color dict to apply")


def getParents(ifcobj):
    """finds the parent entities of an IFC entity"""

    parentlist = []
    if hasattr(ifcobj,"ContainedInStructure"):
        for rel in ifcobj.ContainedInStructure:
            parentlist.append(rel.RelatingStructure)
    elif hasattr(ifcobj,"Decomposes"):
        for rel in ifcobj.Decomposes:
            if rel.is_a("IfcRelAggregates"):
                parentlist.append(rel.RelatingObject)
    return parentlist


def createAnnotation(annotation,doc,ifcscale,preferences):
    """creates an annotation object"""

    anno = None
    aid =  annotation.id()
    if annotation.is_a("IfcGrid"):
        axes = []
        uvwaxes = ()
        if annotation.UAxes:
            uvwaxes = annotation.UAxes
        if annotation.VAxes:
            uvwaxes = uvwaxes + annotation.VAxes
        if annotation.WAxes:
            uvwaxes = uvwaxes + annotation.WAxes
        for axis in uvwaxes:
            if axis.AxisCurve:
                sh = get2DShape(axis.AxisCurve,ifcscale)
                if sh and (len(sh[0].Vertexes) == 2):  # currently only straight axes are supported
                    sh = sh[0]
                    l = sh.Length
                    pl = FreeCAD.Placement()
                    pl.Base = sh.Vertexes[0].Point
                    pl.Rotation = FreeCAD.Rotation(FreeCAD.Vector(0,1,0),sh.Vertexes[-1].Point.sub(sh.Vertexes[0].Point))
                    o = Arch.makeAxis(1,l)
                    o.Length = l
                    o.Placement = pl
                    o.CustomNumber = axis.AxisTag
                    axes.append(o)
        if axes:
            name = "Grid"
            grid_placement = None
            if annotation.Name:
                name = annotation.Name
            if annotation.ObjectPlacement:
                # https://forum.freecad.org/viewtopic.php?f=39&t=40027
                grid_placement = getPlacement(annotation.ObjectPlacement,scaling=1)
            if preferences['PREFIX_NUMBERS']:
                name = "ID" + str(aid) + " " + name
            anno = Arch.makeAxisSystem(axes,name)
            if grid_placement:
                anno.Placement = grid_placement
        print(" axis")
    else:
        name = "Annotation"
        if annotation.Name:
            name = annotation.Name
        if "annotation" not in name.lower():
            name = "Annotation " + name
        if preferences['PREFIX_NUMBERS']: name = "ID" + str(aid) + " " + name
        shapes2d = []
        for rep in annotation.Representation.Representations:
            if rep.RepresentationIdentifier in ["Annotation","FootPrint","Axis"]:
                sh = get2DShape(rep,ifcscale)
                if sh in doc.Objects:
                    # dirty hack: get2DShape might return an object directly if non-shape based (texts for ex)
                    anno = sh
                else:
                    shapes2d.extend(sh)
        if shapes2d:
            import Part
            sh = Part.makeCompound(shapes2d)
            #if preferences['DEBUG']: print(" shape")
            anno = doc.addObject("Part::Feature",name)
            anno.Shape = sh
            p = getPlacement(annotation.ObjectPlacement,ifcscale)
            if p:  # and annotation.is_a("IfcAnnotation"):
                anno.Placement = p
        #else:
            #if preferences['DEBUG']: print(" no shape")

    return anno<|MERGE_RESOLUTION|>--- conflicted
+++ resolved
@@ -20,12 +20,7 @@
 # ***************************************************************************
 
 """Helper functions that are used by IFC importer and exporter."""
-<<<<<<< HEAD
-
-=======
->>>>>>> e43b69b5
 import math
-import sys
 
 import FreeCAD
 import Arch
