--- conflicted
+++ resolved
@@ -29,17 +29,12 @@
 __author__ = "Yorik van Havre"
 __url__ = "https://www.freecad.org"
 
-<<<<<<< HEAD
-
 import math
 import os
 import re
-import sys
 import time
 import uuid
-=======
-import FreeCAD, Arch, Draft, os, time, Part, DraftVecUtils, uuid, math, re
->>>>>>> e43b69b5
+
 from builtins import open as pyopen
 
 import FreeCAD
@@ -1280,7 +1275,6 @@
                     edges = Part.__sortEdges__(p.Edges)
                     for e in edges:
                         if isinstance(e.Curve,Part.Circle):
-                            import math
                             follow = True
                             if last:
                                 if not DraftVecUtils.equals(last,e.Vertexes[0].Point):
