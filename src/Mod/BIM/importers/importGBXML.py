--- conflicted
+++ resolved
@@ -23,15 +23,13 @@
 __author__ = "Yorik van Havre"
 __url__    = "https://www.freecad.org"
 
-<<<<<<< HEAD
 ## @package importGBXML
 #  \ingroup ARCH
 #  \brief GBXML file format exporter
 #
 #  This module provides tools to export GBXML files.
-=======
+
 from builtins import open as pyopen
->>>>>>> e43b69b5
 
 import FreeCAD
 import Draft
