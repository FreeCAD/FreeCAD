--- conflicted
+++ resolved
@@ -1356,18 +1356,6 @@
             if obj.Material and getattr(obj.ViewObject,"UseMaterialColor",True):
                 if hasattr(obj.Material,"Material"):
                     if "DiffuseColor" in obj.Material.Material:
-<<<<<<< HEAD
-                        if "(" in obj.Material.Material["DiffuseColor"]:
-                            c = tuple([float(f) for f in obj.Material.Material["DiffuseColor"].strip("()").split(",")])
-                            if obj.ViewObject:
-                                if obj.ViewObject.ShapeColor != c:
-                                    obj.ViewObject.ShapeColor = c
-                    if "Transparency" in obj.Material.Material:
-                        t = int(obj.Material.Material["Transparency"])
-                        if obj.ViewObject:
-                            if obj.ViewObject.Transparency != t:
-                                obj.ViewObject.Transparency = t
-=======
                         c = tuple([float(f) for f in obj.Material.Material["DiffuseColor"].strip("()").strip("[]").split(",")])
                         if obj.ViewObject.ShapeColor != c:
                             obj.ViewObject.ShapeColor = c
@@ -1375,7 +1363,6 @@
                         t = int(obj.Material.Material["Transparency"])
                         if obj.ViewObject.Transparency != t:
                             obj.ViewObject.Transparency = t
->>>>>>> 352fadd5
         elif prop == "Shape":
             if obj.Base:
                 if obj.Base.isDerivedFrom("Part::Compound"):
