--- conflicted
+++ resolved
@@ -24,11 +24,6 @@
 
 """This module contains FreeCAD commands for the BIM workbench"""
 
-<<<<<<< HEAD
-import os
-
-=======
->>>>>>> 23be4087
 import FreeCAD
 import FreeCADGui
 
