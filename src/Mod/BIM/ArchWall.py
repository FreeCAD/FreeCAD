--- conflicted
+++ resolved
@@ -547,22 +547,6 @@
                     obj.CountBroken = 0
 
         # set the length property
-<<<<<<< HEAD
-        if obj.Base:
-            if hasattr(obj.Base,"Shape"):
-                if obj.Base.Shape.Edges:
-                    if not obj.Base.Shape.Faces:
-                        if hasattr(obj.Base.Shape,"Length"):
-                            l = float(0)
-                            for e in self.connectEdges:
-                                l += e.Length
-                            l = l / 2
-                            if self.layersNum:
-                                l = l / self.layersNum
-                            if obj.Length.Value != l:
-                                obj.Length = l
-                                self.oldLength = None # delete the stored value to prevent triggering base change below
-=======
         if self.connectEdges:
             l = float(0)
             for e in self.connectEdges:
@@ -573,7 +557,6 @@
             if obj.Length.Value != l:
                 obj.Length = l
                 self.oldLength = None # delete the stored value to prevent triggering base change below
->>>>>>> eb51a5d7
 
         # set the Area property
         obj.Area = obj.Length.Value * obj.Height.Value
