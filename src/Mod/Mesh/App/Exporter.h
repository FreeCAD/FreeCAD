/***************************************************************************
 *   Copyright (c) 2017 Ian Rees <ian.rees@gmail.com>                      *
 *                                                                         *
 *   This file is part of the FreeCAD CAx development system.              *
 *                                                                         *
 *   This library is free software; you can redistribute it and/or         *
 *   modify it under the terms of the GNU Library General Public           *
 *   License as published by the Free Software Foundation; either          *
 *   version 2 of the License, or (at your option) any later version.      *
 *                                                                         *
 *   This library  is distributed in the hope that it will be useful,      *
 *   but WITHOUT ANY WARRANTY; without even the implied warranty of        *
 *   MERCHANTABILITY or FITNESS FOR A PARTICULAR PURPOSE.  See the         *
 *   GNU Library General Public License for more details.                  *
 *                                                                         *
 *   You should have received a copy of the GNU Library General Public     *
 *   License along with this library; see the file COPYING.LIB. If not,    *
 *   write to the Free Software Foundation, Inc., 59 Temple Place,         *
 *   Suite 330, Boston, MA  02111-1307, USA                                *
 *                                                                         *
 ***************************************************************************/

#ifndef MESH_EXPORTER_H
#define MESH_EXPORTER_H

#include <map>
#include <vector>
#include <ostream>

#include "Base/Type.h"

#include "App/Property.h"

#include "MeshFeature.h"
#include "Core/MeshIO.h"
#include "Core/MeshKernel.h"

namespace Mesh
{

/// Virtual base class for exporting meshes
/*!
 * Constructors of derived classes are expected to be required, for passing
 * in the name of output file.
 *
 * If objects are meant to be combined into a single file, then the file should
 * be saved from the derived class' destructor.
 */
class Exporter
{
    public:
        Exporter();
        virtual ~Exporter() = default;

<<<<<<< HEAD
=======
        /// Add object and all subobjects and links etc. Returns the number of stuff added.
        /*!
         * @param obj The object to export. If this is a group like object, its
         *            sub-objects will be added.
         * @param tol The tolerance/accuracy with which to generate the triangle mesh
         * @return The number of objects/subobjects that was exported from the document.
                   See the parameter `accuracy` of ComplexGeoData::getFaces
         */
>>>>>>> db9525e7
        int addObject(App::DocumentObject *obj, float tol);

        virtual bool addMesh(const char *name, const MeshObject & mesh) = 0;

    protected:
        /// Does some simple escaping of characters for XML-type exports
        static std::string xmlEscape(const std::string &input);

<<<<<<< HEAD
        std::map<const App::DocumentObject *, std::vector<std::string> > cache;
=======
        std::map<const App::DocumentObject *, std::vector<std::string> > subObjectNameCache;
>>>>>>> db9525e7
        std::map<const App::DocumentObject *, MeshObject> meshCache;
};

/// Creates a single mesh, in a file, from one or more objects
class MergeExporter : public Exporter
{
    public:
        MergeExporter(std::string fileName, MeshCore::MeshIO::Format fmt);
        ~MergeExporter();

        bool addMesh(const char *name, const MeshObject & mesh) override;

    protected:
        MeshObject mergingMesh;
        std::string fName;
};

/// Used for exporting to Additive Manufacturing File (AMF) format
/*!
 * The constructor and destructor write the beginning and end of the AMF,
 * add____() is used to add geometry
 */
class AmfExporter : public Exporter
{
    public:
        /// Writes AMF header
        /*!
         * meta information passed in is applied at the <amf> tag level
         */
        AmfExporter(std::string fileName,
                    const std::map<std::string, std::string> &meta,
                    bool compress = true);

        /// Writes AMF footer
        ~AmfExporter();

        bool addMesh(const char *name, const MeshObject & mesh) override;

    private:
        std::ostream *outputStreamPtr;
        int nextObjectIndex;

    /// Helper for putting Base::Vector3f objects into a std::map in addMesh()
    class VertLess
    {
        public:
        bool operator()(const Base::Vector3f &a, const Base::Vector3f &b) const
        {
            if (a.x == b.x) {
                if (a.y == b.y) {
                    if (a.z == b.z) {
                        return false;
                    } else {
                        return a.z < b.z;
                    }
                } else {
                    return a.y < b.y;
                }
            } else {
                return a.x < b.x;
            }
        }
    };
};  // class AmfExporter

} // namespace Mesh
#endif // MESH_EXPORTER_H<|MERGE_RESOLUTION|>--- conflicted
+++ resolved
@@ -52,8 +52,6 @@
         Exporter();
         virtual ~Exporter() = default;
 
-<<<<<<< HEAD
-=======
         /// Add object and all subobjects and links etc. Returns the number of stuff added.
         /*!
          * @param obj The object to export. If this is a group like object, its
@@ -62,7 +60,6 @@
          * @return The number of objects/subobjects that was exported from the document.
                    See the parameter `accuracy` of ComplexGeoData::getFaces
          */
->>>>>>> db9525e7
         int addObject(App::DocumentObject *obj, float tol);
 
         virtual bool addMesh(const char *name, const MeshObject & mesh) = 0;
@@ -71,11 +68,7 @@
         /// Does some simple escaping of characters for XML-type exports
         static std::string xmlEscape(const std::string &input);
 
-<<<<<<< HEAD
-        std::map<const App::DocumentObject *, std::vector<std::string> > cache;
-=======
         std::map<const App::DocumentObject *, std::vector<std::string> > subObjectNameCache;
->>>>>>> db9525e7
         std::map<const App::DocumentObject *, MeshObject> meshCache;
 };
 
