--- conflicted
+++ resolved
@@ -1,2414 +1,2409 @@
-/***************************************************************************
- *   Copyright (c) 2004 Werner Mayer <wmayer[at]users.sourceforge.net>     *
- *                                                                         *
- *   This file is part of the FreeCAD CAx development system.              *
- *                                                                         *
- *   This library is free software; you can redistribute it and/or         *
- *   modify it under the terms of the GNU Library General Public           *
- *   License as published by the Free Software Foundation; either          *
- *   version 2 of the License, or (at your option) any later version.      *
- *                                                                         *
- *   This library  is distributed in the hope that it will be useful,      *
- *   but WITHOUT ANY WARRANTY; without even the implied warranty of        *
- *   MERCHANTABILITY or FITNESS FOR A PARTICULAR PURPOSE.  See the         *
- *   GNU Library General Public License for more details.                  *
- *                                                                         *
- *   You should have received a copy of the GNU Library General Public     *
- *   License along with this library; see the file COPYING.LIB. If not,    *
- *   write to the Free Software Foundation, Inc., 59 Temple Place,         *
- *   Suite 330, Boston, MA  02111-1307, USA                                *
- *                                                                         *
- ***************************************************************************/
-
-
-#include "PreCompiled.h"
-
-#ifndef _PreComp_
-# include <stdlib.h>
-# include <QAction>
-# include <QMenu>
-# include <QTimer>
-# include <Inventor/SbBox2s.h>
-# include <Inventor/SbLine.h>
-# include <Inventor/SbPlane.h>
-# include <Inventor/SoPickedPoint.h>
-# include <Inventor/actions/SoToVRML2Action.h>
-# include <Inventor/VRMLnodes/SoVRMLGroup.h>
-# include <Inventor/details/SoFaceDetail.h>
-# include <Inventor/events/SoMouseButtonEvent.h>
-# include <Inventor/nodes/SoBaseColor.h>
-# include <Inventor/nodes/SoCallback.h>
-# include <Inventor/nodes/SoCoordinate3.h>
-# include <Inventor/nodes/SoLightModel.h>
-# include <Inventor/nodes/SoIndexedFaceSet.h>
-# include <Inventor/nodes/SoIndexedLineSet.h>
-# include <Inventor/nodes/SoDrawStyle.h>
-# include <Inventor/nodes/SoMaterial.h>
-# include <Inventor/nodes/SoMaterialBinding.h>
-# include <Inventor/nodes/SoNormalBinding.h>
-# include <Inventor/nodes/SoOrthographicCamera.h>
-# include <Inventor/nodes/SoPerspectiveCamera.h>
-# include <Inventor/nodes/SoPolygonOffset.h>
-# include <Inventor/nodes/SoShapeHints.h>
-# include <Inventor/nodes/SoSeparator.h>
-# include <Inventor/nodes/SoTransform.h>
-#endif
-
-#include <QFuture>
-#include <QFutureWatcher>
-#include <QtConcurrentMap>
-#include <boost/bind.hpp>
-
-/// Here the FreeCAD includes sorted by Base,App,Gui......
-#include <Base/Console.h>
-#include <Base/Exception.h>
-#include <Base/Sequencer.h>
-#include <Base/Tools.h>
-#include <Base/ViewProj.h>
-
-#include <App/Document.h>
-#include <App/PropertyLinks.h>
-
-#include <Gui/Application.h>
-#include <Gui/BitmapFactory.h>
-#include <Gui/Command.h>
-#include <Gui/Document.h>
-#include <Gui/Flag.h>
-#include <Gui/SoFCOffscreenRenderer.h>
-#include <Gui/SoFCSelection.h>
-#include <Gui/SoFCSelectionAction.h>
-#include <Gui/SoFCDB.h>
-#include <Gui/MainWindow.h>
-#include <Gui/Selection.h>
-#include <Gui/Utilities.h>
-#include <Gui/Window.h>
-#include <Gui/WaitCursor.h>
-#include <Gui/View3DInventor.h>
-#include <Gui/View3DInventorViewer.h>
-#include <Gui/ActionFunction.h>
-
-#include <Mod/Mesh/App/Core/Algorithm.h>
-#include <Mod/Mesh/App/Core/Evaluation.h>
-#include <Mod/Mesh/App/Core/Grid.h>
-#include <Mod/Mesh/App/Core/Iterator.h>
-#include <Mod/Mesh/App/Core/MeshIO.h>
-#include <Mod/Mesh/App/Core/Triangulation.h>
-#include <Mod/Mesh/App/Core/Trim.h>
-#include <Mod/Mesh/App/Core/TopoAlgorithm.h>
-#include <Mod/Mesh/App/Core/Visitor.h>
-#include <Mod/Mesh/App/Mesh.h>
-#include <Mod/Mesh/App/MeshFeature.h>
-#include <Mod/Mesh/Gui/ViewProviderMeshPy.h>
-#include <zipios++/gzipoutputstream.h>
-#include <boost/bind.hpp>
-
-#include "ViewProvider.h"
-#include "SoFCIndexedFaceSet.h"
-#include "SoFCMeshObject.h"
-
-
-using namespace MeshGui;
-
-using Mesh::Feature;
-using MeshCore::MeshKernel;
-using MeshCore::MeshPointIterator;
-using MeshCore::MeshFacetIterator;
-using MeshCore::MeshGeomFacet;
-using MeshCore::MeshFacet;
-
-void ViewProviderMeshBuilder::buildNodes(const App::Property* prop, std::vector<SoNode*>& nodes) const
-{
-    SoCoordinate3 *pcPointsCoord=0;
-    SoIndexedFaceSet *pcFaces=0;
-
-    if (nodes.empty()) {
-        pcPointsCoord = new SoCoordinate3();
-        nodes.push_back(pcPointsCoord);
-        pcFaces = new SoIndexedFaceSet();
-        nodes.push_back(pcFaces);
-    }
-    else if (nodes.size() == 2) {
-        if (nodes[0]->getTypeId() == SoCoordinate3::getClassTypeId())
-            pcPointsCoord = static_cast<SoCoordinate3*>(nodes[0]);
-        if (nodes[1]->getTypeId() == SoIndexedFaceSet::getClassTypeId())
-            pcFaces = static_cast<SoIndexedFaceSet*>(nodes[1]);
-    }
-
-    if (pcPointsCoord && pcFaces)
-        createMesh(prop, pcPointsCoord, pcFaces);
-}
-
-void ViewProviderMeshBuilder::createMesh(const App::Property* prop, SoCoordinate3* coords, SoIndexedFaceSet* faces) const
-{
-    const Mesh::PropertyMeshKernel* mesh = static_cast<const Mesh::PropertyMeshKernel*>(prop);
-    const MeshCore::MeshKernel& rcMesh = mesh->getValue().getKernel();
-
-    // set the point coordinates
-    const MeshCore::MeshPointArray& cP = rcMesh.GetPoints();
-    coords->point.setNum(rcMesh.CountPoints());
-    SbVec3f* verts = coords->point.startEditing();
-    unsigned long i=0;
-    for (MeshCore::MeshPointArray::_TConstIterator it = cP.begin(); it != cP.end(); ++it, i++) {
-        verts[i].setValue(it->x, it->y, it->z);
-    }
-    coords->point.finishEditing();
-
-    // set the face indices
-    unsigned long j=0;
-    const MeshCore::MeshFacetArray& cF = rcMesh.GetFacets();
-    faces->coordIndex.setNum(4*rcMesh.CountFacets());
-    int32_t* indices = faces->coordIndex.startEditing();
-    for (MeshCore::MeshFacetArray::_TConstIterator it = cF.begin(); it != cF.end(); ++it, j++) {
-        for (int i=0; i<3; i++) {
-            indices[4*j+i] = it->_aulPoints[i];
-        }
-        indices[4*j+3] = SO_END_FACE_INDEX;
-    }
-    faces->coordIndex.finishEditing();
-}
-
-PROPERTY_SOURCE(MeshGui::ViewProviderExport, Gui::ViewProviderDocumentObject)
-
-ViewProviderExport::ViewProviderExport()
-{
-}
-
-ViewProviderExport::~ViewProviderExport()
-{
-}
-
-std::vector<std::string> ViewProviderExport::getDisplayModes(void) const
-{
-    std::vector<std::string> mode;
-    mode.push_back("");
-    return mode;
-}
-
-const char* ViewProviderExport::getDefaultDisplayMode() const
-{
-    return "";
-}
-
-QIcon ViewProviderExport::getIcon() const
-{
-    const char * Mesh_Feature_xpm[] = {
-        "22 22 6 1",
-        ". c None",
-        "# c #000000",
-        "c c #ffff00",
-        "a c #808080",
-        "b c #c0c0c0",
-        "f c #008000",
-        ".............##.......",
-        ".............###......",
-        ".............#f##.....",
-        ".#....####...#ff##....",
-        ".##.##....#..#fff##...",
-        ".###.........#ffff##..",
-        ".####........#fffff##.",
-        ".#####.......#ffffff##",
-        ".............#########",
-        ".####.................",
-        "#abab##########.......",
-        "#babababababab#.......",
-        "#ababababababa#.......",
-        "#babab################",
-        "#abab##cccccccccccc##.",
-        "#bab##cccccccccccc##..",
-        "#ab##cccccccccccc##...",
-        "#b##cccccccccccc##....",
-        "###cccccccccccc##.....",
-        "##cccccccccccc##......",
-        "###############.......",
-        "......................"};
-    QPixmap px(Mesh_Feature_xpm);
-    return px;
-}
-
-// ------------------------------------------------------
-
-App::PropertyFloatConstraint::Constraints ViewProviderMesh::floatRange = {1.0f,64.0f,1.0f};
-App::PropertyFloatConstraint::Constraints ViewProviderMesh::angleRange = {0.0f,180.0f,1.0f};
-App::PropertyIntegerConstraint::Constraints ViewProviderMesh::intPercent = {0,100,1};
-const char* ViewProviderMesh::LightingEnums[]= {"One side","Two side",NULL};
-
-PROPERTY_SOURCE(MeshGui::ViewProviderMesh, Gui::ViewProviderGeometryObject)
-
-ViewProviderMesh::ViewProviderMesh() : pcOpenEdge(0)
-{
-    ADD_PROPERTY(LineTransparency,(0));
-    LineTransparency.setConstraints(&intPercent);
-    ADD_PROPERTY(LineWidth,(1.0f));
-    LineWidth.setConstraints(&floatRange);
-    ADD_PROPERTY(PointSize,(2.0f));
-    PointSize.setConstraints(&floatRange);
-    ADD_PROPERTY(CreaseAngle,(0.0f));
-    CreaseAngle.setConstraints(&angleRange);
-    ADD_PROPERTY(OpenEdges,(false));
-    ADD_PROPERTY(Coloring,(false));
-    ADD_PROPERTY(Lighting,(1));
-    Lighting.setEnums(LightingEnums);
-    ADD_PROPERTY(LineColor,(0,0,0));
-
-    // Create the selection node
-    pcHighlight = Gui::ViewProviderBuilder::createSelection();
-    pcHighlight->ref();
-    if (pcHighlight->selectionMode.getValue() == Gui::SoFCSelection::SEL_OFF)
-        Selectable.setValue(false);
-
-    pcShapeGroup = new SoGroup();
-    pcShapeGroup->ref();
-    pcHighlight->addChild(pcShapeGroup);
-
-    pOpenColor = new SoBaseColor();
-    setOpenEdgeColorFrom(ShapeColor.getValue());
-    pOpenColor->ref();
-
-    pcLineStyle = new SoDrawStyle();
-    pcLineStyle->ref();
-    pcLineStyle->style = SoDrawStyle::LINES;
-    pcLineStyle->lineWidth = LineWidth.getValue();
-
-    pcPointStyle = new SoDrawStyle();
-    pcPointStyle->ref();
-    pcPointStyle->style = SoDrawStyle::POINTS;
-    pcPointStyle->pointSize = PointSize.getValue();
-
-    pShapeHints = new SoShapeHints;
-    pShapeHints->shapeType = SoShapeHints::UNKNOWN_SHAPE_TYPE;
-    pShapeHints->ref();
-
-    pcMatBinding = new SoMaterialBinding;
-    pcMatBinding->value = SoMaterialBinding::OVERALL;
-    pcMatBinding->ref();
-
-    pLineColor = new SoMaterial;
-    pLineColor->ref();
-    LineColor.touch();
-
-    // read the correct shape color from the preferences
-    Base::Reference<ParameterGrp> hGrp = Gui::WindowParameter::getDefaultParameter()->GetGroup("Mod/Mesh");
-
-    // Mesh color
-    App::Color color = ShapeColor.getValue();
-    unsigned long current = color.getPackedValue();
-    unsigned long setting = hGrp->GetUnsigned("MeshColor", current);
-    if (current != setting) {
-        color.setPackedValue((uint32_t)setting);
-        ShapeColor.setValue(color);
-    }
-    Transparency.setValue(hGrp->GetInt("MeshTransparency", 0));
-
-    // Line color
-    color = LineColor.getValue();
-    current = color.getPackedValue();
-    setting = hGrp->GetUnsigned("LineColor", current);
-    if (current != setting) {
-        color.setPackedValue((uint32_t)setting);
-        LineColor.setValue(color);
-    }
-    LineTransparency.setValue(hGrp->GetInt("LineTransparency", 0));
-
-    bool twoside = hGrp->GetBool("TwoSideRendering", false);
-    if (twoside) Lighting.setValue(1);
-    else Lighting.setValue((long)0);
-
-    bool normal_per_vertex = hGrp->GetBool("VertexPerNormals", false);
-    if (normal_per_vertex) {
-        double angle = hGrp->GetFloat("CreaseAngle", 0.0);
-        CreaseAngle.setValue(angle);
-    }
-
-<<<<<<< HEAD
-    if (hGrp->GetBool("ShowBoundingBox", false))
-        SelectionStyle.setValue(1);
-=======
-    if (hGrp->GetBool("ShowBoundingBox", false)) {
-        SelectionStyle.setValue(1);
-    }
->>>>>>> c0753806
-
-    Coloring.setStatus(App::Property::Hidden, true);
-}
-
-ViewProviderMesh::~ViewProviderMesh()
-{
-    pcHighlight->unref();
-    pcShapeGroup->unref();
-    pOpenColor->unref();
-    pcLineStyle->unref();
-    pcPointStyle->unref();
-    pShapeHints->unref();
-    pcMatBinding->unref();
-    pLineColor->unref();
-}
-
-bool ViewProviderMesh::useNewSelectionModel(void) const {
-    return true;
-}
-
-void ViewProviderMesh::onChanged(const App::Property* prop)
-{
-    // we're going to change the number of colors to one
-    if (prop == &ShapeColor || prop == &ShapeMaterial) {
-        pcMatBinding->value = SoMaterialBinding::OVERALL;
-    }
-    if (prop == &LineTransparency) {
-        float trans = LineTransparency.getValue()/100.0f;
-        pLineColor->transparency = trans;
-    }
-    else if (prop == &LineWidth) {
-        pcLineStyle->lineWidth = LineWidth.getValue();
-    }
-    else if (prop == &PointSize) {
-        pcPointStyle->pointSize = PointSize.getValue();
-    }
-    else if (prop == &CreaseAngle) {
-        pShapeHints->creaseAngle = Base::toRadians<float>(CreaseAngle.getValue());
-    }
-    else if (prop == &OpenEdges) {
-        showOpenEdges(OpenEdges.getValue());
-    }
-    else if (prop == &Lighting) {
-        if (Lighting.getValue() == 0) {
-            pShapeHints->vertexOrdering = SoShapeHints::UNKNOWN_ORDERING;
-            //pShapeHints->vertexOrdering = SoShapeHints::COUNTERCLOCKWISE;
-        }
-        else {
-            pShapeHints->vertexOrdering = SoShapeHints::COUNTERCLOCKWISE;
-        }
-    }
-    else if (prop == &LineColor) {
-        const App::Color& c = LineColor.getValue();
-        pLineColor->diffuseColor.setValue(c.r,c.g,c.b);
-    }
-    else if (prop == &Coloring) {
-        tryColorPerVertexOrFace(Coloring.getValue());
-    }
-    else if (prop == &SelectionStyle) {
-        pcHighlight->style = SelectionStyle.getValue() ? Gui::SoFCSelection::BOX
-                                                       : Gui::SoFCSelection::EMISSIVE;
-    }
-    else if (prop == &SelectionStyle) {
-        pcHighlight->style = SelectionStyle.getValue()
-            ?Gui::SoFCSelection::BOX:Gui::SoFCSelection::EMISSIVE;
-    }
-    else {
-        // Set the inverse color for open edges
-        if (prop == &ShapeColor) {
-            setOpenEdgeColorFrom(ShapeColor.getValue());
-        }
-        else if (prop == &ShapeMaterial) {
-            setOpenEdgeColorFrom(ShapeMaterial.getValue().diffuseColor);
-        }
-    }
-
-    ViewProviderGeometryObject::onChanged(prop);
-}
-
-void ViewProviderMesh::setOpenEdgeColorFrom(const App::Color& c)
-{
-    float r=1.0f-c.r; r = r < 0.5f ? 0.0f : 1.0f;
-    float g=1.0f-c.g; g = g < 0.5f ? 0.0f : 1.0f;
-    float b=1.0f-c.b; b = b < 0.5f ? 0.0f : 1.0f;
-    pOpenColor->rgb.setValue(r, g, b);
-}
-
-SoShape* ViewProviderMesh::getShapeNode() const
-{
-    return 0;
-}
-
-SoNode* ViewProviderMesh::getCoordNode() const
-{
-    return 0;
-}
-
-/** 
- * Extracts the mesh data from the feature \a pcFeature and creates
- * an Inventor node \a SoNode with these data. 
- */
-void ViewProviderMesh::attach(App::DocumentObject *pcFeat)
-{
-    ViewProviderGeometryObject::attach(pcFeat);
-
-    pcHighlight->objectName = pcFeat->getNameInDocument();
-    pcHighlight->documentName = pcFeat->getDocument()->getName();
-    pcHighlight->subElementName = "Main";
-
-    // Note: Since for mesh data the SoFCSelection node has no SoSeparator but
-    // an SoGroup as parent the EMISSIVE style if set has fundamentally no effect.
-    // This behaviour is given due to the fact that SoFCSelection inherits from
-    // SoGroup (formerly SoSeparator). If we wanted to enable emissive overlay for
-    // highlighting or selection we would need an SoSeparator as parent node below.
-
-    // faces
-    SoGroup* pcFlatRoot = new SoGroup();
-    pcFlatRoot->addChild(pShapeHints);
-    pcFlatRoot->addChild(pcShapeMaterial);
-    pcFlatRoot->addChild(pcMatBinding);
-    pcFlatRoot->addChild(pcHighlight);
-    addDisplayMaskMode(pcFlatRoot, "Shaded");
-
-    // points
-    SoGroup* pcPointRoot = new SoGroup();
-    pcPointRoot->addChild(pcPointStyle);
-    pcPointRoot->addChild(pShapeHints);
-    pcPointRoot->addChild(pcShapeMaterial);
-    pcPointRoot->addChild(pcMatBinding);
-    pcPointRoot->addChild(pcHighlight);
-    addDisplayMaskMode(pcPointRoot, "Point");
-
-    // wires
-    SoLightModel* pcLightModel = new SoLightModel();
-    pcLightModel->model = SoLightModel::BASE_COLOR;
-    SoGroup* pcWireRoot = new SoGroup();
-    pcWireRoot->addChild(pcLineStyle);
-    pcWireRoot->addChild(pcLightModel);
-    SoMaterialBinding* binding = new SoMaterialBinding;
-    binding->value = SoMaterialBinding::OVERALL; // doesn't set several colors
-    pcWireRoot->addChild(binding);
-    pcWireRoot->addChild(pLineColor);
-    pcWireRoot->addChild(pcHighlight);
-    addDisplayMaskMode(pcWireRoot, "Wireframe");
-
-    // faces+wires
-    // Avoid any Z-buffer artifacts, so that the lines always
-    // appear on top of the faces
-    SoPolygonOffset* offset = new SoPolygonOffset();
-    offset->styles = SoPolygonOffset::FILLED;
-    offset->factor = 1.0f;
-    offset->units = 1.0f;
-
-    SoSeparator* pcWireSep = new SoSeparator();
-    pcWireSep->addChild(pcLineStyle);
-    pcWireSep->addChild(pcLightModel);
-    pcWireSep->addChild(binding);
-    pcWireSep->addChild(pLineColor);
-    pcWireSep->addChild(pcHighlight);
-
-    SoGroup* pcFlatWireRoot = new SoGroup();
-    pcFlatWireRoot->addChild(pcWireSep);
-    pcFlatWireRoot->addChild(offset);
-    pcFlatWireRoot->addChild(pShapeHints);
-    pcFlatWireRoot->addChild(pcShapeMaterial);
-    pcFlatWireRoot->addChild(pcMatBinding);
-    pcFlatWireRoot->addChild(pcShapeGroup);
-    addDisplayMaskMode(pcFlatWireRoot, "Flat Lines");
-
-    if (getColorProperty()) {
-        Coloring.setStatus(App::Property::Hidden, false);
-    }
-}
-
-void ViewProviderMesh::updateData(const App::Property* prop)
-{
-    Gui::ViewProviderGeometryObject::updateData(prop);
-    //if (prop->getTypeId() == Mesh::PropertyMeshKernel::getClassTypeId()) {
-    //}
-    if (prop->getTypeId() == App::PropertyColorList::getClassTypeId()) {
-        Coloring.setStatus(App::Property::Hidden, false);
-    }
-}
-
-QIcon ViewProviderMesh::getIcon() const
-{
-#if 1
-    static QIcon icon = Gui::BitmapFactory().pixmap("Tree_Mesh");
-    return icon;
-#else
-    static const char * const Mesh_Feature_xpm[] = {
-        "16 16 4 1",
-        ".	c None",
-        "#	c #000000",
-        "s	c #BEC2FC",
-        "g	c #00FF00",
-        ".......##.......",
-        "....#######.....",
-        "..##ggg#ggg#....",
-        "##ggggg#gggg##..",
-        "#g#ggg#gggggg##.",
-        "#gg#gg#gggg###s.",
-        "#gg#gg#gg##gg#s.",
-        "#ggg#####ggg#ss.",
-        "#gggg##gggg#ss..",
-        ".#g##g#gggg#s...",
-        ".##ggg#ggg#ss...",
-        ".##gggg#g#ss....",
-        "..s#####g#s.....",
-        "....sss##ss.....",
-        "........ss......",
-        "................"};
-    QPixmap px(Mesh_Feature_xpm);
-    return px;
-#endif
-}
-
-App::PropertyColorList* ViewProviderMesh::getColorProperty() const
-{
-    if (pcObject) {
-        std::map<std::string,App::Property*> Map;
-        pcObject->getPropertyMap(Map);
-        for (std::map<std::string,App::Property*>::iterator it = Map.begin(); it != Map.end(); ++it) {
-            Base::Type type = it->second->getTypeId();
-            if (type == App::PropertyColorList::getClassTypeId()) {
-                App::PropertyColorList* colors = static_cast<App::PropertyColorList*>(it->second);
-                return colors;
-            }
-        }
-    }
-
-    return 0; // no such property found
-}
-
-void ViewProviderMesh::tryColorPerVertexOrFace(bool on)
-{
-    if (on) {
-        App::PropertyColorList* colors = getColorProperty();
-        if (colors) {
-            const Mesh::PropertyMeshKernel& meshProp = static_cast<Mesh::Feature*>(pcObject)->Mesh;
-            const Mesh::MeshObject& mesh = meshProp.getValue();
-            int numPoints = static_cast<int>(mesh.countPoints());
-            int numFacets = static_cast<int>(mesh.countFacets());
-
-            if (colors->getSize() == numPoints) {
-                setColorPerVertex(colors);
-            }
-            else if (colors->getSize() == numFacets) {
-                setColorPerFace(colors);
-            }
-        }
-    }
-    else {
-        pcMatBinding->value = SoMaterialBinding::OVERALL;
-        const App::Color& c = ShapeColor.getValue();
-        pcShapeMaterial->diffuseColor.setValue(c.r,c.g,c.b);
-    }
-}
-
-void ViewProviderMesh::setColorPerVertex(const App::PropertyColorList* prop)
-{
-    pcMatBinding->value = SoMaterialBinding::PER_VERTEX_INDEXED;
-    const std::vector<App::Color>& val = prop->getValues();
-
-    pcShapeMaterial->diffuseColor.setNum(val.size());
-    SbColor* col = pcShapeMaterial->diffuseColor.startEditing();
-
-    std::size_t i=0;
-    for (std::vector<App::Color>::const_iterator it = val.begin(); it != val.end(); ++it) {
-        col[i++].setValue(it->r, it->g, it->b);
-    }
-
-    pcShapeMaterial->diffuseColor.finishEditing();
-}
-
-void ViewProviderMesh::setColorPerFace(const App::PropertyColorList* prop)
-{
-    pcMatBinding->value = SoMaterialBinding::PER_FACE;
-    const std::vector<App::Color>& val = prop->getValues();
-    
-    pcShapeMaterial->diffuseColor.setNum(val.size());
-    SbColor* col = pcShapeMaterial->diffuseColor.startEditing();
-
-    std::size_t i=0;
-    for (std::vector<App::Color>::const_iterator it = val.begin(); it != val.end(); ++it) {
-        col[i++].setValue(it->r, it->g, it->b);
-    }
-
-    pcShapeMaterial->diffuseColor.finishEditing();
-}
-
-void ViewProviderMesh::setDisplayMode(const char* ModeName)
-{
-    if (strcmp("Shaded",ModeName)==0) {
-        setDisplayMaskMode("Shaded");
-    }
-    else if (strcmp("Points",ModeName)==0) {
-        setDisplayMaskMode("Point");
-    }
-    else if (strcmp("Flat Lines",ModeName)==0) {
-        setDisplayMaskMode("Flat Lines");
-    }
-    else if (strcmp("Wireframe",ModeName)==0) {
-        setDisplayMaskMode("Wireframe");
-    }
-
-    ViewProviderGeometryObject::setDisplayMode(ModeName);
-}
-
-std::vector<std::string> ViewProviderMesh::getDisplayModes(void) const
-{
-    std::vector<std::string> StrList;
-
-    // add your own modes
-    StrList.push_back("Shaded");
-    StrList.push_back("Wireframe");
-    StrList.push_back("Flat Lines");
-    StrList.push_back("Points");
-
-    return StrList;
-}
-
-bool ViewProviderMesh::exportToVrml(const char* filename, const MeshCore::Material& mat, bool binary) const
-{
-    SoCoordinate3* coords = new SoCoordinate3();
-    SoIndexedFaceSet* faces = new SoIndexedFaceSet();
-    ViewProviderMeshBuilder builder;
-    builder.createMesh(&static_cast<Mesh::Feature*>(pcObject)->Mesh, coords, faces);
-
-    SoMaterialBinding* binding = new SoMaterialBinding;
-    SoMaterial* material = new SoMaterial;
-
-    if (static_cast<int>(mat.diffuseColor.size()) == coords->point.getNum()) {
-        binding->value = SoMaterialBinding::PER_VERTEX_INDEXED;
-    }
-    else if (static_cast<int>(mat.diffuseColor.size()) == faces->coordIndex.getNum()/4) {
-        binding->value = SoMaterialBinding::PER_FACE_INDEXED;
-    }
-
-    if (mat.diffuseColor.size() > 1) {
-        material->diffuseColor.setNum(mat.diffuseColor.size());
-        SbColor* colors = material->diffuseColor.startEditing();
-        for (unsigned int i=0; i<mat.diffuseColor.size(); i++)
-            colors[i].setValue(mat.diffuseColor[i].r,mat.diffuseColor[i].g,mat.diffuseColor[i].b);
-        material->diffuseColor.finishEditing();
-    }
-
-    SoGroup* group = new SoGroup();
-    group->addChild(material);
-    group->addChild(binding);
-    group->addChild(new SoTransform());
-    group->addChild(coords);
-    group->addChild(faces);
-
-    SoToVRML2Action tovrml2;
-    group->ref();
-    tovrml2.apply(group);
-    group->unref();
-    SoVRMLGroup *vrmlRoot = tovrml2.getVRML2SceneGraph();
-    vrmlRoot->ref();
-    std::string buffer = Gui::SoFCDB::writeNodesToString(vrmlRoot);
-    vrmlRoot->unref(); // release the memory as soon as possible
-
-    Base::FileInfo fi(filename);
-    if (binary) {
-        Base::ofstream str(fi, std::ios::out | std::ios::binary);
-        zipios::GZIPOutputStream gzip(str);
-        if (gzip) {
-            gzip << buffer;
-            gzip.close();
-            return true;
-        }
-    }
-    else {
-        Base::ofstream str(fi, std::ios::out);
-        if (str) {
-            str << buffer;
-            str.close();
-            return true;
-        }
-    }
-
-    return false;
-}
-
-void ViewProviderMesh::exportMesh(const char* filename, const char* fmt) const
-{
-    MeshCore::MeshIO::Format format = MeshCore::MeshIO::Undefined;
-    if (fmt) {
-        std::string dummy = "meshfile.";
-        dummy += fmt;
-        format = MeshCore::MeshOutput::GetFormat(dummy.c_str());
-    }
-
-    MeshCore::Material mat;
-    int numColors = pcShapeMaterial->diffuseColor.getNum();
-    const SbColor* colors = pcShapeMaterial->diffuseColor.getValues(0);
-    mat.diffuseColor.reserve(numColors);
-    for (int i=0; i<numColors; i++) {
-        const SbColor& c = colors[i];
-        mat.diffuseColor.emplace_back(c[0], c[1], c[2]);
-    }
-
-    Mesh::MeshObject mesh = static_cast<Mesh::Feature*>(getObject())->Mesh.getValue();
-    mesh.setPlacement(static_cast<Mesh::Feature*>(getObject())->globalPlacement());
-    if (mat.diffuseColor.size() == mesh.countPoints())
-        mat.binding = MeshCore::MeshIO::PER_VERTEX;
-    else if (mat.diffuseColor.size() == mesh.countFacets())
-        mat.binding = MeshCore::MeshIO::PER_FACE;
-    else
-        mat.binding = MeshCore::MeshIO::OVERALL;
-
-    mesh.save(filename, format, &mat, getObject()->Label.getValue());
-}
-
-void ViewProviderMesh::setupContextMenu(QMenu* menu, QObject* receiver, const char* member)
-{
-    ViewProviderGeometryObject::setupContextMenu(menu, receiver, member);
-
-    // toggle command to display components
-    Gui::ActionFunction* func = new Gui::ActionFunction(menu);
-    QAction* act = menu->addAction(QObject::tr("Display components"));
-    act->setCheckable(true);
-    act->setChecked(pcMatBinding->value.getValue() == SoMaterialBinding::PER_FACE &&
-                    highlightMode == "Component");
-    func->toggle(act, boost::bind(&ViewProviderMesh::setHighlightedComponents, this, _1));
-
-    QAction* seg = menu->addAction(QObject::tr("Display segments"));
-    seg->setCheckable(true);
-    seg->setChecked(pcMatBinding->value.getValue() == SoMaterialBinding::PER_FACE &&
-                    highlightMode == "Segment");
-    func->toggle(seg, boost::bind(&ViewProviderMesh::setHighlightedSegments, this, _1));
-}
-
-bool ViewProviderMesh::setEdit(int ModNum)
-{
-    if (ModNum == ViewProvider::Transform)
-        return ViewProviderGeometryObject::setEdit(ModNum);
-    else if (ModNum == ViewProvider::Color)
-        highlightComponents();
-    return true;
-}
-
-void ViewProviderMesh::unsetEdit(int ModNum)
-{
-    if (ModNum == ViewProvider::Transform)
-        ViewProviderGeometryObject::unsetEdit(ModNum);
-    else if (ModNum == ViewProvider::Color)
-        unhighlightSelection();
-}
-
-bool ViewProviderMesh::createToolMesh(const std::vector<SbVec2f>& rclPoly, const SbViewVolume& vol,
-                                      const Base::Vector3f& rcNormal, std::vector<MeshCore::MeshGeomFacet>& aFaces)
-{
-    float fX, fY, fZ;
-    SbVec3f pt1, pt2, pt3, pt4;
-    MeshGeomFacet face;
-    std::vector<Base::Vector3f> top, bottom, polygon;
-
-    for (std::vector<SbVec2f>::const_iterator it = rclPoly.begin(); it != rclPoly.end(); ++it) {
-        // the following element
-        std::vector<SbVec2f>::const_iterator nt = it + 1;
-        if (nt == rclPoly.end())
-            nt = rclPoly.begin();
-        else if (*it == *nt)
-            continue; // two adjacent vertices are equal
-
-        vol.projectPointToLine(*it, pt1, pt2);
-        vol.projectPointToLine(*nt, pt3, pt4);
-
-        // 1st facet
-        pt1.getValue(fX, fY, fZ);
-        face._aclPoints[0].Set(fX, fY, fZ);
-        pt4.getValue(fX, fY, fZ);
-        face._aclPoints[1].Set(fX, fY, fZ);
-        pt3.getValue(fX, fY, fZ);
-        face._aclPoints[2].Set(fX, fY, fZ);
-        if (face.Area() > 0)
-            aFaces.push_back(face);
-
-        // 2nd facet
-        pt1.getValue(fX, fY, fZ);
-        face._aclPoints[0].Set(fX, fY, fZ);
-        pt2.getValue(fX, fY, fZ);
-        face._aclPoints[1].Set(fX, fY, fZ);
-        pt4.getValue(fX, fY, fZ);
-        face._aclPoints[2].Set(fX, fY, fZ);
-        if (face.Area() > 0)
-            aFaces.push_back(face);
-
-        if (it+1 < rclPoly.end()) {
-            pt1.getValue(fX, fY, fZ);
-            top.emplace_back(fX, fY, fZ );
-            pt2.getValue(fX, fY, fZ);
-            bottom.emplace_back(fX, fY, fZ );
-            // polygon we need to triangulate (in x,y-plane)
-            it->getValue(fX, fY);
-            polygon.emplace_back(fX, fY, 0.0f );
-        }
-    }
-
-    // now create the lids
-    std::vector<MeshGeomFacet> aLid;
-    MeshCore::EarClippingTriangulator cTria;
-    cTria.SetPolygon(polygon);
-    bool ok = cTria.TriangulatePolygon();
-  
-    std::vector<MeshFacet> faces = cTria.GetFacets();
-    for (std::vector<MeshFacet>::iterator itF = faces.begin(); itF != faces.end(); ++itF) {
-        MeshGeomFacet topFacet;
-        topFacet._aclPoints[0] = top[itF->_aulPoints[0]];
-        topFacet._aclPoints[1] = top[itF->_aulPoints[1]];
-        topFacet._aclPoints[2] = top[itF->_aulPoints[2]];
-        if (topFacet.GetNormal() * rcNormal < 0) {
-            std::swap(topFacet._aclPoints[1], topFacet._aclPoints[2]);
-            topFacet.CalcNormal();
-        }
-        aFaces.push_back(topFacet);
-
-        MeshGeomFacet botFacet;
-        botFacet._aclPoints[0] = bottom[itF->_aulPoints[0]];
-        botFacet._aclPoints[1] = bottom[itF->_aulPoints[1]];
-        botFacet._aclPoints[2] = bottom[itF->_aulPoints[2]];
-        if (botFacet.GetNormal() * rcNormal > 0) {
-            std::swap(botFacet._aclPoints[1], botFacet._aclPoints[2]);
-            botFacet.CalcNormal();
-        }
-        aFaces.push_back(botFacet);
-    }
-
-    return ok;
-}
-
-void ViewProviderMesh::showOpenEdges(bool show)
-{
-    (void)show;
-}
-
-namespace MeshGui {
-class MeshSplit {
-public:
-    MeshSplit(ViewProviderMesh* mesh,
-              const std::vector<SbVec2f>& poly,
-              const Gui::ViewVolumeProjection& proj)
-        : mesh(mesh)
-        , poly(poly)
-        , proj(proj)
-    {
-
-    }
-    ~MeshSplit() {
-
-    }
-    void cutMesh() {
-        Gui::Document* gui = mesh->getDocument();
-        gui->openCommand("Cut");
-        ViewProviderMesh* copy = makeCopy();
-        mesh->cutMesh(poly, proj, false);
-        copy->cutMesh(poly, proj, true);
-        gui->commitCommand();
-        delete this;
-    }
-    void trimMesh() {
-        Gui::Document* gui = mesh->getDocument();
-        gui->openCommand("Trim");
-        ViewProviderMesh* copy = makeCopy();
-        mesh->trimMesh(poly, proj, false);
-        copy->trimMesh(poly, proj, true);
-        gui->commitCommand();
-        delete this;
-    }
-    ViewProviderMesh* makeCopy() const {
-        Gui::Document* gui = mesh->getDocument();
-        App::Document* doc = gui->getDocument();
-
-        Mesh::Feature* cpy = static_cast<Mesh::Feature*>(doc->addObject("Mesh::Feature"));
-        Mesh::Feature* org = static_cast<Mesh::Feature*>(mesh->getObject());
-        cpy->Label.setValue(org->Label.getValue());
-        cpy->Mesh.setValue(org->Mesh.getValue());
-
-        return static_cast<ViewProviderMesh*>(gui->getViewProvider(cpy));
-    }
-
-private:
-    ViewProviderMesh* mesh;
-    std::vector<SbVec2f> poly;
-    Gui::ViewVolumeProjection proj;
-};
-}
-
-void ViewProviderMesh::clipMeshCallback(void * ud, SoEventCallback * n)
-{
-    // show the wait cursor because this could take quite some time
-    Gui::WaitCursor wc;
-
-    // When this callback function is invoked we must in either case leave the edit mode
-    Gui::View3DInventorViewer* view  = reinterpret_cast<Gui::View3DInventorViewer*>(n->getUserData());
-    view->setEditing(false);
-    view->removeEventCallback(SoMouseButtonEvent::getClassTypeId(), clipMeshCallback,ud);
-    n->setHandled();
-
-    Gui::SelectionRole role;
-    std::vector<SbVec2f> clPoly = view->getGLPolygon(&role);
-    if (clPoly.size() < 3)
-        return;
-    if (clPoly.front() != clPoly.back())
-        clPoly.push_back(clPoly.front());
-
-    std::vector<Gui::ViewProvider*> views = view->getDocument()->getViewProvidersOfType(ViewProviderMesh::getClassTypeId());
-    if (!views.empty()) {
-        Gui::Application::Instance->activeDocument()->openCommand("Cut");
-        bool commitCommand = false;
-        for (std::vector<Gui::ViewProvider*>::iterator it = views.begin(); it != views.end(); ++it) {
-            ViewProviderMesh* self = static_cast<ViewProviderMesh*>(*it);
-            if (self->getEditingMode() > -1) {
-                self->finishEditing();
-                SoCamera* cam = view->getSoRenderManager()->getCamera();
-                SbViewVolume vv = cam->getViewVolume();
-                Gui::ViewVolumeProjection proj(vv);
-                proj.setTransform(static_cast<Mesh::Feature*>(self->getObject())->
-                                  Placement.getValue().toMatrix());
-                if (role == Gui::SelectionRole::Inner) {
-                    self->cutMesh(clPoly, proj, true);
-                    commitCommand = true;
-                }
-                else if (role == Gui::SelectionRole::Outer) {
-                    self->cutMesh(clPoly, proj, false);
-                    commitCommand = true;
-                }
-                else if (role == Gui::SelectionRole::Split) {
-                    // We must delay the split because it adds a new
-                    // node to the scenegraph which cannot be done while
-                    // traversing it
-                    Gui::TimerFunction* func = new Gui::TimerFunction();
-                    func->setAutoDelete(true);
-                    MeshSplit* split = new MeshSplit(self, clPoly, proj);
-                    func->setFunction(boost::bind(&MeshSplit::cutMesh, split));
-                    QTimer::singleShot(0, func, SLOT(timeout()));
-                }
-            }
-        }
-
-        if (commitCommand)
-            Gui::Application::Instance->activeDocument()->commitCommand();
-        else
-            Gui::Application::Instance->activeDocument()->abortCommand();
-
-        view->redraw();
-    }
-}
-
-void ViewProviderMesh::trimMeshCallback(void * ud, SoEventCallback * n)
-{
-    // show the wait cursor because this could take quite some time
-    Gui::WaitCursor wc;
-
-    // When this callback function is invoked we must in either case leave the edit mode
-    Gui::View3DInventorViewer* view  = reinterpret_cast<Gui::View3DInventorViewer*>(n->getUserData());
-    view->setEditing(false);
-    view->removeEventCallback(SoMouseButtonEvent::getClassTypeId(), trimMeshCallback,ud);
-    n->setHandled();
-
-    Gui::SelectionRole role;
-    std::vector<SbVec2f> clPoly = view->getGLPolygon(&role);
-    if (clPoly.size() < 3)
-        return;
-    if (clPoly.front() != clPoly.back())
-        clPoly.push_back(clPoly.front());
-
-    std::vector<Gui::ViewProvider*> views = view->getDocument()->getViewProvidersOfType(ViewProviderMesh::getClassTypeId());
-    if (!views.empty()) {
-        Gui::Application::Instance->activeDocument()->openCommand("Trim");
-        bool commitCommand = false;
-        for (std::vector<Gui::ViewProvider*>::iterator it = views.begin(); it != views.end(); ++it) {
-            ViewProviderMesh* self = static_cast<ViewProviderMesh*>(*it);
-            if (self->getEditingMode() > -1) {
-                self->finishEditing();
-                SoCamera* cam = view->getSoRenderManager()->getCamera();
-                SbViewVolume vv = cam->getViewVolume();
-                Gui::ViewVolumeProjection proj(vv);
-                proj.setTransform(static_cast<Mesh::Feature*>(self->getObject())->
-                                  Placement.getValue().toMatrix());
-                if (role == Gui::SelectionRole::Inner) {
-                    self->trimMesh(clPoly, proj, true);
-                    commitCommand = true;
-                }
-                else if (role == Gui::SelectionRole::Outer) {
-                    self->trimMesh(clPoly, proj, false);
-                    commitCommand = true;
-                }
-                else if (role == Gui::SelectionRole::Split) {
-                    // We must delay the split because it adds a new
-                    // node to the scenegraph which cannot be done while
-                    // traversing it
-                    Gui::TimerFunction* func = new Gui::TimerFunction();
-                    func->setAutoDelete(true);
-                    MeshSplit* split = new MeshSplit(self, clPoly, proj);
-                    func->setFunction(boost::bind(&MeshSplit::trimMesh, split));
-                    QTimer::singleShot(0, func, SLOT(timeout()));
-                }
-            }
-        }
-
-        if (commitCommand)
-            Gui::Application::Instance->activeDocument()->commitCommand();
-        else
-            Gui::Application::Instance->activeDocument()->abortCommand();
-
-        view->redraw();
-    }
-}
-
-void ViewProviderMesh::partMeshCallback(void * ud, SoEventCallback * cb)
-{
-    // show the wait cursor because this could take quite some time
-    Gui::WaitCursor wc;
-
-    // When this callback function is invoked we must in either case leave the edit mode
-    Gui::View3DInventorViewer* view  = reinterpret_cast<Gui::View3DInventorViewer*>(cb->getUserData());
-    view->setEditing(false);
-    view->removeEventCallback(SoMouseButtonEvent::getClassTypeId(), partMeshCallback,ud);
-    cb->setHandled();
-
-    Gui::SelectionRole role;
-    std::vector<SbVec2f> clPoly = view->getGLPolygon(&role);
-    if (clPoly.size() < 3)
-        return;
-    if (clPoly.front() != clPoly.back())
-        clPoly.push_back(clPoly.front());
-
-    // get the normal of the front clipping plane
-    SbVec3f b,n;
-    view->getNearPlane(b, n);
-    Base::Vector3f cNormal(n[0],n[1],n[2]);
-    SoCamera* pCam = view->getSoRenderManager()->getCamera();  
-    SbViewVolume  vol = pCam->getViewVolume(); 
-
-    // create a tool shape from these points
-    std::vector<MeshCore::MeshGeomFacet> aFaces;
-    if (!ViewProviderMesh::createToolMesh(clPoly, vol, cNormal, aFaces))
-        Base::Console().Message("The picked polygon seems to have self-overlappings. This could lead to strange results.");
-
-    MeshCore::MeshKernel toolMesh;
-    bool locked = Base::Sequencer().setLocked(true);
-    toolMesh = aFaces;
-    Base::Sequencer().setLocked(locked);
-
-    // Open a transaction object for the undo/redo stuff
-    Gui::Application::Instance->activeDocument()->openCommand("Split");
-
-    try {
-        std::vector<Gui::ViewProvider*> views = view->getDocument()->getViewProvidersOfType(ViewProviderMesh::getClassTypeId());
-        for (std::vector<Gui::ViewProvider*>::iterator it = views.begin(); it != views.end(); ++it) {
-            ViewProviderMesh* that = static_cast<ViewProviderMesh*>(*it);
-            if (that->getEditingMode() > -1) {
-                that->finishEditing();
-                Base::Placement plm = static_cast<Mesh::Feature*>(that->getObject())->Placement.getValue();
-                plm.invert();
-                MeshCore::MeshKernel copyToolMesh(toolMesh);
-                copyToolMesh.Transform(plm.toMatrix());
-                if (role == Gui::SelectionRole::Inner)
-                    that->splitMesh(copyToolMesh, cNormal, true);
-                else
-                    that->splitMesh(copyToolMesh, cNormal, false);
-            }
-        }
-    }
-    catch(...) {
-        // Don't rethrow any exception
-    }
-
-    // Close the transaction
-    Gui::Application::Instance->activeDocument()->commitCommand();
-    view->redraw();
-}
-
-void ViewProviderMesh::segmMeshCallback(void * ud, SoEventCallback * cb)
-{
-    // show the wait cursor because this could take quite some time
-    Gui::WaitCursor wc;
-
-    // When this callback function is invoked we must in either case leave the edit mode
-    Gui::View3DInventorViewer* view  = reinterpret_cast<Gui::View3DInventorViewer*>(cb->getUserData());
-    view->setEditing(false);
-    view->removeEventCallback(SoMouseButtonEvent::getClassTypeId(), segmMeshCallback,ud);
-    cb->setHandled();
-
-    Gui::SelectionRole role;
-    std::vector<SbVec2f> clPoly = view->getGLPolygon(&role);
-    if (clPoly.size() < 3)
-        return;
-    if (clPoly.front() != clPoly.back())
-        clPoly.push_back(clPoly.front());
-
-    // get the normal of the front clipping plane
-    SbVec3f b,n;
-    view->getNearPlane(b, n);
-    Base::Vector3f cNormal(n[0],n[1],n[2]);
-    SoCamera* pCam = view->getSoRenderManager()->getCamera();  
-    SbViewVolume  vol = pCam->getViewVolume(); 
-
-    // create a tool shape from these points
-    std::vector<MeshCore::MeshGeomFacet> aFaces;
-    if (!ViewProviderMesh::createToolMesh(clPoly, vol, cNormal, aFaces))
-        Base::Console().Message("The picked polygon seems to have self-overlappings. This could lead to strange results.");
-
-    MeshCore::MeshKernel toolMesh;
-    bool locked = Base::Sequencer().setLocked(true);
-    toolMesh = aFaces;
-    Base::Sequencer().setLocked(locked);
-
-    // Open a transaction object for the undo/redo stuff
-    Gui::Application::Instance->activeDocument()->openCommand("Segment");
-
-    try {
-        std::vector<Gui::ViewProvider*> views = view->getDocument()->getViewProvidersOfType(ViewProviderMesh::getClassTypeId());
-        for (std::vector<Gui::ViewProvider*>::iterator it = views.begin(); it != views.end(); ++it) {
-            ViewProviderMesh* that = static_cast<ViewProviderMesh*>(*it);
-            if (that->getEditingMode() > -1) {
-                that->finishEditing();
-                Base::Placement plm = static_cast<Mesh::Feature*>(that->getObject())->Placement.getValue();
-                plm.invert();
-                MeshCore::MeshKernel copyToolMesh(toolMesh);
-                copyToolMesh.Transform(plm.toMatrix());
-                if (role == Gui::SelectionRole::Inner)
-                    that->segmentMesh(copyToolMesh, cNormal, true);
-                else
-                    that->segmentMesh(copyToolMesh, cNormal, false);
-            }
-        }
-    }
-    catch(...) {
-        // Don't rethrow any exception
-    }
-
-    // Close the transaction
-    Gui::Application::Instance->activeDocument()->commitCommand();
-    view->redraw();
-}
-
-void ViewProviderMesh::selectGLCallback(void * ud, SoEventCallback * n)
-{
-    // When this callback function is invoked we must in either case leave the edit mode
-    Gui::View3DInventorViewer* view  = reinterpret_cast<Gui::View3DInventorViewer*>(n->getUserData());
-    view->setEditing(false);
-    view->removeEventCallback(SoMouseButtonEvent::getClassTypeId(), selectGLCallback,ud);
-    n->setHandled();
-
-    std::vector<SbVec2f> clPoly = view->getGLPolygon();
-    if (clPoly.size() != 2)
-        return;
-    const SoEvent* ev = n->getEvent();
-
-    SbVec2f pos = clPoly[0];
-    float pX,pY; pos.getValue(pX,pY);
-    const SbVec2s& sz = view->getSoRenderManager()->getViewportRegion().getViewportSizePixels();
-    float fRatio = view->getSoRenderManager()->getViewportRegion().getViewportAspectRatio();
-    if (fRatio > 1.0f) {
-        pX = (pX - 0.5f) / fRatio + 0.5f;
-        pos.setValue(pX,pY);
-    }
-    else if (fRatio < 1.0f) {
-        pY = (pY - 0.5f) * fRatio + 0.5f;
-        pos.setValue(pX,pY);
-    }
-
-    short x1 = (short)(pX * sz[0] + 0.5f);
-    short y1 = (short)(pY * sz[1] + 0.5f);
-    SbVec2s loc = ev->getPosition();
-    short x2 = loc[0];
-    short y2 = loc[1];
-
-    short x = (x1+x2)/2;
-    short y = (y1+y2)/2;
-    short w = (x2-x1);
-    short h = (y2-y1);
-    if (w<0) w = -w;
-    if (h<0) h = -h;
-
-    std::vector<Gui::ViewProvider*> views;
-    views = view->getDocument()->getViewProvidersOfType(ViewProviderMesh::getClassTypeId());
-    for (std::vector<Gui::ViewProvider*>::iterator it = views.begin(); it != views.end(); ++it) {
-        ViewProviderMesh* that = static_cast<ViewProviderMesh*>(*it);
-        if (that->getEditingMode() > -1) {
-            that->finishEditing();
-            that->selectArea(x, y, w, h, view->getSoRenderManager()->getViewportRegion(), view->getSoRenderManager()->getCamera());
-        }
-    }
-
-    view->redraw();
-}
-
-void ViewProviderMesh::getFacetsFromPolygon(const std::vector<SbVec2f>& picked,
-                                            const Base::ViewProjMethod& proj,
-                                            SbBool inner,
-                                            std::vector<unsigned long>& indices) const
-{
-    const bool ok = true;
-    Base::Polygon2d polygon;
-    for (std::vector<SbVec2f>::const_iterator it = picked.begin(); it != picked.end(); ++it)
-        polygon.Add(Base::Vector2d((*it)[0],(*it)[1]));
-
-    // Get the attached mesh property
-    Mesh::PropertyMeshKernel& meshProp = static_cast<Mesh::Feature*>(pcObject)->Mesh;
-    MeshCore::MeshAlgorithm cAlg(meshProp.getValue().getKernel());
-    cAlg.CheckFacets(&proj, polygon, true, indices);
-
-    if (!inner) {
-        // get the indices that are completely outside
-        std::vector<unsigned long> complete(meshProp.getValue().countFacets());
-        std::generate(complete.begin(), complete.end(), Base::iotaGen<unsigned long>(0));
-        std::sort(indices.begin(), indices.end());
-        std::vector<unsigned long> complementary;
-        std::back_insert_iterator<std::vector<unsigned long> > biit(complementary);
-        std::set_difference(complete.begin(), complete.end(), indices.begin(), indices.end(), biit);
-        indices = complementary;
-    }
-
-    if (!ok) // note: the mouse grabbing needs to be released
-        Base::Console().Message("The picked polygon seems to have self-overlappings. This could lead to strange results.");
-}
-
-std::vector<unsigned long> ViewProviderMesh::getFacetsOfRegion(const SbViewportRegion& select,
-                                                               const SbViewportRegion& region,
-                                                               SoCamera* camera) const
-{
-    SoSeparator* root = new SoSeparator();
-    root->ref();
-    root->addChild(camera);
-    root->addChild(const_cast<ViewProviderMesh*>(this)->getCoordNode());
-    root->addChild(const_cast<ViewProviderMesh*>(this)->getShapeNode());
-    Gui::SoGLSelectAction gl(region, select);
-    gl.apply(root);
-    root->unref();
-
-    std::vector<unsigned long> faces;
-    faces.insert(faces.end(), gl.indices.begin(), gl.indices.end());
-    return faces;
-}
-
-void ViewProviderMesh::panCamera(SoCamera * cam, float aspectratio, const SbPlane & panplane,
-                                 const SbVec2f & currpos, const SbVec2f & prevpos)
-{
-    if (cam == NULL) return; // can happen for empty scenegraph
-    if (currpos == prevpos) return; // useless invocation
-
-
-    // Find projection points for the last and current mouse coordinates.
-    SbViewVolume vv = cam->getViewVolume(aspectratio);
-    SbLine line;
-    vv.projectPointToLine(currpos, line);
-    SbVec3f current_planept;
-    panplane.intersect(line, current_planept);
-    vv.projectPointToLine(prevpos, line);
-    SbVec3f old_planept;
-    panplane.intersect(line, old_planept);
-
-    // Reposition camera according to the vector difference between the
-    // projected points.
-    cam->position = cam->position.getValue() - (current_planept - old_planept);
-}
-
-void ViewProviderMesh::boxZoom(const SbBox2s& box, const SbViewportRegion & vp, SoCamera* cam)
-{
-    SbViewVolume vv = cam->getViewVolume(vp.getViewportAspectRatio());
-
-    short sizeX,sizeY;
-    box.getSize(sizeX, sizeY);
-    SbVec2s size = vp.getViewportSizePixels();
-
-    // The bbox must not be empty i.e. width and length is zero, but it is possible that
-    // either width or length is zero
-    if (sizeX == 0 && sizeY == 0) 
-        return;
-
-    // Get the new center in normalized pixel coordinates
-    short xmin,xmax,ymin,ymax;
-    box.getBounds(xmin,ymin,xmax,ymax);
-    const SbVec2f center((float) ((xmin+xmax)/2) / (float) std::max((int)(size[0] - 1), 1),
-                         (float) (size[1]-(ymin+ymax)/2) / (float) std::max((int)(size[1] - 1), 1));
-
-    SbPlane plane = vv.getPlane(cam->focalDistance.getValue());
-    panCamera(cam,vp.getViewportAspectRatio(),plane, SbVec2f(0.5,0.5), center);
-
-    // Set height or height angle of the camera
-    float scaleX = (float)sizeX/(float)size[0];
-    float scaleY = (float)sizeY/(float)size[1];
-    float scale = std::max<float>(scaleX, scaleY);
-    if (cam->getTypeId() == SoOrthographicCamera::getClassTypeId()) {
-        float height = static_cast<SoOrthographicCamera*>(cam)->height.getValue() * scale;
-        static_cast<SoOrthographicCamera*>(cam)->height = height;
-    }
-    else if (cam->getTypeId() == SoPerspectiveCamera::getClassTypeId()) {
-        float height = static_cast<SoPerspectiveCamera*>(cam)->heightAngle.getValue() / 2.0f;
-        height = 2.0f * atan(tan(height) * scale);
-        static_cast<SoPerspectiveCamera*>(cam)->heightAngle = height;
-    }
-}
-
-std::vector<unsigned long> ViewProviderMesh::getVisibleFacetsAfterZoom(const SbBox2s& rect,
-                                                                       const SbViewportRegion& vp,
-                                                                       SoCamera* camera) const
-{
-    // camera copy will be deleted inside getVisibleFacets()
-    // because the ref counter reaches 0
-    camera = static_cast<SoCamera*>(camera->copy());
-    boxZoom(rect,vp,camera);
-    return getVisibleFacets(vp, camera);
-}
-
-void ViewProviderMesh::renderGLCallback(void * ud, SoAction * action)
-{
-    if (action->isOfType(SoGLRenderAction::getClassTypeId())) {
-        ViewProviderMesh* mesh = reinterpret_cast<ViewProviderMesh*>(ud);
-        Gui::SoVisibleFaceAction fa;
-        fa.apply(mesh->getRoot());
-    }
-}
-
-namespace MeshGui {
-
-class Vertex
-{
-public:
-    Vertex(const MeshCore::MeshKernel& kernel,
-           const MeshCore::MeshFacetGrid& grid,
-           const Base::Vector3f& pos)
-    : kernel(kernel)
-    , grid(grid)
-    , pos(pos)
-    {
-    }
-    bool visible(const Base::Vector3f& base) const
-    {
-        MeshCore::MeshAlgorithm meshAlg(kernel);
-        bool ok = meshAlg.IsVertexVisible(base, pos, grid);
-        return ok;
-    }
-
-private:
-    const MeshCore::MeshKernel& kernel;
-    const MeshCore::MeshFacetGrid& grid;
-    Base::Vector3f pos;
-};
-
-}
-
-std::vector<unsigned long> ViewProviderMesh::getVisibleFacets(const SbViewportRegion& vp,
-                                                              SoCamera* camera) const
-{
-#if 0
-    Q_UNUSED(vp)
-
-    SbVec3f pos = camera->position.getValue();
-
-    const Mesh::PropertyMeshKernel& meshProp = static_cast<Mesh::Feature*>(pcObject)->Mesh;
-    const Mesh::MeshObject& mesh = meshProp.getValue();
-
-    const MeshCore::MeshKernel& kernel = mesh.getKernel();
-    MeshCore::MeshFacetGrid grid(kernel);
-
-    std::vector<Base::Vector3f> points;
-    points.reserve(kernel.CountFacets());
-    for (unsigned long i = 0; i < kernel.CountFacets(); i++) {
-        points.push_back(kernel.GetFacet(i).GetGravityPoint());
-    }
-
-    Vertex v(kernel, grid, Base::convertTo<Base::Vector3f>(pos));
-    QFuture<bool> future = QtConcurrent::mapped
-        (points, boost::bind(&Vertex::visible, &v, _1));
-    QFutureWatcher<bool> watcher;
-    watcher.setFuture(future);
-    watcher.waitForFinished();
-
-    unsigned long index = 0;
-    std::vector<unsigned long> faces;
-    for (QFuture<bool>::const_iterator i = future.begin(); i != future.end(); ++i, index++) {
-        if ((*i)) {
-            faces.push_back(index);
-        }
-    }
-
-    return faces;
-#else
-    const Mesh::PropertyMeshKernel& meshProp = static_cast<Mesh::Feature*>(pcObject)->Mesh;
-    const Mesh::MeshObject& mesh = meshProp.getValue();
-    uint32_t count = (uint32_t)mesh.countFacets();
-
-    SoSeparator* root = new SoSeparator;
-    root->ref();
-    root->addChild(camera);
-
-#if 0
-    SoCallback* cb = new SoCallback;
-    cb->setCallback(renderGLCallback, const_cast<ViewProviderMesh*>(this));
-    root->addChild(cb);
-#else
-    SoLightModel* lm = new SoLightModel();
-    lm->model = SoLightModel::BASE_COLOR;
-    root->addChild(lm);
-    SoMaterial* mat = new SoMaterial();
-    mat->diffuseColor.setNum(count);
-    SbColor* diffcol = mat->diffuseColor.startEditing();
-    for (uint32_t i=0; i<count; i++) {
-        float t;
-        diffcol[i].setPackedValue(i<<8,t);
-    }
-
-    mat->diffuseColor.finishEditing();
-
-    // backface culling
-    //SoShapeHints* hints = new SoShapeHints;
-    //hints->shapeType = SoShapeHints::SOLID;
-    //hints->vertexOrdering = SoShapeHints::COUNTERCLOCKWISE;
-    SoMaterialBinding* bind = new SoMaterialBinding();
-    bind->value = SoMaterialBinding::PER_FACE;
-    //root->addChild(hints);
-    root->addChild(mat);
-    root->addChild(bind);
-#endif
-    root->addChild(this->getCoordNode());
-    root->addChild(this->getShapeNode());
-
-    // Coin3d's off-screen renderer doesn't work out-of-the-box any more on most recent Linux systems.
-    // So, use FreeCAD's offscreen renderer now.
-#if 0
-    Gui::SoFCOffscreenRenderer& renderer = Gui::SoFCOffscreenRenderer::instance();
-    renderer.setViewportRegion(vp);
-    renderer.setBackgroundColor(SbColor(0.0f, 0.0f, 0.0f));
-#else
-    Gui::SoQtOffscreenRenderer renderer(vp);
-    renderer.setBackgroundColor(SbColor4f(0.0f, 0.0f, 0.0f));
-#endif
-
-    QImage img;
-    renderer.render(root);
-    renderer.writeToImage(img);
-    root->unref();
-
-    int width = img.width();
-    int height = img.height();
-    QRgb color=0;
-    std::vector<unsigned long> faces;
-    for (int y = 0; y < height; y++) {
-        for (int x = 0; x < width; x++) {
-            QRgb rgb = img.pixel(x,y);
-            rgb = rgb-(0xff << 24);
-            if (rgb != 0 && rgb != color) {
-                color = rgb;
-                faces.push_back((unsigned long)rgb);
-            }
-        }
-    }
-
-    std::sort(faces.begin(), faces.end());
-    faces.erase(std::unique(faces.begin(), faces.end()), faces.end());
-
-    return faces;
-#endif
-}
-
-void ViewProviderMesh::cutMesh(const std::vector<SbVec2f>& picked, 
-                               const Base::ViewProjMethod& proj, SbBool inner)
-{
-    // Get the facet indices inside the tool mesh
-    std::vector<unsigned long> indices;
-    getFacetsFromPolygon(picked, proj, inner, indices);
-    removeFacets(indices);
-}
-
-void ViewProviderMesh::trimMesh(const std::vector<SbVec2f>& polygon, 
-                                const Base::ViewProjMethod& proj, SbBool inner)
-{
-    Mesh::MeshObject* mesh = static_cast<Mesh::Feature*>(pcObject)->Mesh.startEditing();
-
-    Base::Polygon2d polygon2d;
-    for (std::vector<SbVec2f>::const_iterator it = polygon.begin(); it != polygon.end(); ++it)
-        polygon2d.Add(Base::Vector2d((*it)[0],(*it)[1]));
-
-    Mesh::MeshObject::CutType type = inner ?
-        Mesh::MeshObject::INNER :
-        Mesh::MeshObject::OUTER;
-    mesh->trim(polygon2d, proj, type);
-    static_cast<Mesh::Feature*>(pcObject)->Mesh.finishEditing();
-    pcObject->purgeTouched();
-}
-
-void ViewProviderMesh::splitMesh(const MeshCore::MeshKernel& toolMesh, const Base::Vector3f& normal, SbBool clip_inner)
-{
-    // Get the attached mesh property
-    Mesh::PropertyMeshKernel& meshProp = static_cast<Mesh::Feature*>(pcObject)->Mesh;
-    const MeshCore::MeshKernel& meshPropKernel = meshProp.getValue().getKernel();
-
-    // Get the facet indices inside the tool mesh
-    std::vector<unsigned long> indices;
-    MeshCore::MeshFacetGrid cGrid(meshPropKernel);
-    MeshCore::MeshAlgorithm cAlg(meshPropKernel);
-    cAlg.GetFacetsFromToolMesh(toolMesh, normal, cGrid, indices);
-    if (!clip_inner) {
-        // get the indices that are completely outside
-        std::vector<unsigned long> complete(meshPropKernel.CountFacets());
-        std::generate(complete.begin(), complete.end(), Base::iotaGen<unsigned long>(0));
-        std::sort(indices.begin(), indices.end());
-        std::vector<unsigned long> complementary;
-        std::back_insert_iterator<std::vector<unsigned long> > biit(complementary);
-        std::set_difference(complete.begin(), complete.end(), indices.begin(), indices.end(), biit);
-        indices = complementary;
-    }
-
-    // Remove the facets from the mesh and create a new one
-    Mesh::MeshObject* kernel = meshProp.getValue().meshFromSegment(indices);
-    removeFacets(indices);
-    Mesh::Feature* splitMesh = static_cast<Mesh::Feature*>(App::GetApplication().getActiveDocument()
-        ->addObject("Mesh::Feature",pcObject->getNameInDocument()));
-    // Note: deletes also kernel
-    splitMesh->Mesh.setValuePtr(kernel);
-    static_cast<Mesh::Feature*>(pcObject)->purgeTouched();
-}
-
-void ViewProviderMesh::segmentMesh(const MeshCore::MeshKernel& toolMesh, const Base::Vector3f& normal, SbBool clip_inner)
-{
-    // Get the attached mesh property
-    Mesh::PropertyMeshKernel& meshProp = static_cast<Mesh::Feature*>(pcObject)->Mesh;
-    const MeshCore::MeshKernel& meshPropKernel = meshProp.getValue().getKernel();
-
-    // Get the facet indices inside the tool mesh
-    std::vector<unsigned long> indices;
-    MeshCore::MeshFacetGrid cGrid(meshPropKernel);
-    MeshCore::MeshAlgorithm cAlg(meshPropKernel);
-    cAlg.GetFacetsFromToolMesh(toolMesh, normal, cGrid, indices);
-    if (!clip_inner) {
-        // get the indices that are completely outside
-        std::vector<unsigned long> complete(meshPropKernel.CountFacets());
-        std::generate(complete.begin(), complete.end(), Base::iotaGen<unsigned long>(0));
-        std::sort(indices.begin(), indices.end());
-        std::vector<unsigned long> complementary;
-        std::back_insert_iterator<std::vector<unsigned long> > biit(complementary);
-        std::set_difference(complete.begin(), complete.end(), indices.begin(), indices.end(), biit);
-        indices = complementary;
-    }
-
-    Mesh::MeshObject* kernel = meshProp.startEditing();
-    kernel->addSegment(indices);
-    meshProp.finishEditing();
-    static_cast<Mesh::Feature*>(pcObject)->purgeTouched();
-}
-
-void ViewProviderMesh::faceInfoCallback(void * ud, SoEventCallback * n)
-{
-    const SoMouseButtonEvent * mbe = (SoMouseButtonEvent *)n->getEvent();
-    Gui::View3DInventorViewer* view  = reinterpret_cast<Gui::View3DInventorViewer*>(n->getUserData());
-
-    // Mark all incoming mouse button events as handled, especially, to deactivate the selection node
-    n->getAction()->setHandled();
-    if (mbe->getButton() == SoMouseButtonEvent::BUTTON2 && mbe->getState() == SoButtonEvent::UP) {
-        n->setHandled();
-        // context-menu
-        QMenu menu;
-        QAction* cl = menu.addAction(QObject::tr("Leave info mode"));
-        QAction* id = menu.exec(QCursor::pos());
-        if (cl == id) {
-            view->setEditing(false);
-            view->getWidget()->setCursor(QCursor(Qt::ArrowCursor));
-            view->removeEventCallback(SoMouseButtonEvent::getClassTypeId(), faceInfoCallback,ud);
-            std::list<Gui::GLGraphicsItem*> glItems = view->getGraphicsItemsOfType(Gui::GLFlagWindow::getClassTypeId());
-            for (std::list<Gui::GLGraphicsItem*>::iterator it = glItems.begin(); it != glItems.end(); ++it) {
-                view->removeGraphicsItem(*it);
-                delete *it;
-            }
-
-            // See comment below
-            ParameterGrp::handle hGrp = App::GetApplication().GetParameterGroupByPath("User parameter:BaseApp/Preferences/View");
-            hGrp->SetBool("ShowNaviCube", hGrp->GetBool("ShowNaviCube", true));
-        }
-    }
-    else if (mbe->getButton() == SoMouseButtonEvent::BUTTON1 && mbe->getState() == SoButtonEvent::DOWN) {
-        const SoPickedPoint * point = n->getPickedPoint();
-        if (point == NULL) {
-            Base::Console().Message("No facet picked.\n");
-            return;
-        }
-
-        n->setHandled();
-
-        // By specifying the indexed mesh node 'pcFaceSet' we make sure that the picked point is
-        // really from the mesh we render and not from any other geometry
-        Gui::ViewProvider* vp = view->getDocument()->getViewProviderByPathFromTail(point->getPath());
-        if (!vp || !vp->getTypeId().isDerivedFrom(ViewProviderMesh::getClassTypeId()))
-            return;
-
-        // FIXME: The Flag class doesn't work well (flickering) when the NaviCube is enabled.
-        // To avoid this the NaviCube is disabled for the time the flags are shown.
-        // When leaving this mode the NaviCube can be displayed again.
-        // For a proper solution it's best to move the Flag class to the QGraphicsView API.
-        view->setEnabledNaviCube(false);
-
-        ViewProviderMesh* that = static_cast<ViewProviderMesh*>(vp);
-        const SoDetail* detail = point->getDetail(that->getShapeNode());
-        if (detail && detail->getTypeId() == SoFaceDetail::getClassTypeId()) {
-            // get the boundary to the picked facet
-            const SoFaceDetail* faceDetail = static_cast<const SoFaceDetail*>(detail);
-            unsigned long uFacet = faceDetail->getFaceIndex();
-            that->faceInfo(uFacet);
-            Gui::GLFlagWindow* flags = 0;
-            std::list<Gui::GLGraphicsItem*> glItems = view->getGraphicsItemsOfType(Gui::GLFlagWindow::getClassTypeId());
-            if (glItems.empty()) {
-                flags = new Gui::GLFlagWindow(view);
-                view->addGraphicsItem(flags);
-            }
-            else {
-                flags = static_cast<Gui::GLFlagWindow*>(glItems.front());
-            }
-
-            int point1 = static_cast<const SoPointDetail*>(faceDetail->getPoint(0))->getCoordinateIndex();
-            int point2 = static_cast<const SoPointDetail*>(faceDetail->getPoint(1))->getCoordinateIndex();
-            int point3 = static_cast<const SoPointDetail*>(faceDetail->getPoint(2))->getCoordinateIndex();
-            Gui::Flag* flag = new Gui::Flag;
-            flag->setText(QObject::tr("Index: %1").arg(uFacet));
-            QString toolTip = QString::fromLatin1("Facet index: %1\n"
-                                                  "Points: <%2, %3, %4>")
-                    .arg(uFacet)
-                    .arg(point1).arg(point2).arg(point3);
-            flag->setToolTip(toolTip);
-            flag->setOrigin(point->getPoint());
-            flags->addFlag(flag, Gui::FlagLayout::TopRight);
-        }
-    }
-}
-
-void ViewProviderMesh::fillHoleCallback(void * ud, SoEventCallback * n)
-{
-    const SoMouseButtonEvent * mbe = (SoMouseButtonEvent *)n->getEvent();
-    Gui::View3DInventorViewer* view  = reinterpret_cast<Gui::View3DInventorViewer*>(n->getUserData());
-
-    // Mark all incoming mouse button events as handled, especially, to deactivate the selection node
-    n->getAction()->setHandled();
-    if (mbe->getButton() == SoMouseButtonEvent::BUTTON2 && mbe->getState() == SoButtonEvent::UP) {
-        n->setHandled();
-        // context-menu
-        QMenu menu;
-        QAction* cl = menu.addAction(QObject::tr("Leave hole-filling mode"));
-        QAction* id = menu.exec(QCursor::pos());
-        if (cl == id) {
-            view->setEditing(false);
-            view->setSelectionEnabled(true);
-            view->getWidget()->setCursor(QCursor(Qt::ArrowCursor));
-            view->removeEventCallback(SoMouseButtonEvent::getClassTypeId(), fillHoleCallback,ud);
-        }
-    }
-    else if (mbe->getButton() == SoMouseButtonEvent::BUTTON1 && mbe->getState() == SoButtonEvent::DOWN) {
-        const SoPickedPoint * point = n->getPickedPoint();
-        if (point == NULL) {
-            Base::Console().Message("No facet picked.\n");
-            return;
-        }
-
-        n->setHandled();
-
-        // By specifying the indexed mesh node 'pcFaceSet' we make sure that the picked point is
-        // really from the mesh we render and not from any other geometry
-        Gui::ViewProvider* vp = view->getDocument()->getViewProviderByPathFromTail(point->getPath());
-        if (!vp || !vp->getTypeId().isDerivedFrom(ViewProviderMesh::getClassTypeId()))
-            return;
-        ViewProviderMesh* that = static_cast<ViewProviderMesh*>(vp);
-        const SoDetail* detail = point->getDetail(that->getShapeNode());
-        if ( detail && detail->getTypeId() == SoFaceDetail::getClassTypeId() ) {
-            // get the boundary to the picked facet
-            unsigned long uFacet = ((SoFaceDetail*)detail)->getFaceIndex();
-            that->fillHole(uFacet);
-        }
-    }
-}
-
-void ViewProviderMesh::markPartCallback(void * ud, SoEventCallback * n)
-{
-    // handle only mouse button events
-    if (n->getEvent()->isOfType(SoMouseButtonEvent::getClassTypeId())) {
-        const SoMouseButtonEvent * mbe = static_cast<const SoMouseButtonEvent*>(n->getEvent());
-        Gui::View3DInventorViewer* view  = reinterpret_cast<Gui::View3DInventorViewer*>(n->getUserData());
-
-        // Mark all incoming mouse button events as handled, especially, to deactivate the selection node
-        n->getAction()->setHandled();
-        if (mbe->getButton() == SoMouseButtonEvent::BUTTON2 && mbe->getState() == SoButtonEvent::UP) {
-            n->setHandled();
-            // context-menu
-            QMenu menu;
-            QAction* cl = menu.addAction(QObject::tr("Leave removal mode"));
-            QAction* rm = menu.addAction(QObject::tr("Delete selected faces"));
-            QAction* cf = menu.addAction(QObject::tr("Clear selected faces"));
-            QAction* id = menu.exec(QCursor::pos());
-            if (cl == id) {
-                view->setEditing(false);
-                view->setSelectionEnabled(true);
-                view->removeEventCallback(SoMouseButtonEvent::getClassTypeId(), markPartCallback,ud);
-
-                std::vector<ViewProvider*> views = view->getDocument()->getViewProvidersOfType(ViewProviderMesh::getClassTypeId());
-                for (std::vector<ViewProvider*>::iterator it = views.begin(); it != views.end(); ++it) {
-                    static_cast<ViewProviderMesh*>(*it)->clearSelection();
-                }
-            }
-            else if (cf == id) {
-                std::vector<ViewProvider*> views = view->getDocument()->getViewProvidersOfType(ViewProviderMesh::getClassTypeId());
-                for (std::vector<ViewProvider*>::iterator it = views.begin(); it != views.end(); ++it) {
-                    static_cast<ViewProviderMesh*>(*it)->clearSelection();
-                }
-            }
-            else if (rm == id) {
-                Gui::Application::Instance->activeDocument()->openCommand("Delete");
-                std::vector<ViewProvider*> views = view->getDocument()->getViewProvidersOfType(ViewProviderMesh::getClassTypeId());
-                for (std::vector<ViewProvider*>::iterator it = views.begin(); it != views.end(); ++it) {
-                    static_cast<ViewProviderMesh*>(*it)->deleteSelection();
-                }
-                view->redraw();
-                Gui::Application::Instance->activeDocument()->commitCommand();
-            }
-        }
-        else if (mbe->getButton() == SoMouseButtonEvent::BUTTON1 && mbe->getState() == SoButtonEvent::DOWN) {
-            const SoPickedPoint * point = n->getPickedPoint();
-            if (point == NULL) {
-                Base::Console().Message("No facet picked.\n");
-                return;
-            }
-
-            n->setHandled();
-
-            // By specifying the indexed mesh node 'pcFaceSet' we make sure that the picked point is
-            // really from the mesh we render and not from any other geometry
-            Gui::ViewProvider* vp = view->getDocument()->getViewProviderByPathFromTail(point->getPath());
-            if (!vp || !vp->getTypeId().isDerivedFrom(ViewProviderMesh::getClassTypeId()))
-                return;
-            ViewProviderMesh* that = static_cast<ViewProviderMesh*>(vp);
-            const SoDetail* detail = point->getDetail(that->getShapeNode());
-            if ( detail && detail->getTypeId() == SoFaceDetail::getClassTypeId() ) {
-                // get the boundary to the picked facet
-                unsigned long uFacet = static_cast<const SoFaceDetail*>(detail)->getFaceIndex();
-                that->selectComponent(uFacet);
-            }
-        }
-    }
-}
-
-void ViewProviderMesh::faceInfo(unsigned long uFacet)
-{
-    Mesh::Feature* fea = static_cast<Mesh::Feature*>(this->getObject());
-    const MeshCore::MeshKernel& rKernel = fea->Mesh.getValue().getKernel();
-    const MeshCore::MeshFacetArray& facets = rKernel.GetFacets();
-    if (uFacet < facets.size()) {
-        MeshCore::MeshFacet face = facets[uFacet];
-        MeshCore::MeshGeomFacet tria = rKernel.GetFacet(face);
-        Base::Console().Message("Mesh: %s Facet %lu: Points: <%lu, %lu, %lu>, Neighbours: <%lu, %lu, %lu>\n"
-            "Triangle: <[%.6f, %.6f, %.6f], [%.6f, %.6f, %.6f], [%.6f, %.6f, %.6f]>\n", fea->getNameInDocument(), uFacet, 
-            face._aulPoints[0], face._aulPoints[1], face._aulPoints[2], 
-            face._aulNeighbours[0], face._aulNeighbours[1], face._aulNeighbours[2],
-            tria._aclPoints[0].x, tria._aclPoints[0].y, tria._aclPoints[0].z,
-            tria._aclPoints[1].x, tria._aclPoints[1].y, tria._aclPoints[1].z,
-            tria._aclPoints[2].x, tria._aclPoints[2].y, tria._aclPoints[2].z);
-    }
-}
-
-void ViewProviderMesh::fillHole(unsigned long uFacet)
-{
-    // get parameter from user settings
-    Base::Reference<ParameterGrp> hGrp = Gui::WindowParameter::getDefaultParameter()->GetGroup("Mod/Mesh");
-    int level = (int)hGrp->GetInt("FillHoleLevel", 2);
-
-    // get the boundary to the picked facet
-    std::list<unsigned long> aBorder;
-    Mesh::Feature* fea = reinterpret_cast<Mesh::Feature*>(this->getObject());
-    const MeshCore::MeshKernel& rKernel = fea->Mesh.getValue().getKernel();
-    MeshCore::MeshRefPointToFacets cPt2Fac(rKernel);
-    MeshCore::MeshAlgorithm meshAlg(rKernel);
-    meshAlg.GetMeshBorder(uFacet, aBorder);
-    std::vector<unsigned long> boundary(aBorder.begin(), aBorder.end());
-    std::list<std::vector<unsigned long> > boundaries;
-    boundaries.push_back(boundary);
-    meshAlg.SplitBoundaryLoops(boundaries);
-
-    std::vector<MeshCore::MeshFacet> newFacets;
-    std::vector<Base::Vector3f> newPoints;
-    unsigned long numberOfOldPoints = rKernel.CountPoints();
-    for (std::list<std::vector<unsigned long> >::iterator it = boundaries.begin(); it != boundaries.end(); ++it) {
-        if (it->size() < 3/* || it->size() > 200*/)
-            continue;
-        boundary = *it;
-        MeshCore::MeshFacetArray faces;
-        MeshCore::MeshPointArray points;
-        MeshCore::QuasiDelaunayTriangulator cTria/*(0.05f)*/;
-        cTria.SetVerifier(new MeshCore::TriangulationVerifierV2);
-        if (meshAlg.FillupHole(boundary, cTria, faces, points, level, &cPt2Fac)) {
-            if (boundary.front() == boundary.back())
-                boundary.pop_back();
-            // the triangulation may produce additional points which we must take into account when appending to the mesh
-            unsigned long countBoundaryPoints = boundary.size();
-            unsigned long countDifference = points.size() - countBoundaryPoints;
-            if (countDifference > 0) {
-                MeshCore::MeshPointArray::_TIterator pt = points.begin() + countBoundaryPoints;
-                for (unsigned long i=0; i<countDifference; i++, pt++) {
-                    boundary.push_back(numberOfOldPoints++);
-                    newPoints.push_back(*pt);
-                 }
-            }
-            for (MeshCore::MeshFacetArray::_TIterator kt = faces.begin(); kt != faces.end(); ++kt ) {
-                kt->_aulPoints[0] = boundary[kt->_aulPoints[0]];
-                kt->_aulPoints[1] = boundary[kt->_aulPoints[1]];
-                kt->_aulPoints[2] = boundary[kt->_aulPoints[2]];
-                newFacets.push_back(*kt);
-            }
-        }
-    }
-
-    if (newFacets.empty())
-        return; // nothing to do
-
-    //add the facets to the mesh and open a transaction object for the undo/redo stuff
-    Gui::Application::Instance->activeDocument()->openCommand("Fill hole");
-    Mesh::MeshObject* kernel = fea->Mesh.startEditing();
-    kernel->addFacets(newFacets, newPoints, true);
-    fea->Mesh.finishEditing();
-    Gui::Application::Instance->activeDocument()->commitCommand();
-}
-
-void ViewProviderMesh::setFacetTransparency(const std::vector<float>& facetTransparency)
-{
-    App::Color c = ShapeColor.getValue();
-    pcShapeMaterial->diffuseColor.setNum(facetTransparency.size());
-    SbColor* cols = pcShapeMaterial->diffuseColor.startEditing();
-    for (std::size_t index = 0; index < facetTransparency.size(); ++index)
-        cols[index].setValue(c.r, c.g, c.b);
-    pcShapeMaterial->diffuseColor.finishEditing();
-
-    pcShapeMaterial->transparency.setNum(facetTransparency.size());
-    float* tran = pcShapeMaterial->transparency.startEditing();
-    for (std::size_t index = 0; index < facetTransparency.size(); ++index)
-        tran[index] = facetTransparency[index];
-
-    pcShapeMaterial->transparency.finishEditing();
-    pcMatBinding->value = SoMaterialBinding::PER_FACE;
-}
-
-void ViewProviderMesh::resetFacetTransparency()
-{
-    pcMatBinding->value = SoMaterialBinding::OVERALL;
-    App::Color c = ShapeColor.getValue();
-    pcShapeMaterial->diffuseColor.setValue(c.r, c.g, c.b);
-    pcShapeMaterial->transparency.setValue(0);
-}
-
-void ViewProviderMesh::removeFacets(const std::vector<unsigned long>& facets)
-{
-    // Get the attached mesh property
-    Mesh::PropertyMeshKernel& meshProp = static_cast<Mesh::Feature*>(pcObject)->Mesh;
-    Mesh::MeshObject* kernel = meshProp.startEditing();
-
-    // get the colour property if there
-    App::PropertyColorList* prop = getColorProperty();
-    bool ok = Coloring.getValue();
-
-    if (prop && prop->getSize() == static_cast<int>(kernel->countPoints())) {
-        std::vector<unsigned long> pointDegree;
-        unsigned long invalid = kernel->getPointDegree(facets, pointDegree);
-        if (invalid > 0) {
-            // switch off coloring mode
-            Coloring.setValue(false);
-
-            const std::vector<App::Color>& colors = prop->getValues();
-            std::vector<App::Color> valid_colors;
-            valid_colors.reserve(kernel->countPoints() - invalid);
-            std::size_t numPoints = pointDegree.size();
-            for (std::size_t index = 0; index < numPoints; index++) {
-                if (pointDegree[index] > 0) {
-                    valid_colors.push_back(colors[index]);
-                }
-            }
-
-            prop->setValues(valid_colors);
-        }
-    }
-    else if (prop && prop->getSize() == static_cast<int>(kernel->countFacets())) {
-        // switch off coloring mode
-        Coloring.setValue(false);
-
-        std::vector<bool> validFacets(kernel->countFacets(), true);
-        for (auto it : facets)
-            validFacets[it] = false;
-
-        const std::vector<App::Color>& colors = prop->getValues();
-        std::vector<App::Color> valid_colors;
-        valid_colors.reserve(colors.size());
-        std::size_t numColors = colors.size();
-        for (std::size_t index = 0; index < numColors; index++) {
-            if (validFacets[index])
-                valid_colors.push_back(colors[index]);
-        }
-
-        prop->setValues(valid_colors);
-    }
-
-    //Remove the facets from the mesh and open a transaction object for the undo/redo stuff
-    kernel->deleteFacets(facets);
-    meshProp.finishEditing();
-    pcObject->purgeTouched();
-
-    Coloring.setValue(ok);
-}
-
-void ViewProviderMesh::selectFacet(unsigned long facet)
-{
-    std::vector<unsigned long> selection;
-    selection.push_back(facet);
-
-    const Mesh::MeshObject& rMesh = static_cast<Mesh::Feature*>(pcObject)->Mesh.getValue();
-    rMesh.addFacetsToSelection(selection);
-
-    // Colorize the selection
-    pcMatBinding->value = SoMaterialBinding::PER_FACE;
-    int uCtFacets = (int)rMesh.countFacets();
-
-    if (uCtFacets != pcShapeMaterial->diffuseColor.getNum()) {
-        highlightSelection();
-    }
-    else {
-        pcShapeMaterial->diffuseColor.set1Value(facet,1.0f,0.0f,0.0f);
-    }
-}
-
-void ViewProviderMesh::deselectFacet(unsigned long facet)
-{
-    std::vector<unsigned long> selection;
-    selection.push_back(facet);
-
-    const Mesh::MeshObject& rMesh = static_cast<Mesh::Feature*>(pcObject)->Mesh.getValue();
-    rMesh.removeFacetsFromSelection(selection);
-
-    // Colorize the selection
-    pcMatBinding->value = SoMaterialBinding::PER_FACE;
-    int uCtFacets = (int)rMesh.countFacets();
-
-    if (rMesh.hasSelectedFacets()) {
-        if (uCtFacets != pcShapeMaterial->diffuseColor.getNum()) {
-            highlightSelection();
-        }
-        else {
-            App::Color c = ShapeColor.getValue();
-            pcShapeMaterial->diffuseColor.set1Value(facet,c.r,c.g,c.b);
-        }
-    }
-    else {
-        unhighlightSelection();
-    }
-}
-
-bool ViewProviderMesh::isFacetSelected(unsigned long facet)
-{
-    const Mesh::MeshObject& rMesh = static_cast<Mesh::Feature*>(pcObject)->Mesh.getValue();
-    const MeshCore::MeshFacetArray& faces = rMesh.getKernel().GetFacets();
-    return faces[facet].IsFlag(MeshCore::MeshFacet::SELECTED);
-}
-
-void ViewProviderMesh::selectComponent(unsigned long uFacet)
-{
-    std::vector<unsigned long> selection;
-    selection.push_back(uFacet);
-
-    MeshCore::MeshTopFacetVisitor clVisitor(selection);
-    const Mesh::MeshObject& rMesh = static_cast<Mesh::Feature*>(pcObject)->Mesh.getValue();
-    const MeshCore::MeshKernel& rKernel = rMesh.getKernel();
-    MeshCore::MeshAlgorithm(rKernel).ResetFacetFlag(MeshCore::MeshFacet::VISIT);
-    rKernel.VisitNeighbourFacets(clVisitor, uFacet);
-    rMesh.addFacetsToSelection(selection);
-
-    // Colorize the selection
-    highlightSelection();
-}
-
-void ViewProviderMesh::deselectComponent(unsigned long uFacet)
-{
-    std::vector<unsigned long> selection;
-    selection.push_back(uFacet);
-
-    MeshCore::MeshTopFacetVisitor clVisitor(selection);
-    const Mesh::MeshObject& rMesh = static_cast<Mesh::Feature*>(pcObject)->Mesh.getValue();
-    const MeshCore::MeshKernel& rKernel = rMesh.getKernel();
-    MeshCore::MeshAlgorithm(rKernel).ResetFacetFlag(MeshCore::MeshFacet::VISIT);
-    rKernel.VisitNeighbourFacets(clVisitor, uFacet);
-    rMesh.removeFacetsFromSelection(selection);
-
-    // Colorize the selection
-    if (rMesh.hasSelectedFacets())
-        highlightSelection();
-    else
-        unhighlightSelection();
-}
-
-void ViewProviderMesh::setSelection(const std::vector<unsigned long>& indices)
-{
-    const Mesh::MeshObject& rMesh = static_cast<Mesh::Feature*>(pcObject)->Mesh.getValue();
-    rMesh.clearFacetSelection();
-    rMesh.addFacetsToSelection(indices);
-
-    // Colorize the selection
-    if (indices.empty())
-        unhighlightSelection();
-    else
-        highlightSelection();
-}
-
-void ViewProviderMesh::addSelection(const std::vector<unsigned long>& indices)
-{
-    const Mesh::MeshObject& rMesh = static_cast<Mesh::Feature*>(pcObject)->Mesh.getValue();
-    rMesh.addFacetsToSelection(indices);
-
-    // Colorize the selection
-    highlightSelection();
-}
-
-void ViewProviderMesh::removeSelection(const std::vector<unsigned long>& indices)
-{
-    const Mesh::MeshObject& rMesh = static_cast<Mesh::Feature*>(pcObject)->Mesh.getValue();
-    rMesh.removeFacetsFromSelection(indices);
-
-    // Colorize the selection
-    if (rMesh.hasSelectedFacets())
-        highlightSelection();
-    else
-        unhighlightSelection();
-}
-
-void ViewProviderMesh::invertSelection()
-{
-    const Mesh::MeshObject& rMesh = static_cast<Mesh::Feature*>(pcObject)->Mesh.getValue();
-    const MeshCore::MeshFacetArray& faces = rMesh.getKernel().GetFacets();
-    unsigned long num_notsel = std::count_if(faces.begin(), faces.end(),
-        std::bind2nd(MeshCore::MeshIsNotFlag<MeshCore::MeshFacet>(),
-        MeshCore::MeshFacet::SELECTED));
-    std::vector<unsigned long> notselect;
-    notselect.reserve(num_notsel);
-    MeshCore::MeshFacetArray::_TConstIterator beg = faces.begin();
-    MeshCore::MeshFacetArray::_TConstIterator end = faces.end();
-    for (MeshCore::MeshFacetArray::_TConstIterator jt = beg; jt != end; ++jt) {
-        if (!jt->IsFlag(MeshCore::MeshFacet::SELECTED))
-            notselect.push_back(jt-beg);
-    }
-    setSelection(notselect);
-}
-
-void ViewProviderMesh::clearSelection()
-{
-    const Mesh::MeshObject& rMesh = static_cast<Mesh::Feature*>(pcObject)->Mesh.getValue();
-    rMesh.clearFacetSelection();
-    unhighlightSelection();
-}
-
-void ViewProviderMesh::deleteSelection()
-{
-    std::vector<unsigned long> indices;
-    Mesh::PropertyMeshKernel& meshProp = static_cast<Mesh::Feature*>(pcObject)->Mesh;
-    const Mesh::MeshObject& rMesh = meshProp.getValue();
-    rMesh.getFacetsFromSelection(indices);
-    if (!indices.empty()) {
-        rMesh.clearFacetSelection();
-        unhighlightSelection();
-        removeFacets(indices);
-    }
-}
-
-bool ViewProviderMesh::hasSelection() const
-{
-    std::vector<unsigned long> indices;
-    Mesh::PropertyMeshKernel& meshProp = static_cast<Mesh::Feature*>(pcObject)->Mesh;
-    const Mesh::MeshObject& rMesh = meshProp.getValue();
-    return rMesh.hasSelectedFacets();
-}
-
-void ViewProviderMesh::selectArea(short x, short y, short w, short h,
-                                  const SbViewportRegion& region,
-                                  SoCamera* camera)
-{
-    SbViewportRegion vp;
-    vp.setViewportPixels (x, y, w, h);
-    std::vector<unsigned long> faces = getFacetsOfRegion(vp, region, camera);
-
-    const Mesh::MeshObject& rMesh = static_cast<Mesh::Feature*>(pcObject)->Mesh.getValue();
-    rMesh.addFacetsToSelection(faces);
-
-    // Colorize the selected part
-    highlightSelection();
-}
-
-void ViewProviderMesh::highlightSelection()
-{
-    std::vector<unsigned long> selection;
-    const Mesh::MeshObject& rMesh = static_cast<Mesh::Feature*>(pcObject)->Mesh.getValue();
-    rMesh.getFacetsFromSelection(selection);
-    if (selection.empty()) {
-        // If no faces are selected then simply return even
-        // without calling unhighlightSelection()
-        return;
-    }
-
-    // Colorize the selection
-    pcMatBinding->value = SoMaterialBinding::PER_FACE;
-    App::Color c = ShapeColor.getValue();
-    int uCtFacets = (int)rMesh.countFacets();
-    pcShapeMaterial->diffuseColor.setNum(uCtFacets);
-
-    SbColor* cols = pcShapeMaterial->diffuseColor.startEditing();
-    for (int i=0; i<uCtFacets; i++)
-        cols[i].setValue(c.r,c.g,c.b);
-    for (std::vector<unsigned long>::iterator it = selection.begin(); it != selection.end(); ++it)
-        cols[*it].setValue(1.0f,0.0f,0.0f);
-    pcShapeMaterial->diffuseColor.finishEditing();
-}
-
-void ViewProviderMesh::unhighlightSelection()
-{
-    App::Color c = ShapeColor.getValue();
-    pcMatBinding->value = SoMaterialBinding::OVERALL;
-    pcShapeMaterial->diffuseColor.setNum(1);
-    pcShapeMaterial->diffuseColor.setValue(c.r,c.g,c.b);
-}
-
-void ViewProviderMesh::setHighlightedComponents(bool on)
-{
-    if (on) {
-        highlightMode = "Component";
-        highlightComponents();
-    }
-    else {
-        highlightMode.clear();
-        unhighlightSelection();
-    }
-}
-
-void ViewProviderMesh::highlightComponents()
-{
-    const Mesh::MeshObject& rMesh = static_cast<Mesh::Feature*>(pcObject)->Mesh.getValue();
-    std::vector<std::vector<unsigned long> > comps = rMesh.getComponents();
-
-    // Colorize the components
-    pcMatBinding->value = SoMaterialBinding::PER_FACE;
-    int uCtFacets = (int)rMesh.countFacets();
-    pcShapeMaterial->diffuseColor.setNum(uCtFacets);
-
-    SbColor* cols = pcShapeMaterial->diffuseColor.startEditing();
-    for (std::vector<std::vector<unsigned long> >::iterator it = comps.begin(); it != comps.end(); ++it) {
-        float fMax = (float)RAND_MAX;
-        float fRed = (float)rand()/fMax;
-        float fGrn = (float)rand()/fMax;
-        float fBlu = (float)rand()/fMax;
-        for (std::vector<unsigned long>::iterator jt = it->begin(); jt != it->end(); ++jt) {
-            cols[*jt].setValue(fRed,fGrn,fBlu);
-        }
-    }
-    pcShapeMaterial->diffuseColor.finishEditing();
-}
-
-void ViewProviderMesh::setHighlightedSegments(bool on)
-{
-    if (on) {
-        highlightMode = "Segment";
-        highlightSegments();
-    }
-    else {
-        highlightMode.clear();
-        unhighlightSelection();
-    }
-}
-
-void ViewProviderMesh::highlightSegments()
-{
-    std::vector<App::Color> colors;
-    const Mesh::MeshObject& rMesh = static_cast<Mesh::Feature*>(pcObject)->Mesh.getValue();
-    unsigned long numSegm = rMesh.countSegments();
-    colors.resize(numSegm, this->ShapeColor.getValue());
-
-    for (unsigned long i=0; i<numSegm; i++) {
-        App::Color col;
-        if (col.fromHexString(rMesh.getSegment(i).getColor()))
-            colors[i] = col;
-    }
-
-    highlightSegments(colors);
-}
-
-void ViewProviderMesh::highlightSegments(const std::vector<App::Color>& colors)
-{
-    const Mesh::MeshObject& rMesh = static_cast<Mesh::Feature*>(pcObject)->Mesh.getValue();
-    unsigned long numSegm = rMesh.countSegments();
-    if (numSegm == colors.size()) {
-        // Colorize the components
-        pcMatBinding->value = SoMaterialBinding::PER_FACE;
-        int uCtFacets = (int)rMesh.countFacets();
-
-        pcShapeMaterial->diffuseColor.setNum(uCtFacets);
-        SbColor* cols = pcShapeMaterial->diffuseColor.startEditing();
-        for (unsigned long i=0; i<numSegm; i++) {
-            std::vector<unsigned long> segm = rMesh.getSegment(i).getIndices();
-            float fRed = colors[i].r;
-            float fGrn = colors[i].g;
-            float fBlu = colors[i].b;
-            for (std::vector<unsigned long>::iterator it = segm.begin(); it != segm.end(); ++it) {
-                cols[*it].setValue(fRed,fGrn,fBlu);
-            }
-        }
-        pcShapeMaterial->diffuseColor.finishEditing();
-    }
-    else if (colors.size() == 1) {
-        pcMatBinding->value = SoMaterialBinding::OVERALL;
-        float fRed = colors[0].r;
-        float fGrn = colors[0].g;
-        float fBlu = colors[0].b;
-        pcShapeMaterial->diffuseColor.setValue(fRed,fGrn,fBlu);
-    }
-}
-
-PyObject* ViewProviderMesh::getPyObject()
-{
-    if (!pyViewObject)
-        pyViewObject = new ViewProviderMeshPy(this);
-    pyViewObject->IncRef();
-    return pyViewObject;
-}
-
-// ------------------------------------------------------
-
-PROPERTY_SOURCE(MeshGui::ViewProviderIndexedFaceSet, MeshGui::ViewProviderMesh)
-
-ViewProviderIndexedFaceSet::ViewProviderIndexedFaceSet()
-{
-    pcMeshCoord = 0;
-    pcMeshFaces = 0;
-}
-
-ViewProviderIndexedFaceSet::~ViewProviderIndexedFaceSet()
-{
-}
-
-/** 
- * Extracts the mesh data from the feature \a pcFeature and creates
- * an Inventor node \a SoNode with these data. 
- */
-void ViewProviderIndexedFaceSet::attach(App::DocumentObject *pcFeat)
-{
-    ViewProviderMesh::attach(pcFeat);
-
-    pcMeshCoord = new SoCoordinate3;
-    pcHighlight->addChild(pcMeshCoord);
-
-    pcMeshFaces = new SoFCIndexedFaceSet;
-    pcHighlight->addChild(pcMeshFaces);
-
-    // read the threshold from the preferences
-    Base::Reference<ParameterGrp> hGrp = Gui::WindowParameter::getDefaultParameter()->GetGroup("Mod/Mesh");
-    int size = hGrp->GetInt("RenderTriangleLimit", -1);
-    if (size > 0) static_cast<SoFCIndexedFaceSet*>(pcMeshFaces)->renderTriangleLimit = (unsigned int)(pow(10.0f,size));
-}
-
-void ViewProviderIndexedFaceSet::updateData(const App::Property* prop)
-{
-    ViewProviderMesh::updateData(prop);
-    if (prop->getTypeId() == Mesh::PropertyMeshKernel::getClassTypeId()) {
-        ViewProviderMeshBuilder builder;
-        builder.createMesh(prop, pcMeshCoord, pcMeshFaces);
-        showOpenEdges(OpenEdges.getValue());
-        highlightSelection();
-    }
-}
-
-void ViewProviderIndexedFaceSet::showOpenEdges(bool show)
-{
-    if (pcOpenEdge) {
-        // remove the node and destroy the data
-        pcRoot->removeChild(pcOpenEdge);
-        pcOpenEdge = 0;
-    }
-
-    if (show) {
-        pcOpenEdge = new SoSeparator();
-        pcOpenEdge->addChild(pcLineStyle);
-        pcOpenEdge->addChild(pOpenColor);
-
-        pcOpenEdge->addChild(pcMeshCoord);
-        SoIndexedLineSet* lines = new SoIndexedLineSet;
-        pcOpenEdge->addChild(lines);
-
-        // add to the highlight node
-        pcRoot->addChild(pcOpenEdge);
-
-        // Build up the lines with indices to the list of vertices 'pcMeshCoord'
-        int index=0;
-        const MeshCore::MeshKernel& rMesh = static_cast<Mesh::Feature*>(pcObject)->Mesh.getValue().getKernel();
-        const MeshCore::MeshFacetArray& rFaces = rMesh.GetFacets();
-        for (MeshCore::MeshFacetArray::_TConstIterator it = rFaces.begin(); it != rFaces.end(); ++it) {
-            for (int i=0; i<3; i++) {
-                if (it->_aulNeighbours[i] == ULONG_MAX) {
-                    lines->coordIndex.set1Value(index++,it->_aulPoints[i]);
-                    lines->coordIndex.set1Value(index++,it->_aulPoints[(i+1)%3]);
-                    lines->coordIndex.set1Value(index++,SO_END_LINE_INDEX);
-                }
-            }
-        }
-    }
-}
-
-SoShape* ViewProviderIndexedFaceSet::getShapeNode() const
-{
-    return this->pcMeshFaces;
-}
-
-SoNode* ViewProviderIndexedFaceSet::getCoordNode() const
-{
-    return this->pcMeshCoord;
-}
-
-// ------------------------------------------------------
-
-PROPERTY_SOURCE(MeshGui::ViewProviderMeshObject, MeshGui::ViewProviderMesh)
-
-ViewProviderMeshObject::ViewProviderMeshObject()
-{
-    pcMeshNode = 0;
-    pcMeshShape = 0;
-}
-
-ViewProviderMeshObject::~ViewProviderMeshObject()
-{
-}
-
-void ViewProviderMeshObject::attach(App::DocumentObject *pcFeat)
-{
-    ViewProviderMesh::attach(pcFeat);
-
-    pcMeshNode = new SoFCMeshObjectNode;
-    pcHighlight->addChild(pcMeshNode);
-
-    pcMeshShape = new SoFCMeshObjectShape;
-    pcHighlight->addChild(pcMeshShape);
-
-    // read the threshold from the preferences
-    Base::Reference<ParameterGrp> hGrp = Gui::WindowParameter::getDefaultParameter()->GetGroup("Mod/Mesh");
-    int size = hGrp->GetInt("RenderTriangleLimit", -1);
-    if (size > 0) pcMeshShape->renderTriangleLimit = (unsigned int)(pow(10.0f,size));
-}
-
-void ViewProviderMeshObject::updateData(const App::Property* prop)
-{
-    ViewProviderMesh::updateData(prop);
-    if (prop->getTypeId() == Mesh::PropertyMeshKernel::getClassTypeId()) {
-        const Mesh::PropertyMeshKernel* mesh = static_cast<const Mesh::PropertyMeshKernel*>(prop);
-        this->pcMeshNode->mesh.setValue(mesh->getValuePtr());
-        // Needs to update internal bounding box caches
-        this->pcMeshShape->touch();
-    }
-}
-
-void ViewProviderMeshObject::showOpenEdges(bool show)
-{
-    if (pcOpenEdge) {
-        // remove the node and destroy the data
-        pcRoot->removeChild(pcOpenEdge);
-        pcOpenEdge = 0;
-    }
-
-    if (show) {
-        pcOpenEdge = new SoSeparator();
-        pcOpenEdge->addChild(pcLineStyle);
-        pcOpenEdge->addChild(pOpenColor);
-
-        pcOpenEdge->addChild(pcMeshNode);
-        pcOpenEdge->addChild(new SoFCMeshObjectBoundary);
-
-        // add to the highlight node
-        pcRoot->addChild(pcOpenEdge);
-    }
-}
-
-SoShape* ViewProviderMeshObject::getShapeNode() const
-{
-    return this->pcMeshShape;
-}
-
-SoNode* ViewProviderMeshObject::getCoordNode() const
-{
-    return this->pcMeshNode;
-}
+/***************************************************************************
+ *   Copyright (c) 2004 Werner Mayer <wmayer[at]users.sourceforge.net>     *
+ *                                                                         *
+ *   This file is part of the FreeCAD CAx development system.              *
+ *                                                                         *
+ *   This library is free software; you can redistribute it and/or         *
+ *   modify it under the terms of the GNU Library General Public           *
+ *   License as published by the Free Software Foundation; either          *
+ *   version 2 of the License, or (at your option) any later version.      *
+ *                                                                         *
+ *   This library  is distributed in the hope that it will be useful,      *
+ *   but WITHOUT ANY WARRANTY; without even the implied warranty of        *
+ *   MERCHANTABILITY or FITNESS FOR A PARTICULAR PURPOSE.  See the         *
+ *   GNU Library General Public License for more details.                  *
+ *                                                                         *
+ *   You should have received a copy of the GNU Library General Public     *
+ *   License along with this library; see the file COPYING.LIB. If not,    *
+ *   write to the Free Software Foundation, Inc., 59 Temple Place,         *
+ *   Suite 330, Boston, MA  02111-1307, USA                                *
+ *                                                                         *
+ ***************************************************************************/
+
+
+#include "PreCompiled.h"
+
+#ifndef _PreComp_
+# include <stdlib.h>
+# include <QAction>
+# include <QMenu>
+# include <QTimer>
+# include <Inventor/SbBox2s.h>
+# include <Inventor/SbLine.h>
+# include <Inventor/SbPlane.h>
+# include <Inventor/SoPickedPoint.h>
+# include <Inventor/actions/SoToVRML2Action.h>
+# include <Inventor/VRMLnodes/SoVRMLGroup.h>
+# include <Inventor/details/SoFaceDetail.h>
+# include <Inventor/events/SoMouseButtonEvent.h>
+# include <Inventor/nodes/SoBaseColor.h>
+# include <Inventor/nodes/SoCallback.h>
+# include <Inventor/nodes/SoCoordinate3.h>
+# include <Inventor/nodes/SoLightModel.h>
+# include <Inventor/nodes/SoIndexedFaceSet.h>
+# include <Inventor/nodes/SoIndexedLineSet.h>
+# include <Inventor/nodes/SoDrawStyle.h>
+# include <Inventor/nodes/SoMaterial.h>
+# include <Inventor/nodes/SoMaterialBinding.h>
+# include <Inventor/nodes/SoNormalBinding.h>
+# include <Inventor/nodes/SoOrthographicCamera.h>
+# include <Inventor/nodes/SoPerspectiveCamera.h>
+# include <Inventor/nodes/SoPolygonOffset.h>
+# include <Inventor/nodes/SoShapeHints.h>
+# include <Inventor/nodes/SoSeparator.h>
+# include <Inventor/nodes/SoTransform.h>
+#endif
+
+#include <QFuture>
+#include <QFutureWatcher>
+#include <QtConcurrentMap>
+#include <boost/bind.hpp>
+
+/// Here the FreeCAD includes sorted by Base,App,Gui......
+#include <Base/Console.h>
+#include <Base/Exception.h>
+#include <Base/Sequencer.h>
+#include <Base/Tools.h>
+#include <Base/ViewProj.h>
+
+#include <App/Document.h>
+#include <App/PropertyLinks.h>
+
+#include <Gui/Application.h>
+#include <Gui/BitmapFactory.h>
+#include <Gui/Command.h>
+#include <Gui/Document.h>
+#include <Gui/Flag.h>
+#include <Gui/SoFCOffscreenRenderer.h>
+#include <Gui/SoFCSelection.h>
+#include <Gui/SoFCSelectionAction.h>
+#include <Gui/SoFCDB.h>
+#include <Gui/MainWindow.h>
+#include <Gui/Selection.h>
+#include <Gui/Utilities.h>
+#include <Gui/Window.h>
+#include <Gui/WaitCursor.h>
+#include <Gui/View3DInventor.h>
+#include <Gui/View3DInventorViewer.h>
+#include <Gui/ActionFunction.h>
+
+#include <Mod/Mesh/App/Core/Algorithm.h>
+#include <Mod/Mesh/App/Core/Evaluation.h>
+#include <Mod/Mesh/App/Core/Grid.h>
+#include <Mod/Mesh/App/Core/Iterator.h>
+#include <Mod/Mesh/App/Core/MeshIO.h>
+#include <Mod/Mesh/App/Core/Triangulation.h>
+#include <Mod/Mesh/App/Core/Trim.h>
+#include <Mod/Mesh/App/Core/TopoAlgorithm.h>
+#include <Mod/Mesh/App/Core/Visitor.h>
+#include <Mod/Mesh/App/Mesh.h>
+#include <Mod/Mesh/App/MeshFeature.h>
+#include <Mod/Mesh/Gui/ViewProviderMeshPy.h>
+#include <zipios++/gzipoutputstream.h>
+#include <boost/bind.hpp>
+
+#include "ViewProvider.h"
+#include "SoFCIndexedFaceSet.h"
+#include "SoFCMeshObject.h"
+
+
+using namespace MeshGui;
+
+using Mesh::Feature;
+using MeshCore::MeshKernel;
+using MeshCore::MeshPointIterator;
+using MeshCore::MeshFacetIterator;
+using MeshCore::MeshGeomFacet;
+using MeshCore::MeshFacet;
+
+void ViewProviderMeshBuilder::buildNodes(const App::Property* prop, std::vector<SoNode*>& nodes) const
+{
+    SoCoordinate3 *pcPointsCoord=0;
+    SoIndexedFaceSet *pcFaces=0;
+
+    if (nodes.empty()) {
+        pcPointsCoord = new SoCoordinate3();
+        nodes.push_back(pcPointsCoord);
+        pcFaces = new SoIndexedFaceSet();
+        nodes.push_back(pcFaces);
+    }
+    else if (nodes.size() == 2) {
+        if (nodes[0]->getTypeId() == SoCoordinate3::getClassTypeId())
+            pcPointsCoord = static_cast<SoCoordinate3*>(nodes[0]);
+        if (nodes[1]->getTypeId() == SoIndexedFaceSet::getClassTypeId())
+            pcFaces = static_cast<SoIndexedFaceSet*>(nodes[1]);
+    }
+
+    if (pcPointsCoord && pcFaces)
+        createMesh(prop, pcPointsCoord, pcFaces);
+}
+
+void ViewProviderMeshBuilder::createMesh(const App::Property* prop, SoCoordinate3* coords, SoIndexedFaceSet* faces) const
+{
+    const Mesh::PropertyMeshKernel* mesh = static_cast<const Mesh::PropertyMeshKernel*>(prop);
+    const MeshCore::MeshKernel& rcMesh = mesh->getValue().getKernel();
+
+    // set the point coordinates
+    const MeshCore::MeshPointArray& cP = rcMesh.GetPoints();
+    coords->point.setNum(rcMesh.CountPoints());
+    SbVec3f* verts = coords->point.startEditing();
+    unsigned long i=0;
+    for (MeshCore::MeshPointArray::_TConstIterator it = cP.begin(); it != cP.end(); ++it, i++) {
+        verts[i].setValue(it->x, it->y, it->z);
+    }
+    coords->point.finishEditing();
+
+    // set the face indices
+    unsigned long j=0;
+    const MeshCore::MeshFacetArray& cF = rcMesh.GetFacets();
+    faces->coordIndex.setNum(4*rcMesh.CountFacets());
+    int32_t* indices = faces->coordIndex.startEditing();
+    for (MeshCore::MeshFacetArray::_TConstIterator it = cF.begin(); it != cF.end(); ++it, j++) {
+        for (int i=0; i<3; i++) {
+            indices[4*j+i] = it->_aulPoints[i];
+        }
+        indices[4*j+3] = SO_END_FACE_INDEX;
+    }
+    faces->coordIndex.finishEditing();
+}
+
+PROPERTY_SOURCE(MeshGui::ViewProviderExport, Gui::ViewProviderDocumentObject)
+
+ViewProviderExport::ViewProviderExport()
+{
+}
+
+ViewProviderExport::~ViewProviderExport()
+{
+}
+
+std::vector<std::string> ViewProviderExport::getDisplayModes(void) const
+{
+    std::vector<std::string> mode;
+    mode.push_back("");
+    return mode;
+}
+
+const char* ViewProviderExport::getDefaultDisplayMode() const
+{
+    return "";
+}
+
+QIcon ViewProviderExport::getIcon() const
+{
+    const char * Mesh_Feature_xpm[] = {
+        "22 22 6 1",
+        ". c None",
+        "# c #000000",
+        "c c #ffff00",
+        "a c #808080",
+        "b c #c0c0c0",
+        "f c #008000",
+        ".............##.......",
+        ".............###......",
+        ".............#f##.....",
+        ".#....####...#ff##....",
+        ".##.##....#..#fff##...",
+        ".###.........#ffff##..",
+        ".####........#fffff##.",
+        ".#####.......#ffffff##",
+        ".............#########",
+        ".####.................",
+        "#abab##########.......",
+        "#babababababab#.......",
+        "#ababababababa#.......",
+        "#babab################",
+        "#abab##cccccccccccc##.",
+        "#bab##cccccccccccc##..",
+        "#ab##cccccccccccc##...",
+        "#b##cccccccccccc##....",
+        "###cccccccccccc##.....",
+        "##cccccccccccc##......",
+        "###############.......",
+        "......................"};
+    QPixmap px(Mesh_Feature_xpm);
+    return px;
+}
+
+// ------------------------------------------------------
+
+App::PropertyFloatConstraint::Constraints ViewProviderMesh::floatRange = {1.0f,64.0f,1.0f};
+App::PropertyFloatConstraint::Constraints ViewProviderMesh::angleRange = {0.0f,180.0f,1.0f};
+App::PropertyIntegerConstraint::Constraints ViewProviderMesh::intPercent = {0,100,1};
+const char* ViewProviderMesh::LightingEnums[]= {"One side","Two side",NULL};
+
+PROPERTY_SOURCE(MeshGui::ViewProviderMesh, Gui::ViewProviderGeometryObject)
+
+ViewProviderMesh::ViewProviderMesh() : pcOpenEdge(0)
+{
+    ADD_PROPERTY(LineTransparency,(0));
+    LineTransparency.setConstraints(&intPercent);
+    ADD_PROPERTY(LineWidth,(1.0f));
+    LineWidth.setConstraints(&floatRange);
+    ADD_PROPERTY(PointSize,(2.0f));
+    PointSize.setConstraints(&floatRange);
+    ADD_PROPERTY(CreaseAngle,(0.0f));
+    CreaseAngle.setConstraints(&angleRange);
+    ADD_PROPERTY(OpenEdges,(false));
+    ADD_PROPERTY(Coloring,(false));
+    ADD_PROPERTY(Lighting,(1));
+    Lighting.setEnums(LightingEnums);
+    ADD_PROPERTY(LineColor,(0,0,0));
+
+    // Create the selection node
+    pcHighlight = Gui::ViewProviderBuilder::createSelection();
+    pcHighlight->ref();
+    if (pcHighlight->selectionMode.getValue() == Gui::SoFCSelection::SEL_OFF)
+        Selectable.setValue(false);
+
+    pcShapeGroup = new SoGroup();
+    pcShapeGroup->ref();
+    pcHighlight->addChild(pcShapeGroup);
+
+    pOpenColor = new SoBaseColor();
+    setOpenEdgeColorFrom(ShapeColor.getValue());
+    pOpenColor->ref();
+
+    pcLineStyle = new SoDrawStyle();
+    pcLineStyle->ref();
+    pcLineStyle->style = SoDrawStyle::LINES;
+    pcLineStyle->lineWidth = LineWidth.getValue();
+
+    pcPointStyle = new SoDrawStyle();
+    pcPointStyle->ref();
+    pcPointStyle->style = SoDrawStyle::POINTS;
+    pcPointStyle->pointSize = PointSize.getValue();
+
+    pShapeHints = new SoShapeHints;
+    pShapeHints->shapeType = SoShapeHints::UNKNOWN_SHAPE_TYPE;
+    pShapeHints->ref();
+
+    pcMatBinding = new SoMaterialBinding;
+    pcMatBinding->value = SoMaterialBinding::OVERALL;
+    pcMatBinding->ref();
+
+    pLineColor = new SoMaterial;
+    pLineColor->ref();
+    LineColor.touch();
+
+    // read the correct shape color from the preferences
+    Base::Reference<ParameterGrp> hGrp = Gui::WindowParameter::getDefaultParameter()->GetGroup("Mod/Mesh");
+
+    // Mesh color
+    App::Color color = ShapeColor.getValue();
+    unsigned long current = color.getPackedValue();
+    unsigned long setting = hGrp->GetUnsigned("MeshColor", current);
+    if (current != setting) {
+        color.setPackedValue((uint32_t)setting);
+        ShapeColor.setValue(color);
+    }
+    Transparency.setValue(hGrp->GetInt("MeshTransparency", 0));
+
+    // Line color
+    color = LineColor.getValue();
+    current = color.getPackedValue();
+    setting = hGrp->GetUnsigned("LineColor", current);
+    if (current != setting) {
+        color.setPackedValue((uint32_t)setting);
+        LineColor.setValue(color);
+    }
+    LineTransparency.setValue(hGrp->GetInt("LineTransparency", 0));
+
+    bool twoside = hGrp->GetBool("TwoSideRendering", false);
+    if (twoside) Lighting.setValue(1);
+    else Lighting.setValue((long)0);
+
+    bool normal_per_vertex = hGrp->GetBool("VertexPerNormals", false);
+    if (normal_per_vertex) {
+        double angle = hGrp->GetFloat("CreaseAngle", 0.0);
+        CreaseAngle.setValue(angle);
+    }
+
+    if (hGrp->GetBool("ShowBoundingBox", false)) {
+        SelectionStyle.setValue(1);
+    }
+
+    Coloring.setStatus(App::Property::Hidden, true);
+}
+
+ViewProviderMesh::~ViewProviderMesh()
+{
+    pcHighlight->unref();
+    pcShapeGroup->unref();
+    pOpenColor->unref();
+    pcLineStyle->unref();
+    pcPointStyle->unref();
+    pShapeHints->unref();
+    pcMatBinding->unref();
+    pLineColor->unref();
+}
+
+bool ViewProviderMesh::useNewSelectionModel(void) const {
+    return true;
+}
+
+void ViewProviderMesh::onChanged(const App::Property* prop)
+{
+    // we're going to change the number of colors to one
+    if (prop == &ShapeColor || prop == &ShapeMaterial) {
+        pcMatBinding->value = SoMaterialBinding::OVERALL;
+    }
+    if (prop == &LineTransparency) {
+        float trans = LineTransparency.getValue()/100.0f;
+        pLineColor->transparency = trans;
+    }
+    else if (prop == &LineWidth) {
+        pcLineStyle->lineWidth = LineWidth.getValue();
+    }
+    else if (prop == &PointSize) {
+        pcPointStyle->pointSize = PointSize.getValue();
+    }
+    else if (prop == &CreaseAngle) {
+        pShapeHints->creaseAngle = Base::toRadians<float>(CreaseAngle.getValue());
+    }
+    else if (prop == &OpenEdges) {
+        showOpenEdges(OpenEdges.getValue());
+    }
+    else if (prop == &Lighting) {
+        if (Lighting.getValue() == 0) {
+            pShapeHints->vertexOrdering = SoShapeHints::UNKNOWN_ORDERING;
+            //pShapeHints->vertexOrdering = SoShapeHints::COUNTERCLOCKWISE;
+        }
+        else {
+            pShapeHints->vertexOrdering = SoShapeHints::COUNTERCLOCKWISE;
+        }
+    }
+    else if (prop == &LineColor) {
+        const App::Color& c = LineColor.getValue();
+        pLineColor->diffuseColor.setValue(c.r,c.g,c.b);
+    }
+    else if (prop == &Coloring) {
+        tryColorPerVertexOrFace(Coloring.getValue());
+    }
+    else if (prop == &SelectionStyle) {
+        pcHighlight->style = SelectionStyle.getValue() ? Gui::SoFCSelection::BOX
+                                                       : Gui::SoFCSelection::EMISSIVE;
+    }
+    else if (prop == &SelectionStyle) {
+        pcHighlight->style = SelectionStyle.getValue()
+            ?Gui::SoFCSelection::BOX:Gui::SoFCSelection::EMISSIVE;
+    }
+    else {
+        // Set the inverse color for open edges
+        if (prop == &ShapeColor) {
+            setOpenEdgeColorFrom(ShapeColor.getValue());
+        }
+        else if (prop == &ShapeMaterial) {
+            setOpenEdgeColorFrom(ShapeMaterial.getValue().diffuseColor);
+        }
+    }
+
+    ViewProviderGeometryObject::onChanged(prop);
+}
+
+void ViewProviderMesh::setOpenEdgeColorFrom(const App::Color& c)
+{
+    float r=1.0f-c.r; r = r < 0.5f ? 0.0f : 1.0f;
+    float g=1.0f-c.g; g = g < 0.5f ? 0.0f : 1.0f;
+    float b=1.0f-c.b; b = b < 0.5f ? 0.0f : 1.0f;
+    pOpenColor->rgb.setValue(r, g, b);
+}
+
+SoShape* ViewProviderMesh::getShapeNode() const
+{
+    return 0;
+}
+
+SoNode* ViewProviderMesh::getCoordNode() const
+{
+    return 0;
+}
+
+/** 
+ * Extracts the mesh data from the feature \a pcFeature and creates
+ * an Inventor node \a SoNode with these data. 
+ */
+void ViewProviderMesh::attach(App::DocumentObject *pcFeat)
+{
+    ViewProviderGeometryObject::attach(pcFeat);
+
+    pcHighlight->objectName = pcFeat->getNameInDocument();
+    pcHighlight->documentName = pcFeat->getDocument()->getName();
+    pcHighlight->subElementName = "Main";
+
+    // Note: Since for mesh data the SoFCSelection node has no SoSeparator but
+    // an SoGroup as parent the EMISSIVE style if set has fundamentally no effect.
+    // This behaviour is given due to the fact that SoFCSelection inherits from
+    // SoGroup (formerly SoSeparator). If we wanted to enable emissive overlay for
+    // highlighting or selection we would need an SoSeparator as parent node below.
+
+    // faces
+    SoGroup* pcFlatRoot = new SoGroup();
+    pcFlatRoot->addChild(pShapeHints);
+    pcFlatRoot->addChild(pcShapeMaterial);
+    pcFlatRoot->addChild(pcMatBinding);
+    pcFlatRoot->addChild(pcHighlight);
+    addDisplayMaskMode(pcFlatRoot, "Shaded");
+
+    // points
+    SoGroup* pcPointRoot = new SoGroup();
+    pcPointRoot->addChild(pcPointStyle);
+    pcPointRoot->addChild(pShapeHints);
+    pcPointRoot->addChild(pcShapeMaterial);
+    pcPointRoot->addChild(pcMatBinding);
+    pcPointRoot->addChild(pcHighlight);
+    addDisplayMaskMode(pcPointRoot, "Point");
+
+    // wires
+    SoLightModel* pcLightModel = new SoLightModel();
+    pcLightModel->model = SoLightModel::BASE_COLOR;
+    SoGroup* pcWireRoot = new SoGroup();
+    pcWireRoot->addChild(pcLineStyle);
+    pcWireRoot->addChild(pcLightModel);
+    SoMaterialBinding* binding = new SoMaterialBinding;
+    binding->value = SoMaterialBinding::OVERALL; // doesn't set several colors
+    pcWireRoot->addChild(binding);
+    pcWireRoot->addChild(pLineColor);
+    pcWireRoot->addChild(pcHighlight);
+    addDisplayMaskMode(pcWireRoot, "Wireframe");
+
+    // faces+wires
+    // Avoid any Z-buffer artifacts, so that the lines always
+    // appear on top of the faces
+    SoPolygonOffset* offset = new SoPolygonOffset();
+    offset->styles = SoPolygonOffset::FILLED;
+    offset->factor = 1.0f;
+    offset->units = 1.0f;
+
+    SoSeparator* pcWireSep = new SoSeparator();
+    pcWireSep->addChild(pcLineStyle);
+    pcWireSep->addChild(pcLightModel);
+    pcWireSep->addChild(binding);
+    pcWireSep->addChild(pLineColor);
+    pcWireSep->addChild(pcHighlight);
+
+    SoGroup* pcFlatWireRoot = new SoGroup();
+    pcFlatWireRoot->addChild(pcWireSep);
+    pcFlatWireRoot->addChild(offset);
+    pcFlatWireRoot->addChild(pShapeHints);
+    pcFlatWireRoot->addChild(pcShapeMaterial);
+    pcFlatWireRoot->addChild(pcMatBinding);
+    pcFlatWireRoot->addChild(pcShapeGroup);
+    addDisplayMaskMode(pcFlatWireRoot, "Flat Lines");
+
+    if (getColorProperty()) {
+        Coloring.setStatus(App::Property::Hidden, false);
+    }
+}
+
+void ViewProviderMesh::updateData(const App::Property* prop)
+{
+    Gui::ViewProviderGeometryObject::updateData(prop);
+    //if (prop->getTypeId() == Mesh::PropertyMeshKernel::getClassTypeId()) {
+    //}
+    if (prop->getTypeId() == App::PropertyColorList::getClassTypeId()) {
+        Coloring.setStatus(App::Property::Hidden, false);
+    }
+}
+
+QIcon ViewProviderMesh::getIcon() const
+{
+#if 1
+    static QIcon icon = Gui::BitmapFactory().pixmap("Tree_Mesh");
+    return icon;
+#else
+    static const char * const Mesh_Feature_xpm[] = {
+        "16 16 4 1",
+        ".	c None",
+        "#	c #000000",
+        "s	c #BEC2FC",
+        "g	c #00FF00",
+        ".......##.......",
+        "....#######.....",
+        "..##ggg#ggg#....",
+        "##ggggg#gggg##..",
+        "#g#ggg#gggggg##.",
+        "#gg#gg#gggg###s.",
+        "#gg#gg#gg##gg#s.",
+        "#ggg#####ggg#ss.",
+        "#gggg##gggg#ss..",
+        ".#g##g#gggg#s...",
+        ".##ggg#ggg#ss...",
+        ".##gggg#g#ss....",
+        "..s#####g#s.....",
+        "....sss##ss.....",
+        "........ss......",
+        "................"};
+    QPixmap px(Mesh_Feature_xpm);
+    return px;
+#endif
+}
+
+App::PropertyColorList* ViewProviderMesh::getColorProperty() const
+{
+    if (pcObject) {
+        std::map<std::string,App::Property*> Map;
+        pcObject->getPropertyMap(Map);
+        for (std::map<std::string,App::Property*>::iterator it = Map.begin(); it != Map.end(); ++it) {
+            Base::Type type = it->second->getTypeId();
+            if (type == App::PropertyColorList::getClassTypeId()) {
+                App::PropertyColorList* colors = static_cast<App::PropertyColorList*>(it->second);
+                return colors;
+            }
+        }
+    }
+
+    return 0; // no such property found
+}
+
+void ViewProviderMesh::tryColorPerVertexOrFace(bool on)
+{
+    if (on) {
+        App::PropertyColorList* colors = getColorProperty();
+        if (colors) {
+            const Mesh::PropertyMeshKernel& meshProp = static_cast<Mesh::Feature*>(pcObject)->Mesh;
+            const Mesh::MeshObject& mesh = meshProp.getValue();
+            int numPoints = static_cast<int>(mesh.countPoints());
+            int numFacets = static_cast<int>(mesh.countFacets());
+
+            if (colors->getSize() == numPoints) {
+                setColorPerVertex(colors);
+            }
+            else if (colors->getSize() == numFacets) {
+                setColorPerFace(colors);
+            }
+        }
+    }
+    else {
+        pcMatBinding->value = SoMaterialBinding::OVERALL;
+        const App::Color& c = ShapeColor.getValue();
+        pcShapeMaterial->diffuseColor.setValue(c.r,c.g,c.b);
+    }
+}
+
+void ViewProviderMesh::setColorPerVertex(const App::PropertyColorList* prop)
+{
+    pcMatBinding->value = SoMaterialBinding::PER_VERTEX_INDEXED;
+    const std::vector<App::Color>& val = prop->getValues();
+
+    pcShapeMaterial->diffuseColor.setNum(val.size());
+    SbColor* col = pcShapeMaterial->diffuseColor.startEditing();
+
+    std::size_t i=0;
+    for (std::vector<App::Color>::const_iterator it = val.begin(); it != val.end(); ++it) {
+        col[i++].setValue(it->r, it->g, it->b);
+    }
+
+    pcShapeMaterial->diffuseColor.finishEditing();
+}
+
+void ViewProviderMesh::setColorPerFace(const App::PropertyColorList* prop)
+{
+    pcMatBinding->value = SoMaterialBinding::PER_FACE;
+    const std::vector<App::Color>& val = prop->getValues();
+    
+    pcShapeMaterial->diffuseColor.setNum(val.size());
+    SbColor* col = pcShapeMaterial->diffuseColor.startEditing();
+
+    std::size_t i=0;
+    for (std::vector<App::Color>::const_iterator it = val.begin(); it != val.end(); ++it) {
+        col[i++].setValue(it->r, it->g, it->b);
+    }
+
+    pcShapeMaterial->diffuseColor.finishEditing();
+}
+
+void ViewProviderMesh::setDisplayMode(const char* ModeName)
+{
+    if (strcmp("Shaded",ModeName)==0) {
+        setDisplayMaskMode("Shaded");
+    }
+    else if (strcmp("Points",ModeName)==0) {
+        setDisplayMaskMode("Point");
+    }
+    else if (strcmp("Flat Lines",ModeName)==0) {
+        setDisplayMaskMode("Flat Lines");
+    }
+    else if (strcmp("Wireframe",ModeName)==0) {
+        setDisplayMaskMode("Wireframe");
+    }
+
+    ViewProviderGeometryObject::setDisplayMode(ModeName);
+}
+
+std::vector<std::string> ViewProviderMesh::getDisplayModes(void) const
+{
+    std::vector<std::string> StrList;
+
+    // add your own modes
+    StrList.push_back("Shaded");
+    StrList.push_back("Wireframe");
+    StrList.push_back("Flat Lines");
+    StrList.push_back("Points");
+
+    return StrList;
+}
+
+bool ViewProviderMesh::exportToVrml(const char* filename, const MeshCore::Material& mat, bool binary) const
+{
+    SoCoordinate3* coords = new SoCoordinate3();
+    SoIndexedFaceSet* faces = new SoIndexedFaceSet();
+    ViewProviderMeshBuilder builder;
+    builder.createMesh(&static_cast<Mesh::Feature*>(pcObject)->Mesh, coords, faces);
+
+    SoMaterialBinding* binding = new SoMaterialBinding;
+    SoMaterial* material = new SoMaterial;
+
+    if (static_cast<int>(mat.diffuseColor.size()) == coords->point.getNum()) {
+        binding->value = SoMaterialBinding::PER_VERTEX_INDEXED;
+    }
+    else if (static_cast<int>(mat.diffuseColor.size()) == faces->coordIndex.getNum()/4) {
+        binding->value = SoMaterialBinding::PER_FACE_INDEXED;
+    }
+
+    if (mat.diffuseColor.size() > 1) {
+        material->diffuseColor.setNum(mat.diffuseColor.size());
+        SbColor* colors = material->diffuseColor.startEditing();
+        for (unsigned int i=0; i<mat.diffuseColor.size(); i++)
+            colors[i].setValue(mat.diffuseColor[i].r,mat.diffuseColor[i].g,mat.diffuseColor[i].b);
+        material->diffuseColor.finishEditing();
+    }
+
+    SoGroup* group = new SoGroup();
+    group->addChild(material);
+    group->addChild(binding);
+    group->addChild(new SoTransform());
+    group->addChild(coords);
+    group->addChild(faces);
+
+    SoToVRML2Action tovrml2;
+    group->ref();
+    tovrml2.apply(group);
+    group->unref();
+    SoVRMLGroup *vrmlRoot = tovrml2.getVRML2SceneGraph();
+    vrmlRoot->ref();
+    std::string buffer = Gui::SoFCDB::writeNodesToString(vrmlRoot);
+    vrmlRoot->unref(); // release the memory as soon as possible
+
+    Base::FileInfo fi(filename);
+    if (binary) {
+        Base::ofstream str(fi, std::ios::out | std::ios::binary);
+        zipios::GZIPOutputStream gzip(str);
+        if (gzip) {
+            gzip << buffer;
+            gzip.close();
+            return true;
+        }
+    }
+    else {
+        Base::ofstream str(fi, std::ios::out);
+        if (str) {
+            str << buffer;
+            str.close();
+            return true;
+        }
+    }
+
+    return false;
+}
+
+void ViewProviderMesh::exportMesh(const char* filename, const char* fmt) const
+{
+    MeshCore::MeshIO::Format format = MeshCore::MeshIO::Undefined;
+    if (fmt) {
+        std::string dummy = "meshfile.";
+        dummy += fmt;
+        format = MeshCore::MeshOutput::GetFormat(dummy.c_str());
+    }
+
+    MeshCore::Material mat;
+    int numColors = pcShapeMaterial->diffuseColor.getNum();
+    const SbColor* colors = pcShapeMaterial->diffuseColor.getValues(0);
+    mat.diffuseColor.reserve(numColors);
+    for (int i=0; i<numColors; i++) {
+        const SbColor& c = colors[i];
+        mat.diffuseColor.emplace_back(c[0], c[1], c[2]);
+    }
+
+    Mesh::MeshObject mesh = static_cast<Mesh::Feature*>(getObject())->Mesh.getValue();
+    mesh.setPlacement(static_cast<Mesh::Feature*>(getObject())->globalPlacement());
+    if (mat.diffuseColor.size() == mesh.countPoints())
+        mat.binding = MeshCore::MeshIO::PER_VERTEX;
+    else if (mat.diffuseColor.size() == mesh.countFacets())
+        mat.binding = MeshCore::MeshIO::PER_FACE;
+    else
+        mat.binding = MeshCore::MeshIO::OVERALL;
+
+    mesh.save(filename, format, &mat, getObject()->Label.getValue());
+}
+
+void ViewProviderMesh::setupContextMenu(QMenu* menu, QObject* receiver, const char* member)
+{
+    ViewProviderGeometryObject::setupContextMenu(menu, receiver, member);
+
+    // toggle command to display components
+    Gui::ActionFunction* func = new Gui::ActionFunction(menu);
+    QAction* act = menu->addAction(QObject::tr("Display components"));
+    act->setCheckable(true);
+    act->setChecked(pcMatBinding->value.getValue() == SoMaterialBinding::PER_FACE &&
+                    highlightMode == "Component");
+    func->toggle(act, boost::bind(&ViewProviderMesh::setHighlightedComponents, this, _1));
+
+    QAction* seg = menu->addAction(QObject::tr("Display segments"));
+    seg->setCheckable(true);
+    seg->setChecked(pcMatBinding->value.getValue() == SoMaterialBinding::PER_FACE &&
+                    highlightMode == "Segment");
+    func->toggle(seg, boost::bind(&ViewProviderMesh::setHighlightedSegments, this, _1));
+}
+
+bool ViewProviderMesh::setEdit(int ModNum)
+{
+    if (ModNum == ViewProvider::Transform)
+        return ViewProviderGeometryObject::setEdit(ModNum);
+    else if (ModNum == ViewProvider::Color)
+        highlightComponents();
+    return true;
+}
+
+void ViewProviderMesh::unsetEdit(int ModNum)
+{
+    if (ModNum == ViewProvider::Transform)
+        ViewProviderGeometryObject::unsetEdit(ModNum);
+    else if (ModNum == ViewProvider::Color)
+        unhighlightSelection();
+}
+
+bool ViewProviderMesh::createToolMesh(const std::vector<SbVec2f>& rclPoly, const SbViewVolume& vol,
+                                      const Base::Vector3f& rcNormal, std::vector<MeshCore::MeshGeomFacet>& aFaces)
+{
+    float fX, fY, fZ;
+    SbVec3f pt1, pt2, pt3, pt4;
+    MeshGeomFacet face;
+    std::vector<Base::Vector3f> top, bottom, polygon;
+
+    for (std::vector<SbVec2f>::const_iterator it = rclPoly.begin(); it != rclPoly.end(); ++it) {
+        // the following element
+        std::vector<SbVec2f>::const_iterator nt = it + 1;
+        if (nt == rclPoly.end())
+            nt = rclPoly.begin();
+        else if (*it == *nt)
+            continue; // two adjacent vertices are equal
+
+        vol.projectPointToLine(*it, pt1, pt2);
+        vol.projectPointToLine(*nt, pt3, pt4);
+
+        // 1st facet
+        pt1.getValue(fX, fY, fZ);
+        face._aclPoints[0].Set(fX, fY, fZ);
+        pt4.getValue(fX, fY, fZ);
+        face._aclPoints[1].Set(fX, fY, fZ);
+        pt3.getValue(fX, fY, fZ);
+        face._aclPoints[2].Set(fX, fY, fZ);
+        if (face.Area() > 0)
+            aFaces.push_back(face);
+
+        // 2nd facet
+        pt1.getValue(fX, fY, fZ);
+        face._aclPoints[0].Set(fX, fY, fZ);
+        pt2.getValue(fX, fY, fZ);
+        face._aclPoints[1].Set(fX, fY, fZ);
+        pt4.getValue(fX, fY, fZ);
+        face._aclPoints[2].Set(fX, fY, fZ);
+        if (face.Area() > 0)
+            aFaces.push_back(face);
+
+        if (it+1 < rclPoly.end()) {
+            pt1.getValue(fX, fY, fZ);
+            top.emplace_back(fX, fY, fZ );
+            pt2.getValue(fX, fY, fZ);
+            bottom.emplace_back(fX, fY, fZ );
+            // polygon we need to triangulate (in x,y-plane)
+            it->getValue(fX, fY);
+            polygon.emplace_back(fX, fY, 0.0f );
+        }
+    }
+
+    // now create the lids
+    std::vector<MeshGeomFacet> aLid;
+    MeshCore::EarClippingTriangulator cTria;
+    cTria.SetPolygon(polygon);
+    bool ok = cTria.TriangulatePolygon();
+  
+    std::vector<MeshFacet> faces = cTria.GetFacets();
+    for (std::vector<MeshFacet>::iterator itF = faces.begin(); itF != faces.end(); ++itF) {
+        MeshGeomFacet topFacet;
+        topFacet._aclPoints[0] = top[itF->_aulPoints[0]];
+        topFacet._aclPoints[1] = top[itF->_aulPoints[1]];
+        topFacet._aclPoints[2] = top[itF->_aulPoints[2]];
+        if (topFacet.GetNormal() * rcNormal < 0) {
+            std::swap(topFacet._aclPoints[1], topFacet._aclPoints[2]);
+            topFacet.CalcNormal();
+        }
+        aFaces.push_back(topFacet);
+
+        MeshGeomFacet botFacet;
+        botFacet._aclPoints[0] = bottom[itF->_aulPoints[0]];
+        botFacet._aclPoints[1] = bottom[itF->_aulPoints[1]];
+        botFacet._aclPoints[2] = bottom[itF->_aulPoints[2]];
+        if (botFacet.GetNormal() * rcNormal > 0) {
+            std::swap(botFacet._aclPoints[1], botFacet._aclPoints[2]);
+            botFacet.CalcNormal();
+        }
+        aFaces.push_back(botFacet);
+    }
+
+    return ok;
+}
+
+void ViewProviderMesh::showOpenEdges(bool show)
+{
+    (void)show;
+}
+
+namespace MeshGui {
+class MeshSplit {
+public:
+    MeshSplit(ViewProviderMesh* mesh,
+              const std::vector<SbVec2f>& poly,
+              const Gui::ViewVolumeProjection& proj)
+        : mesh(mesh)
+        , poly(poly)
+        , proj(proj)
+    {
+
+    }
+    ~MeshSplit() {
+
+    }
+    void cutMesh() {
+        Gui::Document* gui = mesh->getDocument();
+        gui->openCommand("Cut");
+        ViewProviderMesh* copy = makeCopy();
+        mesh->cutMesh(poly, proj, false);
+        copy->cutMesh(poly, proj, true);
+        gui->commitCommand();
+        delete this;
+    }
+    void trimMesh() {
+        Gui::Document* gui = mesh->getDocument();
+        gui->openCommand("Trim");
+        ViewProviderMesh* copy = makeCopy();
+        mesh->trimMesh(poly, proj, false);
+        copy->trimMesh(poly, proj, true);
+        gui->commitCommand();
+        delete this;
+    }
+    ViewProviderMesh* makeCopy() const {
+        Gui::Document* gui = mesh->getDocument();
+        App::Document* doc = gui->getDocument();
+
+        Mesh::Feature* cpy = static_cast<Mesh::Feature*>(doc->addObject("Mesh::Feature"));
+        Mesh::Feature* org = static_cast<Mesh::Feature*>(mesh->getObject());
+        cpy->Label.setValue(org->Label.getValue());
+        cpy->Mesh.setValue(org->Mesh.getValue());
+
+        return static_cast<ViewProviderMesh*>(gui->getViewProvider(cpy));
+    }
+
+private:
+    ViewProviderMesh* mesh;
+    std::vector<SbVec2f> poly;
+    Gui::ViewVolumeProjection proj;
+};
+}
+
+void ViewProviderMesh::clipMeshCallback(void * ud, SoEventCallback * n)
+{
+    // show the wait cursor because this could take quite some time
+    Gui::WaitCursor wc;
+
+    // When this callback function is invoked we must in either case leave the edit mode
+    Gui::View3DInventorViewer* view  = reinterpret_cast<Gui::View3DInventorViewer*>(n->getUserData());
+    view->setEditing(false);
+    view->removeEventCallback(SoMouseButtonEvent::getClassTypeId(), clipMeshCallback,ud);
+    n->setHandled();
+
+    Gui::SelectionRole role;
+    std::vector<SbVec2f> clPoly = view->getGLPolygon(&role);
+    if (clPoly.size() < 3)
+        return;
+    if (clPoly.front() != clPoly.back())
+        clPoly.push_back(clPoly.front());
+
+    std::vector<Gui::ViewProvider*> views = view->getDocument()->getViewProvidersOfType(ViewProviderMesh::getClassTypeId());
+    if (!views.empty()) {
+        Gui::Application::Instance->activeDocument()->openCommand("Cut");
+        bool commitCommand = false;
+        for (std::vector<Gui::ViewProvider*>::iterator it = views.begin(); it != views.end(); ++it) {
+            ViewProviderMesh* self = static_cast<ViewProviderMesh*>(*it);
+            if (self->getEditingMode() > -1) {
+                self->finishEditing();
+                SoCamera* cam = view->getSoRenderManager()->getCamera();
+                SbViewVolume vv = cam->getViewVolume();
+                Gui::ViewVolumeProjection proj(vv);
+                proj.setTransform(static_cast<Mesh::Feature*>(self->getObject())->
+                                  Placement.getValue().toMatrix());
+                if (role == Gui::SelectionRole::Inner) {
+                    self->cutMesh(clPoly, proj, true);
+                    commitCommand = true;
+                }
+                else if (role == Gui::SelectionRole::Outer) {
+                    self->cutMesh(clPoly, proj, false);
+                    commitCommand = true;
+                }
+                else if (role == Gui::SelectionRole::Split) {
+                    // We must delay the split because it adds a new
+                    // node to the scenegraph which cannot be done while
+                    // traversing it
+                    Gui::TimerFunction* func = new Gui::TimerFunction();
+                    func->setAutoDelete(true);
+                    MeshSplit* split = new MeshSplit(self, clPoly, proj);
+                    func->setFunction(boost::bind(&MeshSplit::cutMesh, split));
+                    QTimer::singleShot(0, func, SLOT(timeout()));
+                }
+            }
+        }
+
+        if (commitCommand)
+            Gui::Application::Instance->activeDocument()->commitCommand();
+        else
+            Gui::Application::Instance->activeDocument()->abortCommand();
+
+        view->redraw();
+    }
+}
+
+void ViewProviderMesh::trimMeshCallback(void * ud, SoEventCallback * n)
+{
+    // show the wait cursor because this could take quite some time
+    Gui::WaitCursor wc;
+
+    // When this callback function is invoked we must in either case leave the edit mode
+    Gui::View3DInventorViewer* view  = reinterpret_cast<Gui::View3DInventorViewer*>(n->getUserData());
+    view->setEditing(false);
+    view->removeEventCallback(SoMouseButtonEvent::getClassTypeId(), trimMeshCallback,ud);
+    n->setHandled();
+
+    Gui::SelectionRole role;
+    std::vector<SbVec2f> clPoly = view->getGLPolygon(&role);
+    if (clPoly.size() < 3)
+        return;
+    if (clPoly.front() != clPoly.back())
+        clPoly.push_back(clPoly.front());
+
+    std::vector<Gui::ViewProvider*> views = view->getDocument()->getViewProvidersOfType(ViewProviderMesh::getClassTypeId());
+    if (!views.empty()) {
+        Gui::Application::Instance->activeDocument()->openCommand("Trim");
+        bool commitCommand = false;
+        for (std::vector<Gui::ViewProvider*>::iterator it = views.begin(); it != views.end(); ++it) {
+            ViewProviderMesh* self = static_cast<ViewProviderMesh*>(*it);
+            if (self->getEditingMode() > -1) {
+                self->finishEditing();
+                SoCamera* cam = view->getSoRenderManager()->getCamera();
+                SbViewVolume vv = cam->getViewVolume();
+                Gui::ViewVolumeProjection proj(vv);
+                proj.setTransform(static_cast<Mesh::Feature*>(self->getObject())->
+                                  Placement.getValue().toMatrix());
+                if (role == Gui::SelectionRole::Inner) {
+                    self->trimMesh(clPoly, proj, true);
+                    commitCommand = true;
+                }
+                else if (role == Gui::SelectionRole::Outer) {
+                    self->trimMesh(clPoly, proj, false);
+                    commitCommand = true;
+                }
+                else if (role == Gui::SelectionRole::Split) {
+                    // We must delay the split because it adds a new
+                    // node to the scenegraph which cannot be done while
+                    // traversing it
+                    Gui::TimerFunction* func = new Gui::TimerFunction();
+                    func->setAutoDelete(true);
+                    MeshSplit* split = new MeshSplit(self, clPoly, proj);
+                    func->setFunction(boost::bind(&MeshSplit::trimMesh, split));
+                    QTimer::singleShot(0, func, SLOT(timeout()));
+                }
+            }
+        }
+
+        if (commitCommand)
+            Gui::Application::Instance->activeDocument()->commitCommand();
+        else
+            Gui::Application::Instance->activeDocument()->abortCommand();
+
+        view->redraw();
+    }
+}
+
+void ViewProviderMesh::partMeshCallback(void * ud, SoEventCallback * cb)
+{
+    // show the wait cursor because this could take quite some time
+    Gui::WaitCursor wc;
+
+    // When this callback function is invoked we must in either case leave the edit mode
+    Gui::View3DInventorViewer* view  = reinterpret_cast<Gui::View3DInventorViewer*>(cb->getUserData());
+    view->setEditing(false);
+    view->removeEventCallback(SoMouseButtonEvent::getClassTypeId(), partMeshCallback,ud);
+    cb->setHandled();
+
+    Gui::SelectionRole role;
+    std::vector<SbVec2f> clPoly = view->getGLPolygon(&role);
+    if (clPoly.size() < 3)
+        return;
+    if (clPoly.front() != clPoly.back())
+        clPoly.push_back(clPoly.front());
+
+    // get the normal of the front clipping plane
+    SbVec3f b,n;
+    view->getNearPlane(b, n);
+    Base::Vector3f cNormal(n[0],n[1],n[2]);
+    SoCamera* pCam = view->getSoRenderManager()->getCamera();  
+    SbViewVolume  vol = pCam->getViewVolume(); 
+
+    // create a tool shape from these points
+    std::vector<MeshCore::MeshGeomFacet> aFaces;
+    if (!ViewProviderMesh::createToolMesh(clPoly, vol, cNormal, aFaces))
+        Base::Console().Message("The picked polygon seems to have self-overlappings. This could lead to strange results.");
+
+    MeshCore::MeshKernel toolMesh;
+    bool locked = Base::Sequencer().setLocked(true);
+    toolMesh = aFaces;
+    Base::Sequencer().setLocked(locked);
+
+    // Open a transaction object for the undo/redo stuff
+    Gui::Application::Instance->activeDocument()->openCommand("Split");
+
+    try {
+        std::vector<Gui::ViewProvider*> views = view->getDocument()->getViewProvidersOfType(ViewProviderMesh::getClassTypeId());
+        for (std::vector<Gui::ViewProvider*>::iterator it = views.begin(); it != views.end(); ++it) {
+            ViewProviderMesh* that = static_cast<ViewProviderMesh*>(*it);
+            if (that->getEditingMode() > -1) {
+                that->finishEditing();
+                Base::Placement plm = static_cast<Mesh::Feature*>(that->getObject())->Placement.getValue();
+                plm.invert();
+                MeshCore::MeshKernel copyToolMesh(toolMesh);
+                copyToolMesh.Transform(plm.toMatrix());
+                if (role == Gui::SelectionRole::Inner)
+                    that->splitMesh(copyToolMesh, cNormal, true);
+                else
+                    that->splitMesh(copyToolMesh, cNormal, false);
+            }
+        }
+    }
+    catch(...) {
+        // Don't rethrow any exception
+    }
+
+    // Close the transaction
+    Gui::Application::Instance->activeDocument()->commitCommand();
+    view->redraw();
+}
+
+void ViewProviderMesh::segmMeshCallback(void * ud, SoEventCallback * cb)
+{
+    // show the wait cursor because this could take quite some time
+    Gui::WaitCursor wc;
+
+    // When this callback function is invoked we must in either case leave the edit mode
+    Gui::View3DInventorViewer* view  = reinterpret_cast<Gui::View3DInventorViewer*>(cb->getUserData());
+    view->setEditing(false);
+    view->removeEventCallback(SoMouseButtonEvent::getClassTypeId(), segmMeshCallback,ud);
+    cb->setHandled();
+
+    Gui::SelectionRole role;
+    std::vector<SbVec2f> clPoly = view->getGLPolygon(&role);
+    if (clPoly.size() < 3)
+        return;
+    if (clPoly.front() != clPoly.back())
+        clPoly.push_back(clPoly.front());
+
+    // get the normal of the front clipping plane
+    SbVec3f b,n;
+    view->getNearPlane(b, n);
+    Base::Vector3f cNormal(n[0],n[1],n[2]);
+    SoCamera* pCam = view->getSoRenderManager()->getCamera();  
+    SbViewVolume  vol = pCam->getViewVolume(); 
+
+    // create a tool shape from these points
+    std::vector<MeshCore::MeshGeomFacet> aFaces;
+    if (!ViewProviderMesh::createToolMesh(clPoly, vol, cNormal, aFaces))
+        Base::Console().Message("The picked polygon seems to have self-overlappings. This could lead to strange results.");
+
+    MeshCore::MeshKernel toolMesh;
+    bool locked = Base::Sequencer().setLocked(true);
+    toolMesh = aFaces;
+    Base::Sequencer().setLocked(locked);
+
+    // Open a transaction object for the undo/redo stuff
+    Gui::Application::Instance->activeDocument()->openCommand("Segment");
+
+    try {
+        std::vector<Gui::ViewProvider*> views = view->getDocument()->getViewProvidersOfType(ViewProviderMesh::getClassTypeId());
+        for (std::vector<Gui::ViewProvider*>::iterator it = views.begin(); it != views.end(); ++it) {
+            ViewProviderMesh* that = static_cast<ViewProviderMesh*>(*it);
+            if (that->getEditingMode() > -1) {
+                that->finishEditing();
+                Base::Placement plm = static_cast<Mesh::Feature*>(that->getObject())->Placement.getValue();
+                plm.invert();
+                MeshCore::MeshKernel copyToolMesh(toolMesh);
+                copyToolMesh.Transform(plm.toMatrix());
+                if (role == Gui::SelectionRole::Inner)
+                    that->segmentMesh(copyToolMesh, cNormal, true);
+                else
+                    that->segmentMesh(copyToolMesh, cNormal, false);
+            }
+        }
+    }
+    catch(...) {
+        // Don't rethrow any exception
+    }
+
+    // Close the transaction
+    Gui::Application::Instance->activeDocument()->commitCommand();
+    view->redraw();
+}
+
+void ViewProviderMesh::selectGLCallback(void * ud, SoEventCallback * n)
+{
+    // When this callback function is invoked we must in either case leave the edit mode
+    Gui::View3DInventorViewer* view  = reinterpret_cast<Gui::View3DInventorViewer*>(n->getUserData());
+    view->setEditing(false);
+    view->removeEventCallback(SoMouseButtonEvent::getClassTypeId(), selectGLCallback,ud);
+    n->setHandled();
+
+    std::vector<SbVec2f> clPoly = view->getGLPolygon();
+    if (clPoly.size() != 2)
+        return;
+    const SoEvent* ev = n->getEvent();
+
+    SbVec2f pos = clPoly[0];
+    float pX,pY; pos.getValue(pX,pY);
+    const SbVec2s& sz = view->getSoRenderManager()->getViewportRegion().getViewportSizePixels();
+    float fRatio = view->getSoRenderManager()->getViewportRegion().getViewportAspectRatio();
+    if (fRatio > 1.0f) {
+        pX = (pX - 0.5f) / fRatio + 0.5f;
+        pos.setValue(pX,pY);
+    }
+    else if (fRatio < 1.0f) {
+        pY = (pY - 0.5f) * fRatio + 0.5f;
+        pos.setValue(pX,pY);
+    }
+
+    short x1 = (short)(pX * sz[0] + 0.5f);
+    short y1 = (short)(pY * sz[1] + 0.5f);
+    SbVec2s loc = ev->getPosition();
+    short x2 = loc[0];
+    short y2 = loc[1];
+
+    short x = (x1+x2)/2;
+    short y = (y1+y2)/2;
+    short w = (x2-x1);
+    short h = (y2-y1);
+    if (w<0) w = -w;
+    if (h<0) h = -h;
+
+    std::vector<Gui::ViewProvider*> views;
+    views = view->getDocument()->getViewProvidersOfType(ViewProviderMesh::getClassTypeId());
+    for (std::vector<Gui::ViewProvider*>::iterator it = views.begin(); it != views.end(); ++it) {
+        ViewProviderMesh* that = static_cast<ViewProviderMesh*>(*it);
+        if (that->getEditingMode() > -1) {
+            that->finishEditing();
+            that->selectArea(x, y, w, h, view->getSoRenderManager()->getViewportRegion(), view->getSoRenderManager()->getCamera());
+        }
+    }
+
+    view->redraw();
+}
+
+void ViewProviderMesh::getFacetsFromPolygon(const std::vector<SbVec2f>& picked,
+                                            const Base::ViewProjMethod& proj,
+                                            SbBool inner,
+                                            std::vector<unsigned long>& indices) const
+{
+    const bool ok = true;
+    Base::Polygon2d polygon;
+    for (std::vector<SbVec2f>::const_iterator it = picked.begin(); it != picked.end(); ++it)
+        polygon.Add(Base::Vector2d((*it)[0],(*it)[1]));
+
+    // Get the attached mesh property
+    Mesh::PropertyMeshKernel& meshProp = static_cast<Mesh::Feature*>(pcObject)->Mesh;
+    MeshCore::MeshAlgorithm cAlg(meshProp.getValue().getKernel());
+    cAlg.CheckFacets(&proj, polygon, true, indices);
+
+    if (!inner) {
+        // get the indices that are completely outside
+        std::vector<unsigned long> complete(meshProp.getValue().countFacets());
+        std::generate(complete.begin(), complete.end(), Base::iotaGen<unsigned long>(0));
+        std::sort(indices.begin(), indices.end());
+        std::vector<unsigned long> complementary;
+        std::back_insert_iterator<std::vector<unsigned long> > biit(complementary);
+        std::set_difference(complete.begin(), complete.end(), indices.begin(), indices.end(), biit);
+        indices = complementary;
+    }
+
+    if (!ok) // note: the mouse grabbing needs to be released
+        Base::Console().Message("The picked polygon seems to have self-overlappings. This could lead to strange results.");
+}
+
+std::vector<unsigned long> ViewProviderMesh::getFacetsOfRegion(const SbViewportRegion& select,
+                                                               const SbViewportRegion& region,
+                                                               SoCamera* camera) const
+{
+    SoSeparator* root = new SoSeparator();
+    root->ref();
+    root->addChild(camera);
+    root->addChild(const_cast<ViewProviderMesh*>(this)->getCoordNode());
+    root->addChild(const_cast<ViewProviderMesh*>(this)->getShapeNode());
+    Gui::SoGLSelectAction gl(region, select);
+    gl.apply(root);
+    root->unref();
+
+    std::vector<unsigned long> faces;
+    faces.insert(faces.end(), gl.indices.begin(), gl.indices.end());
+    return faces;
+}
+
+void ViewProviderMesh::panCamera(SoCamera * cam, float aspectratio, const SbPlane & panplane,
+                                 const SbVec2f & currpos, const SbVec2f & prevpos)
+{
+    if (cam == NULL) return; // can happen for empty scenegraph
+    if (currpos == prevpos) return; // useless invocation
+
+
+    // Find projection points for the last and current mouse coordinates.
+    SbViewVolume vv = cam->getViewVolume(aspectratio);
+    SbLine line;
+    vv.projectPointToLine(currpos, line);
+    SbVec3f current_planept;
+    panplane.intersect(line, current_planept);
+    vv.projectPointToLine(prevpos, line);
+    SbVec3f old_planept;
+    panplane.intersect(line, old_planept);
+
+    // Reposition camera according to the vector difference between the
+    // projected points.
+    cam->position = cam->position.getValue() - (current_planept - old_planept);
+}
+
+void ViewProviderMesh::boxZoom(const SbBox2s& box, const SbViewportRegion & vp, SoCamera* cam)
+{
+    SbViewVolume vv = cam->getViewVolume(vp.getViewportAspectRatio());
+
+    short sizeX,sizeY;
+    box.getSize(sizeX, sizeY);
+    SbVec2s size = vp.getViewportSizePixels();
+
+    // The bbox must not be empty i.e. width and length is zero, but it is possible that
+    // either width or length is zero
+    if (sizeX == 0 && sizeY == 0) 
+        return;
+
+    // Get the new center in normalized pixel coordinates
+    short xmin,xmax,ymin,ymax;
+    box.getBounds(xmin,ymin,xmax,ymax);
+    const SbVec2f center((float) ((xmin+xmax)/2) / (float) std::max((int)(size[0] - 1), 1),
+                         (float) (size[1]-(ymin+ymax)/2) / (float) std::max((int)(size[1] - 1), 1));
+
+    SbPlane plane = vv.getPlane(cam->focalDistance.getValue());
+    panCamera(cam,vp.getViewportAspectRatio(),plane, SbVec2f(0.5,0.5), center);
+
+    // Set height or height angle of the camera
+    float scaleX = (float)sizeX/(float)size[0];
+    float scaleY = (float)sizeY/(float)size[1];
+    float scale = std::max<float>(scaleX, scaleY);
+    if (cam->getTypeId() == SoOrthographicCamera::getClassTypeId()) {
+        float height = static_cast<SoOrthographicCamera*>(cam)->height.getValue() * scale;
+        static_cast<SoOrthographicCamera*>(cam)->height = height;
+    }
+    else if (cam->getTypeId() == SoPerspectiveCamera::getClassTypeId()) {
+        float height = static_cast<SoPerspectiveCamera*>(cam)->heightAngle.getValue() / 2.0f;
+        height = 2.0f * atan(tan(height) * scale);
+        static_cast<SoPerspectiveCamera*>(cam)->heightAngle = height;
+    }
+}
+
+std::vector<unsigned long> ViewProviderMesh::getVisibleFacetsAfterZoom(const SbBox2s& rect,
+                                                                       const SbViewportRegion& vp,
+                                                                       SoCamera* camera) const
+{
+    // camera copy will be deleted inside getVisibleFacets()
+    // because the ref counter reaches 0
+    camera = static_cast<SoCamera*>(camera->copy());
+    boxZoom(rect,vp,camera);
+    return getVisibleFacets(vp, camera);
+}
+
+void ViewProviderMesh::renderGLCallback(void * ud, SoAction * action)
+{
+    if (action->isOfType(SoGLRenderAction::getClassTypeId())) {
+        ViewProviderMesh* mesh = reinterpret_cast<ViewProviderMesh*>(ud);
+        Gui::SoVisibleFaceAction fa;
+        fa.apply(mesh->getRoot());
+    }
+}
+
+namespace MeshGui {
+
+class Vertex
+{
+public:
+    Vertex(const MeshCore::MeshKernel& kernel,
+           const MeshCore::MeshFacetGrid& grid,
+           const Base::Vector3f& pos)
+    : kernel(kernel)
+    , grid(grid)
+    , pos(pos)
+    {
+    }
+    bool visible(const Base::Vector3f& base) const
+    {
+        MeshCore::MeshAlgorithm meshAlg(kernel);
+        bool ok = meshAlg.IsVertexVisible(base, pos, grid);
+        return ok;
+    }
+
+private:
+    const MeshCore::MeshKernel& kernel;
+    const MeshCore::MeshFacetGrid& grid;
+    Base::Vector3f pos;
+};
+
+}
+
+std::vector<unsigned long> ViewProviderMesh::getVisibleFacets(const SbViewportRegion& vp,
+                                                              SoCamera* camera) const
+{
+#if 0
+    Q_UNUSED(vp)
+
+    SbVec3f pos = camera->position.getValue();
+
+    const Mesh::PropertyMeshKernel& meshProp = static_cast<Mesh::Feature*>(pcObject)->Mesh;
+    const Mesh::MeshObject& mesh = meshProp.getValue();
+
+    const MeshCore::MeshKernel& kernel = mesh.getKernel();
+    MeshCore::MeshFacetGrid grid(kernel);
+
+    std::vector<Base::Vector3f> points;
+    points.reserve(kernel.CountFacets());
+    for (unsigned long i = 0; i < kernel.CountFacets(); i++) {
+        points.push_back(kernel.GetFacet(i).GetGravityPoint());
+    }
+
+    Vertex v(kernel, grid, Base::convertTo<Base::Vector3f>(pos));
+    QFuture<bool> future = QtConcurrent::mapped
+        (points, boost::bind(&Vertex::visible, &v, _1));
+    QFutureWatcher<bool> watcher;
+    watcher.setFuture(future);
+    watcher.waitForFinished();
+
+    unsigned long index = 0;
+    std::vector<unsigned long> faces;
+    for (QFuture<bool>::const_iterator i = future.begin(); i != future.end(); ++i, index++) {
+        if ((*i)) {
+            faces.push_back(index);
+        }
+    }
+
+    return faces;
+#else
+    const Mesh::PropertyMeshKernel& meshProp = static_cast<Mesh::Feature*>(pcObject)->Mesh;
+    const Mesh::MeshObject& mesh = meshProp.getValue();
+    uint32_t count = (uint32_t)mesh.countFacets();
+
+    SoSeparator* root = new SoSeparator;
+    root->ref();
+    root->addChild(camera);
+
+#if 0
+    SoCallback* cb = new SoCallback;
+    cb->setCallback(renderGLCallback, const_cast<ViewProviderMesh*>(this));
+    root->addChild(cb);
+#else
+    SoLightModel* lm = new SoLightModel();
+    lm->model = SoLightModel::BASE_COLOR;
+    root->addChild(lm);
+    SoMaterial* mat = new SoMaterial();
+    mat->diffuseColor.setNum(count);
+    SbColor* diffcol = mat->diffuseColor.startEditing();
+    for (uint32_t i=0; i<count; i++) {
+        float t;
+        diffcol[i].setPackedValue(i<<8,t);
+    }
+
+    mat->diffuseColor.finishEditing();
+
+    // backface culling
+    //SoShapeHints* hints = new SoShapeHints;
+    //hints->shapeType = SoShapeHints::SOLID;
+    //hints->vertexOrdering = SoShapeHints::COUNTERCLOCKWISE;
+    SoMaterialBinding* bind = new SoMaterialBinding();
+    bind->value = SoMaterialBinding::PER_FACE;
+    //root->addChild(hints);
+    root->addChild(mat);
+    root->addChild(bind);
+#endif
+    root->addChild(this->getCoordNode());
+    root->addChild(this->getShapeNode());
+
+    // Coin3d's off-screen renderer doesn't work out-of-the-box any more on most recent Linux systems.
+    // So, use FreeCAD's offscreen renderer now.
+#if 0
+    Gui::SoFCOffscreenRenderer& renderer = Gui::SoFCOffscreenRenderer::instance();
+    renderer.setViewportRegion(vp);
+    renderer.setBackgroundColor(SbColor(0.0f, 0.0f, 0.0f));
+#else
+    Gui::SoQtOffscreenRenderer renderer(vp);
+    renderer.setBackgroundColor(SbColor4f(0.0f, 0.0f, 0.0f));
+#endif
+
+    QImage img;
+    renderer.render(root);
+    renderer.writeToImage(img);
+    root->unref();
+
+    int width = img.width();
+    int height = img.height();
+    QRgb color=0;
+    std::vector<unsigned long> faces;
+    for (int y = 0; y < height; y++) {
+        for (int x = 0; x < width; x++) {
+            QRgb rgb = img.pixel(x,y);
+            rgb = rgb-(0xff << 24);
+            if (rgb != 0 && rgb != color) {
+                color = rgb;
+                faces.push_back((unsigned long)rgb);
+            }
+        }
+    }
+
+    std::sort(faces.begin(), faces.end());
+    faces.erase(std::unique(faces.begin(), faces.end()), faces.end());
+
+    return faces;
+#endif
+}
+
+void ViewProviderMesh::cutMesh(const std::vector<SbVec2f>& picked, 
+                               const Base::ViewProjMethod& proj, SbBool inner)
+{
+    // Get the facet indices inside the tool mesh
+    std::vector<unsigned long> indices;
+    getFacetsFromPolygon(picked, proj, inner, indices);
+    removeFacets(indices);
+}
+
+void ViewProviderMesh::trimMesh(const std::vector<SbVec2f>& polygon, 
+                                const Base::ViewProjMethod& proj, SbBool inner)
+{
+    Mesh::MeshObject* mesh = static_cast<Mesh::Feature*>(pcObject)->Mesh.startEditing();
+
+    Base::Polygon2d polygon2d;
+    for (std::vector<SbVec2f>::const_iterator it = polygon.begin(); it != polygon.end(); ++it)
+        polygon2d.Add(Base::Vector2d((*it)[0],(*it)[1]));
+
+    Mesh::MeshObject::CutType type = inner ?
+        Mesh::MeshObject::INNER :
+        Mesh::MeshObject::OUTER;
+    mesh->trim(polygon2d, proj, type);
+    static_cast<Mesh::Feature*>(pcObject)->Mesh.finishEditing();
+    pcObject->purgeTouched();
+}
+
+void ViewProviderMesh::splitMesh(const MeshCore::MeshKernel& toolMesh, const Base::Vector3f& normal, SbBool clip_inner)
+{
+    // Get the attached mesh property
+    Mesh::PropertyMeshKernel& meshProp = static_cast<Mesh::Feature*>(pcObject)->Mesh;
+    const MeshCore::MeshKernel& meshPropKernel = meshProp.getValue().getKernel();
+
+    // Get the facet indices inside the tool mesh
+    std::vector<unsigned long> indices;
+    MeshCore::MeshFacetGrid cGrid(meshPropKernel);
+    MeshCore::MeshAlgorithm cAlg(meshPropKernel);
+    cAlg.GetFacetsFromToolMesh(toolMesh, normal, cGrid, indices);
+    if (!clip_inner) {
+        // get the indices that are completely outside
+        std::vector<unsigned long> complete(meshPropKernel.CountFacets());
+        std::generate(complete.begin(), complete.end(), Base::iotaGen<unsigned long>(0));
+        std::sort(indices.begin(), indices.end());
+        std::vector<unsigned long> complementary;
+        std::back_insert_iterator<std::vector<unsigned long> > biit(complementary);
+        std::set_difference(complete.begin(), complete.end(), indices.begin(), indices.end(), biit);
+        indices = complementary;
+    }
+
+    // Remove the facets from the mesh and create a new one
+    Mesh::MeshObject* kernel = meshProp.getValue().meshFromSegment(indices);
+    removeFacets(indices);
+    Mesh::Feature* splitMesh = static_cast<Mesh::Feature*>(App::GetApplication().getActiveDocument()
+        ->addObject("Mesh::Feature",pcObject->getNameInDocument()));
+    // Note: deletes also kernel
+    splitMesh->Mesh.setValuePtr(kernel);
+    static_cast<Mesh::Feature*>(pcObject)->purgeTouched();
+}
+
+void ViewProviderMesh::segmentMesh(const MeshCore::MeshKernel& toolMesh, const Base::Vector3f& normal, SbBool clip_inner)
+{
+    // Get the attached mesh property
+    Mesh::PropertyMeshKernel& meshProp = static_cast<Mesh::Feature*>(pcObject)->Mesh;
+    const MeshCore::MeshKernel& meshPropKernel = meshProp.getValue().getKernel();
+
+    // Get the facet indices inside the tool mesh
+    std::vector<unsigned long> indices;
+    MeshCore::MeshFacetGrid cGrid(meshPropKernel);
+    MeshCore::MeshAlgorithm cAlg(meshPropKernel);
+    cAlg.GetFacetsFromToolMesh(toolMesh, normal, cGrid, indices);
+    if (!clip_inner) {
+        // get the indices that are completely outside
+        std::vector<unsigned long> complete(meshPropKernel.CountFacets());
+        std::generate(complete.begin(), complete.end(), Base::iotaGen<unsigned long>(0));
+        std::sort(indices.begin(), indices.end());
+        std::vector<unsigned long> complementary;
+        std::back_insert_iterator<std::vector<unsigned long> > biit(complementary);
+        std::set_difference(complete.begin(), complete.end(), indices.begin(), indices.end(), biit);
+        indices = complementary;
+    }
+
+    Mesh::MeshObject* kernel = meshProp.startEditing();
+    kernel->addSegment(indices);
+    meshProp.finishEditing();
+    static_cast<Mesh::Feature*>(pcObject)->purgeTouched();
+}
+
+void ViewProviderMesh::faceInfoCallback(void * ud, SoEventCallback * n)
+{
+    const SoMouseButtonEvent * mbe = (SoMouseButtonEvent *)n->getEvent();
+    Gui::View3DInventorViewer* view  = reinterpret_cast<Gui::View3DInventorViewer*>(n->getUserData());
+
+    // Mark all incoming mouse button events as handled, especially, to deactivate the selection node
+    n->getAction()->setHandled();
+    if (mbe->getButton() == SoMouseButtonEvent::BUTTON2 && mbe->getState() == SoButtonEvent::UP) {
+        n->setHandled();
+        // context-menu
+        QMenu menu;
+        QAction* cl = menu.addAction(QObject::tr("Leave info mode"));
+        QAction* id = menu.exec(QCursor::pos());
+        if (cl == id) {
+            view->setEditing(false);
+            view->getWidget()->setCursor(QCursor(Qt::ArrowCursor));
+            view->removeEventCallback(SoMouseButtonEvent::getClassTypeId(), faceInfoCallback,ud);
+            std::list<Gui::GLGraphicsItem*> glItems = view->getGraphicsItemsOfType(Gui::GLFlagWindow::getClassTypeId());
+            for (std::list<Gui::GLGraphicsItem*>::iterator it = glItems.begin(); it != glItems.end(); ++it) {
+                view->removeGraphicsItem(*it);
+                delete *it;
+            }
+
+            // See comment below
+            ParameterGrp::handle hGrp = App::GetApplication().GetParameterGroupByPath("User parameter:BaseApp/Preferences/View");
+            hGrp->SetBool("ShowNaviCube", hGrp->GetBool("ShowNaviCube", true));
+        }
+    }
+    else if (mbe->getButton() == SoMouseButtonEvent::BUTTON1 && mbe->getState() == SoButtonEvent::DOWN) {
+        const SoPickedPoint * point = n->getPickedPoint();
+        if (point == NULL) {
+            Base::Console().Message("No facet picked.\n");
+            return;
+        }
+
+        n->setHandled();
+
+        // By specifying the indexed mesh node 'pcFaceSet' we make sure that the picked point is
+        // really from the mesh we render and not from any other geometry
+        Gui::ViewProvider* vp = view->getDocument()->getViewProviderByPathFromTail(point->getPath());
+        if (!vp || !vp->getTypeId().isDerivedFrom(ViewProviderMesh::getClassTypeId()))
+            return;
+
+        // FIXME: The Flag class doesn't work well (flickering) when the NaviCube is enabled.
+        // To avoid this the NaviCube is disabled for the time the flags are shown.
+        // When leaving this mode the NaviCube can be displayed again.
+        // For a proper solution it's best to move the Flag class to the QGraphicsView API.
+        view->setEnabledNaviCube(false);
+
+        ViewProviderMesh* that = static_cast<ViewProviderMesh*>(vp);
+        const SoDetail* detail = point->getDetail(that->getShapeNode());
+        if (detail && detail->getTypeId() == SoFaceDetail::getClassTypeId()) {
+            // get the boundary to the picked facet
+            const SoFaceDetail* faceDetail = static_cast<const SoFaceDetail*>(detail);
+            unsigned long uFacet = faceDetail->getFaceIndex();
+            that->faceInfo(uFacet);
+            Gui::GLFlagWindow* flags = 0;
+            std::list<Gui::GLGraphicsItem*> glItems = view->getGraphicsItemsOfType(Gui::GLFlagWindow::getClassTypeId());
+            if (glItems.empty()) {
+                flags = new Gui::GLFlagWindow(view);
+                view->addGraphicsItem(flags);
+            }
+            else {
+                flags = static_cast<Gui::GLFlagWindow*>(glItems.front());
+            }
+
+            int point1 = static_cast<const SoPointDetail*>(faceDetail->getPoint(0))->getCoordinateIndex();
+            int point2 = static_cast<const SoPointDetail*>(faceDetail->getPoint(1))->getCoordinateIndex();
+            int point3 = static_cast<const SoPointDetail*>(faceDetail->getPoint(2))->getCoordinateIndex();
+            Gui::Flag* flag = new Gui::Flag;
+            flag->setText(QObject::tr("Index: %1").arg(uFacet));
+            QString toolTip = QString::fromLatin1("Facet index: %1\n"
+                                                  "Points: <%2, %3, %4>")
+                    .arg(uFacet)
+                    .arg(point1).arg(point2).arg(point3);
+            flag->setToolTip(toolTip);
+            flag->setOrigin(point->getPoint());
+            flags->addFlag(flag, Gui::FlagLayout::TopRight);
+        }
+    }
+}
+
+void ViewProviderMesh::fillHoleCallback(void * ud, SoEventCallback * n)
+{
+    const SoMouseButtonEvent * mbe = (SoMouseButtonEvent *)n->getEvent();
+    Gui::View3DInventorViewer* view  = reinterpret_cast<Gui::View3DInventorViewer*>(n->getUserData());
+
+    // Mark all incoming mouse button events as handled, especially, to deactivate the selection node
+    n->getAction()->setHandled();
+    if (mbe->getButton() == SoMouseButtonEvent::BUTTON2 && mbe->getState() == SoButtonEvent::UP) {
+        n->setHandled();
+        // context-menu
+        QMenu menu;
+        QAction* cl = menu.addAction(QObject::tr("Leave hole-filling mode"));
+        QAction* id = menu.exec(QCursor::pos());
+        if (cl == id) {
+            view->setEditing(false);
+            view->setSelectionEnabled(true);
+            view->getWidget()->setCursor(QCursor(Qt::ArrowCursor));
+            view->removeEventCallback(SoMouseButtonEvent::getClassTypeId(), fillHoleCallback,ud);
+        }
+    }
+    else if (mbe->getButton() == SoMouseButtonEvent::BUTTON1 && mbe->getState() == SoButtonEvent::DOWN) {
+        const SoPickedPoint * point = n->getPickedPoint();
+        if (point == NULL) {
+            Base::Console().Message("No facet picked.\n");
+            return;
+        }
+
+        n->setHandled();
+
+        // By specifying the indexed mesh node 'pcFaceSet' we make sure that the picked point is
+        // really from the mesh we render and not from any other geometry
+        Gui::ViewProvider* vp = view->getDocument()->getViewProviderByPathFromTail(point->getPath());
+        if (!vp || !vp->getTypeId().isDerivedFrom(ViewProviderMesh::getClassTypeId()))
+            return;
+        ViewProviderMesh* that = static_cast<ViewProviderMesh*>(vp);
+        const SoDetail* detail = point->getDetail(that->getShapeNode());
+        if ( detail && detail->getTypeId() == SoFaceDetail::getClassTypeId() ) {
+            // get the boundary to the picked facet
+            unsigned long uFacet = ((SoFaceDetail*)detail)->getFaceIndex();
+            that->fillHole(uFacet);
+        }
+    }
+}
+
+void ViewProviderMesh::markPartCallback(void * ud, SoEventCallback * n)
+{
+    // handle only mouse button events
+    if (n->getEvent()->isOfType(SoMouseButtonEvent::getClassTypeId())) {
+        const SoMouseButtonEvent * mbe = static_cast<const SoMouseButtonEvent*>(n->getEvent());
+        Gui::View3DInventorViewer* view  = reinterpret_cast<Gui::View3DInventorViewer*>(n->getUserData());
+
+        // Mark all incoming mouse button events as handled, especially, to deactivate the selection node
+        n->getAction()->setHandled();
+        if (mbe->getButton() == SoMouseButtonEvent::BUTTON2 && mbe->getState() == SoButtonEvent::UP) {
+            n->setHandled();
+            // context-menu
+            QMenu menu;
+            QAction* cl = menu.addAction(QObject::tr("Leave removal mode"));
+            QAction* rm = menu.addAction(QObject::tr("Delete selected faces"));
+            QAction* cf = menu.addAction(QObject::tr("Clear selected faces"));
+            QAction* id = menu.exec(QCursor::pos());
+            if (cl == id) {
+                view->setEditing(false);
+                view->setSelectionEnabled(true);
+                view->removeEventCallback(SoMouseButtonEvent::getClassTypeId(), markPartCallback,ud);
+
+                std::vector<ViewProvider*> views = view->getDocument()->getViewProvidersOfType(ViewProviderMesh::getClassTypeId());
+                for (std::vector<ViewProvider*>::iterator it = views.begin(); it != views.end(); ++it) {
+                    static_cast<ViewProviderMesh*>(*it)->clearSelection();
+                }
+            }
+            else if (cf == id) {
+                std::vector<ViewProvider*> views = view->getDocument()->getViewProvidersOfType(ViewProviderMesh::getClassTypeId());
+                for (std::vector<ViewProvider*>::iterator it = views.begin(); it != views.end(); ++it) {
+                    static_cast<ViewProviderMesh*>(*it)->clearSelection();
+                }
+            }
+            else if (rm == id) {
+                Gui::Application::Instance->activeDocument()->openCommand("Delete");
+                std::vector<ViewProvider*> views = view->getDocument()->getViewProvidersOfType(ViewProviderMesh::getClassTypeId());
+                for (std::vector<ViewProvider*>::iterator it = views.begin(); it != views.end(); ++it) {
+                    static_cast<ViewProviderMesh*>(*it)->deleteSelection();
+                }
+                view->redraw();
+                Gui::Application::Instance->activeDocument()->commitCommand();
+            }
+        }
+        else if (mbe->getButton() == SoMouseButtonEvent::BUTTON1 && mbe->getState() == SoButtonEvent::DOWN) {
+            const SoPickedPoint * point = n->getPickedPoint();
+            if (point == NULL) {
+                Base::Console().Message("No facet picked.\n");
+                return;
+            }
+
+            n->setHandled();
+
+            // By specifying the indexed mesh node 'pcFaceSet' we make sure that the picked point is
+            // really from the mesh we render and not from any other geometry
+            Gui::ViewProvider* vp = view->getDocument()->getViewProviderByPathFromTail(point->getPath());
+            if (!vp || !vp->getTypeId().isDerivedFrom(ViewProviderMesh::getClassTypeId()))
+                return;
+            ViewProviderMesh* that = static_cast<ViewProviderMesh*>(vp);
+            const SoDetail* detail = point->getDetail(that->getShapeNode());
+            if ( detail && detail->getTypeId() == SoFaceDetail::getClassTypeId() ) {
+                // get the boundary to the picked facet
+                unsigned long uFacet = static_cast<const SoFaceDetail*>(detail)->getFaceIndex();
+                that->selectComponent(uFacet);
+            }
+        }
+    }
+}
+
+void ViewProviderMesh::faceInfo(unsigned long uFacet)
+{
+    Mesh::Feature* fea = static_cast<Mesh::Feature*>(this->getObject());
+    const MeshCore::MeshKernel& rKernel = fea->Mesh.getValue().getKernel();
+    const MeshCore::MeshFacetArray& facets = rKernel.GetFacets();
+    if (uFacet < facets.size()) {
+        MeshCore::MeshFacet face = facets[uFacet];
+        MeshCore::MeshGeomFacet tria = rKernel.GetFacet(face);
+        Base::Console().Message("Mesh: %s Facet %lu: Points: <%lu, %lu, %lu>, Neighbours: <%lu, %lu, %lu>\n"
+            "Triangle: <[%.6f, %.6f, %.6f], [%.6f, %.6f, %.6f], [%.6f, %.6f, %.6f]>\n", fea->getNameInDocument(), uFacet, 
+            face._aulPoints[0], face._aulPoints[1], face._aulPoints[2], 
+            face._aulNeighbours[0], face._aulNeighbours[1], face._aulNeighbours[2],
+            tria._aclPoints[0].x, tria._aclPoints[0].y, tria._aclPoints[0].z,
+            tria._aclPoints[1].x, tria._aclPoints[1].y, tria._aclPoints[1].z,
+            tria._aclPoints[2].x, tria._aclPoints[2].y, tria._aclPoints[2].z);
+    }
+}
+
+void ViewProviderMesh::fillHole(unsigned long uFacet)
+{
+    // get parameter from user settings
+    Base::Reference<ParameterGrp> hGrp = Gui::WindowParameter::getDefaultParameter()->GetGroup("Mod/Mesh");
+    int level = (int)hGrp->GetInt("FillHoleLevel", 2);
+
+    // get the boundary to the picked facet
+    std::list<unsigned long> aBorder;
+    Mesh::Feature* fea = reinterpret_cast<Mesh::Feature*>(this->getObject());
+    const MeshCore::MeshKernel& rKernel = fea->Mesh.getValue().getKernel();
+    MeshCore::MeshRefPointToFacets cPt2Fac(rKernel);
+    MeshCore::MeshAlgorithm meshAlg(rKernel);
+    meshAlg.GetMeshBorder(uFacet, aBorder);
+    std::vector<unsigned long> boundary(aBorder.begin(), aBorder.end());
+    std::list<std::vector<unsigned long> > boundaries;
+    boundaries.push_back(boundary);
+    meshAlg.SplitBoundaryLoops(boundaries);
+
+    std::vector<MeshCore::MeshFacet> newFacets;
+    std::vector<Base::Vector3f> newPoints;
+    unsigned long numberOfOldPoints = rKernel.CountPoints();
+    for (std::list<std::vector<unsigned long> >::iterator it = boundaries.begin(); it != boundaries.end(); ++it) {
+        if (it->size() < 3/* || it->size() > 200*/)
+            continue;
+        boundary = *it;
+        MeshCore::MeshFacetArray faces;
+        MeshCore::MeshPointArray points;
+        MeshCore::QuasiDelaunayTriangulator cTria/*(0.05f)*/;
+        cTria.SetVerifier(new MeshCore::TriangulationVerifierV2);
+        if (meshAlg.FillupHole(boundary, cTria, faces, points, level, &cPt2Fac)) {
+            if (boundary.front() == boundary.back())
+                boundary.pop_back();
+            // the triangulation may produce additional points which we must take into account when appending to the mesh
+            unsigned long countBoundaryPoints = boundary.size();
+            unsigned long countDifference = points.size() - countBoundaryPoints;
+            if (countDifference > 0) {
+                MeshCore::MeshPointArray::_TIterator pt = points.begin() + countBoundaryPoints;
+                for (unsigned long i=0; i<countDifference; i++, pt++) {
+                    boundary.push_back(numberOfOldPoints++);
+                    newPoints.push_back(*pt);
+                 }
+            }
+            for (MeshCore::MeshFacetArray::_TIterator kt = faces.begin(); kt != faces.end(); ++kt ) {
+                kt->_aulPoints[0] = boundary[kt->_aulPoints[0]];
+                kt->_aulPoints[1] = boundary[kt->_aulPoints[1]];
+                kt->_aulPoints[2] = boundary[kt->_aulPoints[2]];
+                newFacets.push_back(*kt);
+            }
+        }
+    }
+
+    if (newFacets.empty())
+        return; // nothing to do
+
+    //add the facets to the mesh and open a transaction object for the undo/redo stuff
+    Gui::Application::Instance->activeDocument()->openCommand("Fill hole");
+    Mesh::MeshObject* kernel = fea->Mesh.startEditing();
+    kernel->addFacets(newFacets, newPoints, true);
+    fea->Mesh.finishEditing();
+    Gui::Application::Instance->activeDocument()->commitCommand();
+}
+
+void ViewProviderMesh::setFacetTransparency(const std::vector<float>& facetTransparency)
+{
+    App::Color c = ShapeColor.getValue();
+    pcShapeMaterial->diffuseColor.setNum(facetTransparency.size());
+    SbColor* cols = pcShapeMaterial->diffuseColor.startEditing();
+    for (std::size_t index = 0; index < facetTransparency.size(); ++index)
+        cols[index].setValue(c.r, c.g, c.b);
+    pcShapeMaterial->diffuseColor.finishEditing();
+
+    pcShapeMaterial->transparency.setNum(facetTransparency.size());
+    float* tran = pcShapeMaterial->transparency.startEditing();
+    for (std::size_t index = 0; index < facetTransparency.size(); ++index)
+        tran[index] = facetTransparency[index];
+
+    pcShapeMaterial->transparency.finishEditing();
+    pcMatBinding->value = SoMaterialBinding::PER_FACE;
+}
+
+void ViewProviderMesh::resetFacetTransparency()
+{
+    pcMatBinding->value = SoMaterialBinding::OVERALL;
+    App::Color c = ShapeColor.getValue();
+    pcShapeMaterial->diffuseColor.setValue(c.r, c.g, c.b);
+    pcShapeMaterial->transparency.setValue(0);
+}
+
+void ViewProviderMesh::removeFacets(const std::vector<unsigned long>& facets)
+{
+    // Get the attached mesh property
+    Mesh::PropertyMeshKernel& meshProp = static_cast<Mesh::Feature*>(pcObject)->Mesh;
+    Mesh::MeshObject* kernel = meshProp.startEditing();
+
+    // get the colour property if there
+    App::PropertyColorList* prop = getColorProperty();
+    bool ok = Coloring.getValue();
+
+    if (prop && prop->getSize() == static_cast<int>(kernel->countPoints())) {
+        std::vector<unsigned long> pointDegree;
+        unsigned long invalid = kernel->getPointDegree(facets, pointDegree);
+        if (invalid > 0) {
+            // switch off coloring mode
+            Coloring.setValue(false);
+
+            const std::vector<App::Color>& colors = prop->getValues();
+            std::vector<App::Color> valid_colors;
+            valid_colors.reserve(kernel->countPoints() - invalid);
+            std::size_t numPoints = pointDegree.size();
+            for (std::size_t index = 0; index < numPoints; index++) {
+                if (pointDegree[index] > 0) {
+                    valid_colors.push_back(colors[index]);
+                }
+            }
+
+            prop->setValues(valid_colors);
+        }
+    }
+    else if (prop && prop->getSize() == static_cast<int>(kernel->countFacets())) {
+        // switch off coloring mode
+        Coloring.setValue(false);
+
+        std::vector<bool> validFacets(kernel->countFacets(), true);
+        for (auto it : facets)
+            validFacets[it] = false;
+
+        const std::vector<App::Color>& colors = prop->getValues();
+        std::vector<App::Color> valid_colors;
+        valid_colors.reserve(colors.size());
+        std::size_t numColors = colors.size();
+        for (std::size_t index = 0; index < numColors; index++) {
+            if (validFacets[index])
+                valid_colors.push_back(colors[index]);
+        }
+
+        prop->setValues(valid_colors);
+    }
+
+    //Remove the facets from the mesh and open a transaction object for the undo/redo stuff
+    kernel->deleteFacets(facets);
+    meshProp.finishEditing();
+    pcObject->purgeTouched();
+
+    Coloring.setValue(ok);
+}
+
+void ViewProviderMesh::selectFacet(unsigned long facet)
+{
+    std::vector<unsigned long> selection;
+    selection.push_back(facet);
+
+    const Mesh::MeshObject& rMesh = static_cast<Mesh::Feature*>(pcObject)->Mesh.getValue();
+    rMesh.addFacetsToSelection(selection);
+
+    // Colorize the selection
+    pcMatBinding->value = SoMaterialBinding::PER_FACE;
+    int uCtFacets = (int)rMesh.countFacets();
+
+    if (uCtFacets != pcShapeMaterial->diffuseColor.getNum()) {
+        highlightSelection();
+    }
+    else {
+        pcShapeMaterial->diffuseColor.set1Value(facet,1.0f,0.0f,0.0f);
+    }
+}
+
+void ViewProviderMesh::deselectFacet(unsigned long facet)
+{
+    std::vector<unsigned long> selection;
+    selection.push_back(facet);
+
+    const Mesh::MeshObject& rMesh = static_cast<Mesh::Feature*>(pcObject)->Mesh.getValue();
+    rMesh.removeFacetsFromSelection(selection);
+
+    // Colorize the selection
+    pcMatBinding->value = SoMaterialBinding::PER_FACE;
+    int uCtFacets = (int)rMesh.countFacets();
+
+    if (rMesh.hasSelectedFacets()) {
+        if (uCtFacets != pcShapeMaterial->diffuseColor.getNum()) {
+            highlightSelection();
+        }
+        else {
+            App::Color c = ShapeColor.getValue();
+            pcShapeMaterial->diffuseColor.set1Value(facet,c.r,c.g,c.b);
+        }
+    }
+    else {
+        unhighlightSelection();
+    }
+}
+
+bool ViewProviderMesh::isFacetSelected(unsigned long facet)
+{
+    const Mesh::MeshObject& rMesh = static_cast<Mesh::Feature*>(pcObject)->Mesh.getValue();
+    const MeshCore::MeshFacetArray& faces = rMesh.getKernel().GetFacets();
+    return faces[facet].IsFlag(MeshCore::MeshFacet::SELECTED);
+}
+
+void ViewProviderMesh::selectComponent(unsigned long uFacet)
+{
+    std::vector<unsigned long> selection;
+    selection.push_back(uFacet);
+
+    MeshCore::MeshTopFacetVisitor clVisitor(selection);
+    const Mesh::MeshObject& rMesh = static_cast<Mesh::Feature*>(pcObject)->Mesh.getValue();
+    const MeshCore::MeshKernel& rKernel = rMesh.getKernel();
+    MeshCore::MeshAlgorithm(rKernel).ResetFacetFlag(MeshCore::MeshFacet::VISIT);
+    rKernel.VisitNeighbourFacets(clVisitor, uFacet);
+    rMesh.addFacetsToSelection(selection);
+
+    // Colorize the selection
+    highlightSelection();
+}
+
+void ViewProviderMesh::deselectComponent(unsigned long uFacet)
+{
+    std::vector<unsigned long> selection;
+    selection.push_back(uFacet);
+
+    MeshCore::MeshTopFacetVisitor clVisitor(selection);
+    const Mesh::MeshObject& rMesh = static_cast<Mesh::Feature*>(pcObject)->Mesh.getValue();
+    const MeshCore::MeshKernel& rKernel = rMesh.getKernel();
+    MeshCore::MeshAlgorithm(rKernel).ResetFacetFlag(MeshCore::MeshFacet::VISIT);
+    rKernel.VisitNeighbourFacets(clVisitor, uFacet);
+    rMesh.removeFacetsFromSelection(selection);
+
+    // Colorize the selection
+    if (rMesh.hasSelectedFacets())
+        highlightSelection();
+    else
+        unhighlightSelection();
+}
+
+void ViewProviderMesh::setSelection(const std::vector<unsigned long>& indices)
+{
+    const Mesh::MeshObject& rMesh = static_cast<Mesh::Feature*>(pcObject)->Mesh.getValue();
+    rMesh.clearFacetSelection();
+    rMesh.addFacetsToSelection(indices);
+
+    // Colorize the selection
+    if (indices.empty())
+        unhighlightSelection();
+    else
+        highlightSelection();
+}
+
+void ViewProviderMesh::addSelection(const std::vector<unsigned long>& indices)
+{
+    const Mesh::MeshObject& rMesh = static_cast<Mesh::Feature*>(pcObject)->Mesh.getValue();
+    rMesh.addFacetsToSelection(indices);
+
+    // Colorize the selection
+    highlightSelection();
+}
+
+void ViewProviderMesh::removeSelection(const std::vector<unsigned long>& indices)
+{
+    const Mesh::MeshObject& rMesh = static_cast<Mesh::Feature*>(pcObject)->Mesh.getValue();
+    rMesh.removeFacetsFromSelection(indices);
+
+    // Colorize the selection
+    if (rMesh.hasSelectedFacets())
+        highlightSelection();
+    else
+        unhighlightSelection();
+}
+
+void ViewProviderMesh::invertSelection()
+{
+    const Mesh::MeshObject& rMesh = static_cast<Mesh::Feature*>(pcObject)->Mesh.getValue();
+    const MeshCore::MeshFacetArray& faces = rMesh.getKernel().GetFacets();
+    unsigned long num_notsel = std::count_if(faces.begin(), faces.end(),
+        std::bind2nd(MeshCore::MeshIsNotFlag<MeshCore::MeshFacet>(),
+        MeshCore::MeshFacet::SELECTED));
+    std::vector<unsigned long> notselect;
+    notselect.reserve(num_notsel);
+    MeshCore::MeshFacetArray::_TConstIterator beg = faces.begin();
+    MeshCore::MeshFacetArray::_TConstIterator end = faces.end();
+    for (MeshCore::MeshFacetArray::_TConstIterator jt = beg; jt != end; ++jt) {
+        if (!jt->IsFlag(MeshCore::MeshFacet::SELECTED))
+            notselect.push_back(jt-beg);
+    }
+    setSelection(notselect);
+}
+
+void ViewProviderMesh::clearSelection()
+{
+    const Mesh::MeshObject& rMesh = static_cast<Mesh::Feature*>(pcObject)->Mesh.getValue();
+    rMesh.clearFacetSelection();
+    unhighlightSelection();
+}
+
+void ViewProviderMesh::deleteSelection()
+{
+    std::vector<unsigned long> indices;
+    Mesh::PropertyMeshKernel& meshProp = static_cast<Mesh::Feature*>(pcObject)->Mesh;
+    const Mesh::MeshObject& rMesh = meshProp.getValue();
+    rMesh.getFacetsFromSelection(indices);
+    if (!indices.empty()) {
+        rMesh.clearFacetSelection();
+        unhighlightSelection();
+        removeFacets(indices);
+    }
+}
+
+bool ViewProviderMesh::hasSelection() const
+{
+    std::vector<unsigned long> indices;
+    Mesh::PropertyMeshKernel& meshProp = static_cast<Mesh::Feature*>(pcObject)->Mesh;
+    const Mesh::MeshObject& rMesh = meshProp.getValue();
+    return rMesh.hasSelectedFacets();
+}
+
+void ViewProviderMesh::selectArea(short x, short y, short w, short h,
+                                  const SbViewportRegion& region,
+                                  SoCamera* camera)
+{
+    SbViewportRegion vp;
+    vp.setViewportPixels (x, y, w, h);
+    std::vector<unsigned long> faces = getFacetsOfRegion(vp, region, camera);
+
+    const Mesh::MeshObject& rMesh = static_cast<Mesh::Feature*>(pcObject)->Mesh.getValue();
+    rMesh.addFacetsToSelection(faces);
+
+    // Colorize the selected part
+    highlightSelection();
+}
+
+void ViewProviderMesh::highlightSelection()
+{
+    std::vector<unsigned long> selection;
+    const Mesh::MeshObject& rMesh = static_cast<Mesh::Feature*>(pcObject)->Mesh.getValue();
+    rMesh.getFacetsFromSelection(selection);
+    if (selection.empty()) {
+        // If no faces are selected then simply return even
+        // without calling unhighlightSelection()
+        return;
+    }
+
+    // Colorize the selection
+    pcMatBinding->value = SoMaterialBinding::PER_FACE;
+    App::Color c = ShapeColor.getValue();
+    int uCtFacets = (int)rMesh.countFacets();
+    pcShapeMaterial->diffuseColor.setNum(uCtFacets);
+
+    SbColor* cols = pcShapeMaterial->diffuseColor.startEditing();
+    for (int i=0; i<uCtFacets; i++)
+        cols[i].setValue(c.r,c.g,c.b);
+    for (std::vector<unsigned long>::iterator it = selection.begin(); it != selection.end(); ++it)
+        cols[*it].setValue(1.0f,0.0f,0.0f);
+    pcShapeMaterial->diffuseColor.finishEditing();
+}
+
+void ViewProviderMesh::unhighlightSelection()
+{
+    App::Color c = ShapeColor.getValue();
+    pcMatBinding->value = SoMaterialBinding::OVERALL;
+    pcShapeMaterial->diffuseColor.setNum(1);
+    pcShapeMaterial->diffuseColor.setValue(c.r,c.g,c.b);
+}
+
+void ViewProviderMesh::setHighlightedComponents(bool on)
+{
+    if (on) {
+        highlightMode = "Component";
+        highlightComponents();
+    }
+    else {
+        highlightMode.clear();
+        unhighlightSelection();
+    }
+}
+
+void ViewProviderMesh::highlightComponents()
+{
+    const Mesh::MeshObject& rMesh = static_cast<Mesh::Feature*>(pcObject)->Mesh.getValue();
+    std::vector<std::vector<unsigned long> > comps = rMesh.getComponents();
+
+    // Colorize the components
+    pcMatBinding->value = SoMaterialBinding::PER_FACE;
+    int uCtFacets = (int)rMesh.countFacets();
+    pcShapeMaterial->diffuseColor.setNum(uCtFacets);
+
+    SbColor* cols = pcShapeMaterial->diffuseColor.startEditing();
+    for (std::vector<std::vector<unsigned long> >::iterator it = comps.begin(); it != comps.end(); ++it) {
+        float fMax = (float)RAND_MAX;
+        float fRed = (float)rand()/fMax;
+        float fGrn = (float)rand()/fMax;
+        float fBlu = (float)rand()/fMax;
+        for (std::vector<unsigned long>::iterator jt = it->begin(); jt != it->end(); ++jt) {
+            cols[*jt].setValue(fRed,fGrn,fBlu);
+        }
+    }
+    pcShapeMaterial->diffuseColor.finishEditing();
+}
+
+void ViewProviderMesh::setHighlightedSegments(bool on)
+{
+    if (on) {
+        highlightMode = "Segment";
+        highlightSegments();
+    }
+    else {
+        highlightMode.clear();
+        unhighlightSelection();
+    }
+}
+
+void ViewProviderMesh::highlightSegments()
+{
+    std::vector<App::Color> colors;
+    const Mesh::MeshObject& rMesh = static_cast<Mesh::Feature*>(pcObject)->Mesh.getValue();
+    unsigned long numSegm = rMesh.countSegments();
+    colors.resize(numSegm, this->ShapeColor.getValue());
+
+    for (unsigned long i=0; i<numSegm; i++) {
+        App::Color col;
+        if (col.fromHexString(rMesh.getSegment(i).getColor()))
+            colors[i] = col;
+    }
+
+    highlightSegments(colors);
+}
+
+void ViewProviderMesh::highlightSegments(const std::vector<App::Color>& colors)
+{
+    const Mesh::MeshObject& rMesh = static_cast<Mesh::Feature*>(pcObject)->Mesh.getValue();
+    unsigned long numSegm = rMesh.countSegments();
+    if (numSegm == colors.size()) {
+        // Colorize the components
+        pcMatBinding->value = SoMaterialBinding::PER_FACE;
+        int uCtFacets = (int)rMesh.countFacets();
+
+        pcShapeMaterial->diffuseColor.setNum(uCtFacets);
+        SbColor* cols = pcShapeMaterial->diffuseColor.startEditing();
+        for (unsigned long i=0; i<numSegm; i++) {
+            std::vector<unsigned long> segm = rMesh.getSegment(i).getIndices();
+            float fRed = colors[i].r;
+            float fGrn = colors[i].g;
+            float fBlu = colors[i].b;
+            for (std::vector<unsigned long>::iterator it = segm.begin(); it != segm.end(); ++it) {
+                cols[*it].setValue(fRed,fGrn,fBlu);
+            }
+        }
+        pcShapeMaterial->diffuseColor.finishEditing();
+    }
+    else if (colors.size() == 1) {
+        pcMatBinding->value = SoMaterialBinding::OVERALL;
+        float fRed = colors[0].r;
+        float fGrn = colors[0].g;
+        float fBlu = colors[0].b;
+        pcShapeMaterial->diffuseColor.setValue(fRed,fGrn,fBlu);
+    }
+}
+
+PyObject* ViewProviderMesh::getPyObject()
+{
+    if (!pyViewObject)
+        pyViewObject = new ViewProviderMeshPy(this);
+    pyViewObject->IncRef();
+    return pyViewObject;
+}
+
+// ------------------------------------------------------
+
+PROPERTY_SOURCE(MeshGui::ViewProviderIndexedFaceSet, MeshGui::ViewProviderMesh)
+
+ViewProviderIndexedFaceSet::ViewProviderIndexedFaceSet()
+{
+    pcMeshCoord = 0;
+    pcMeshFaces = 0;
+}
+
+ViewProviderIndexedFaceSet::~ViewProviderIndexedFaceSet()
+{
+}
+
+/** 
+ * Extracts the mesh data from the feature \a pcFeature and creates
+ * an Inventor node \a SoNode with these data. 
+ */
+void ViewProviderIndexedFaceSet::attach(App::DocumentObject *pcFeat)
+{
+    ViewProviderMesh::attach(pcFeat);
+
+    pcMeshCoord = new SoCoordinate3;
+    pcHighlight->addChild(pcMeshCoord);
+
+    pcMeshFaces = new SoFCIndexedFaceSet;
+    pcHighlight->addChild(pcMeshFaces);
+
+    // read the threshold from the preferences
+    Base::Reference<ParameterGrp> hGrp = Gui::WindowParameter::getDefaultParameter()->GetGroup("Mod/Mesh");
+    int size = hGrp->GetInt("RenderTriangleLimit", -1);
+    if (size > 0) static_cast<SoFCIndexedFaceSet*>(pcMeshFaces)->renderTriangleLimit = (unsigned int)(pow(10.0f,size));
+}
+
+void ViewProviderIndexedFaceSet::updateData(const App::Property* prop)
+{
+    ViewProviderMesh::updateData(prop);
+    if (prop->getTypeId() == Mesh::PropertyMeshKernel::getClassTypeId()) {
+        ViewProviderMeshBuilder builder;
+        builder.createMesh(prop, pcMeshCoord, pcMeshFaces);
+        showOpenEdges(OpenEdges.getValue());
+        highlightSelection();
+    }
+}
+
+void ViewProviderIndexedFaceSet::showOpenEdges(bool show)
+{
+    if (pcOpenEdge) {
+        // remove the node and destroy the data
+        pcRoot->removeChild(pcOpenEdge);
+        pcOpenEdge = 0;
+    }
+
+    if (show) {
+        pcOpenEdge = new SoSeparator();
+        pcOpenEdge->addChild(pcLineStyle);
+        pcOpenEdge->addChild(pOpenColor);
+
+        pcOpenEdge->addChild(pcMeshCoord);
+        SoIndexedLineSet* lines = new SoIndexedLineSet;
+        pcOpenEdge->addChild(lines);
+
+        // add to the highlight node
+        pcRoot->addChild(pcOpenEdge);
+
+        // Build up the lines with indices to the list of vertices 'pcMeshCoord'
+        int index=0;
+        const MeshCore::MeshKernel& rMesh = static_cast<Mesh::Feature*>(pcObject)->Mesh.getValue().getKernel();
+        const MeshCore::MeshFacetArray& rFaces = rMesh.GetFacets();
+        for (MeshCore::MeshFacetArray::_TConstIterator it = rFaces.begin(); it != rFaces.end(); ++it) {
+            for (int i=0; i<3; i++) {
+                if (it->_aulNeighbours[i] == ULONG_MAX) {
+                    lines->coordIndex.set1Value(index++,it->_aulPoints[i]);
+                    lines->coordIndex.set1Value(index++,it->_aulPoints[(i+1)%3]);
+                    lines->coordIndex.set1Value(index++,SO_END_LINE_INDEX);
+                }
+            }
+        }
+    }
+}
+
+SoShape* ViewProviderIndexedFaceSet::getShapeNode() const
+{
+    return this->pcMeshFaces;
+}
+
+SoNode* ViewProviderIndexedFaceSet::getCoordNode() const
+{
+    return this->pcMeshCoord;
+}
+
+// ------------------------------------------------------
+
+PROPERTY_SOURCE(MeshGui::ViewProviderMeshObject, MeshGui::ViewProviderMesh)
+
+ViewProviderMeshObject::ViewProviderMeshObject()
+{
+    pcMeshNode = 0;
+    pcMeshShape = 0;
+}
+
+ViewProviderMeshObject::~ViewProviderMeshObject()
+{
+}
+
+void ViewProviderMeshObject::attach(App::DocumentObject *pcFeat)
+{
+    ViewProviderMesh::attach(pcFeat);
+
+    pcMeshNode = new SoFCMeshObjectNode;
+    pcHighlight->addChild(pcMeshNode);
+
+    pcMeshShape = new SoFCMeshObjectShape;
+    pcHighlight->addChild(pcMeshShape);
+
+    // read the threshold from the preferences
+    Base::Reference<ParameterGrp> hGrp = Gui::WindowParameter::getDefaultParameter()->GetGroup("Mod/Mesh");
+    int size = hGrp->GetInt("RenderTriangleLimit", -1);
+    if (size > 0) pcMeshShape->renderTriangleLimit = (unsigned int)(pow(10.0f,size));
+}
+
+void ViewProviderMeshObject::updateData(const App::Property* prop)
+{
+    ViewProviderMesh::updateData(prop);
+    if (prop->getTypeId() == Mesh::PropertyMeshKernel::getClassTypeId()) {
+        const Mesh::PropertyMeshKernel* mesh = static_cast<const Mesh::PropertyMeshKernel*>(prop);
+        this->pcMeshNode->mesh.setValue(mesh->getValuePtr());
+        // Needs to update internal bounding box caches
+        this->pcMeshShape->touch();
+    }
+}
+
+void ViewProviderMeshObject::showOpenEdges(bool show)
+{
+    if (pcOpenEdge) {
+        // remove the node and destroy the data
+        pcRoot->removeChild(pcOpenEdge);
+        pcOpenEdge = 0;
+    }
+
+    if (show) {
+        pcOpenEdge = new SoSeparator();
+        pcOpenEdge->addChild(pcLineStyle);
+        pcOpenEdge->addChild(pOpenColor);
+
+        pcOpenEdge->addChild(pcMeshNode);
+        pcOpenEdge->addChild(new SoFCMeshObjectBoundary);
+
+        // add to the highlight node
+        pcRoot->addChild(pcOpenEdge);
+    }
+}
+
+SoShape* ViewProviderMeshObject::getShapeNode() const
+{
+    return this->pcMeshShape;
+}
+
+SoNode* ViewProviderMeshObject::getCoordNode() const
+{
+    return this->pcMeshNode;
+}