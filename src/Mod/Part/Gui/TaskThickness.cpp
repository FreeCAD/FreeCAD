/***************************************************************************
 *   Copyright (c) 2012 Werner Mayer <wmayer[at]users.sourceforge.net>     *
 *                                                                         *
 *   This file is part of the FreeCAD CAx development system.              *
 *                                                                         *
 *   This library is free software; you can redistribute it and/or         *
 *   modify it under the terms of the GNU Library General Public           *
 *   License as published by the Free Software Foundation; either          *
 *   version 2 of the License, or (at your option) any later version.      *
 *                                                                         *
 *   This library  is distributed in the hope that it will be useful,      *
 *   but WITHOUT ANY WARRANTY; without even the implied warranty of        *
 *   MERCHANTABILITY or FITNESS FOR A PARTICULAR PURPOSE.  See the         *
 *   GNU Library General Public License for more details.                  *
 *                                                                         *
 *   You should have received a copy of the GNU Library General Public     *
 *   License along with this library; see the file COPYING.LIB. If not,    *
 *   write to the Free Software Foundation, Inc., 59 Temple Place,         *
 *   Suite 330, Boston, MA  02111-1307, USA                                *
 *                                                                         *
 ***************************************************************************/


#include "PreCompiled.h"

#ifndef _PreComp_
# include <QEventLoop>
# include <QMessageBox>
# include <QTextStream>
#endif

#include "ui_TaskOffset.h"
#include "TaskThickness.h"

#include <Gui/Application.h>
#include <Gui/BitmapFactory.h>
#include <Gui/CommandT.h>
#include <Gui/Document.h>
#include <Gui/Selection.h>
#include <Gui/SelectionFilter.h>
#include <Gui/ViewProvider.h>

#include <Base/Console.h>
#include <Base/Interpreter.h>
#include <Base/Tools.h>
#include <App/Application.h>
#include <App/Document.h>
#include <App/DocumentObject.h>
#include <Gui/Command.h>
#include <Mod/Part/App/PartFeatures.h>


using namespace PartGui;

class ThicknessWidget::Private
{
public:
    Ui_TaskOffset ui;
    QEventLoop loop;
    QString text;
    std::string selection;
    Part::Thickness* thickness;
    Private() : thickness(nullptr)
    {
    }
    ~Private()
    {
    }

    class FaceSelection : public Gui::SelectionFilterGate
    {
        const App::DocumentObject* object;
    public:
        FaceSelection(const App::DocumentObject* obj)
            : Gui::SelectionFilterGate((Gui::SelectionFilter*)0), object(obj)
        {
        }
        bool allow(App::Document* /*pDoc*/, App::DocumentObject*pObj, const char*sSubName)
        {
            if (pObj != this->object)
                return false;
            if (!sSubName || sSubName[0] == '\0')
                return false;
            std::string element(sSubName);
            return element.substr(0,4) == "Face";
        }
    };
};

/* TRANSLATOR PartGui::ThicknessWidget */

ThicknessWidget::ThicknessWidget(Part::Thickness* thickness, QWidget* parent)
  : d(new Private())
{
    Q_UNUSED(parent);
    Gui::Command::runCommand(Gui::Command::App, "from FreeCAD import Base");
    Gui::Command::runCommand(Gui::Command::App, "import Part");

    d->thickness = thickness;
    d->ui.setupUi(this);
    d->ui.labelOffset->setText(tr("Thickness"));
    d->ui.fillOffset->hide();

    QSignalBlocker blockOffset(d->ui.spinOffset);
    d->ui.spinOffset->setRange(-INT_MAX, INT_MAX);
    d->ui.spinOffset->setSingleStep(0.1);
    d->ui.spinOffset->setValue(d->thickness->Value.getValue());

    int mode = d->thickness->Mode.getValue();
    d->ui.modeType->setCurrentIndex(mode);

    int join = d->thickness->Join.getValue();
    d->ui.joinType->setCurrentIndex(join);

    QSignalBlocker blockIntSct(d->ui.intersection);
    bool intsct = d->thickness->Intersection.getValue();
    d->ui.intersection->setChecked(intsct);

    QSignalBlocker blockSelfInt(d->ui.selfIntersection);
    bool selfint = d->thickness->SelfIntersection.getValue();
    d->ui.selfIntersection->setChecked(selfint);

    d->ui.spinOffset->bind(d->thickness->Value);
}

ThicknessWidget::~ThicknessWidget()
{
    delete d;
}

Part::Thickness* ThicknessWidget::getObject() const
{
    return d->thickness;
}

void ThicknessWidget::on_spinOffset_valueChanged(double val)
{
    d->thickness->Value.setValue(val);
    if (d->ui.updateView->isChecked())
        d->thickness->getDocument()->recomputeFeature(d->thickness);
}

void ThicknessWidget::on_modeType_activated(int val)
{
    d->thickness->Mode.setValue(val);
    if (d->ui.updateView->isChecked())
        d->thickness->getDocument()->recomputeFeature(d->thickness);
}

void ThicknessWidget::on_joinType_activated(int val)
{
    d->thickness->Join.setValue((long)val);
    if (d->ui.updateView->isChecked())
        d->thickness->getDocument()->recomputeFeature(d->thickness);
}

void ThicknessWidget::on_intersection_toggled(bool on)
{
    d->thickness->Intersection.setValue(on);
    if (d->ui.updateView->isChecked())
        d->thickness->getDocument()->recomputeFeature(d->thickness);
}

void ThicknessWidget::on_selfIntersection_toggled(bool on)
{
    d->thickness->SelfIntersection.setValue(on);
    if (d->ui.updateView->isChecked())
        d->thickness->getDocument()->recomputeFeature(d->thickness);
}

void ThicknessWidget::on_facesButton_clicked()
{
    if (!d->loop.isRunning()) {
        QList<QWidget*> c = this->findChildren<QWidget*>();
        for (QList<QWidget*>::iterator it = c.begin(); it != c.end(); ++it)
            (*it)->setEnabled(false);
        d->ui.facesButton->setEnabled(true);
        d->ui.labelFaces->setText(tr("Select faces of the source object and press 'Done'"));
        d->ui.labelFaces->setEnabled(true);
        d->text = d->ui.facesButton->text();
        d->ui.facesButton->setText(tr("Done"));

        Gui::Application::Instance->showViewProvider(d->thickness->Faces.getValue());
        Gui::Application::Instance->hideViewProvider(d->thickness);
        Gui::Selection().clearSelection();
        Gui::Selection().addSelectionGate(new Private::FaceSelection(d->thickness->Faces.getValue()));
        d->loop.exec();
    }
    else {
        QList<QWidget*> c = this->findChildren<QWidget*>();
        for (QList<QWidget*>::iterator it = c.begin(); it != c.end(); ++it)
            (*it)->setEnabled(true);
        d->ui.facesButton->setText(d->text);
        d->ui.labelFaces->clear();
        d->loop.quit();

        d->selection = Gui::Command::getPythonTuple
            (d->thickness->Faces.getValue()->getNameInDocument(), d->thickness->Faces.getSubValues());
        std::vector<Gui::SelectionObject> sel = Gui::Selection().getSelectionEx();
        for (std::vector<Gui::SelectionObject>::iterator it = sel.begin(); it != sel.end(); ++it) {
            if (it->getObject() == d->thickness->Faces.getValue()) {
                d->thickness->Faces.setValue(it->getObject(), it->getSubNames());
                d->selection = it->getAsPropertyLinkSubString();
                break;
            }
        }

        Gui::Selection().rmvSelectionGate();
        Gui::Application::Instance->showViewProvider(d->thickness);
        Gui::Application::Instance->hideViewProvider(d->thickness->Faces.getValue());
        if (d->ui.updateView->isChecked())
            d->thickness->getDocument()->recomputeFeature(d->thickness);
    }
}

void ThicknessWidget::on_updateView_toggled(bool on)
{
    if (on) {
        d->thickness->getDocument()->recomputeFeature(d->thickness);
    }
}

bool ThicknessWidget::accept()
{
    if (d->loop.isRunning())
        return false;

    try {
        if (!d->selection.empty()) {
<<<<<<< HEAD
            FCMD_OBJ_CMD2("Faces = %s", d->thickness,d->selection.c_str());
        }
        FCMD_OBJ_CMD2("Value = %f", d->thickness,d->ui.spinOffset->value().getValue());
        FCMD_OBJ_CMD2("Mode = %i", d->thickness,d->ui.modeType->currentIndex());
        FCMD_OBJ_CMD2("Join = %i", d->thickness,d->ui.joinType->currentIndex());
        FCMD_OBJ_CMD2("Intersection = %s", 
            d->thickness,d->ui.intersection->isChecked() ? "True" : "False");
        FCMD_OBJ_CMD2("SelfIntersection = %s", 
            d->thickness,d->ui.selfIntersection->isChecked() ? "True" : "False");
=======
            Gui::cmdAppObjectArgs(d->thickness, "Faces = %s", d->selection.c_str());
        }
        Gui::cmdAppObjectArgs(d->thickness, "Value = %f", d->ui.spinOffset->value().getValue());
        Gui::cmdAppObjectArgs(d->thickness, "Mode = %i", d->ui.modeType->currentIndex());
        Gui::cmdAppObjectArgs(d->thickness, "Join = %i", d->ui.joinType->currentIndex());
        Gui::cmdAppObjectArgs(d->thickness, "Intersection = %s", 
            d->ui.intersection->isChecked() ? "True" : "False");
        Gui::cmdAppObjectArgs(d->thickness, "SelfIntersection = %s", 
            d->ui.selfIntersection->isChecked() ? "True" : "False");
>>>>>>> c0753806

        Gui::Command::doCommand(Gui::Command::Doc,"App.ActiveDocument.recompute()");
        if (!d->thickness->isValid())
            throw Base::CADKernelError(d->thickness->getStatusString());
        Gui::Command::doCommand(Gui::Command::Gui,"Gui.ActiveDocument.resetEdit()");
        Gui::Command::commitCommand();
    }
    catch (const Base::Exception& e) {
        QMessageBox::warning(this, tr("Input error"), QString::fromLatin1(e.what()));
        return false;
    }

    return true;
}

bool ThicknessWidget::reject()
{
    if (d->loop.isRunning())
        return false;

    // save this and check if the object is still there after the
    // transaction is aborted
    std::string objname = d->thickness->getNameInDocument();
    App::DocumentObject* source = d->thickness->Faces.getValue();

    // roll back the done things
    Gui::Command::abortCommand();
    Gui::Command::doCommand(Gui::Command::Gui,"Gui.ActiveDocument.resetEdit()");
    Gui::Command::updateActive();

    // Thickness object was deleted
    if (source && !source->getDocument()->getObject(objname.c_str())) {
        Gui::Application::Instance->getViewProvider(source)->show();
    }

    return true;
}

void ThicknessWidget::changeEvent(QEvent *e)
{
    QWidget::changeEvent(e);
    if (e->type() == QEvent::LanguageChange) {
        d->ui.retranslateUi(this);
        d->ui.labelOffset->setText(tr("Thickness"));
    }
}


/* TRANSLATOR PartGui::TaskThickness */

TaskThickness::TaskThickness(Part::Thickness* offset)
{
    widget = new ThicknessWidget(offset);
    widget->setWindowTitle(ThicknessWidget::tr("Thickness"));
    taskbox = new Gui::TaskView::TaskBox(
        Gui::BitmapFactory().pixmap("Part_Thickness"),
        widget->windowTitle(), true, 0);
    taskbox->groupLayout()->addWidget(widget);
    Content.push_back(taskbox);
}

TaskThickness::~TaskThickness()
{
}

Part::Thickness* TaskThickness::getObject() const
{
    return widget->getObject();
}

void TaskThickness::open()
{
}

void TaskThickness::clicked(int)
{
}

bool TaskThickness::accept()
{
    return widget->accept();
}

bool TaskThickness::reject()
{
    return widget->reject();
}

#include "moc_TaskThickness.cpp"<|MERGE_RESOLUTION|>--- conflicted
+++ resolved
@@ -227,17 +227,6 @@
 
     try {
         if (!d->selection.empty()) {
-<<<<<<< HEAD
-            FCMD_OBJ_CMD2("Faces = %s", d->thickness,d->selection.c_str());
-        }
-        FCMD_OBJ_CMD2("Value = %f", d->thickness,d->ui.spinOffset->value().getValue());
-        FCMD_OBJ_CMD2("Mode = %i", d->thickness,d->ui.modeType->currentIndex());
-        FCMD_OBJ_CMD2("Join = %i", d->thickness,d->ui.joinType->currentIndex());
-        FCMD_OBJ_CMD2("Intersection = %s", 
-            d->thickness,d->ui.intersection->isChecked() ? "True" : "False");
-        FCMD_OBJ_CMD2("SelfIntersection = %s", 
-            d->thickness,d->ui.selfIntersection->isChecked() ? "True" : "False");
-=======
             Gui::cmdAppObjectArgs(d->thickness, "Faces = %s", d->selection.c_str());
         }
         Gui::cmdAppObjectArgs(d->thickness, "Value = %f", d->ui.spinOffset->value().getValue());
@@ -247,7 +236,6 @@
             d->ui.intersection->isChecked() ? "True" : "False");
         Gui::cmdAppObjectArgs(d->thickness, "SelfIntersection = %s", 
             d->ui.selfIntersection->isChecked() ? "True" : "False");
->>>>>>> c0753806
 
         Gui::Command::doCommand(Gui::Command::Doc,"App.ActiveDocument.recompute()");
         if (!d->thickness->isValid())
