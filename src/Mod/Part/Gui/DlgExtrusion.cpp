--- conflicted
+++ resolved
@@ -1,766 +1,762 @@
-/***************************************************************************
- *   Copyright (c) 2008 Werner Mayer <wmayer[at]users.sourceforge.net>     *
- *                                                                         *
- *   This file is part of the FreeCAD CAx development system.              *
- *                                                                         *
- *   This library is free software; you can redistribute it and/or         *
- *   modify it under the terms of the GNU Library General Public           *
- *   License as published by the Free Software Foundation; either          *
- *   version 2 of the License, or (at your option) any later version.      *
- *                                                                         *
- *   This library  is distributed in the hope that it will be useful,      *
- *   but WITHOUT ANY WARRANTY; without even the implied warranty of        *
- *   MERCHANTABILITY or FITNESS FOR A PARTICULAR PURPOSE.  See the         *
- *   GNU Library General Public License for more details.                  *
- *                                                                         *
- *   You should have received a copy of the GNU Library General Public     *
- *   License along with this library; see the file COPYING.LIB. If not,    *
- *   write to the Free Software Foundation, Inc., 59 Temple Place,         *
- *   Suite 330, Boston, MA  02111-1307, USA                                *
- *                                                                         *
- ***************************************************************************/
-
-
-#include "PreCompiled.h"
-#ifndef _PreComp_
-# include <BRepAdaptor_Surface.hxx>
-# include <BRepAdaptor_Curve.hxx>
-# include <BRepLProp_SLProps.hxx>
-# include <BRepGProp_Face.hxx>
-# include <BRep_Tool.hxx>
-# include <Precision.hxx>
-# include <TopoDS.hxx>
-# include <TopoDS_Face.hxx>
-# include <TopExp_Explorer.hxx>
-# include <ShapeExtend_Explorer.hxx>
-# include <TopTools_HSequenceOfShape.hxx>
-# include <QKeyEvent>
-# include <QMessageBox>
-# include <Python.h>
-# include <Inventor/system/inttypes.h>
-#endif
-
-#include "ui_DlgExtrusion.h"
-#include "DlgExtrusion.h"
-#include "../App/PartFeature.h"
-#include <Base/Console.h>
-#include <Base/UnitsApi.h>
-#include <Base/Interpreter.h>
-#include <App/Application.h>
-#include <App/Document.h>
-#include <App/DocumentObject.h>
-#include <Gui/Application.h>
-#include <Gui/BitmapFactory.h>
-#include <Gui/Command.h>
-#include <Gui/Document.h>
-#include <Gui/ViewProvider.h>
-#include <Gui/WaitCursor.h>
-#include <Gui/Utilities.h>
-
-<<<<<<< HEAD
-FC_LOG_LEVEL_INIT("Part",true,true);
-=======
-FC_LOG_LEVEL_INIT("Part",true,true)
->>>>>>> c0753806
-
-using namespace PartGui;
-
-class DlgExtrusion::EdgeSelection : public Gui::SelectionFilterGate
-{
-public:
-    bool canSelect;
-
-    EdgeSelection()
-        : Gui::SelectionFilterGate((Gui::SelectionFilter*)0)
-    {
-        canSelect = false;
-    }
-    bool allow(App::Document* /*pDoc*/, App::DocumentObject* pObj, const char* sSubName)
-    {
-        this->canSelect = false;
-        if (!pObj->isDerivedFrom(Part::Feature::getClassTypeId()))
-            return false;
-        if (!sSubName || sSubName[0] == '\0')
-            return false;
-        std::string element(sSubName);
-        if (element.substr(0,4) != "Edge")
-            return false;
-        Part::Feature* fea = static_cast<Part::Feature*>(pObj);
-        try {
-            TopoDS_Shape sub = fea->Shape.getShape().getSubShape(sSubName);
-            if (!sub.IsNull() && sub.ShapeType() == TopAbs_EDGE) {
-                const TopoDS_Edge& edge = TopoDS::Edge(sub);
-                BRepAdaptor_Curve adapt(edge);
-                if (adapt.GetType() == GeomAbs_Line) {
-                    this->canSelect = true;
-                    return true;
-                }
-            }
-        }
-        catch (...) {
-        }
-
-        return false;
-    }
-};
-
-DlgExtrusion::DlgExtrusion(QWidget* parent, Qt::WindowFlags fl)
-  : QDialog(parent, fl), ui(new Ui_DlgExtrusion), filter(nullptr)
-{
-    ui->setupUi(this);
-    ui->statusLabel->clear();
-    ui->dirX->setDecimals(Base::UnitsApi::getDecimals());
-    ui->dirY->setDecimals(Base::UnitsApi::getDecimals());
-    ui->dirZ->setDecimals(Base::UnitsApi::getDecimals());
-    ui->spinLenFwd->setUnit(Base::Unit::Length);
-    ui->spinLenFwd->setValue(10.0);
-    ui->spinLenRev->setUnit(Base::Unit::Length);
-    ui->spinTaperAngle->setUnit(Base::Unit::Angle);
-    ui->spinTaperAngle->setUnit(Base::Unit::Angle);
-    findShapes();
-
-    Gui::ItemViewSelection sel(ui->treeWidget);
-    sel.applyFrom(Gui::Selection().getObjectsOfType(Part::Feature::getClassTypeId()));
-
-    this->on_DirMode_changed();
-    ui->spinLenFwd->selectAll();
-    // Make sure that the spin box has the focus to get key events
-    // Calling setFocus() directly doesn't work because the spin box is not
-    // yet visible.
-    QMetaObject::invokeMethod(ui->spinLenFwd, "setFocus", Qt::QueuedConnection);
-
-    this->autoSolid();
-}
-
-/*
- *  Destroys the object and frees any allocated resources
- */
-DlgExtrusion::~DlgExtrusion()
-{
-    if (filter){
-        Gui::Selection().rmvSelectionGate();
-        filter = nullptr;
-    }
-
-    // no need to delete child widgets, Qt does it all for us
-    delete ui;
-}
-
-void DlgExtrusion::changeEvent(QEvent *e)
-{
-    if (e->type() == QEvent::LanguageChange) {
-        ui->retranslateUi(this);
-    }
-    QDialog::changeEvent(e);
-}
-
-void DlgExtrusion::keyPressEvent(QKeyEvent* ke)
-{
-    // The extrusion dialog is embedded into a task panel
-    // which is a parent widget and will handle the event
-    ke->ignore();
-}
-
-void DlgExtrusion::on_rbDirModeCustom_toggled(bool on)
-{
-    if(on) //this check prevents dual fire of dirmode changed - on radio buttons, one will come on, and other will come off, causing two events.
-        this->on_DirMode_changed();
-}
-
-void DlgExtrusion::on_rbDirModeEdge_toggled(bool on)
-{
-    if(on)
-        this->on_DirMode_changed();
-}
-
-void DlgExtrusion::on_rbDirModeNormal_toggled(bool on)
-{
-    if(on)
-        this->on_DirMode_changed();
-}
-
-void DlgExtrusion::on_btnSelectEdge_clicked()
-{
-    if (!filter) {
-        filter = new EdgeSelection();
-        Gui::Selection().addSelectionGate(filter);
-        ui->btnSelectEdge->setText(tr("Selecting..."));
-
-        //visibility automation
-        try{
-            QString code = QString::fromLatin1(
-                        "import Show\n"
-                        "tv = Show.TempoVis(App.ActiveDocument, tag= 'PartGui::DlgExtrusion')\n"
-                        "tv.hide([%1])"
-                        );
-            std::vector<App::DocumentObject*>sources = getShapesToExtrude();
-            QString features_to_hide;
-            for (App::DocumentObject* obj: sources){
-                if (!obj)
-                    continue;
-                features_to_hide.append(QString::fromLatin1("App.ActiveDocument."));
-                features_to_hide.append(QString::fromLatin1(obj->getNameInDocument()));
-                features_to_hide.append(QString::fromLatin1(", \n"));
-            }
-            QByteArray code_2 = code.arg(features_to_hide).toLatin1();
-            Base::Interpreter().runString(code_2.constData());
-        } catch (Base::PyException &e){
-            e.ReportException();
-        }
-    } else {
-        Gui::Selection().rmvSelectionGate();
-        filter = nullptr;
-        ui->btnSelectEdge->setText(tr("Select"));
-
-        //visibility automation
-        try{
-            Base::Interpreter().runString("del(tv)");
-        } catch (Base::PyException &e){
-            e.ReportException();
-        }
-    }
-}
-
-void DlgExtrusion::on_btnX_clicked()
-{
-    Base::Vector3d axis(1.0, 0.0, 0.0);
-    if ((getDir() - axis).Length() < 1e-7)
-        axis = axis * (-1);
-    setDirMode(Part::Extrusion::dmCustom);
-    setDir(axis);
-}
-
-void DlgExtrusion::on_btnY_clicked()
-{
-    Base::Vector3d axis(0.0, 1.0, 0.0);
-    if ((getDir() - axis).Length() < 1e-7)
-        axis = axis * (-1);
-    setDirMode(Part::Extrusion::dmCustom);
-    setDir(axis);
-}
-
-void DlgExtrusion::on_btnZ_clicked()
-{
-    Base::Vector3d axis(0.0, 0.0, 1.0);
-    if ((getDir() - axis).Length() < 1e-7)
-        axis = axis * (-1);
-    setDirMode(Part::Extrusion::dmCustom);
-    setDir(axis);
-}
-
-void DlgExtrusion::on_chkSymmetric_toggled(bool on)
-{
-    ui->spinLenRev->setEnabled(!on);
-}
-
-void DlgExtrusion::on_txtLink_textChanged(QString)
-{
-    this->fetchDir();
-}
-
-void DlgExtrusion::on_DirMode_changed()
-{
-    Part::Extrusion::eDirMode dirMode = this->getDirMode();
-    ui->dirX->setEnabled(dirMode == Part::Extrusion::dmCustom);
-    ui->dirY->setEnabled(dirMode == Part::Extrusion::dmCustom);
-    ui->dirZ->setEnabled(dirMode == Part::Extrusion::dmCustom);
-    ui->txtLink->setEnabled(dirMode == Part::Extrusion::dmEdge);
-    this->fetchDir();
-}
-
-void DlgExtrusion::onSelectionChanged(const Gui::SelectionChanges& msg)
-{
-    if (msg.Type == Gui::SelectionChanges::AddSelection) {
-        if (filter && filter->canSelect) {
-            this->setAxisLink(msg.pObjectName, msg.pSubName);
-            this->setDirMode(Part::Extrusion::dmEdge);
-        }
-    }
-}
-
-App::DocumentObject& DlgExtrusion::getShapeToExtrude() const
-{
-    std::vector<App::DocumentObject*> objs = this->getShapesToExtrude();
-    if (objs.size() == 0)
-        throw Base::ValueError("No shapes selected");
-    return *(objs[0]);
-}
-
-void DlgExtrusion::fetchDir()
-{
-    bool lengths_are_at_defaults =
-            (fabs(ui->spinLenFwd->value().getValue() - 10.0) < 1e-7)
-            && (fabs(ui->spinLenRev->value().getValue() - 0.0) < 1e-7);
-    bool lengths_are_zero =
-            (fabs(ui->spinLenFwd->value().getValue() - 0.0) < 1e-7)
-            && (fabs(ui->spinLenRev->value().getValue() - 0.0) < 1e-7);
-
-    try{
-        Base::Vector3d pos, dir;
-        bool fetched = false;
-        bool dir_has_valid_magnitude = false;
-        if(this->getDirMode() == Part::Extrusion::dmEdge){
-            App::PropertyLinkSub lnk; this->getAxisLink(lnk);
-            fetched = Part::Extrusion::fetchAxisLink(lnk, pos, dir);
-            dir_has_valid_magnitude = fetched;
-        } else if (this->getDirMode() == Part::Extrusion::dmNormal){
-            App::PropertyLink lnk;
-            lnk.setValue(&this->getShapeToExtrude());
-            dir = Part::Extrusion::calculateShapeNormal(lnk);
-            fetched = true;
-        }
-        if (dir_has_valid_magnitude && lengths_are_at_defaults){
-            ui->spinLenFwd->setValue(0);
-        } else if (!dir_has_valid_magnitude && lengths_are_zero){
-            ui->spinLenFwd->setValue(1.0);
-        }
-        if (fetched){
-            this->setDir(dir);
-        }
-    } catch (Base::Exception &){
-
-    } catch (...){
-
-    }
-}
-
-void DlgExtrusion::autoSolid()
-{
-    try{
-        App::DocumentObject &dobj = this->getShapeToExtrude();
-        if (dobj.isDerivedFrom(Part::Feature::getClassTypeId())){
-            Part::Feature &feature = static_cast<Part::Feature&>(dobj);
-            TopoDS_Shape sh = feature.Shape.getValue();
-            if (sh.IsNull())
-                return;
-            ShapeExtend_Explorer xp;
-            Handle(TopTools_HSequenceOfShape) leaves = xp.SeqFromCompound(sh, /*recursive= */Standard_True);
-            int cntClosedWires = 0;
-            for(int i = 0; i < leaves->Length(); i++){
-                const TopoDS_Shape &leaf = leaves->Value(i+1);
-                if (leaf.IsNull())
-                    return;
-                if (leaf.ShapeType() == TopAbs_WIRE || leaf.ShapeType() == TopAbs_EDGE){
-                    if (BRep_Tool::IsClosed(leaf)){
-                        cntClosedWires++;
-                    }
-                }
-            }
-            ui->chkSolid->setChecked( cntClosedWires == leaves->Length() );
-        }
-    } catch(...) {
-
-    }
-}
-
-void DlgExtrusion::findShapes()
-{
-    App::Document* activeDoc = App::GetApplication().getActiveDocument();
-    if (!activeDoc) return;
-    Gui::Document* activeGui = Gui::Application::Instance->getDocument(activeDoc);
-    this->document = activeDoc->getName();
-    this->label = activeDoc->Label.getValue();
-
-    std::vector<App::DocumentObject*> objs = activeDoc->getObjectsOfType
-        (Part::Feature::getClassTypeId());
-    for (std::vector<App::DocumentObject*>::iterator it = objs.begin(); it!=objs.end(); ++it) {
-        const TopoDS_Shape& shape = static_cast<Part::Feature*>(*it)->Shape.getValue();
-        if (canExtrude(shape)) {
-            QTreeWidgetItem* item = new QTreeWidgetItem(ui->treeWidget);
-            item->setText(0, QString::fromUtf8((*it)->Label.getValue()));
-            item->setData(0, Qt::UserRole, QString::fromLatin1((*it)->getNameInDocument()));
-            Gui::ViewProvider* vp = activeGui->getViewProvider(*it);
-            if (vp)
-                item->setIcon(0, vp->getIcon());
-        }
-    }
-}
-
-bool DlgExtrusion::canExtrude(const TopoDS_Shape& shape) const
-{
-    if (shape.IsNull())
-        return false;
-    TopAbs_ShapeEnum type = shape.ShapeType();
-    if (type == TopAbs_VERTEX || type == TopAbs_EDGE ||
-        type == TopAbs_WIRE || type == TopAbs_FACE ||
-        type == TopAbs_SHELL)
-        return true;
-    if (type == TopAbs_COMPOUND) {
-        TopExp_Explorer xp;
-        xp.Init(shape,TopAbs_SOLID);
-        while (xp.More()) {
-            return false;
-        }
-        xp.Init(shape,TopAbs_COMPSOLID);
-        while (xp.More()) {
-            return false;
-        }
-
-        return true;
-    }
-
-    return false;
-}
-
-void DlgExtrusion::accept()
-{
-    try{
-        apply();
-        QDialog::accept();
-    } catch (Base::AbortException&){
-
-    };
-}
-
-void DlgExtrusion::apply()
-{
-    try{
-        if (!validate())
-            throw Base::AbortException();
-
-        if (filter) //if still selecting edge - stop. This is important for visibility automation.
-            this->on_btnSelectEdge_clicked();
-
-        Gui::WaitCursor wc;
-        App::Document* activeDoc = App::GetApplication().getDocument(this->document.c_str());
-        if (!activeDoc) {
-            QMessageBox::critical(this, windowTitle(),
-                tr("The document '%1' doesn't exist.").arg(QString::fromUtf8(this->label.c_str())));
-            return;
-        }
-        activeDoc->openTransaction("Extrude");
-
-        Base::Reference<ParameterGrp> hGrp = App::GetApplication().GetUserParameter()
-            .GetGroup("BaseApp")->GetGroup("Preferences")->GetGroup("Mod/Part");
-        bool addBaseName = hGrp->GetBool("AddBaseObjectName", false);
-
-        std::vector<App::DocumentObject*> objects = this->getShapesToExtrude();
-        for (App::DocumentObject* sourceObj: objects) {
-            assert(sourceObj);
-
-            if (!sourceObj->isDerivedFrom(Part::Feature::getClassTypeId())){
-                FC_ERR("Object " << sourceObj->getFullName() 
-                        << " is not Part object (has no OCC shape). Can't extrude it.");
-                continue;
-            }
-
-            std::string name;
-            name = sourceObj->getDocument()->getUniqueObjectName("Extrude").c_str();
-            if (addBaseName) {
-                //FIXME: implement
-                //QString baseName = QString::fromLatin1("Extrude_%1").arg(sourceObjectName);
-                //label = QString::fromLatin1("%1_Extrude").arg((*it)->text(0));
-            }
-
-            FCMD_OBJ_DOC_CMD(sourceObj,"addObject('Part::Extrusion','" << name << "')");
-            auto newObj = sourceObj->getDocument()->getObject(name.c_str());
-
-            this->writeParametersToFeature(*newObj, sourceObj);
-
-            Gui::Command::copyVisual(newObj, "ShapeColor", sourceObj);
-            Gui::Command::copyVisual(newObj, "LineColor", sourceObj);
-            Gui::Command::copyVisual(newObj, "PointColor", sourceObj);
-
-            FCMD_OBJ_HIDE(sourceObj);
-        }
-
-        activeDoc->commitTransaction();
-        Gui::Command::updateActive();
-    }
-    catch (Base::AbortException&){
-        throw;
-    }
-    catch (Base::Exception &err){
-        QMessageBox::critical(this, windowTitle(),
-            tr("Creating Extrusion failed.\n%1").arg(QString::fromUtf8(err.what())));
-        return;
-    }
-    catch(...) {
-        QMessageBox::critical(this, windowTitle(),
-            tr("Creating Extrusion failed.\n%1").arg(QString::fromUtf8("Unknown error")));
-        return;
-    }
-}
-
-void DlgExtrusion::reject()
-{
-    if (filter) //if still selecting edge - stop.
-        this->on_btnSelectEdge_clicked();
-
-    QDialog::reject();
-}
-
-Base::Vector3d DlgExtrusion::getDir() const
-{
-    return Base::Vector3d(
-                ui->dirX->value(),
-                ui->dirY->value(),
-                ui->dirZ->value());
-}
-
-void DlgExtrusion::setDir(Base::Vector3d newDir)
-{
-    ui->dirX->setValue(newDir.x);
-    ui->dirY->setValue(newDir.y);
-    ui->dirZ->setValue(newDir.z);
-}
-
-Part::Extrusion::eDirMode DlgExtrusion::getDirMode() const
-{
-    if(ui->rbDirModeCustom->isChecked())
-        return Part::Extrusion::dmCustom;
-    if(ui->rbDirModeEdge->isChecked())
-        return Part::Extrusion::dmEdge;
-    if(ui->rbDirModeNormal->isChecked())
-        return Part::Extrusion::dmNormal;
-
-    //we shouldn't get here...
-    return Part::Extrusion::dmCustom;
-}
-
-void DlgExtrusion::setDirMode(Part::Extrusion::eDirMode newMode)
-{
-    ui->rbDirModeCustom->blockSignals(true);
-    ui->rbDirModeEdge->blockSignals(true);
-    ui->rbDirModeNormal->blockSignals(true);
-
-    ui->rbDirModeCustom->setChecked(newMode == Part::Extrusion::dmCustom);
-    ui->rbDirModeEdge->setChecked(newMode == Part::Extrusion::dmEdge);
-    ui->rbDirModeNormal->setChecked(newMode == Part::Extrusion::dmNormal);
-
-    ui->rbDirModeCustom->blockSignals(false);
-    ui->rbDirModeEdge->blockSignals(false);
-    ui->rbDirModeNormal->blockSignals(false);
-    this->on_DirMode_changed();
-}
-
-void DlgExtrusion::getAxisLink(App::PropertyLinkSub& lnk) const
-{
-    QString text = ui->txtLink->text();
-
-    if (text.length() == 0) {
-        lnk.setValue(nullptr);
-    } else {
-        QStringList parts = text.split(QChar::fromLatin1(':'));
-        App::DocumentObject* obj = App::GetApplication().getActiveDocument()->getObject(parts[0].toLatin1());
-        if(!obj){
-            throw Base::ValueError(tr("Object not found: %1").arg(parts[0]).toUtf8().constData());
-        }
-        lnk.setValue(obj);
-        if (parts.size() == 1) {
-            return;
-        } else if (parts.size() == 2) {
-            std::vector<std::string> subs;
-            subs.push_back(std::string(parts[1].toLatin1().constData()));
-            lnk.setValue(obj,subs);
-        }
-    }
-
-}
-
-void DlgExtrusion::setAxisLink(const App::PropertyLinkSub& lnk)
-{
-    if (!lnk.getValue()){
-        ui->txtLink->clear();
-        return;
-    }
-    if (lnk.getSubValues().size() == 1){
-        this->setAxisLink(lnk.getValue()->getNameInDocument(), lnk.getSubValues()[0].c_str());
-    } else {
-        this->setAxisLink(lnk.getValue()->getNameInDocument(), "");
-    }
-}
-
-void DlgExtrusion::setAxisLink(const char* objname, const char* subname)
-{
-    if(objname && strlen(objname) > 0){
-        QString txt = QString::fromLatin1(objname);
-        if (subname && strlen(subname) > 0){
-            txt = txt + QString::fromLatin1(":") + QString::fromLatin1(subname);
-        }
-        ui->txtLink->setText(txt);
-    } else {
-        ui->txtLink->clear();
-    }
-}
-
-std::vector<App::DocumentObject*> DlgExtrusion::getShapesToExtrude() const
-{
-    QList<QTreeWidgetItem *> items = ui->treeWidget->selectedItems();
-    App::Document* doc = App::GetApplication().getDocument(this->document.c_str());
-    if (!doc)
-        throw Base::RuntimeError("Document lost");
-
-    std::vector<App::DocumentObject*> objects;
-    for (int i = 0; i < items.size(); i++) {
-        App::DocumentObject* obj = doc->getObject(items[i]->data(0, Qt::UserRole).toString().toLatin1());
-        if (!obj)
-            throw Base::RuntimeError("Object not found");
-        objects.push_back(obj);
-    }
-    return objects;
-}
-
-bool DlgExtrusion::validate()
-{
-    //check source shapes
-    if (ui->treeWidget->selectedItems().isEmpty()) {
-        QMessageBox::critical(this, windowTitle(),
-            tr("No shapes selected for extrusion. Select some, first."));
-        return false;
-    }
-
-    //check axis link
-    QString errmsg;
-    bool hasValidAxisLink = false;
-    try{
-        App::PropertyLinkSub lnk;
-        this->getAxisLink(lnk);
-        Base::Vector3d dir, base;
-        hasValidAxisLink = Part::Extrusion::fetchAxisLink(lnk, base, dir);
-    } catch(Base::Exception &err) {
-        errmsg = QString::fromUtf8(err.what());
-    } catch(Standard_Failure &err) {
-        errmsg = QString::fromLocal8Bit(err.GetMessageString());
-    } catch(...) {
-        errmsg = QString::fromUtf8("Unknown error");
-    }
-    if (this->getDirMode() == Part::Extrusion::dmEdge && !hasValidAxisLink){
-        if (errmsg.length() > 0)
-            QMessageBox::critical(this, windowTitle(), tr("Extrusion direction link is invalid.\n\n%1").arg(errmsg));
-        else
-            QMessageBox::critical(this, windowTitle(), tr("Direction mode is to use an edge, but no edge is linked."));
-        ui->txtLink->setFocus();
-        return false;
-    } else if (this->getDirMode() != Part::Extrusion::dmEdge && !hasValidAxisLink){
-        //axis link is invalid, but it is not required by the mode. We shouldn't complain it's invalid then...
-        ui->txtLink->clear();
-    }
-
-    //check normal
-    if (this->getDirMode() == Part::Extrusion::dmNormal){
-        errmsg.clear();
-        try {
-            App::PropertyLink lnk;
-            lnk.setValue(&this->getShapeToExtrude()); //simplified - check only for the first shape.
-            Part::Extrusion::calculateShapeNormal(lnk);
-        } catch(Base::Exception &err) {
-            errmsg = QString::fromUtf8(err.what());
-        } catch(Standard_Failure &err) {
-            errmsg = QString::fromLocal8Bit(err.GetMessageString());
-        } catch(...) {
-            errmsg = QString::fromUtf8("Unknown error");
-        }
-        if (errmsg.length() > 0){
-            QMessageBox::critical(this, windowTitle(), tr("Can't determine normal vector of shape to be extruded. Please use other mode. \n\n(%1)").arg(errmsg));
-            ui->rbDirModeNormal->setFocus();
-            return false;
-        }
-    }
-
-    //check axis dir
-    if (this->getDirMode() == Part::Extrusion::dmCustom){
-        if(this->getDir().Length() < Precision::Confusion()){
-            QMessageBox::critical(this, windowTitle(),
-                tr("Extrusion direction vector is zero-length. It must be non-zero."));
-            ui->dirX->setFocus();
-            return false;
-        }
-    }
-
-    //check lengths
-    if (!ui->chkSymmetric->isChecked()
-            && fabs(ui->spinLenFwd->value().getValue() + ui->spinLenRev->value().getValue()) < Precision::Confusion()
-            && ! (fabs(ui->spinLenFwd->value().getValue() - ui->spinLenRev->value().getValue()) < Precision::Confusion())){
-        QMessageBox::critical(this, windowTitle(),
-            tr("Total extrusion length is zero (length1 == -length2). It must be nonzero."));
-        ui->spinLenFwd->setFocus();
-        return false;
-    }
-
-    return true;
-}
-
-void DlgExtrusion::writeParametersToFeature(App::DocumentObject &feature, App::DocumentObject* base) const
-{
-    Gui::Command::doCommand(Gui::Command::Doc,"f = App.getDocument('%s').getObject('%s')", feature.getDocument()->getName(), feature.getNameInDocument());
-
-    if (base)
-        Gui::Command::doCommand(Gui::Command::Doc,"f.Base = App.getDocument('%s').getObject('%s')", base->getDocument()->getName(), base->getNameInDocument());
-
-    Part::Extrusion::eDirMode dirMode = this->getDirMode();
-    const char* modestr = Part::Extrusion::eDirModeStrings[dirMode];
-    Gui::Command::doCommand(Gui::Command::Doc,"f.DirMode = \"%s\"", modestr);
-
-    if (dirMode == Part::Extrusion::dmCustom){
-        Base::Vector3d dir = this->getDir();
-        Gui::Command::doCommand(Gui::Command::Doc, "f.Dir = App.Vector(%.15f, %.15f, %.15f)", dir.x, dir.y, dir.z);
-    }
-
-    App::PropertyLinkSub lnk;
-    this->getAxisLink(lnk);
-    std::stringstream linkstr;
-    if(lnk.getValue() == nullptr){
-        linkstr << "None";
-    } else {
-        linkstr << "(App.getDocument(\"" << lnk.getValue()->getDocument()->getName() <<"\")." << lnk.getValue()->getNameInDocument();
-        linkstr << ", [";
-        for (const std::string &str: lnk.getSubValues()){
-            linkstr << "\"" << str << "\"";
-        }
-        linkstr << "])";
-    }
-    Gui::Command::doCommand(Gui::Command::Doc,"f.DirLink = %s", linkstr.str().c_str());
-
-    Gui::Command::doCommand(Gui::Command::Doc,"f.LengthFwd = %.15f", ui->spinLenFwd->value().getValue());
-    Gui::Command::doCommand(Gui::Command::Doc,"f.LengthRev = %.15f", ui->spinLenRev->value().getValue());
-
-    Gui::Command::doCommand(Gui::Command::Doc,"f.Solid = %s", ui->chkSolid->isChecked() ? "True" : "False");
-    Gui::Command::doCommand(Gui::Command::Doc,"f.Reversed = %s", ui->chkReversed->isChecked() ? "True" : "False");
-    Gui::Command::doCommand(Gui::Command::Doc,"f.Symmetric = %s", ui->chkSymmetric->isChecked() ? "True" : "False");
-    Gui::Command::doCommand(Gui::Command::Doc,"f.TaperAngle = %.15f", ui->spinTaperAngle->value().getValue());
-    Gui::Command::doCommand(Gui::Command::Doc,"f.TaperAngleRev = %.15f", ui->spinTaperAngleRev->value().getValue());
-}
-
-
-// ---------------------------------------
-
-TaskExtrusion::TaskExtrusion()
-{
-    widget = new DlgExtrusion();
-    taskbox = new Gui::TaskView::TaskBox(
-        Gui::BitmapFactory().pixmap("Part_Extrude"),
-        widget->windowTitle(), true, 0);
-    taskbox->groupLayout()->addWidget(widget);
-    Content.push_back(taskbox);
-}
-
-TaskExtrusion::~TaskExtrusion()
-{
-    // automatically deleted in the sub-class
-}
-
-bool TaskExtrusion::accept()
-{
-    widget->accept();
-    return (widget->result() == QDialog::Accepted);
-}
-
-bool TaskExtrusion::reject()
-{
-    widget->reject();
-    return true;
-}
-
-void TaskExtrusion::clicked(int id)
-{
-    if (id == QDialogButtonBox::Apply) {
-        try{
-            widget->apply();
-        } catch (Base::AbortException&){
-
-        };
-    }
-}
-
-#include "moc_DlgExtrusion.cpp"
+/***************************************************************************
+ *   Copyright (c) 2008 Werner Mayer <wmayer[at]users.sourceforge.net>     *
+ *                                                                         *
+ *   This file is part of the FreeCAD CAx development system.              *
+ *                                                                         *
+ *   This library is free software; you can redistribute it and/or         *
+ *   modify it under the terms of the GNU Library General Public           *
+ *   License as published by the Free Software Foundation; either          *
+ *   version 2 of the License, or (at your option) any later version.      *
+ *                                                                         *
+ *   This library  is distributed in the hope that it will be useful,      *
+ *   but WITHOUT ANY WARRANTY; without even the implied warranty of        *
+ *   MERCHANTABILITY or FITNESS FOR A PARTICULAR PURPOSE.  See the         *
+ *   GNU Library General Public License for more details.                  *
+ *                                                                         *
+ *   You should have received a copy of the GNU Library General Public     *
+ *   License along with this library; see the file COPYING.LIB. If not,    *
+ *   write to the Free Software Foundation, Inc., 59 Temple Place,         *
+ *   Suite 330, Boston, MA  02111-1307, USA                                *
+ *                                                                         *
+ ***************************************************************************/
+
+
+#include "PreCompiled.h"
+#ifndef _PreComp_
+# include <BRepAdaptor_Surface.hxx>
+# include <BRepAdaptor_Curve.hxx>
+# include <BRepLProp_SLProps.hxx>
+# include <BRepGProp_Face.hxx>
+# include <BRep_Tool.hxx>
+# include <Precision.hxx>
+# include <TopoDS.hxx>
+# include <TopoDS_Face.hxx>
+# include <TopExp_Explorer.hxx>
+# include <ShapeExtend_Explorer.hxx>
+# include <TopTools_HSequenceOfShape.hxx>
+# include <QKeyEvent>
+# include <QMessageBox>
+# include <Python.h>
+# include <Inventor/system/inttypes.h>
+#endif
+
+#include "ui_DlgExtrusion.h"
+#include "DlgExtrusion.h"
+#include "../App/PartFeature.h"
+#include <Base/Console.h>
+#include <Base/UnitsApi.h>
+#include <Base/Interpreter.h>
+#include <App/Application.h>
+#include <App/Document.h>
+#include <App/DocumentObject.h>
+#include <Gui/Application.h>
+#include <Gui/BitmapFactory.h>
+#include <Gui/Command.h>
+#include <Gui/Document.h>
+#include <Gui/ViewProvider.h>
+#include <Gui/WaitCursor.h>
+#include <Gui/Utilities.h>
+
+FC_LOG_LEVEL_INIT("Part",true,true)
+
+using namespace PartGui;
+
+class DlgExtrusion::EdgeSelection : public Gui::SelectionFilterGate
+{
+public:
+    bool canSelect;
+
+    EdgeSelection()
+        : Gui::SelectionFilterGate((Gui::SelectionFilter*)0)
+    {
+        canSelect = false;
+    }
+    bool allow(App::Document* /*pDoc*/, App::DocumentObject* pObj, const char* sSubName)
+    {
+        this->canSelect = false;
+        if (!pObj->isDerivedFrom(Part::Feature::getClassTypeId()))
+            return false;
+        if (!sSubName || sSubName[0] == '\0')
+            return false;
+        std::string element(sSubName);
+        if (element.substr(0,4) != "Edge")
+            return false;
+        Part::Feature* fea = static_cast<Part::Feature*>(pObj);
+        try {
+            TopoDS_Shape sub = fea->Shape.getShape().getSubShape(sSubName);
+            if (!sub.IsNull() && sub.ShapeType() == TopAbs_EDGE) {
+                const TopoDS_Edge& edge = TopoDS::Edge(sub);
+                BRepAdaptor_Curve adapt(edge);
+                if (adapt.GetType() == GeomAbs_Line) {
+                    this->canSelect = true;
+                    return true;
+                }
+            }
+        }
+        catch (...) {
+        }
+
+        return false;
+    }
+};
+
+DlgExtrusion::DlgExtrusion(QWidget* parent, Qt::WindowFlags fl)
+  : QDialog(parent, fl), ui(new Ui_DlgExtrusion), filter(nullptr)
+{
+    ui->setupUi(this);
+    ui->statusLabel->clear();
+    ui->dirX->setDecimals(Base::UnitsApi::getDecimals());
+    ui->dirY->setDecimals(Base::UnitsApi::getDecimals());
+    ui->dirZ->setDecimals(Base::UnitsApi::getDecimals());
+    ui->spinLenFwd->setUnit(Base::Unit::Length);
+    ui->spinLenFwd->setValue(10.0);
+    ui->spinLenRev->setUnit(Base::Unit::Length);
+    ui->spinTaperAngle->setUnit(Base::Unit::Angle);
+    ui->spinTaperAngle->setUnit(Base::Unit::Angle);
+    findShapes();
+
+    Gui::ItemViewSelection sel(ui->treeWidget);
+    sel.applyFrom(Gui::Selection().getObjectsOfType(Part::Feature::getClassTypeId()));
+
+    this->on_DirMode_changed();
+    ui->spinLenFwd->selectAll();
+    // Make sure that the spin box has the focus to get key events
+    // Calling setFocus() directly doesn't work because the spin box is not
+    // yet visible.
+    QMetaObject::invokeMethod(ui->spinLenFwd, "setFocus", Qt::QueuedConnection);
+
+    this->autoSolid();
+}
+
+/*
+ *  Destroys the object and frees any allocated resources
+ */
+DlgExtrusion::~DlgExtrusion()
+{
+    if (filter){
+        Gui::Selection().rmvSelectionGate();
+        filter = nullptr;
+    }
+
+    // no need to delete child widgets, Qt does it all for us
+    delete ui;
+}
+
+void DlgExtrusion::changeEvent(QEvent *e)
+{
+    if (e->type() == QEvent::LanguageChange) {
+        ui->retranslateUi(this);
+    }
+    QDialog::changeEvent(e);
+}
+
+void DlgExtrusion::keyPressEvent(QKeyEvent* ke)
+{
+    // The extrusion dialog is embedded into a task panel
+    // which is a parent widget and will handle the event
+    ke->ignore();
+}
+
+void DlgExtrusion::on_rbDirModeCustom_toggled(bool on)
+{
+    if(on) //this check prevents dual fire of dirmode changed - on radio buttons, one will come on, and other will come off, causing two events.
+        this->on_DirMode_changed();
+}
+
+void DlgExtrusion::on_rbDirModeEdge_toggled(bool on)
+{
+    if(on)
+        this->on_DirMode_changed();
+}
+
+void DlgExtrusion::on_rbDirModeNormal_toggled(bool on)
+{
+    if(on)
+        this->on_DirMode_changed();
+}
+
+void DlgExtrusion::on_btnSelectEdge_clicked()
+{
+    if (!filter) {
+        filter = new EdgeSelection();
+        Gui::Selection().addSelectionGate(filter);
+        ui->btnSelectEdge->setText(tr("Selecting..."));
+
+        //visibility automation
+        try{
+            QString code = QString::fromLatin1(
+                        "import Show\n"
+                        "tv = Show.TempoVis(App.ActiveDocument, tag= 'PartGui::DlgExtrusion')\n"
+                        "tv.hide([%1])"
+                        );
+            std::vector<App::DocumentObject*>sources = getShapesToExtrude();
+            QString features_to_hide;
+            for (App::DocumentObject* obj: sources){
+                if (!obj)
+                    continue;
+                features_to_hide.append(QString::fromLatin1("App.ActiveDocument."));
+                features_to_hide.append(QString::fromLatin1(obj->getNameInDocument()));
+                features_to_hide.append(QString::fromLatin1(", \n"));
+            }
+            QByteArray code_2 = code.arg(features_to_hide).toLatin1();
+            Base::Interpreter().runString(code_2.constData());
+        } catch (Base::PyException &e){
+            e.ReportException();
+        }
+    } else {
+        Gui::Selection().rmvSelectionGate();
+        filter = nullptr;
+        ui->btnSelectEdge->setText(tr("Select"));
+
+        //visibility automation
+        try{
+            Base::Interpreter().runString("del(tv)");
+        } catch (Base::PyException &e){
+            e.ReportException();
+        }
+    }
+}
+
+void DlgExtrusion::on_btnX_clicked()
+{
+    Base::Vector3d axis(1.0, 0.0, 0.0);
+    if ((getDir() - axis).Length() < 1e-7)
+        axis = axis * (-1);
+    setDirMode(Part::Extrusion::dmCustom);
+    setDir(axis);
+}
+
+void DlgExtrusion::on_btnY_clicked()
+{
+    Base::Vector3d axis(0.0, 1.0, 0.0);
+    if ((getDir() - axis).Length() < 1e-7)
+        axis = axis * (-1);
+    setDirMode(Part::Extrusion::dmCustom);
+    setDir(axis);
+}
+
+void DlgExtrusion::on_btnZ_clicked()
+{
+    Base::Vector3d axis(0.0, 0.0, 1.0);
+    if ((getDir() - axis).Length() < 1e-7)
+        axis = axis * (-1);
+    setDirMode(Part::Extrusion::dmCustom);
+    setDir(axis);
+}
+
+void DlgExtrusion::on_chkSymmetric_toggled(bool on)
+{
+    ui->spinLenRev->setEnabled(!on);
+}
+
+void DlgExtrusion::on_txtLink_textChanged(QString)
+{
+    this->fetchDir();
+}
+
+void DlgExtrusion::on_DirMode_changed()
+{
+    Part::Extrusion::eDirMode dirMode = this->getDirMode();
+    ui->dirX->setEnabled(dirMode == Part::Extrusion::dmCustom);
+    ui->dirY->setEnabled(dirMode == Part::Extrusion::dmCustom);
+    ui->dirZ->setEnabled(dirMode == Part::Extrusion::dmCustom);
+    ui->txtLink->setEnabled(dirMode == Part::Extrusion::dmEdge);
+    this->fetchDir();
+}
+
+void DlgExtrusion::onSelectionChanged(const Gui::SelectionChanges& msg)
+{
+    if (msg.Type == Gui::SelectionChanges::AddSelection) {
+        if (filter && filter->canSelect) {
+            this->setAxisLink(msg.pObjectName, msg.pSubName);
+            this->setDirMode(Part::Extrusion::dmEdge);
+        }
+    }
+}
+
+App::DocumentObject& DlgExtrusion::getShapeToExtrude() const
+{
+    std::vector<App::DocumentObject*> objs = this->getShapesToExtrude();
+    if (objs.size() == 0)
+        throw Base::ValueError("No shapes selected");
+    return *(objs[0]);
+}
+
+void DlgExtrusion::fetchDir()
+{
+    bool lengths_are_at_defaults =
+            (fabs(ui->spinLenFwd->value().getValue() - 10.0) < 1e-7)
+            && (fabs(ui->spinLenRev->value().getValue() - 0.0) < 1e-7);
+    bool lengths_are_zero =
+            (fabs(ui->spinLenFwd->value().getValue() - 0.0) < 1e-7)
+            && (fabs(ui->spinLenRev->value().getValue() - 0.0) < 1e-7);
+
+    try{
+        Base::Vector3d pos, dir;
+        bool fetched = false;
+        bool dir_has_valid_magnitude = false;
+        if(this->getDirMode() == Part::Extrusion::dmEdge){
+            App::PropertyLinkSub lnk; this->getAxisLink(lnk);
+            fetched = Part::Extrusion::fetchAxisLink(lnk, pos, dir);
+            dir_has_valid_magnitude = fetched;
+        } else if (this->getDirMode() == Part::Extrusion::dmNormal){
+            App::PropertyLink lnk;
+            lnk.setValue(&this->getShapeToExtrude());
+            dir = Part::Extrusion::calculateShapeNormal(lnk);
+            fetched = true;
+        }
+        if (dir_has_valid_magnitude && lengths_are_at_defaults){
+            ui->spinLenFwd->setValue(0);
+        } else if (!dir_has_valid_magnitude && lengths_are_zero){
+            ui->spinLenFwd->setValue(1.0);
+        }
+        if (fetched){
+            this->setDir(dir);
+        }
+    } catch (Base::Exception &){
+
+    } catch (...){
+
+    }
+}
+
+void DlgExtrusion::autoSolid()
+{
+    try{
+        App::DocumentObject &dobj = this->getShapeToExtrude();
+        if (dobj.isDerivedFrom(Part::Feature::getClassTypeId())){
+            Part::Feature &feature = static_cast<Part::Feature&>(dobj);
+            TopoDS_Shape sh = feature.Shape.getValue();
+            if (sh.IsNull())
+                return;
+            ShapeExtend_Explorer xp;
+            Handle(TopTools_HSequenceOfShape) leaves = xp.SeqFromCompound(sh, /*recursive= */Standard_True);
+            int cntClosedWires = 0;
+            for(int i = 0; i < leaves->Length(); i++){
+                const TopoDS_Shape &leaf = leaves->Value(i+1);
+                if (leaf.IsNull())
+                    return;
+                if (leaf.ShapeType() == TopAbs_WIRE || leaf.ShapeType() == TopAbs_EDGE){
+                    if (BRep_Tool::IsClosed(leaf)){
+                        cntClosedWires++;
+                    }
+                }
+            }
+            ui->chkSolid->setChecked( cntClosedWires == leaves->Length() );
+        }
+    } catch(...) {
+
+    }
+}
+
+void DlgExtrusion::findShapes()
+{
+    App::Document* activeDoc = App::GetApplication().getActiveDocument();
+    if (!activeDoc) return;
+    Gui::Document* activeGui = Gui::Application::Instance->getDocument(activeDoc);
+    this->document = activeDoc->getName();
+    this->label = activeDoc->Label.getValue();
+
+    std::vector<App::DocumentObject*> objs = activeDoc->getObjectsOfType
+        (Part::Feature::getClassTypeId());
+    for (std::vector<App::DocumentObject*>::iterator it = objs.begin(); it!=objs.end(); ++it) {
+        const TopoDS_Shape& shape = static_cast<Part::Feature*>(*it)->Shape.getValue();
+        if (canExtrude(shape)) {
+            QTreeWidgetItem* item = new QTreeWidgetItem(ui->treeWidget);
+            item->setText(0, QString::fromUtf8((*it)->Label.getValue()));
+            item->setData(0, Qt::UserRole, QString::fromLatin1((*it)->getNameInDocument()));
+            Gui::ViewProvider* vp = activeGui->getViewProvider(*it);
+            if (vp)
+                item->setIcon(0, vp->getIcon());
+        }
+    }
+}
+
+bool DlgExtrusion::canExtrude(const TopoDS_Shape& shape) const
+{
+    if (shape.IsNull())
+        return false;
+    TopAbs_ShapeEnum type = shape.ShapeType();
+    if (type == TopAbs_VERTEX || type == TopAbs_EDGE ||
+        type == TopAbs_WIRE || type == TopAbs_FACE ||
+        type == TopAbs_SHELL)
+        return true;
+    if (type == TopAbs_COMPOUND) {
+        TopExp_Explorer xp;
+        xp.Init(shape,TopAbs_SOLID);
+        while (xp.More()) {
+            return false;
+        }
+        xp.Init(shape,TopAbs_COMPSOLID);
+        while (xp.More()) {
+            return false;
+        }
+
+        return true;
+    }
+
+    return false;
+}
+
+void DlgExtrusion::accept()
+{
+    try{
+        apply();
+        QDialog::accept();
+    } catch (Base::AbortException&){
+
+    };
+}
+
+void DlgExtrusion::apply()
+{
+    try{
+        if (!validate())
+            throw Base::AbortException();
+
+        if (filter) //if still selecting edge - stop. This is important for visibility automation.
+            this->on_btnSelectEdge_clicked();
+
+        Gui::WaitCursor wc;
+        App::Document* activeDoc = App::GetApplication().getDocument(this->document.c_str());
+        if (!activeDoc) {
+            QMessageBox::critical(this, windowTitle(),
+                tr("The document '%1' doesn't exist.").arg(QString::fromUtf8(this->label.c_str())));
+            return;
+        }
+        activeDoc->openTransaction("Extrude");
+
+        Base::Reference<ParameterGrp> hGrp = App::GetApplication().GetUserParameter()
+            .GetGroup("BaseApp")->GetGroup("Preferences")->GetGroup("Mod/Part");
+        bool addBaseName = hGrp->GetBool("AddBaseObjectName", false);
+
+        std::vector<App::DocumentObject*> objects = this->getShapesToExtrude();
+        for (App::DocumentObject* sourceObj: objects) {
+            assert(sourceObj);
+
+            if (!sourceObj->isDerivedFrom(Part::Feature::getClassTypeId())){
+                FC_ERR("Object " << sourceObj->getFullName() 
+                        << " is not Part object (has no OCC shape). Can't extrude it.");
+                continue;
+            }
+
+            std::string name;
+            name = sourceObj->getDocument()->getUniqueObjectName("Extrude").c_str();
+            if (addBaseName) {
+                //FIXME: implement
+                //QString baseName = QString::fromLatin1("Extrude_%1").arg(sourceObjectName);
+                //label = QString::fromLatin1("%1_Extrude").arg((*it)->text(0));
+            }
+
+            FCMD_OBJ_DOC_CMD(sourceObj,"addObject('Part::Extrusion','" << name << "')");
+            auto newObj = sourceObj->getDocument()->getObject(name.c_str());
+
+            this->writeParametersToFeature(*newObj, sourceObj);
+
+            Gui::Command::copyVisual(newObj, "ShapeColor", sourceObj);
+            Gui::Command::copyVisual(newObj, "LineColor", sourceObj);
+            Gui::Command::copyVisual(newObj, "PointColor", sourceObj);
+
+            FCMD_OBJ_HIDE(sourceObj);
+        }
+
+        activeDoc->commitTransaction();
+        Gui::Command::updateActive();
+    }
+    catch (Base::AbortException&){
+        throw;
+    }
+    catch (Base::Exception &err){
+        QMessageBox::critical(this, windowTitle(),
+            tr("Creating Extrusion failed.\n%1").arg(QString::fromUtf8(err.what())));
+        return;
+    }
+    catch(...) {
+        QMessageBox::critical(this, windowTitle(),
+            tr("Creating Extrusion failed.\n%1").arg(QString::fromUtf8("Unknown error")));
+        return;
+    }
+}
+
+void DlgExtrusion::reject()
+{
+    if (filter) //if still selecting edge - stop.
+        this->on_btnSelectEdge_clicked();
+
+    QDialog::reject();
+}
+
+Base::Vector3d DlgExtrusion::getDir() const
+{
+    return Base::Vector3d(
+                ui->dirX->value(),
+                ui->dirY->value(),
+                ui->dirZ->value());
+}
+
+void DlgExtrusion::setDir(Base::Vector3d newDir)
+{
+    ui->dirX->setValue(newDir.x);
+    ui->dirY->setValue(newDir.y);
+    ui->dirZ->setValue(newDir.z);
+}
+
+Part::Extrusion::eDirMode DlgExtrusion::getDirMode() const
+{
+    if(ui->rbDirModeCustom->isChecked())
+        return Part::Extrusion::dmCustom;
+    if(ui->rbDirModeEdge->isChecked())
+        return Part::Extrusion::dmEdge;
+    if(ui->rbDirModeNormal->isChecked())
+        return Part::Extrusion::dmNormal;
+
+    //we shouldn't get here...
+    return Part::Extrusion::dmCustom;
+}
+
+void DlgExtrusion::setDirMode(Part::Extrusion::eDirMode newMode)
+{
+    ui->rbDirModeCustom->blockSignals(true);
+    ui->rbDirModeEdge->blockSignals(true);
+    ui->rbDirModeNormal->blockSignals(true);
+
+    ui->rbDirModeCustom->setChecked(newMode == Part::Extrusion::dmCustom);
+    ui->rbDirModeEdge->setChecked(newMode == Part::Extrusion::dmEdge);
+    ui->rbDirModeNormal->setChecked(newMode == Part::Extrusion::dmNormal);
+
+    ui->rbDirModeCustom->blockSignals(false);
+    ui->rbDirModeEdge->blockSignals(false);
+    ui->rbDirModeNormal->blockSignals(false);
+    this->on_DirMode_changed();
+}
+
+void DlgExtrusion::getAxisLink(App::PropertyLinkSub& lnk) const
+{
+    QString text = ui->txtLink->text();
+
+    if (text.length() == 0) {
+        lnk.setValue(nullptr);
+    } else {
+        QStringList parts = text.split(QChar::fromLatin1(':'));
+        App::DocumentObject* obj = App::GetApplication().getActiveDocument()->getObject(parts[0].toLatin1());
+        if(!obj){
+            throw Base::ValueError(tr("Object not found: %1").arg(parts[0]).toUtf8().constData());
+        }
+        lnk.setValue(obj);
+        if (parts.size() == 1) {
+            return;
+        } else if (parts.size() == 2) {
+            std::vector<std::string> subs;
+            subs.push_back(std::string(parts[1].toLatin1().constData()));
+            lnk.setValue(obj,subs);
+        }
+    }
+
+}
+
+void DlgExtrusion::setAxisLink(const App::PropertyLinkSub& lnk)
+{
+    if (!lnk.getValue()){
+        ui->txtLink->clear();
+        return;
+    }
+    if (lnk.getSubValues().size() == 1){
+        this->setAxisLink(lnk.getValue()->getNameInDocument(), lnk.getSubValues()[0].c_str());
+    } else {
+        this->setAxisLink(lnk.getValue()->getNameInDocument(), "");
+    }
+}
+
+void DlgExtrusion::setAxisLink(const char* objname, const char* subname)
+{
+    if(objname && strlen(objname) > 0){
+        QString txt = QString::fromLatin1(objname);
+        if (subname && strlen(subname) > 0){
+            txt = txt + QString::fromLatin1(":") + QString::fromLatin1(subname);
+        }
+        ui->txtLink->setText(txt);
+    } else {
+        ui->txtLink->clear();
+    }
+}
+
+std::vector<App::DocumentObject*> DlgExtrusion::getShapesToExtrude() const
+{
+    QList<QTreeWidgetItem *> items = ui->treeWidget->selectedItems();
+    App::Document* doc = App::GetApplication().getDocument(this->document.c_str());
+    if (!doc)
+        throw Base::RuntimeError("Document lost");
+
+    std::vector<App::DocumentObject*> objects;
+    for (int i = 0; i < items.size(); i++) {
+        App::DocumentObject* obj = doc->getObject(items[i]->data(0, Qt::UserRole).toString().toLatin1());
+        if (!obj)
+            throw Base::RuntimeError("Object not found");
+        objects.push_back(obj);
+    }
+    return objects;
+}
+
+bool DlgExtrusion::validate()
+{
+    //check source shapes
+    if (ui->treeWidget->selectedItems().isEmpty()) {
+        QMessageBox::critical(this, windowTitle(),
+            tr("No shapes selected for extrusion. Select some, first."));
+        return false;
+    }
+
+    //check axis link
+    QString errmsg;
+    bool hasValidAxisLink = false;
+    try{
+        App::PropertyLinkSub lnk;
+        this->getAxisLink(lnk);
+        Base::Vector3d dir, base;
+        hasValidAxisLink = Part::Extrusion::fetchAxisLink(lnk, base, dir);
+    } catch(Base::Exception &err) {
+        errmsg = QString::fromUtf8(err.what());
+    } catch(Standard_Failure &err) {
+        errmsg = QString::fromLocal8Bit(err.GetMessageString());
+    } catch(...) {
+        errmsg = QString::fromUtf8("Unknown error");
+    }
+    if (this->getDirMode() == Part::Extrusion::dmEdge && !hasValidAxisLink){
+        if (errmsg.length() > 0)
+            QMessageBox::critical(this, windowTitle(), tr("Extrusion direction link is invalid.\n\n%1").arg(errmsg));
+        else
+            QMessageBox::critical(this, windowTitle(), tr("Direction mode is to use an edge, but no edge is linked."));
+        ui->txtLink->setFocus();
+        return false;
+    } else if (this->getDirMode() != Part::Extrusion::dmEdge && !hasValidAxisLink){
+        //axis link is invalid, but it is not required by the mode. We shouldn't complain it's invalid then...
+        ui->txtLink->clear();
+    }
+
+    //check normal
+    if (this->getDirMode() == Part::Extrusion::dmNormal){
+        errmsg.clear();
+        try {
+            App::PropertyLink lnk;
+            lnk.setValue(&this->getShapeToExtrude()); //simplified - check only for the first shape.
+            Part::Extrusion::calculateShapeNormal(lnk);
+        } catch(Base::Exception &err) {
+            errmsg = QString::fromUtf8(err.what());
+        } catch(Standard_Failure &err) {
+            errmsg = QString::fromLocal8Bit(err.GetMessageString());
+        } catch(...) {
+            errmsg = QString::fromUtf8("Unknown error");
+        }
+        if (errmsg.length() > 0){
+            QMessageBox::critical(this, windowTitle(), tr("Can't determine normal vector of shape to be extruded. Please use other mode. \n\n(%1)").arg(errmsg));
+            ui->rbDirModeNormal->setFocus();
+            return false;
+        }
+    }
+
+    //check axis dir
+    if (this->getDirMode() == Part::Extrusion::dmCustom){
+        if(this->getDir().Length() < Precision::Confusion()){
+            QMessageBox::critical(this, windowTitle(),
+                tr("Extrusion direction vector is zero-length. It must be non-zero."));
+            ui->dirX->setFocus();
+            return false;
+        }
+    }
+
+    //check lengths
+    if (!ui->chkSymmetric->isChecked()
+            && fabs(ui->spinLenFwd->value().getValue() + ui->spinLenRev->value().getValue()) < Precision::Confusion()
+            && ! (fabs(ui->spinLenFwd->value().getValue() - ui->spinLenRev->value().getValue()) < Precision::Confusion())){
+        QMessageBox::critical(this, windowTitle(),
+            tr("Total extrusion length is zero (length1 == -length2). It must be nonzero."));
+        ui->spinLenFwd->setFocus();
+        return false;
+    }
+
+    return true;
+}
+
+void DlgExtrusion::writeParametersToFeature(App::DocumentObject &feature, App::DocumentObject* base) const
+{
+    Gui::Command::doCommand(Gui::Command::Doc,"f = App.getDocument('%s').getObject('%s')", feature.getDocument()->getName(), feature.getNameInDocument());
+
+    if (base)
+        Gui::Command::doCommand(Gui::Command::Doc,"f.Base = App.getDocument('%s').getObject('%s')", base->getDocument()->getName(), base->getNameInDocument());
+
+    Part::Extrusion::eDirMode dirMode = this->getDirMode();
+    const char* modestr = Part::Extrusion::eDirModeStrings[dirMode];
+    Gui::Command::doCommand(Gui::Command::Doc,"f.DirMode = \"%s\"", modestr);
+
+    if (dirMode == Part::Extrusion::dmCustom){
+        Base::Vector3d dir = this->getDir();
+        Gui::Command::doCommand(Gui::Command::Doc, "f.Dir = App.Vector(%.15f, %.15f, %.15f)", dir.x, dir.y, dir.z);
+    }
+
+    App::PropertyLinkSub lnk;
+    this->getAxisLink(lnk);
+    std::stringstream linkstr;
+    if(lnk.getValue() == nullptr){
+        linkstr << "None";
+    } else {
+        linkstr << "(App.getDocument(\"" << lnk.getValue()->getDocument()->getName() <<"\")." << lnk.getValue()->getNameInDocument();
+        linkstr << ", [";
+        for (const std::string &str: lnk.getSubValues()){
+            linkstr << "\"" << str << "\"";
+        }
+        linkstr << "])";
+    }
+    Gui::Command::doCommand(Gui::Command::Doc,"f.DirLink = %s", linkstr.str().c_str());
+
+    Gui::Command::doCommand(Gui::Command::Doc,"f.LengthFwd = %.15f", ui->spinLenFwd->value().getValue());
+    Gui::Command::doCommand(Gui::Command::Doc,"f.LengthRev = %.15f", ui->spinLenRev->value().getValue());
+
+    Gui::Command::doCommand(Gui::Command::Doc,"f.Solid = %s", ui->chkSolid->isChecked() ? "True" : "False");
+    Gui::Command::doCommand(Gui::Command::Doc,"f.Reversed = %s", ui->chkReversed->isChecked() ? "True" : "False");
+    Gui::Command::doCommand(Gui::Command::Doc,"f.Symmetric = %s", ui->chkSymmetric->isChecked() ? "True" : "False");
+    Gui::Command::doCommand(Gui::Command::Doc,"f.TaperAngle = %.15f", ui->spinTaperAngle->value().getValue());
+    Gui::Command::doCommand(Gui::Command::Doc,"f.TaperAngleRev = %.15f", ui->spinTaperAngleRev->value().getValue());
+}
+
+
+// ---------------------------------------
+
+TaskExtrusion::TaskExtrusion()
+{
+    widget = new DlgExtrusion();
+    taskbox = new Gui::TaskView::TaskBox(
+        Gui::BitmapFactory().pixmap("Part_Extrude"),
+        widget->windowTitle(), true, 0);
+    taskbox->groupLayout()->addWidget(widget);
+    Content.push_back(taskbox);
+}
+
+TaskExtrusion::~TaskExtrusion()
+{
+    // automatically deleted in the sub-class
+}
+
+bool TaskExtrusion::accept()
+{
+    widget->accept();
+    return (widget->result() == QDialog::Accepted);
+}
+
+bool TaskExtrusion::reject()
+{
+    widget->reject();
+    return true;
+}
+
+void TaskExtrusion::clicked(int id)
+{
+    if (id == QDialogButtonBox::Apply) {
+        try{
+            widget->apply();
+        } catch (Base::AbortException&){
+
+        };
+    }
+}
+
+#include "moc_DlgExtrusion.cpp"