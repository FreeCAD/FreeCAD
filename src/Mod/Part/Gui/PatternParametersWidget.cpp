--- conflicted
+++ resolved
@@ -1,792 +1,786 @@
-// SPDX-License-Identifier: LGPL-2.1-or-later
-/****************************************************************************
- *                                                                          *
- *   Copyright (c) 2025 AstoCAD                  <hello@astocad.com>        *
- *                                                                          *
- *   This file is part of FreeCAD.                                          *
- *                                                                          *
- *   FreeCAD is free software: you can redistribute it and/or modify it     *
- *   under the terms of the GNU Lesser General Public License as            *
- *   published by the Free Software Foundation, either version 2.1 of the   *
- *   License, or (at your option) any later version.                        *
- *                                                                          *
- *   FreeCAD is distributed in the hope that it will be useful, but         *
- *   WITHOUT ANY WARRANTY; without even the implied warranty of             *
- *   MERCHANTABILITY or FITNESS FOR A PARTICULAR PURPOSE. See the GNU       *
- *   Lesser General Public License for more details.                        *
- *                                                                          *
- *   You should have received a copy of the GNU Lesser General Public       *
- *   License along with FreeCAD. If not, see                                *
- *   <https://www.gnu.org/licenses/>.                                       *
- *                                                                          *
- ***************************************************************************/
-
-#include <QDebug>
-#include <QTimer>
-#include <QHBoxLayout>
-#include <QToolButton>
-#include <QLabel>
-#include <QFormLayout>
-
-#include "ui_PatternParametersWidget.h"
-#include "PatternParametersWidget.h"
-
-#include <App/Application.h>
-#include <App/DocumentObject.h>
-#include <App/PropertyUnits.h>
-#include <Base/Parameter.h>
-#include <Base/Tools.h>
-#include <Gui/ComboLinks.h>
-#include <Gui/QuantitySpinBox.h>
-#include <Gui/SpinBox.h>
-#include <Gui/BitmapFactory.h>
-#include <Base/Console.h>
-
-using namespace PartGui;
-
-PatternParametersWidget::PatternParametersWidget(PatternType type,
-                                                 Gui::View3DInventorViewer* v,
-                                                 QWidget* parent) :
-    QWidget(parent),
-    type(type),
-    viewer(v),
-    ui(new Ui_PatternParametersWidget)
-{
-    ui->setupUi(this);
-    setupUiElements();
-    connectSignals();
-}
-
-PatternParametersWidget::~PatternParametersWidget()
-{
-    clearAllSpacingLabels();
-}
-
-void PatternParametersWidget::setupUiElements()
-{
-    // Configure UI elements if needed (e.g., icons for mode)
-    QIcon iconExtent = Gui::BitmapFactory().iconFromTheme("Part_LinearPattern_extent");
-    QIcon iconSpacing = Gui::BitmapFactory().iconFromTheme("Part_LinearPattern_spacing");
-
-    ui->comboMode->setItemIcon(0, iconExtent);
-    ui->comboMode->setItemIcon(1, iconSpacing);
-
-    if (type == PatternType::Polar) {
-        setTitle(tr("Axis"));
-    }
-
-    // Set combo box helper
-    dirLinks.setCombo(ui->comboDirection);
-
-    ParameterGrp::handle hPart = App::GetApplication().GetParameterGroupByPath(
-        "User parameter:BaseApp/Preferences/Mod/Part");
-    ui->addSpacingButton->setVisible(hPart->GetBool("ExperimentalFeatures", false));
-
-    ui->enableCheckbox->setVisible(false);
-}
-
-void PatternParametersWidget::connectSignals()
-{
-    connect(ui->comboDirection, qOverload<int>(&QComboBox::activated),
-        this, &PatternParametersWidget::onDirectionChanged);
-    connect(ui->PushButtonReverse, &QToolButton::pressed,
-        this, &PatternParametersWidget::onReversePressed);
-    connect(ui->comboMode, qOverload<int>(&QComboBox::activated),
-        this, &PatternParametersWidget::onModeChanged);
-
-    connect(ui->spinExtent, qOverload<double>(&Gui::QuantitySpinBox::valueChanged),
-        this, &PatternParametersWidget::onLengthChanged);
-    connect(ui->spinSpacing, qOverload<double>(&Gui::QuantitySpinBox::valueChanged),
-        this, &PatternParametersWidget::onOffsetChanged);
-    connect(ui->spinOccurrences, &Gui::UIntSpinBox::unsignedChanged,
-        this, &PatternParametersWidget::onOccurrencesChanged);
-
-    // Dynamic spacing buttons
-    connect(ui->addSpacingButton, &QToolButton::clicked,
-        this, &PatternParametersWidget::onAddSpacingButtonClicked);
-
-    connect(ui->groupBox, &QGroupBox::toggled, this, &PatternParametersWidget::onGroupBoxToggled);
-    connect(ui->enableCheckbox,
-            &QCheckBox::toggled,
-            this,
-            &PatternParametersWidget::onEnableCheckBoxToggled);
-    // Note: Connections for dynamic rows are done in addSpacingRow()
-}
-
-void PatternParametersWidget::bindProperties(App::PropertyLinkSub* directionProp,
-    App::PropertyBool* reversedProp,
-    App::PropertyEnumeration* modeProp,
-    App::PropertyQuantity* lengthProp,
-    App::PropertyQuantity* offsetProp,
-    App::PropertyFloatList* spacingsOverrideProp,
-    App::PropertyFloatList* spacingPatternProp,
-    App::PropertyIntegerConstraint* occurrencesProp,
-    App::DocumentObject* feature)
-{
-    // Store pointers to the properties
-    m_directionProp = directionProp;
-    m_reversedProp = reversedProp;
-    m_modeProp = modeProp;
-    m_extentProp = lengthProp;
-    m_spacingProp = offsetProp;
-    m_spacingsOverrideProp = spacingsOverrideProp;
-    m_spacingPatternProp = spacingPatternProp;
-    m_occurrencesProp = occurrencesProp;
-    m_feature = feature; // Store feature for context (units, etc.)
-
-    ui->spinExtent->bind(*m_extentProp);
-    Base::Unit unit = type == PatternType::Linear ? Base::Unit::Length : Base::Unit::Angle;
-
-    ui->spinExtent->blockSignals(true);
-    ui->spinExtent->setUnit(unit);
-    ui->spinExtent->blockSignals(false);
-
-    ui->spinSpacing->bind(*m_spacingProp);
-    ui->spinSpacing->blockSignals(true);
-    ui->spinSpacing->setUnit(unit);
-    ui->spinSpacing->blockSignals(false);
-
-    ui->spinOccurrences->bind(*m_occurrencesProp);
-    ui->spinOccurrences->blockSignals(true);
-    ui->spinOccurrences->setMaximum(m_occurrencesProp->getMaximum());
-    ui->spinOccurrences->setMinimum(m_occurrencesProp->getMinimum());
-    ui->spinOccurrences->blockSignals(false);
-
-    if (ui->groupBox->isCheckable()) {
-        setChecked(m_occurrencesProp->getValue() > 1);
-    }
-
-    // Initial UI update from properties
-    updateUI();
-}
-
-void PatternParametersWidget::addDirection(App::DocumentObject* linkObj, const std::string& linkSubname, const QString& itemText, int userData)
-{
-    // Insert custom directions before "Select reference..."
-    dirLinks.addLink(linkObj, linkSubname, itemText, userData);
-}
-
-void PatternParametersWidget::updateUI()
-{
-    if (blockUpdate || !m_feature) { // Need properties to be bound
-        return;
-    }
-    Base::StateLocker locker(blockUpdate, true);
-
-    // Update direction combo
-    if (dirLinks.setCurrentLink(*m_directionProp) == -1) {
-        // failed to set current, because the link isn't in the list yet
-        if (m_directionProp->getValue()) {
-            QString refStr =
-                QStringLiteral("%1:%2").arg(QString::fromLatin1(m_directionProp->getValue()->getNameInDocument()),
-                                            QString::fromLatin1(m_directionProp->getSubValues().front().c_str()));
-            dirLinks.addLink(*m_directionProp, refStr);
-            dirLinks.setCurrentLink(*m_directionProp);
-        }
-    }
-
-    // Update other controls directly from properties
-    ui->comboMode->setCurrentIndex(m_modeProp->getValue());
-    ui->spinExtent->setValue(m_extentProp->getValue());
-    ui->spinSpacing->setValue(m_spacingProp->getValue());
-    ui->spinOccurrences->setValue(m_occurrencesProp->getValue());
-
-    rebuildDynamicSpacingUI();
-
-    adaptVisibilityToMode();
-}
-
-void PatternParametersWidget::onGroupBoxToggled(bool checked)
-{
-    if (blockUpdate || !m_occurrencesProp) {
-        return;
-    }
-
-    if (!checked) {
-        // When unchecked, the pattern in this direction is disabled.
-        // Set occurrences to 1, which effectively removes the pattern effect.
-        if (m_occurrencesProp->getValue() != 1) {
-            ui->spinOccurrences->setValue(1);
-        }
-
-        ui->groupBox->setVisible(false);
-        ui->enableCheckbox->setVisible(true);
-        ui->enableCheckbox->setChecked(false);
-    }
-}
-
-void PatternParametersWidget::onEnableCheckBoxToggled(bool checked)
-{
-    if (blockUpdate || !m_occurrencesProp) {
-        return;
-    }
-
-    if (checked) {
-        // When unchecked, the pattern in this direction is disabled.
-        // Set occurrences to 1, which effectively removes the pattern effect.
-        ui->groupBox->setChecked(true);
-        ui->groupBox->setVisible(true);
-        ui->enableCheckbox->setVisible(false);
-    }
-}
-
-void PatternParametersWidget::adaptVisibilityToMode()
-{
-    if (!m_modeProp) {
-        return;
-    }
-    // Use the enum names defined in FeatureLinearPattern.h
-    auto mode = static_cast<PartGui::PatternMode>(m_modeProp->getValue());
-
-    ui->formLayout->labelForField(ui->spinExtent)->setVisible(mode == PartGui::PatternMode::Extent);
-    ui->spinExtent->setVisible(mode == PartGui::PatternMode::Extent);
-    ui->formLayout->labelForField(ui->spacingControlsWidget)
-        ->setVisible(mode == PartGui::PatternMode::Spacing);
-    ui->spacingControlsWidget->setVisible(mode == PartGui::PatternMode::Spacing);
-}
-
-const App::PropertyLinkSub& PatternParametersWidget::getCurrentDirectionLink() const
-{
-    return dirLinks.getCurrentLink();
-}
-
-bool PatternParametersWidget::isSelectReferenceMode() const
-{
-    return !dirLinks.getCurrentLink().getValue();
-}
-
-void PatternParametersWidget::setTitle(const QString& title)
-{
-    ui->groupBox->setTitle(title);
-}
-
-void PatternParametersWidget::setCheckable(bool on)
-{
-    ui->groupBox->setCheckable(on);
-}
-
-void PatternParametersWidget::setChecked(bool on)
-{
-    ui->groupBox->setChecked(on);
-    ui->enableCheckbox->setChecked(on);
-}
-
-// --- Slots ---
-
-void PatternParametersWidget::onDirectionChanged(int /*index*/)
-{
-    if (blockUpdate || !m_directionProp) return;
-
-    if (isSelectReferenceMode()) {
-        // Emit signal for the task panel to handle reference selection
-        requestReferenceSelection();
-    }
-    else {
-        m_directionProp->Paste(dirLinks.getCurrentLink()); // Update the property
-        parametersChanged(); // Notify change
-    }
-}
-
-void PatternParametersWidget::onReversePressed()
-{
-    if (blockUpdate || !m_reversedProp) return;
-
-    m_reversedProp->setValue(!m_reversedProp->getValue());
-    parametersChanged();
-}
-
-void PatternParametersWidget::onModeChanged(int index)
-{
-    if (blockUpdate || !m_modeProp) return;
-    m_modeProp->setValue(index); // Assuming enum values match index
-    adaptVisibilityToMode(); // Update visibility based on new mode
-    parametersChanged();
-}
-
-void PatternParametersWidget::onLengthChanged(double value)
-{
-    // Usually handled by bind(). If manual update needed:
-    if (blockUpdate || !m_extentProp) return;
-    m_extentProp->setValue(value);
-    parametersChanged(); // Still emit signal even if bound
-}
-
-void PatternParametersWidget::onOffsetChanged(double value)
-{
-    if (blockUpdate || !m_spacingProp || !m_spacingPatternProp) return;
-
-    m_spacingProp->setValue(value);
-
-    // Crucially, also update the *first* element of the SpacingPattern list
-    std::vector<double> currentSpacings = m_spacingPatternProp->getValues();
-    if (currentSpacings.empty()) {
-        currentSpacings.push_back(ui->spinSpacing->value().getValue()); // Use UI value which includes units
-    }
-    else {
-        currentSpacings[0] = ui->spinSpacing->value().getValue();
-    }
-
-    m_spacingPatternProp->setValues(currentSpacings); // Update the property list
-    parametersChanged(); // Emit signal
-}
-
-void PatternParametersWidget::onOccurrencesChanged(unsigned int value)
-{
-    // Usually handled by bind(). If manual update needed:
-    if (blockUpdate || !m_occurrencesProp) return;
-
-    m_occurrencesProp->setValue(value);
-    parametersChanged(); // Still emit signal even if bound
-}
-
-
-// --- Dynamic Spacing Logic ---
-
-void PatternParametersWidget::clearDynamicSpacingRows()
-{
-    for (QWidget* fieldWidget : dynamicSpacingRows) {
-        ui->formLayout->removeRow(fieldWidget);
-    }
-    dynamicSpacingRows.clear();
-    dynamicSpacingSpinBoxes.clear();
-}
-
-void PatternParametersWidget::addSpacingRow(double value)
-{
-    if (!m_spacingProp) {
-        return;  // Need context for units
-    }
-
-    // Find position to insert before "Occurrences"
-    int insertPos = -1;
-    QFormLayout::ItemRole role;
-    ui->formLayout->getWidgetPosition(ui->spinOccurrences, &insertPos, &role);
-    if (insertPos == -1) {
-        insertPos = ui->formLayout->rowCount();  // Fallback to appending
-    }
-
-    int newIndex = dynamicSpacingRows.count();
-    QLabel* label = new QLabel(tr("Spacing %1").arg(newIndex + 2), this);
-
-    // Create the field widget (spinbox + remove button)
-    QWidget* fieldWidget = new QWidget(this);
-    QHBoxLayout* fieldLayout = new QHBoxLayout(fieldWidget);
-    fieldLayout->setContentsMargins(0, 0, 0, 0);
-    fieldLayout->setSpacing(3);
-
-    Gui::QuantitySpinBox* spinBox = new Gui::QuantitySpinBox(fieldWidget);
-    Base::Unit unit = type == PatternType::Linear ? Base::Unit::Length : Base::Unit::Angle;
-    spinBox->setUnit(unit);
-    spinBox->setKeyboardTracking(false);
-    spinBox->setValue(value);  // Set initial value
-
-    QToolButton* removeButton = new QToolButton(fieldWidget);
-    removeButton->setIcon(Gui::BitmapFactory().iconFromTheme("list-remove"));
-    removeButton->setToolTip(tr("Remove this spacing definition."));
-    removeButton->setSizePolicy(QSizePolicy::Maximum, QSizePolicy::Preferred);
-
-    fieldLayout->addWidget(spinBox);
-    fieldLayout->addWidget(removeButton);
-
-    ui->formLayout->insertRow(insertPos, label, fieldWidget);
-    dynamicSpacingRows.append(fieldWidget);
-    dynamicSpacingSpinBoxes.append(spinBox);
-
-    // Connect signals for the new row
-    connect(spinBox,
-            qOverload<double>(&Gui::QuantitySpinBox::valueChanged),
-            this,
-            &PatternParametersWidget::onDynamicSpacingChanged);
-    connect(removeButton, &QToolButton::clicked, this, [this, fieldWidget]() {
-        this->onRemoveSpacingButtonClicked(fieldWidget);
-    });
-}
-
-void PatternParametersWidget::rebuildDynamicSpacingUI()
-{
-    if (!m_spacingPatternProp) {
-        return;
-    }
-
-    clearDynamicSpacingRows();  // Clear existing dynamic UI first
-
-    std::vector<double> currentSpacings = m_spacingPatternProp->getValues();
-    // Start from index 1, as index 0 corresponds to ui->spinSpacing
-    for (size_t i = 1; i < currentSpacings.size(); ++i) {
-        // Values in PropertyFloatList are unitless. Assume they match the Offset unit.
-        addSpacingRow(currentSpacings[i]);
-    }
-}
-
-void PatternParametersWidget::onAddSpacingButtonClicked()
-{
-    if (blockUpdate || !m_spacingProp) return;
-
-    // Add a new row to the UI with a default value (same as main offset)
-    addSpacingRow(ui->spinSpacing->value().getValue());
-
-    // Update the underlying property list
-    updateSpacingPatternProperty(); // This will emit parametersChanged
-}
-
-void PatternParametersWidget::onDynamicSpacingChanged()
-{
-    if (blockUpdate) return;
-    // Update the entire property list based on the current UI state.
-    updateSpacingPatternProperty(); // This will emit parametersChanged
-}
-
-void PatternParametersWidget::onRemoveSpacingButtonClicked(QWidget* fieldWidget)
-{
-    if (blockUpdate || !m_spacingPatternProp) {
-        return;
-    }
-
-    int indexToRemove = dynamicSpacingRows.indexOf(fieldWidget);
-    if (indexToRemove == -1) {
-        return;
-    }
-
-    // removeRow also deletes the widgets (label and field)
-    ui->formLayout->removeRow(fieldWidget);
-
-    dynamicSpacingRows.removeAt(indexToRemove);
-    dynamicSpacingSpinBoxes.removeAt(indexToRemove);
-
-    // Update labels of subsequent rows
-    for (int i = indexToRemove; i < dynamicSpacingRows.size(); ++i) {
-        if (auto* label =
-                qobject_cast<QLabel*>(ui->formLayout->labelForField(dynamicSpacingRows[i]))) {
-            label->setText(tr("Spacing %1").arg(i + 2));
-        }
-    }
-
-    // Update the underlying property list
-    updateSpacingPatternProperty();  // This will emit parametersChanged
-}
-
-void PatternParametersWidget::updateSpacingPatternProperty()
-{
-    if (blockUpdate || !m_spacingPatternProp || !m_spacingProp) {
-        return;
-    }
-
-    std::vector<double> newSpacings;
-
-    // First element is always the main offset's value
-    newSpacings.push_back(ui->spinSpacing->value().getValue());
-
-    // Add values from dynamic spin boxes
-    for (Gui::QuantitySpinBox* spinBox : dynamicSpacingSpinBoxes) {
-        newSpacings.push_back(spinBox->value().getValue());
-    }
-
-    m_spacingPatternProp->setValues(newSpacings); // Set the property list
-    parametersChanged(); // Emit signal after property is set
-}
-
-// --- Getters ---
-
-void PatternParametersWidget::getAxis(App::DocumentObject*& obj,
-    std::vector<std::string>& sub) const
-{
-    const App::PropertyLinkSub& lnk = dirLinks.getCurrentLink();
-    obj = lnk.getValue();
-    sub = lnk.getSubValues();
-}
-
-bool PatternParametersWidget::getReverse() const
-{
-    return m_reversedProp->getValue();
-}
-
-int PatternParametersWidget::getMode() const
-{
-    return ui->comboMode->currentIndex();
-}
-
-double PatternParametersWidget::getExtent() const
-{
-    return ui->spinExtent->value().getValue();
-}
-
-double PatternParametersWidget::getSpacing() const
-{
-    return ui->spinSpacing->value().getValue();
-}
-
-unsigned PatternParametersWidget::getOccurrences() const
-{
-    return ui->spinOccurrences->value();
-}
-
-std::string PatternParametersWidget::getSpacingPatternsAsString() const
-{
-    // Build the Python list string for SpacingPattern
-    std::stringstream ss;
-    ss << "[";
-    const auto& spacingValues = m_spacingPatternProp->getValues();
-    for (size_t i = 0; i < spacingValues.size(); ++i) {
-        ss << (i > 0 ? ", " : "") << spacingValues[i];
-    }
-    ss << "]";
-    return ss.str();
-}
-
-void PatternParametersWidget::applyQuantitySpinboxes() const
-{
-    ui->spinExtent->apply();
-    ui->spinSpacing->apply();
-    ui->spinOccurrences->apply();
-}
-
-<<<<<<< HEAD
-//#include "moc_PatternParametersWidget.cpp"
-
-
-=======
-void PatternParametersWidget::clearAllSpacingLabels()
-{
-    spacingLabels.clear();
-}
-
-void PatternParametersWidget::updateSpacingLabels(const Base::Vector3d& startPoint,
-                                                  const Base::Vector3d& direction)
-{
-    clearAllSpacingLabels();
-
-    // Prerequisites: feature bound, viewer exists, and it's a linear pattern.
-    if (!m_feature || !viewer || type != PatternType::Linear) {
-        return;
-    }
-
-    // Labels are only shown in Spacing mode.
-    if (static_cast<PatternMode>(m_modeProp->getValue()) != PatternMode::Spacing
-        || m_occurrencesProp->getValue() <= 1) {
-        return;
-    }
-
-    try {
-        size_t requiredLabels = m_occurrencesProp->getValue() - 1;
-        Base::Rotation rotation(Base::Vector3d(1.0, 0.0, 0.0), direction);
-
-        // Adjust the number of label objects.
-        if (spacingLabels.size() > requiredLabels) {
-            spacingLabels.resize(requiredLabels);
-        }
-        while (spacingLabels.size() < requiredLabels) {
-            auto label = std::make_unique<Gui::EditableDatumLabel>(
-                viewer,
-                Base::Placement(startPoint, rotation),
-                true  // autoDistance
-            );
-            label->setLabelType(Gui::SoDatumLabel::DISTANCE,
-                                Gui::EditableDatumLabel::Function::Dimensioning);
-            label->setPickable(true);
-            connect(label.get(),
-                    &Gui::EditableDatumLabel::clicked,
-                    this,
-                    &PatternParametersWidget::onSpacingLabelClicked);
-            spacingLabels.push_back(std::move(label));
-        }
-
-        // Get the spacing values from the bound properties.
-        const auto& spacings = m_spacingsOverrideProp->getValues();
-        double globalOffset = m_spacingProp->getValue();
-
-        // Calculate positions iteratively.
-        Base::Vector3d currentPoint = Base::Vector3d();
-        for (size_t i = 0; i < requiredLabels; ++i) {
-            auto& label = spacingLabels[i];
-            if (!label->isActive()) {
-                label->activate();
-            }
-
-            // Define the start point for this label's line segment.
-            Base::Vector3d p1 = currentPoint;
-
-            // Calculate the end point for this segment.
-            double spacingOverride = spacings.at(i);
-            double currentSpacing = (spacingOverride == -1.0) ? globalOffset : spacingOverride;
-
-            Base::Vector3d p2 = p1 + Base::Vector3d(currentSpacing, 0., 0.);
-
-            label->setPoints(p1, p2);
-
-            // Set the text of the label.
-            Base::Quantity quantity(currentSpacing, Base::Unit::Length);
-            label->label->string = quantity.getUserString().c_str();
-
-            if (spacingOverride == -1.0) {
-                // Only set color if not currently being edited to avoid flicker.
-                if (!label->isInEdit()) {
-                    label->setDeactivatedColor();
-                }
-            }
-            else {
-                label->setActivatedColor();
-            }
-
-            // The end of this segment is the start of the next one.
-            currentPoint = p2;
-        }
-    }
-    catch (const Base::Exception& e) {
-        Base::Console().warning("Could not update on-view spacing labels: %s\n", e.what());
-        clearAllSpacingLabels();
-    }
-}
-
-void PatternParametersWidget::updateSpacingLabels(const Base::Vector3d& center,
-                                                  const Base::Vector3d& axis,
-                                                  double radius,
-                                                  double startAngle)
-{
-    clearAllSpacingLabels();
-    if (!m_feature || !viewer || type != PatternType::Polar) {
-        return;
-    }
-
-    if (static_cast<PatternMode>(m_modeProp->getValue()) != PatternMode::Spacing
-        || m_occurrencesProp->getValue() <= 1) {
-        return;
-    }
-
-    try {
-        size_t requiredLabels = m_occurrencesProp->getValue() - 1;
-
-        // Create a placement for the labels. The origin is the rotation center,
-        // and the Z-axis is aligned with the rotation axis.
-        Base::Rotation rotation(Base::Vector3d(0.0, 0.0, 1.0), axis);
-        Base::Placement labelPlacement(center, rotation);
-
-        if (spacingLabels.size() > requiredLabels) {
-            spacingLabels.resize(requiredLabels);
-        }
-        while (spacingLabels.size() < requiredLabels) {
-            auto label = std::make_unique<Gui::EditableDatumLabel>(viewer, labelPlacement, true);
-            label->setLabelType(Gui::SoDatumLabel::ANGLE,
-                                Gui::EditableDatumLabel::Function::Dimensioning);
-            label->setPickable(true);
-            connect(label.get(),
-                    &Gui::EditableDatumLabel::clicked,
-                    this,
-                    &PatternParametersWidget::onSpacingLabelClicked);
-            spacingLabels.push_back(std::move(label));
-        }
-
-        const auto& spacings = m_spacingsOverrideProp->getValues();
-        double globalOffset = m_spacingProp->getValue();
-        double cumulativeAngle = startAngle;
-
-        for (size_t i = 0; i < requiredLabels; ++i) {
-            auto& label = spacingLabels[i];
-            if (!label->isActive()) {
-                label->activate();
-            }
-
-            double spacingOverride = spacings.at(i);
-            // Spacing values for PolarPattern are in degrees, but label params need radians.
-            double currentAngle_deg = (spacingOverride == -1.0) ? globalOffset : spacingOverride;
-            double currentAngle_rad = Base::toRadians(currentAngle_deg);
-
-            label->setPoints(center, Base::Vector3d());
-            label->setLabelDistance(radius);             // param1 is the radius
-            label->setLabelStartAngle(cumulativeAngle);  // param2 is start angle in rad
-            label->setLabelRange(currentAngle_rad);      // param3 is angle range in rad
-
-            Base::Quantity quantity(currentAngle_deg, Base::Unit::Angle);
-            label->label->string = quantity.getUserString().c_str();
-
-            if (spacingOverride == -1.0) {
-                if (!label->isInEdit()) {
-                    label->setDeactivatedColor();
-                }
-            }
-            else {
-                label->setActivatedColor();
-            }
-
-            cumulativeAngle += currentAngle_rad;
-        }
-    }
-    catch (const Base::Exception& e) {
-        Base::Console().warning("Could not update on-view polar spacing labels: %s\n", e.what());
-        clearAllSpacingLabels();
-    }
-}
-
-void PatternParametersWidget::onSpacingLabelClicked(Gui::EditableDatumLabel* label)
-{
-    if (!m_spacingsOverrideProp || !m_spacingProp) {
-        return;
-    }
-
-    // Find the index of the clicked label in our vector.
-    auto it = std::find_if(spacingLabels.begin(), spacingLabels.end(), [&](const auto& ptr) {
-        return ptr.get() == label;
-    });
-    if (it == spacingLabels.end()) {
-        return;  // Clicked label not found.
-    }
-    int index = std::distance(spacingLabels.begin(), it);
-
-    // Get the current value for this specific spacing to initialize the spinbox.
-    const auto& spacings = m_spacingsOverrideProp->getValues();
-    double currentValue =
-        (spacings.at(index) == -1.0) ? m_spacingProp->getValue() : spacings.at(index);
-
-    disconnect(label, &Gui::EditableDatumLabel::valueChanged, this, nullptr);
-    disconnect(label, &Gui::EditableDatumLabel::focusLost, this, nullptr);
-
-    // 2. Start the editing session.
-    label->startEdit(currentValue);
-
-    // 3. Establish the new, single connection for this editing session.
-
-    connect(label,
-            &Gui::EditableDatumLabel::valueChanged,
-            this,
-            [this, index, label](double newValue) {
-                if (!label->hasFinishedEditing) {
-                    return;
-                }
-
-                // The connection is no longer needed, disconnect immediately to prevent any
-                // re-entry.
-                disconnect(label, &Gui::EditableDatumLabel::valueChanged, this, nullptr);
-                disconnect(label, &Gui::EditableDatumLabel::focusLost, this, nullptr);
-
-                if (!m_spacingsOverrideProp) {
-                    return;
-                }
-
-                // Update the corresponding value in the property list.
-                std::vector<double> currentSpacings = m_spacingsOverrideProp->getValues();
-                if (static_cast<size_t>(index) < currentSpacings.size()) {
-                    if (newValue == m_spacingProp->getValue()) {
-                        newValue = -1;
-                    }
-                    currentSpacings[index] = newValue;
-                    m_spacingsOverrideProp->setValues(currentSpacings);
-
-                    // Trigger a recompute of the feature.
-                    Q_EMIT parametersChanged();
-                }
-
-                label->stopEdit();
-            });
-
-    connect(label, &Gui::EditableDatumLabel::focusLost, this, [this, label]() {
-        // The job is done (cancelled), disconnect both signals for this session.
-        disconnect(label, &Gui::EditableDatumLabel::valueChanged, this, nullptr);
-        disconnect(label, &Gui::EditableDatumLabel::focusLost, this, nullptr);
-
-        // Finalize the edit by hiding the spinbox and reverting to the original value.
-        label->stopEdit(false);
-    });
-}
-
-//#include "moc_PatternParametersWidget.cpp"
-
->>>>>>> ea6f04c3
+// SPDX-License-Identifier: LGPL-2.1-or-later
+/****************************************************************************
+ *                                                                          *
+ *   Copyright (c) 2025 AstoCAD                  <hello@astocad.com>        *
+ *                                                                          *
+ *   This file is part of FreeCAD.                                          *
+ *                                                                          *
+ *   FreeCAD is free software: you can redistribute it and/or modify it     *
+ *   under the terms of the GNU Lesser General Public License as            *
+ *   published by the Free Software Foundation, either version 2.1 of the   *
+ *   License, or (at your option) any later version.                        *
+ *                                                                          *
+ *   FreeCAD is distributed in the hope that it will be useful, but         *
+ *   WITHOUT ANY WARRANTY; without even the implied warranty of             *
+ *   MERCHANTABILITY or FITNESS FOR A PARTICULAR PURPOSE. See the GNU       *
+ *   Lesser General Public License for more details.                        *
+ *                                                                          *
+ *   You should have received a copy of the GNU Lesser General Public       *
+ *   License along with FreeCAD. If not, see                                *
+ *   <https://www.gnu.org/licenses/>.                                       *
+ *                                                                          *
+ ***************************************************************************/
+
+#include <QDebug>
+#include <QTimer>
+#include <QHBoxLayout>
+#include <QToolButton>
+#include <QLabel>
+#include <QFormLayout>
+
+#include "ui_PatternParametersWidget.h"
+#include "PatternParametersWidget.h"
+
+#include <App/Application.h>
+#include <App/DocumentObject.h>
+#include <App/PropertyUnits.h>
+#include <Base/Parameter.h>
+#include <Base/Tools.h>
+#include <Gui/ComboLinks.h>
+#include <Gui/QuantitySpinBox.h>
+#include <Gui/SpinBox.h>
+#include <Gui/BitmapFactory.h>
+#include <Base/Console.h>
+
+using namespace PartGui;
+
+PatternParametersWidget::PatternParametersWidget(PatternType type,
+                                                 Gui::View3DInventorViewer* v,
+                                                 QWidget* parent) :
+    QWidget(parent),
+    type(type),
+    viewer(v),
+    ui(new Ui_PatternParametersWidget)
+{
+    ui->setupUi(this);
+    setupUiElements();
+    connectSignals();
+}
+
+PatternParametersWidget::~PatternParametersWidget()
+{
+    clearAllSpacingLabels();
+}
+
+void PatternParametersWidget::setupUiElements()
+{
+    // Configure UI elements if needed (e.g., icons for mode)
+    QIcon iconExtent = Gui::BitmapFactory().iconFromTheme("Part_LinearPattern_extent");
+    QIcon iconSpacing = Gui::BitmapFactory().iconFromTheme("Part_LinearPattern_spacing");
+
+    ui->comboMode->setItemIcon(0, iconExtent);
+    ui->comboMode->setItemIcon(1, iconSpacing);
+
+    if (type == PatternType::Polar) {
+        setTitle(tr("Axis"));
+    }
+
+    // Set combo box helper
+    dirLinks.setCombo(ui->comboDirection);
+
+    ParameterGrp::handle hPart = App::GetApplication().GetParameterGroupByPath(
+        "User parameter:BaseApp/Preferences/Mod/Part");
+    ui->addSpacingButton->setVisible(hPart->GetBool("ExperimentalFeatures", false));
+
+    ui->enableCheckbox->setVisible(false);
+}
+
+void PatternParametersWidget::connectSignals()
+{
+    connect(ui->comboDirection, qOverload<int>(&QComboBox::activated),
+        this, &PatternParametersWidget::onDirectionChanged);
+    connect(ui->PushButtonReverse, &QToolButton::pressed,
+        this, &PatternParametersWidget::onReversePressed);
+    connect(ui->comboMode, qOverload<int>(&QComboBox::activated),
+        this, &PatternParametersWidget::onModeChanged);
+
+    connect(ui->spinExtent, qOverload<double>(&Gui::QuantitySpinBox::valueChanged),
+        this, &PatternParametersWidget::onLengthChanged);
+    connect(ui->spinSpacing, qOverload<double>(&Gui::QuantitySpinBox::valueChanged),
+        this, &PatternParametersWidget::onOffsetChanged);
+    connect(ui->spinOccurrences, &Gui::UIntSpinBox::unsignedChanged,
+        this, &PatternParametersWidget::onOccurrencesChanged);
+
+    // Dynamic spacing buttons
+    connect(ui->addSpacingButton, &QToolButton::clicked,
+        this, &PatternParametersWidget::onAddSpacingButtonClicked);
+
+    connect(ui->groupBox, &QGroupBox::toggled, this, &PatternParametersWidget::onGroupBoxToggled);
+    connect(ui->enableCheckbox,
+            &QCheckBox::toggled,
+            this,
+            &PatternParametersWidget::onEnableCheckBoxToggled);
+    // Note: Connections for dynamic rows are done in addSpacingRow()
+}
+
+void PatternParametersWidget::bindProperties(App::PropertyLinkSub* directionProp,
+    App::PropertyBool* reversedProp,
+    App::PropertyEnumeration* modeProp,
+    App::PropertyQuantity* lengthProp,
+    App::PropertyQuantity* offsetProp,
+    App::PropertyFloatList* spacingsOverrideProp,
+    App::PropertyFloatList* spacingPatternProp,
+    App::PropertyIntegerConstraint* occurrencesProp,
+    App::DocumentObject* feature)
+{
+    // Store pointers to the properties
+    m_directionProp = directionProp;
+    m_reversedProp = reversedProp;
+    m_modeProp = modeProp;
+    m_extentProp = lengthProp;
+    m_spacingProp = offsetProp;
+    m_spacingsOverrideProp = spacingsOverrideProp;
+    m_spacingPatternProp = spacingPatternProp;
+    m_occurrencesProp = occurrencesProp;
+    m_feature = feature; // Store feature for context (units, etc.)
+
+    ui->spinExtent->bind(*m_extentProp);
+    Base::Unit unit = type == PatternType::Linear ? Base::Unit::Length : Base::Unit::Angle;
+
+    ui->spinExtent->blockSignals(true);
+    ui->spinExtent->setUnit(unit);
+    ui->spinExtent->blockSignals(false);
+
+    ui->spinSpacing->bind(*m_spacingProp);
+    ui->spinSpacing->blockSignals(true);
+    ui->spinSpacing->setUnit(unit);
+    ui->spinSpacing->blockSignals(false);
+
+    ui->spinOccurrences->bind(*m_occurrencesProp);
+    ui->spinOccurrences->blockSignals(true);
+    ui->spinOccurrences->setMaximum(m_occurrencesProp->getMaximum());
+    ui->spinOccurrences->setMinimum(m_occurrencesProp->getMinimum());
+    ui->spinOccurrences->blockSignals(false);
+
+    if (ui->groupBox->isCheckable()) {
+        setChecked(m_occurrencesProp->getValue() > 1);
+    }
+
+    // Initial UI update from properties
+    updateUI();
+}
+
+void PatternParametersWidget::addDirection(App::DocumentObject* linkObj, const std::string& linkSubname, const QString& itemText, int userData)
+{
+    // Insert custom directions before "Select reference..."
+    dirLinks.addLink(linkObj, linkSubname, itemText, userData);
+}
+
+void PatternParametersWidget::updateUI()
+{
+    if (blockUpdate || !m_feature) { // Need properties to be bound
+        return;
+    }
+    Base::StateLocker locker(blockUpdate, true);
+
+    // Update direction combo
+    if (dirLinks.setCurrentLink(*m_directionProp) == -1) {
+        // failed to set current, because the link isn't in the list yet
+        if (m_directionProp->getValue()) {
+            QString refStr =
+                QStringLiteral("%1:%2").arg(QString::fromLatin1(m_directionProp->getValue()->getNameInDocument()),
+                                            QString::fromLatin1(m_directionProp->getSubValues().front().c_str()));
+            dirLinks.addLink(*m_directionProp, refStr);
+            dirLinks.setCurrentLink(*m_directionProp);
+        }
+    }
+
+    // Update other controls directly from properties
+    ui->comboMode->setCurrentIndex(m_modeProp->getValue());
+    ui->spinExtent->setValue(m_extentProp->getValue());
+    ui->spinSpacing->setValue(m_spacingProp->getValue());
+    ui->spinOccurrences->setValue(m_occurrencesProp->getValue());
+
+    rebuildDynamicSpacingUI();
+
+    adaptVisibilityToMode();
+}
+
+void PatternParametersWidget::onGroupBoxToggled(bool checked)
+{
+    if (blockUpdate || !m_occurrencesProp) {
+        return;
+    }
+
+    if (!checked) {
+        // When unchecked, the pattern in this direction is disabled.
+        // Set occurrences to 1, which effectively removes the pattern effect.
+        if (m_occurrencesProp->getValue() != 1) {
+            ui->spinOccurrences->setValue(1);
+        }
+
+        ui->groupBox->setVisible(false);
+        ui->enableCheckbox->setVisible(true);
+        ui->enableCheckbox->setChecked(false);
+    }
+}
+
+void PatternParametersWidget::onEnableCheckBoxToggled(bool checked)
+{
+    if (blockUpdate || !m_occurrencesProp) {
+        return;
+    }
+
+    if (checked) {
+        // When unchecked, the pattern in this direction is disabled.
+        // Set occurrences to 1, which effectively removes the pattern effect.
+        ui->groupBox->setChecked(true);
+        ui->groupBox->setVisible(true);
+        ui->enableCheckbox->setVisible(false);
+    }
+}
+
+void PatternParametersWidget::adaptVisibilityToMode()
+{
+    if (!m_modeProp) {
+        return;
+    }
+    // Use the enum names defined in FeatureLinearPattern.h
+    auto mode = static_cast<PartGui::PatternMode>(m_modeProp->getValue());
+
+    ui->formLayout->labelForField(ui->spinExtent)->setVisible(mode == PartGui::PatternMode::Extent);
+    ui->spinExtent->setVisible(mode == PartGui::PatternMode::Extent);
+    ui->formLayout->labelForField(ui->spacingControlsWidget)
+        ->setVisible(mode == PartGui::PatternMode::Spacing);
+    ui->spacingControlsWidget->setVisible(mode == PartGui::PatternMode::Spacing);
+}
+
+const App::PropertyLinkSub& PatternParametersWidget::getCurrentDirectionLink() const
+{
+    return dirLinks.getCurrentLink();
+}
+
+bool PatternParametersWidget::isSelectReferenceMode() const
+{
+    return !dirLinks.getCurrentLink().getValue();
+}
+
+void PatternParametersWidget::setTitle(const QString& title)
+{
+    ui->groupBox->setTitle(title);
+}
+
+void PatternParametersWidget::setCheckable(bool on)
+{
+    ui->groupBox->setCheckable(on);
+}
+
+void PatternParametersWidget::setChecked(bool on)
+{
+    ui->groupBox->setChecked(on);
+    ui->enableCheckbox->setChecked(on);
+}
+
+// --- Slots ---
+
+void PatternParametersWidget::onDirectionChanged(int /*index*/)
+{
+    if (blockUpdate || !m_directionProp) return;
+
+    if (isSelectReferenceMode()) {
+        // Emit signal for the task panel to handle reference selection
+        requestReferenceSelection();
+    }
+    else {
+        m_directionProp->Paste(dirLinks.getCurrentLink()); // Update the property
+        parametersChanged(); // Notify change
+    }
+}
+
+void PatternParametersWidget::onReversePressed()
+{
+    if (blockUpdate || !m_reversedProp) return;
+
+    m_reversedProp->setValue(!m_reversedProp->getValue());
+    parametersChanged();
+}
+
+void PatternParametersWidget::onModeChanged(int index)
+{
+    if (blockUpdate || !m_modeProp) return;
+    m_modeProp->setValue(index); // Assuming enum values match index
+    adaptVisibilityToMode(); // Update visibility based on new mode
+    parametersChanged();
+}
+
+void PatternParametersWidget::onLengthChanged(double value)
+{
+    // Usually handled by bind(). If manual update needed:
+    if (blockUpdate || !m_extentProp) return;
+    m_extentProp->setValue(value);
+    parametersChanged(); // Still emit signal even if bound
+}
+
+void PatternParametersWidget::onOffsetChanged(double value)
+{
+    if (blockUpdate || !m_spacingProp || !m_spacingPatternProp) return;
+
+    m_spacingProp->setValue(value);
+
+    // Crucially, also update the *first* element of the SpacingPattern list
+    std::vector<double> currentSpacings = m_spacingPatternProp->getValues();
+    if (currentSpacings.empty()) {
+        currentSpacings.push_back(ui->spinSpacing->value().getValue()); // Use UI value which includes units
+    }
+    else {
+        currentSpacings[0] = ui->spinSpacing->value().getValue();
+    }
+
+    m_spacingPatternProp->setValues(currentSpacings); // Update the property list
+    parametersChanged(); // Emit signal
+}
+
+void PatternParametersWidget::onOccurrencesChanged(unsigned int value)
+{
+    // Usually handled by bind(). If manual update needed:
+    if (blockUpdate || !m_occurrencesProp) return;
+
+    m_occurrencesProp->setValue(value);
+    parametersChanged(); // Still emit signal even if bound
+}
+
+
+// --- Dynamic Spacing Logic ---
+
+void PatternParametersWidget::clearDynamicSpacingRows()
+{
+    for (QWidget* fieldWidget : dynamicSpacingRows) {
+        ui->formLayout->removeRow(fieldWidget);
+    }
+    dynamicSpacingRows.clear();
+    dynamicSpacingSpinBoxes.clear();
+}
+
+void PatternParametersWidget::addSpacingRow(double value)
+{
+    if (!m_spacingProp) {
+        return;  // Need context for units
+    }
+
+    // Find position to insert before "Occurrences"
+    int insertPos = -1;
+    QFormLayout::ItemRole role;
+    ui->formLayout->getWidgetPosition(ui->spinOccurrences, &insertPos, &role);
+    if (insertPos == -1) {
+        insertPos = ui->formLayout->rowCount();  // Fallback to appending
+    }
+
+    int newIndex = dynamicSpacingRows.count();
+    QLabel* label = new QLabel(tr("Spacing %1").arg(newIndex + 2), this);
+
+    // Create the field widget (spinbox + remove button)
+    QWidget* fieldWidget = new QWidget(this);
+    QHBoxLayout* fieldLayout = new QHBoxLayout(fieldWidget);
+    fieldLayout->setContentsMargins(0, 0, 0, 0);
+    fieldLayout->setSpacing(3);
+
+    Gui::QuantitySpinBox* spinBox = new Gui::QuantitySpinBox(fieldWidget);
+    Base::Unit unit = type == PatternType::Linear ? Base::Unit::Length : Base::Unit::Angle;
+    spinBox->setUnit(unit);
+    spinBox->setKeyboardTracking(false);
+    spinBox->setValue(value);  // Set initial value
+
+    QToolButton* removeButton = new QToolButton(fieldWidget);
+    removeButton->setIcon(Gui::BitmapFactory().iconFromTheme("list-remove"));
+    removeButton->setToolTip(tr("Remove this spacing definition."));
+    removeButton->setSizePolicy(QSizePolicy::Maximum, QSizePolicy::Preferred);
+
+    fieldLayout->addWidget(spinBox);
+    fieldLayout->addWidget(removeButton);
+
+    ui->formLayout->insertRow(insertPos, label, fieldWidget);
+    dynamicSpacingRows.append(fieldWidget);
+    dynamicSpacingSpinBoxes.append(spinBox);
+
+    // Connect signals for the new row
+    connect(spinBox,
+            qOverload<double>(&Gui::QuantitySpinBox::valueChanged),
+            this,
+            &PatternParametersWidget::onDynamicSpacingChanged);
+    connect(removeButton, &QToolButton::clicked, this, [this, fieldWidget]() {
+        this->onRemoveSpacingButtonClicked(fieldWidget);
+    });
+}
+
+void PatternParametersWidget::rebuildDynamicSpacingUI()
+{
+    if (!m_spacingPatternProp) {
+        return;
+    }
+
+    clearDynamicSpacingRows();  // Clear existing dynamic UI first
+
+    std::vector<double> currentSpacings = m_spacingPatternProp->getValues();
+    // Start from index 1, as index 0 corresponds to ui->spinSpacing
+    for (size_t i = 1; i < currentSpacings.size(); ++i) {
+        // Values in PropertyFloatList are unitless. Assume they match the Offset unit.
+        addSpacingRow(currentSpacings[i]);
+    }
+}
+
+void PatternParametersWidget::onAddSpacingButtonClicked()
+{
+    if (blockUpdate || !m_spacingProp) return;
+
+    // Add a new row to the UI with a default value (same as main offset)
+    addSpacingRow(ui->spinSpacing->value().getValue());
+
+    // Update the underlying property list
+    updateSpacingPatternProperty(); // This will emit parametersChanged
+}
+
+void PatternParametersWidget::onDynamicSpacingChanged()
+{
+    if (blockUpdate) return;
+    // Update the entire property list based on the current UI state.
+    updateSpacingPatternProperty(); // This will emit parametersChanged
+}
+
+void PatternParametersWidget::onRemoveSpacingButtonClicked(QWidget* fieldWidget)
+{
+    if (blockUpdate || !m_spacingPatternProp) {
+        return;
+    }
+
+    int indexToRemove = dynamicSpacingRows.indexOf(fieldWidget);
+    if (indexToRemove == -1) {
+        return;
+    }
+
+    // removeRow also deletes the widgets (label and field)
+    ui->formLayout->removeRow(fieldWidget);
+
+    dynamicSpacingRows.removeAt(indexToRemove);
+    dynamicSpacingSpinBoxes.removeAt(indexToRemove);
+
+    // Update labels of subsequent rows
+    for (int i = indexToRemove; i < dynamicSpacingRows.size(); ++i) {
+        if (auto* label =
+                qobject_cast<QLabel*>(ui->formLayout->labelForField(dynamicSpacingRows[i]))) {
+            label->setText(tr("Spacing %1").arg(i + 2));
+        }
+    }
+
+    // Update the underlying property list
+    updateSpacingPatternProperty();  // This will emit parametersChanged
+}
+
+void PatternParametersWidget::updateSpacingPatternProperty()
+{
+    if (blockUpdate || !m_spacingPatternProp || !m_spacingProp) {
+        return;
+    }
+
+    std::vector<double> newSpacings;
+
+    // First element is always the main offset's value
+    newSpacings.push_back(ui->spinSpacing->value().getValue());
+
+    // Add values from dynamic spin boxes
+    for (Gui::QuantitySpinBox* spinBox : dynamicSpacingSpinBoxes) {
+        newSpacings.push_back(spinBox->value().getValue());
+    }
+
+    m_spacingPatternProp->setValues(newSpacings); // Set the property list
+    parametersChanged(); // Emit signal after property is set
+}
+
+// --- Getters ---
+
+void PatternParametersWidget::getAxis(App::DocumentObject*& obj,
+    std::vector<std::string>& sub) const
+{
+    const App::PropertyLinkSub& lnk = dirLinks.getCurrentLink();
+    obj = lnk.getValue();
+    sub = lnk.getSubValues();
+}
+
+bool PatternParametersWidget::getReverse() const
+{
+    return m_reversedProp->getValue();
+}
+
+int PatternParametersWidget::getMode() const
+{
+    return ui->comboMode->currentIndex();
+}
+
+double PatternParametersWidget::getExtent() const
+{
+    return ui->spinExtent->value().getValue();
+}
+
+double PatternParametersWidget::getSpacing() const
+{
+    return ui->spinSpacing->value().getValue();
+}
+
+unsigned PatternParametersWidget::getOccurrences() const
+{
+    return ui->spinOccurrences->value();
+}
+
+std::string PatternParametersWidget::getSpacingPatternsAsString() const
+{
+    // Build the Python list string for SpacingPattern
+    std::stringstream ss;
+    ss << "[";
+    const auto& spacingValues = m_spacingPatternProp->getValues();
+    for (size_t i = 0; i < spacingValues.size(); ++i) {
+        ss << (i > 0 ? ", " : "") << spacingValues[i];
+    }
+    ss << "]";
+    return ss.str();
+}
+
+void PatternParametersWidget::applyQuantitySpinboxes() const
+{
+    ui->spinExtent->apply();
+    ui->spinSpacing->apply();
+    ui->spinOccurrences->apply();
+}
+
+void PatternParametersWidget::clearAllSpacingLabels()
+{
+    spacingLabels.clear();
+}
+
+void PatternParametersWidget::updateSpacingLabels(const Base::Vector3d& startPoint,
+                                                  const Base::Vector3d& direction)
+{
+    clearAllSpacingLabels();
+
+    // Prerequisites: feature bound, viewer exists, and it's a linear pattern.
+    if (!m_feature || !viewer || type != PatternType::Linear) {
+        return;
+    }
+
+    // Labels are only shown in Spacing mode.
+    if (static_cast<PatternMode>(m_modeProp->getValue()) != PatternMode::Spacing
+        || m_occurrencesProp->getValue() <= 1) {
+        return;
+    }
+
+    try {
+        size_t requiredLabels = m_occurrencesProp->getValue() - 1;
+        Base::Rotation rotation(Base::Vector3d(1.0, 0.0, 0.0), direction);
+
+        // Adjust the number of label objects.
+        if (spacingLabels.size() > requiredLabels) {
+            spacingLabels.resize(requiredLabels);
+        }
+        while (spacingLabels.size() < requiredLabels) {
+            auto label = std::make_unique<Gui::EditableDatumLabel>(
+                viewer,
+                Base::Placement(startPoint, rotation),
+                true  // autoDistance
+            );
+            label->setLabelType(Gui::SoDatumLabel::DISTANCE,
+                                Gui::EditableDatumLabel::Function::Dimensioning);
+            label->setPickable(true);
+            connect(label.get(),
+                    &Gui::EditableDatumLabel::clicked,
+                    this,
+                    &PatternParametersWidget::onSpacingLabelClicked);
+            spacingLabels.push_back(std::move(label));
+        }
+
+        // Get the spacing values from the bound properties.
+        const auto& spacings = m_spacingsOverrideProp->getValues();
+        double globalOffset = m_spacingProp->getValue();
+
+        // Calculate positions iteratively.
+        Base::Vector3d currentPoint = Base::Vector3d();
+        for (size_t i = 0; i < requiredLabels; ++i) {
+            auto& label = spacingLabels[i];
+            if (!label->isActive()) {
+                label->activate();
+            }
+
+            // Define the start point for this label's line segment.
+            Base::Vector3d p1 = currentPoint;
+
+            // Calculate the end point for this segment.
+            double spacingOverride = spacings.at(i);
+            double currentSpacing = (spacingOverride == -1.0) ? globalOffset : spacingOverride;
+
+            Base::Vector3d p2 = p1 + Base::Vector3d(currentSpacing, 0., 0.);
+
+            label->setPoints(p1, p2);
+
+            // Set the text of the label.
+            Base::Quantity quantity(currentSpacing, Base::Unit::Length);
+            label->label->string = quantity.getUserString().c_str();
+
+            if (spacingOverride == -1.0) {
+                // Only set color if not currently being edited to avoid flicker.
+                if (!label->isInEdit()) {
+                    label->setDeactivatedColor();
+                }
+            }
+            else {
+                label->setActivatedColor();
+            }
+
+            // The end of this segment is the start of the next one.
+            currentPoint = p2;
+        }
+    }
+    catch (const Base::Exception& e) {
+        Base::Console().warning("Could not update on-view spacing labels: %s\n", e.what());
+        clearAllSpacingLabels();
+    }
+}
+
+void PatternParametersWidget::updateSpacingLabels(const Base::Vector3d& center,
+                                                  const Base::Vector3d& axis,
+                                                  double radius,
+                                                  double startAngle)
+{
+    clearAllSpacingLabels();
+    if (!m_feature || !viewer || type != PatternType::Polar) {
+        return;
+    }
+
+    if (static_cast<PatternMode>(m_modeProp->getValue()) != PatternMode::Spacing
+        || m_occurrencesProp->getValue() <= 1) {
+        return;
+    }
+
+    try {
+        size_t requiredLabels = m_occurrencesProp->getValue() - 1;
+
+        // Create a placement for the labels. The origin is the rotation center,
+        // and the Z-axis is aligned with the rotation axis.
+        Base::Rotation rotation(Base::Vector3d(0.0, 0.0, 1.0), axis);
+        Base::Placement labelPlacement(center, rotation);
+
+        if (spacingLabels.size() > requiredLabels) {
+            spacingLabels.resize(requiredLabels);
+        }
+        while (spacingLabels.size() < requiredLabels) {
+            auto label = std::make_unique<Gui::EditableDatumLabel>(viewer, labelPlacement, true);
+            label->setLabelType(Gui::SoDatumLabel::ANGLE,
+                                Gui::EditableDatumLabel::Function::Dimensioning);
+            label->setPickable(true);
+            connect(label.get(),
+                    &Gui::EditableDatumLabel::clicked,
+                    this,
+                    &PatternParametersWidget::onSpacingLabelClicked);
+            spacingLabels.push_back(std::move(label));
+        }
+
+        const auto& spacings = m_spacingsOverrideProp->getValues();
+        double globalOffset = m_spacingProp->getValue();
+        double cumulativeAngle = startAngle;
+
+        for (size_t i = 0; i < requiredLabels; ++i) {
+            auto& label = spacingLabels[i];
+            if (!label->isActive()) {
+                label->activate();
+            }
+
+            double spacingOverride = spacings.at(i);
+            // Spacing values for PolarPattern are in degrees, but label params need radians.
+            double currentAngle_deg = (spacingOverride == -1.0) ? globalOffset : spacingOverride;
+            double currentAngle_rad = Base::toRadians(currentAngle_deg);
+
+            label->setPoints(center, Base::Vector3d());
+            label->setLabelDistance(radius);             // param1 is the radius
+            label->setLabelStartAngle(cumulativeAngle);  // param2 is start angle in rad
+            label->setLabelRange(currentAngle_rad);      // param3 is angle range in rad
+
+            Base::Quantity quantity(currentAngle_deg, Base::Unit::Angle);
+            label->label->string = quantity.getUserString().c_str();
+
+            if (spacingOverride == -1.0) {
+                if (!label->isInEdit()) {
+                    label->setDeactivatedColor();
+                }
+            }
+            else {
+                label->setActivatedColor();
+            }
+
+            cumulativeAngle += currentAngle_rad;
+        }
+    }
+    catch (const Base::Exception& e) {
+        Base::Console().warning("Could not update on-view polar spacing labels: %s\n", e.what());
+        clearAllSpacingLabels();
+    }
+}
+
+void PatternParametersWidget::onSpacingLabelClicked(Gui::EditableDatumLabel* label)
+{
+    if (!m_spacingsOverrideProp || !m_spacingProp) {
+        return;
+    }
+
+    // Find the index of the clicked label in our vector.
+    auto it = std::find_if(spacingLabels.begin(), spacingLabels.end(), [&](const auto& ptr) {
+        return ptr.get() == label;
+    });
+    if (it == spacingLabels.end()) {
+        return;  // Clicked label not found.
+    }
+    int index = std::distance(spacingLabels.begin(), it);
+
+    // Get the current value for this specific spacing to initialize the spinbox.
+    const auto& spacings = m_spacingsOverrideProp->getValues();
+    double currentValue =
+        (spacings.at(index) == -1.0) ? m_spacingProp->getValue() : spacings.at(index);
+
+    disconnect(label, &Gui::EditableDatumLabel::valueChanged, this, nullptr);
+    disconnect(label, &Gui::EditableDatumLabel::focusLost, this, nullptr);
+
+    // 2. Start the editing session.
+    label->startEdit(currentValue);
+
+    // 3. Establish the new, single connection for this editing session.
+
+    connect(label,
+            &Gui::EditableDatumLabel::valueChanged,
+            this,
+            [this, index, label](double newValue) {
+                if (!label->hasFinishedEditing) {
+                    return;
+                }
+
+                // The connection is no longer needed, disconnect immediately to prevent any
+                // re-entry.
+                disconnect(label, &Gui::EditableDatumLabel::valueChanged, this, nullptr);
+                disconnect(label, &Gui::EditableDatumLabel::focusLost, this, nullptr);
+
+                if (!m_spacingsOverrideProp) {
+                    return;
+                }
+
+                // Update the corresponding value in the property list.
+                std::vector<double> currentSpacings = m_spacingsOverrideProp->getValues();
+                if (static_cast<size_t>(index) < currentSpacings.size()) {
+                    if (newValue == m_spacingProp->getValue()) {
+                        newValue = -1;
+                    }
+                    currentSpacings[index] = newValue;
+                    m_spacingsOverrideProp->setValues(currentSpacings);
+
+                    // Trigger a recompute of the feature.
+                    Q_EMIT parametersChanged();
+                }
+
+                label->stopEdit();
+            });
+
+    connect(label, &Gui::EditableDatumLabel::focusLost, this, [this, label]() {
+        // The job is done (cancelled), disconnect both signals for this session.
+        disconnect(label, &Gui::EditableDatumLabel::valueChanged, this, nullptr);
+        disconnect(label, &Gui::EditableDatumLabel::focusLost, this, nullptr);
+
+        // Finalize the edit by hiding the spinbox and reverting to the original value.
+        label->stopEdit(false);
+    });
+}
+
+//#include "moc_PatternParametersWidget.cpp"
+