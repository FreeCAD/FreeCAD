--- conflicted
+++ resolved
@@ -1,691 +1,346 @@
-<<<<<<< HEAD
-/***************************************************************************
- *   Copyright (c) 2007 Werner Mayer <wmayer[at]users.sourceforge.net>     *
- *                                                                         *
- *   This file is part of the FreeCAD CAx development system.              *
- *                                                                         *
- *   This library is free software; you can redistribute it and/or         *
- *   modify it under the terms of the GNU Library General Public           *
- *   License as published by the Free Software Foundation; either          *
- *   version 2 of the License, or (at your option) any later version.      *
- *                                                                         *
- *   This library  is distributed in the hope that it will be useful,      *
- *   but WITHOUT ANY WARRANTY; without even the implied warranty of        *
- *   MERCHANTABILITY or FITNESS FOR A PARTICULAR PURPOSE.  See the         *
- *   GNU Library General Public License for more details.                  *
- *                                                                         *
- *   You should have received a copy of the GNU Library General Public     *
- *   License along with this library; see the file COPYING.LIB. If not,    *
- *   write to the Free Software Foundation, Inc., 59 Temple Place,         *
- *   Suite 330, Boston, MA  02111-1307, USA                                *
- *                                                                         *
- ***************************************************************************/
-
-
-#include "PreCompiled.h"
-#ifndef _PreComp_
-# include <QButtonGroup>
-# include <QRegExp>
-# include <QRegExpValidator>
-# include <Interface_Static.hxx>
-#endif
-
-#include <Base/Parameter.h>
-#include <App/Application.h>
-
-#include "DlgSettingsGeneral.h"
-#include "ui_DlgSettingsGeneral.h"
-#include "ui_DlgImportExportIges.h"
-#include "ui_DlgImportExportStep.h"
-
-using namespace PartGui;
-
-DlgSettingsGeneral::DlgSettingsGeneral(QWidget* parent)
-  : PreferencePage(parent)
-{
-    ui = new Ui_DlgSettingsGeneral();
-    ui->setupUi(this);
-}
-
-/**
- *  Destroys the object and frees any allocated resources
- */
-DlgSettingsGeneral::~DlgSettingsGeneral()
-{
-    // no need to delete child widgets, Qt does it all for us
-    delete ui;
-}
-
-void DlgSettingsGeneral::saveSettings()
-{
-    ui->checkBooleanCheck->onSave();
-    ui->checkBooleanRefine->onSave();
-    ui->checkSketchBaseRefine->onSave();
-    ui->checkSingleSolid->onSave();
-    ui->checkObjectNaming->onSave();
-}
-
-void DlgSettingsGeneral::loadSettings()
-{
-    ui->checkBooleanCheck->onRestore();
-    ui->checkBooleanRefine->onRestore();
-    ui->checkSketchBaseRefine->onRestore();
-    ui->checkSingleSolid->onRestore();
-    ui->checkObjectNaming->onRestore();
-}
-
-/**
- * Sets the strings of the subwidgets using the current language.
- */
-void DlgSettingsGeneral::changeEvent(QEvent *e)
-{
-    if (e->type() == QEvent::LanguageChange) {
-        ui->retranslateUi(this);
-    }
-    else {
-        QWidget::changeEvent(e);
-    }
-}
-
-// ----------------------------------------------------------------------------
-
-DlgImportExportIges::DlgImportExportIges(QWidget* parent)
-  : PreferencePage(parent)
-{
-    ui = new Ui_DlgImportExportIges();
-    ui->setupUi(this);
-    ui->lineEditProduct->setReadOnly(true);
-
-    bg = new QButtonGroup(this);
-    bg->addButton(ui->radioButtonBRepOff, 0);
-    bg->addButton(ui->radioButtonBRepOn, 1);
-
-    QRegExp rx;
-    rx.setPattern(QString::fromLatin1("[\\x00-\\x7F]+"));
-    QRegExpValidator* companyValidator = new QRegExpValidator(ui->lineEditCompany);
-    companyValidator->setRegExp(rx);
-    ui->lineEditCompany->setValidator(companyValidator);
-    QRegExpValidator* authorValidator = new QRegExpValidator(ui->lineEditAuthor);
-    authorValidator->setRegExp(rx);
-    ui->lineEditAuthor->setValidator(authorValidator);
-}
-
-/**
- *  Destroys the object and frees any allocated resources
- */
-DlgImportExportIges::~DlgImportExportIges()
-{
-    // no need to delete child widgets, Qt does it all for us
-    delete ui;
-}
-
-void DlgImportExportIges::saveSettings()
-{
-    int unit = ui->comboBoxUnits->currentIndex();
-    Base::Reference<ParameterGrp> hGrp = App::GetApplication().GetUserParameter()
-        .GetGroup("BaseApp")->GetGroup("Preferences")->GetGroup("Mod/Part")->GetGroup("IGES");
-    hGrp->SetInt("Unit", unit);
-    switch (unit) {
-        case 1:
-            Interface_Static::SetCVal("write.iges.unit","M");
-            break;
-        case 2:
-            Interface_Static::SetCVal("write.iges.unit","INCH");
-            break;
-        default:
-            Interface_Static::SetCVal("write.iges.unit","MM");
-            break;
-    }
-
-    hGrp->SetBool("BrepMode", bg->checkedId() == 1);
-    Interface_Static::SetIVal("write.iges.brep.mode", bg->checkedId());
-
-    // Import
-    hGrp->SetBool("SkipBlankEntities", ui->checkSkipBlank->isChecked());
-
-    // header info
-    hGrp->SetASCII("Company", ui->lineEditCompany->text().toLatin1());
-    hGrp->SetASCII("Author", ui->lineEditAuthor->text().toLatin1());
-  //hGrp->SetASCII("Product", ui->lineEditProduct->text().toLatin1());
-
-    Interface_Static::SetCVal("write.iges.header.company", ui->lineEditCompany->text().toLatin1());
-    Interface_Static::SetCVal("write.iges.header.author", ui->lineEditAuthor->text().toLatin1());
-  //Interface_Static::SetCVal("write.iges.header.product", ui->lineEditProduct->text().toLatin1());
-}
-
-void DlgImportExportIges::loadSettings()
-{
-    Base::Reference<ParameterGrp> hGrp = App::GetApplication().GetUserParameter()
-        .GetGroup("BaseApp")->GetGroup("Preferences")->GetGroup("Mod/Part")->GetGroup("IGES");
-    int unit = hGrp->GetInt("Unit", 0);
-    ui->comboBoxUnits->setCurrentIndex(unit);
-
-    int value = Interface_Static::IVal("write.iges.brep.mode");
-    bool brep = hGrp->GetBool("BrepMode", value > 0);
-    if (brep)
-        ui->radioButtonBRepOn->setChecked(true);
-    else
-        ui->radioButtonBRepOff->setChecked(true);
-
-    // Import
-    ui->checkSkipBlank->setChecked(hGrp->GetBool("SkipBlankEntities", true));
-
-    // header info
-    ui->lineEditCompany->setText(QString::fromStdString(hGrp->GetASCII("Company",
-        Interface_Static::CVal("write.iges.header.company"))));
-    ui->lineEditAuthor->setText(QString::fromStdString(hGrp->GetASCII("Author",
-        Interface_Static::CVal("write.iges.header.author"))));
-  //ui->lineEditProduct->setText(QString::fromStdString(hGrp->GetASCII("Product")));
-    ui->lineEditProduct->setText(QString::fromLatin1(
-        Interface_Static::CVal("write.iges.header.product")));
-}
-
-/**
- * Sets the strings of the subwidgets using the current language.
- */
-void DlgImportExportIges::changeEvent(QEvent *e)
-{
-    if (e->type() == QEvent::LanguageChange) {
-        ui->retranslateUi(this);
-    }
-    else {
-        QWidget::changeEvent(e);
-    }
-}
-
-// ----------------------------------------------------------------------------
-
-DlgImportExportStep::DlgImportExportStep(QWidget* parent)
-  : PreferencePage(parent)
-{
-    ui = new Ui_DlgImportExportStep();
-    ui->setupUi(this);
-    ui->lineEditProduct->setReadOnly(true);
-    ui->radioButtonAP203->setToolTip(tr("Configuration controlled 3D designs of mechanical parts and assemblies"));
-    ui->radioButtonAP214->setToolTip(tr("Core data for automotive mechanical design processes"));
-
-    // https://tracker.dev.opencascade.org/view.php?id=25654
-    ui->checkBoxPcurves->setToolTip(tr("This parameter indicates whether parametric curves (curves in parametric space of surface)\n"
-                                       "should be written into the STEP file. This parameter can be set to off in order to minimize\n"
-                                       "the size of the resulting STEP file."));
-
-    QRegExp rx;
-    rx.setPattern(QString::fromLatin1("[\\x00-\\x7F]+"));
-    QRegExpValidator* companyValidator = new QRegExpValidator(ui->lineEditCompany);
-    companyValidator->setRegExp(rx);
-    ui->lineEditCompany->setValidator(companyValidator);
-    QRegExpValidator* authorValidator = new QRegExpValidator(ui->lineEditAuthor);
-    authorValidator->setRegExp(rx);
-    ui->lineEditAuthor->setValidator(authorValidator);
-}
-
-/**
- *  Destroys the object and frees any allocated resources
- */
-DlgImportExportStep::~DlgImportExportStep()
-{
-    // no need to delete child widgets, Qt does it all for us
-    delete ui;
-}
-
-void DlgImportExportStep::saveSettings()
-{
-    int unit = ui->comboBoxUnits->currentIndex();
-    Base::Reference<ParameterGrp> hPartGrp = App::GetApplication().GetUserParameter()
-        .GetGroup("BaseApp")->GetGroup("Preferences")->GetGroup("Mod/Part");
-
-    // General
-    Base::Reference<ParameterGrp> hGenGrp = hPartGrp->GetGroup("General");
-    int writesurfacecurve = ui->checkBoxPcurves->isChecked() ? 1 : 0;
-    hGenGrp->SetInt("WriteSurfaceCurveMode", writesurfacecurve);
-    Interface_Static::SetIVal("write.surfacecurve.mode", writesurfacecurve);
-
-    // STEP
-    Base::Reference<ParameterGrp> hStepGrp = hPartGrp->GetGroup("STEP");
-    hStepGrp->SetInt("Unit", unit);
-    switch (unit) {
-        case 1:
-            Interface_Static::SetCVal("write.step.unit","M");
-            break;
-        case 2:
-            Interface_Static::SetCVal("write.step.unit","INCH");
-            break;
-        default:
-            Interface_Static::SetCVal("write.step.unit","MM");
-            break;
-    }
-
-    // scheme
-    if (ui->radioButtonAP203->isChecked()) {
-        Interface_Static::SetCVal("write.step.schema","AP203");
-        hStepGrp->SetASCII("Scheme", "AP203");
-    }
-    else {
-        // possible values: AP214CD (1996), AP214DIS (1998), AP214IS (2002)
-        Interface_Static::SetCVal("write.step.schema","AP214IS");
-        hStepGrp->SetASCII("Scheme", "AP214IS");
-    }
-
-    // header info
-    hStepGrp->SetASCII("Company", ui->lineEditCompany->text().toLatin1());
-    hStepGrp->SetASCII("Author", ui->lineEditAuthor->text().toLatin1());
-  //hStepGrp->SetASCII("Product", ui->lineEditProduct->text().toLatin1());
-
-    // (h)STEP of Import module
-    ui->checkBoxMergeCompound->onSave();
-    ui->checkBoxExportHiddenObj->onSave();
-    ui->checkBoxExportLegacy->onSave();
-    ui->checkBoxKeepPlacement->onSave();
-    ui->checkBoxImportHiddenObj->onSave();
-    ui->checkBoxUseLinkGroup->onSave();
-    ui->checkBoxUseBaseName->onSave();
-    ui->checkBoxReduceObjects->onSave();
-    ui->checkBoxExpandCompound->onSave();
-    ui->checkBoxShowProgress->onSave();
-    ui->comboBoxImportMode->onSave();
-}
-
-void DlgImportExportStep::loadSettings()
-{
-    Base::Reference<ParameterGrp> hPartGrp = App::GetApplication().GetUserParameter()
-        .GetGroup("BaseApp")->GetGroup("Preferences")->GetGroup("Mod/Part");
-
-    // General
-    Base::Reference<ParameterGrp> hGenGrp = hPartGrp->GetGroup("General");
-    int writesurfacecurve = Interface_Static::IVal("write.surfacecurve.mode");
-    writesurfacecurve = hGenGrp->GetInt("WriteSurfaceCurveMode", writesurfacecurve);
-    ui->checkBoxPcurves->setChecked(writesurfacecurve == 0 ? false : true);
-
-    // STEP
-    Base::Reference<ParameterGrp> hStepGrp = hPartGrp->GetGroup("STEP");
-    int unit = hStepGrp->GetInt("Unit", 0);
-    ui->comboBoxUnits->setCurrentIndex(unit);
-
-    // scheme
-    QString ap = QString::fromStdString(hStepGrp->GetASCII("Scheme",
-        Interface_Static::CVal("write.step.schema")));
-    if (ap.startsWith(QLatin1String("AP203")))
-        ui->radioButtonAP203->setChecked(true);
-    else
-        ui->radioButtonAP214->setChecked(true);
-
-    // header info
-    ui->lineEditCompany->setText(QString::fromStdString(hStepGrp->GetASCII("Company")));
-    ui->lineEditAuthor->setText(QString::fromStdString(hStepGrp->GetASCII("Author")));
-    ui->lineEditProduct->setText(QString::fromLatin1(
-        Interface_Static::CVal("write.step.product.name")));
-
-    // (h)STEP of Import module
-    ui->checkBoxMergeCompound->onRestore();
-    ui->checkBoxExportHiddenObj->onRestore();
-    ui->checkBoxExportLegacy->onRestore();
-    ui->checkBoxKeepPlacement->onRestore();
-    ui->checkBoxImportHiddenObj->onRestore();
-    ui->checkBoxUseLinkGroup->onRestore();
-    ui->checkBoxUseBaseName->onRestore();
-    ui->checkBoxReduceObjects->onRestore();
-    ui->checkBoxExpandCompound->onRestore();
-    ui->checkBoxShowProgress->onRestore();
-    ui->comboBoxImportMode->onRestore();
-}
-
-/**
- * Sets the strings of the subwidgets using the current language.
- */
-void DlgImportExportStep::changeEvent(QEvent *e)
-{
-    if (e->type() == QEvent::LanguageChange) {
-        ui->retranslateUi(this);
-    }
-    else {
-        QWidget::changeEvent(e);
-    }
-}
-
-#include "moc_DlgSettingsGeneral.cpp"
-=======
-/***************************************************************************
- *   Copyright (c) 2007 Werner Mayer <wmayer[at]users.sourceforge.net>     *
- *                                                                         *
- *   This file is part of the FreeCAD CAx development system.              *
- *                                                                         *
- *   This library is free software; you can redistribute it and/or         *
- *   modify it under the terms of the GNU Library General Public           *
- *   License as published by the Free Software Foundation; either          *
- *   version 2 of the License, or (at your option) any later version.      *
- *                                                                         *
- *   This library  is distributed in the hope that it will be useful,      *
- *   but WITHOUT ANY WARRANTY; without even the implied warranty of        *
- *   MERCHANTABILITY or FITNESS FOR A PARTICULAR PURPOSE.  See the         *
- *   GNU Library General Public License for more details.                  *
- *                                                                         *
- *   You should have received a copy of the GNU Library General Public     *
- *   License along with this library; see the file COPYING.LIB. If not,    *
- *   write to the Free Software Foundation, Inc., 59 Temple Place,         *
- *   Suite 330, Boston, MA  02111-1307, USA                                *
- *                                                                         *
- ***************************************************************************/
-
-
-#include "PreCompiled.h"
-#ifndef _PreComp_
-# include <QButtonGroup>
-# include <QRegExp>
-# include <QRegExpValidator>
-# include <Interface_Static.hxx>
-#endif
-
-#include <Base/Parameter.h>
-#include <App/Application.h>
-
-#include "DlgSettingsGeneral.h"
-#include "ui_DlgSettingsGeneral.h"
-#include "ui_DlgImportExportIges.h"
-#include "ui_DlgImportExportStep.h"
-
-using namespace PartGui;
-
-DlgSettingsGeneral::DlgSettingsGeneral(QWidget* parent)
-  : PreferencePage(parent)
-{
-    ui = new Ui_DlgSettingsGeneral();
-    ui->setupUi(this);
-}
-
-/**
- *  Destroys the object and frees any allocated resources
- */
-DlgSettingsGeneral::~DlgSettingsGeneral()
-{
-    // no need to delete child widgets, Qt does it all for us
-    delete ui;
-}
-
-void DlgSettingsGeneral::saveSettings()
-{
-    ui->checkBooleanCheck->onSave();
-    ui->checkBooleanRefine->onSave();
-    ui->checkSketchBaseRefine->onSave();
-    ui->checkObjectNaming->onSave();
-}
-
-void DlgSettingsGeneral::loadSettings()
-{
-    ui->checkBooleanCheck->onRestore();
-    ui->checkBooleanRefine->onRestore();
-    ui->checkSketchBaseRefine->onRestore();
-    ui->checkObjectNaming->onRestore();
-}
-
-/**
- * Sets the strings of the subwidgets using the current language.
- */
-void DlgSettingsGeneral::changeEvent(QEvent *e)
-{
-    if (e->type() == QEvent::LanguageChange) {
-        ui->retranslateUi(this);
-    }
-    else {
-        QWidget::changeEvent(e);
-    }
-}
-
-// ----------------------------------------------------------------------------
-
-DlgImportExportIges::DlgImportExportIges(QWidget* parent)
-  : PreferencePage(parent)
-{
-    ui = new Ui_DlgImportExportIges();
-    ui->setupUi(this);
-    ui->lineEditProduct->setReadOnly(true);
-
-    bg = new QButtonGroup(this);
-    bg->addButton(ui->radioButtonBRepOff, 0);
-    bg->addButton(ui->radioButtonBRepOn, 1);
-
-    QRegExp rx;
-    rx.setPattern(QString::fromLatin1("[\\x00-\\x7F]+"));
-    QRegExpValidator* companyValidator = new QRegExpValidator(ui->lineEditCompany);
-    companyValidator->setRegExp(rx);
-    ui->lineEditCompany->setValidator(companyValidator);
-    QRegExpValidator* authorValidator = new QRegExpValidator(ui->lineEditAuthor);
-    authorValidator->setRegExp(rx);
-    ui->lineEditAuthor->setValidator(authorValidator);
-}
-
-/**
- *  Destroys the object and frees any allocated resources
- */
-DlgImportExportIges::~DlgImportExportIges()
-{
-    // no need to delete child widgets, Qt does it all for us
-    delete ui;
-}
-
-void DlgImportExportIges::saveSettings()
-{
-    int unit = ui->comboBoxUnits->currentIndex();
-    Base::Reference<ParameterGrp> hGrp = App::GetApplication().GetUserParameter()
-        .GetGroup("BaseApp")->GetGroup("Preferences")->GetGroup("Mod/Part")->GetGroup("IGES");
-    hGrp->SetInt("Unit", unit);
-    switch (unit) {
-        case 1:
-            Interface_Static::SetCVal("write.iges.unit","M");
-            break;
-        case 2:
-            Interface_Static::SetCVal("write.iges.unit","INCH");
-            break;
-        default:
-            Interface_Static::SetCVal("write.iges.unit","MM");
-            break;
-    }
-
-    hGrp->SetBool("BrepMode", bg->checkedId() == 1);
-    Interface_Static::SetIVal("write.iges.brep.mode", bg->checkedId());
-
-    // Import
-    hGrp->SetBool("SkipBlankEntities", ui->checkSkipBlank->isChecked());
-
-    // header info
-    hGrp->SetASCII("Company", ui->lineEditCompany->text().toLatin1());
-    hGrp->SetASCII("Author", ui->lineEditAuthor->text().toLatin1());
-  //hGrp->SetASCII("Product", ui->lineEditProduct->text().toLatin1());
-
-    Interface_Static::SetCVal("write.iges.header.company", ui->lineEditCompany->text().toLatin1());
-    Interface_Static::SetCVal("write.iges.header.author", ui->lineEditAuthor->text().toLatin1());
-  //Interface_Static::SetCVal("write.iges.header.product", ui->lineEditProduct->text().toLatin1());
-}
-
-void DlgImportExportIges::loadSettings()
-{
-    Base::Reference<ParameterGrp> hGrp = App::GetApplication().GetUserParameter()
-        .GetGroup("BaseApp")->GetGroup("Preferences")->GetGroup("Mod/Part")->GetGroup("IGES");
-    int unit = hGrp->GetInt("Unit", 0);
-    ui->comboBoxUnits->setCurrentIndex(unit);
-
-    int value = Interface_Static::IVal("write.iges.brep.mode");
-    bool brep = hGrp->GetBool("BrepMode", value > 0);
-    if (brep)
-        ui->radioButtonBRepOn->setChecked(true);
-    else
-        ui->radioButtonBRepOff->setChecked(true);
-
-    // Import
-    ui->checkSkipBlank->setChecked(hGrp->GetBool("SkipBlankEntities", true));
-
-    // header info
-    ui->lineEditCompany->setText(QString::fromStdString(hGrp->GetASCII("Company",
-        Interface_Static::CVal("write.iges.header.company"))));
-    ui->lineEditAuthor->setText(QString::fromStdString(hGrp->GetASCII("Author",
-        Interface_Static::CVal("write.iges.header.author"))));
-  //ui->lineEditProduct->setText(QString::fromStdString(hGrp->GetASCII("Product")));
-    ui->lineEditProduct->setText(QString::fromLatin1(
-        Interface_Static::CVal("write.iges.header.product")));
-}
-
-/**
- * Sets the strings of the subwidgets using the current language.
- */
-void DlgImportExportIges::changeEvent(QEvent *e)
-{
-    if (e->type() == QEvent::LanguageChange) {
-        ui->retranslateUi(this);
-    }
-    else {
-        QWidget::changeEvent(e);
-    }
-}
-
-// ----------------------------------------------------------------------------
-
-DlgImportExportStep::DlgImportExportStep(QWidget* parent)
-  : PreferencePage(parent)
-{
-    ui = new Ui_DlgImportExportStep();
-    ui->setupUi(this);
-    ui->lineEditProduct->setReadOnly(true);
-    ui->radioButtonAP203->setToolTip(tr("Configuration controlled 3D designs of mechanical parts and assemblies"));
-    ui->radioButtonAP214->setToolTip(tr("Core data for automotive mechanical design processes"));
-
-    // https://tracker.dev.opencascade.org/view.php?id=25654
-    ui->checkBoxPcurves->setToolTip(tr("This parameter indicates whether parametric curves (curves in parametric space of surface)\n"
-                                       "should be written into the STEP file. This parameter can be set to off in order to minimize\n"
-                                       "the size of the resulting STEP file."));
-
-    QRegExp rx;
-    rx.setPattern(QString::fromLatin1("[\\x00-\\x7F]+"));
-    QRegExpValidator* companyValidator = new QRegExpValidator(ui->lineEditCompany);
-    companyValidator->setRegExp(rx);
-    ui->lineEditCompany->setValidator(companyValidator);
-    QRegExpValidator* authorValidator = new QRegExpValidator(ui->lineEditAuthor);
-    authorValidator->setRegExp(rx);
-    ui->lineEditAuthor->setValidator(authorValidator);
-}
-
-/**
- *  Destroys the object and frees any allocated resources
- */
-DlgImportExportStep::~DlgImportExportStep()
-{
-    // no need to delete child widgets, Qt does it all for us
-    delete ui;
-}
-
-void DlgImportExportStep::saveSettings()
-{
-    int unit = ui->comboBoxUnits->currentIndex();
-    Base::Reference<ParameterGrp> hPartGrp = App::GetApplication().GetUserParameter()
-        .GetGroup("BaseApp")->GetGroup("Preferences")->GetGroup("Mod/Part");
-
-    // General
-    Base::Reference<ParameterGrp> hGenGrp = hPartGrp->GetGroup("General");
-    int writesurfacecurve = ui->checkBoxPcurves->isChecked() ? 1 : 0;
-    hGenGrp->SetInt("WriteSurfaceCurveMode", writesurfacecurve);
-    Interface_Static::SetIVal("write.surfacecurve.mode", writesurfacecurve);
-
-    // STEP
-    Base::Reference<ParameterGrp> hStepGrp = hPartGrp->GetGroup("STEP");
-    hStepGrp->SetInt("Unit", unit);
-    switch (unit) {
-        case 1:
-            Interface_Static::SetCVal("write.step.unit","M");
-            break;
-        case 2:
-            Interface_Static::SetCVal("write.step.unit","INCH");
-            break;
-        default:
-            Interface_Static::SetCVal("write.step.unit","MM");
-            break;
-    }
-
-    // scheme
-    if (ui->radioButtonAP203->isChecked()) {
-        Interface_Static::SetCVal("write.step.schema","AP203");
-        hStepGrp->SetASCII("Scheme", "AP203");
-    }
-    else {
-        // possible values: AP214CD (1996), AP214DIS (1998), AP214IS (2002)
-        Interface_Static::SetCVal("write.step.schema","AP214IS");
-        hStepGrp->SetASCII("Scheme", "AP214IS");
-    }
-
-    // header info
-    hStepGrp->SetASCII("Company", ui->lineEditCompany->text().toLatin1());
-    hStepGrp->SetASCII("Author", ui->lineEditAuthor->text().toLatin1());
-  //hStepGrp->SetASCII("Product", ui->lineEditProduct->text().toLatin1());
-
-    // (h)STEP of Import module
-    ui->checkBoxMergeCompound->onSave();
-    ui->checkBoxExportHiddenObj->onSave();
-    ui->checkBoxExportLegacy->onSave();
-    ui->checkBoxKeepPlacement->onSave();
-    ui->checkBoxImportHiddenObj->onSave();
-    ui->checkBoxLegacyImporter->onSave();
-    ui->checkBoxUseAppPart->onSave();
-    ui->checkBoxUseBaseName->onSave();
-    ui->checkBoxReduceObjects->onSave();
-    ui->checkBoxExpandCompound->onSave();
-    ui->checkBoxShowProgress->onSave();
-    ui->comboBoxImportMode->onSave();
-}
-
-void DlgImportExportStep::loadSettings()
-{
-    Base::Reference<ParameterGrp> hPartGrp = App::GetApplication().GetUserParameter()
-        .GetGroup("BaseApp")->GetGroup("Preferences")->GetGroup("Mod/Part");
-
-    // General
-    Base::Reference<ParameterGrp> hGenGrp = hPartGrp->GetGroup("General");
-    int writesurfacecurve = Interface_Static::IVal("write.surfacecurve.mode");
-    writesurfacecurve = hGenGrp->GetInt("WriteSurfaceCurveMode", writesurfacecurve);
-    ui->checkBoxPcurves->setChecked(writesurfacecurve == 0 ? false : true);
-
-    // STEP
-    Base::Reference<ParameterGrp> hStepGrp = hPartGrp->GetGroup("STEP");
-    int unit = hStepGrp->GetInt("Unit", 0);
-    ui->comboBoxUnits->setCurrentIndex(unit);
-
-    // scheme
-    QString ap = QString::fromStdString(hStepGrp->GetASCII("Scheme",
-        Interface_Static::CVal("write.step.schema")));
-    if (ap.startsWith(QLatin1String("AP203")))
-        ui->radioButtonAP203->setChecked(true);
-    else
-        ui->radioButtonAP214->setChecked(true);
-
-    // header info
-    ui->lineEditCompany->setText(QString::fromStdString(hStepGrp->GetASCII("Company")));
-    ui->lineEditAuthor->setText(QString::fromStdString(hStepGrp->GetASCII("Author")));
-    ui->lineEditProduct->setText(QString::fromLatin1(
-        Interface_Static::CVal("write.step.product.name")));
-
-    // (h)STEP of Import module
-    ui->checkBoxMergeCompound->onRestore();
-    ui->checkBoxExportHiddenObj->onRestore();
-    ui->checkBoxExportLegacy->onRestore();
-    ui->checkBoxKeepPlacement->onRestore();
-    ui->checkBoxImportHiddenObj->onRestore();
-    ui->checkBoxLegacyImporter->onRestore();
-    ui->checkBoxUseAppPart->onRestore();
-    ui->checkBoxUseBaseName->onRestore();
-    ui->checkBoxReduceObjects->onRestore();
-    ui->checkBoxExpandCompound->onRestore();
-    ui->checkBoxShowProgress->onRestore();
-    ui->comboBoxImportMode->onRestore();
-}
-
-/**
- * Sets the strings of the subwidgets using the current language.
- */
-void DlgImportExportStep::changeEvent(QEvent *e)
-{
-    if (e->type() == QEvent::LanguageChange) {
-        ui->retranslateUi(this);
-    }
-    else {
-        QWidget::changeEvent(e);
-    }
-}
-
-#include "moc_DlgSettingsGeneral.cpp"
->>>>>>> 1e0e7593
+/***************************************************************************
+ *   Copyright (c) 2007 Werner Mayer <wmayer[at]users.sourceforge.net>     *
+ *                                                                         *
+ *   This file is part of the FreeCAD CAx development system.              *
+ *                                                                         *
+ *   This library is free software; you can redistribute it and/or         *
+ *   modify it under the terms of the GNU Library General Public           *
+ *   License as published by the Free Software Foundation; either          *
+ *   version 2 of the License, or (at your option) any later version.      *
+ *                                                                         *
+ *   This library  is distributed in the hope that it will be useful,      *
+ *   but WITHOUT ANY WARRANTY; without even the implied warranty of        *
+ *   MERCHANTABILITY or FITNESS FOR A PARTICULAR PURPOSE.  See the         *
+ *   GNU Library General Public License for more details.                  *
+ *                                                                         *
+ *   You should have received a copy of the GNU Library General Public     *
+ *   License along with this library; see the file COPYING.LIB. If not,    *
+ *   write to the Free Software Foundation, Inc., 59 Temple Place,         *
+ *   Suite 330, Boston, MA  02111-1307, USA                                *
+ *                                                                         *
+ ***************************************************************************/
+
+
+#include "PreCompiled.h"
+#ifndef _PreComp_
+# include <QButtonGroup>
+# include <QRegExp>
+# include <QRegExpValidator>
+# include <Interface_Static.hxx>
+#endif
+
+#include <Base/Parameter.h>
+#include <App/Application.h>
+
+#include "DlgSettingsGeneral.h"
+#include "ui_DlgSettingsGeneral.h"
+#include "ui_DlgImportExportIges.h"
+#include "ui_DlgImportExportStep.h"
+
+using namespace PartGui;
+
+DlgSettingsGeneral::DlgSettingsGeneral(QWidget* parent)
+  : PreferencePage(parent)
+{
+    ui = new Ui_DlgSettingsGeneral();
+    ui->setupUi(this);
+}
+
+/**
+ *  Destroys the object and frees any allocated resources
+ */
+DlgSettingsGeneral::~DlgSettingsGeneral()
+{
+    // no need to delete child widgets, Qt does it all for us
+    delete ui;
+}
+
+void DlgSettingsGeneral::saveSettings()
+{
+    ui->checkBooleanCheck->onSave();
+    ui->checkBooleanRefine->onSave();
+    ui->checkSketchBaseRefine->onSave();
+    ui->checkSingleSolid->onSave();
+    ui->checkObjectNaming->onSave();
+}
+
+void DlgSettingsGeneral::loadSettings()
+{
+    ui->checkBooleanCheck->onRestore();
+    ui->checkBooleanRefine->onRestore();
+    ui->checkSketchBaseRefine->onRestore();
+    ui->checkSingleSolid->onRestore();
+    ui->checkObjectNaming->onRestore();
+}
+
+/**
+ * Sets the strings of the subwidgets using the current language.
+ */
+void DlgSettingsGeneral::changeEvent(QEvent *e)
+{
+    if (e->type() == QEvent::LanguageChange) {
+        ui->retranslateUi(this);
+    }
+    else {
+        QWidget::changeEvent(e);
+    }
+}
+
+// ----------------------------------------------------------------------------
+
+DlgImportExportIges::DlgImportExportIges(QWidget* parent)
+  : PreferencePage(parent)
+{
+    ui = new Ui_DlgImportExportIges();
+    ui->setupUi(this);
+    ui->lineEditProduct->setReadOnly(true);
+
+    bg = new QButtonGroup(this);
+    bg->addButton(ui->radioButtonBRepOff, 0);
+    bg->addButton(ui->radioButtonBRepOn, 1);
+
+    QRegExp rx;
+    rx.setPattern(QString::fromLatin1("[\\x00-\\x7F]+"));
+    QRegExpValidator* companyValidator = new QRegExpValidator(ui->lineEditCompany);
+    companyValidator->setRegExp(rx);
+    ui->lineEditCompany->setValidator(companyValidator);
+    QRegExpValidator* authorValidator = new QRegExpValidator(ui->lineEditAuthor);
+    authorValidator->setRegExp(rx);
+    ui->lineEditAuthor->setValidator(authorValidator);
+}
+
+/**
+ *  Destroys the object and frees any allocated resources
+ */
+DlgImportExportIges::~DlgImportExportIges()
+{
+    // no need to delete child widgets, Qt does it all for us
+    delete ui;
+}
+
+void DlgImportExportIges::saveSettings()
+{
+    int unit = ui->comboBoxUnits->currentIndex();
+    Base::Reference<ParameterGrp> hGrp = App::GetApplication().GetUserParameter()
+        .GetGroup("BaseApp")->GetGroup("Preferences")->GetGroup("Mod/Part")->GetGroup("IGES");
+    hGrp->SetInt("Unit", unit);
+    switch (unit) {
+        case 1:
+            Interface_Static::SetCVal("write.iges.unit","M");
+            break;
+        case 2:
+            Interface_Static::SetCVal("write.iges.unit","INCH");
+            break;
+        default:
+            Interface_Static::SetCVal("write.iges.unit","MM");
+            break;
+    }
+
+    hGrp->SetBool("BrepMode", bg->checkedId() == 1);
+    Interface_Static::SetIVal("write.iges.brep.mode", bg->checkedId());
+
+    // Import
+    hGrp->SetBool("SkipBlankEntities", ui->checkSkipBlank->isChecked());
+
+    // header info
+    hGrp->SetASCII("Company", ui->lineEditCompany->text().toLatin1());
+    hGrp->SetASCII("Author", ui->lineEditAuthor->text().toLatin1());
+  //hGrp->SetASCII("Product", ui->lineEditProduct->text().toLatin1());
+
+    Interface_Static::SetCVal("write.iges.header.company", ui->lineEditCompany->text().toLatin1());
+    Interface_Static::SetCVal("write.iges.header.author", ui->lineEditAuthor->text().toLatin1());
+  //Interface_Static::SetCVal("write.iges.header.product", ui->lineEditProduct->text().toLatin1());
+}
+
+void DlgImportExportIges::loadSettings()
+{
+    Base::Reference<ParameterGrp> hGrp = App::GetApplication().GetUserParameter()
+        .GetGroup("BaseApp")->GetGroup("Preferences")->GetGroup("Mod/Part")->GetGroup("IGES");
+    int unit = hGrp->GetInt("Unit", 0);
+    ui->comboBoxUnits->setCurrentIndex(unit);
+
+    int value = Interface_Static::IVal("write.iges.brep.mode");
+    bool brep = hGrp->GetBool("BrepMode", value > 0);
+    if (brep)
+        ui->radioButtonBRepOn->setChecked(true);
+    else
+        ui->radioButtonBRepOff->setChecked(true);
+
+    // Import
+    ui->checkSkipBlank->setChecked(hGrp->GetBool("SkipBlankEntities", true));
+
+    // header info
+    ui->lineEditCompany->setText(QString::fromStdString(hGrp->GetASCII("Company",
+        Interface_Static::CVal("write.iges.header.company"))));
+    ui->lineEditAuthor->setText(QString::fromStdString(hGrp->GetASCII("Author",
+        Interface_Static::CVal("write.iges.header.author"))));
+  //ui->lineEditProduct->setText(QString::fromStdString(hGrp->GetASCII("Product")));
+    ui->lineEditProduct->setText(QString::fromLatin1(
+        Interface_Static::CVal("write.iges.header.product")));
+}
+
+/**
+ * Sets the strings of the subwidgets using the current language.
+ */
+void DlgImportExportIges::changeEvent(QEvent *e)
+{
+    if (e->type() == QEvent::LanguageChange) {
+        ui->retranslateUi(this);
+    }
+    else {
+        QWidget::changeEvent(e);
+    }
+}
+
+// ----------------------------------------------------------------------------
+
+DlgImportExportStep::DlgImportExportStep(QWidget* parent)
+  : PreferencePage(parent)
+{
+    ui = new Ui_DlgImportExportStep();
+    ui->setupUi(this);
+    ui->lineEditProduct->setReadOnly(true);
+    ui->radioButtonAP203->setToolTip(tr("Configuration controlled 3D designs of mechanical parts and assemblies"));
+    ui->radioButtonAP214->setToolTip(tr("Core data for automotive mechanical design processes"));
+
+    // https://tracker.dev.opencascade.org/view.php?id=25654
+    ui->checkBoxPcurves->setToolTip(tr("This parameter indicates whether parametric curves (curves in parametric space of surface)\n"
+                                       "should be written into the STEP file. This parameter can be set to off in order to minimize\n"
+                                       "the size of the resulting STEP file."));
+
+    QRegExp rx;
+    rx.setPattern(QString::fromLatin1("[\\x00-\\x7F]+"));
+    QRegExpValidator* companyValidator = new QRegExpValidator(ui->lineEditCompany);
+    companyValidator->setRegExp(rx);
+    ui->lineEditCompany->setValidator(companyValidator);
+    QRegExpValidator* authorValidator = new QRegExpValidator(ui->lineEditAuthor);
+    authorValidator->setRegExp(rx);
+    ui->lineEditAuthor->setValidator(authorValidator);
+}
+
+/**
+ *  Destroys the object and frees any allocated resources
+ */
+DlgImportExportStep::~DlgImportExportStep()
+{
+    // no need to delete child widgets, Qt does it all for us
+    delete ui;
+}
+
+void DlgImportExportStep::saveSettings()
+{
+    int unit = ui->comboBoxUnits->currentIndex();
+    Base::Reference<ParameterGrp> hPartGrp = App::GetApplication().GetUserParameter()
+        .GetGroup("BaseApp")->GetGroup("Preferences")->GetGroup("Mod/Part");
+
+    // General
+    Base::Reference<ParameterGrp> hGenGrp = hPartGrp->GetGroup("General");
+    int writesurfacecurve = ui->checkBoxPcurves->isChecked() ? 1 : 0;
+    hGenGrp->SetInt("WriteSurfaceCurveMode", writesurfacecurve);
+    Interface_Static::SetIVal("write.surfacecurve.mode", writesurfacecurve);
+
+    // STEP
+    Base::Reference<ParameterGrp> hStepGrp = hPartGrp->GetGroup("STEP");
+    hStepGrp->SetInt("Unit", unit);
+    switch (unit) {
+        case 1:
+            Interface_Static::SetCVal("write.step.unit","M");
+            break;
+        case 2:
+            Interface_Static::SetCVal("write.step.unit","INCH");
+            break;
+        default:
+            Interface_Static::SetCVal("write.step.unit","MM");
+            break;
+    }
+
+    // scheme
+    if (ui->radioButtonAP203->isChecked()) {
+        Interface_Static::SetCVal("write.step.schema","AP203");
+        hStepGrp->SetASCII("Scheme", "AP203");
+    }
+    else {
+        // possible values: AP214CD (1996), AP214DIS (1998), AP214IS (2002)
+        Interface_Static::SetCVal("write.step.schema","AP214IS");
+        hStepGrp->SetASCII("Scheme", "AP214IS");
+    }
+
+    // header info
+    hStepGrp->SetASCII("Company", ui->lineEditCompany->text().toLatin1());
+    hStepGrp->SetASCII("Author", ui->lineEditAuthor->text().toLatin1());
+  //hStepGrp->SetASCII("Product", ui->lineEditProduct->text().toLatin1());
+
+    // (h)STEP of Import module
+    ui->checkBoxMergeCompound->onSave();
+    ui->checkBoxExportHiddenObj->onSave();
+    ui->checkBoxExportLegacy->onSave();
+    ui->checkBoxKeepPlacement->onSave();
+    ui->checkBoxImportHiddenObj->onSave();
+    ui->checkBoxLegacyImporter->onSave();
+    ui->checkBoxUseAppPart->onSave();
+    ui->checkBoxUseBaseName->onSave();
+    ui->checkBoxReduceObjects->onSave();
+    ui->checkBoxExpandCompound->onSave();
+    ui->checkBoxShowProgress->onSave();
+    ui->comboBoxImportMode->onSave();
+}
+
+void DlgImportExportStep::loadSettings()
+{
+    Base::Reference<ParameterGrp> hPartGrp = App::GetApplication().GetUserParameter()
+        .GetGroup("BaseApp")->GetGroup("Preferences")->GetGroup("Mod/Part");
+
+    // General
+    Base::Reference<ParameterGrp> hGenGrp = hPartGrp->GetGroup("General");
+    int writesurfacecurve = Interface_Static::IVal("write.surfacecurve.mode");
+    writesurfacecurve = hGenGrp->GetInt("WriteSurfaceCurveMode", writesurfacecurve);
+    ui->checkBoxPcurves->setChecked(writesurfacecurve == 0 ? false : true);
+
+    // STEP
+    Base::Reference<ParameterGrp> hStepGrp = hPartGrp->GetGroup("STEP");
+    int unit = hStepGrp->GetInt("Unit", 0);
+    ui->comboBoxUnits->setCurrentIndex(unit);
+
+    // scheme
+    QString ap = QString::fromStdString(hStepGrp->GetASCII("Scheme",
+        Interface_Static::CVal("write.step.schema")));
+    if (ap.startsWith(QLatin1String("AP203")))
+        ui->radioButtonAP203->setChecked(true);
+    else
+        ui->radioButtonAP214->setChecked(true);
+
+    // header info
+    ui->lineEditCompany->setText(QString::fromStdString(hStepGrp->GetASCII("Company")));
+    ui->lineEditAuthor->setText(QString::fromStdString(hStepGrp->GetASCII("Author")));
+    ui->lineEditProduct->setText(QString::fromLatin1(
+        Interface_Static::CVal("write.step.product.name")));
+
+    // (h)STEP of Import module
+    ui->checkBoxMergeCompound->onRestore();
+    ui->checkBoxExportHiddenObj->onRestore();
+    ui->checkBoxExportLegacy->onRestore();
+    ui->checkBoxKeepPlacement->onRestore();
+    ui->checkBoxImportHiddenObj->onRestore();
+    ui->checkBoxLegacyImporter->onRestore();
+    ui->checkBoxUseAppPart->onRestore();
+    ui->checkBoxUseBaseName->onRestore();
+    ui->checkBoxReduceObjects->onRestore();
+    ui->checkBoxExpandCompound->onRestore();
+    ui->checkBoxShowProgress->onRestore();
+    ui->comboBoxImportMode->onRestore();
+}
+
+/**
+ * Sets the strings of the subwidgets using the current language.
+ */
+void DlgImportExportStep::changeEvent(QEvent *e)
+{
+    if (e->type() == QEvent::LanguageChange) {
+        ui->retranslateUi(this);
+    }
+    else {
+        QWidget::changeEvent(e);
+    }
+}
+
+#include "moc_DlgSettingsGeneral.cpp"