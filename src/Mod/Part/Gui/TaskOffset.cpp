/***************************************************************************
 *   Copyright (c) 2012 Werner Mayer <wmayer[at]users.sourceforge.net>     *
 *                                                                         *
 *   This file is part of the FreeCAD CAx development system.              *
 *                                                                         *
 *   This library is free software; you can redistribute it and/or         *
 *   modify it under the terms of the GNU Library General Public           *
 *   License as published by the Free Software Foundation; either          *
 *   version 2 of the License, or (at your option) any later version.      *
 *                                                                         *
 *   This library  is distributed in the hope that it will be useful,      *
 *   but WITHOUT ANY WARRANTY; without even the implied warranty of        *
 *   MERCHANTABILITY or FITNESS FOR A PARTICULAR PURPOSE.  See the         *
 *   GNU Library General Public License for more details.                  *
 *                                                                         *
 *   You should have received a copy of the GNU Library General Public     *
 *   License along with this library; see the file COPYING.LIB. If not,    *
 *   write to the Free Software Foundation, Inc., 59 Temple Place,         *
 *   Suite 330, Boston, MA  02111-1307, USA                                *
 *                                                                         *
 ***************************************************************************/


#include "PreCompiled.h"

#ifndef _PreComp_
# include <QMessageBox>
# include <QTextStream>
#endif

#include "ui_TaskOffset.h"
#include "TaskOffset.h"

#include <Gui/Application.h>
#include <Gui/BitmapFactory.h>
#include <Gui/CommandT.h>
#include <Gui/Document.h>
#include <Gui/Selection.h>
#include <Gui/SelectionFilter.h>
#include <Gui/ViewProvider.h>

#include <Base/Console.h>
#include <Base/Interpreter.h>
#include <Base/UnitsApi.h>
#include <App/Application.h>
#include <App/Document.h>
#include <App/DocumentObject.h>
#include <Mod/Part/App/FeatureOffset.h>


using namespace PartGui;

class OffsetWidget::Private
{
public:
    Ui_TaskOffset ui;
    Part::Offset* offset;
    Private() : offset(nullptr)
    {
    }
    ~Private()
    {
    }
};

/* TRANSLATOR PartGui::OffsetWidget */

OffsetWidget::OffsetWidget(Part::Offset* offset, QWidget* parent)
  : d(new Private())
{
    Q_UNUSED(parent);
    Gui::Command::runCommand(Gui::Command::App, "from FreeCAD import Base");
    Gui::Command::runCommand(Gui::Command::App, "import Part");

    d->offset = offset;
    d->ui.setupUi(this);
    d->ui.spinOffset->setUnit(Base::Unit::Length);
    d->ui.spinOffset->setRange(-INT_MAX, INT_MAX);
    d->ui.spinOffset->setSingleStep(0.1);
    d->ui.facesButton->hide();

    bool is_2d = d->offset->isDerivedFrom(Part::Offset2D::getClassTypeId());
    d->ui.selfIntersection->setVisible(!is_2d);
    if(is_2d)
        d->ui.modeType->removeItem(2);//remove Recto-Verso mode, not supported by 2d offset

    //block signals to fill values read out from feature...
    bool block = true;
    d->ui.fillOffset->blockSignals(block);
    d->ui.intersection->blockSignals(block);
    d->ui.selfIntersection->blockSignals(block);
    d->ui.modeType->blockSignals(block);
    d->ui.joinType->blockSignals(block);
    d->ui.spinOffset->blockSignals(block);

    //read values from feature
    d->ui.spinOffset->setValue(d->offset->Value.getValue());
    d->ui.fillOffset->setChecked(offset->Fill.getValue());
    d->ui.intersection->setChecked(offset->Intersection.getValue());
    d->ui.selfIntersection->setChecked(offset->SelfIntersection.getValue());
    long mode = offset->Mode.getValue();
    if (mode >= 0 && mode < d->ui.modeType->count())
        d->ui.modeType->setCurrentIndex(mode);
    long join = offset->Join.getValue();
    if (join >= 0 && join < d->ui.joinType->count())
        d->ui.joinType->setCurrentIndex(join);

    //unblock signals
    block = false;
    d->ui.fillOffset->blockSignals(block);
    d->ui.intersection->blockSignals(block);
    d->ui.selfIntersection->blockSignals(block);
    d->ui.modeType->blockSignals(block);
    d->ui.joinType->blockSignals(block);
    d->ui.spinOffset->blockSignals(block);

    d->ui.spinOffset->bind(d->offset->Value);
}

OffsetWidget::~OffsetWidget()
{
    delete d;
}

Part::Offset* OffsetWidget::getObject() const
{
    return d->offset;
}

void OffsetWidget::on_spinOffset_valueChanged(double val)
{
    d->offset->Value.setValue(val);
    if (d->ui.updateView->isChecked())
        d->offset->getDocument()->recomputeFeature(d->offset);
}

void OffsetWidget::on_modeType_activated(int val)
{
    d->offset->Mode.setValue(val);
    if (d->ui.updateView->isChecked())
        d->offset->getDocument()->recomputeFeature(d->offset);
}

void OffsetWidget::on_joinType_activated(int val)
{
    d->offset->Join.setValue((long)val);
    if (d->ui.updateView->isChecked())
        d->offset->getDocument()->recomputeFeature(d->offset);
}

void OffsetWidget::on_intersection_toggled(bool on)
{
    d->offset->Intersection.setValue(on);
    if (d->ui.updateView->isChecked())
        d->offset->getDocument()->recomputeFeature(d->offset);
}

void OffsetWidget::on_selfIntersection_toggled(bool on)
{
    d->offset->SelfIntersection.setValue(on);
    if (d->ui.updateView->isChecked())
        d->offset->getDocument()->recomputeFeature(d->offset);
}

void OffsetWidget::on_fillOffset_toggled(bool on)
{
    d->offset->Fill.setValue(on);
    if (d->ui.updateView->isChecked())
        d->offset->getDocument()->recomputeFeature(d->offset);
}

void OffsetWidget::on_updateView_toggled(bool on)
{
    if (on) {
        d->offset->getDocument()->recomputeFeature(d->offset);
    }
}

bool OffsetWidget::accept()
{
    try {
        double offsetValue = d->ui.spinOffset->value().getValue();
<<<<<<< HEAD
        FCMD_OBJ_CMD2("Value = %f", d->offset,offsetValue);
        d->ui.spinOffset->apply();
        FCMD_OBJ_CMD2("Mode = %i", d->offset,d->ui.modeType->currentIndex());
        FCMD_OBJ_CMD2("Join = %i", d->offset,d->ui.joinType->currentIndex());
        FCMD_OBJ_CMD2("Intersection = %s", d->offset,d->ui.intersection->isChecked() ? "True" : "False");
        FCMD_OBJ_CMD2("SelfIntersection = %s", d->offset,d->ui.selfIntersection->isChecked() ? "True" : "False");
=======
        Gui::cmdAppObjectArgs(d->offset, "Value = %f", offsetValue);
        d->ui.spinOffset->apply();
        Gui::cmdAppObjectArgs(d->offset, "Mode = %i", d->ui.modeType->currentIndex());
        Gui::cmdAppObjectArgs(d->offset, "Join = %i", d->ui.joinType->currentIndex());
        Gui::cmdAppObjectArgs(d->offset, "Intersection = %s", d->ui.intersection->isChecked() ? "True" : "False");
        Gui::cmdAppObjectArgs(d->offset, "SelfIntersection = %s", d->ui.selfIntersection->isChecked() ? "True" : "False");
>>>>>>> c0753806

        Gui::Command::doCommand(Gui::Command::Doc,"App.ActiveDocument.recompute()");
        if (!d->offset->isValid())
            throw Base::CADKernelError(d->offset->getStatusString());
        Gui::Command::doCommand(Gui::Command::Gui,"Gui.ActiveDocument.resetEdit()");
        Gui::Command::commitCommand();
    }
    catch (const Base::Exception& e) {
        QMessageBox::warning(this, tr("Input error"), QString::fromLatin1(e.what()));
        return false;
    }

    return true;
}

bool OffsetWidget::reject()
{
    // get the support and Sketch
    App::DocumentObject* source = d->offset->Source.getValue();
    if (source){
        Gui::Application::Instance->getViewProvider(source)->show();
    }

    // roll back the done things
    Gui::Command::abortCommand();
    Gui::Command::doCommand(Gui::Command::Gui,"Gui.ActiveDocument.resetEdit()");
    Gui::Command::updateActive();

    return true;
}

void OffsetWidget::changeEvent(QEvent *e)
{
    QWidget::changeEvent(e);
    if (e->type() == QEvent::LanguageChange) {
        d->ui.retranslateUi(this);
    }
}


/* TRANSLATOR PartGui::TaskOffset */

TaskOffset::TaskOffset(Part::Offset* offset)
{
    widget = new OffsetWidget(offset);
    taskbox = new Gui::TaskView::TaskBox(
        Gui::BitmapFactory().pixmap("Part_Offset"),
        widget->windowTitle(), true, 0);
    taskbox->groupLayout()->addWidget(widget);
    Content.push_back(taskbox);
}

TaskOffset::~TaskOffset()
{
}

Part::Offset* TaskOffset::getObject() const
{
    return widget->getObject();
}

void TaskOffset::open()
{
}

void TaskOffset::clicked(int)
{
}

bool TaskOffset::accept()
{
    return widget->accept();
}

bool TaskOffset::reject()
{
    return widget->reject();
}

#include "moc_TaskOffset.cpp"<|MERGE_RESOLUTION|>--- conflicted
+++ resolved
@@ -180,21 +180,12 @@
 {
     try {
         double offsetValue = d->ui.spinOffset->value().getValue();
-<<<<<<< HEAD
-        FCMD_OBJ_CMD2("Value = %f", d->offset,offsetValue);
-        d->ui.spinOffset->apply();
-        FCMD_OBJ_CMD2("Mode = %i", d->offset,d->ui.modeType->currentIndex());
-        FCMD_OBJ_CMD2("Join = %i", d->offset,d->ui.joinType->currentIndex());
-        FCMD_OBJ_CMD2("Intersection = %s", d->offset,d->ui.intersection->isChecked() ? "True" : "False");
-        FCMD_OBJ_CMD2("SelfIntersection = %s", d->offset,d->ui.selfIntersection->isChecked() ? "True" : "False");
-=======
         Gui::cmdAppObjectArgs(d->offset, "Value = %f", offsetValue);
         d->ui.spinOffset->apply();
         Gui::cmdAppObjectArgs(d->offset, "Mode = %i", d->ui.modeType->currentIndex());
         Gui::cmdAppObjectArgs(d->offset, "Join = %i", d->ui.joinType->currentIndex());
         Gui::cmdAppObjectArgs(d->offset, "Intersection = %s", d->ui.intersection->isChecked() ? "True" : "False");
         Gui::cmdAppObjectArgs(d->offset, "SelfIntersection = %s", d->ui.selfIntersection->isChecked() ? "True" : "False");
->>>>>>> c0753806
 
         Gui::Command::doCommand(Gui::Command::Doc,"App.ActiveDocument.recompute()");
         if (!d->offset->isValid())
