/***************************************************************************
 *   Copyright (c) 2011 Werner Mayer <wmayer[at]users.sourceforge.net>     *
 *                                                                         *
 *   This file is part of the FreeCAD CAx development system.              *
 *                                                                         *
 *   This library is free software; you can redistribute it and/or         *
 *   modify it under the terms of the GNU Library General Public           *
 *   License as published by the Free Software Foundation; either          *
 *   version 2 of the License, or (at your option) any later version.      *
 *                                                                         *
 *   This library  is distributed in the hope that it will be useful,      *
 *   but WITHOUT ANY WARRANTY; without even the implied warranty of        *
 *   MERCHANTABILITY or FITNESS FOR A PARTICULAR PURPOSE.  See the         *
 *   GNU Library General Public License for more details.                  *
 *                                                                         *
 *   You should have received a copy of the GNU Library General Public     *
 *   License along with this library; see the file COPYING.LIB. If not,    *
 *   write to the Free Software Foundation, Inc., 59 Temple Place,         *
 *   Suite 330, Boston, MA  02111-1307, USA                                *
 *                                                                         *
 ***************************************************************************/

#include "PreCompiled.h"

#ifndef FC_OS_WIN32
#define GL_GLEXT_PROTOTYPES
#endif

#ifndef _PreComp_
# include <float.h>
# include <algorithm>
# include <map>
# include <Python.h>
# include <Inventor/SoPickedPoint.h>
# include <Inventor/SoPrimitiveVertex.h>
# include <Inventor/actions/SoCallbackAction.h>
# include <Inventor/actions/SoGetBoundingBoxAction.h>
# include <Inventor/actions/SoGetPrimitiveCountAction.h>
# include <Inventor/actions/SoGLRenderAction.h>
# include <Inventor/actions/SoPickAction.h>
# include <Inventor/actions/SoWriteAction.h>
# include <Inventor/bundles/SoMaterialBundle.h>
# include <Inventor/bundles/SoTextureCoordinateBundle.h>
# include <Inventor/elements/SoLazyElement.h>
# include <Inventor/elements/SoOverrideElement.h>
# include <Inventor/elements/SoCoordinateElement.h>
# include <Inventor/elements/SoGLCoordinateElement.h>
# include <Inventor/elements/SoGLCacheContextElement.h>
# include <Inventor/elements/SoGLVBOElement.h>
# include <Inventor/elements/SoLineWidthElement.h>
# include <Inventor/elements/SoPointSizeElement.h>
# include <Inventor/errors/SoDebugError.h>
# include <Inventor/errors/SoReadError.h>
# include <Inventor/details/SoFaceDetail.h>
# include <Inventor/details/SoLineDetail.h>
# include <Inventor/misc/SoState.h>
# include <Inventor/misc/SoContextHandler.h>
# include <Inventor/elements/SoShapeStyleElement.h>
# include <Inventor/elements/SoCacheElement.h>
# include <Inventor/elements/SoTextureEnabledElement.h>
# ifdef FC_OS_WIN32
#  include <windows.h>
#  include <GL/gl.h>
#  include <GL/glext.h>
# else
#  ifdef FC_OS_MACOSX
#   include <OpenGL/gl.h>
#   include <OpenGL/glext.h>
#  else
#   include <GL/gl.h>
#   include <GL/glext.h>
#  endif //FC_OS_MACOSX
# endif //FC_OS_WIN32
// Should come after glext.h to avoid warnings
# include <Inventor/C/glue/gl.h>
#endif

#include <boost/algorithm/string/predicate.hpp>
#include "SoBrepFaceSet.h"
#include <Gui/SoFCUnifiedSelection.h>
#include <Gui/SoFCSelectionAction.h>
#include <Gui/SoFCInteractiveElement.h>

using namespace PartGui;

<<<<<<< HEAD
SO_NODE_SOURCE(SoBrepFaceSet);
=======
SO_NODE_SOURCE(SoBrepFaceSet)
>>>>>>> c0753806

#define PRIVATE(p) ((p)->pimpl)

class SoBrepFaceSet::VBO {
public:
    struct Buffer {
        uint32_t myvbo[2];
        std::size_t vertex_array_size;
        std::size_t index_array_size;
        bool updateVbo;
        bool vboLoaded;
    };

    static SbBool vboAvailable;
    uint32_t indice_array;
    std::map<uint32_t, Buffer> vbomap;

    VBO()
    {
        SoContextHandler::addContextDestructionCallback(context_destruction_cb, this);
        indice_array = 0;
    }
    ~VBO()
    {
        SoContextHandler::removeContextDestructionCallback(context_destruction_cb, this);

        // schedule delete for all allocated GL resources
        std::map<uint32_t, Buffer>::iterator it;
        for (it = vbomap.begin(); it != vbomap.end(); ++it) {
            void * ptr0 = (void*) ((uintptr_t) it->second.myvbo[0]);
            SoGLCacheContextElement::scheduleDeleteCallback(it->first, VBO::vbo_delete, ptr0);
            void * ptr1 = (void*) ((uintptr_t) it->second.myvbo[1]);
            SoGLCacheContextElement::scheduleDeleteCallback(it->first, VBO::vbo_delete, ptr1);
        }
    }

    void render(SoGLRenderAction * action,
                const SoGLCoordinateElement * const vertexlist,
                const int32_t *vertexindices,
                int num_vertexindices,
                const int32_t *partindices,
                int num_partindices,
                const SbVec3f *normals,
                const int32_t *normindices,
                SoMaterialBundle *const materials,
                const int32_t *matindices,
                SoTextureCoordinateBundle * const texcoords,
                const int32_t *texindices,
                const int nbind,
                const int mbind,
                const int texture);

    static void context_destruction_cb(uint32_t context, void * userdata)
    {
        VBO * self = static_cast<VBO*>(userdata);

        std::map<uint32_t, Buffer>::iterator it = self->vbomap.find(context);
        if (it != self->vbomap.end()) {
#ifdef FC_OS_WIN32
            const cc_glglue * glue = cc_glglue_instance((int) context);
            PFNGLDELETEBUFFERSARBPROC glDeleteBuffersARB = (PFNGLDELETEBUFFERSARBPROC)cc_glglue_getprocaddress(glue, "glDeleteBuffersARB");
#endif
            //cc_glglue_glDeleteBuffers(glue, buffer.size(), buffer.data());
            auto &buffer = it->second;
            glDeleteBuffersARB(2, buffer.myvbo);
            self->vbomap.erase(it);
        }
    }

    static void vbo_delete(void * closure, uint32_t contextid)
    {
        const cc_glglue * glue = cc_glglue_instance((int) contextid);
        GLuint id = (GLuint) ((uintptr_t) closure);
        cc_glglue_glDeleteBuffers(glue, 1, &id);
    }
};

SbBool SoBrepFaceSet::VBO::vboAvailable = false;

void SoBrepFaceSet::initClass()
{
    SO_NODE_INIT_CLASS(SoBrepFaceSet, SoIndexedFaceSet, "IndexedFaceSet");
}

SoBrepFaceSet::SoBrepFaceSet()
{
    SO_NODE_CONSTRUCTOR(SoBrepFaceSet);
    SO_NODE_ADD_FIELD(partIndex, (-1));

    selContext = std::make_shared<SelContext>();
    selContext2 = std::make_shared<SelContext>();

    pimpl.reset(new VBO);
}

SoBrepFaceSet::~SoBrepFaceSet()
{
}

void SoBrepFaceSet::doAction(SoAction* action)
{
    if (action->getTypeId() == Gui::SoHighlightElementAction::getClassTypeId()) {
        Gui::SoHighlightElementAction* hlaction = static_cast<Gui::SoHighlightElementAction*>(action);
        selCounter.checkAction(hlaction);
        if (!hlaction->isHighlighted()) {
            SelContextPtr ctx = Gui::SoFCSelectionRoot::getActionContext(action,this,selContext,false);
            if(ctx) {
                ctx->highlightIndex = -1;
                touch();
            }
            return;
        }

        const SoDetail* detail = hlaction->getElement();
        if (!detail) {
            SelContextPtr ctx = Gui::SoFCSelectionRoot::getActionContext(action,this,selContext);
            ctx->highlightIndex = INT_MAX;
            ctx->highlightColor = hlaction->getColor();
            touch();
        }else {
            if (!detail->isOfType(SoFaceDetail::getClassTypeId())) {
                SelContextPtr ctx = Gui::SoFCSelectionRoot::getActionContext(action,this,selContext,false);
                if(ctx) {
                    ctx->highlightIndex = -1;
                    touch();
                }
            }else {
                int index = static_cast<const SoFaceDetail*>(detail)->getPartIndex();
                SelContextPtr ctx = Gui::SoFCSelectionRoot::getActionContext(action,this,selContext);
                ctx->highlightIndex = index;
                ctx->highlightColor = hlaction->getColor();
                touch();
            }
        }
        return;
    }
    else if (action->getTypeId() == Gui::SoSelectionElementAction::getClassTypeId()) {
        Gui::SoSelectionElementAction* selaction = static_cast<Gui::SoSelectionElementAction*>(action);
        switch(selaction->getType()) {
        case Gui::SoSelectionElementAction::All: {
            SelContextPtr ctx = Gui::SoFCSelectionRoot::getActionContext<SelContext>(action,this,selContext);
            selCounter.checkAction(selaction,ctx);
            ctx->selectionColor = selaction->getColor();
            ctx->selectionIndex.clear();
            ctx->selectionIndex.insert(-1);
            touch();
            return;
        } case Gui::SoSelectionElementAction::None:
            if(selaction->isSecondary()) {
                if(Gui::SoFCSelectionRoot::removeActionContext(action,this))
                    touch();
            }else {
                SelContextPtr ctx = Gui::SoFCSelectionRoot::getActionContext(action,this,selContext,false);
                if(ctx) {
                    ctx->selectionIndex.clear();
                    ctx->colors.clear();
                    touch();
                }
            }
            return;
        case Gui::SoSelectionElementAction::Color:
            if(selaction->isSecondary()) {
                const auto &colors = selaction->getColors();
                auto ctx = Gui::SoFCSelectionRoot::getActionContext(action,this,selContext,false);
                if(colors.empty()) {
                    if(ctx) {
                        ctx->colors.clear();
                        if(ctx->isSelectAll())
                            Gui::SoFCSelectionRoot::removeActionContext(action,this);
                        touch();
                    }
                    return;
                }
                static std::string element("Face");
                if(colors.begin()->first.empty() || colors.lower_bound(element)!=colors.end()) {
                    if(!ctx) {
                        ctx = Gui::SoFCSelectionRoot::getActionContext<SelContext>(action,this);
                        selCounter.checkAction(selaction,ctx);
                        ctx->selectAll();
                    }
                    if(ctx->setColors(selaction->getColors(),element))
                        touch();
                }
            }
            return;
        case Gui::SoSelectionElementAction::Remove:
        case Gui::SoSelectionElementAction::Append: {
            const SoDetail* detail = selaction->getElement();
            if (!detail || !detail->isOfType(SoFaceDetail::getClassTypeId())) {
                if(selaction->isSecondary()) {
                    // For secondary context, a detail of different type means
                    // the user may want to partial render only other type of
                    // geometry. So we call below to obtain a action context.
                    // If no secondary context exist, it will create an empty
                    // one, and an empty secondary context inhibites drawing
                    // here.
                    auto ctx = Gui::SoFCSelectionRoot::getActionContext<SelContext>(action,this);
                    selCounter.checkAction(selaction,ctx);
                    touch();
                }
                return;
            }
            int index = static_cast<const SoFaceDetail*>(detail)->getPartIndex();
            if (selaction->getType() == Gui::SoSelectionElementAction::Append) {
                auto ctx = Gui::SoFCSelectionRoot::getActionContext(action,this,selContext);
                selCounter.checkAction(selaction,ctx);
                ctx->selectionColor = selaction->getColor();
                if(ctx->isSelectAll())
                    ctx->selectionIndex.clear();
                if(ctx->selectionIndex.insert(index).second)
                    touch();
            }else{
                auto ctx = Gui::SoFCSelectionRoot::getActionContext(action,this,selContext,false);
                if(ctx && ctx->removeIndex(index))
                    touch();
            }
            break;
        } default:
            break;
        }
        return;
    }
    else if (action->getTypeId() == Gui::SoVRMLAction::getClassTypeId()) {
        // update the materialIndex field to match with the number of triangles if needed
        SoState * state = action->getState();
        Binding mbind = this->findMaterialBinding(state);
        if (mbind == PER_PART) {
            const SoLazyElement* mat = SoLazyElement::getInstance(state);
            int numColor = 1;
            int numParts = partIndex.getNum();
            if (mat) {
                numColor = mat->getNumDiffuse();
                if (numColor == numParts) {
                    int count = 0;
                    const int32_t * indices = this->partIndex.getValues(0);
                    for (int i=0; i<numParts; i++) {
                        count += indices[i];
                    }
                    this->materialIndex.setNum(count);
                    int32_t * matind = this->materialIndex.startEditing();
                    int32_t k = 0;
                    for (int i=0; i<numParts; i++) {
                        for (int j=0; j<indices[i]; j++) {
                            matind[k++] = i;
                        }
                    }
                    this->materialIndex.finishEditing();
                }
            }
        }
    }
    // The recommended way to set 'updateVbo' is to reimplement the method 'notify'
    // but the base class made this method private so that we can't override it.
    // So, the alternative way is to write a custom SoAction class.
    else if (action->getTypeId() == Gui::SoUpdateVBOAction::getClassTypeId()) {
        for(auto &v : PRIVATE(this)->vbomap) {
            v.second.updateVbo = true;
            v.second.vboLoaded = false;
        }
    }

    inherited::doAction(action);
}

#ifdef RENDER_GLARRAYS
void SoBrepFaceSet::GLRender(SoGLRenderAction *action)
{
    SoState * state = action->getState();
    // Disable caching for this node
    SoGLCacheContextElement::shouldAutoCache(state, SoGLCacheContextElement::DONT_AUTO_CACHE);

    SoMaterialBundle mb(action);
    Binding mbind = this->findMaterialBinding(state);

    SoTextureCoordinateBundle tb(action, true, false);
    SbBool doTextures = tb.needCoordinates();

    if (ctx->coordIndex.getNum() < 3)
        return;

    SelContextPtr ctx2;
    SelContextPtr ctx = Gui::SoFCSelectionRoot::getRenderContext<SelContext>(this,selContext,ctx2);
    if(ctx2 && ctx2->selectionIndex.empty())
        return;

    int32_t hl_idx = ctx?ctx->highlightIndex:-1;
    int32_t num_selected = ctx?ctx->selectionIndex.size():0;

    renderHighlight(action,ctx);
    if(ctx && ctx->selectionIndex.size()) {
        if(ctx->isSelectAll()) {
            if(ctx2 && ctx2->selectionIndex.size()) {
                ctx2->selectionColor = ctx->selectionColor;
                renderSelection(action,ctx2); 
            } else
                renderSelection(action,ctx); 
            return;
        }
        renderSelection(action,ctx); 
    }
    if(ctx2 && ctx2->selectionIndex.size()) {
        renderSelection(action,ctx2,false);
    }else{

        // When setting transparency shouldGLRender() handles the rendering and returns false.
        // Therefore generatePrimitives() needs to be re-implemented to handle the materials
        // correctly.
        if (!this->shouldGLRender(action))
            return;

#ifdef RENDER_GLARRAYS
        if (!doTextures && index_array.size() && hl_idx < 0 && num_selected <= 0) {
            if (mbind == 0) {
                mb.sendFirst(); // only one material -> apply it!
                renderSimpleArray();
                return;
            }
            else if (mbind == 1) {
                renderColoredArray(&mb);
                return;
            }
        }
#endif

        Binding nbind = this->findNormalBinding(state);

        const SoCoordinateElement * coords;
        const SbVec3f * normals;
        const int32_t * cindices;
        int numindices;
        const int32_t * nindices;
        const int32_t * tindices;
        const int32_t * mindices;
        const int32_t * pindices;
        int numparts;
        SbBool normalCacheUsed;

        SbBool sendNormals = !mb.isColorOnly() || tb.isFunction();

        this->getVertexData(state, coords, normals, cindices,
                            nindices, tindices, mindices, numindices,
                            sendNormals, normalCacheUsed);

        mb.sendFirst(); // make sure we have the correct material

        // just in case someone forgot
        if (!mindices) mindices = cindices;
        if (!nindices) nindices = cindices;
        pindices = this->partIndex.getValues(0);
        numparts = this->partIndex.getNum();

        renderShape(state, vboAvailable, static_cast<const SoGLCoordinateElement*>(coords), cindices, numindices,
            pindices, numparts, normals, nindices, &mb, mindices, &tb, tindices, nbind, mbind, doTextures?1:0);

        if(normalCacheUsed)
            this->readUnlockNormalCache();
    }

    // Workaround for #0000433
//#if !defined(FC_OS_WIN32)
    renderHighlight(action,ctx);
    renderSelection(action,ctx);
//#endif
}

//****************************************************************************
// renderSimpleArray: normal and coord from vertex_array;
// no texture, color, highlight or selection but highet possible speed;
// all vertices written in one go!
//
void SoBrepFaceSet::renderSimpleArray()
{
    int cnt = index_array.size();
    if (cnt == 0) return;

    glEnableClientState(GL_NORMAL_ARRAY);
    glEnableClientState(GL_VERTEX_ARRAY);

#if 0
    glInterleavedArrays(GL_N3F_V3F, 0, vertex_array.data());
    glDrawElements(GL_TRIANGLES, cnt, GL_UNSIGNED_INT, index_array.data());
#else
    glInterleavedArrays(GL_N3F_V3F, 0, &(vertex_array[0]));
    glDrawElements(GL_TRIANGLES, cnt, GL_UNSIGNED_INT, &(index_array[0]));
#endif

    glDisableClientState(GL_VERTEX_ARRAY);
    glDisableClientState(GL_NORMAL_ARRAY);
}

//****************************************************************************
// renderColoredArray: normal and coord from vertex_array;
// no texture, highlight or selection but color / material array.
// needs to iterate over parts (i.e. geometry faces)
//
void SoBrepFaceSet::renderColoredArray(SoMaterialBundle *const materials)
{
    int num_parts = partIndex.getNum();
    int cnt = index_array.size();
    if (cnt == 0) return;

    glEnableClientState(GL_NORMAL_ARRAY);
    glEnableClientState(GL_VERTEX_ARRAY);

#if 0
    glInterleavedArrays(GL_N3F_V3F, 0, vertex_array.data());
    const int32_t* ptr = index_array.data();
#else
    glInterleavedArrays(GL_N3F_V3F, 0, &(vertex_array[0]));
    const int32_t* ptr = &(index_array[0]);
#endif

    for (int part_id = 0; part_id < num_parts; part_id++) {
        int tris = partIndex[part_id];

        if (tris > 0) {
            materials->send(part_id, true);
            glDrawElements(GL_TRIANGLES, 3 * tris, GL_UNSIGNED_INT, ptr);
            ptr += 3 * tris;
        }
    }

    glDisableClientState(GL_VERTEX_ARRAY);
    glDisableClientState(GL_NORMAL_ARRAY);
}
#else

void SoBrepFaceSet::GLRender(SoGLRenderAction *action)
{
    //SoBase::staticDataLock();
    static bool init = false;
    if (!init) {
        std::string ext = (const char*)(glGetString(GL_EXTENSIONS));
        PRIVATE(this)->vboAvailable = (ext.find("GL_ARB_vertex_buffer_object") != std::string::npos);
        init = true;
    }
    //SoBase::staticDataUnlock();

    if (this->coordIndex.getNum() < 3)
        return;

    SelContextPtr ctx2;
    std::vector<SelContextPtr> ctxs;
    SelContextPtr ctx = Gui::SoFCSelectionRoot::getRenderContext(this,selContext,ctx2);
    if(ctx2 && ctx2->selectionIndex.empty())
        return;
    if(selContext2->checkGlobal(ctx))
        ctx = selContext2;
    if(ctx && (!ctx->selectionIndex.size() && ctx->highlightIndex<0))
        ctx.reset();

    auto state = action->getState();
    selCounter.checkRenderCache(state);

    // override material binding to PER_PART_INDEX to achieve
    // preselection/selection with transparency
    bool pushed = overrideMaterialBinding(action,ctx,ctx2);
    if(!pushed){
        // for non transparent cases, we still use the old selection rendering
        // code, because it can override emission color, which gives a more
        // distinguishable selection highlight. The above material binding
        // override method can't, because Coin does not support per part
        // emission color

        // There are a few factors affects the rendering order.
        //
        // 1) For normal case, the highlight (pre-selection) is the top layer. And since
        // the depth buffer clipping is on here, we shall draw highlight first, then 
        // selection, then the rest part.
        //
        // 2) If action->isRenderingDelayedPaths() is true, it means we are rendering 
        // with depth buffer clipping turned off (always on top rendering), so we shall
        // draw the top layer last, i.e. renderHighlight() last
        //
        // 3) If highlightIndex==INT_MAX, it means we are rendering full object highlight
        // In order to not obscure selection layer, we shall draw highlight after selection
        // if and only if it is not a full object selection.
        //
        // Transparency complicates stuff even more, but not here. It will be handled inside
        // overrideMaterialBinding()
        //
        if(ctx && ctx->highlightIndex==INT_MAX) {
            if(ctx->selectionIndex.empty() || ctx->isSelectAll()) {
                if(ctx2) {
                    ctx2->selectionColor = ctx->highlightColor;
                    renderSelection(action,ctx2); 
                } else
                    renderHighlight(action,ctx);
            }else{
                if(!action->isRenderingDelayedPaths())
                    renderSelection(action,ctx); 
                if(ctx2) {
                    ctx2->selectionColor = ctx->highlightColor;
                    renderSelection(action,ctx2); 
                } else
                    renderHighlight(action,ctx);
                if(action->isRenderingDelayedPaths())
                    renderSelection(action,ctx); 
            }
            return;
        }

        if(!action->isRenderingDelayedPaths())
            renderHighlight(action,ctx);
        if(ctx && ctx->selectionIndex.size()) {
            if(ctx->isSelectAll()) {
                if(ctx2) {
                    ctx2->selectionColor = ctx->selectionColor;
                    renderSelection(action,ctx2); 
                } else
                    renderSelection(action,ctx); 
                if(action->isRenderingDelayedPaths())
                    renderHighlight(action,ctx);
                return;
            }
            if(!action->isRenderingDelayedPaths())
                renderSelection(action,ctx); 
        }
        if(ctx2) {
            renderSelection(action,ctx2,false);
            if(action->isRenderingDelayedPaths()) {
                renderSelection(action,ctx); 
                renderHighlight(action,ctx);
            }
            return;
        }
    }

    SoMaterialBundle mb(action);
    // It is important to send material before shouldGLRender(), otherwise
    // material override with transparncy won't work.
    mb.sendFirst(); 

    // When setting transparency shouldGLRender() handles the rendering and returns false.
    // Therefore generatePrimitives() needs to be re-implemented to handle the materials
    // correctly.
    if(this->shouldGLRender(action)) {
        Binding mbind = this->findMaterialBinding(state);
        Binding nbind = this->findNormalBinding(state);

        const SoCoordinateElement * coords;
        const SbVec3f * normals;
        const int32_t * cindices;
        int numindices;
        const int32_t * nindices;
        const int32_t * tindices;
        const int32_t * mindices;
        const int32_t * pindices;
        int numparts;
        SbBool doTextures;
        SbBool normalCacheUsed;

        SoTextureCoordinateBundle tb(action, true, false);
        doTextures = tb.needCoordinates();
        SbBool sendNormals = !mb.isColorOnly() || tb.isFunction();

        this->getVertexData(state, coords, normals, cindices,
                            nindices, tindices, mindices, numindices,
                            sendNormals, normalCacheUsed);

        // just in case someone forgot
        if (!mindices) mindices = cindices;
        if (!nindices) nindices = cindices;
        pindices = this->partIndex.getValues(0);
        numparts = this->partIndex.getNum();

        SbBool hasVBO = !ctx2 && PRIVATE(this)->vboAvailable;
        if (hasVBO) {
            // get the VBO status of the viewer
            Gui::SoGLVBOActivatedElement::get(state, hasVBO);
            //
            //if (SoGLVBOElement::shouldCreateVBO(state, numindices)) {
            //    this->startVertexArray(action, coords, normals, false, false);
            //}
        }
        renderShape(action, hasVBO, static_cast<const SoGLCoordinateElement*>(coords), cindices, numindices,
            pindices, numparts, normals, nindices, &mb, mindices, &tb, tindices, nbind, mbind, doTextures?1:0);

        // if (!hasVBO) {
        //     // Disable caching for this node
        //     SoGLCacheContextElement::shouldAutoCache(state, SoGLCacheContextElement::DONT_AUTO_CACHE);
        // }else
        //     SoGLCacheContextElement::setAutoCacheBits(state, SoGLCacheContextElement::DO_AUTO_CACHE);

        if (normalCacheUsed)
            this->readUnlockNormalCache();
    }

    if(pushed) {
        SbBool notify = enableNotify(FALSE);
        materialIndex.setNum(0);
        if(notify) enableNotify(notify);
        state->pop();
    }else if(action->isRenderingDelayedPaths()) {
        renderSelection(action,ctx); 
        renderHighlight(action,ctx);
    }
}
#endif

bool SoBrepFaceSet::overrideMaterialBinding(SoGLRenderAction *action, SelContextPtr ctx, SelContextPtr ctx2) {
    if(!ctx && !ctx2) return false;

    auto state = action->getState();
    auto mb = SoMaterialBindingElement::get(state);

    auto element = SoLazyElement::getInstance(state);
    const SbColor *diffuse = element->getDiffusePointer();
    if(!diffuse) return false;
    int diffuse_size = element->getNumDiffuse();

    const float *trans = element->getTransparencyPointer();
    int trans_size = element->getNumTransparencies();
    if(!trans || !trans_size) return false;
    float trans0=0.0;
    bool hasTransparency = false;
    for(int i=0;i<trans_size;++i) {
        if(trans[i]!=0.0) {
            hasTransparency = true;
            trans0 = trans[i]>0.5?0.5:trans[i];
            break;
        }
    }

    // Override material binding to PER_PART_INDEXED so that we can reuse coin
    // rendering for both selection, preselection and partial rendering. The
    // main purpose is such that selection and preselection can have correct
    // transparency, too.
    //
    // Criteria of using material binding override:
    // 1) original material binding is either overall or per_part. We can
<<<<<<< HEAD
    //    support others, but ommitted here to simplify coding logic, and
=======
    //    support others, but omitted here to simplify coding logic, and
>>>>>>> c0753806
    //    because it seems FC only uses these two.
    // 2) either of the following :
    //      a) has highlight or selection and Selection().needPickPoint, so that
    //         any preselected/selected part automatically become transparent
    //      b) has transparency
    //      c) has color override in secondary context

    if((mb==SoMaterialBindingElement::OVERALL || 
        (mb==SoMaterialBindingElement::PER_PART && diffuse_size>=partIndex.getNum())) 
        &&
       ((ctx && Gui::Selection().needPickedList()) || 
        trans0!=0.0 ||
        (ctx2 && ctx2->colors.size())))
    {
        state->push();

        packedColors.clear();

        if(ctx && Gui::Selection().needPickedList()) {
            hasTransparency = true;
            if(trans0 < 0.5) 
                trans0=0.5;
            trans_size = 1;
            if(ctx2)
                ctx2->trans0 = trans0;
        }else if(ctx2)
            ctx2->trans0 = 0.0;

        uint32_t diffuseColor = diffuse[0].getPackedValue(trans0);
        int singleColor = 0;
        if(ctx && ctx->isHighlightAll()) {
            singleColor = 1;
            diffuseColor = ctx->highlightColor.getPackedValue(trans0);
        }else if(ctx && ctx->isSelectAll()) {
            diffuseColor = ctx->selectionColor.getPackedValue(trans0);
            singleColor = ctx->isHighlighted()?-1:1;
        } else if(ctx2 && ctx2->isSingleColor(diffuseColor,hasTransparency)) {
            singleColor = ctx?-1:1;
        }

        bool partialRender = ctx2 && !ctx2->isSelectAll();

        if(singleColor>0 && !partialRender) {
            //optimization for single color non-partial rendering
            SoMaterialBindingElement::set(state,SoMaterialBindingElement::OVERALL);
            SoOverrideElement::setMaterialBindingOverride(state, this, true);
            packedColors.push_back(diffuseColor);
            SoLazyElement::setPacked(state, this,1, &packedColors[0], hasTransparency);
            SoTextureEnabledElement::set(state,this,false);

            if(hasTransparency && action->isRenderingDelayedPaths()) {
                // rendering delayed paths means we are doing annotation (e.g.
                // always on top rendering). To render transparency correctly in
                // this case, we shall use openGL transparency blend. Override
                // using SoLazyElement::setTransparencyType() doesn't seem to work
                glEnable(GL_BLEND);
                glBlendFunc(GL_SRC_ALPHA, GL_ONE_MINUS_SRC_ALPHA);
                glDepthMask(false);
            }
            return true;
        }

        matIndex.clear();
        matIndex.reserve(partIndex.getNum());

        if(ctx && (ctx->isSelectAll() || ctx->isHighlightAll())) {
            matIndex.resize(partIndex.getNum(),0);
            if(!partialRender)
                packedColors.push_back(diffuseColor);
            else {
                // default to full transparent
                packedColors.push_back(SbColor(1.0,1.0,1.0).getPackedValue(1.0));
                packedColors.push_back(diffuseColor);
                for(auto idx : ctx2->selectionIndex) {
                    if(idx>=0 && idx<partIndex.getNum())
                        matIndex[idx] = packedColors.size()-1; // show only the selected
                }
            }
            if(ctx->highlightIndex>=0 && ctx->highlightIndex<partIndex.getNum()) {
                packedColors.push_back(ctx->highlightColor.getPackedValue(trans0));
                matIndex[ctx->highlightIndex] = packedColors.size()-1;
            }
        }else{
            if(partialRender) {
                packedColors.push_back(SbColor(1.0,1.0,1.0).getPackedValue(1.0));
                matIndex.resize(partIndex.getNum(),0);

                if(mb == SoMaterialBindingElement::OVERALL || singleColor) {
                    packedColors.push_back(diffuseColor);
                    auto cidx = packedColors.size()-1;
                    for(auto idx : ctx2->selectionIndex) {
                        if(idx>=0 && idx<partIndex.getNum()) {
                            if(!singleColor && ctx2->applyColor(idx,packedColors,hasTransparency))
                                matIndex[idx] = packedColors.size()-1;
                            else
                                matIndex[idx] = cidx;
                        }
                    }
                }else{
                    assert(diffuse_size >= partIndex.getNum());
                    for(auto idx : ctx2->selectionIndex) {
                        if(idx>=0 && idx<partIndex.getNum()) {
                            if(!ctx2->applyColor(idx,packedColors,hasTransparency)) {
                                auto t = idx<trans_size?trans[idx]:trans0;
                                packedColors.push_back(diffuse[idx].getPackedValue(t));
                            }
                            matIndex[idx] = packedColors.size()-1;
                        }
                    }
                }
            }else if(mb==SoMaterialBindingElement::OVERALL || singleColor) {
                packedColors.push_back(diffuseColor);
                matIndex.resize(partIndex.getNum(),0);

                if(ctx2 && !singleColor) {
                    for(auto &v : ctx2->colors) {
                        int idx = v.first;
                        if(idx>=0 && idx<partIndex.getNum()) {
                            packedColors.push_back(ctx2->packColor(v.second,hasTransparency));
                            matIndex[idx] = packedColors.size()-1;
                        }
                    }
                }
            }else{
                assert(diffuse_size >= partIndex.getNum());
                packedColors.reserve(diffuse_size+3);
                for(int i=0;i<diffuse_size;++i) {
                    auto t = i<trans_size?trans[i]:trans0;
                    matIndex.push_back(i);
                    if(!ctx2 || !ctx2->applyColor(i,packedColors,hasTransparency))
                        packedColors.push_back(diffuse[i].getPackedValue(t));
                }
            }

            if(ctx && ctx->selectionIndex.size()) {
                packedColors.push_back(ctx->selectionColor.getPackedValue(trans0));
                for(auto idx : ctx->selectionIndex) {
                    if(idx>=0 && idx<partIndex.getNum())
                        matIndex[idx] = packedColors.size()-1;
                }
            }
            if(ctx && ctx->highlightIndex>=0 && ctx->highlightIndex<partIndex.getNum()) {
                packedColors.push_back(ctx->highlightColor.getPackedValue(trans0));
                matIndex[ctx->highlightIndex] = packedColors.size()-1;
            }
        }

        SbBool notify = enableNotify(FALSE);
        materialIndex.setValuesPointer(matIndex.size(),&matIndex[0]);
        if(notify) enableNotify(notify);

        SoMaterialBindingElement::set(state, this, SoMaterialBindingElement::PER_PART_INDEXED);
        SoLazyElement::setPacked(state, this, packedColors.size(), &packedColors[0], hasTransparency);
        SoTextureEnabledElement::set(state,this,false);

        if(hasTransparency && action->isRenderingDelayedPaths()) {
            // rendering delayed paths means we are doing annotation (e.g.
            // always on top rendering). To render transparency correctly in
            // this case, we shall use openGL transparency blend. Override
            // using SoLazyElement::setTransparencyType() doesn't seem to work
            glEnable(GL_BLEND);
            glBlendFunc(GL_SRC_ALPHA, GL_ONE_MINUS_SRC_ALPHA);
            glDepthMask(false);
        }
        return true;
    }
    return false;
}

void SoBrepFaceSet::GLRenderBelowPath(SoGLRenderAction * action)
{
    inherited::GLRenderBelowPath(action);
}

void SoBrepFaceSet::getBoundingBox(SoGetBoundingBoxAction * action) {

    if (this->coordIndex.getNum() < 3)
        return;

    SelContextPtr ctx2 = Gui::SoFCSelectionRoot::getSecondaryActionContext<SelContext>(action,this);
    if(!ctx2 || ctx2->isSelectAll()) {
        inherited::getBoundingBox(action);
        return;
    }

    if(ctx2->selectionIndex.empty())
        return;

    auto state = action->getState();
    auto coords = SoCoordinateElement::getInstance(state);
    const SbVec3f *coords3d = static_cast<const SoGLCoordinateElement*>(coords)->getArrayPtr3();
    const int32_t *cindices = this->coordIndex.getValues(0);
    const int32_t *pindices = this->partIndex.getValues(0);
    int numparts = this->partIndex.getNum();

    SbBox3f bbox;
    for(auto id : ctx2->selectionIndex) {
        if (id<0 || id >= numparts)
            break;
        // coords
        int length=0;
        int start=0;
        length = (int)pindices[id]*4;
        for (int j=0;j<id;j++)
            start+=(int)pindices[j];
        start *= 4;

        auto viptr = &cindices[start];
        auto viendptr = viptr + length;
        while (viptr + 2 < viendptr) {
            bbox.extendBy(coords3d[*viptr++]);
            bbox.extendBy(coords3d[*viptr++]);
            bbox.extendBy(coords3d[*viptr++]);
            ++viptr;
        }
    }

    if(!bbox.isEmpty())
        action->extendBy(bbox);
}

  // this macro actually makes the code below more readable  :-)
#define DO_VERTEX(idx) \
  if (mbind == PER_VERTEX) {                  \
    pointDetail.setMaterialIndex(matnr);      \
    vertex.setMaterialIndex(matnr++);         \
  }                                           \
  else if (mbind == PER_VERTEX_INDEXED) {     \
    pointDetail.setMaterialIndex(*mindices); \
    vertex.setMaterialIndex(*mindices++); \
  }                                         \
  if (nbind == PER_VERTEX) {                \
    pointDetail.setNormalIndex(normnr);     \
    currnormal = &normals[normnr++];        \
    vertex.setNormal(*currnormal);          \
  }                                         \
  else if (nbind == PER_VERTEX_INDEXED) {   \
    pointDetail.setNormalIndex(*nindices);  \
    currnormal = &normals[*nindices++];     \
    vertex.setNormal(*currnormal);          \
  }                                        \
  if (tb.isFunction()) {                 \
    vertex.setTextureCoords(tb.get(coords->get3(idx), *currnormal)); \
    if (tb.needIndices()) pointDetail.setTextureCoordIndex(tindices ? *tindices++ : texidx++); \
  }                                         \
  else if (tbind != NONE) {                      \
    pointDetail.setTextureCoordIndex(tindices ? *tindices : texidx); \
    vertex.setTextureCoords(tb.get(tindices ? *tindices++ : texidx++)); \
  }                                         \
  vertex.setPoint(coords->get3(idx));        \
  pointDetail.setCoordinateIndex(idx);      \
  this->shapeVertex(&vertex);

void SoBrepFaceSet::generatePrimitives(SoAction * action)
{
    //TODO
#if 0
    inherited::generatePrimitives(action);
#else
    //This is highly experimental!!!

    if (this->coordIndex.getNum() < 3) return;
    SoState * state = action->getState();

    if (this->vertexProperty.getValue()) {
        state->push();
        this->vertexProperty.getValue()->doAction(action);
    }

    Binding mbind = this->findMaterialBinding(state);
    Binding nbind = this->findNormalBinding(state);

    const SoCoordinateElement * coords;
    const SbVec3f * normals;
    const int32_t * cindices;
    int numindices;
    const int32_t * nindices;
    const int32_t * tindices;
    const int32_t * mindices;
    SbBool doTextures;
    SbBool sendNormals;
    SbBool normalCacheUsed;

    sendNormals = true; // always generate normals

    this->getVertexData(state, coords, normals, cindices,
                        nindices, tindices, mindices, numindices,
                        sendNormals, normalCacheUsed);

    SoTextureCoordinateBundle tb(action, false, false);
    doTextures = tb.needCoordinates();

    if (!sendNormals) nbind = OVERALL;
    else if (normalCacheUsed && nbind == PER_VERTEX) {
        nbind = PER_VERTEX_INDEXED;
    }
    else if (normalCacheUsed && nbind == PER_FACE_INDEXED) {
        nbind = PER_FACE;
    }

    if (this->getNodeType() == SoNode::VRML1) {
        // For VRML1, PER_VERTEX means per vertex in shape, not PER_VERTEX
        // on the state.
        if (mbind == PER_VERTEX) {
            mbind = PER_VERTEX_INDEXED;
            mindices = cindices;
        }
        if (nbind == PER_VERTEX) {
            nbind = PER_VERTEX_INDEXED;
            nindices = cindices;
        }
    }

    Binding tbind = NONE;
    if (doTextures) {
        if (tb.isFunction() && !tb.needIndices()) {
            tbind = NONE;
            tindices = NULL;
        }
        // FIXME: just call inherited::areTexCoordsIndexed() instead of
        // the if-check? 20020110 mortene.
        else if (SoTextureCoordinateBindingElement::get(state) ==
                 SoTextureCoordinateBindingElement::PER_VERTEX) {
            tbind = PER_VERTEX;
            tindices = NULL;
        }
        else {
            tbind = PER_VERTEX_INDEXED;
            if (tindices == NULL) tindices = cindices;
        }
    }

    if (nbind == PER_VERTEX_INDEXED && nindices == NULL) {
        nindices = cindices;
    }
    if (mbind == PER_VERTEX_INDEXED && mindices == NULL) {
        mindices = cindices;
    }

    int texidx = 0;
    TriangleShape mode = POLYGON;
    TriangleShape newmode;
    const int32_t *viptr = cindices;
    const int32_t *viendptr = viptr + numindices;
    const int32_t *piptr = this->partIndex.getValues(0);
    int num_partindices = this->partIndex.getNum();
    const int32_t *piendptr = piptr + num_partindices;
    int32_t v1, v2, v3, v4, v5 = 0, pi; // v5 init unnecessary, but kills a compiler warning.

    SoPrimitiveVertex vertex;
    SoPointDetail pointDetail;
    SoFaceDetail faceDetail;

    vertex.setDetail(&pointDetail);

    SbVec3f dummynormal(0,0,1);
    const SbVec3f *currnormal = &dummynormal;
    if (normals) currnormal = normals;
    vertex.setNormal(*currnormal);

    int matnr = 0;
    int normnr = 0;
    int trinr = 0;
    pi = piptr < piendptr ? *piptr++ : -1;
    while (pi == 0) {
        // It may happen that a part has no triangles
        pi = piptr < piendptr ? *piptr++ : -1;
        if (mbind == PER_PART)
            matnr++;
        else if (mbind == PER_PART_INDEXED)
            mindices++;
    }

    while (viptr + 2 < viendptr) {
        v1 = *viptr++;
        v2 = *viptr++;
        v3 = *viptr++;
        if (v1 < 0 || v2 < 0 || v3 < 0) {
            break;
        }
        v4 = viptr < viendptr ? *viptr++ : -1;
        if (v4  < 0) newmode = TRIANGLES;
        else {
            v5 = viptr < viendptr ? *viptr++ : -1;
            if (v5 < 0) newmode = QUADS;
            else newmode = POLYGON;
        }
        if (newmode != mode) {
            if (mode != POLYGON) this->endShape();
            mode = newmode;
            this->beginShape(action, mode, &faceDetail);
        }
        else if (mode == POLYGON) this->beginShape(action, POLYGON, &faceDetail);

        // vertex 1 can't use DO_VERTEX
        if (mbind == PER_PART) {
            if (trinr == 0) {
                pointDetail.setMaterialIndex(matnr);
                vertex.setMaterialIndex(matnr++);
            }
        }
        else if (mbind == PER_PART_INDEXED) {
            if (trinr == 0) {
                pointDetail.setMaterialIndex(*mindices);
                vertex.setMaterialIndex(*mindices++);
            }
        }
        else if (mbind == PER_VERTEX || mbind == PER_FACE) {
            pointDetail.setMaterialIndex(matnr);
            vertex.setMaterialIndex(matnr++);
        }
        else if (mbind == PER_VERTEX_INDEXED || mbind == PER_FACE_INDEXED) {
            pointDetail.setMaterialIndex(*mindices);
            vertex.setMaterialIndex(*mindices++);
        }
        if (nbind == PER_VERTEX || nbind == PER_FACE) {
            pointDetail.setNormalIndex(normnr);
            currnormal = &normals[normnr++];
            vertex.setNormal(*currnormal);
        }
        else if (nbind == PER_FACE_INDEXED || nbind == PER_VERTEX_INDEXED) {
            pointDetail.setNormalIndex(*nindices);
            currnormal = &normals[*nindices++];
            vertex.setNormal(*currnormal);
        }

        if (tb.isFunction()) {
            vertex.setTextureCoords(tb.get(coords->get3(v1), *currnormal));
            if (tb.needIndices()) pointDetail.setTextureCoordIndex(tindices ? *tindices++ : texidx++);
        }
        else if (tbind != NONE) {
            pointDetail.setTextureCoordIndex(tindices ? *tindices : texidx);
            vertex.setTextureCoords(tb.get(tindices ? *tindices++ : texidx++));
        }
        pointDetail.setCoordinateIndex(v1);
        vertex.setPoint(coords->get3(v1));
        this->shapeVertex(&vertex);

        DO_VERTEX(v2);
        DO_VERTEX(v3);

        if (mode != TRIANGLES) {
            DO_VERTEX(v4);
            if (mode == POLYGON) {
                DO_VERTEX(v5);
                v1 = viptr < viendptr ? *viptr++ : -1;
                while (v1 >= 0) {
                    DO_VERTEX(v1);
                    v1 = viptr < viendptr ? *viptr++ : -1;
                }
                this->endShape();
            }
        }
        faceDetail.incFaceIndex();
        if (mbind == PER_VERTEX_INDEXED) {
            mindices++;
        }
        if (nbind == PER_VERTEX_INDEXED) {
            nindices++;
        }
        if (tindices) tindices++;

        trinr++;
        if (pi == trinr) {
            pi = piptr < piendptr ? *piptr++ : -1;
            while (pi == 0) {
                // It may happen that a part has no triangles
                pi = piptr < piendptr ? *piptr++ : -1;
                if (mbind == PER_PART)
                    matnr++;
                else if (mbind == PER_PART_INDEXED)
                    mindices++;
            }
            trinr = 0;
        }
    }
    if (mode != POLYGON) this->endShape();

    if (normalCacheUsed) {
        this->readUnlockNormalCache();
    }

    if (this->vertexProperty.getValue()) {
        state->pop();
    }
#endif
}

#undef DO_VERTEX

void SoBrepFaceSet::renderHighlight(SoGLRenderAction *action, SelContextPtr ctx)
{
    if(!ctx || ctx->highlightIndex < 0)
        return;

    SoState * state = action->getState();
    state->push();

    SoLazyElement::setEmissive(state, &ctx->highlightColor);
    // if shading is disabled then set also the diffuse color
    if (SoLazyElement::getLightModel(state) == SoLazyElement::BASE_COLOR) {
        packedColor = ctx->highlightColor.getPackedValue(0.0);
        SoLazyElement::setPacked(state, this,1, &packedColor,false);
    }
    SoTextureEnabledElement::set(state,this,false);

    Binding mbind = this->findMaterialBinding(state);
    Binding nbind = this->findNormalBinding(state);

    const SoCoordinateElement * coords;
    const SbVec3f * normals;
    const int32_t * cindices;
    int numindices;
    const int32_t * nindices;
    const int32_t * tindices;
    const int32_t * mindices;
    const int32_t * pindices;
    SbBool doTextures;
    SbBool normalCacheUsed;

    SoMaterialBundle mb(action);
    SoTextureCoordinateBundle tb(action, true, false);
    doTextures = tb.needCoordinates();
    SbBool sendNormals = !mb.isColorOnly() || tb.isFunction();

    this->getVertexData(state, coords, normals, cindices,
                        nindices, tindices, mindices, numindices,
                        sendNormals, normalCacheUsed);

    mb.sendFirst(); // make sure we have the correct material

    int id = ctx->highlightIndex;
    if (id!=INT_MAX && id >= this->partIndex.getNum()) {
        SoDebugError::postWarning("SoBrepFaceSet::renderHighlight", "highlightIndex out of range");
    }
    else {
        // just in case someone forgot
        if (!mindices) mindices = cindices;
        if (!nindices) nindices = cindices;
        pindices = this->partIndex.getValues(0);

        // coords
        int start=0;
        int length;
        if(id==INT_MAX) {
            length = numindices;
            id = 0;
        } else {
            length = (int)pindices[id]*4;
            for (int i=0;i<id;i++)
                start+=(int)pindices[i];
            start *= 4;
        }

        // normals
        if (nbind == PER_VERTEX_INDEXED)
            nindices = &(nindices[start]);
        else if (nbind == PER_VERTEX)
            normals = &(normals[start]);
        else
            nbind = OVERALL;

        // materials
        mbind = OVERALL;
        doTextures = false;

        renderShape(action, false, static_cast<const SoGLCoordinateElement*>(coords), &(cindices[start]), length,
            &(pindices[id]), 1, normals, nindices, &mb, mindices, &tb, tindices, nbind, mbind, doTextures?1:0);
    }
    state->pop();

    if (normalCacheUsed)
        this->readUnlockNormalCache();
}

void SoBrepFaceSet::renderSelection(SoGLRenderAction *action, SelContextPtr ctx, bool push)
{
    if(!ctx || ctx->selectionIndex.empty())
        return;

    SoState * state = action->getState();

    if(push) {
        state->push();

        SoLazyElement::setEmissive(state, &ctx->selectionColor);
        // if shading is disabled then set also the diffuse color
        if (SoLazyElement::getLightModel(state) == SoLazyElement::BASE_COLOR) {
            packedColor = ctx->selectionColor.getPackedValue(0.0);
            SoLazyElement::setPacked(state, this,1, &packedColor,false);
        }
        SoTextureEnabledElement::set(state,this,false);
    }

    Binding mbind = this->findMaterialBinding(state);
    Binding nbind = this->findNormalBinding(state);

    const SoCoordinateElement * coords;
    const SbVec3f * normals;
    const int32_t * cindices;
    int numindices;
    const int32_t * nindices;
    const int32_t * tindices;
    const int32_t * mindices;
    const int32_t * pindices;
    SbBool doTextures;
    SbBool normalCacheUsed;

    SoMaterialBundle mb(action);
    SoTextureCoordinateBundle tb(action, true, false);
    doTextures = tb.needCoordinates();
    SbBool sendNormals = !mb.isColorOnly() || tb.isFunction();

    this->getVertexData(state, coords, normals, cindices,
                        nindices, tindices, mindices, numindices,
                        sendNormals, normalCacheUsed);

    mb.sendFirst(); // make sure we have the correct material

    // just in case someone forgot
    if (!mindices) mindices = cindices;
    if (!nindices) nindices = cindices;
    pindices = this->partIndex.getValues(0);

    if(push) {
        // materials
        mbind = OVERALL;
        doTextures = false;
    }

    for(auto id : ctx->selectionIndex) {
        if (id >= this->partIndex.getNum()) {
            SoDebugError::postWarning("SoBrepFaceSet::renderSelection", "selectionIndex out of range");
            break;
        }
        if (id>=0 && id==ctx->highlightIndex)
            continue;

        // coords
        int length=0;
        int start=0;
        int numparts=1;
        // if < 0 then select everything
        if (id < 0) {
            length = numindices;
            id = 0;
        } else {
            length = (int)pindices[id]*4;
            for (int j=0;j<id;j++)
                start+=(int)pindices[j];
            start *= 4;
        }

        // normals
        const SbVec3f * normals_s = normals;
        const int32_t * nindices_s = nindices;
        if (nbind == PER_VERTEX_INDEXED)
            nindices_s = &(nindices[start]);
        else if (nbind == PER_VERTEX)
            normals_s = &(normals[start]);
        else
            nbind = OVERALL;

        renderShape(action, false, static_cast<const SoGLCoordinateElement*>(coords), &(cindices[start]), length,
            &(pindices[id]), numparts, normals_s, nindices_s, &mb, mindices, &tb, tindices, nbind, mbind, doTextures?1:0);
    }
    if(push) {
        state->pop();
        // SoCacheElement::invalidate(state);
    }
    
    if (normalCacheUsed)
        this->readUnlockNormalCache();
}

void SoBrepFaceSet::VBO::render(SoGLRenderAction * action,
                                const SoGLCoordinateElement * const vertexlist,
                                const int32_t *vertexindices,
                                int num_indices,
                                const int32_t *partindices,
                                int num_partindices,
                                const SbVec3f *normals,
                                const int32_t *normalindices,
                                SoMaterialBundle *const materials,
                                const int32_t *matindices,
                                SoTextureCoordinateBundle * const texcoords,
                                const int32_t *texindices,
                                const int nbind,
                                const int mbind,
                                const int texture)
{
    (void)texcoords; (void)texindices; (void)texture;
    const SbVec3f * coords3d = NULL;
    SbVec3f * cur_coords3d = NULL;
    coords3d = vertexlist->getArrayPtr3();
    cur_coords3d = ( SbVec3f *)coords3d;

    const int32_t *viptr = vertexindices;
    const int32_t *viendptr = viptr + num_indices;
    const int32_t *piptr = partindices;
    const int32_t *piendptr = piptr + num_partindices;
    int32_t v1, v2, v3, v4, pi;
    SbVec3f dummynormal(0,0,1);
    int numverts = vertexlist->getNum();

    const SbVec3f *currnormal = &dummynormal;
    if (normals) currnormal = normals;

    int matnr = 0;
    int trinr = 0;

    float * vertex_array = NULL;
    GLuint * index_array = NULL;
    SbColor  mycolor1,mycolor2,mycolor3;
    SbVec3f *mynormal1 = (SbVec3f *)currnormal;
    SbVec3f *mynormal2 = (SbVec3f *)currnormal;
    SbVec3f *mynormal3 = (SbVec3f *)currnormal;
    int indice=0;
    uint32_t RGBA,R,G,B,A;
    float Rf,Gf,Bf,Af;

    uint32_t contextId = action->getCacheContext();
    auto res = this->vbomap.insert(std::make_pair(contextId,VBO::Buffer()));
    VBO::Buffer &buf = res.first->second;
    if (res.second) {
#ifdef FC_OS_WIN32
        const cc_glglue * glue = cc_glglue_instance(action->getCacheContext());
        PFNGLGENBUFFERSPROC glGenBuffersARB = (PFNGLGENBUFFERSPROC)cc_glglue_getprocaddress(glue, "glGenBuffersARB");
#endif
        glGenBuffersARB(2, buf.myvbo);
        buf.vertex_array_size = 0;
        buf.index_array_size = 0;
        buf.vboLoaded = false;
    }

    if ((buf.vertex_array_size != (sizeof(float) * num_indices * 10)) ||
        (buf.index_array_size != (sizeof(GLuint) * num_indices))) {
        if ((buf.vertex_array_size != 0 ) && ( buf.index_array_size != 0))
            buf.updateVbo = true;
    }

    // vbo loaded is defining if we must pre-load data into the VBO. When the variable is set to 0
    // it means that the VBO has not been initialized
    // updateVbo is tracking the need to update the content of the VBO which act as a buffer within
    // the graphic card
    // TODO FINISHING THE COLOR SUPPORT !

    if (!buf.vboLoaded || buf.updateVbo) {
#ifdef FC_OS_WIN32
        const cc_glglue * glue = cc_glglue_instance(action->getCacheContext());

        PFNGLBINDBUFFERARBPROC glBindBufferARB = (PFNGLBINDBUFFERARBPROC) cc_glglue_getprocaddress(glue, "glBindBufferARB");
        PFNGLMAPBUFFERARBPROC glMapBufferARB = (PFNGLMAPBUFFERARBPROC) cc_glglue_getprocaddress(glue, "glMapBufferARB");
        PFNGLGENBUFFERSPROC glGenBuffersARB = (PFNGLGENBUFFERSPROC)cc_glglue_getprocaddress(glue, "glGenBuffersARB");
        PFNGLDELETEBUFFERSARBPROC glDeleteBuffersARB = (PFNGLDELETEBUFFERSARBPROC)cc_glglue_getprocaddress(glue, "glDeleteBuffersARB");
        PFNGLBUFFERDATAARBPROC glBufferDataARB = (PFNGLBUFFERDATAARBPROC)cc_glglue_getprocaddress(glue, "glBufferDataARB");
#endif
        // We must manage buffer size increase let's clear everything and re-init to test the
        // clearing process
        glDeleteBuffersARB(2, buf.myvbo);
        glGenBuffersARB(2, buf.myvbo);
        vertex_array = ( float * ) malloc ( sizeof(float) * num_indices * 10 );
        index_array = ( GLuint *) malloc ( sizeof(GLuint) * num_indices );
        buf.vertex_array_size = sizeof(float) * num_indices * 10;
        buf.index_array_size = sizeof(GLuint) * num_indices;
        this->vbomap[contextId] = buf;
        this->indice_array = 0;

        // Get the initial colors
        SoState * state = action->getState();
        mycolor1=SoLazyElement::getDiffuse(state,0);
        mycolor2=SoLazyElement::getDiffuse(state,0);
        mycolor3=SoLazyElement::getDiffuse(state,0);

        pi = piptr < piendptr ? *piptr++ : -1;
        while (pi == 0) {
           // It may happen that a part has no triangles
           pi = piptr < piendptr ? *piptr++ : -1;
           if (mbind == PER_PART)
               matnr++;
           else if (mbind == PER_PART_INDEXED)
               matindices++;
        }

        while (viptr + 2 < viendptr) {
            v1 = *viptr++;
            v2 = *viptr++;
            v3 = *viptr++;
            // This test is for robustness upon buggy data sets
            if (v1 < 0 || v2 < 0 || v3 < 0 ||
                    v1 >= numverts || v2 >= numverts || v3 >= numverts) {
                break;
            }
            v4 = viptr < viendptr ? *viptr++ : -1;
            (void)v4;

            if (mbind == PER_PART) {
                if (trinr == 0) {
                    materials->send(matnr++, true);
                    mycolor1=SoLazyElement::getDiffuse(state,matnr-1);
                    mycolor2=mycolor1;
                    mycolor3=mycolor1;
                }
            }
            else if (mbind == PER_PART_INDEXED) {
                if (trinr == 0)
                    materials->send(*matindices++, true);
            }
            else if (mbind == PER_VERTEX || mbind == PER_FACE) {
                materials->send(matnr++, true);
            }
            else if (mbind == PER_VERTEX_INDEXED || mbind == PER_FACE_INDEXED) {
                materials->send(*matindices++, true);
            }

            if (normals) {
                if (nbind == PER_VERTEX || nbind == PER_FACE) {
                    currnormal = normals++;
                    mynormal1=(SbVec3f *)currnormal;
                }
                else if (nbind == PER_VERTEX_INDEXED || nbind == PER_FACE_INDEXED) {
                    currnormal = &normals[*normalindices++];
                    mynormal1 =(SbVec3f *) currnormal;
                }
            }
            if (mbind == PER_VERTEX)
                materials->send(matnr++, true);
            else if (mbind == PER_VERTEX_INDEXED)
                materials->send(*matindices++, true);

            if (normals) {
                if (nbind == PER_VERTEX) {
                    currnormal = normals++;
                    mynormal2 = (SbVec3f *)currnormal;
                }
                else if (nbind == PER_VERTEX_INDEXED) {
                     currnormal = &normals[*normalindices++];
                    mynormal2 = (SbVec3f *)currnormal;
                 }
             }

            if (mbind == PER_VERTEX)
                materials->send(matnr++, true);
            else if (mbind == PER_VERTEX_INDEXED)
                materials->send(*matindices++, true);
            if (normals) {
                if (nbind == PER_VERTEX) {
                    currnormal = normals++;
                    mynormal3 =(SbVec3f *)currnormal;
                }
                else if (nbind == PER_VERTEX_INDEXED) {
                    currnormal = &normals[*normalindices++];
                    mynormal3 = (SbVec3f *)currnormal;
                }
            }
            if (nbind == PER_VERTEX_INDEXED)
                normalindices++;

            /* We building the Vertex dataset there and push it to a VBO */
            /* The Vertex array shall contain per element vertex_coordinates[3],
            normal_coordinates[3], color_value[3] (RGBA format) */

            index_array[this->indice_array] =   this->indice_array;
            index_array[this->indice_array+1] = this->indice_array + 1;
            index_array[this->indice_array+2] = this->indice_array + 2;
            this->indice_array += 3;


            ((SbVec3f *)(cur_coords3d+v1 ))->getValue(vertex_array[indice+0],
                                                      vertex_array[indice+1],
                                                      vertex_array[indice+2]);

            ((SbVec3f *)(mynormal1))->getValue(vertex_array[indice+3],
                                               vertex_array[indice+4],
                                               vertex_array[indice+5]);

            /* We decode the Vertex1 color */
            RGBA = mycolor1.getPackedValue();
            R = ( RGBA & 0xFF000000 ) >> 24 ;
            G = ( RGBA & 0xFF0000 ) >> 16;
            B = ( RGBA & 0xFF00 ) >> 8;
            A = ( RGBA & 0xFF );

            Rf = (((float )R) / 255.0);
            Gf = (((float )G) / 255.0);
            Bf = (((float )B) / 255.0);
            Af = (((float )A) / 255.0);

            vertex_array[indice+6] = Rf;
            vertex_array[indice+7] = Gf;
            vertex_array[indice+8] = Bf;
            vertex_array[indice+9] = Af;
            indice+=10;

            ((SbVec3f *)(cur_coords3d+v2))->getValue(vertex_array[indice+0],
                                                     vertex_array[indice+1],
                                                     vertex_array[indice+2]);
            ((SbVec3f *)(mynormal2))->getValue(vertex_array[indice+3],
                                               vertex_array[indice+4],
                                               vertex_array[indice+5]);

            RGBA = mycolor2.getPackedValue();
            R = ( RGBA & 0xFF000000 ) >> 24 ;
            G = ( RGBA & 0xFF0000 ) >> 16;
            B = ( RGBA & 0xFF00 ) >> 8;
            A = ( RGBA & 0xFF );

            Rf = (((float )R) / 255.0);
            Gf = (((float )G) / 255.0);
            Bf = (((float )B) / 255.0);
            Af = (((float )A) / 255.0);

            vertex_array[indice+6] = Rf;
            vertex_array[indice+7] = Gf;
            vertex_array[indice+8] = Bf;
            vertex_array[indice+9] = Af;
            indice+=10;

            ((SbVec3f *)(cur_coords3d+v3))->getValue(vertex_array[indice+0],
                                                     vertex_array[indice+1],
                                                     vertex_array[indice+2]);
            ((SbVec3f *)(mynormal3))->getValue(vertex_array[indice+3],
                                               vertex_array[indice+4],
                                               vertex_array[indice+5]);

            RGBA = mycolor3.getPackedValue();
            R = ( RGBA & 0xFF000000 ) >> 24 ;
            G = ( RGBA & 0xFF0000 ) >> 16;
            B = ( RGBA & 0xFF00 ) >> 8;
            A = ( RGBA & 0xFF );

            Rf = (((float )R) / 255.0);
            Gf = (((float )G) / 255.0);
            Bf = (((float )B) / 255.0);
            Af = (((float )A) / 255.0);

            vertex_array[indice+6] = Rf;
            vertex_array[indice+7] = Gf;
            vertex_array[indice+8] = Bf;
            vertex_array[indice+9] = Af;
            indice+=10;

            /* ============================================================ */
            trinr++;
            if (pi == trinr) {
                pi = piptr < piendptr ? *piptr++ : -1;
                while (pi == 0) {
                    // It may happen that a part has no triangles
                    pi = piptr < piendptr ? *piptr++ : -1;
                    if (mbind == PER_PART)
                        matnr++;
                    else if (mbind == PER_PART_INDEXED)
                    matindices++;
                }
                trinr = 0;
            }
        }

        glBindBufferARB(GL_ARRAY_BUFFER_ARB, buf.myvbo[0]);
        glBufferDataARB(GL_ARRAY_BUFFER_ARB, sizeof(float) * indice , vertex_array, GL_DYNAMIC_DRAW_ARB);

        glBindBufferARB(GL_ELEMENT_ARRAY_BUFFER_ARB, buf.myvbo[1]);
        glBufferDataARB(GL_ELEMENT_ARRAY_BUFFER_ARB, sizeof(GLuint) * this->indice_array , &index_array[0], GL_DYNAMIC_DRAW_ARB);

        glBindBufferARB(GL_ARRAY_BUFFER_ARB, 0);
        glBindBufferARB(GL_ELEMENT_ARRAY_BUFFER_ARB, 0);

        buf.vboLoaded = true;
        buf.updateVbo = false;
        free(vertex_array);
        free(index_array);
    }

    // This is the VBO rendering code
#ifdef FC_OS_WIN32
    const cc_glglue * glue = cc_glglue_instance(action->getCacheContext());
    PFNGLBINDBUFFERARBPROC glBindBufferARB = (PFNGLBINDBUFFERARBPROC)cc_glglue_getprocaddress(glue, "glBindBufferARB");
#endif

    if (!buf.updateVbo) {
        glBindBufferARB(GL_ARRAY_BUFFER_ARB, buf.myvbo[0]);
        glBindBufferARB(GL_ELEMENT_ARRAY_BUFFER_ARB, buf.myvbo[1]);
    }

    glEnableClientState(GL_VERTEX_ARRAY);
    glEnableClientState(GL_NORMAL_ARRAY);
    glEnableClientState(GL_COLOR_ARRAY);

    glVertexPointer(3,GL_FLOAT,10*sizeof(GLfloat),0);
    glNormalPointer(GL_FLOAT,10*sizeof(GLfloat),(GLvoid *)(3*sizeof(GLfloat)));
    glColorPointer(4,GL_FLOAT,10*sizeof(GLfloat),(GLvoid *)(6*sizeof(GLfloat)));

    glDrawElements(GL_TRIANGLES, this->indice_array, GL_UNSIGNED_INT, (void *)0);

    glDisableClientState(GL_COLOR_ARRAY);
    glDisableClientState(GL_NORMAL_ARRAY);
    glDisableClientState(GL_VERTEX_ARRAY);
    glBindBufferARB(GL_ARRAY_BUFFER_ARB, 0);
    glBindBufferARB(GL_ELEMENT_ARRAY_BUFFER_ARB, 0);
    buf.updateVbo = false;
    // The data is within the VBO we can clear it at application level
}

void SoBrepFaceSet::renderShape(SoGLRenderAction * action,
                                SbBool hasVBO,
                                const SoGLCoordinateElement * const vertexlist,
                                const int32_t *vertexindices,
                                int num_indices,
                                const int32_t *partindices,
                                int num_partindices,
                                const SbVec3f *normals,
                                const int32_t *normalindices,
                                SoMaterialBundle *const materials,
                                const int32_t *matindices,
                                SoTextureCoordinateBundle * const texcoords,
                                const int32_t *texindices,
                                const int nbind,
                                const int mbind,
                                const int texture)
{
    // Can we use vertex buffer objects?
    if (hasVBO) {
        int nbinding = nbind;
        SoState* state = action->getState();
        if (SoLazyElement::getLightModel(state) == SoLazyElement::BASE_COLOR) {
            // if no shading is set then the normals are all equal
            nbinding = static_cast<int>(OVERALL);
        }
        PRIVATE(this)->render(action, vertexlist, vertexindices, num_indices, partindices, num_partindices, normals,
                    normalindices, materials, matindices, texcoords, texindices, nbinding, mbind, texture);
        return;
    }

    int texidx = 0;

    const SbVec3f * coords3d = NULL;
    coords3d = vertexlist->getArrayPtr3();

    const int32_t *viptr = vertexindices;
    const int32_t *viendptr = viptr + num_indices;
    const int32_t *piptr = partindices;
    const int32_t *piendptr = piptr + num_partindices;
    int32_t v1, v2, v3, v4, pi;
    SbVec3f dummynormal(0,0,1);
    int numverts = vertexlist->getNum();

    const SbVec3f *currnormal = &dummynormal;
    if (normals) currnormal = normals;

    int matnr = 0;
    int trinr = 0;

    // Legacy code without VBO support
    pi = piptr < piendptr ? *piptr++ : -1;
    while (pi == 0) {
        // It may happen that a part has no triangles
        pi = piptr < piendptr ? *piptr++ : -1;
        if (mbind == PER_PART)
            matnr++;
        else if (mbind == PER_PART_INDEXED)
            matindices++;
    }

    glBegin(GL_TRIANGLES);
    while (viptr + 2 < viendptr) {
                v1 = *viptr++;
                v2 = *viptr++;
                v3 = *viptr++;
        if (v1 < 0 || v2 < 0 || v3 < 0 ||
            v1 >= numverts || v2 >= numverts || v3 >= numverts) {
            break;
        }
        v4 = viptr < viendptr ? *viptr++ : -1;
        (void)v4;
        /* vertex 1 *********************************************************/
        if (mbind == PER_PART) {
            if (trinr == 0)
                materials->send(matnr++, true);
        }
        else if (mbind == PER_PART_INDEXED) {
            if (trinr == 0)
                materials->send(*matindices++, true);
        }
        else if (mbind == PER_VERTEX || mbind == PER_FACE) {
            materials->send(matnr++, true);
        }
        else if (mbind == PER_VERTEX_INDEXED || mbind == PER_FACE_INDEXED) {
            materials->send(*matindices++, true);
        }

        if (normals) {
            if (nbind == PER_VERTEX || nbind == PER_FACE) {
                currnormal = normals++;
                glNormal3fv((const GLfloat*)currnormal);
            }
            else if (nbind == PER_VERTEX_INDEXED || nbind == PER_FACE_INDEXED) {
                currnormal = &normals[*normalindices++];
                glNormal3fv((const GLfloat*)currnormal);
            }
        }

        if (texture) {
            texcoords->send(texindices ? *texindices++ : texidx++,
                        vertexlist->get3(v1),
                        *currnormal);
        }
        glVertex3fv((const GLfloat*) (coords3d + v1));

        /* vertex 2 *********************************************************/
        if (mbind == PER_VERTEX)
            materials->send(matnr++, true);
        else if (mbind == PER_VERTEX_INDEXED)
            materials->send(*matindices++, true);

        if (normals) {
            if (nbind == PER_VERTEX) {
                currnormal = normals++;
                glNormal3fv((const GLfloat*)currnormal);
            }
            else if (nbind == PER_VERTEX_INDEXED) {
                currnormal = &normals[*normalindices++];
                glNormal3fv((const GLfloat*)currnormal);
            }
        }

        if (texture) {
            texcoords->send(texindices ? *texindices++ : texidx++,
                            vertexlist->get3(v2),
                            *currnormal);
        }

        glVertex3fv((const GLfloat*) (coords3d + v2));

        /* vertex 3 *********************************************************/
        if (mbind == PER_VERTEX)
            materials->send(matnr++, true);
        else if (mbind == PER_VERTEX_INDEXED)
            materials->send(*matindices++, true);

        if (normals) {
            if (nbind == PER_VERTEX) {
                currnormal = normals++;
                glNormal3fv((const GLfloat*)currnormal);
            }
            else if (nbind == PER_VERTEX_INDEXED) {
                currnormal = &normals[*normalindices++];
                glNormal3fv((const GLfloat*)currnormal);
            }
        }

        if (texture) {
            texcoords->send(texindices ? *texindices++ : texidx++,
                            vertexlist->get3(v3),
                            *currnormal);
        }

        glVertex3fv((const GLfloat*) (coords3d + v3));

        if (mbind == PER_VERTEX_INDEXED)
            matindices++;

        if (nbind == PER_VERTEX_INDEXED)
            normalindices++;

        if (texture && texindices) {
            texindices++;
        }

        trinr++;
        if (pi == trinr) {
            pi = piptr < piendptr ? *piptr++ : -1;
            while (pi == 0) {
                // It may happen that a part has no triangles
                pi = piptr < piendptr ? *piptr++ : -1;
                if (mbind == PER_PART)
                    matnr++;
                else if (mbind == PER_PART_INDEXED)
                    matindices++;
            }
            trinr = 0;
        }
    }
    glEnd();
}

SoDetail * SoBrepFaceSet::createTriangleDetail(SoRayPickAction * action,
                                               const SoPrimitiveVertex * v1,
                                               const SoPrimitiveVertex * v2,
                                               const SoPrimitiveVertex * v3,
                                               SoPickedPoint * pp)
{
    SoDetail* detail = inherited::createTriangleDetail(action, v1, v2, v3, pp);
    const int32_t * indices = this->partIndex.getValues(0);
    int num = this->partIndex.getNum();
    if (indices) {
        SoFaceDetail* face_detail = static_cast<SoFaceDetail*>(detail);
        int index = face_detail->getFaceIndex();
        int count = 0;
        for (int i=0; i<num; i++) {
            count += indices[i];
            if (index < count) {
                face_detail->setPartIndex(i);
                break;
            }
        }
    }
    return detail;
}

SoBrepFaceSet::Binding
SoBrepFaceSet::findMaterialBinding(SoState * const state) const
{
    Binding binding = OVERALL;
    SoMaterialBindingElement::Binding matbind =
        SoMaterialBindingElement::get(state);

    switch (matbind) {
    case SoMaterialBindingElement::OVERALL:
        binding = OVERALL;
        break;
    case SoMaterialBindingElement::PER_VERTEX:
        binding = PER_VERTEX;
        break;
    case SoMaterialBindingElement::PER_VERTEX_INDEXED:
        binding = PER_VERTEX_INDEXED;
        break;
    case SoMaterialBindingElement::PER_PART:
        binding = PER_PART;
        break;
    case SoMaterialBindingElement::PER_FACE:
        binding = PER_FACE;
        break;
    case SoMaterialBindingElement::PER_PART_INDEXED:
        binding = PER_PART_INDEXED;
        break;
    case SoMaterialBindingElement::PER_FACE_INDEXED:
        binding = PER_FACE_INDEXED;
        break;
    default:
        break;
    }
    return binding;
}

SoBrepFaceSet::Binding
SoBrepFaceSet::findNormalBinding(SoState * const state) const
{
    Binding binding = PER_VERTEX_INDEXED;
    SoNormalBindingElement::Binding normbind =
        (SoNormalBindingElement::Binding) SoNormalBindingElement::get(state);

    switch (normbind) {
    case SoNormalBindingElement::OVERALL:
        binding = OVERALL;
        break;
    case SoNormalBindingElement::PER_VERTEX:
        binding = PER_VERTEX;
        break;
    case SoNormalBindingElement::PER_VERTEX_INDEXED:
        binding = PER_VERTEX_INDEXED;
        break;
    case SoNormalBindingElement::PER_PART:
        binding = PER_PART;
        break;
    case SoNormalBindingElement::PER_FACE:
        binding = PER_FACE;
        break;
    case SoNormalBindingElement::PER_PART_INDEXED:
        binding = PER_PART_INDEXED;
        break;
    case SoNormalBindingElement::PER_FACE_INDEXED:
        binding = PER_FACE_INDEXED;
        break;
    default:
        break;
    }
    return binding;
}

#undef PRIVATE<|MERGE_RESOLUTION|>--- conflicted
+++ resolved
@@ -83,11 +83,7 @@
 
 using namespace PartGui;
 
-<<<<<<< HEAD
-SO_NODE_SOURCE(SoBrepFaceSet);
-=======
 SO_NODE_SOURCE(SoBrepFaceSet)
->>>>>>> c0753806
 
 #define PRIVATE(p) ((p)->pimpl)
 
@@ -719,11 +715,7 @@
     //
     // Criteria of using material binding override:
     // 1) original material binding is either overall or per_part. We can
-<<<<<<< HEAD
-    //    support others, but ommitted here to simplify coding logic, and
-=======
     //    support others, but omitted here to simplify coding logic, and
->>>>>>> c0753806
     //    because it seems FC only uses these two.
     // 2) either of the following :
     //      a) has highlight or selection and Selection().needPickPoint, so that
