--- conflicted
+++ resolved
@@ -622,75 +622,6 @@
         }
     }
 
-<<<<<<< HEAD
-    SoMaterialBundle mb(action);
-    // It is important to send material before shouldGLRender(), otherwise
-    // material override with transparncy won't work.
-    mb.sendFirst(); 
-
-    if(SoShapeStyleElement::get(state)->getFlags() 
-            & (SoShapeStyleElement::TRANSP_TEXTURE|SoShapeStyleElement::TRANSP_MATERIAL))
-    {
-        // For some reason, there is an inconsistence in blending state between
-        // OpenGL and Coin, especially when doing offscreen rendering.
-        if(!glIsEnabled(GL_BLEND))
-            glEnable(GL_BLEND);
-    }
-
-    // When setting transparency shouldGLRender() handles the rendering and returns false.
-    // Therefore generatePrimitives() needs to be re-implemented to handle the materials
-    // correctly.
-    if(this->shouldGLRender(action)) {
-        Binding mbind = this->findMaterialBinding(state);
-        Binding nbind = this->findNormalBinding(state);
-
-        const SoCoordinateElement * coords;
-        const SbVec3f * normals;
-        const int32_t * cindices;
-        int numindices;
-        const int32_t * nindices;
-        const int32_t * tindices;
-        const int32_t * mindices;
-        const int32_t * pindices;
-        int numparts;
-        SbBool doTextures;
-        SbBool normalCacheUsed;
-
-        SoTextureCoordinateBundle tb(action, true, false);
-        doTextures = tb.needCoordinates();
-        SbBool sendNormals = !mb.isColorOnly() || tb.isFunction();
-
-        this->getVertexData(state, coords, normals, cindices,
-                            nindices, tindices, mindices, numindices,
-                            sendNormals, normalCacheUsed);
-
-        // just in case someone forgot
-        if (!mindices) mindices = cindices;
-        if (!nindices) nindices = cindices;
-        pindices = this->partIndex.getValues(0);
-        numparts = this->partIndex.getNum();
-
-        SbBool hasVBO = !ctx2 && PRIVATE(this)->vboAvailable;
-        if (hasVBO) {
-            // get the VBO status of the viewer
-            Gui::SoGLVBOActivatedElement::get(state, hasVBO);
-            //
-            //if (SoGLVBOElement::shouldCreateVBO(state, numindices)) {
-            //    this->startVertexArray(action, coords, normals, false, false);
-            //}
-        }
-        renderShape(action, hasVBO, static_cast<const SoGLCoordinateElement*>(coords), cindices, numindices,
-            pindices, numparts, normals, nindices, &mb, mindices, &tb, tindices, nbind, mbind, doTextures?1:0);
-
-        // if (!hasVBO) {
-        //     // Disable caching for this node
-        //     SoGLCacheContextElement::shouldAutoCache(state, SoGLCacheContextElement::DONT_AUTO_CACHE);
-        // }else
-        //     SoGLCacheContextElement::setAutoCacheBits(state, SoGLCacheContextElement::DO_AUTO_CACHE);
-
-        if (normalCacheUsed)
-            this->readUnlockNormalCache();
-=======
     // If 'ShowSelectionOnTop' is enabled, and we ARE rendering on top
     // (isRenderingDelayedPath), and we are not partial rendering (!ctx2).
     if(Gui::ViewParams::instance()->getShowSelectionOnTop()
@@ -706,7 +637,6 @@
         glColorMask(GL_FALSE, GL_FALSE, GL_FALSE, GL_FALSE);
         renderShape(action,ctx2,false);
         glColorMask(GL_TRUE,GL_TRUE,GL_TRUE,GL_TRUE);
->>>>>>> 1e0e7593
     }
 
     renderShape(action,ctx2,true);
