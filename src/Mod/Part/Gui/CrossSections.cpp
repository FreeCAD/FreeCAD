--- conflicted
+++ resolved
@@ -1,584 +1,580 @@
-/***************************************************************************
- *   Copyright (c) 2010 Werner Mayer <wmayer[at]users.sourceforge.net>     *
- *                                                                         *
- *   This file is part of the FreeCAD CAx development system.              *
- *                                                                         *
- *   This library is free software; you can redistribute it and/or         *
- *   modify it under the terms of the GNU Library General Public           *
- *   License as published by the Free Software Foundation; either          *
- *   version 2 of the License, or (at your option) any later version.      *
- *                                                                         *
- *   This library  is distributed in the hope that it will be useful,      *
- *   but WITHOUT ANY WARRANTY; without even the implied warranty of        *
- *   MERCHANTABILITY or FITNESS FOR A PARTICULAR PURPOSE.  See the         *
- *   GNU Library General Public License for more details.                  *
- *                                                                         *
- *   You should have received a copy of the GNU Library General Public     *
- *   License along with this library; see the file COPYING.LIB. If not,    *
- *   write to the Free Software Foundation, Inc., 59 Temple Place,         *
- *   Suite 330, Boston, MA  02111-1307, USA                                *
- *                                                                         *
- ***************************************************************************/
-
-#include "PreCompiled.h"
-
-#ifndef _PreComp_
-# include <limits>
-# include <QFuture>
-# include <QKeyEvent>
-
-# include <BRep_Builder.hxx>
-# include <TopoDS.hxx>
-# include <TopoDS_Compound.hxx>
-
-# include <Inventor/nodes/SoBaseColor.h>
-# include <Inventor/nodes/SoCoordinate3.h>
-# include <Inventor/nodes/SoDrawStyle.h>
-# include <Inventor/nodes/SoLineSet.h>
-# include <Inventor/nodes/SoSeparator.h>
-#endif
-
-#include <App/Document.h>
-#include <Base/Sequencer.h>
-#include <Base/UnitsApi.h>
-#include <Gui/Application.h>
-#include <Gui/BitmapFactory.h>
-#include <Gui/Command.h>
-#include <Gui/Document.h>
-#include <Gui/View3DInventor.h>
-#include <Gui/View3DInventorViewer.h>
-#include <Gui/ViewProvider.h>
-#include <Mod/Part/App/CrossSection.h>
-#include <Mod/Part/App/PartFeature.h>
-
-#include "CrossSections.h"
-#include "ui_CrossSections.h"
-
-#include <QMessageBox>
-#include <Base/Interpreter.h>
-#include <Gui/MainWindow.h>
-
-
-using namespace PartGui;
-namespace sp = std::placeholders;
-#undef CS_FUTURE // multi-threading causes some problems
-
-namespace PartGui {
-class ViewProviderCrossSections : public Gui::ViewProvider
-{
-public:
-    ViewProviderCrossSections()
-    {
-        coords = new SoCoordinate3();
-        coords->ref();
-        planes = new SoLineSet();
-        planes->ref();
-        SoBaseColor* color = new SoBaseColor();
-        color->rgb.setValue(1.0f, 0.447059f, 0.337255f);
-        SoDrawStyle* style = new SoDrawStyle();
-        style->lineWidth.setValue(2.0f);
-        this->pcRoot->addChild(color);
-        this->pcRoot->addChild(style);
-        this->pcRoot->addChild(coords);
-        this->pcRoot->addChild(planes);
-    }
-    ~ViewProviderCrossSections() override
-    {
-        coords->unref();
-        planes->unref();
-    }
-    void updateData(const App::Property*) override
-    {
-    }
-    const char* getDefaultDisplayMode() const override
-    {
-        return "";
-    }
-    std::vector<std::string> getDisplayModes() const override
-    {
-        return {};
-    }
-    void setCoords(const std::vector<Base::Vector3f>& v)
-    {
-        coords->point.setNum(v.size());
-        SbVec3f* p = coords->point.startEditing();
-        for (unsigned int i=0; i<v.size(); i++) {
-            const Base::Vector3f& pt = v[i];
-            p[i].setValue(pt.x,pt.y,pt.z);
-        }
-        coords->point.finishEditing();
-        unsigned int count = v.size()/5;
-        planes->numVertices.setNum(count);
-        int32_t* l = planes->numVertices.startEditing();
-        for (unsigned int i=0; i<count; i++) {
-            l[i] = 5;
-        }
-        planes->numVertices.finishEditing();
-    }
-
-private:
-    SoCoordinate3* coords;
-    SoLineSet* planes;
-};
-}
-
-CrossSections::CrossSections(const Base::BoundBox3d& bb, QWidget* parent, Qt::WindowFlags fl)
-  : QDialog(parent, fl)
-  , ui(new Ui_CrossSections)
-  , bbox(bb)
-{
-    ui->setupUi(this);
-    setupConnections();
-
-    constexpr double max = std::numeric_limits<double>::max();
-    ui->position->setRange(-max, max);
-    ui->position->setUnit(Base::Unit::Length);
-    ui->distance->setRange(0, max);
-    ui->distance->setUnit(Base::Unit::Length);
-    vp = new ViewProviderCrossSections();
-
-    Base::Vector3d c = bbox.GetCenter();
-    calcPlane(CrossSections::XY, c.z);
-    ui->position->setValue(c.z);
-
-    Gui::Document* doc = Gui::Application::Instance->activeDocument();
-    view = qobject_cast<Gui::View3DInventor*>(doc->getActiveView());
-    if (view) {
-        view->getViewer()->addViewProvider(vp);
-    }
-}
-
-/*
- *  Destroys the object and frees any allocated resources
- */
-CrossSections::~CrossSections()
-{
-    // no need to delete child widgets, Qt does it all for us
-    if (view) {
-        view->getViewer()->removeViewProvider(vp);
-    }
-    delete vp;
-}
-
-void CrossSections::setupConnections()
-{
-    connect(ui->xyPlane, &QRadioButton::clicked,
-            this, &CrossSections::xyPlaneClicked);
-    connect(ui->xzPlane, &QRadioButton::clicked,
-            this, &CrossSections::xzPlaneClicked);
-    connect(ui->yzPlane, &QRadioButton::clicked,
-            this, &CrossSections::yzPlaneClicked);
-    connect(ui->position, qOverload<double>(&Gui::QuantitySpinBox::valueChanged),
-            this, &CrossSections::positionValueChanged);
-    connect(ui->distance, qOverload<double>(&Gui::QuantitySpinBox::valueChanged),
-            this, &CrossSections::distanceValueChanged);
-    connect(ui->countSections, qOverload<int>(&QSpinBox::valueChanged),
-            this, &CrossSections::countSectionsValueChanged);
-    connect(ui->checkBothSides, &QCheckBox::toggled,
-            this, &CrossSections::checkBothSidesToggled);
-    connect(ui->sectionsBox, &QGroupBox::toggled,
-            this, &CrossSections::sectionsBoxToggled);
-}
-
-CrossSections::Plane CrossSections::plane() const
-{
-    if (ui->xyPlane->isChecked())
-        return CrossSections::XY;
-    else if (ui->xzPlane->isChecked())
-        return CrossSections::XZ;
-    else
-        return CrossSections::YZ;
-}
-
-void CrossSections::changeEvent(QEvent *e)
-{
-    if (e->type() == QEvent::LanguageChange) {
-        ui->retranslateUi(this);
-    }
-    else {
-        QDialog::changeEvent(e);
-    }
-}
-
-void CrossSections::keyPressEvent(QKeyEvent* ke)
-{
-    // The cross-sections dialog is embedded into a task panel
-    // which is a parent widget and will handle the event
-    ke->ignore();
-}
-
-void CrossSections::accept()
-{
-    if (apply()) {
-        QDialog::accept();
-    }
-}
-
-bool CrossSections::apply()
-{
-    std::vector<App::DocumentObject*> docobjs = Gui::Selection().
-            getObjectsOfType(App::DocumentObject::getClassTypeId());
-    std::vector<App::DocumentObject*> obj;
-    for (auto it : docobjs) {
-        if (!Part::Feature::getTopoShape(it, Part::ShapeOption::ResolveLink | Part::ShapeOption::Transform).isNull()) {
-            obj.push_back(it);
-        }
-    }
-
-    std::vector<double> d;
-    if (ui->sectionsBox->isChecked())
-        d = getPlanes();
-    else
-        d.push_back(ui->position->value().getValue());
-    double a=0,b=0,c=0;
-    switch (plane()) {
-        case CrossSections::XY:
-            c = 1.0;
-            break;
-        case CrossSections::XZ:
-            b = 1.0;
-            break;
-        case CrossSections::YZ:
-            a = 1.0;
-            break;
-    }
-
-#ifdef CS_FUTURE
-    Standard::SetReentrant(Standard_True);
-    for (std::vector<App::DocumentObject*>::iterator it = obj.begin(); it != obj.end(); ++it) {
-        Part::CrossSection cs(a,b,c,static_cast<Part::Feature*>(*it)->Shape.getValue());
-        QFuture< std::list<TopoDS_Wire> > future = QtConcurrent::mapped
-            (d, std::bind(&Part::CrossSection::section, &cs, sp::_1));
-        future.waitForFinished();
-        QFuture< std::list<TopoDS_Wire> >::const_iterator ft;
-        TopoDS_Compound comp;
-        BRep_Builder builder;
-        builder.MakeCompound(comp);
-
-        for (ft = future.begin(); ft != future.end(); ++ft) {
-            const std::list<TopoDS_Wire>& w = *ft;
-            for (std::list<TopoDS_Wire>::const_iterator wt = w.begin(); wt != w.end(); ++wt) {
-                if (!wt->IsNull())
-                    builder.Add(comp, *wt);
-            }
-        }
-
-        App::Document* doc = (*it)->getDocument();
-        std::string s = (*it)->getNameInDocument();
-        s += "_cs";
-        auto* section = doc->addObject<Part::Feature>(s.c_str());
-        section->Shape.setValue(comp);
-        section->purgeTouched();
-    }
-#else
-    Base::SequencerLauncher seq("Cross-sections…", obj.size() * (d.size() + 1));
-    try {
-        Gui::Command::runCommand(Gui::Command::App, "import Part\n");
-        Gui::Command::runCommand(Gui::Command::App, "from FreeCAD import Base\n");
-        for (auto it : obj) {
-            App::Document* doc = it->getDocument();
-            std::string s = it->getNameInDocument();
-            s += "_cs";
-            Gui::Command::runCommand(Gui::Command::App, QStringLiteral(
-                "wires=list()\n"
-                "shape=FreeCAD.getDocument(\"%1\").%2.Shape\n")
-                .arg(QLatin1String(doc->getName()),
-                     QLatin1String(it->getNameInDocument())).toLatin1());
-
-            for (double jt : d) {
-                Gui::Command::runCommand(Gui::Command::App, QStringLiteral(
-                    "for i in shape.slice(Base.Vector(%1,%2,%3),%4):\n"
-                    "    wires.append(i)\n"
-                    ).arg(a).arg(b).arg(c).arg(jt).toLatin1());
-                seq.next();
-            }
-
-            Gui::Command::runCommand(Gui::Command::App, QStringLiteral(
-                "comp=Part.Compound(wires)\n"
-                "slice=FreeCAD.getDocument(\"%1\").addObject(\"Part::Feature\",\"%2\")\n"
-                "slice.Shape=comp\n"
-                "slice.purgeTouched()\n"
-                "del slice,comp,wires,shape")
-                .arg(QLatin1String(doc->getName()),
-                     QLatin1String(s.c_str())).toLatin1());
-        }
-<<<<<<< HEAD
-
-        Gui::Command::runCommand(Gui::Command::App, QStringLiteral(
-            "comp=Part.makeCompound(wires)\n"
-            "slice=FreeCAD.getDocument(\"%1\").addObject(\"Part::Feature\",\"%2\")\n"
-            "slice.Shape=comp\n"
-            "slice.purgeTouched()\n"
-            "del slice,comp,wires,shape")
-            .arg(QLatin1String(doc->getName()),
-                 QLatin1String(s.c_str())).toLatin1());
-
-        seq.next();
-=======
-    } catch (Base::Exception& e) {
-        e.reportException();
-        QMessageBox::critical(Gui::getMainWindow(), tr("Cannot compute cross-sections"), QString::fromStdString(e.getMessage()));
-        return false;
->>>>>>> 1a4ff21b
-    }
-
-    seq.next();
-#endif
-
-    return true;
-}
-
-void CrossSections::xyPlaneClicked()
-{
-    Base::Vector3d c = bbox.GetCenter();
-    ui->position->setValue(c.z);
-    if (!ui->sectionsBox->isChecked()) {
-        calcPlane(CrossSections::XY, c.z);
-    }
-    else {
-        double dist = bbox.LengthZ() / ui->countSections->value();
-        if (!ui->checkBothSides->isChecked())
-            dist *= 0.5f;
-        ui->distance->setValue(dist);
-        calcPlanes(CrossSections::XY);
-    }
-}
-
-void CrossSections::xzPlaneClicked()
-{
-    Base::Vector3d c = bbox.GetCenter();
-    ui->position->setValue(c.y);
-    if (!ui->sectionsBox->isChecked()) {
-        calcPlane(CrossSections::XZ, c.y);
-    }
-    else {
-        double dist = bbox.LengthY() / ui->countSections->value();
-        if (!ui->checkBothSides->isChecked())
-            dist *= 0.5f;
-        ui->distance->setValue(dist);
-        calcPlanes(CrossSections::XZ);
-    }
-}
-
-void CrossSections::yzPlaneClicked()
-{
-    Base::Vector3d c = bbox.GetCenter();
-    ui->position->setValue(c.x);
-    if (!ui->sectionsBox->isChecked()) {
-        calcPlane(CrossSections::YZ, c.x);
-    }
-    else {
-        double dist = bbox.LengthX() / ui->countSections->value();
-        if (!ui->checkBothSides->isChecked())
-            dist *= 0.5f;
-        ui->distance->setValue(dist);
-        calcPlanes(CrossSections::YZ);
-    }
-}
-
-void CrossSections::positionValueChanged(double v)
-{
-    if (!ui->sectionsBox->isChecked()) {
-        calcPlane(plane(), v);
-    }
-    else {
-        calcPlanes(plane());
-    }
-}
-
-void CrossSections::sectionsBoxToggled(bool b)
-{
-    if (b) {
-        countSectionsValueChanged(ui->countSections->value());
-    }
-    else {
-        CrossSections::Plane type = plane();
-        Base::Vector3d c = bbox.GetCenter();
-        double value = 0;
-        switch (type) {
-            case CrossSections::XY:
-                value = c.z;
-                break;
-            case CrossSections::XZ:
-                value = c.y;
-                break;
-            case CrossSections::YZ:
-                value = c.x;
-                break;
-        }
-
-        ui->position->setValue(value);
-        calcPlane(type, value);
-    }
-}
-
-void CrossSections::checkBothSidesToggled(bool b)
-{
-    double d = ui->distance->value().getValue();
-    d = b ? 2.0 * d : 0.5 * d;
-    ui->distance->setValue(d);
-    calcPlanes(plane());
-}
-
-void CrossSections::countSectionsValueChanged(int v)
-{
-    CrossSections::Plane type = plane();
-    double dist = 0;
-    switch (type) {
-        case CrossSections::XY:
-            dist = bbox.LengthZ() / v;
-            break;
-        case CrossSections::XZ:
-            dist = bbox.LengthY() / v;
-            break;
-        case CrossSections::YZ:
-            dist = bbox.LengthX() / v;
-            break;
-    }
-    if (!ui->checkBothSides->isChecked())
-        dist *= 0.5f;
-    ui->distance->setValue(dist);
-    calcPlanes(type);
-}
-
-void CrossSections::distanceValueChanged(double)
-{
-    calcPlanes(plane());
-}
-
-void CrossSections::calcPlane(Plane type, double pos)
-{
-    double bound[4];
-    switch (type) {
-        case XY:
-            bound[0] = bbox.MinX;
-            bound[1] = bbox.MaxX;
-            bound[2] = bbox.MinY;
-            bound[3] = bbox.MaxY;
-            break;
-        case XZ:
-            bound[0] = bbox.MinX;
-            bound[1] = bbox.MaxX;
-            bound[2] = bbox.MinZ;
-            bound[3] = bbox.MaxZ;
-            break;
-        case YZ:
-            bound[0] = bbox.MinY;
-            bound[1] = bbox.MaxY;
-            bound[2] = bbox.MinZ;
-            bound[3] = bbox.MaxZ;
-            break;
-    }
-
-    std::vector<double> d;
-    d.push_back(pos);
-    makePlanes(type, d, bound);
-}
-
-void CrossSections::calcPlanes(Plane type)
-{
-    double bound[4];
-    switch (type) {
-        case XY:
-            bound[0] = bbox.MinX;
-            bound[1] = bbox.MaxX;
-            bound[2] = bbox.MinY;
-            bound[3] = bbox.MaxY;
-            break;
-        case XZ:
-            bound[0] = bbox.MinX;
-            bound[1] = bbox.MaxX;
-            bound[2] = bbox.MinZ;
-            bound[3] = bbox.MaxZ;
-            break;
-        case YZ:
-            bound[0] = bbox.MinY;
-            bound[1] = bbox.MaxY;
-            bound[2] = bbox.MinZ;
-            bound[3] = bbox.MaxZ;
-            break;
-    }
-
-    std::vector<double> d = getPlanes();
-    makePlanes(type, d, bound);
-}
-
-std::vector<double> CrossSections::getPlanes() const
-{
-    int count = ui->countSections->value();
-    double pos = ui->position->value().getValue();
-    double stp = ui->distance->value().getValue();
-    bool both = ui->checkBothSides->isChecked();
-
-    std::vector<double> d;
-    if (both) {
-        double start = pos-0.5f*(count-1)*stp;
-        for (int i=0; i<count; i++) {
-            d.push_back(start+i*stp);
-        }
-    }
-    else {
-        for (int i=0; i<count; i++) {
-            d.push_back(pos+i*stp);
-        }
-    }
-    return d;
-}
-
-void CrossSections::makePlanes(Plane type, const std::vector<double>& d, double bound[4])
-{
-    std::vector<Base::Vector3f> points;
-    for (double it : d) {
-        Base::Vector3f v[4];
-        switch (type) {
-            case XY:
-                v[0].Set(bound[0],bound[2],it);
-                v[1].Set(bound[1],bound[2],it);
-                v[2].Set(bound[1],bound[3],it);
-                v[3].Set(bound[0],bound[3],it);
-                break;
-            case XZ:
-                v[0].Set(bound[0],it,bound[2]);
-                v[1].Set(bound[1],it,bound[2]);
-                v[2].Set(bound[1],it,bound[3]);
-                v[3].Set(bound[0],it,bound[3]);
-                break;
-            case YZ:
-                v[0].Set(it,bound[0],bound[2]);
-                v[1].Set(it,bound[1],bound[2]);
-                v[2].Set(it,bound[1],bound[3]);
-                v[3].Set(it,bound[0],bound[3]);
-                break;
-        }
-
-        points.push_back(v[0]);
-        points.push_back(v[1]);
-        points.push_back(v[2]);
-        points.push_back(v[3]);
-        points.push_back(v[0]);
-    }
-    vp->setCoords(points);
-}
-
-// ---------------------------------------
-
-TaskCrossSections::TaskCrossSections(const Base::BoundBox3d& bb)
-{
-    widget = new CrossSections(bb);
-    addTaskBox(Gui::BitmapFactory().pixmap("Part_CrossSections"), widget);
-}
-
-bool TaskCrossSections::accept()
-{
-    widget->accept();
-    return (widget->result() == QDialog::Accepted);
-}
-
-void TaskCrossSections::clicked(int id)
-{
-    if (id == QDialogButtonBox::Apply) {
-        widget->apply();
-    }
-}
-
-#include "moc_CrossSections.cpp"
+/***************************************************************************
+ *   Copyright (c) 2010 Werner Mayer <wmayer[at]users.sourceforge.net>     *
+ *                                                                         *
+ *   This file is part of the FreeCAD CAx development system.              *
+ *                                                                         *
+ *   This library is free software; you can redistribute it and/or         *
+ *   modify it under the terms of the GNU Library General Public           *
+ *   License as published by the Free Software Foundation; either          *
+ *   version 2 of the License, or (at your option) any later version.      *
+ *                                                                         *
+ *   This library  is distributed in the hope that it will be useful,      *
+ *   but WITHOUT ANY WARRANTY; without even the implied warranty of        *
+ *   MERCHANTABILITY or FITNESS FOR A PARTICULAR PURPOSE.  See the         *
+ *   GNU Library General Public License for more details.                  *
+ *                                                                         *
+ *   You should have received a copy of the GNU Library General Public     *
+ *   License along with this library; see the file COPYING.LIB. If not,    *
+ *   write to the Free Software Foundation, Inc., 59 Temple Place,         *
+ *   Suite 330, Boston, MA  02111-1307, USA                                *
+ *                                                                         *
+ ***************************************************************************/
+
+#include "PreCompiled.h"
+
+#ifndef _PreComp_
+# include <limits>
+# include <QFuture>
+# include <QKeyEvent>
+
+# include <BRep_Builder.hxx>
+# include <TopoDS.hxx>
+# include <TopoDS_Compound.hxx>
+
+# include <Inventor/nodes/SoBaseColor.h>
+# include <Inventor/nodes/SoCoordinate3.h>
+# include <Inventor/nodes/SoDrawStyle.h>
+# include <Inventor/nodes/SoLineSet.h>
+# include <Inventor/nodes/SoSeparator.h>
+#endif
+
+#include <App/Document.h>
+#include <Base/Sequencer.h>
+#include <Base/UnitsApi.h>
+#include <Gui/Application.h>
+#include <Gui/BitmapFactory.h>
+#include <Gui/Command.h>
+#include <Gui/Document.h>
+#include <Gui/View3DInventor.h>
+#include <Gui/View3DInventorViewer.h>
+#include <Gui/ViewProvider.h>
+#include <Mod/Part/App/CrossSection.h>
+#include <Mod/Part/App/PartFeature.h>
+
+#include "CrossSections.h"
+#include "ui_CrossSections.h"
+
+#include <QMessageBox>
+#include <Base/Interpreter.h>
+#include <Gui/MainWindow.h>
+
+
+using namespace PartGui;
+namespace sp = std::placeholders;
+#undef CS_FUTURE // multi-threading causes some problems
+
+namespace PartGui {
+class ViewProviderCrossSections : public Gui::ViewProvider
+{
+public:
+    ViewProviderCrossSections()
+    {
+        coords = new SoCoordinate3();
+        coords->ref();
+        planes = new SoLineSet();
+        planes->ref();
+        SoBaseColor* color = new SoBaseColor();
+        color->rgb.setValue(1.0f, 0.447059f, 0.337255f);
+        SoDrawStyle* style = new SoDrawStyle();
+        style->lineWidth.setValue(2.0f);
+        this->pcRoot->addChild(color);
+        this->pcRoot->addChild(style);
+        this->pcRoot->addChild(coords);
+        this->pcRoot->addChild(planes);
+    }
+    ~ViewProviderCrossSections() override
+    {
+        coords->unref();
+        planes->unref();
+    }
+    void updateData(const App::Property*) override
+    {
+    }
+    const char* getDefaultDisplayMode() const override
+    {
+        return "";
+    }
+    std::vector<std::string> getDisplayModes() const override
+    {
+        return {};
+    }
+    void setCoords(const std::vector<Base::Vector3f>& v)
+    {
+        coords->point.setNum(v.size());
+        SbVec3f* p = coords->point.startEditing();
+        for (unsigned int i=0; i<v.size(); i++) {
+            const Base::Vector3f& pt = v[i];
+            p[i].setValue(pt.x,pt.y,pt.z);
+        }
+        coords->point.finishEditing();
+        unsigned int count = v.size()/5;
+        planes->numVertices.setNum(count);
+        int32_t* l = planes->numVertices.startEditing();
+        for (unsigned int i=0; i<count; i++) {
+            l[i] = 5;
+        }
+        planes->numVertices.finishEditing();
+    }
+
+private:
+    SoCoordinate3* coords;
+    SoLineSet* planes;
+};
+}
+
+CrossSections::CrossSections(const Base::BoundBox3d& bb, QWidget* parent, Qt::WindowFlags fl)
+  : QDialog(parent, fl)
+  , ui(new Ui_CrossSections)
+  , bbox(bb)
+{
+    ui->setupUi(this);
+    setupConnections();
+
+    constexpr double max = std::numeric_limits<double>::max();
+    ui->position->setRange(-max, max);
+    ui->position->setUnit(Base::Unit::Length);
+    ui->distance->setRange(0, max);
+    ui->distance->setUnit(Base::Unit::Length);
+    vp = new ViewProviderCrossSections();
+
+    Base::Vector3d c = bbox.GetCenter();
+    calcPlane(CrossSections::XY, c.z);
+    ui->position->setValue(c.z);
+
+    Gui::Document* doc = Gui::Application::Instance->activeDocument();
+    view = qobject_cast<Gui::View3DInventor*>(doc->getActiveView());
+    if (view) {
+        view->getViewer()->addViewProvider(vp);
+    }
+}
+
+/*
+ *  Destroys the object and frees any allocated resources
+ */
+CrossSections::~CrossSections()
+{
+    // no need to delete child widgets, Qt does it all for us
+    if (view) {
+        view->getViewer()->removeViewProvider(vp);
+    }
+    delete vp;
+}
+
+void CrossSections::setupConnections()
+{
+    connect(ui->xyPlane, &QRadioButton::clicked,
+            this, &CrossSections::xyPlaneClicked);
+    connect(ui->xzPlane, &QRadioButton::clicked,
+            this, &CrossSections::xzPlaneClicked);
+    connect(ui->yzPlane, &QRadioButton::clicked,
+            this, &CrossSections::yzPlaneClicked);
+    connect(ui->position, qOverload<double>(&Gui::QuantitySpinBox::valueChanged),
+            this, &CrossSections::positionValueChanged);
+    connect(ui->distance, qOverload<double>(&Gui::QuantitySpinBox::valueChanged),
+            this, &CrossSections::distanceValueChanged);
+    connect(ui->countSections, qOverload<int>(&QSpinBox::valueChanged),
+            this, &CrossSections::countSectionsValueChanged);
+    connect(ui->checkBothSides, &QCheckBox::toggled,
+            this, &CrossSections::checkBothSidesToggled);
+    connect(ui->sectionsBox, &QGroupBox::toggled,
+            this, &CrossSections::sectionsBoxToggled);
+}
+
+CrossSections::Plane CrossSections::plane() const
+{
+    if (ui->xyPlane->isChecked())
+        return CrossSections::XY;
+    else if (ui->xzPlane->isChecked())
+        return CrossSections::XZ;
+    else
+        return CrossSections::YZ;
+}
+
+void CrossSections::changeEvent(QEvent *e)
+{
+    if (e->type() == QEvent::LanguageChange) {
+        ui->retranslateUi(this);
+    }
+    else {
+        QDialog::changeEvent(e);
+    }
+}
+
+void CrossSections::keyPressEvent(QKeyEvent* ke)
+{
+    // The cross-sections dialog is embedded into a task panel
+    // which is a parent widget and will handle the event
+    ke->ignore();
+}
+
+void CrossSections::accept()
+{
+    if (apply()) {
+        QDialog::accept();
+    }
+}
+
+bool CrossSections::apply()
+{
+    std::vector<App::DocumentObject*> docobjs = Gui::Selection().
+            getObjectsOfType(App::DocumentObject::getClassTypeId());
+    std::vector<App::DocumentObject*> obj;
+    for (auto it : docobjs) {
+        if (!Part::Feature::getTopoShape(it, Part::ShapeOption::ResolveLink | Part::ShapeOption::Transform).isNull()) {
+            obj.push_back(it);
+        }
+    }
+
+    std::vector<double> d;
+    if (ui->sectionsBox->isChecked())
+        d = getPlanes();
+    else
+        d.push_back(ui->position->value().getValue());
+    double a=0,b=0,c=0;
+    switch (plane()) {
+        case CrossSections::XY:
+            c = 1.0;
+            break;
+        case CrossSections::XZ:
+            b = 1.0;
+            break;
+        case CrossSections::YZ:
+            a = 1.0;
+            break;
+    }
+
+#ifdef CS_FUTURE
+    Standard::SetReentrant(Standard_True);
+    for (std::vector<App::DocumentObject*>::iterator it = obj.begin(); it != obj.end(); ++it) {
+        Part::CrossSection cs(a,b,c,static_cast<Part::Feature*>(*it)->Shape.getValue());
+        QFuture< std::list<TopoDS_Wire> > future = QtConcurrent::mapped
+            (d, std::bind(&Part::CrossSection::section, &cs, sp::_1));
+        future.waitForFinished();
+        QFuture< std::list<TopoDS_Wire> >::const_iterator ft;
+        TopoDS_Compound comp;
+        BRep_Builder builder;
+        builder.MakeCompound(comp);
+
+        for (ft = future.begin(); ft != future.end(); ++ft) {
+            const std::list<TopoDS_Wire>& w = *ft;
+            for (std::list<TopoDS_Wire>::const_iterator wt = w.begin(); wt != w.end(); ++wt) {
+                if (!wt->IsNull())
+                    builder.Add(comp, *wt);
+            }
+        }
+
+        App::Document* doc = (*it)->getDocument();
+        std::string s = (*it)->getNameInDocument();
+        s += "_cs";
+        auto* section = doc->addObject<Part::Feature>(s.c_str());
+        section->Shape.setValue(comp);
+        section->purgeTouched();
+    }
+#else
+    Base::SequencerLauncher seq("Cross-sections…", obj.size() * (d.size() + 1));
+    try {
+        Gui::Command::runCommand(Gui::Command::App, "import Part\n");
+        Gui::Command::runCommand(Gui::Command::App, "from FreeCAD import Base\n");
+        for (auto it : obj) {
+            App::Document* doc = it->getDocument();
+            std::string s = it->getNameInDocument();
+            s += "_cs";
+            Gui::Command::runCommand(Gui::Command::App, QStringLiteral(
+                "wires=list()\n"
+                "shape=FreeCAD.getDocument(\"%1\").%2.Shape\n")
+                .arg(QLatin1String(doc->getName()),
+                     QLatin1String(it->getNameInDocument())).toLatin1());
+
+            for (double jt : d) {
+                Gui::Command::runCommand(Gui::Command::App, QStringLiteral(
+                    "for i in shape.slice(Base.Vector(%1,%2,%3),%4):\n"
+                    "    wires.append(i)\n"
+                    ).arg(a).arg(b).arg(c).arg(jt).toLatin1());
+                seq.next();
+            }
+
+            Gui::Command::runCommand(Gui::Command::App, QStringLiteral(
+                "comp=Part.Compound(wires)\n"
+                "slice=FreeCAD.getDocument(\"%1\").addObject(\"Part::Feature\",\"%2\")\n"
+                "slice.Shape=comp\n"
+                "slice.purgeTouched()\n"
+                "del slice,comp,wires,shape")
+                .arg(QLatin1String(doc->getName()),
+                     QLatin1String(s.c_str())).toLatin1());
+        }
+        Gui::Command::runCommand(Gui::Command::App, QStringLiteral(
+            "comp=Part.makeCompound(wires)\n"
+            "slice=FreeCAD.getDocument(\"%1\").addObject(\"Part::Feature\",\"%2\")\n"
+            "slice.Shape=comp\n"
+            "slice.purgeTouched()\n"
+            "del slice,comp,wires,shape")
+            .arg(QLatin1String(doc->getName()),
+                 QLatin1String(s.c_str())).toLatin1());
+
+        seq.next();
+    } catch (Base::Exception& e) {
+        e.reportException();
+        QMessageBox::critical(Gui::getMainWindow(), tr("Cannot compute cross-sections"), QString::fromStdString(e.getMessage()));
+        return false;
+    }
+
+    seq.next();
+#endif
+
+    return true;
+}
+
+void CrossSections::xyPlaneClicked()
+{
+    Base::Vector3d c = bbox.GetCenter();
+    ui->position->setValue(c.z);
+    if (!ui->sectionsBox->isChecked()) {
+        calcPlane(CrossSections::XY, c.z);
+    }
+    else {
+        double dist = bbox.LengthZ() / ui->countSections->value();
+        if (!ui->checkBothSides->isChecked())
+            dist *= 0.5f;
+        ui->distance->setValue(dist);
+        calcPlanes(CrossSections::XY);
+    }
+}
+
+void CrossSections::xzPlaneClicked()
+{
+    Base::Vector3d c = bbox.GetCenter();
+    ui->position->setValue(c.y);
+    if (!ui->sectionsBox->isChecked()) {
+        calcPlane(CrossSections::XZ, c.y);
+    }
+    else {
+        double dist = bbox.LengthY() / ui->countSections->value();
+        if (!ui->checkBothSides->isChecked())
+            dist *= 0.5f;
+        ui->distance->setValue(dist);
+        calcPlanes(CrossSections::XZ);
+    }
+}
+
+void CrossSections::yzPlaneClicked()
+{
+    Base::Vector3d c = bbox.GetCenter();
+    ui->position->setValue(c.x);
+    if (!ui->sectionsBox->isChecked()) {
+        calcPlane(CrossSections::YZ, c.x);
+    }
+    else {
+        double dist = bbox.LengthX() / ui->countSections->value();
+        if (!ui->checkBothSides->isChecked())
+            dist *= 0.5f;
+        ui->distance->setValue(dist);
+        calcPlanes(CrossSections::YZ);
+    }
+}
+
+void CrossSections::positionValueChanged(double v)
+{
+    if (!ui->sectionsBox->isChecked()) {
+        calcPlane(plane(), v);
+    }
+    else {
+        calcPlanes(plane());
+    }
+}
+
+void CrossSections::sectionsBoxToggled(bool b)
+{
+    if (b) {
+        countSectionsValueChanged(ui->countSections->value());
+    }
+    else {
+        CrossSections::Plane type = plane();
+        Base::Vector3d c = bbox.GetCenter();
+        double value = 0;
+        switch (type) {
+            case CrossSections::XY:
+                value = c.z;
+                break;
+            case CrossSections::XZ:
+                value = c.y;
+                break;
+            case CrossSections::YZ:
+                value = c.x;
+                break;
+        }
+
+        ui->position->setValue(value);
+        calcPlane(type, value);
+    }
+}
+
+void CrossSections::checkBothSidesToggled(bool b)
+{
+    double d = ui->distance->value().getValue();
+    d = b ? 2.0 * d : 0.5 * d;
+    ui->distance->setValue(d);
+    calcPlanes(plane());
+}
+
+void CrossSections::countSectionsValueChanged(int v)
+{
+    CrossSections::Plane type = plane();
+    double dist = 0;
+    switch (type) {
+        case CrossSections::XY:
+            dist = bbox.LengthZ() / v;
+            break;
+        case CrossSections::XZ:
+            dist = bbox.LengthY() / v;
+            break;
+        case CrossSections::YZ:
+            dist = bbox.LengthX() / v;
+            break;
+    }
+    if (!ui->checkBothSides->isChecked())
+        dist *= 0.5f;
+    ui->distance->setValue(dist);
+    calcPlanes(type);
+}
+
+void CrossSections::distanceValueChanged(double)
+{
+    calcPlanes(plane());
+}
+
+void CrossSections::calcPlane(Plane type, double pos)
+{
+    double bound[4];
+    switch (type) {
+        case XY:
+            bound[0] = bbox.MinX;
+            bound[1] = bbox.MaxX;
+            bound[2] = bbox.MinY;
+            bound[3] = bbox.MaxY;
+            break;
+        case XZ:
+            bound[0] = bbox.MinX;
+            bound[1] = bbox.MaxX;
+            bound[2] = bbox.MinZ;
+            bound[3] = bbox.MaxZ;
+            break;
+        case YZ:
+            bound[0] = bbox.MinY;
+            bound[1] = bbox.MaxY;
+            bound[2] = bbox.MinZ;
+            bound[3] = bbox.MaxZ;
+            break;
+    }
+
+    std::vector<double> d;
+    d.push_back(pos);
+    makePlanes(type, d, bound);
+}
+
+void CrossSections::calcPlanes(Plane type)
+{
+    double bound[4];
+    switch (type) {
+        case XY:
+            bound[0] = bbox.MinX;
+            bound[1] = bbox.MaxX;
+            bound[2] = bbox.MinY;
+            bound[3] = bbox.MaxY;
+            break;
+        case XZ:
+            bound[0] = bbox.MinX;
+            bound[1] = bbox.MaxX;
+            bound[2] = bbox.MinZ;
+            bound[3] = bbox.MaxZ;
+            break;
+        case YZ:
+            bound[0] = bbox.MinY;
+            bound[1] = bbox.MaxY;
+            bound[2] = bbox.MinZ;
+            bound[3] = bbox.MaxZ;
+            break;
+    }
+
+    std::vector<double> d = getPlanes();
+    makePlanes(type, d, bound);
+}
+
+std::vector<double> CrossSections::getPlanes() const
+{
+    int count = ui->countSections->value();
+    double pos = ui->position->value().getValue();
+    double stp = ui->distance->value().getValue();
+    bool both = ui->checkBothSides->isChecked();
+
+    std::vector<double> d;
+    if (both) {
+        double start = pos-0.5f*(count-1)*stp;
+        for (int i=0; i<count; i++) {
+            d.push_back(start+i*stp);
+        }
+    }
+    else {
+        for (int i=0; i<count; i++) {
+            d.push_back(pos+i*stp);
+        }
+    }
+    return d;
+}
+
+void CrossSections::makePlanes(Plane type, const std::vector<double>& d, double bound[4])
+{
+    std::vector<Base::Vector3f> points;
+    for (double it : d) {
+        Base::Vector3f v[4];
+        switch (type) {
+            case XY:
+                v[0].Set(bound[0],bound[2],it);
+                v[1].Set(bound[1],bound[2],it);
+                v[2].Set(bound[1],bound[3],it);
+                v[3].Set(bound[0],bound[3],it);
+                break;
+            case XZ:
+                v[0].Set(bound[0],it,bound[2]);
+                v[1].Set(bound[1],it,bound[2]);
+                v[2].Set(bound[1],it,bound[3]);
+                v[3].Set(bound[0],it,bound[3]);
+                break;
+            case YZ:
+                v[0].Set(it,bound[0],bound[2]);
+                v[1].Set(it,bound[1],bound[2]);
+                v[2].Set(it,bound[1],bound[3]);
+                v[3].Set(it,bound[0],bound[3]);
+                break;
+        }
+
+        points.push_back(v[0]);
+        points.push_back(v[1]);
+        points.push_back(v[2]);
+        points.push_back(v[3]);
+        points.push_back(v[0]);
+    }
+    vp->setCoords(points);
+}
+
+// ---------------------------------------
+
+TaskCrossSections::TaskCrossSections(const Base::BoundBox3d& bb)
+{
+    widget = new CrossSections(bb);
+    addTaskBox(Gui::BitmapFactory().pixmap("Part_CrossSections"), widget);
+}
+
+bool TaskCrossSections::accept()
+{
+    widget->accept();
+    return (widget->result() == QDialog::Accepted);
+}
+
+void TaskCrossSections::clicked(int id)
+{
+    if (id == QDialogButtonBox::Apply) {
+        widget->apply();
+    }
+}
+
+#include "moc_CrossSections.cpp"