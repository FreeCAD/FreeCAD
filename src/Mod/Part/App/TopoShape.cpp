--- conflicted
+++ resolved
@@ -1,3581 +1,3577 @@
-/***************************************************************************
- *   Copyright (c) Jürgen Riegel          (juergen.riegel@web.de) 2002     *
- *                                                                         *
- *   This file is part of the FreeCAD CAx development system.              *
- *                                                                         *
- *   This library is free software; you can redistribute it and/or         *
- *   modify it under the terms of the GNU Library General Public           *
- *   License as published by the Free Software Foundation; either          *
- *   version 2 of the License, or (at your option) any later version.      *
- *                                                                         *
- *   This library  is distributed in the hope that it will be useful,      *
- *   but WITHOUT ANY WARRANTY; without even the implied warranty of        *
- *   MERCHANTABILITY or FITNESS FOR A PARTICULAR PURPOSE.  See the         *
- *   GNU Library General Public License for more details.                  *
- *                                                                         *
- *   You should have received a copy of the GNU Library General Public     *
- *   License along with this library; see the file COPYING.LIB. If not,    *
- *   write to the Free Software Foundation, Inc., 59 Temple Place,         *
- *   Suite 330, Boston, MA  02111-1307, USA                                *
- *                                                                         *
- ***************************************************************************/
-
-
-#include "PreCompiled.h"
-
-#ifndef _PreComp_
-# include <cmath>
-# include <cstdlib>
-# include <sstream>
-# include <QString>
-# include <BRepLib.hxx>
-# include <BSplCLib.hxx>
-# include <Bnd_Box.hxx>
-# include <BRep_Builder.hxx>
-# include <BRep_Tool.hxx>
-# include <BRepAdaptor_Curve.hxx>
-# include <BRepAdaptor_CompCurve.hxx>
-# include <BRepAdaptor_HCurve.hxx>
-# include <BRepAdaptor_HCompCurve.hxx>
-# include <BRepAdaptor_Surface.hxx>
-# include <BRepAlgoAPI_Common.hxx>
-# include <BRepAlgoAPI_Cut.hxx>
-# include <BRepAlgoAPI_Fuse.hxx>
-# include <BRepAlgoAPI_Section.hxx>
-# include <BRepBndLib.hxx>
-# include <BRepBuilderAPI_FindPlane.hxx>
-# include <BRepLib_FindSurface.hxx>
-# include <BRepBuilderAPI_GTransform.hxx>
-# include <BRepBuilderAPI_MakeEdge.hxx>
-# include <BRepBuilderAPI_MakeFace.hxx>
-# include <BRepBuilderAPI_MakePolygon.hxx>
-# include <BRepBuilderAPI_MakeSolid.hxx>
-# include <BRepBuilderAPI_MakeVertex.hxx>
-# include <BRepBuilderAPI_MakeWire.hxx>
-# include <BRepBuilderAPI_MakeShell.hxx>
-# include <BRepBuilderAPI_NurbsConvert.hxx>
-# include <BRepBuilderAPI_FaceError.hxx>
-# include <BRepBuilderAPI_Copy.hxx>
-# include <BRepBuilderAPI_Transform.hxx>
-# include <BRepCheck_Analyzer.hxx>
-# include <BRepCheck_ListIteratorOfListOfStatus.hxx>
-# include <BRepCheck_Result.hxx>
-# include <BRepClass_FaceClassifier.hxx>
-# include <BRepFilletAPI_MakeFillet.hxx>
-# include <BRepGProp.hxx>
-# include <BRepMesh_IncrementalMesh.hxx>
-# include <BRepMesh_Triangle.hxx>
-# include <BRepMesh_Edge.hxx>
-# include <BRepOffsetAPI_MakeThickSolid.hxx>
-# include <BRepOffsetAPI_MakeOffsetShape.hxx>
-# include <BRepOffsetAPI_MakeOffset.hxx>
-# include <BRepOffsetAPI_MakePipe.hxx>
-# include <BRepOffsetAPI_MakePipeShell.hxx>
-# include <BRepOffsetAPI_Sewing.hxx>
-# include <BRepOffsetAPI_ThruSections.hxx>
-# include <BRepPrimAPI_MakePrism.hxx>
-# include <BRepPrimAPI_MakeRevol.hxx>
-# include <BRepTools.hxx>
-# include <BRepTools_ReShape.hxx>
-# include <BRepTools_ShapeSet.hxx>
-# include <BRepTools_WireExplorer.hxx>
-# include <BRepFill_CompatibleWires.hxx>
-# include <GCE2d_MakeSegment.hxx>
-# include <GCPnts_AbscissaPoint.hxx>
-# include <GCPnts_UniformAbscissa.hxx>
-# include <Geom2d_Line.hxx>
-# include <Geom2d_TrimmedCurve.hxx>
-# include <GeomLProp_SLProps.hxx>
-# include <GeomAPI_ProjectPointOnSurf.hxx>
-# include <GeomFill_CorrectedFrenet.hxx>
-# include <GeomFill_CurveAndTrihedron.hxx>
-# include <GeomFill_EvolvedSection.hxx>
-# include <GeomFill_Pipe.hxx>
-# include <GeomFill_SectionLaw.hxx>
-# include <GeomFill_Sweep.hxx>
-# include <GeomLib.hxx>
-# include <GProp_GProps.hxx>
-# include <Law_BSpFunc.hxx>
-# include <Law_BSpline.hxx>
-# include <Law_BSpFunc.hxx>
-# include <Law_Constant.hxx>
-# include <Law_Linear.hxx>
-# include <Law_S.hxx>
-# include <TopTools_HSequenceOfShape.hxx>
-# include <Interface_Static.hxx>
-# include <IGESControl_Controller.hxx>
-# include <IGESControl_Writer.hxx>
-# include <IGESControl_Reader.hxx>
-# include <IGESData_GlobalSection.hxx>
-# include <IGESData_IGESModel.hxx>
-# include <STEPControl_Writer.hxx>
-# include <STEPControl_Reader.hxx>
-# include <TopTools_MapOfShape.hxx>
-# include <TopoDS.hxx>
-# include <TopoDS_Compound.hxx>
-# include <TopoDS_Iterator.hxx>
-# include <TopoDS_Solid.hxx>
-# include <TopoDS_Vertex.hxx>
-# include <TopExp.hxx>
-# include <TopExp_Explorer.hxx>
-# include <TopTools_ListIteratorOfListOfShape.hxx>
-# include <Geom2d_Ellipse.hxx>
-# include <Geom_BezierCurve.hxx>
-# include <Geom_BezierSurface.hxx>
-# include <Geom_BSplineCurve.hxx>
-# include <Geom_BSplineSurface.hxx>
-# include <Geom_SurfaceOfLinearExtrusion.hxx>
-# include <Geom_SurfaceOfRevolution.hxx>
-# include <Geom_Circle.hxx>
-# include <Geom_ConicalSurface.hxx>
-# include <Geom_CylindricalSurface.hxx>
-# include <Geom_Ellipse.hxx>
-# include <Geom_Hyperbola.hxx>
-# include <Geom_Line.hxx>
-# include <Geom_Parabola.hxx>
-# include <Geom_Plane.hxx>
-# include <Geom_CartesianPoint.hxx>
-# include <Geom_SphericalSurface.hxx>
-# include <Geom_ToroidalSurface.hxx>
-# include <Poly_Triangulation.hxx>
-# include <Standard_Failure.hxx>
-# include <StlAPI_Writer.hxx>
-# include <Standard_Failure.hxx>
-# include <gp_GTrsf.hxx>
-# include <ShapeAnalysis_Shell.hxx>
-# include <ShapeBuild_ReShape.hxx>
-# include <ShapeExtend_Explorer.hxx>
-# include <ShapeFix_Edge.hxx>
-# include <ShapeFix_Face.hxx>
-# include <ShapeFix_Shell.hxx>
-# include <ShapeFix_Solid.hxx>
-# include <ShapeUpgrade_ShellSewing.hxx>
-# include <ShapeUpgrade_RemoveInternalWires.hxx>
-# include <Standard_Version.hxx>
-# include <ShapeFix_Wire.hxx>
-#if OCC_VERSION_HEX < 0x070300
-# include <BRepAlgo_Fuse.hxx>
-#endif
-#endif
-# include <BinTools.hxx>
-# include <BinTools_ShapeSet.hxx>
-# include <Poly_Polygon3D.hxx>
-# include <Poly_PolygonOnTriangulation.hxx>
-# include <BRepBuilderAPI_Sewing.hxx>
-# include <ShapeFix_Shape.hxx>
-# include <XSControl_WorkSession.hxx>
-# include <Transfer_TransientProcess.hxx>
-# include <Transfer_FinderProcess.hxx>
-# include <XSControl_TransferWriter.hxx>
-# include <APIHeaderSection_MakeHeader.hxx>
-# include <ShapeAnalysis_FreeBoundsProperties.hxx>
-# include <ShapeAnalysis_FreeBoundData.hxx>
-# include <deque>
-
-#if OCC_VERSION_HEX >= 0x060600
-#include <BOPAlgo_ArgumentAnalyzer.hxx>
-#include <BOPAlgo_ListOfCheckResult.hxx>
-#endif
-
-#include <boost/algorithm/string/predicate.hpp>
-
-#if OCC_VERSION_HEX >= 0x070300
-#include <BRepAlgoAPI_Defeaturing.hxx>
-#endif
-
-#include <Base/Builder3D.h>
-#include <Base/FileInfo.h>
-#include <Base/Exception.h>
-#include <Base/Tools.h>
-#include <Base/Console.h>
-
-
-#include "PartPyCXX.h"
-#include "TopoShape.h"
-#include "CrossSection.h"
-#include "TopoShapeFacePy.h"
-#include "TopoShapeEdgePy.h"
-#include "TopoShapeVertexPy.h"
-#include "ProgressIndicator.h"
-#include "modelRefine.h"
-#include "Tools.h"
-#include "encodeFilename.h"
-#include "FaceMakerBullseye.h"
-
-FC_LOG_LEVEL_INIT("TopoShape",true,true);
-
-using namespace Part;
-
-const char* BRepBuilderAPI_FaceErrorText(BRepBuilderAPI_FaceError et)
-{
-    switch (et)
-    {
-    case BRepBuilderAPI_FaceDone:
-        return "Construction was successful";
-    case BRepBuilderAPI_NoFace:
-        return "No face";
-    case BRepBuilderAPI_NotPlanar:
-        return "Face is not planar";
-    case BRepBuilderAPI_CurveProjectionFailed:
-        return "Curve projection failed";
-    case BRepBuilderAPI_ParametersOutOfRange:
-        return "Parameters out of range";
-#if OCC_VERSION_HEX < 0x060500
-    case BRepBuilderAPI_SurfaceNotC2:
-        return "Surface not C2-continous";
-#endif
-    default:
-        return "Unknown creation error";
-    }
-}
-
-// ------------------------------------------------
-
-TYPESYSTEM_SOURCE(Part::ShapeSegment , Data::Segment);
-
-std::string ShapeSegment::getName() const
-{
-    return std::string();
-}
-
-// ------------------------------------------------
-
-TYPESYSTEM_SOURCE(Part::TopoShape , Data::ComplexGeoData);
-
-TopoShape::TopoShape(long tag,App::StringHasherRef hasher, const TopoDS_Shape &shape)
-    :_Shape(shape)
-{
-    Tag = tag;
-    Hasher = hasher;
-}
-
-TopoShape::~TopoShape()
-{
-}
-
-TopoShape::TopoShape(const TopoDS_Shape& shape)
-  : _Shape(shape)
-{
-}
-
-TopoShape::TopoShape(const TopoShape& shape)
-  : _Shape(shape._Shape)
-{
-    Tag = shape.Tag;
-    Hasher = shape.Hasher;
-    _ElementMap = shape._ElementMap;
-    _Cache = shape._Cache;
-}
-
-std::vector<const char*> TopoShape::getElementTypes(void) const
-{
-    static const std::vector<const char*> temp = {"Face","Edge","Vertex"};
-    return temp;
-}
-
-unsigned long TopoShape::countSubElements(const char* Type) const
-{
-    return countSubShapes(Type);
-}
-
-Data::Segment* TopoShape::getSubElement(const char* Type, unsigned long n) const
-{
-    std::stringstream str;
-    str << Type << n;
-    std::string temp = str.str();
-    return new ShapeSegment(getSubShape(temp.c_str()));
-}
-
-TopoDS_Shape TopoShape::getSubShape(const char* Type, bool silent) const {
-    TopoShape s(*this);
-    s.Tag = 0;
-    return s.getSubTopoShape(Type,silent).getShape();
-}
-
-TopoDS_Shape TopoShape::getSubShape(TopAbs_ShapeEnum type, int idx, bool silent) const {
-    TopoShape s(*this);
-    s.Tag = 0;
-    return s.getSubTopoShape(type,idx,silent).getShape();
-}
-
-typedef std::map<TopAbs_ShapeEnum,std::string> ShapeNameMap;
-static  ShapeNameMap _ShapeNameMap;
-
-static void initShapeNameMap() {
-    if(_ShapeNameMap.empty()) {
-        _ShapeNameMap[TopAbs_VERTEX] = "Vertex";
-        _ShapeNameMap[TopAbs_EDGE] = "Edge";
-        _ShapeNameMap[TopAbs_FACE] = "Face";
-        _ShapeNameMap[TopAbs_WIRE] = "Wire";
-        _ShapeNameMap[TopAbs_SHELL] = "Shell";
-        _ShapeNameMap[TopAbs_SOLID] = "Solid";
-        _ShapeNameMap[TopAbs_COMPOUND] = "Compound";
-        _ShapeNameMap[TopAbs_COMPSOLID] = "CompSolid";
-    }
-}
-
-TopAbs_ShapeEnum TopoShape::shapeType(const char *type, bool silent) {
-    if(type) {
-        initShapeNameMap();
-        for(auto &v : _ShapeNameMap) {
-            if(boost::starts_with(type,v.second))
-                return v.first;
-        }
-    }
-    if(!silent)
-        Standard_Failure::Raise("invalid shape type");
-    return TopAbs_SHAPE;
-}
-
-TopAbs_ShapeEnum TopoShape::shapeType(char type, bool silent) {
-    switch(type) {
-    case 'E':
-        return TopAbs_EDGE;
-    case 'V':
-        return TopAbs_VERTEX;
-    case 'F':
-        return TopAbs_FACE;
-    default:
-        if(!silent)
-            Standard_Failure::Raise("invalid shape type");
-        return TopAbs_SHAPE;
-    }
-}
-
-TopAbs_ShapeEnum TopoShape::shapeType(bool silent) const {
-    if(isNull()) {
-        if(!silent)
-            Standard_Failure::Raise("null shape");
-        return TopAbs_SHAPE;
-    }
-    return getShape().ShapeType();
-}
-
-const std::string &TopoShape::shapeName(TopAbs_ShapeEnum type, bool silent) {
-    initShapeNameMap();
-    auto it = _ShapeNameMap.find(type);
-    if(it != _ShapeNameMap.end())
-        return it->second;
-    if(!silent)
-        Standard_Failure::Raise("invalid shape type");
-    static std::string ret("");
-    return ret;
-}
-
-const std::string &TopoShape::shapeName(bool silent) const {
-    return shapeName(shapeType(silent),silent);
-}
-
-PyObject * TopoShape::getPySubShape(const char* Type,bool silent) const
-{
-    TopoShape s;
-    if(!silent) 
-        s = getSubTopoShape(Type);
-    else{
-        auto idx = shapeTypeAndIndex(Type);
-        if(!idx.second)
-            return 0;
-        s = getSubTopoShape(idx.first,idx.second,true);
-        if(s.isNull())
-            return 0;
-    }
-    return Py::new_reference_to(shape2pyshape(s));
-}
-
-void TopoShape::operator = (const TopoShape& sh)
-{
-    if (this != &sh) {
-        this->Tag = sh.Tag;
-        this->_Shape = sh._Shape;
-        this->_ElementMap = sh._ElementMap;
-        this->_Cache = sh._Cache;
-        this->Hasher = sh.Hasher;
-    }
-}
-
-void TopoShape::convertTogpTrsf(const Base::Matrix4D& mtrx, gp_Trsf& trsf)
-{
-    trsf.SetValues(mtrx[0][0],mtrx[0][1],mtrx[0][2],mtrx[0][3],
-                   mtrx[1][0],mtrx[1][1],mtrx[1][2],mtrx[1][3],
-                   mtrx[2][0],mtrx[2][1],mtrx[2][2],mtrx[2][3]
-#if OCC_VERSION_HEX < 0x060800
-                  , 0.00001,0.00001
-#endif
-                ); //precision was removed in OCCT CR0025194
-}
-
-void TopoShape::convertToMatrix(const gp_Trsf& trsf, Base::Matrix4D& mtrx)
-{
-#if OCC_VERSION_HEX >= 0x070000
-    // https://www.opencascade.com/doc/occt-7.0.0/refman/html/classgp___trsf.html
-    // VectorialPart() already includes the scale factor
-    gp_Mat m = trsf.VectorialPart();
-    gp_XYZ p = trsf.TranslationPart();
-
-    // set Rotation matrix
-    mtrx[0][0] = m(1,1);
-    mtrx[0][1] = m(1,2);
-    mtrx[0][2] = m(1,3);
-
-    mtrx[1][0] = m(2,1);
-    mtrx[1][1] = m(2,2);
-    mtrx[1][2] = m(2,3);
-
-    mtrx[2][0] = m(3,1);
-    mtrx[2][1] = m(3,2);
-    mtrx[2][2] = m(3,3);
-
-    // set pos vector
-    mtrx[0][3] = p.X();
-    mtrx[1][3] = p.Y();
-    mtrx[2][3] = p.Z();
-#else
-    gp_Mat m = trsf._CSFDB_Getgp_Trsfmatrix();
-    gp_XYZ p = trsf._CSFDB_Getgp_Trsfloc();
-    Standard_Real scale = trsf._CSFDB_Getgp_Trsfscale();
-
-    // set Rotation matrix
-    mtrx[0][0] = scale * m._CSFDB_Getgp_Matmatrix(0,0);
-    mtrx[0][1] = scale * m._CSFDB_Getgp_Matmatrix(0,1);
-    mtrx[0][2] = scale * m._CSFDB_Getgp_Matmatrix(0,2);
-
-    mtrx[1][0] = scale * m._CSFDB_Getgp_Matmatrix(1,0);
-    mtrx[1][1] = scale * m._CSFDB_Getgp_Matmatrix(1,1);
-    mtrx[1][2] = scale * m._CSFDB_Getgp_Matmatrix(1,2);
-
-    mtrx[2][0] = scale * m._CSFDB_Getgp_Matmatrix(2,0);
-    mtrx[2][1] = scale * m._CSFDB_Getgp_Matmatrix(2,1);
-    mtrx[2][2] = scale * m._CSFDB_Getgp_Matmatrix(2,2);
-
-    // set pos vector
-    mtrx[0][3] = p._CSFDB_Getgp_XYZx();
-    mtrx[1][3] = p._CSFDB_Getgp_XYZy();
-    mtrx[2][3] = p._CSFDB_Getgp_XYZz();
-#endif
-}
-
-Base::Matrix4D TopoShape::convert(const gp_Trsf& trsf) {
-    Base::Matrix4D mat;
-    convertToMatrix(trsf,mat);
-    return mat;
-}
-
-gp_Trsf TopoShape::convert(const Base::Matrix4D& mtrx) {
-    gp_Trsf trsf;
-    convertTogpTrsf(mtrx,trsf);
-    return trsf;
-}
-
-void TopoShape::setTransform(const Base::Matrix4D& rclTrf)
-{
-    gp_Trsf mov;
-    convertTogpTrsf(rclTrf, mov);
-    TopLoc_Location loc(mov);
-    _Shape.Location(loc);
-}
-
-Base::Matrix4D TopoShape::getTransform(void) const
-{
-    Base::Matrix4D mtrx;
-    gp_Trsf Trf = _Shape.Location().Transformation();
-    convertToMatrix(Trf, mtrx);
-    return mtrx;
-}
-
-void TopoShape::setPlacement(const Base::Placement& rclTrf)
-{
-    const Base::Vector3d& pos = rclTrf.getPosition();
-    Base::Vector3d axis;
-    double angle;
-    rclTrf.getRotation().getValue(axis, angle);
-
-    gp_Trsf trsf;
-    trsf.SetRotation(gp_Ax1(gp_Pnt(0.,0.,0.), gp_Dir(axis.x, axis.y, axis.z)), angle);
-    trsf.SetTranslationPart(gp_Vec(pos.x, pos.y, pos.z));
-    TopLoc_Location loc(trsf);
-    _Shape.Location(loc);
-}
-
-Base::Placement TopoShape::getPlacemet(void) const
-{
-    TopLoc_Location loc = _Shape.Location();
-    gp_Trsf trsf = loc.Transformation();
-    gp_XYZ pos = trsf.TranslationPart();
-
-    gp_XYZ axis;
-    Standard_Real angle;
-    trsf.GetRotation(axis, angle);
-
-    Base::Rotation rot(Base::Vector3d(axis.X(), axis.Y(), axis.Z()), angle);
-    Base::Placement placement(Base::Vector3d(pos.X(), pos.Y(), pos.Z()), rot);
-
-    return placement;
-}
-
-void TopoShape::read(const char *FileName)
-{
-    Base::FileInfo File(FileName);
-  
-    // checking on the file
-    if (!File.isReadable())
-        throw Base::FileException("File to load not existing or not readable", FileName);
-    
-    if (File.hasExtension("igs") || File.hasExtension("iges")) {
-        // read iges file
-        importIges(File.filePath().c_str());
-    }
-    else if (File.hasExtension("stp") || File.hasExtension("step")) {
-        importStep(File.filePath().c_str());
-    }
-    else if (File.hasExtension("brp") || File.hasExtension("brep")) {
-        // read brep-file
-        importBrep(File.filePath().c_str());
-    }
-    else{
-        throw Base::Exception("Unknown extension");
-    }
-}
-
-/*!
- Example code to get the labels for each face in an IGES file.
- \code
-#include <XSControl_WorkSession.hxx>
-#include <XSControl_TransferReader.hxx>
-#include <IGESData_IGESModel.hxx>
-#include <IGESData_IGESEntity.hxx>
-
-IGESControl_Reader aReader;
-...
-// Gets the labels of all face items if defined in the IGES file
-Handle(XSControl_WorkSession) ws = aReader.WS();
-Handle(XSControl_TransferReader) tr = ws->TransferReader();
-
-std::string name;
-Handle(IGESData_IGESModel) aModel = aReader.IGESModel();
-Standard_Integer all = aModel->NbEntities();
-
-TopExp_Explorer ex;
-for (ex.Init(this->_Shape, TopAbs_FACE); ex.More(); ex.Next())
-{
-    const TopoDS_Face& aFace = TopoDS::Face(ex.Current());
-    Handle(Standard_Transient) ent = tr->EntityFromShapeResult(aFace, 1);
-    if (!ent.IsNull()) {
-        int i = aModel->Number(ent);
-        if (i > 0) {
-            Handle(IGESData_IGESEntity) ie = aModel->Entity(i);
-            if (ie->HasShortLabel())
-                name = ie->ShortLabel()->ToCString();
-        }
-    }
-}
-\endcode
-*/
-void TopoShape::importIges(const char *FileName)
-{
-    try {
-        // read iges file
-        IGESControl_Controller::Init();
-        IGESControl_Reader aReader;
-        // Ignore construction elements
-        // http://www.opencascade.org/org/forum/thread_20603/?forum=3
-        aReader.SetReadVisible(Standard_True);
-        if (aReader.ReadFile(encodeFilename(FileName).c_str()) != IFSelect_RetDone)
-            throw Base::Exception("Error in reading IGES");
-
-        Handle(Message_ProgressIndicator) pi = new ProgressIndicator(100);
-        pi->NewScope(100, "Reading IGES file...");
-        pi->Show();
-        aReader.WS()->MapReader()->SetProgress(pi);
-
-        // make brep
-        aReader.ClearShapes();
-        aReader.TransferRoots();
-        // one shape that contains all subshapes
-        this->_Shape = aReader.OneShape();
-        _ElementMap.reset();
-        pi->EndScope();
-    }
-    catch (Standard_Failure& e) {
-        throw Base::Exception(e.GetMessageString());
-    }
-}
-
-void TopoShape::importStep(const char *FileName)
-{
-    try {
-        STEPControl_Reader aReader;
-        if (aReader.ReadFile(encodeFilename(FileName).c_str()) != IFSelect_RetDone)
-            throw Base::Exception("Error in reading STEP");
-
-        Handle(Message_ProgressIndicator) pi = new ProgressIndicator(100);
-        aReader.WS()->MapReader()->SetProgress(pi);
-        pi->NewScope(100, "Reading STEP file...");
-        pi->Show();
-
-        // Root transfers
-        aReader.TransferRoots();
-        // one shape that contains all subshapes
-        this->_Shape = aReader.OneShape();
-        _ElementMap.reset();
-        pi->EndScope();
-    }
-    catch (Standard_Failure& e) {
-        throw Base::Exception(e.GetMessageString());
-    }
-}
-
-void TopoShape::importBrep(const char *FileName)
-{
-    try {
-        // read brep-file
-        BRep_Builder aBuilder;
-        TopoDS_Shape aShape;
-#if OCC_VERSION_HEX >= 0x060300
-        Handle(Message_ProgressIndicator) pi = new ProgressIndicator(100);
-        pi->NewScope(100, "Reading BREP file...");
-        pi->Show();
-        BRepTools::Read(aShape,encodeFilename(FileName).c_str(),aBuilder,pi);
-        pi->EndScope();
-#else
-        BRepTools::Read(aShape,(const Standard_CString)FileName,aBuilder);
-#endif
-        this->_Shape = aShape;
-        _ElementMap.reset();
-    }
-    catch (Standard_Failure& e) {
-        throw Base::Exception(e.GetMessageString());
-    }
-}
-
-void TopoShape::importBrep(std::istream& str, int indicator)
-{
-    try {
-        // read brep-file
-        BRep_Builder aBuilder;
-        TopoDS_Shape aShape;
-#if OCC_VERSION_HEX >= 0x060300
-        if (indicator) {
-            Handle(Message_ProgressIndicator) pi = new ProgressIndicator(100);
-            pi->NewScope(100, "Reading BREP file...");
-            pi->Show();
-            BRepTools::Read(aShape,str,aBuilder,pi);
-            pi->EndScope();
-        } else
-            BRepTools::Read(aShape,str,aBuilder);
-#else
-        BRepTools::Read(aShape,str,aBuilder);
-#endif
-        this->_Shape = aShape;
-        _ElementMap.reset();
-    }
-    catch (Standard_Failure& e) {
-        throw Base::Exception(e.GetMessageString());
-    }
-    catch (const std::exception& e) {
-        throw Base::Exception(e.what());
-    }
-}
-
-void TopoShape::importBinary(std::istream& str)
-{
-    BinTools_ShapeSet theShapeSet;
-    theShapeSet.Read(str);
-    Standard_Integer shapeId=0, locId=0, orient=0;
-    BinTools::GetInteger(str, shapeId);
-    if (shapeId <= 0 || shapeId > theShapeSet.NbShapes())
-        return;
-
-    BinTools::GetInteger(str, locId);
-    BinTools::GetInteger(str, orient);
-    TopAbs_Orientation anOrient = static_cast<TopAbs_Orientation>(orient);
-
-    try {
-        this->_Shape = theShapeSet.Shape(shapeId);
-        _ElementMap.reset();
-        this->_Shape.Location(theShapeSet.Locations().Location (locId));
-        this->_Shape.Orientation (anOrient);
-    }
-    catch (Standard_Failure&) {
-        throw Base::RuntimeError("Failed to read shape from binary stream");
-    }
-}
-
-void TopoShape::write(const char *FileName) const
-{
-    Base::FileInfo File(FileName);
-    
-    if (File.hasExtension("igs") || File.hasExtension("iges")) {
-        // write iges file
-        exportIges(File.filePath().c_str());
-    }
-    else if (File.hasExtension("stp") || File.hasExtension("step")) {
-        exportStep(File.filePath().c_str());
-    }
-    else if (File.hasExtension("brp") || File.hasExtension("brep")) {
-        // read brep-file
-        exportBrep(File.filePath().c_str());
-    }
-    else if (File.hasExtension("stl")) {
-        // read brep-file
-        exportStl(File.filePath().c_str(),0);
-    }
-    else{
-        throw Base::Exception("Unknown extension");
-    }
-}
-
-void TopoShape::exportIges(const char *filename) const
-{
-    try {
-        // write iges file
-        IGESControl_Controller::Init();
-        IGESControl_Writer aWriter;
-        IGESData_GlobalSection header = aWriter.Model()->GlobalSection();
-        header.SetAuthorName(new TCollection_HAsciiString(Interface_Static::CVal("write.iges.header.author")));
-        header.SetCompanyName(new TCollection_HAsciiString(Interface_Static::CVal("write.iges.header.company")));
-        header.SetSendName(new TCollection_HAsciiString(Interface_Static::CVal("write.iges.header.product")));
-        aWriter.Model()->SetGlobalSection(header);
-        aWriter.AddShape(this->_Shape);
-        aWriter.ComputeModel();
-        if (aWriter.Write(encodeFilename(filename).c_str()) != IFSelect_RetDone)
-            throw Base::Exception("Writing of IGES failed");
-    }
-    catch (Standard_Failure& e) {
-        throw Base::Exception(e.GetMessageString());
-    }
-}
-
-void TopoShape::exportStep(const char *filename) const
-{
-    try {
-        // write step file
-        STEPControl_Writer aWriter;
-
-        const Handle(XSControl_TransferWriter)& hTransferWriter = aWriter.WS()->TransferWriter();
-        Handle(Transfer_FinderProcess) hFinder = hTransferWriter->FinderProcess();
-        Handle(Message_ProgressIndicator) pi = new ProgressIndicator(100);
-        hFinder->SetProgress(pi);
-        pi->NewScope(100, "Writing STEP file...");
-        pi->Show();
-
-        if (aWriter.Transfer(this->_Shape, STEPControl_AsIs) != IFSelect_RetDone)
-            throw Base::Exception("Error in transferring STEP");
-
-        APIHeaderSection_MakeHeader makeHeader(aWriter.Model());
-        makeHeader.SetName(new TCollection_HAsciiString((Standard_CString)(encodeFilename(filename).c_str())));
-        makeHeader.SetAuthorValue (1, new TCollection_HAsciiString("FreeCAD"));
-        makeHeader.SetOrganizationValue (1, new TCollection_HAsciiString("FreeCAD"));
-        makeHeader.SetOriginatingSystem(new TCollection_HAsciiString("FreeCAD"));
-        makeHeader.SetDescriptionValue(1, new TCollection_HAsciiString("FreeCAD Model"));
-
-        if (aWriter.Write(encodeFilename(filename).c_str()) != IFSelect_RetDone)
-            throw Base::Exception("Writing of STEP failed");
-        pi->EndScope();
-    }
-    catch (Standard_Failure& e) {
-        throw Base::Exception(e.GetMessageString());
-    }
-}
-
-void TopoShape::exportBrep(const char *filename) const
-{
-    if (!BRepTools::Write(this->_Shape,encodeFilename(filename).c_str()))
-        throw Base::Exception("Writing of BREP failed");
-}
-
-void TopoShape::exportBrep(std::ostream& out) const
-{
-    BRepTools::Write(this->_Shape, out);
-}
-
-void TopoShape::exportBinary(std::ostream& out)
-{
-    // An example how to use BinTools_ShapeSet can be found in BinMNaming_NamedShapeDriver.cxx
-    BinTools_ShapeSet theShapeSet;
-    if (this->_Shape.IsNull()) {
-        theShapeSet.Add(this->_Shape);
-        theShapeSet.Write(out);
-        BinTools::PutInteger(out, -1);
-        BinTools::PutInteger(out, -1);
-        BinTools::PutInteger(out, -1);
-    }
-    else {
-        Standard_Integer shapeId = theShapeSet.Add(this->_Shape);
-        Standard_Integer locId = theShapeSet.Locations().Index(this->_Shape.Location());
-        Standard_Integer orient = static_cast<int>(this->_Shape.Orientation());
-
-        theShapeSet.Write(out);
-        BinTools::PutInteger(out, shapeId);
-        BinTools::PutInteger(out, locId);
-        BinTools::PutInteger(out, orient);
-    }
-}
-
-void TopoShape::dump(std::ostream& out) const
-{
-    BRepTools::Dump(this->_Shape, out);
-}
-
-void TopoShape::exportStl(const char *filename, double deflection) const
-{
-    StlAPI_Writer writer;
-#if OCC_VERSION_HEX < 0x060801
-    if (deflection > 0) {
-        writer.RelativeMode() = false;
-        writer.SetDeflection(deflection);
-    }
-#else
-    BRepMesh_IncrementalMesh aMesh(this->_Shape, deflection);
-#endif
-    writer.Write(this->_Shape,encodeFilename(filename).c_str());
-}
-
-void TopoShape::exportFaceSet(double dev, double ca, std::ostream& str) const
-{
-    Base::InventorBuilder builder(str);
-    TopExp_Explorer ex;
-
-    BRepMesh_IncrementalMesh MESH(this->_Shape,dev);
-    for (ex.Init(this->_Shape, TopAbs_FACE); ex.More(); ex.Next()) {
-        // get the shape and mesh it
-        const TopoDS_Face& aFace = TopoDS::Face(ex.Current());
-        Standard_Integer nbNodesInFace,nbTriInFace;
-        std::vector<Base::Vector3f> vertices;
-        std::vector<int> indices;
-
-        // doing the meshing and checking the result
-        TopLoc_Location aLoc;
-        Handle(Poly_Triangulation) aPoly = BRep_Tool::Triangulation(aFace,aLoc);
-        if (aPoly.IsNull()) continue;
-
-        // getting the transformation of the shape/face
-        gp_Trsf myTransf;
-        Standard_Boolean identity = true;
-        if (!aLoc.IsIdentity()) {
-            identity = false;
-            myTransf = aLoc.Transformation();
-        }
-
-        // getting size and create the array
-        nbNodesInFace = aPoly->NbNodes();
-        nbTriInFace = aPoly->NbTriangles();
-        vertices.resize(nbNodesInFace);
-        indices.resize(4*nbTriInFace);
-
-        // check orientation
-        TopAbs_Orientation orient = aFace.Orientation();
-
-        // cycling through the poly mesh
-        const Poly_Array1OfTriangle& Triangles = aPoly->Triangles();
-        const TColgp_Array1OfPnt& Nodes = aPoly->Nodes();
-        for (int i=1;i<=nbTriInFace;i++) {
-            // Get the triangle
-            Standard_Integer N1,N2,N3;
-            Triangles(i).Get(N1,N2,N3);
-
-            // change orientation of the triangles
-            if (orient != TopAbs_FORWARD) {
-                Standard_Integer tmp = N1;
-                N1 = N2;
-                N2 = tmp;
-            }
-
-            gp_Pnt V1 = Nodes(N1);
-            gp_Pnt V2 = Nodes(N2);
-            gp_Pnt V3 = Nodes(N3);
-
-            // transform the vertices to the place of the face
-            if (!identity) {
-                V1.Transform(myTransf);
-                V2.Transform(myTransf);
-                V3.Transform(myTransf);
-            }
-
-            vertices[N1-1].Set((float)(V1.X()),(float)(V1.Y()),(float)(V1.Z()));
-            vertices[N2-1].Set((float)(V2.X()),(float)(V2.Y()),(float)(V2.Z()));
-            vertices[N3-1].Set((float)(V3.X()),(float)(V3.Y()),(float)(V3.Z()));
-
-            int j = i - 1;
-            N1--; N2--; N3--;
-            indices[4*j] = N1; indices[4*j+1] = N2; indices[4*j+2] = N3; indices[4*j+3] = -1;
-        }
-
-        builder.beginSeparator();
-        builder.addShapeHints((float)ca);
-        builder.beginPoints();
-        builder.addPoints(vertices);
-        builder.endPoints();
-        builder.addIndexedFaceSet(indices);
-        builder.endSeparator();
-    } // end of face loop
-}
-
-void TopoShape::exportLineSet(std::ostream& str) const
-{
-    Base::InventorBuilder builder(str);
-    // get a indexed map of edges
-    TopTools_IndexedMapOfShape M;
-    TopExp::MapShapes(this->_Shape, TopAbs_EDGE, M);
-
-    // build up map edge->face
-    TopTools_IndexedDataMapOfShapeListOfShape edge2Face;
-    TopExp::MapShapesAndAncestors(this->_Shape, TopAbs_EDGE, TopAbs_FACE, edge2Face);
-    for (int i=0; i<M.Extent(); i++)
-    {
-        const TopoDS_Edge& aEdge = TopoDS::Edge(M(i+1));
-        gp_Trsf myTransf;
-        TopLoc_Location aLoc;
-
-        // try to triangulate the edge
-        Handle(Poly_Polygon3D) aPoly = BRep_Tool::Polygon3D(aEdge, aLoc);
-
-        std::vector<Base::Vector3f> vertices;
-        Standard_Integer nbNodesInFace;
-
-        // triangulation succeeded?
-        if (!aPoly.IsNull()) {
-            if (!aLoc.IsIdentity()) {
-                myTransf = aLoc.Transformation();
-            }
-            nbNodesInFace = aPoly->NbNodes();
-            vertices.resize(nbNodesInFace);
-
-            const TColgp_Array1OfPnt& Nodes = aPoly->Nodes();
-
-            gp_Pnt V;
-            for (Standard_Integer i=0;i < nbNodesInFace;i++) {
-                V = Nodes(i+1);
-                V.Transform(myTransf);
-                vertices[i].Set((float)(V.X()),(float)(V.Y()),(float)(V.Z()));
-            }
-        }
-        else {
-            // the edge has not its own triangulation, but then a face the edge is attached to
-            // must provide this triangulation
-
-            // Look for one face in our map (it doesn't care which one we take)
-            const TopoDS_Face& aFace = TopoDS::Face(edge2Face.FindFromKey(aEdge).First());
-
-            // take the face's triangulation instead
-            Handle(Poly_Triangulation) aPolyTria = BRep_Tool::Triangulation(aFace,aLoc);
-            if (!aLoc.IsIdentity()) {
-                myTransf = aLoc.Transformation();
-            }
-
-            if (aPolyTria.IsNull()) break;
-
-            // this holds the indices of the edge's triangulation to the actual points
-            Handle(Poly_PolygonOnTriangulation) aPoly = BRep_Tool::PolygonOnTriangulation(aEdge, aPolyTria, aLoc);
-            if (aPoly.IsNull())
-                continue; // polygon does not exist
-
-            // getting size and create the array
-            nbNodesInFace = aPoly->NbNodes();
-            vertices.resize(nbNodesInFace);
-
-            const TColStd_Array1OfInteger& indices = aPoly->Nodes();
-            const TColgp_Array1OfPnt& Nodes = aPolyTria->Nodes();
-
-            gp_Pnt V;
-            int pos = 0;
-            // go through the index array
-            for (Standard_Integer i=indices.Lower();i <= indices.Upper();i++) {
-                V = Nodes(indices(i));
-                V.Transform(myTransf);
-                vertices[pos++].Set((float)(V.X()),(float)(V.Y()),(float)(V.Z()));
-            }
-        }
-
-        builder.addLineSet(vertices, 2, 0, 0, 0);
-    }
-}
-
-Base::BoundBox3d TopoShape::getBoundBox(void) const
-{
-    Base::BoundBox3d box;
-    try {
-        // If the shape is empty an exception may be thrown
-        Bnd_Box bounds;
-        BRepBndLib::Add(_Shape, bounds);
-        bounds.SetGap(0.0);
-        Standard_Real xMin, yMin, zMin, xMax, yMax, zMax;
-        bounds.Get(xMin, yMin, zMin, xMax, yMax, zMax);
-
-        box.MinX = xMin;
-        box.MaxX = xMax;
-        box.MinY = yMin;
-        box.MaxY = yMax;
-        box.MinZ = zMin;
-        box.MaxZ = zMax;
-    }
-<<<<<<< HEAD
-    catch (Standard_Failure &e) {
-        Standard_CString msg = e.GetMessageString();
-        FC_ERR("failed to get bounding box: " << (msg?msg:typeid(e).name()));
-=======
-    catch (Standard_Failure&) {
->>>>>>> 052d8a70
-    }
-
-    return box;
-}
-
-bool TopoShape::getCenterOfGravity(Base::Vector3d& center) const
-{
-    if (_Shape.IsNull())
-        return false;
-
-    // Computing of CentreOfMass
-    gp_Pnt pnt;
-
-    if (_Shape.ShapeType() == TopAbs_VERTEX) {
-        pnt = BRep_Tool::Pnt(TopoDS::Vertex(_Shape));
-    }
-    else {
-        GProp_GProps prop;
-        if (_Shape.ShapeType() == TopAbs_EDGE || _Shape.ShapeType() == TopAbs_WIRE) {
-            BRepGProp::LinearProperties(_Shape, prop);
-        }
-        else if (_Shape.ShapeType() == TopAbs_FACE || _Shape.ShapeType() == TopAbs_SHELL) {
-            BRepGProp::SurfaceProperties(_Shape, prop);
-        }
-        else {
-            BRepGProp::VolumeProperties(_Shape, prop);
-        }
-
-        pnt = prop.CentreOfMass();
-    }
-
-    center.Set(pnt.X(), pnt.Y(), pnt.Z());
-    return true;
-}
-
-void TopoShape::Save (Base::Writer &writer ) const
-{
-    Data::ComplexGeoData::Save(writer);
-}
-
-void TopoShape::Restore(Base::XMLReader &reader)
-{
-    Data::ComplexGeoData::Restore(reader);
-}
-
-void TopoShape::SaveDocFile (Base::Writer &) const
-{
-}
-
-void TopoShape::RestoreDocFile(Base::Reader &)
-{
-}
-
-unsigned int TopoShape_RefCountShapes(const TopoDS_Shape& aShape)
-{
-    unsigned int size = 1; // this shape
-    TopoDS_Iterator it;
-    // go through all direct children
-    for (it.Initialize(aShape, false, false);it.More(); it.Next()) {
-        size += TopoShape_RefCountShapes(it.Value());
-    }
-
-    return size;
-}
-
-unsigned int TopoShape::getMemSize (void) const
-{
-    if (!_Shape.IsNull()) {
-        // Count total amount of references of TopoDS_Shape objects
-        unsigned int memsize = (sizeof(TopoDS_Shape)+sizeof(TopoDS_TShape)) * TopoShape_RefCountShapes(_Shape);
-
-        // Now get a map of TopoDS_Shape objects without duplicates
-        TopTools_IndexedMapOfShape M;
-        TopExp::MapShapes(_Shape, M);
-        for (int i=0; i<M.Extent(); i++) {
-            const TopoDS_Shape& shape = M(i+1);
-            // add the size of the underlying geomtric data
-            Handle(TopoDS_TShape) tshape = shape.TShape();
-            memsize += tshape->DynamicType()->Size();
-
-            switch (shape.ShapeType())
-            {
-            case TopAbs_FACE:
-                {
-                    // first, last, tolerance
-                    memsize += 5*sizeof(Standard_Real);
-                    const TopoDS_Face& face = TopoDS::Face(shape);
-                    BRepAdaptor_Surface surface(face);
-                    switch (surface.GetType())
-                    {
-                    case GeomAbs_Plane:
-                        memsize += sizeof(Geom_Plane);
-                        break;
-                    case GeomAbs_Cylinder:
-                        memsize += sizeof(Geom_CylindricalSurface);
-                        break;
-                    case GeomAbs_Cone:
-                        memsize += sizeof(Geom_ConicalSurface);
-                        break;
-                    case GeomAbs_Sphere:
-                        memsize += sizeof(Geom_SphericalSurface);
-                        break;
-                    case GeomAbs_Torus:
-                        memsize += sizeof(Geom_ToroidalSurface);
-                        break;
-                    case GeomAbs_BezierSurface:
-                        memsize += sizeof(Geom_BezierSurface);
-                        memsize += (surface.NbUPoles()*surface.NbVPoles()) * sizeof(Standard_Real);
-                        memsize += (surface.NbUPoles()*surface.NbVPoles()) * sizeof(Geom_CartesianPoint);
-                        break;
-                    case GeomAbs_BSplineSurface:
-                        memsize += sizeof(Geom_BSplineSurface);
-                        memsize += (surface.NbUKnots()+surface.NbVKnots()) * sizeof(Standard_Real);
-                        memsize += (surface.NbUPoles()*surface.NbVPoles()) * sizeof(Standard_Real);
-                        memsize += (surface.NbUPoles()*surface.NbVPoles()) * sizeof(Geom_CartesianPoint);
-                        break;
-                    case GeomAbs_SurfaceOfRevolution:
-                        memsize += sizeof(Geom_SurfaceOfRevolution);
-                        break;
-                    case GeomAbs_SurfaceOfExtrusion:
-                        memsize += sizeof(Geom_SurfaceOfLinearExtrusion);
-                        break;
-                    case GeomAbs_OtherSurface:
-                        // What kind of surface should this be?
-                        memsize += sizeof(Geom_Surface);
-                        break;
-                    default:
-                        break;
-                    }
-                } break;
-            case TopAbs_EDGE:
-                {
-                    // first, last, tolerance
-                    memsize += 3*sizeof(Standard_Real);
-                    const TopoDS_Edge& edge = TopoDS::Edge(shape);
-                    BRepAdaptor_Curve curve(edge);
-                    switch (curve.GetType())
-                    {
-                    case GeomAbs_Line:
-                        memsize += sizeof(Geom_Line);
-                        break;
-                    case GeomAbs_Circle:
-                        memsize += sizeof(Geom_Circle);
-                        break;
-                    case GeomAbs_Ellipse:
-                        memsize += sizeof(Geom_Ellipse);
-                        break;
-                    case GeomAbs_Hyperbola:
-                        memsize += sizeof(Geom_Hyperbola);
-                        break;
-                    case GeomAbs_Parabola:
-                        memsize += sizeof(Geom_Parabola);
-                        break;
-                    case GeomAbs_BezierCurve:
-                        memsize += sizeof(Geom_BezierCurve);
-                        memsize += curve.NbPoles() * sizeof(Standard_Real);
-                        memsize += curve.NbPoles() * sizeof(Geom_CartesianPoint);
-                        break;
-                    case GeomAbs_BSplineCurve:
-                        memsize += sizeof(Geom_BSplineCurve);
-                        memsize += curve.NbKnots() * sizeof(Standard_Real);
-                        memsize += curve.NbPoles() * sizeof(Standard_Real);
-                        memsize += curve.NbPoles() * sizeof(Geom_CartesianPoint);
-                        break;
-                    case GeomAbs_OtherCurve:
-                        // What kind of curve should this be?
-                        memsize += sizeof(Geom_Curve);
-                        break;
-                    default:
-                        break;
-                    }
-                } break;
-            case TopAbs_VERTEX:
-                {
-                    // tolerance
-                    memsize += sizeof(Standard_Real);
-                    memsize += sizeof(Geom_CartesianPoint);
-                } break;
-            default:
-                break;
-            }
-        }
-
-        // estimated memory usage
-        return memsize + Data::ComplexGeoData::getMemSize();
-    }
-
-    // in case the shape is invalid
-    return sizeof(TopoDS_Shape) + Data::ComplexGeoData::getMemSize();
-}
-
-bool TopoShape::isNull() const
-{
-    return this->_Shape.IsNull() ? true : false;
-}
-
-bool TopoShape::isValid() const
-{
-    BRepCheck_Analyzer aChecker(this->_Shape);
-    return aChecker.IsValid() ? true : false;
-}
-
-namespace Part {
-std::vector<std::string> buildShapeEnumVector()
-{
-   std::vector<std::string> names;
-   names.push_back("Compound");             //TopAbs_COMPOUND
-   names.push_back("Compound Solid");       //TopAbs_COMPSOLID
-   names.push_back("Solid");                //TopAbs_SOLID
-   names.push_back("Shell");                //TopAbs_SHELL
-   names.push_back("Face");                 //TopAbs_FACE
-   names.push_back("Wire");                 //TopAbs_WIRE
-   names.push_back("Edge");                 //TopAbs_EDGE
-   names.push_back("Vertex");               //TopAbs_VERTEX
-   names.push_back("Shape");                //TopAbs_SHAPE
-   return names;
-}
-
-std::vector<std::string> buildBOPCheckResultVector()
-{
-  std::vector<std::string> results;
-  results.push_back("BOPAlgo CheckUnknown");               //BOPAlgo_CheckUnknown
-  results.push_back("BOPAlgo BadType");                    //BOPAlgo_BadType
-  results.push_back("BOPAlgo SelfIntersect");              //BOPAlgo_SelfIntersect
-  results.push_back("BOPAlgo TooSmallEdge");               //BOPAlgo_TooSmallEdge
-  results.push_back("BOPAlgo NonRecoverableFace");         //BOPAlgo_NonRecoverableFace
-  results.push_back("BOPAlgo IncompatibilityOfVertex");    //BOPAlgo_IncompatibilityOfVertex
-  results.push_back("BOPAlgo IncompatibilityOfEdge");      //BOPAlgo_IncompatibilityOfEdge
-  results.push_back("BOPAlgo IncompatibilityOfFace");      //BOPAlgo_IncompatibilityOfFace
-  results.push_back("BOPAlgo OperationAborted");           //BOPAlgo_OperationAborted
-  results.push_back("BOPAlgo GeomAbs_C0");                 //BOPAlgo_GeomAbs_C0
-  results.push_back("BOPAlgo_InvalidCurveOnSurface");      //BOPAlgo_InvalidCurveOnSurface
-  results.push_back("BOPAlgo NotValid");                   //BOPAlgo_NotValid
-  return results;
-}
-}
-
-bool TopoShape::analyze(bool runBopCheck, std::ostream& str) const
-{
-    if (!this->_Shape.IsNull()) {
-        BRepCheck_Analyzer aChecker(this->_Shape);
-        if (!aChecker.IsValid()) {
-            std::vector<TopoDS_Shape> shapes;
-
-            TopTools_IndexedMapOfShape vertexOfShape;
-            TopExp::MapShapes(this->_Shape, TopAbs_VERTEX, vertexOfShape);
-            for (int i = 1; i <= vertexOfShape.Extent();++i)
-                shapes.push_back(vertexOfShape(i));
-
-            TopTools_IndexedMapOfShape edgeOfShape;
-            TopExp::MapShapes(this->_Shape, TopAbs_EDGE, edgeOfShape);
-            for (int i = 1; i <= edgeOfShape.Extent();++i)
-                shapes.push_back(edgeOfShape(i));
-
-            TopTools_IndexedMapOfShape wireOfShape;
-            TopExp::MapShapes(this->_Shape, TopAbs_WIRE, wireOfShape);
-            for (int i = 1; i <= wireOfShape.Extent();++i)
-                shapes.push_back(wireOfShape(i));
-
-            TopTools_IndexedMapOfShape faceOfShape;
-            TopExp::MapShapes(this->_Shape, TopAbs_FACE, faceOfShape);
-            for (int i = 1; i <= faceOfShape.Extent();++i)
-                shapes.push_back(faceOfShape(i));
-
-            TopTools_IndexedMapOfShape shellOfShape;
-            TopExp::MapShapes(this->_Shape, TopAbs_SHELL, shellOfShape);
-            for (int i = 1; i <= shellOfShape.Extent();++i)
-                shapes.push_back(shellOfShape(i));
-
-            TopTools_IndexedMapOfShape solidOfShape;
-            TopExp::MapShapes(this->_Shape, TopAbs_SOLID, solidOfShape);
-            for (int i = 1; i <= solidOfShape.Extent();++i)
-                shapes.push_back(solidOfShape(i));
-
-            TopTools_IndexedMapOfShape compOfShape;
-            TopExp::MapShapes(this->_Shape, TopAbs_COMPOUND, compOfShape);
-            for (int i = 1; i <= compOfShape.Extent();++i)
-                shapes.push_back(compOfShape(i));
-
-            TopTools_IndexedMapOfShape compsOfShape;
-            TopExp::MapShapes(this->_Shape, TopAbs_COMPSOLID, compsOfShape);
-            for (int i = 1; i <= compsOfShape.Extent();++i)
-                shapes.push_back(compsOfShape(i));
-
-            for (std::vector<TopoDS_Shape>::iterator xp = shapes.begin(); xp != shapes.end(); ++xp) {
-                if (!aChecker.IsValid(*xp)) {
-                    const Handle(BRepCheck_Result)& result = aChecker.Result(*xp);
-                    if (result.IsNull())
-                        continue;
-                    const BRepCheck_ListOfStatus& status = result->StatusOnShape(*xp);
-
-                    BRepCheck_ListIteratorOfListOfStatus it(status);
-                    while (it.More()) {
-                        BRepCheck_Status& val = it.Value();
-                        switch (val)
-                        {
-                        case BRepCheck_NoError:
-                            str << "No error" << std::endl;
-                            break;
-                        case BRepCheck_InvalidPointOnCurve:
-                            str << "Invalid point on curve" << std::endl;
-                            break;
-                        case BRepCheck_InvalidPointOnCurveOnSurface:
-                            str << "Invalid point on curve on surface" << std::endl;
-                            break;
-                        case BRepCheck_InvalidPointOnSurface:
-                            str << "Invalid point on surface" << std::endl;
-                            break;
-                        case BRepCheck_No3DCurve:
-                            str << "No 3D curve" << std::endl;
-                            break;
-                        case BRepCheck_Multiple3DCurve:
-                            str << "Multiple 3D curve" << std::endl;
-                            break;
-                        case BRepCheck_Invalid3DCurve:
-                            str << "Invalid 3D curve" << std::endl;
-                            break;
-                        case BRepCheck_NoCurveOnSurface:
-                            str << "No curve on surface" << std::endl;
-                            break;
-                        case BRepCheck_InvalidCurveOnSurface:
-                            str << "Invalid curve on surface" << std::endl;
-                            break;
-                        case BRepCheck_InvalidCurveOnClosedSurface:
-                            str << "Invalid curve on closed surface" << std::endl;
-                            break;
-                        case BRepCheck_InvalidSameRangeFlag:
-                            str << "Invalid same-range flag" << std::endl;
-                            break;
-                        case BRepCheck_InvalidSameParameterFlag:
-                            str << "Invalid same-parameter flag" << std::endl;
-                            break;
-                        case BRepCheck_InvalidDegeneratedFlag:
-                            str << "Invalid degenerated flag" << std::endl;
-                            break;
-                        case BRepCheck_FreeEdge:
-                            str << "Free edge" << std::endl;
-                            break;
-                        case BRepCheck_InvalidMultiConnexity:
-                            str << "Invalid multi-connexity" << std::endl;
-                            break;
-                        case BRepCheck_InvalidRange:
-                            str << "Invalid range" << std::endl;
-                            break;
-                        case BRepCheck_EmptyWire:
-                            str << "Empty wire" << std::endl;
-                            break;
-                        case BRepCheck_RedundantEdge:
-                            str << "Redundant edge" << std::endl;
-                            break;
-                        case BRepCheck_SelfIntersectingWire:
-                            str << "Self-intersecting wire" << std::endl;
-                            break;
-                        case BRepCheck_NoSurface:
-                            str << "No surface" << std::endl;
-                            break;
-                        case BRepCheck_InvalidWire:
-                            str << "Invalid wires" << std::endl;
-                            break;
-                        case BRepCheck_RedundantWire:
-                            str << "Redundant wires" << std::endl;
-                            break;
-                        case BRepCheck_IntersectingWires:
-                            str << "Intersecting wires" << std::endl;
-                            break;
-                        case BRepCheck_InvalidImbricationOfWires:
-                            str << "Invalid imbrication of wires" << std::endl;
-                            break;
-                        case BRepCheck_EmptyShell:
-                            str << "Empty shell" << std::endl;
-                            break;
-                        case BRepCheck_RedundantFace:
-                            str << "Redundant face" << std::endl;
-                            break;
-                        case BRepCheck_UnorientableShape:
-                            str << "Unorientable shape" << std::endl;
-                            break;
-                        case BRepCheck_NotClosed:
-                            str << "Not closed" << std::endl;
-                            break;
-                        case BRepCheck_NotConnected:
-                            str << "Not connected" << std::endl;
-                            break;
-                        case BRepCheck_SubshapeNotInShape:
-                            str << "Sub-shape not in shape" << std::endl;
-                            break;
-                        case BRepCheck_BadOrientation:
-                            str << "Bad orientation" << std::endl;
-                            break;
-                        case BRepCheck_BadOrientationOfSubshape:
-                            str << "Bad orientation of sub-shape" << std::endl;
-                            break;
-                        case BRepCheck_InvalidToleranceValue:
-                            str << "Invalid tolerance value" << std::endl;
-                            break;
-                        case BRepCheck_CheckFail:
-                            str << "Check failed" << std::endl;
-                            break;
-                        default:
-                            str << "Undetermined error" << std::endl;
-                            break;
-                        }
-
-                        it.Next();
-                    }
-                }
-            }
-
-            return false; // errors detected
-        }
-        else if (runBopCheck) {
-            // Copied from TaskCheckGeometryResults::goBOPSingleCheck
-#if OCC_VERSION_HEX >= 0x060600
-            TopoDS_Shape BOPCopy = BRepBuilderAPI_Copy(this->_Shape).Shape();
-            BOPAlgo_ArgumentAnalyzer BOPCheck;
-          //   BOPCheck.StopOnFirstFaulty() = true; //this doesn't run any faster but gives us less results.
-            BOPCheck.SetShape1(BOPCopy);
-            //all settings are false by default. so only turn on what we want.
-            BOPCheck.ArgumentTypeMode() = true;
-            BOPCheck.SelfInterMode() = true;
-            BOPCheck.SmallEdgeMode() = true;
-            BOPCheck.RebuildFaceMode() = true;
-#if OCC_VERSION_HEX >= 0x060700
-            BOPCheck.ContinuityMode() = true;
-#endif
-#if OCC_VERSION_HEX >= 0x060900
-            BOPCheck.SetParallelMode(true); //this doesn't help for speed right now(occt 6.9.1).
-            BOPCheck.TangentMode() = true; //these 4 new tests add about 5% processing time.
-            BOPCheck.MergeVertexMode() = true;
-            BOPCheck.CurveOnSurfaceMode() = true;
-            BOPCheck.MergeEdgeMode() = true;
-#endif
-
-            BOPCheck.Perform();
-
-            if (!BOPCheck.HasFaulty())
-                return true;
-
-            str << "BOP check found the following errors:" << std::endl;
-            static std::vector<std::string> shapeEnumToString = buildShapeEnumVector();
-            static std::vector<std::string> bopEnumToString = buildBOPCheckResultVector();
-            const BOPAlgo_ListOfCheckResult &BOPResults = BOPCheck.GetCheckResult();
-            BOPAlgo_ListIteratorOfListOfCheckResult BOPResultsIt(BOPResults);
-            for (; BOPResultsIt.More(); BOPResultsIt.Next()) {
-                const BOPAlgo_CheckResult &current = BOPResultsIt.Value();
-
-#if OCC_VERSION_HEX < 0x070000
-                const BOPCol_ListOfShape &faultyShapes1 = current.GetFaultyShapes1();
-                BOPCol_ListIteratorOfListOfShape faultyShapes1It(faultyShapes1);
-#else
-                const TopTools_ListOfShape &faultyShapes1 = current.GetFaultyShapes1();
-                TopTools_ListIteratorOfListOfShape faultyShapes1It(faultyShapes1);
-#endif
-                for (;faultyShapes1It.More(); faultyShapes1It.Next()) {
-                    const TopoDS_Shape &faultyShape = faultyShapes1It.Value();
-                    str << "Error in " << shapeEnumToString[faultyShape.ShapeType()] << ": ";
-                    str << bopEnumToString[current.GetCheckStatus()] << std::endl;
-                }
-            }
-
-            return false;
-#endif // 0x060600
-        }
-    }
-
-    return true;
-}
-
-bool TopoShape::isClosed() const
-{
-    if (this->_Shape.IsNull())
-        return false;
-    bool closed = false;
-    switch (this->_Shape.ShapeType()) {
-    case TopAbs_SHELL:
-    case TopAbs_WIRE:
-    case TopAbs_EDGE:
-        closed = BRep_Tool::IsClosed(this->_Shape) ? true : false;
-        break;
-    case TopAbs_COMPSOLID:
-    case TopAbs_SOLID:
-        {
-            closed = true;
-            TopExp_Explorer xp(this->_Shape, TopAbs_SHELL);
-            while (xp.More()) {
-                closed &= BRep_Tool::IsClosed(xp.Current()) ? true : false;
-                xp.Next();
-            }
-        }
-        break;
-    case TopAbs_COMPOUND:
-        {
-            closed = true;
-            TopExp_Explorer xp;
-            for (xp.Init(this->_Shape, TopAbs_SHELL); xp.More(); xp.Next()) {
-                closed &= BRep_Tool::IsClosed(xp.Current()) ? true : false;
-            }
-            for (xp.Init(this->_Shape, TopAbs_FACE, TopAbs_SHELL); xp.More(); xp.Next()) {
-                closed &= BRep_Tool::IsClosed(xp.Current()) ? true : false;
-            }
-            for (xp.Init(this->_Shape, TopAbs_WIRE, TopAbs_FACE); xp.More(); xp.Next()) {
-                closed &= BRep_Tool::IsClosed(xp.Current()) ? true : false;
-            }
-            for (xp.Init(this->_Shape, TopAbs_EDGE, TopAbs_WIRE); xp.More(); xp.Next()) {
-                closed &= BRep_Tool::IsClosed(xp.Current()) ? true : false;
-            }
-            for (xp.Init(this->_Shape, TopAbs_VERTEX, TopAbs_EDGE); xp.More(); xp.Next()) {
-                closed &= BRep_Tool::IsClosed(xp.Current()) ? true : false;
-            }
-        }
-        break;
-    case TopAbs_FACE:
-    case TopAbs_VERTEX:
-    case TopAbs_SHAPE:
-        closed = BRep_Tool::IsClosed(this->_Shape) ? true : false;
-        break;
-    }
-    return closed;
-}
-
-TopoDS_Shape TopoShape::cut(TopoDS_Shape shape) const
-{
-    if (this->_Shape.IsNull())
-        Standard_Failure::Raise("Base shape is null");
-    if (shape.IsNull())
-        Standard_Failure::Raise("Tool shape is null");
-    BRepAlgoAPI_Cut mkCut(this->_Shape, shape);
-    return mkCut.Shape();
-}
-
-TopoDS_Shape TopoShape::cut(const std::vector<TopoDS_Shape>& shapes, Standard_Real tolerance) const
-{
-    if (this->_Shape.IsNull())
-        Standard_Failure::Raise("Base shape is null");
-#if OCC_VERSION_HEX < 0x060900
-    (void)shapes;
-    (void)tolerance;
-    throw Base::RuntimeError("Multi cut is available only in OCC 6.9.0 and up.");
-#else
-    BRepAlgoAPI_Cut mkCut;
-    mkCut.SetRunParallel(true);
-    TopTools_ListOfShape shapeArguments,shapeTools;
-    shapeArguments.Append(this->_Shape);
-    for (std::vector<TopoDS_Shape>::const_iterator it = shapes.begin(); it != shapes.end(); ++it) {
-        if (it->IsNull())
-            throw Base::ValueError("Tool shape is null");
-        if (tolerance > 0.0)
-            // workaround for http://dev.opencascade.org/index.php?q=node/1056#comment-520
-            shapeTools.Append(BRepBuilderAPI_Copy(*it).Shape());
-        else
-            shapeTools.Append(*it);
-    }
-
-    mkCut.SetArguments(shapeArguments);
-    mkCut.SetTools(shapeTools);
-    if (tolerance > 0.0)
-        mkCut.SetFuzzyValue(tolerance);
-    mkCut.Build();
-    if (!mkCut.IsDone())
-        throw Base::RuntimeError("Multi cut failed");
-
-    TopoDS_Shape resShape = mkCut.Shape();
-    return resShape;
-#endif
-}
-
-TopoDS_Shape TopoShape::common(TopoDS_Shape shape) const
-{
-    if (this->_Shape.IsNull())
-        Standard_Failure::Raise("Base shape is null");
-    if (shape.IsNull())
-        Standard_Failure::Raise("Tool shape is null");
-    BRepAlgoAPI_Common mkCommon(this->_Shape, shape);
-    return mkCommon.Shape();
-}
-
-TopoDS_Shape TopoShape::common(const std::vector<TopoDS_Shape>& shapes, Standard_Real tolerance) const
-{
-    if (this->_Shape.IsNull())
-        Standard_Failure::Raise("Base shape is null");
-#if OCC_VERSION_HEX < 0x060900
-    (void)shapes;
-    (void)tolerance;
-    throw Base::RuntimeError("Multi common is available only in OCC 6.9.0 and up.");
-#else
-    BRepAlgoAPI_Common mkCommon;
-    mkCommon.SetRunParallel(true);
-    TopTools_ListOfShape shapeArguments,shapeTools;
-    shapeArguments.Append(this->_Shape);
-    for (std::vector<TopoDS_Shape>::const_iterator it = shapes.begin(); it != shapes.end(); ++it) {
-        if (it->IsNull())
-            throw Base::ValueError("Tool shape is null");
-        if (tolerance > 0.0)
-            // workaround for http://dev.opencascade.org/index.php?q=node/1056#comment-520
-            shapeTools.Append(BRepBuilderAPI_Copy(*it).Shape());
-        else
-            shapeTools.Append(*it);
-    }
-
-    mkCommon.SetArguments(shapeArguments);
-    mkCommon.SetTools(shapeTools);
-    if (tolerance > 0.0)
-        mkCommon.SetFuzzyValue(tolerance);
-    mkCommon.Build();
-    if (!mkCommon.IsDone())
-        throw Base::RuntimeError("Multi common failed");
-
-    TopoDS_Shape resShape = mkCommon.Shape();
-    return resShape;
-#endif
-}
-
-TopoDS_Shape TopoShape::fuse(TopoDS_Shape shape) const
-{
-    if (this->_Shape.IsNull())
-        Standard_Failure::Raise("Base shape is null");
-    if (shape.IsNull())
-        Standard_Failure::Raise("Tool shape is null");
-    BRepAlgoAPI_Fuse mkFuse(this->_Shape, shape);
-    return mkFuse.Shape();
-}
-
-TopoDS_Shape TopoShape::fuse(const std::vector<TopoDS_Shape>& shapes, Standard_Real tolerance) const
-{
-    if (this->_Shape.IsNull())
-        Standard_Failure::Raise("Base shape is null");
-#if OCC_VERSION_HEX <= 0x060800
-    if (tolerance > 0.0)
-        Standard_Failure::Raise("Fuzzy Booleans are not supported in this version of OCCT");
-    TopoDS_Shape resShape = this->_Shape;
-    if (resShape.IsNull())
-        throw Base::ValueError("Object shape is null");
-    for (std::vector<TopoDS_Shape>::const_iterator it = shapes.begin(); it != shapes.end(); ++it) {
-        if (it->IsNull())
-            throw Base::Exception("Input shape is null");
-        // Let's call algorithm computing a fuse operation:
-        BRepAlgoAPI_Fuse mkFuse(resShape, *it);
-        // Let's check if the fusion has been successful
-        if (!mkFuse.IsDone())
-            throw Base::RuntimeError("Fusion failed");
-        resShape = mkFuse.Shape();
-    }
-#else
-    BRepAlgoAPI_Fuse mkFuse;
-# if OCC_VERSION_HEX >= 0x060900
-    mkFuse.SetRunParallel(true);
-# endif
-    TopTools_ListOfShape shapeArguments,shapeTools;
-    shapeArguments.Append(this->_Shape);
-    for (std::vector<TopoDS_Shape>::const_iterator it = shapes.begin(); it != shapes.end(); ++it) {
-        if (it->IsNull())
-            throw Base::Exception("Tool shape is null");
-        if (tolerance > 0.0)
-            // workaround for http://dev.opencascade.org/index.php?q=node/1056#comment-520
-            shapeTools.Append(BRepBuilderAPI_Copy(*it).Shape());
-        else
-            shapeTools.Append(*it);
-    }
-    mkFuse.SetArguments(shapeArguments);
-    mkFuse.SetTools(shapeTools);
-    if (tolerance > 0.0)
-        mkFuse.SetFuzzyValue(tolerance);
-    mkFuse.Build();
-    if (!mkFuse.IsDone())
-        throw Base::RuntimeError("Multi fuse failed");
-
-    TopoDS_Shape resShape = mkFuse.Shape();
-#endif
-    return resShape;
-}
-
-TopoDS_Shape TopoShape::oldFuse(TopoDS_Shape shape) const
-{
-    if (this->_Shape.IsNull())
-        Standard_Failure::Raise("Base shape is null");
-    if (shape.IsNull())
-        Standard_Failure::Raise("Tool shape is null");
-#if OCC_VERSION_HEX < 0x070300
-    BRepAlgo_Fuse mkFuse(this->_Shape, shape);
-    return mkFuse.Shape();
-#else
-    throw Standard_Failure("BRepAlgo_Fuse is deprecated since OCCT 7.3");
-#endif
-}
-
-TopoDS_Shape TopoShape::section(TopoDS_Shape shape, Standard_Boolean approximate) const
-{
-    if (this->_Shape.IsNull())
-        Standard_Failure::Raise("Base shape is null");
-    if (shape.IsNull())
-        Standard_Failure::Raise("Tool shape is null");
-#if OCC_VERSION_HEX < 0x060900
-    BRepAlgoAPI_Section mkSection(this->_Shape, shape);
-    (void)approximate;
-#else
-    BRepAlgoAPI_Section mkSection;
-    mkSection.Init1(this->_Shape);
-    mkSection.Init2(shape);
-    mkSection.Approximation(approximate);
-    mkSection.Build();
-#endif
-    if (!mkSection.IsDone())
-        throw Base::RuntimeError("Section failed");
-    return mkSection.Shape();
-}
-
-TopoDS_Shape TopoShape::section(const std::vector<TopoDS_Shape>& shapes,
-                                Standard_Real tolerance,
-                                Standard_Boolean approximate) const
-{
-    if (this->_Shape.IsNull())
-        Standard_Failure::Raise("Base shape is null");
-#if OCC_VERSION_HEX < 0x060900
-    (void)shapes;
-    (void)tolerance;
-    (void)approximate;
-    throw Base::RuntimeError("Multi section is available only in OCC 6.9.0 and up.");
-#else
-    BRepAlgoAPI_Section mkSection;
-    mkSection.SetRunParallel(true);
-    mkSection.Approximation(approximate);
-    TopTools_ListOfShape shapeArguments,shapeTools;
-    shapeArguments.Append(this->_Shape);
-    for (std::vector<TopoDS_Shape>::const_iterator it = shapes.begin(); it != shapes.end(); ++it) {
-        if (it->IsNull())
-            throw Base::ValueError("Tool shape is null");
-        if (tolerance > 0.0)
-            // workaround for http://dev.opencascade.org/index.php?q=node/1056#comment-520
-            shapeTools.Append(BRepBuilderAPI_Copy(*it).Shape());
-        else
-            shapeTools.Append(*it);
-    }
-
-    mkSection.SetArguments(shapeArguments);
-    mkSection.SetTools(shapeTools);
-    if (tolerance > 0.0)
-        mkSection.SetFuzzyValue(tolerance);
-    mkSection.Build();
-    if (!mkSection.IsDone())
-        throw Base::RuntimeError("Multi section failed");
-
-    TopoDS_Shape resShape = mkSection.Shape();
-    return resShape;
-#endif
-}
-
-std::list<TopoDS_Wire> TopoShape::slice(const Base::Vector3d& dir, double d) const
-{
-    CrossSection cs(dir.x, dir.y, dir.z, this->_Shape);
-    return cs.slice(d);
-}
-
-TopoDS_Compound TopoShape::slices(const Base::Vector3d& dir, const std::vector<double>& d) const
-{
-    std::vector< std::list<TopoDS_Wire> > wire_list;
-    CrossSection cs(dir.x, dir.y, dir.z, this->_Shape);
-    for (std::vector<double>::const_iterator jt = d.begin(); jt != d.end(); ++jt) {
-        wire_list.push_back(cs.slice(*jt));
-    }
-
-    std::vector< std::list<TopoDS_Wire> >::const_iterator ft;
-    TopoDS_Compound comp;
-    BRep_Builder builder;
-    builder.MakeCompound(comp);
-
-    for (ft = wire_list.begin(); ft != wire_list.end(); ++ft) {
-        const std::list<TopoDS_Wire>& w = *ft;
-        for (std::list<TopoDS_Wire>::const_iterator wt = w.begin(); wt != w.end(); ++wt) {
-            if (!wt->IsNull())
-                builder.Add(comp, *wt);
-        }
-    }
-
-    return comp;
-}
-
-TopoDS_Shape TopoShape::generalFuse(const std::vector<TopoDS_Shape> &sOthers, Standard_Real tolerance,
-                                    std::vector<TopTools_ListOfShape>* mapInOut) const
-{
-    if (this->_Shape.IsNull())
-        Standard_Failure::Raise("Base shape is null");
-#if OCC_VERSION_HEX < 0x060900
-    (void)sOthers;
-    (void)tolerance;
-    (void)mapInOut;
-    throw Base::AttributeError("GFA is available only in OCC 6.9.0 and up.");
-#else
-    BRepAlgoAPI_BuilderAlgo mkGFA;
-    mkGFA.SetRunParallel(true);
-    TopTools_ListOfShape GFAArguments;
-    GFAArguments.Append(this->_Shape);
-    for (const TopoDS_Shape &it: sOthers) {
-        if (it.IsNull())
-            throw Base::Exception("Tool shape is null");
-        if (tolerance > 0.0)
-            // workaround for http://dev.opencascade.org/index.php?q=node/1056#comment-520
-            GFAArguments.Append(BRepBuilderAPI_Copy(it).Shape());
-        else
-            GFAArguments.Append(it);
-    }
-    mkGFA.SetArguments(GFAArguments);
-    if (tolerance > 0.0)
-        mkGFA.SetFuzzyValue(tolerance);
-#if OCC_VERSION_HEX >= 0x070000
-    mkGFA.SetNonDestructive(Standard_True);
-#endif
-    mkGFA.Build();
-    if (!mkGFA.IsDone())
-        throw Base::Exception("MultiFusion failed");
-    TopoDS_Shape resShape = mkGFA.Shape();
-    if (mapInOut){
-        for(TopTools_ListIteratorOfListOfShape it(GFAArguments); it.More(); it.Next()){
-            mapInOut->push_back(mkGFA.Modified(it.Value()));
-        }
-    }
-    return resShape;
-#endif
-}
-
-TopoDS_Shape TopoShape::makePipe(const TopoDS_Shape& profile) const
-{
-    if (this->_Shape.IsNull())
-        Standard_Failure::Raise("Cannot sweep along empty spine");
-    if (this->_Shape.ShapeType() != TopAbs_WIRE)
-        Standard_Failure::Raise("Spine shape is not a wire");
-    if (profile.IsNull())
-        Standard_Failure::Raise("Cannot sweep empty profile");
-    BRepOffsetAPI_MakePipe mkPipe(TopoDS::Wire(this->_Shape), profile);
-    return mkPipe.Shape();
-}
-
-TopoDS_Shape TopoShape::makePipeShell(const TopTools_ListOfShape& profiles,
-                                      const Standard_Boolean make_solid,
-                                      const Standard_Boolean isFrenet,
-                                      int transition) const
-{
-    if (this->_Shape.IsNull())
-        Standard_Failure::Raise("Cannot sweep along empty spine");
-    if (this->_Shape.ShapeType() != TopAbs_WIRE)
-        Standard_Failure::Raise("Spine shape is not a wire");
-
-    BRepOffsetAPI_MakePipeShell mkPipeShell(TopoDS::Wire(this->_Shape));
-    BRepBuilderAPI_TransitionMode transMode;
-    switch (transition) {
-        case 1: transMode = BRepBuilderAPI_RightCorner;
-            break;
-        case 2: transMode = BRepBuilderAPI_RoundCorner;
-            break;
-        default: transMode = BRepBuilderAPI_Transformed;
-            break;
-    }
-    mkPipeShell.SetMode(isFrenet);
-    mkPipeShell.SetTransitionMode(transMode);
-    TopTools_ListIteratorOfListOfShape it;
-    for (it.Initialize(profiles); it.More(); it.Next()) {
-        mkPipeShell.Add(TopoDS_Shape(it.Value()));
-    }
-
-    if (!mkPipeShell.IsReady()) Standard_Failure::Raise("shape is not ready to build");
-    else mkPipeShell.Build();
-
-    if (make_solid)	mkPipeShell.MakeSolid();
-
-    return mkPipeShell.Shape();
-}
-
-#if 0
-TopoDS_Shape TopoShape::makeTube() const
-{
-    // http://opencascade.blogspot.com/2009/11/surface-modeling-part3.html
-    if (this->_Shape.IsNull())
-        Standard_Failure::Raise("Cannot sweep along empty spine");
-    if (this->_Shape.ShapeType() != TopAbs_EDGE)
-        Standard_Failure::Raise("Spine shape is not an edge");
-
-    const TopoDS_Edge& path_edge = TopoDS::Edge(this->_Shape);
-    BRepAdaptor_Curve path_adapt(path_edge);
-    double umin = path_adapt.FirstParameter();
-    double umax = path_adapt.LastParameter();
-    Handle(Geom_Curve) hPath = path_adapt.Curve().Curve();
-
-    // Apply placement of the shape to the curve
-    TopLoc_Location loc1 = path_edge.Location();
-    hPath = Handle(Geom_Curve)::DownCast(hPath->Transformed(loc1.Transformation()));
-
-    if (hPath.IsNull())
-        Standard_Failure::Raise("Invalid curve in path edge");
-
-    GeomFill_Pipe mkTube(hPath, radius);
-    mkTube.Perform(tol, Standard_False, GeomAbs_C1, BSplCLib::MaxDegree(), 1000);
-
-    const Handle(Geom_Surface)& surf = mkTube.Surface();
-    double u1,u2,v1,v2;
-    surf->Bounds(u1,u2,v1,v2);
-
-    BRepBuilderAPI_MakeFace mkBuilder(surf, umin, umax, v1, v2
-#if OCC_VERSION_HEX >= 0x060502
-      , Precision::Confusion()
-#endif
-    );
-    return mkBuilder.Face();
-}
-#else 
-static Handle(Law_Function) CreateBsFunction (const Standard_Real theFirst, const Standard_Real theLast, const Standard_Real theRadius)
-{
-    (void)theRadius;
-    //Handle(Law_BSpline) aBs;
-    //Handle(Law_BSpFunc) aFunc = new Law_BSpFunc (aBs, theFirst, theLast);
-    Handle(Law_Constant) aFunc = new Law_Constant();
-    aFunc->Set(1, theFirst, theLast);
-    return aFunc;
-}
-
-TopoDS_Shape TopoShape::makeTube(double radius, double tol, int cont, int maxdegree, int maxsegm) const
-{
-    // http://opencascade.blogspot.com/2009/11/surface-modeling-part3.html
-    Standard_Real theTol = tol;
-    Standard_Real theRadius = radius;
-    //Standard_Boolean theIsPolynomial = Standard_True;
-    Standard_Boolean myIsElem = Standard_True;
-    GeomAbs_Shape theContinuity = GeomAbs_Shape(cont);
-    Standard_Integer theMaxDegree = maxdegree;
-    Standard_Integer theMaxSegment = maxsegm;
-
-    if (this->_Shape.IsNull())
-        Standard_Failure::Raise("Cannot sweep along empty spine");
-
-    Handle(Adaptor3d_HCurve) myPath;
-    if (this->_Shape.ShapeType() == TopAbs_EDGE) {
-        const TopoDS_Edge& path_edge = TopoDS::Edge(this->_Shape);
-        BRepAdaptor_Curve path_adapt(path_edge);
-        myPath = new BRepAdaptor_HCurve(path_adapt);
-    }
-    //else if (this->_Shape.ShapeType() == TopAbs_WIRE) {
-    //    const TopoDS_Wire& path_wire = TopoDS::Wire(this->_Shape);
-    //    BRepAdaptor_CompCurve path_adapt(path_wire);
-    //    myPath = new BRepAdaptor_HCompCurve(path_adapt);
-    //}
-    //else {
-    //    Standard_Failure::Raise("Spine shape is neither an edge nor a wire");
-    //}
-    else {
-        Standard_Failure::Raise("Spine shape is not an edge");
-    }
-
-    //circular profile
-    Handle(Geom_Circle) aCirc = new Geom_Circle (gp::XOY(), theRadius);
-    aCirc->Rotate (gp::OZ(), M_PI/2.);
-
-    //perpendicular section
-    Handle(Law_Function) myEvol = ::CreateBsFunction (myPath->FirstParameter(), myPath->LastParameter(), theRadius);
-    Handle(GeomFill_SectionLaw) aSec = new GeomFill_EvolvedSection(aCirc, myEvol);
-    Handle(GeomFill_LocationLaw) aLoc = new GeomFill_CurveAndTrihedron(new GeomFill_CorrectedFrenet);
-    aLoc->SetCurve (myPath);
-
-    GeomFill_Sweep mkSweep (aLoc, myIsElem);
-    mkSweep.SetTolerance (theTol);
-    mkSweep.Build (aSec, GeomFill_Location, theContinuity, theMaxDegree, theMaxSegment);
-    if (mkSweep.IsDone()) {
-        Handle(Geom_Surface) mySurface = mkSweep.Surface();
-        //Standard_Real myError = mkSweep.ErrorOnSurface();
-
-        Standard_Real u1,u2,v1,v2;
-        mySurface->Bounds(u1,u2,v1,v2);
-        BRepBuilderAPI_MakeFace mkBuilder(mySurface, u1, u2, v1, v2
-#if OCC_VERSION_HEX >= 0x060502
-          , Precision::Confusion()
-#endif
-        );
-        return mkBuilder.Shape();
-    }
-
-    return TopoDS_Shape();
-}
-#endif
-
-TopoDS_Shape TopoShape::makeSweep(const TopoDS_Shape& profile, double tol, int fillMode) const
-{
-    // http://opencascade.blogspot.com/2009/10/surface-modeling-part2.html
-    if (this->_Shape.IsNull())
-        Standard_Failure::Raise("Cannot sweep along empty spine");
-    if (this->_Shape.ShapeType() != TopAbs_EDGE)
-        Standard_Failure::Raise("Spine shape is not an edge");
-
-    if (profile.IsNull())
-        Standard_Failure::Raise("Cannot sweep with empty profile");
-    if (profile.ShapeType() != TopAbs_EDGE)
-        Standard_Failure::Raise("Profile shape is not an edge");
-
-    const TopoDS_Edge& path_edge = TopoDS::Edge(this->_Shape);
-    const TopoDS_Edge& prof_edge = TopoDS::Edge(profile);
-
-    BRepAdaptor_Curve path_adapt(path_edge);
-    double umin = path_adapt.FirstParameter();
-    double umax = path_adapt.LastParameter();
-    Handle(Geom_Curve) hPath = path_adapt.Curve().Curve();
-
-    // Apply placement of the shape to the curve
-    TopLoc_Location loc1 = path_edge.Location();
-    hPath = Handle(Geom_Curve)::DownCast(hPath->Transformed(loc1.Transformation()));
-
-    if (hPath.IsNull())
-        Standard_Failure::Raise("invalid curve in path edge");
-
-    BRepAdaptor_Curve prof_adapt(prof_edge);
-    double vmin = prof_adapt.FirstParameter();
-    double vmax = prof_adapt.LastParameter();
-    Handle(Geom_Curve) hProfile = prof_adapt.Curve().Curve();
-
-    // Apply placement of the shape to the curve
-    TopLoc_Location loc2 = prof_edge.Location();
-    hProfile = Handle(Geom_Curve)::DownCast(hProfile->Transformed(loc2.Transformation()));
-
-    if (hProfile.IsNull())
-        Standard_Failure::Raise("invalid curve in profile edge");
-
-    GeomFill_Pipe mkSweep(hPath, hProfile, (GeomFill_Trihedron)fillMode);
-    mkSweep.GenerateParticularCase(Standard_True);
-    mkSweep.Perform(tol, Standard_False, GeomAbs_C1, BSplCLib::MaxDegree(), 1000);
-
-    const Handle(Geom_Surface)& surf = mkSweep.Surface();
-    BRepBuilderAPI_MakeFace mkBuilder(surf, umin, umax, vmin, vmax
-#if OCC_VERSION_HEX >= 0x060502
-      , Precision::Confusion()
-#endif
-    );
-    return mkBuilder.Face();
-}
-
-TopoDS_Shape TopoShape::makeHelix(Standard_Real pitch, Standard_Real height,
-                                  Standard_Real radius, Standard_Real angle,
-                                  Standard_Boolean leftHanded,
-                                  Standard_Boolean newStyle) const
-{
-    if (fabs(pitch) < Precision::Confusion())
-        Standard_Failure::Raise("Pitch of helix too small");
-
-    if (fabs(height) < Precision::Confusion())
-        Standard_Failure::Raise("Height of helix too small");
-
-    if ((height > 0 && pitch < 0) || (height < 0 && pitch > 0))
-        Standard_Failure::Raise("Pitch and height of helix not compatible");
-
-    gp_Ax2 cylAx2(gp_Pnt(0.0,0.0,0.0) , gp::DZ());
-    Handle(Geom_Surface) surf;
-    if (angle < Precision::Confusion()) {
-        if (radius < Precision::Confusion())
-            Standard_Failure::Raise("Radius of helix too small");
-        surf = new Geom_CylindricalSurface(cylAx2, radius);
-    }
-    else {
-        angle = Base::toRadians(angle);
-        if (angle < Precision::Confusion())
-            Standard_Failure::Raise("Angle of helix too small");
-        surf = new Geom_ConicalSurface(gp_Ax3(cylAx2), angle, radius);
-    }
-
-    gp_Pnt2d aPnt(0, 0);
-    gp_Dir2d aDir(2. * M_PI, pitch);
-    Standard_Real coneDir = 1.0;
-    if (leftHanded) {
-        aDir.SetCoord(-2. * M_PI, pitch);
-        coneDir = -1.0;
-    }
-    gp_Ax2d aAx2d(aPnt, aDir);
-
-    Handle(Geom2d_Line) line = new Geom2d_Line(aAx2d);
-    gp_Pnt2d beg = line->Value(0);
-    gp_Pnt2d end = line->Value(sqrt(4.0*M_PI*M_PI+pitch*pitch)*(height/pitch));
-
-    if (newStyle) {
-        // See discussion at 0001247: Part Conical Helix Height/Pitch Incorrect
-        if (angle >= Precision::Confusion()) {
-            // calculate end point for conical helix
-            Standard_Real v = height / cos(angle);
-            Standard_Real u = coneDir * (height/pitch) * 2.0 * M_PI;
-            gp_Pnt2d cend(u, v);
-            end = cend;
-        }
-    }
-
-    Handle(Geom2d_TrimmedCurve) segm = GCE2d_MakeSegment(beg , end);
-
-    TopoDS_Edge edgeOnSurf = BRepBuilderAPI_MakeEdge(segm , surf);
-    TopoDS_Wire wire = BRepBuilderAPI_MakeWire(edgeOnSurf);
-    BRepLib::BuildCurves3d(wire);
-    return wire;
-}
-
-//***********
-// makeLongHelix is a workaround for an OCC problem found in helices with more than
-// some magic number of turns.  See Mantis #0954.
-//***********
-TopoDS_Shape TopoShape::makeLongHelix(Standard_Real pitch, Standard_Real height,
-                                      Standard_Real radius, Standard_Real angle,
-                                      Standard_Boolean leftHanded) const
-{
-    if (pitch < Precision::Confusion())
-        Standard_Failure::Raise("Pitch of helix too small");
-
-    if (height < Precision::Confusion())
-        Standard_Failure::Raise("Height of helix too small");
-
-    gp_Ax2 cylAx2(gp_Pnt(0.0,0.0,0.0) , gp::DZ());
-    Handle(Geom_Surface) surf;
-    Standard_Boolean isCylinder;
-
-    if (angle < Precision::Confusion()) {                                      // Cylindrical helix
-        if (radius < Precision::Confusion())
-            Standard_Failure::Raise("Radius of helix too small");
-        surf= new Geom_CylindricalSurface(cylAx2, radius);
-        isCylinder = true;
-    }
-    else {                                                                     // Conical helix
-        angle = Base::toRadians(angle);
-        if (angle < Precision::Confusion())
-            Standard_Failure::Raise("Angle of helix too small");
-        surf = new Geom_ConicalSurface(gp_Ax3(cylAx2), angle, radius);
-        isCylinder = false;
-    }
-
-    Standard_Real turns = height/pitch;
-    unsigned long wholeTurns = floor(turns);
-    Standard_Real partTurn = turns - wholeTurns;
-
-    gp_Pnt2d aPnt(0, 0);
-    gp_Dir2d aDir(2. * M_PI, pitch);
-    Standard_Real coneDir = 1.0;
-    if (leftHanded) {
-        aDir.SetCoord(-2. * M_PI, pitch);
-        coneDir = -1.0;
-    }
-    gp_Ax2d aAx2d(aPnt, aDir);
-    Handle(Geom2d_Line) line = new Geom2d_Line(aAx2d);
-    gp_Pnt2d beg = line->Value(0);
-    gp_Pnt2d end;
-    Standard_Real u,v;
-    BRepBuilderAPI_MakeWire mkWire;
-    Handle(Geom2d_TrimmedCurve) segm;
-    TopoDS_Edge edgeOnSurf;
-
-    for (unsigned long i = 0; i < wholeTurns; i++) {
-        if (isCylinder) {
-            end = line->Value(sqrt(4.0*M_PI*M_PI+pitch*pitch)*(i+1));
-        }
-        else {
-            u = coneDir * (i+1) * 2.0 * M_PI;
-            v = ((i+1) * pitch) / cos(angle);
-            end = gp_Pnt2d(u, v);
-        }
-        segm = GCE2d_MakeSegment(beg , end);
-        edgeOnSurf = BRepBuilderAPI_MakeEdge(segm , surf);
-        mkWire.Add(edgeOnSurf);
-        beg = end;
-    }
-
-    if (partTurn > Precision::Confusion()) {
-        if (isCylinder) {
-            end = line->Value(sqrt(4.0*M_PI*M_PI+pitch*pitch)*turns);
-        }
-        else {
-            u = coneDir * turns * 2.0 * M_PI;
-            v = height / cos(angle);
-            end = gp_Pnt2d(u, v);
-        }
-        segm = GCE2d_MakeSegment(beg , end);
-        edgeOnSurf = BRepBuilderAPI_MakeEdge(segm , surf);
-        mkWire.Add(edgeOnSurf);
-    }
-
-    TopoDS_Wire wire = mkWire.Wire();
-    BRepLib::BuildCurves3d(wire);
-    return wire;
-}
-
-TopoDS_Shape TopoShape::makeThread(Standard_Real pitch,
-                                   Standard_Real depth,
-                                   Standard_Real height,
-                                   Standard_Real radius) const
-{
-    if (pitch < Precision::Confusion())
-        Standard_Failure::Raise("Pitch of thread too small");
-
-    if (depth < Precision::Confusion())
-        Standard_Failure::Raise("Depth of thread too small");
-
-    if (height < Precision::Confusion())
-        Standard_Failure::Raise("Height of thread too small");
-
-    if (radius < Precision::Confusion())
-        Standard_Failure::Raise("Radius of thread too small");
-
-    //Threading : Create Surfaces
-    gp_Ax2 cylAx2(gp_Pnt(0.0,0.0,0.0) , gp::DZ());
-    Handle(Geom_CylindricalSurface) aCyl1 = new Geom_CylindricalSurface(cylAx2 , radius);
-    Handle(Geom_CylindricalSurface) aCyl2 = new Geom_CylindricalSurface(cylAx2 , radius+depth);
-
-    //Threading : Define 2D Curves
-    gp_Pnt2d aPnt(2. * M_PI , height / 2.);
-    gp_Dir2d aDir(2. * M_PI , height / 4.);
-    gp_Ax2d aAx2d(aPnt , aDir);
-
-    Standard_Real aMajor = 2. * M_PI;
-    Standard_Real aMinor = pitch;
-
-    Handle(Geom2d_Ellipse) anEllipse1 = new Geom2d_Ellipse(aAx2d , aMajor , aMinor);
-    Handle(Geom2d_Ellipse) anEllipse2 = new Geom2d_Ellipse(aAx2d , aMajor , aMinor / 4);
-
-    Handle(Geom2d_TrimmedCurve) aArc1 = new Geom2d_TrimmedCurve(anEllipse1 , 0 , M_PI);
-    Handle(Geom2d_TrimmedCurve) aArc2 = new Geom2d_TrimmedCurve(anEllipse2 , 0 , M_PI);
-
-    gp_Pnt2d anEllipsePnt1 = anEllipse1->Value(0);
-    gp_Pnt2d anEllipsePnt2 = anEllipse1->Value(M_PI);
-
-    Handle(Geom2d_TrimmedCurve) aSegment = GCE2d_MakeSegment(anEllipsePnt1 , anEllipsePnt2);
-
-    //Threading : Build Edges and Wires
-    TopoDS_Edge aEdge1OnSurf1 = BRepBuilderAPI_MakeEdge(aArc1 , aCyl1);
-    TopoDS_Edge aEdge2OnSurf1 = BRepBuilderAPI_MakeEdge(aSegment , aCyl1);
-    TopoDS_Edge aEdge1OnSurf2 = BRepBuilderAPI_MakeEdge(aArc2 , aCyl2);
-    TopoDS_Edge aEdge2OnSurf2 = BRepBuilderAPI_MakeEdge(aSegment , aCyl2);
-
-    TopoDS_Wire threadingWire1 = BRepBuilderAPI_MakeWire(aEdge1OnSurf1 , aEdge2OnSurf1);
-    TopoDS_Wire threadingWire2 = BRepBuilderAPI_MakeWire(aEdge1OnSurf2 , aEdge2OnSurf2);
-
-    BRepLib::BuildCurves3d(threadingWire1);
-    BRepLib::BuildCurves3d(threadingWire2);
-
-    BRepOffsetAPI_ThruSections aTool(Standard_True);
-
-    aTool.AddWire(threadingWire1);
-    aTool.AddWire(threadingWire2);
-    aTool.CheckCompatibility(Standard_False);
-
-    return aTool.Shape();
-}
-
-TopoDS_Shape TopoShape::makeLoft(const TopTools_ListOfShape& profiles, 
-                                 Standard_Boolean isSolid,
-                                 Standard_Boolean isRuled,
-                                 Standard_Boolean isClosed,
-                                 Standard_Integer maxDegree) const
-{
-    // http://opencascade.blogspot.com/2010/01/surface-modeling-part5.html
-    BRepOffsetAPI_ThruSections aGenerator (isSolid,isRuled);
-    aGenerator.SetMaxDegree(maxDegree);
-
-    TopTools_ListIteratorOfListOfShape it;
-    int countShapes = 0;
-    for (it.Initialize(profiles); it.More(); it.Next()) {
-        const TopoDS_Shape& item = it.Value();
-        if (!item.IsNull() && item.ShapeType() == TopAbs_VERTEX) {
-            aGenerator.AddVertex(TopoDS::Vertex (item));
-            countShapes++;
-        }
-        else if (!item.IsNull() && item.ShapeType() == TopAbs_EDGE) {
-            BRepBuilderAPI_MakeWire mkWire(TopoDS::Edge(item));
-            aGenerator.AddWire(mkWire.Wire());
-            countShapes++;
-        }
-        else if (!item.IsNull() && item.ShapeType() == TopAbs_WIRE) {
-            aGenerator.AddWire(TopoDS::Wire (item));
-            countShapes++;
-        }
-    }
-
-    if (countShapes < 2) {
-        Standard_Failure::Raise("Need at least two vertices, edges or wires to create loft face");
-    }
-    else {
-        // close loft by duplicating initial profile as last profile.  not perfect. 
-        if (isClosed) {
-        /* can only close loft in certain combinations of Vertex/Wire(Edge):
-            - V1-W1-W2-W3-V2  ==> V1-W1-W2-W3-V2-V1  invalid closed
-            - V1-W1-W2-W3     ==> V1-W1-W2-W3-V1     valid closed
-            - W1-W2-W3-V1     ==> W1-W2-W3-V1-W1     invalid closed
-            - W1-W2-W3        ==> W1-W2-W3-W1        valid closed*/
-            if (profiles.Last().ShapeType() == TopAbs_VERTEX) {
-                Base::Console().Message("TopoShape::makeLoft: can't close Loft with Vertex as last profile. 'Closed' ignored.\n");
-            }
-            else {
-                // repeat Add logic above for first profile
-                const TopoDS_Shape& firstProfile = profiles.First();
-                if (firstProfile.ShapeType() == TopAbs_VERTEX)  {
-                    aGenerator.AddVertex(TopoDS::Vertex (firstProfile));
-                    countShapes++;
-                }
-                else if (firstProfile.ShapeType() == TopAbs_EDGE)  {
-                    aGenerator.AddWire(TopoDS::Wire (firstProfile));
-                    countShapes++;
-                }
-                else if (firstProfile.ShapeType() == TopAbs_WIRE)  {
-                    aGenerator.AddWire(TopoDS::Wire (firstProfile));
-                    countShapes++;
-                }
-            }     
-        }
-    }
-
-    Standard_Boolean anIsCheck = Standard_True;
-    aGenerator.CheckCompatibility (anIsCheck);   // use BRepFill_CompatibleWires on profiles. force #edges, orientation, "origin" to match.
-    aGenerator.Build();
-    if (!aGenerator.IsDone())
-        Standard_Failure::Raise("Failed to create loft face");
-
-    //Base::Console().Message("DEBUG: TopoShape::makeLoft returns.\n");
-    return aGenerator.Shape();
-}
-
-TopoDS_Shape TopoShape::makePrism(const gp_Vec& vec) const
-{
-    if (this->_Shape.IsNull()) Standard_Failure::Raise("cannot sweep empty shape");
-    BRepPrimAPI_MakePrism mkPrism(this->_Shape, vec);
-    return mkPrism.Shape();
-}
-
-TopoDS_Shape TopoShape::revolve(const gp_Ax1& axis, double d, Standard_Boolean isSolid) const
-{
-    if (this->_Shape.IsNull()) Standard_Failure::Raise("cannot revolve empty shape");
-
-    TopoDS_Face f; 
-    TopoDS_Wire w;
-    TopoDS_Edge e;
-    Standard_Boolean convertFailed = false;
-
-    TopoDS_Shape base = this->_Shape; 
-    if ((isSolid) && (BRep_Tool::IsClosed(base)) &&
-        ((base.ShapeType() == TopAbs_EDGE) || (base.ShapeType() == TopAbs_WIRE))) {
-        if (base.ShapeType() == TopAbs_EDGE) {
-            BRepBuilderAPI_MakeWire mkWire(TopoDS::Edge(base));
-            if (mkWire.IsDone()) {
-                w = mkWire.Wire(); }
-            else {
-                convertFailed = true; }
-        }
-        else {
-             w = TopoDS::Wire(base);}
-        if (!convertFailed) {       
-            BRepBuilderAPI_MakeFace mkFace(w);
-            if (mkFace.IsDone()) {
-                f = mkFace.Face(); 
-                base = f; }
-            else {
-                convertFailed = true; }
-        }  
-    }        
-    
-    if (convertFailed) {
-        Base::Console().Message("TopoShape::revolve could not make Solid from Wire/Edge.\n");}
-
-    BRepPrimAPI_MakeRevol mkRevol(base, axis,d);
-    return mkRevol.Shape();
-}
-
-TopoDS_Shape TopoShape::makeOffsetShape(double offset, double tol, bool intersection,
-                                        bool selfInter, short offsetMode, short join,
-                                        bool fill) const
-{
-#if OCC_VERSION_HEX < 0x070200
-    BRepOffsetAPI_MakeOffsetShape mkOffset(this->_Shape, offset, tol, BRepOffset_Mode(offsetMode),
-        intersection ? Standard_True : Standard_False,
-        selfInter ? Standard_True : Standard_False,
-        GeomAbs_JoinType(join));
-#else
-    BRepOffsetAPI_MakeOffsetShape mkOffset;
-    mkOffset.PerformByJoin(this->_Shape, offset, tol, BRepOffset_Mode(offsetMode),
-                           intersection ? Standard_True : Standard_False,
-                           selfInter ? Standard_True : Standard_False,
-                           GeomAbs_JoinType(join));
-#endif
-
-    if (!mkOffset.IsDone())
-        Standard_Failure::Raise("BRepOffsetAPI_MakeOffsetShape not done");
-    const TopoDS_Shape& res = mkOffset.Shape();
-    if (!fill)
-        return res;
-
-    //get perimeter wire of original shape.
-    //Wires returned seem to have edges in connection order.
-    ShapeAnalysis_FreeBoundsProperties freeCheck(this->_Shape);
-    freeCheck.Perform();
-    if (freeCheck.NbClosedFreeBounds() < 1)
-    {
-        Standard_Failure::Raise("no closed bounds");
-    }
-
-    BRep_Builder builder;
-    TopoDS_Compound perimeterCompound;
-    builder.MakeCompound(perimeterCompound);
-    for (int index = 1; index <= freeCheck.NbClosedFreeBounds(); ++index)
-    {
-        TopoDS_Wire originalWire = freeCheck.ClosedFreeBound(index)->FreeBound();
-        const BRepAlgo_Image& img = mkOffset.MakeOffset().OffsetEdgesFromShapes();
-
-        //build offset wire.
-        TopoDS_Wire offsetWire;
-        builder.MakeWire(offsetWire);
-        TopExp_Explorer xp;
-        for (xp.Init(originalWire, TopAbs_EDGE); xp.More(); xp.Next())
-        {
-            if (!img.HasImage(xp.Current()))
-            {
-                Standard_Failure::Raise("no image for shape");
-            }
-            const TopTools_ListOfShape& currentImage = img.Image(xp.Current());
-            TopTools_ListIteratorOfListOfShape listIt;
-            int edgeCount(0);
-            TopoDS_Edge mappedEdge;
-            for (listIt.Initialize(currentImage); listIt.More(); listIt.Next())
-            {
-                if (listIt.Value().ShapeType() != TopAbs_EDGE)
-                    continue;
-                edgeCount++;
-                mappedEdge = TopoDS::Edge(listIt.Value());
-            }
-
-            if (edgeCount != 1)
-            {
-                std::ostringstream stream;
-                stream << "wrong edge count: " << edgeCount << std::endl;
-                Standard_Failure::Raise(stream.str().c_str());
-            }
-            builder.Add(offsetWire, mappedEdge);
-        }
-
-        //It would be nice if we could get thruSections to build planar faces
-        //in all areas possible, so we could run through refine. I tried setting
-        //ruled to standard_true, but that didn't have the desired affect.
-        BRepOffsetAPI_ThruSections aGenerator;
-        aGenerator.AddWire(originalWire);
-        aGenerator.AddWire(offsetWire);
-        aGenerator.Build();
-        if (!aGenerator.IsDone())
-        {
-            Standard_Failure::Raise("ThruSections failed");
-        }
-
-        builder.Add(perimeterCompound, aGenerator.Shape());
-    }
-
-    //still had to sew. not using the passed in parameter for sew.
-    //Sew has it's own default tolerance. Opinions?
-    BRepBuilderAPI_Sewing sewTool;
-    sewTool.Add(this->_Shape);
-    sewTool.Add(perimeterCompound);
-    sewTool.Add(res);
-    sewTool.Perform(); //Perform Sewing
-
-    TopoDS_Shape outputShape = sewTool.SewedShape();
-    if ((outputShape.ShapeType() == TopAbs_SHELL) && (outputShape.Closed()))
-    {
-        BRepBuilderAPI_MakeSolid solidMaker(TopoDS::Shell(outputShape));
-        if (solidMaker.IsDone())
-        {
-            TopoDS_Solid temp = solidMaker.Solid();
-            //contrary to the occ docs the return value OrientCloseSolid doesn't
-            //indicate whether the shell was open or not. It returns true with an
-            //open shell and we end up with an invalid solid.
-            if (BRepLib::OrientClosedSolid(temp))
-                outputShape = temp;
-        }
-    }
-
-    return outputShape;
-}
-
-TopoDS_Shape TopoShape::makeOffset2D(double offset, short joinType, bool fill, bool allowOpenResult, bool intersection) const
-{
-    if (_Shape.IsNull())
-        throw Base::ValueError("makeOffset2D: input shape is null!");
-    if (allowOpenResult && OCC_VERSION_HEX < 0x060900)
-        throw Base::AttributeError("openResult argument is not supported on OCC < 6.9.0.");
-
-    // OUTLINE OF MAKEOFFSET2D
-    // * Prepare shapes to process
-    // ** if _Shape is a compound, recursively call this routine for all subcompounds
-    // ** if intrsection, dump all non-compound children into shapes to process; otherwise call this routine recursively for all children
-    // ** if _shape isn't a compound, dump it straight to shapes to process
-    // * Test for shape types, and convert them all to wires
-    // * find plane
-    // * OCC call (BRepBuilderAPI_MakeOffset)
-    // * postprocessing (facemaking):
-    // ** convert offset result back to faces, if inputs were faces
-    // ** OR do offset filling:
-    // *** for closed wires, simply feed source wires + offset wires to smart facemaker
-    // *** for open wires, try to connect source anf offset result by creating new edges (incomplete implementation)
-    // ** actual call to FaceMakerBullseye, unified for all facemaking.
-
-    std::vector<TopoDS_Shape> shapesToProcess;
-    std::vector<TopoDS_Shape> shapesToReturn;
-    bool forceOutputCompound = false;
-
-    if (this->_Shape.ShapeType() == TopAbs_COMPOUND){
-        if (!intersection){
-            //simply recursively process the children, independently
-            TopoDS_Iterator it(_Shape);
-            for( ; it.More() ; it.Next()){
-                shapesToReturn.push_back( TopoShape(it.Value()).makeOffset2D(offset, joinType, fill, allowOpenResult, intersection) );
-                forceOutputCompound = true;
-            }
-        } else {
-            //collect non-compounds from this compound for collective offset. Process other shapes independently.
-            TopoDS_Iterator it(_Shape);
-            for( ; it.More() ; it.Next()){
-                if(it.Value().ShapeType() == TopAbs_COMPOUND){
-                    //recursively process subcompounds
-                    shapesToReturn.push_back( TopoShape(it.Value()).makeOffset2D(offset, joinType, fill, allowOpenResult, intersection) );
-                    forceOutputCompound = true;
-                } else {
-                    shapesToProcess.push_back(it.Value());
-                }
-            }
-        }
-    } else {
-        shapesToProcess.push_back(this->_Shape);
-    }
-
-    if(shapesToProcess.size() > 0){
-
-        //although 2d offset supports offsetting a face directly, it seems there is
-        //no way to do a collective offset of multiple faces. So, we are doing it
-        //by getting all wires from the faces, and applying offsets to them, and
-        //reassembling the faces later.
-        std::vector<TopoDS_Wire> sourceWires;
-        bool haveWires = false;
-        bool haveFaces = false;
-        for(TopoDS_Shape &sh : shapesToProcess){
-            switch (sh.ShapeType()) {
-                case TopAbs_EDGE:
-                case TopAbs_WIRE:{
-                    //convert edge to a wire if necessary...
-                    TopoDS_Wire sourceWire;
-                    if (sh.ShapeType() == TopAbs_WIRE){
-                        sourceWire = TopoDS::Wire(sh);
-                    } else { //edge
-                        sourceWire = BRepBuilderAPI_MakeWire(TopoDS::Edge(sh)).Wire();
-                    }
-                    sourceWires.push_back(sourceWire);
-                    haveWires = true;
-                }break;
-                case TopAbs_FACE:{
-                    //get all wires of the face
-                    TopoDS_Iterator it(sh);
-                    for(; it.More(); it.Next()){
-                        sourceWires.push_back(TopoDS::Wire(it.Value()));
-                    }
-                    haveFaces = true;
-                }break;
-                default:
-                    throw Base::TypeError("makeOffset2D: input shape is not an edge, wire or face or compound of those.");
-                break;
-            }
-        }
-        if (haveWires && haveFaces)
-            throw Base::TypeError("makeOffset2D: collective offset of a mix of wires and faces is not supported");
-        if (haveFaces)
-            allowOpenResult = false;
-
-        //find plane.
-        gp_Pln workingPlane;
-        TopoDS_Compound compoundSourceWires;
-        {
-            BRep_Builder builder;
-            builder.MakeCompound(compoundSourceWires);
-            for(TopoDS_Wire &w : sourceWires)
-                builder.Add(compoundSourceWires, w);
-            BRepLib_FindSurface planefinder(compoundSourceWires, -1, Standard_True);
-            if (!planefinder.Found())
-                throw Base::Exception("makeOffset2D: wires are nonplanar or noncoplanar");
-            if (haveFaces){
-                //extract plane from first face (useful for preserving the plane of face precisely if dealing with only one face)
-                workingPlane = BRepAdaptor_Surface(TopoDS::Face(shapesToProcess[0])).Plane();
-            } else {
-                workingPlane = GeomAdaptor_Surface(planefinder.Surface()).Plane();
-            }
-        }
-
-        //do the offset..
-        TopoDS_Shape offsetShape;
-        BRepOffsetAPI_MakeOffset mkOffset(sourceWires[0], GeomAbs_JoinType(joinType)
-#if OCC_VERSION_HEX >= 0x060900
-                                                , allowOpenResult
-#endif
-                                               );
-        for(TopoDS_Wire &w : sourceWires)
-            if (&w != &(sourceWires[0])) //filter out first wire - it's already added
-                mkOffset.AddWire(w);
-
-        if (fabs(offset) > Precision::Confusion()){
-            try {
-    #if defined(__GNUC__) && defined (FC_OS_LINUX)
-                Base::SignalException se;
-    #endif
-                mkOffset.Perform(offset);
-            }
-            catch (Standard_Failure &){
-                throw;
-            }
-            catch (...) {
-                throw Base::Exception("BRepOffsetAPI_MakeOffset has crashed! (Unknown exception caught)");
-            }
-            offsetShape = mkOffset.Shape();
-
-            if(offsetShape.IsNull())
-                throw Base::Exception("makeOffset2D: result of offsetting is null!");
-
-            //Copying shape to fix strange orientation behavior, OCC7.0.0. See bug #2699
-            // http://www.freecadweb.org/tracker/view.php?id=2699
-            offsetShape = BRepBuilderAPI_Copy(offsetShape).Shape();
-        } else {
-            offsetShape = sourceWires.size()>1 ? TopoDS_Shape(compoundSourceWires) : sourceWires[0];
-        }
-
-        std::list<TopoDS_Wire> offsetWires;
-        //interestingly, if wires are removed, empty compounds are returned by MakeOffset (as of OCC 7.0.0)
-        //so, we just extract all nesting
-        Handle(TopTools_HSequenceOfShape) seq = ShapeExtend_Explorer().SeqFromCompound(offsetShape, Standard_True);
-        TopoDS_Iterator it(offsetShape);
-        for(int i = 0; i < seq->Length(); ++i){
-            offsetWires.push_back(TopoDS::Wire(seq->Value(i+1)));
-        }
-
-        if (offsetWires.empty())
-            throw Base::Exception("makeOffset2D: offset result has no wires.");
-
-        std::list<TopoDS_Wire> wiresForMakingFaces;
-        if (!fill){
-            if (haveFaces){
-                wiresForMakingFaces = offsetWires;
-            } else {
-                for(TopoDS_Wire &w : offsetWires)
-                    shapesToReturn.push_back(w);
-            }
-        } else {
-            //fill offset
-            if (fabs(offset) < Precision::Confusion())
-                throw Base::ValueError("makeOffset2D: offset distance is zero. Can't fill offset.");
-
-            //filling offset. There are three major cases to consider:
-            // 1. source wires and result wires are closed (simplest) -> make face
-            // from source wire + offset wire
-            //
-            // 2. source wire is open, but offset wire is closed (if not
-            // allowOpenResult). -> throw away source wire and make face right from
-            // offset result.
-            //
-            // 3. source and offset wire are both open (note that there may be
-            // closed islands in offset result) -> need connecting offset result to
-            // source wire with new edges
-
-            //first, lets split apart closed and open wires.
-            std::list<TopoDS_Wire> closedWires;
-            std::list<TopoDS_Wire> openWires;
-            for(TopoDS_Wire &w : sourceWires)
-                if (BRep_Tool::IsClosed(w))
-                    closedWires.push_back(w);
-                else
-                    openWires.push_back(w);
-            for(TopoDS_Wire &w : offsetWires)
-                if (BRep_Tool::IsClosed(w))
-                    closedWires.push_back(w);
-                else
-                    openWires.push_back(w);
-
-            wiresForMakingFaces = closedWires;
-            if (!allowOpenResult || openWires.size() == 0){
-                //just ignore all open wires
-            } else {
-                //We need to connect open wires to form closed wires.
-
-                //for now, only support offsetting one open wire -> there should be exactly two open wires for connecting
-                if (openWires.size() != 2)
-                    throw Base::Exception("makeOffset2D: collective offset with filling of multiple wires is not supported yet.");
-
-                TopoDS_Wire openWire1 = openWires.front();
-                TopoDS_Wire openWire2 = openWires.back();
-
-                //find open vertices
-                BRepTools_WireExplorer xp;
-                xp.Init(openWire1);
-                TopoDS_Vertex v1 = xp.CurrentVertex();
-                for(;xp.More();xp.Next()){};
-                TopoDS_Vertex v2 = xp.CurrentVertex();
-
-                //find open vertices
-                xp.Init(openWire2);
-                TopoDS_Vertex v3 = xp.CurrentVertex();
-                for(;xp.More();xp.Next()){};
-                TopoDS_Vertex v4 = xp.CurrentVertex();
-
-                //check
-                if (v1.IsNull())  throw Base::Exception("v1 is null");
-                if (v2.IsNull())  throw Base::Exception("v2 is null");
-                if (v3.IsNull())  throw Base::Exception("v3 is null");
-                if (v4.IsNull())  throw Base::Exception("v4 is null");
-
-                //assemble new wire
-
-                //we want the connection order to be
-                //v1 -> openWire1 -> v2 -> (new edge) -> v4 -> openWire2(rev) -> v3 -> (new edge) -> v1
-                //let's check if it's the case. If not, we reverse one wire and swap its endpoints.
-
-                if (fabs(gp_Vec(BRep_Tool::Pnt(v2), BRep_Tool::Pnt(v3)).Magnitude() - fabs(offset)) <= BRep_Tool::Tolerance(v2) + BRep_Tool::Tolerance(v3)){
-                    openWire2.Reverse();
-                    std::swap(v3, v4);
-                    v3.Reverse();
-                    v4.Reverse();
-                } else if ((fabs(gp_Vec(BRep_Tool::Pnt(v2), BRep_Tool::Pnt(v4)).Magnitude() - fabs(offset)) <= BRep_Tool::Tolerance(v2) + BRep_Tool::Tolerance(v4))){
-                    //orientation is as expected, nothing to do
-                } else {
-                    throw Base::Exception("makeOffset2D: fill offset: failed to establish open vertex relationship.");
-                }
-
-                //now directions of open wires are aligned. Finally. make new wire!
-                BRepBuilderAPI_MakeWire mkWire;
-                //add openWire1
-                BRepTools_WireExplorer it;
-                for(it.Init(openWire1); it.More(); it.Next()){
-                    mkWire.Add(it.Current());
-                }
-                //add first joining edge
-                mkWire.Add(BRepBuilderAPI_MakeEdge(v2,v4).Edge());
-                //add openWire2, in reverse order
-                openWire2.Reverse();
-                for(it.Init(TopoDS::Wire(openWire2)); it.More(); it.Next()){
-                    mkWire.Add(it.Current());
-                }
-                //add final joining edge
-                mkWire.Add(BRepBuilderAPI_MakeEdge(v3,v1).Edge());
-
-                mkWire.Build();
-
-                wiresForMakingFaces.push_front(mkWire.Wire());
-            }
-        }
-
-        //make faces
-        if (wiresForMakingFaces.size()>0){
-            FaceMakerBullseye mkFace;
-            mkFace.setPlane(workingPlane);
-            for(TopoDS_Wire &w : wiresForMakingFaces){
-                mkFace.addWire(w);
-            }
-            mkFace.Build();
-            if (mkFace.Shape().IsNull())
-                throw Base::Exception("makeOffset2D: making face failed (null shape returned).");
-            TopoDS_Shape result = mkFace.Shape();
-            if (haveFaces && shapesToProcess.size() == 1)
-                result.Orientation(shapesToProcess[0].Orientation());
-
-            ShapeExtend_Explorer xp;
-            Handle(TopTools_HSequenceOfShape) result_leaves = xp.SeqFromCompound(result, Standard_True);
-            for(int i = 0; i < result_leaves->Length(); ++i)
-                shapesToReturn.push_back(result_leaves->Value(i+1));
-        }
-    }
-
-    //assemble output compound
-    if (shapesToReturn.empty())
-        return TopoDS_Shape(); //failure
-    if (shapesToReturn.size() > 1 || forceOutputCompound){
-        TopoDS_Compound result;
-        BRep_Builder builder;
-        builder.MakeCompound(result);
-        for(TopoDS_Shape &sh : shapesToReturn)
-            builder.Add(result, sh);
-        return result;
-    } else {
-        return shapesToReturn[0];
-    }
-}
-
-TopoDS_Shape TopoShape::makeThickSolid(const TopTools_ListOfShape& remFace,
-                                       double offset, double tol, bool intersection,
-                                       bool selfInter, short offsetMode, short join) const
-{
-#if OCC_VERSION_HEX < 0x070200
-    BRepOffsetAPI_MakeThickSolid mkThick(this->_Shape, remFace, offset, tol, BRepOffset_Mode(offsetMode),
-        intersection ? Standard_True : Standard_False,
-        selfInter ? Standard_True : Standard_False,
-        GeomAbs_JoinType(join));
-#else
-    BRepOffsetAPI_MakeThickSolid mkThick;
-    mkThick.MakeThickSolidByJoin(this->_Shape, remFace, offset, tol, BRepOffset_Mode(offsetMode),
-        intersection ? Standard_True : Standard_False,
-        selfInter ? Standard_True : Standard_False,
-        GeomAbs_JoinType(join));
-#endif
-
-    return mkThick.Shape();
-}
-
-void TopoShape::transformGeometry(const Base::Matrix4D &rclMat)
-{
-    if (this->_Shape.IsNull())
-        Standard_Failure::Raise("Cannot transform null shape");
-
-    *this = makEGTransform(rclMat);
-}
-
-TopoDS_Shape TopoShape::transformGShape(const Base::Matrix4D& rclTrf) const
-{
-    if (this->_Shape.IsNull())
-        Standard_Failure::Raise("Cannot transform null shape");
-
-    gp_GTrsf mat;
-    mat.SetValue(1,1,rclTrf[0][0]);
-    mat.SetValue(2,1,rclTrf[1][0]);
-    mat.SetValue(3,1,rclTrf[2][0]);
-    mat.SetValue(1,2,rclTrf[0][1]);
-    mat.SetValue(2,2,rclTrf[1][1]);
-    mat.SetValue(3,2,rclTrf[2][1]);
-    mat.SetValue(1,3,rclTrf[0][2]);
-    mat.SetValue(2,3,rclTrf[1][2]);
-    mat.SetValue(3,3,rclTrf[2][2]);
-    mat.SetValue(1,4,rclTrf[0][3]);
-    mat.SetValue(2,4,rclTrf[1][3]);
-    mat.SetValue(3,4,rclTrf[2][3]);
-
-    // geometric transformation
-    BRepBuilderAPI_GTransform mkTrf(this->_Shape, mat);
-    return mkTrf.Shape();
-}
-
-void TopoShape::transformShape(const Base::Matrix4D& rclTrf, bool copy, bool checkScale)
-{
-    if (this->_Shape.IsNull())
-        Standard_Failure::Raise("Cannot transform null shape");
-
-    *this = makETransform(rclTrf,0,checkScale,copy);
-}
-
-TopoDS_Shape TopoShape::mirror(const gp_Ax2& ax2) const
-{
-    gp_Trsf mat;
-    mat.SetMirror(ax2);
-    BRepBuilderAPI_Transform mkTrf(this->_Shape, mat);
-    return mkTrf.Shape();
-}
-
-TopoDS_Shape TopoShape::toNurbs() const
-{
-    BRepBuilderAPI_NurbsConvert mkNurbs(this->_Shape);
-    return mkNurbs.Shape();
-}
-
-TopoDS_Shape TopoShape::replaceShape(const std::vector< std::pair<TopoDS_Shape,TopoDS_Shape> >& s) const
-{
-    BRepTools_ReShape reshape;
-    std::vector< std::pair<TopoDS_Shape,TopoDS_Shape> >::const_iterator it;
-    for (it = s.begin(); it != s.end(); ++it)
-        reshape.Replace(it->first, it->second);
-    return reshape.Apply(this->_Shape, TopAbs_SHAPE);
-}
-
-TopoDS_Shape TopoShape::removeShape(const std::vector<TopoDS_Shape>& s) const
-{
-    BRepTools_ReShape reshape;
-    for (std::vector<TopoDS_Shape>::const_iterator it = s.begin(); it != s.end(); ++it)
-        reshape.Remove(*it);
-    return reshape.Apply(this->_Shape, TopAbs_SHAPE);
-}
-
-void TopoShape::sewShape()
-{
-    BRepBuilderAPI_Sewing sew;
-    sew.Load(this->_Shape);
-    sew.Perform();
-
-    *this = makEShape(sew);
-}
-
-bool TopoShape::fix(double precision, double mintol, double maxtol)
-{
-    if (this->_Shape.IsNull())
-        return false;
-
-    TopAbs_ShapeEnum type = this->_Shape.ShapeType();
-
-    ShapeFix_Shape fix(this->_Shape);
-    fix.SetPrecision(precision);
-    fix.SetMinTolerance(mintol);
-    fix.SetMaxTolerance(maxtol);
-
-    fix.Perform();
-
-    if (type == TopAbs_SOLID) {
-        //fix.FixEdgeTool();
-        fix.FixWireTool()->Perform();
-        fix.FixFaceTool()->Perform();
-        fix.FixShellTool()->Perform();
-        fix.FixSolidTool()->Perform();
-        this->_Shape = fix.FixSolidTool()->Shape();
-    }
-    else if (type == TopAbs_SHELL) {
-        fix.FixWireTool()->Perform();
-        fix.FixFaceTool()->Perform();
-        fix.FixShellTool()->Perform();
-        this->_Shape = fix.FixShellTool()->Shape();
-    }
-    else if (type == TopAbs_FACE) {
-        fix.FixWireTool()->Perform();
-        fix.FixFaceTool()->Perform();
-        this->_Shape = fix.Shape();
-    }
-    else if (type == TopAbs_WIRE) {
-        fix.FixWireTool()->Perform();
-        this->_Shape = fix.Shape();
-    }
-    else {
-        this->_Shape = fix.Shape();
-        return isValid();
-    }
-    return isValid();
-}
-
-bool TopoShape::removeInternalWires(double minArea)
-{
-    TopoShape copy(*this);
-    ShapeUpgrade_RemoveInternalWires fix(this->_Shape);
-    fix.MinArea() = minArea;
-    bool ok = fix.Perform() ? true : false;
-    this->_Shape = fix.GetResult();
-    resetElementMap();
-    mapSubElement(copy);
-    return ok;
-}
-
-TopoDS_Shape TopoShape::removeSplitter() const
-{
-    if (_Shape.IsNull())
-        Standard_Failure::Raise("Cannot remove splitter from empty shape");
-
-    if (_Shape.ShapeType() == TopAbs_SOLID) {
-        const TopoDS_Solid &solid = TopoDS::Solid(_Shape);
-        BRepBuilderAPI_MakeSolid mkSolid;
-        TopExp_Explorer it;
-        for (it.Init(solid, TopAbs_SHELL); it.More(); it.Next()) {
-            const TopoDS_Shell &currentShell = TopoDS::Shell(it.Current());
-            ModelRefine::FaceUniter uniter(currentShell);
-            if (uniter.process()) {
-                if (uniter.isModified()) {
-                    const TopoDS_Shell &newShell = uniter.getShell();
-                    mkSolid.Add(newShell);
-                }
-                else {
-                    mkSolid.Add(currentShell);
-                }
-            }
-            else {
-                Standard_Failure::Raise("Removing splitter failed");
-                return _Shape;
-            }
-        }
-        return mkSolid.Solid();
-    }
-    else if (_Shape.ShapeType() == TopAbs_SHELL) {
-        const TopoDS_Shell& shell = TopoDS::Shell(_Shape);
-        ModelRefine::FaceUniter uniter(shell);
-        if (uniter.process()) {
-            return uniter.getShell();
-        }
-        else {
-            Standard_Failure::Raise("Removing splitter failed");
-        }
-    }
-    else if (_Shape.ShapeType() == TopAbs_COMPOUND) {
-        BRep_Builder builder;
-        TopoDS_Compound comp;
-        builder.MakeCompound(comp);
-
-        TopExp_Explorer xp;
-        // solids
-        for (xp.Init(_Shape, TopAbs_SOLID); xp.More(); xp.Next()) {
-            const TopoDS_Solid &solid = TopoDS::Solid(xp.Current());
-            BRepTools_ReShape reshape;
-            TopExp_Explorer it;
-            for (it.Init(solid, TopAbs_SHELL); it.More(); it.Next()) {
-                const TopoDS_Shell &currentShell = TopoDS::Shell(it.Current());
-                ModelRefine::FaceUniter uniter(currentShell);
-                if (uniter.process()) {
-                    if (uniter.isModified()) {
-                        const TopoDS_Shell &newShell = uniter.getShell();
-                        reshape.Replace(currentShell, newShell);
-                    }
-                }
-            }
-            builder.Add(comp, reshape.Apply(solid));
-        }
-        // free shells
-        for (xp.Init(_Shape, TopAbs_SHELL, TopAbs_SOLID); xp.More(); xp.Next()) {
-            const TopoDS_Shell& shell = TopoDS::Shell(xp.Current());
-            ModelRefine::FaceUniter uniter(shell);
-            if (uniter.process()) {
-                builder.Add(comp, uniter.getShell());
-            }
-        }
-        // the rest
-        for (xp.Init(_Shape, TopAbs_FACE, TopAbs_SHELL); xp.More(); xp.Next()) {
-            if (!xp.Current().IsNull())
-                builder.Add(comp, xp.Current());
-        }
-        for (xp.Init(_Shape, TopAbs_WIRE, TopAbs_FACE); xp.More(); xp.Next()) {
-            if (!xp.Current().IsNull())
-                builder.Add(comp, xp.Current());
-        }
-        for (xp.Init(_Shape, TopAbs_EDGE, TopAbs_WIRE); xp.More(); xp.Next()) {
-            if (!xp.Current().IsNull())
-                builder.Add(comp, xp.Current());
-        }
-        for (xp.Init(_Shape, TopAbs_VERTEX, TopAbs_EDGE); xp.More(); xp.Next()) {
-            if (!xp.Current().IsNull())
-                builder.Add(comp, xp.Current());
-        }
-
-        return comp;
-    }
-
-    return _Shape;
-}
-
-void TopoShape::getDomains(std::vector<Domain>& domains) const
-{
-    std::size_t countFaces = 0;
-    for (TopExp_Explorer xp(this->_Shape, TopAbs_FACE); xp.More(); xp.Next()) {
-        ++countFaces;
-    }
-    domains.reserve(countFaces);
-
-    for (TopExp_Explorer xp(this->_Shape, TopAbs_FACE); xp.More(); xp.Next()) {
-        TopoDS_Face face = TopoDS::Face(xp.Current());
-
-        TopLoc_Location loc;
-        Handle(Poly_Triangulation) theTriangulation = BRep_Tool::Triangulation(face, loc);
-        if (theTriangulation.IsNull())
-            continue;
-
-        Domain domain;
-        // copy the points
-        const TColgp_Array1OfPnt& points = theTriangulation->Nodes();
-        domain.points.reserve(points.Length());
-        for (int i = 1; i <= points.Length(); i++) {
-            gp_Pnt p = points(i);
-            p.Transform(loc.Transformation());
-            Standard_Real X, Y, Z;
-            p.Coord (X, Y, Z);
-            domain.points.push_back(Base::Vector3d(X, Y, Z));
-        }
-
-        // copy the triangles
-        const TopAbs_Orientation anOrientation = face.Orientation();
-        bool flip = (anOrientation == TopAbs_REVERSED);
-        const Poly_Array1OfTriangle& faces = theTriangulation->Triangles();
-        domain.facets.reserve(faces.Length());
-        for (int i = 1; i <= faces.Length(); i++) {
-            Standard_Integer N1, N2, N3;
-            faces(i).Get(N1, N2, N3);
-
-            Facet tria;
-            tria.I1 = N1-1; tria.I2 = N2-1; tria.I3 = N3-1;
-            if (flip)
-                std::swap(tria.I1, tria.I2);
-            domain.facets.push_back(tria);
-        }
-
-        domains.push_back(domain);
-    }
-}
-
-namespace Part {
-struct MeshVertex
-{
-    Standard_Real x,y,z;
-    Standard_Integer i;
-
-    MeshVertex(Standard_Real X, Standard_Real Y, Standard_Real Z)
-        : x(X),y(Y),z(Z),i(0)
-    {
-    }
-    MeshVertex(const Base::Vector3d& p)
-        : x(p.x),y(p.y),z(p.z),i(0)
-    {
-    }
-
-    Base::Vector3d toPoint() const
-    { return Base::Vector3d(x,y,z); }
-
-    bool operator < (const MeshVertex &v) const
-    {
-        if (fabs ( this->x - v.x) >= MESH_MIN_PT_DIST)
-            return this->x < v.x;
-        if (fabs ( this->y - v.y) >= MESH_MIN_PT_DIST)
-            return this->y < v.y;
-        if (fabs ( this->z - v.z) >= MESH_MIN_PT_DIST)
-            return this->z < v.z;
-        return false; // points are considered to be equal
-    }
-
-private:
-    // use the same value as used inside the Mesh module
-    static const double MESH_MIN_PT_DIST;
-};
-}
-
-//const double Vertex::MESH_MIN_PT_DIST = 1.0e-6;
-const double MeshVertex::MESH_MIN_PT_DIST = gp::Resolution();
-
-void TopoShape::getFaces(std::vector<Base::Vector3d> &aPoints,
-                         std::vector<Facet> &aTopo,
-                         float accuracy, uint16_t /*flags*/) const
-{
-    if (this->_Shape.IsNull())
-        return;
-
-    // get the meshes of all faces and then merge them
-    BRepMesh_IncrementalMesh aMesh(this->_Shape, accuracy);
-    std::vector<Domain> domains;
-    getDomains(domains);
-
-    std::set<MeshVertex> vertices;
-    Standard_Real x1, y1, z1;
-    Standard_Real x2, y2, z2;
-    Standard_Real x3, y3, z3;
-
-    for (std::vector<Domain>::const_iterator it = domains.begin(); it != domains.end(); ++it) {
-        const Domain& domain = *it;
-        for (std::vector<Facet>::const_iterator jt = domain.facets.begin(); jt != domain.facets.end(); ++jt) {
-            x1 = domain.points[jt->I1].x;
-            y1 = domain.points[jt->I1].y;
-            z1 = domain.points[jt->I1].z;
-
-            x2 = domain.points[jt->I2].x;
-            y2 = domain.points[jt->I2].y;
-            z2 = domain.points[jt->I2].z;
-
-            x3 = domain.points[jt->I3].x;
-            y3 = domain.points[jt->I3].y;
-            z3 = domain.points[jt->I3].z;
-
-            TopoShape::Facet face;
-            std::set<MeshVertex>::iterator vIt;
-
-            // 1st vertex
-            MeshVertex v1(x1,y1,z1);
-            vIt = vertices.find(v1);
-            if (vIt == vertices.end()) {
-                v1.i = vertices.size();
-                face.I1 = v1.i;
-                vertices.insert(v1);
-            }
-            else {
-                face.I1 = vIt->i;
-            }
-
-            // 2nd vertex
-            MeshVertex v2(x2,y2,z2);
-            vIt = vertices.find(v2);
-            if (vIt == vertices.end()) {
-                v2.i = vertices.size();
-                face.I2 = v2.i;
-                vertices.insert(v2);
-            }
-            else {
-                face.I2 = vIt->i;
-            }
-
-            // 3rd vertex
-            MeshVertex v3(x3,y3,z3);
-            vIt = vertices.find(v3);
-            if (vIt == vertices.end()) {
-                v3.i = vertices.size();
-                face.I3 = v3.i;
-                vertices.insert(v3);
-            }
-            else {
-                face.I3 = vIt->i;
-            }
-
-            // make sure that we don't insert invalid facets
-            if (face.I1 != face.I2 &&
-                face.I2 != face.I3 &&
-                face.I3 != face.I1)
-                aTopo.push_back(face);
-        }
-    }
-
-    std::vector<Base::Vector3d> points;
-    points.resize(vertices.size());
-    for (std::set<MeshVertex>::iterator it = vertices.begin(); it != vertices.end(); ++it)
-        points[it->i] = it->toPoint();
-    aPoints.swap(points);
-}
-
-void TopoShape::setFaces(const std::vector<Base::Vector3d> &Points,
-                         const std::vector<Facet> &Topo, float Accuracy)
-{
-    gp_XYZ p1, p2, p3;
-    TopoDS_Vertex Vertex1, Vertex2, Vertex3;
-    TopoDS_Face newFace;
-    TopoDS_Wire newWire;
-    BRepBuilderAPI_Sewing aSewingTool;
-    Standard_Real x1, y1, z1;
-    Standard_Real x2, y2, z2;
-    Standard_Real x3, y3, z3;
-
-    aSewingTool.Init(Accuracy,Standard_True);
-
-    TopoDS_Compound aComp;
-    BRep_Builder BuildTool;
-    BuildTool.MakeCompound(aComp);
-
-    unsigned int ctPoints = Points.size();
-    for (std::vector<Facet>::const_iterator it = Topo.begin(); it != Topo.end(); ++it) {
-        if (it->I1 >= ctPoints || it->I2 >= ctPoints || it->I3 >= ctPoints)
-            continue;
-        x1 = Points[it->I1].x; y1 = Points[it->I1].y; z1 = Points[it->I1].z;
-        x2 = Points[it->I2].x; y2 = Points[it->I2].y; z2 = Points[it->I2].z;
-        x3 = Points[it->I3].x; y3 = Points[it->I3].y; z3 = Points[it->I3].z;
-
-        p1.SetCoord(x1,y1,z1);
-        p2.SetCoord(x2,y2,z2);
-        p3.SetCoord(x3,y3,z3);
-
-        if ((!(p1.IsEqual(p2,0.0))) && (!(p1.IsEqual(p3,0.0)))) {
-            Vertex1 = BRepBuilderAPI_MakeVertex(p1);
-            Vertex2 = BRepBuilderAPI_MakeVertex(p2);
-            Vertex3 = BRepBuilderAPI_MakeVertex(p3);
-
-            newWire = BRepBuilderAPI_MakePolygon(Vertex1, Vertex2, Vertex3, Standard_True);
-            if (!newWire.IsNull()) {
-                newFace = BRepBuilderAPI_MakeFace(newWire);
-                if (!newFace.IsNull())
-                    BuildTool.Add(aComp, newFace);
-            }
-        }
-    }
-
-    aSewingTool.Load(aComp);
-    aSewingTool.Perform();
-    _Shape = aSewingTool.SewedShape();
-    if (_Shape.IsNull())
-        _Shape = aComp;
-    _ElementMap.reset();
-}
-
-void TopoShape::getPoints(std::vector<Base::Vector3d> &Points,
-                          std::vector<Base::Vector3d> &Normals,
-                          float Accuracy, uint16_t /*flags*/) const
-{
-    if (_Shape.IsNull())
-        return;
-
-    const int minPointsPerEdge = 30;
-    const double lateralDistance = Accuracy;
-
-    // get all 3d points from free vertices
-    for (TopExp_Explorer xp(_Shape, TopAbs_VERTEX, TopAbs_EDGE); xp.More(); xp.Next()) {
-        gp_Pnt p = BRep_Tool::Pnt(TopoDS::Vertex(xp.Current()));
-        Points.push_back(Base::convertTo<Base::Vector3d>(p));
-        Normals.push_back(Base::Vector3d(0,0,0));
-    }
-
-    // sample inner points of all free edges
-    for (TopExp_Explorer xp(_Shape, TopAbs_EDGE, TopAbs_FACE); xp.More(); xp.Next()) {
-        BRepAdaptor_Curve curve(TopoDS::Edge(xp.Current()));
-        GCPnts_UniformAbscissa discretizer(curve, lateralDistance, curve.FirstParameter(), curve.LastParameter());
-        if (discretizer.IsDone () && discretizer.NbPoints () > 0) {
-            int nbPoints = discretizer.NbPoints();
-            for (int i=1; i<=nbPoints; i++) {
-                gp_Pnt p = curve.Value (discretizer.Parameter(i));
-                Points.push_back(Base::convertTo<Base::Vector3d>(p));
-                Normals.push_back(Base::Vector3d(0,0,0));
-            }
-        }
-    }
-
-    // sample inner points of all faces
-    BRepClass_FaceClassifier classifier;
-    bool hasFaces = false;
-    for (TopExp_Explorer xp(_Shape, TopAbs_FACE); xp.More(); xp.Next()) {
-        hasFaces = true;
-        int pointsPerEdge = minPointsPerEdge;
-        TopoDS_Face face = TopoDS::Face(xp.Current());
-        BRepAdaptor_Surface surface(face);
-        Handle(Geom_Surface) aSurf = BRep_Tool::Surface(face);
-
-        // parameter ranges
-        Standard_Real uFirst = surface.FirstUParameter();
-        Standard_Real uLast = surface.LastUParameter();
-        Standard_Real uMid = (uFirst+uLast)/2;
-        Standard_Real vFirst = surface.FirstVParameter();
-        Standard_Real vLast = surface.LastVParameter();
-        Standard_Real vMid = (vFirst+vLast)/2;
-
-        // get geometrical length and width of the surface
-        //
-        gp_Pnt p1, p2;
-        Standard_Real fLengthU = 0.0, fLengthV = 0.0;
-        for (int i = 1; i <= pointsPerEdge; i++) {
-            double u1 = static_cast<double>(i-1)/static_cast<double>(pointsPerEdge);
-            double s1 = (1.0-u1)*uFirst + u1*uLast;
-            p1 = surface.Value(s1,vMid);
-
-            double u2 = static_cast<double>(i)/static_cast<double>(pointsPerEdge);
-            double s2 = (1.0-u2)*uFirst + u2*uLast;
-            p2 = surface.Value(s2,vMid);
-
-            fLengthU += p1.Distance(p2);
-        }
-
-        for (int i = 1; i <= pointsPerEdge; i++) {
-            double v1 = static_cast<double>(i-1)/static_cast<double>(pointsPerEdge);
-            double t1 = (1.0-v1)*vFirst + v1*vLast;
-            p1 = surface.Value(uMid,t1);
-
-            double v2 = static_cast<double>(i)/static_cast<double>(pointsPerEdge);
-            double t2 = (1.0-v2)*vFirst + v2*vLast;
-            p2 = surface.Value(uMid,t2);
-
-            fLengthV += p1.Distance(p2);
-        }
-
-        int uPointsPerEdge = static_cast<int>(fLengthU / lateralDistance);
-        int vPointsPerEdge = static_cast<int>(fLengthV / lateralDistance);
-        uPointsPerEdge = std::max(uPointsPerEdge, 1);
-        vPointsPerEdge = std::max(vPointsPerEdge, 1);
-
-        for (int i = 0; i <= uPointsPerEdge; i++) {
-            double u = static_cast<double>(i)/static_cast<double>(uPointsPerEdge);
-            double s = (1.0-u)*uFirst + u*uLast;
-
-            for (int j = 0; j <= vPointsPerEdge; j++) {
-                double v = static_cast<double>(j)/static_cast<double>(vPointsPerEdge);
-                double t = (1.0-v)*vFirst + v*vLast;
-
-                gp_Pnt2d p2d(s,t);
-                classifier.Perform(face,p2d,1.0e-4);
-                if (classifier.State() == TopAbs_IN || classifier.State() == TopAbs_ON) {
-                    gp_Pnt p = surface.Value(s,t);
-                    Points.push_back(Base::convertTo<Base::Vector3d>(p));
-                    gp_Dir normal;
-                    if (GeomLib::NormEstim(aSurf, p2d, Precision::Confusion(), normal) <= 1) {
-                        Normals.push_back(Base::convertTo<Base::Vector3d>(normal));
-                    }
-                    else {
-                        Normals.push_back(Base::Vector3d(0,0,0));
-                    }
-                }
-            }
-        }
-    }
-
-    // if no faces are found then the normals can be cleared
-    if (!hasFaces)
-        Normals.clear();
-}
-
-void TopoShape::getLinesFromSubelement(const Data::Segment* element,
-                                       std::vector<Base::Vector3d> &vertices,
-                                       std::vector<Line> &lines) const
-{
-    if (element->getTypeId() == ShapeSegment::getClassTypeId()) {
-        const TopoDS_Shape& shape = static_cast<const ShapeSegment*>(element)->Shape;
-        if (shape.IsNull())
-            return;
-        if(shape.ShapeType() == TopAbs_VERTEX) {
-            auto pnt = BRep_Tool::Pnt(TopoDS::Vertex(shape));
-            vertices.emplace_back(pnt.X(),pnt.Y(),pnt.Z());
-            return;
-        }
-
-        for(TopExp_Explorer exp(shape,TopAbs_EDGE);exp.More();exp.Next()) {
-
-            TopoDS_Edge aEdge = TopoDS::Edge(exp.Current());
-            TopLoc_Location aLoc;
-            Handle(Poly_Polygon3D) aPoly = BRep_Tool::Polygon3D(aEdge, aLoc);
-
-            gp_Trsf myTransf;
-            Standard_Integer nbNodesInFace;
-
-            auto line_start = vertices.size();
-
-            // triangulation succeeded?
-            if (!aPoly.IsNull()) {
-                if (!aLoc.IsIdentity()) {
-                    myTransf = aLoc.Transformation();
-                }
-                nbNodesInFace = aPoly->NbNodes();
-
-                const TColgp_Array1OfPnt& Nodes = aPoly->Nodes();
-
-                gp_Pnt V;
-                for (Standard_Integer i=0;i < nbNodesInFace;i++) {
-                    V = Nodes(i+1);
-                    V.Transform(myTransf);
-                    vertices.emplace_back(V.X(),V.Y(),V.Z());
-                }
-            }
-            else {
-                // the edge has not its own triangulation, but then a face the edge is attached to
-                // must provide this triangulation
-
-                // Look for one face in our map (it doesn't care which one we take)
-                auto aFace = findAncestorShape(aEdge, TopAbs_FACE);
-                if(aFace.IsNull())
-                    continue;
-
-                // take the face's triangulation instead
-                Handle(Poly_Triangulation) aPolyTria = BRep_Tool::Triangulation(TopoDS::Face(aFace),aLoc);
-                if (!aLoc.IsIdentity()) {
-                    myTransf = aLoc.Transformation();
-                }
-
-                if (aPolyTria.IsNull()) break;
-
-                // this holds the indices of the edge's triangulation to the actual points
-                Handle(Poly_PolygonOnTriangulation) aPoly = BRep_Tool::PolygonOnTriangulation(aEdge, aPolyTria, aLoc);
-                if (aPoly.IsNull())
-                    continue; // polygon does not exist
-
-                // getting size and create the array
-                nbNodesInFace = aPoly->NbNodes();
-
-                const TColStd_Array1OfInteger& indices = aPoly->Nodes();
-                const TColgp_Array1OfPnt& Nodes = aPolyTria->Nodes();
-
-                gp_Pnt V;
-                // go through the index array
-                for (Standard_Integer i=indices.Lower();i <= indices.Upper();i++) {
-                    V = Nodes(indices(i));
-                    V.Transform(myTransf);
-                    vertices.emplace_back(V.X(),V.Y(),V.Z());
-                }
-            }
-            
-            if(line_start+1 < vertices.size()) {
-                lines.emplace_back();
-                lines.back().I1 = line_start;
-                lines.back().I2 = vertices.size()-1;
-            }
-        }
-    }
-}
-
-void TopoShape::getFacesFromSubelement(const Data::Segment* element,
-                                       std::vector<Base::Vector3d> &points,
-                                       std::vector<Base::Vector3d> &pointNormals,
-                                       std::vector<Facet> &faces) const
-{
-    if (element->getTypeId() == ShapeSegment::getClassTypeId()) {
-        const TopoDS_Shape& shape = static_cast<const ShapeSegment*>(element)->Shape;
-        if (shape.IsNull() || shape.ShapeType() != TopAbs_FACE)
-            return;
-
-        // get the meshes of all faces and then merge them
-        std::vector<Domain> domains;
-        TopoShape(shape).getDomains(domains);
-
-        std::set<MeshVertex> vertices;
-        Standard_Real x1, y1, z1;
-        Standard_Real x2, y2, z2;
-        Standard_Real x3, y3, z3;
-
-        for (std::vector<Domain>::const_iterator it = domains.begin(); it != domains.end(); ++it) {
-            const Domain& domain = *it;
-            for (std::vector<Facet>::const_iterator jt = domain.facets.begin(); jt != domain.facets.end(); ++jt) {
-                x1 = domain.points[jt->I1].x;
-                y1 = domain.points[jt->I1].y;
-                z1 = domain.points[jt->I1].z;
-
-                x2 = domain.points[jt->I2].x;
-                y2 = domain.points[jt->I2].y;
-                z2 = domain.points[jt->I2].z;
-
-                x3 = domain.points[jt->I3].x;
-                y3 = domain.points[jt->I3].y;
-                z3 = domain.points[jt->I3].z;
-
-                TopoShape::Facet face;
-                std::set<MeshVertex>::iterator vIt;
-
-                // 1st vertex
-                MeshVertex v1(x1,y1,z1);
-                vIt = vertices.find(v1);
-                if (vIt == vertices.end()) {
-                    v1.i = vertices.size();
-                    face.I1 = v1.i;
-                    vertices.insert(v1);
-                }
-                else {
-                    face.I1 = vIt->i;
-                }
-
-                // 2nd vertex
-                MeshVertex v2(x2,y2,z2);
-                vIt = vertices.find(v2);
-                if (vIt == vertices.end()) {
-                    v2.i = vertices.size();
-                    face.I2 = v2.i;
-                    vertices.insert(v2);
-                }
-                else {
-                    face.I2 = vIt->i;
-                }
-
-                // 3rd vertex
-                MeshVertex v3(x3,y3,z3);
-                vIt = vertices.find(v3);
-                if (vIt == vertices.end()) {
-                    v3.i = vertices.size();
-                    face.I3 = v3.i;
-                    vertices.insert(v3);
-                }
-                else {
-                    face.I3 = vIt->i;
-                }
-
-                // make sure that we don't insert invalid facets
-                if (face.I1 != face.I2 &&
-                    face.I2 != face.I3 &&
-                    face.I3 != face.I1)
-                    faces.push_back(face);
-            }
-        }
-
-        (void)pointNormals; // leave this empty
-        std::vector<Base::Vector3d> meshPoints;
-        meshPoints.resize(vertices.size());
-        for (std::set<MeshVertex>::iterator it = vertices.begin(); it != vertices.end(); ++it)
-            meshPoints[it->i] = it->toPoint();
-        points.swap(meshPoints);
-    }
-}
-
-TopoDS_Shape TopoShape::defeaturing(const std::vector<TopoDS_Shape>& s) const
-{
-    if (this->_Shape.IsNull())
-        Standard_Failure::Raise("Base shape is null");
-#if OCC_VERSION_HEX < 0x070300
-    (void)s;
-    throw Base::RuntimeError("Defeaturing is available only in OCC 7.3.0 and up.");
-#else
-    BRepAlgoAPI_Defeaturing defeat;
-    defeat.SetRunParallel(true);
-    defeat.SetShape(this->_Shape);
-    for (std::vector<TopoDS_Shape>::const_iterator it = s.begin(); it != s.end(); ++it)
-        defeat.AddFaceToRemove(*it);
-    defeat.Build();
-    if (!defeat.IsDone()) {
-        // error treatment
-        Standard_SStream aSStream;
-        defeat.DumpErrors(aSStream);
-        const std::string& resultstr = aSStream.str();
-        const char* cstr2 = resultstr.c_str();
-        throw Base::RuntimeError(cstr2);
-    }
-//     if (defeat.HasWarnings()) {
-//         // warnings treatment
-//         Standard_SStream aSStream;
-//         defeat.DumpWarnings(aSStream);
-//     }
-    return defeat.Shape();
-#endif
-}
+/***************************************************************************
+ *   Copyright (c) Jürgen Riegel          (juergen.riegel@web.de) 2002     *
+ *                                                                         *
+ *   This file is part of the FreeCAD CAx development system.              *
+ *                                                                         *
+ *   This library is free software; you can redistribute it and/or         *
+ *   modify it under the terms of the GNU Library General Public           *
+ *   License as published by the Free Software Foundation; either          *
+ *   version 2 of the License, or (at your option) any later version.      *
+ *                                                                         *
+ *   This library  is distributed in the hope that it will be useful,      *
+ *   but WITHOUT ANY WARRANTY; without even the implied warranty of        *
+ *   MERCHANTABILITY or FITNESS FOR A PARTICULAR PURPOSE.  See the         *
+ *   GNU Library General Public License for more details.                  *
+ *                                                                         *
+ *   You should have received a copy of the GNU Library General Public     *
+ *   License along with this library; see the file COPYING.LIB. If not,    *
+ *   write to the Free Software Foundation, Inc., 59 Temple Place,         *
+ *   Suite 330, Boston, MA  02111-1307, USA                                *
+ *                                                                         *
+ ***************************************************************************/
+
+
+#include "PreCompiled.h"
+
+#ifndef _PreComp_
+# include <cmath>
+# include <cstdlib>
+# include <sstream>
+# include <QString>
+# include <BRepLib.hxx>
+# include <BSplCLib.hxx>
+# include <Bnd_Box.hxx>
+# include <BRep_Builder.hxx>
+# include <BRep_Tool.hxx>
+# include <BRepAdaptor_Curve.hxx>
+# include <BRepAdaptor_CompCurve.hxx>
+# include <BRepAdaptor_HCurve.hxx>
+# include <BRepAdaptor_HCompCurve.hxx>
+# include <BRepAdaptor_Surface.hxx>
+# include <BRepAlgoAPI_Common.hxx>
+# include <BRepAlgoAPI_Cut.hxx>
+# include <BRepAlgoAPI_Fuse.hxx>
+# include <BRepAlgoAPI_Section.hxx>
+# include <BRepBndLib.hxx>
+# include <BRepBuilderAPI_FindPlane.hxx>
+# include <BRepLib_FindSurface.hxx>
+# include <BRepBuilderAPI_GTransform.hxx>
+# include <BRepBuilderAPI_MakeEdge.hxx>
+# include <BRepBuilderAPI_MakeFace.hxx>
+# include <BRepBuilderAPI_MakePolygon.hxx>
+# include <BRepBuilderAPI_MakeSolid.hxx>
+# include <BRepBuilderAPI_MakeVertex.hxx>
+# include <BRepBuilderAPI_MakeWire.hxx>
+# include <BRepBuilderAPI_MakeShell.hxx>
+# include <BRepBuilderAPI_NurbsConvert.hxx>
+# include <BRepBuilderAPI_FaceError.hxx>
+# include <BRepBuilderAPI_Copy.hxx>
+# include <BRepBuilderAPI_Transform.hxx>
+# include <BRepCheck_Analyzer.hxx>
+# include <BRepCheck_ListIteratorOfListOfStatus.hxx>
+# include <BRepCheck_Result.hxx>
+# include <BRepClass_FaceClassifier.hxx>
+# include <BRepFilletAPI_MakeFillet.hxx>
+# include <BRepGProp.hxx>
+# include <BRepMesh_IncrementalMesh.hxx>
+# include <BRepMesh_Triangle.hxx>
+# include <BRepMesh_Edge.hxx>
+# include <BRepOffsetAPI_MakeThickSolid.hxx>
+# include <BRepOffsetAPI_MakeOffsetShape.hxx>
+# include <BRepOffsetAPI_MakeOffset.hxx>
+# include <BRepOffsetAPI_MakePipe.hxx>
+# include <BRepOffsetAPI_MakePipeShell.hxx>
+# include <BRepOffsetAPI_Sewing.hxx>
+# include <BRepOffsetAPI_ThruSections.hxx>
+# include <BRepPrimAPI_MakePrism.hxx>
+# include <BRepPrimAPI_MakeRevol.hxx>
+# include <BRepTools.hxx>
+# include <BRepTools_ReShape.hxx>
+# include <BRepTools_ShapeSet.hxx>
+# include <BRepTools_WireExplorer.hxx>
+# include <BRepFill_CompatibleWires.hxx>
+# include <GCE2d_MakeSegment.hxx>
+# include <GCPnts_AbscissaPoint.hxx>
+# include <GCPnts_UniformAbscissa.hxx>
+# include <Geom2d_Line.hxx>
+# include <Geom2d_TrimmedCurve.hxx>
+# include <GeomLProp_SLProps.hxx>
+# include <GeomAPI_ProjectPointOnSurf.hxx>
+# include <GeomFill_CorrectedFrenet.hxx>
+# include <GeomFill_CurveAndTrihedron.hxx>
+# include <GeomFill_EvolvedSection.hxx>
+# include <GeomFill_Pipe.hxx>
+# include <GeomFill_SectionLaw.hxx>
+# include <GeomFill_Sweep.hxx>
+# include <GeomLib.hxx>
+# include <GProp_GProps.hxx>
+# include <Law_BSpFunc.hxx>
+# include <Law_BSpline.hxx>
+# include <Law_BSpFunc.hxx>
+# include <Law_Constant.hxx>
+# include <Law_Linear.hxx>
+# include <Law_S.hxx>
+# include <TopTools_HSequenceOfShape.hxx>
+# include <Interface_Static.hxx>
+# include <IGESControl_Controller.hxx>
+# include <IGESControl_Writer.hxx>
+# include <IGESControl_Reader.hxx>
+# include <IGESData_GlobalSection.hxx>
+# include <IGESData_IGESModel.hxx>
+# include <STEPControl_Writer.hxx>
+# include <STEPControl_Reader.hxx>
+# include <TopTools_MapOfShape.hxx>
+# include <TopoDS.hxx>
+# include <TopoDS_Compound.hxx>
+# include <TopoDS_Iterator.hxx>
+# include <TopoDS_Solid.hxx>
+# include <TopoDS_Vertex.hxx>
+# include <TopExp.hxx>
+# include <TopExp_Explorer.hxx>
+# include <TopTools_ListIteratorOfListOfShape.hxx>
+# include <Geom2d_Ellipse.hxx>
+# include <Geom_BezierCurve.hxx>
+# include <Geom_BezierSurface.hxx>
+# include <Geom_BSplineCurve.hxx>
+# include <Geom_BSplineSurface.hxx>
+# include <Geom_SurfaceOfLinearExtrusion.hxx>
+# include <Geom_SurfaceOfRevolution.hxx>
+# include <Geom_Circle.hxx>
+# include <Geom_ConicalSurface.hxx>
+# include <Geom_CylindricalSurface.hxx>
+# include <Geom_Ellipse.hxx>
+# include <Geom_Hyperbola.hxx>
+# include <Geom_Line.hxx>
+# include <Geom_Parabola.hxx>
+# include <Geom_Plane.hxx>
+# include <Geom_CartesianPoint.hxx>
+# include <Geom_SphericalSurface.hxx>
+# include <Geom_ToroidalSurface.hxx>
+# include <Poly_Triangulation.hxx>
+# include <Standard_Failure.hxx>
+# include <StlAPI_Writer.hxx>
+# include <Standard_Failure.hxx>
+# include <gp_GTrsf.hxx>
+# include <ShapeAnalysis_Shell.hxx>
+# include <ShapeBuild_ReShape.hxx>
+# include <ShapeExtend_Explorer.hxx>
+# include <ShapeFix_Edge.hxx>
+# include <ShapeFix_Face.hxx>
+# include <ShapeFix_Shell.hxx>
+# include <ShapeFix_Solid.hxx>
+# include <ShapeUpgrade_ShellSewing.hxx>
+# include <ShapeUpgrade_RemoveInternalWires.hxx>
+# include <Standard_Version.hxx>
+# include <ShapeFix_Wire.hxx>
+#if OCC_VERSION_HEX < 0x070300
+# include <BRepAlgo_Fuse.hxx>
+#endif
+#endif
+# include <BinTools.hxx>
+# include <BinTools_ShapeSet.hxx>
+# include <Poly_Polygon3D.hxx>
+# include <Poly_PolygonOnTriangulation.hxx>
+# include <BRepBuilderAPI_Sewing.hxx>
+# include <ShapeFix_Shape.hxx>
+# include <XSControl_WorkSession.hxx>
+# include <Transfer_TransientProcess.hxx>
+# include <Transfer_FinderProcess.hxx>
+# include <XSControl_TransferWriter.hxx>
+# include <APIHeaderSection_MakeHeader.hxx>
+# include <ShapeAnalysis_FreeBoundsProperties.hxx>
+# include <ShapeAnalysis_FreeBoundData.hxx>
+# include <deque>
+
+#if OCC_VERSION_HEX >= 0x060600
+#include <BOPAlgo_ArgumentAnalyzer.hxx>
+#include <BOPAlgo_ListOfCheckResult.hxx>
+#endif
+
+#include <boost/algorithm/string/predicate.hpp>
+
+#if OCC_VERSION_HEX >= 0x070300
+#include <BRepAlgoAPI_Defeaturing.hxx>
+#endif
+
+#include <Base/Builder3D.h>
+#include <Base/FileInfo.h>
+#include <Base/Exception.h>
+#include <Base/Tools.h>
+#include <Base/Console.h>
+
+
+#include "PartPyCXX.h"
+#include "TopoShape.h"
+#include "CrossSection.h"
+#include "TopoShapeFacePy.h"
+#include "TopoShapeEdgePy.h"
+#include "TopoShapeVertexPy.h"
+#include "ProgressIndicator.h"
+#include "modelRefine.h"
+#include "Tools.h"
+#include "encodeFilename.h"
+#include "FaceMakerBullseye.h"
+
+FC_LOG_LEVEL_INIT("TopoShape",true,true);
+
+using namespace Part;
+
+const char* BRepBuilderAPI_FaceErrorText(BRepBuilderAPI_FaceError et)
+{
+    switch (et)
+    {
+    case BRepBuilderAPI_FaceDone:
+        return "Construction was successful";
+    case BRepBuilderAPI_NoFace:
+        return "No face";
+    case BRepBuilderAPI_NotPlanar:
+        return "Face is not planar";
+    case BRepBuilderAPI_CurveProjectionFailed:
+        return "Curve projection failed";
+    case BRepBuilderAPI_ParametersOutOfRange:
+        return "Parameters out of range";
+#if OCC_VERSION_HEX < 0x060500
+    case BRepBuilderAPI_SurfaceNotC2:
+        return "Surface not C2-continous";
+#endif
+    default:
+        return "Unknown creation error";
+    }
+}
+
+// ------------------------------------------------
+
+TYPESYSTEM_SOURCE(Part::ShapeSegment , Data::Segment);
+
+std::string ShapeSegment::getName() const
+{
+    return std::string();
+}
+
+// ------------------------------------------------
+
+TYPESYSTEM_SOURCE(Part::TopoShape , Data::ComplexGeoData);
+
+TopoShape::TopoShape(long tag,App::StringHasherRef hasher, const TopoDS_Shape &shape)
+    :_Shape(shape)
+{
+    Tag = tag;
+    Hasher = hasher;
+}
+
+TopoShape::~TopoShape()
+{
+}
+
+TopoShape::TopoShape(const TopoDS_Shape& shape)
+  : _Shape(shape)
+{
+}
+
+TopoShape::TopoShape(const TopoShape& shape)
+  : _Shape(shape._Shape)
+{
+    Tag = shape.Tag;
+    Hasher = shape.Hasher;
+    _ElementMap = shape._ElementMap;
+    _Cache = shape._Cache;
+}
+
+std::vector<const char*> TopoShape::getElementTypes(void) const
+{
+    static const std::vector<const char*> temp = {"Face","Edge","Vertex"};
+    return temp;
+}
+
+unsigned long TopoShape::countSubElements(const char* Type) const
+{
+    return countSubShapes(Type);
+}
+
+Data::Segment* TopoShape::getSubElement(const char* Type, unsigned long n) const
+{
+    std::stringstream str;
+    str << Type << n;
+    std::string temp = str.str();
+    return new ShapeSegment(getSubShape(temp.c_str()));
+}
+
+TopoDS_Shape TopoShape::getSubShape(const char* Type, bool silent) const {
+    TopoShape s(*this);
+    s.Tag = 0;
+    return s.getSubTopoShape(Type,silent).getShape();
+}
+
+TopoDS_Shape TopoShape::getSubShape(TopAbs_ShapeEnum type, int idx, bool silent) const {
+    TopoShape s(*this);
+    s.Tag = 0;
+    return s.getSubTopoShape(type,idx,silent).getShape();
+}
+
+typedef std::map<TopAbs_ShapeEnum,std::string> ShapeNameMap;
+static  ShapeNameMap _ShapeNameMap;
+
+static void initShapeNameMap() {
+    if(_ShapeNameMap.empty()) {
+        _ShapeNameMap[TopAbs_VERTEX] = "Vertex";
+        _ShapeNameMap[TopAbs_EDGE] = "Edge";
+        _ShapeNameMap[TopAbs_FACE] = "Face";
+        _ShapeNameMap[TopAbs_WIRE] = "Wire";
+        _ShapeNameMap[TopAbs_SHELL] = "Shell";
+        _ShapeNameMap[TopAbs_SOLID] = "Solid";
+        _ShapeNameMap[TopAbs_COMPOUND] = "Compound";
+        _ShapeNameMap[TopAbs_COMPSOLID] = "CompSolid";
+    }
+}
+
+TopAbs_ShapeEnum TopoShape::shapeType(const char *type, bool silent) {
+    if(type) {
+        initShapeNameMap();
+        for(auto &v : _ShapeNameMap) {
+            if(boost::starts_with(type,v.second))
+                return v.first;
+        }
+    }
+    if(!silent)
+        Standard_Failure::Raise("invalid shape type");
+    return TopAbs_SHAPE;
+}
+
+TopAbs_ShapeEnum TopoShape::shapeType(char type, bool silent) {
+    switch(type) {
+    case 'E':
+        return TopAbs_EDGE;
+    case 'V':
+        return TopAbs_VERTEX;
+    case 'F':
+        return TopAbs_FACE;
+    default:
+        if(!silent)
+            Standard_Failure::Raise("invalid shape type");
+        return TopAbs_SHAPE;
+    }
+}
+
+TopAbs_ShapeEnum TopoShape::shapeType(bool silent) const {
+    if(isNull()) {
+        if(!silent)
+            Standard_Failure::Raise("null shape");
+        return TopAbs_SHAPE;
+    }
+    return getShape().ShapeType();
+}
+
+const std::string &TopoShape::shapeName(TopAbs_ShapeEnum type, bool silent) {
+    initShapeNameMap();
+    auto it = _ShapeNameMap.find(type);
+    if(it != _ShapeNameMap.end())
+        return it->second;
+    if(!silent)
+        Standard_Failure::Raise("invalid shape type");
+    static std::string ret("");
+    return ret;
+}
+
+const std::string &TopoShape::shapeName(bool silent) const {
+    return shapeName(shapeType(silent),silent);
+}
+
+PyObject * TopoShape::getPySubShape(const char* Type,bool silent) const
+{
+    TopoShape s;
+    if(!silent) 
+        s = getSubTopoShape(Type);
+    else{
+        auto idx = shapeTypeAndIndex(Type);
+        if(!idx.second)
+            return 0;
+        s = getSubTopoShape(idx.first,idx.second,true);
+        if(s.isNull())
+            return 0;
+    }
+    return Py::new_reference_to(shape2pyshape(s));
+}
+
+void TopoShape::operator = (const TopoShape& sh)
+{
+    if (this != &sh) {
+        this->Tag = sh.Tag;
+        this->_Shape = sh._Shape;
+        this->_ElementMap = sh._ElementMap;
+        this->_Cache = sh._Cache;
+        this->Hasher = sh.Hasher;
+    }
+}
+
+void TopoShape::convertTogpTrsf(const Base::Matrix4D& mtrx, gp_Trsf& trsf)
+{
+    trsf.SetValues(mtrx[0][0],mtrx[0][1],mtrx[0][2],mtrx[0][3],
+                   mtrx[1][0],mtrx[1][1],mtrx[1][2],mtrx[1][3],
+                   mtrx[2][0],mtrx[2][1],mtrx[2][2],mtrx[2][3]
+#if OCC_VERSION_HEX < 0x060800
+                  , 0.00001,0.00001
+#endif
+                ); //precision was removed in OCCT CR0025194
+}
+
+void TopoShape::convertToMatrix(const gp_Trsf& trsf, Base::Matrix4D& mtrx)
+{
+#if OCC_VERSION_HEX >= 0x070000
+    // https://www.opencascade.com/doc/occt-7.0.0/refman/html/classgp___trsf.html
+    // VectorialPart() already includes the scale factor
+    gp_Mat m = trsf.VectorialPart();
+    gp_XYZ p = trsf.TranslationPart();
+
+    // set Rotation matrix
+    mtrx[0][0] = m(1,1);
+    mtrx[0][1] = m(1,2);
+    mtrx[0][2] = m(1,3);
+
+    mtrx[1][0] = m(2,1);
+    mtrx[1][1] = m(2,2);
+    mtrx[1][2] = m(2,3);
+
+    mtrx[2][0] = m(3,1);
+    mtrx[2][1] = m(3,2);
+    mtrx[2][2] = m(3,3);
+
+    // set pos vector
+    mtrx[0][3] = p.X();
+    mtrx[1][3] = p.Y();
+    mtrx[2][3] = p.Z();
+#else
+    gp_Mat m = trsf._CSFDB_Getgp_Trsfmatrix();
+    gp_XYZ p = trsf._CSFDB_Getgp_Trsfloc();
+    Standard_Real scale = trsf._CSFDB_Getgp_Trsfscale();
+
+    // set Rotation matrix
+    mtrx[0][0] = scale * m._CSFDB_Getgp_Matmatrix(0,0);
+    mtrx[0][1] = scale * m._CSFDB_Getgp_Matmatrix(0,1);
+    mtrx[0][2] = scale * m._CSFDB_Getgp_Matmatrix(0,2);
+
+    mtrx[1][0] = scale * m._CSFDB_Getgp_Matmatrix(1,0);
+    mtrx[1][1] = scale * m._CSFDB_Getgp_Matmatrix(1,1);
+    mtrx[1][2] = scale * m._CSFDB_Getgp_Matmatrix(1,2);
+
+    mtrx[2][0] = scale * m._CSFDB_Getgp_Matmatrix(2,0);
+    mtrx[2][1] = scale * m._CSFDB_Getgp_Matmatrix(2,1);
+    mtrx[2][2] = scale * m._CSFDB_Getgp_Matmatrix(2,2);
+
+    // set pos vector
+    mtrx[0][3] = p._CSFDB_Getgp_XYZx();
+    mtrx[1][3] = p._CSFDB_Getgp_XYZy();
+    mtrx[2][3] = p._CSFDB_Getgp_XYZz();
+#endif
+}
+
+Base::Matrix4D TopoShape::convert(const gp_Trsf& trsf) {
+    Base::Matrix4D mat;
+    convertToMatrix(trsf,mat);
+    return mat;
+}
+
+gp_Trsf TopoShape::convert(const Base::Matrix4D& mtrx) {
+    gp_Trsf trsf;
+    convertTogpTrsf(mtrx,trsf);
+    return trsf;
+}
+
+void TopoShape::setTransform(const Base::Matrix4D& rclTrf)
+{
+    gp_Trsf mov;
+    convertTogpTrsf(rclTrf, mov);
+    TopLoc_Location loc(mov);
+    _Shape.Location(loc);
+}
+
+Base::Matrix4D TopoShape::getTransform(void) const
+{
+    Base::Matrix4D mtrx;
+    gp_Trsf Trf = _Shape.Location().Transformation();
+    convertToMatrix(Trf, mtrx);
+    return mtrx;
+}
+
+void TopoShape::setPlacement(const Base::Placement& rclTrf)
+{
+    const Base::Vector3d& pos = rclTrf.getPosition();
+    Base::Vector3d axis;
+    double angle;
+    rclTrf.getRotation().getValue(axis, angle);
+
+    gp_Trsf trsf;
+    trsf.SetRotation(gp_Ax1(gp_Pnt(0.,0.,0.), gp_Dir(axis.x, axis.y, axis.z)), angle);
+    trsf.SetTranslationPart(gp_Vec(pos.x, pos.y, pos.z));
+    TopLoc_Location loc(trsf);
+    _Shape.Location(loc);
+}
+
+Base::Placement TopoShape::getPlacemet(void) const
+{
+    TopLoc_Location loc = _Shape.Location();
+    gp_Trsf trsf = loc.Transformation();
+    gp_XYZ pos = trsf.TranslationPart();
+
+    gp_XYZ axis;
+    Standard_Real angle;
+    trsf.GetRotation(axis, angle);
+
+    Base::Rotation rot(Base::Vector3d(axis.X(), axis.Y(), axis.Z()), angle);
+    Base::Placement placement(Base::Vector3d(pos.X(), pos.Y(), pos.Z()), rot);
+
+    return placement;
+}
+
+void TopoShape::read(const char *FileName)
+{
+    Base::FileInfo File(FileName);
+  
+    // checking on the file
+    if (!File.isReadable())
+        throw Base::FileException("File to load not existing or not readable", FileName);
+    
+    if (File.hasExtension("igs") || File.hasExtension("iges")) {
+        // read iges file
+        importIges(File.filePath().c_str());
+    }
+    else if (File.hasExtension("stp") || File.hasExtension("step")) {
+        importStep(File.filePath().c_str());
+    }
+    else if (File.hasExtension("brp") || File.hasExtension("brep")) {
+        // read brep-file
+        importBrep(File.filePath().c_str());
+    }
+    else{
+        throw Base::Exception("Unknown extension");
+    }
+}
+
+/*!
+ Example code to get the labels for each face in an IGES file.
+ \code
+#include <XSControl_WorkSession.hxx>
+#include <XSControl_TransferReader.hxx>
+#include <IGESData_IGESModel.hxx>
+#include <IGESData_IGESEntity.hxx>
+
+IGESControl_Reader aReader;
+...
+// Gets the labels of all face items if defined in the IGES file
+Handle(XSControl_WorkSession) ws = aReader.WS();
+Handle(XSControl_TransferReader) tr = ws->TransferReader();
+
+std::string name;
+Handle(IGESData_IGESModel) aModel = aReader.IGESModel();
+Standard_Integer all = aModel->NbEntities();
+
+TopExp_Explorer ex;
+for (ex.Init(this->_Shape, TopAbs_FACE); ex.More(); ex.Next())
+{
+    const TopoDS_Face& aFace = TopoDS::Face(ex.Current());
+    Handle(Standard_Transient) ent = tr->EntityFromShapeResult(aFace, 1);
+    if (!ent.IsNull()) {
+        int i = aModel->Number(ent);
+        if (i > 0) {
+            Handle(IGESData_IGESEntity) ie = aModel->Entity(i);
+            if (ie->HasShortLabel())
+                name = ie->ShortLabel()->ToCString();
+        }
+    }
+}
+\endcode
+*/
+void TopoShape::importIges(const char *FileName)
+{
+    try {
+        // read iges file
+        IGESControl_Controller::Init();
+        IGESControl_Reader aReader;
+        // Ignore construction elements
+        // http://www.opencascade.org/org/forum/thread_20603/?forum=3
+        aReader.SetReadVisible(Standard_True);
+        if (aReader.ReadFile(encodeFilename(FileName).c_str()) != IFSelect_RetDone)
+            throw Base::Exception("Error in reading IGES");
+
+        Handle(Message_ProgressIndicator) pi = new ProgressIndicator(100);
+        pi->NewScope(100, "Reading IGES file...");
+        pi->Show();
+        aReader.WS()->MapReader()->SetProgress(pi);
+
+        // make brep
+        aReader.ClearShapes();
+        aReader.TransferRoots();
+        // one shape that contains all subshapes
+        this->_Shape = aReader.OneShape();
+        _ElementMap.reset();
+        pi->EndScope();
+    }
+    catch (Standard_Failure& e) {
+        throw Base::Exception(e.GetMessageString());
+    }
+}
+
+void TopoShape::importStep(const char *FileName)
+{
+    try {
+        STEPControl_Reader aReader;
+        if (aReader.ReadFile(encodeFilename(FileName).c_str()) != IFSelect_RetDone)
+            throw Base::Exception("Error in reading STEP");
+
+        Handle(Message_ProgressIndicator) pi = new ProgressIndicator(100);
+        aReader.WS()->MapReader()->SetProgress(pi);
+        pi->NewScope(100, "Reading STEP file...");
+        pi->Show();
+
+        // Root transfers
+        aReader.TransferRoots();
+        // one shape that contains all subshapes
+        this->_Shape = aReader.OneShape();
+        _ElementMap.reset();
+        pi->EndScope();
+    }
+    catch (Standard_Failure& e) {
+        throw Base::Exception(e.GetMessageString());
+    }
+}
+
+void TopoShape::importBrep(const char *FileName)
+{
+    try {
+        // read brep-file
+        BRep_Builder aBuilder;
+        TopoDS_Shape aShape;
+#if OCC_VERSION_HEX >= 0x060300
+        Handle(Message_ProgressIndicator) pi = new ProgressIndicator(100);
+        pi->NewScope(100, "Reading BREP file...");
+        pi->Show();
+        BRepTools::Read(aShape,encodeFilename(FileName).c_str(),aBuilder,pi);
+        pi->EndScope();
+#else
+        BRepTools::Read(aShape,(const Standard_CString)FileName,aBuilder);
+#endif
+        this->_Shape = aShape;
+        _ElementMap.reset();
+    }
+    catch (Standard_Failure& e) {
+        throw Base::Exception(e.GetMessageString());
+    }
+}
+
+void TopoShape::importBrep(std::istream& str, int indicator)
+{
+    try {
+        // read brep-file
+        BRep_Builder aBuilder;
+        TopoDS_Shape aShape;
+#if OCC_VERSION_HEX >= 0x060300
+        if (indicator) {
+            Handle(Message_ProgressIndicator) pi = new ProgressIndicator(100);
+            pi->NewScope(100, "Reading BREP file...");
+            pi->Show();
+            BRepTools::Read(aShape,str,aBuilder,pi);
+            pi->EndScope();
+        } else
+            BRepTools::Read(aShape,str,aBuilder);
+#else
+        BRepTools::Read(aShape,str,aBuilder);
+#endif
+        this->_Shape = aShape;
+        _ElementMap.reset();
+    }
+    catch (Standard_Failure& e) {
+        throw Base::Exception(e.GetMessageString());
+    }
+    catch (const std::exception& e) {
+        throw Base::Exception(e.what());
+    }
+}
+
+void TopoShape::importBinary(std::istream& str)
+{
+    BinTools_ShapeSet theShapeSet;
+    theShapeSet.Read(str);
+    Standard_Integer shapeId=0, locId=0, orient=0;
+    BinTools::GetInteger(str, shapeId);
+    if (shapeId <= 0 || shapeId > theShapeSet.NbShapes())
+        return;
+
+    BinTools::GetInteger(str, locId);
+    BinTools::GetInteger(str, orient);
+    TopAbs_Orientation anOrient = static_cast<TopAbs_Orientation>(orient);
+
+    try {
+        this->_Shape = theShapeSet.Shape(shapeId);
+        _ElementMap.reset();
+        this->_Shape.Location(theShapeSet.Locations().Location (locId));
+        this->_Shape.Orientation (anOrient);
+    }
+    catch (Standard_Failure&) {
+        throw Base::RuntimeError("Failed to read shape from binary stream");
+    }
+}
+
+void TopoShape::write(const char *FileName) const
+{
+    Base::FileInfo File(FileName);
+    
+    if (File.hasExtension("igs") || File.hasExtension("iges")) {
+        // write iges file
+        exportIges(File.filePath().c_str());
+    }
+    else if (File.hasExtension("stp") || File.hasExtension("step")) {
+        exportStep(File.filePath().c_str());
+    }
+    else if (File.hasExtension("brp") || File.hasExtension("brep")) {
+        // read brep-file
+        exportBrep(File.filePath().c_str());
+    }
+    else if (File.hasExtension("stl")) {
+        // read brep-file
+        exportStl(File.filePath().c_str(),0);
+    }
+    else{
+        throw Base::Exception("Unknown extension");
+    }
+}
+
+void TopoShape::exportIges(const char *filename) const
+{
+    try {
+        // write iges file
+        IGESControl_Controller::Init();
+        IGESControl_Writer aWriter;
+        IGESData_GlobalSection header = aWriter.Model()->GlobalSection();
+        header.SetAuthorName(new TCollection_HAsciiString(Interface_Static::CVal("write.iges.header.author")));
+        header.SetCompanyName(new TCollection_HAsciiString(Interface_Static::CVal("write.iges.header.company")));
+        header.SetSendName(new TCollection_HAsciiString(Interface_Static::CVal("write.iges.header.product")));
+        aWriter.Model()->SetGlobalSection(header);
+        aWriter.AddShape(this->_Shape);
+        aWriter.ComputeModel();
+        if (aWriter.Write(encodeFilename(filename).c_str()) != IFSelect_RetDone)
+            throw Base::Exception("Writing of IGES failed");
+    }
+    catch (Standard_Failure& e) {
+        throw Base::Exception(e.GetMessageString());
+    }
+}
+
+void TopoShape::exportStep(const char *filename) const
+{
+    try {
+        // write step file
+        STEPControl_Writer aWriter;
+
+        const Handle(XSControl_TransferWriter)& hTransferWriter = aWriter.WS()->TransferWriter();
+        Handle(Transfer_FinderProcess) hFinder = hTransferWriter->FinderProcess();
+        Handle(Message_ProgressIndicator) pi = new ProgressIndicator(100);
+        hFinder->SetProgress(pi);
+        pi->NewScope(100, "Writing STEP file...");
+        pi->Show();
+
+        if (aWriter.Transfer(this->_Shape, STEPControl_AsIs) != IFSelect_RetDone)
+            throw Base::Exception("Error in transferring STEP");
+
+        APIHeaderSection_MakeHeader makeHeader(aWriter.Model());
+        makeHeader.SetName(new TCollection_HAsciiString((Standard_CString)(encodeFilename(filename).c_str())));
+        makeHeader.SetAuthorValue (1, new TCollection_HAsciiString("FreeCAD"));
+        makeHeader.SetOrganizationValue (1, new TCollection_HAsciiString("FreeCAD"));
+        makeHeader.SetOriginatingSystem(new TCollection_HAsciiString("FreeCAD"));
+        makeHeader.SetDescriptionValue(1, new TCollection_HAsciiString("FreeCAD Model"));
+
+        if (aWriter.Write(encodeFilename(filename).c_str()) != IFSelect_RetDone)
+            throw Base::Exception("Writing of STEP failed");
+        pi->EndScope();
+    }
+    catch (Standard_Failure& e) {
+        throw Base::Exception(e.GetMessageString());
+    }
+}
+
+void TopoShape::exportBrep(const char *filename) const
+{
+    if (!BRepTools::Write(this->_Shape,encodeFilename(filename).c_str()))
+        throw Base::Exception("Writing of BREP failed");
+}
+
+void TopoShape::exportBrep(std::ostream& out) const
+{
+    BRepTools::Write(this->_Shape, out);
+}
+
+void TopoShape::exportBinary(std::ostream& out)
+{
+    // An example how to use BinTools_ShapeSet can be found in BinMNaming_NamedShapeDriver.cxx
+    BinTools_ShapeSet theShapeSet;
+    if (this->_Shape.IsNull()) {
+        theShapeSet.Add(this->_Shape);
+        theShapeSet.Write(out);
+        BinTools::PutInteger(out, -1);
+        BinTools::PutInteger(out, -1);
+        BinTools::PutInteger(out, -1);
+    }
+    else {
+        Standard_Integer shapeId = theShapeSet.Add(this->_Shape);
+        Standard_Integer locId = theShapeSet.Locations().Index(this->_Shape.Location());
+        Standard_Integer orient = static_cast<int>(this->_Shape.Orientation());
+
+        theShapeSet.Write(out);
+        BinTools::PutInteger(out, shapeId);
+        BinTools::PutInteger(out, locId);
+        BinTools::PutInteger(out, orient);
+    }
+}
+
+void TopoShape::dump(std::ostream& out) const
+{
+    BRepTools::Dump(this->_Shape, out);
+}
+
+void TopoShape::exportStl(const char *filename, double deflection) const
+{
+    StlAPI_Writer writer;
+#if OCC_VERSION_HEX < 0x060801
+    if (deflection > 0) {
+        writer.RelativeMode() = false;
+        writer.SetDeflection(deflection);
+    }
+#else
+    BRepMesh_IncrementalMesh aMesh(this->_Shape, deflection);
+#endif
+    writer.Write(this->_Shape,encodeFilename(filename).c_str());
+}
+
+void TopoShape::exportFaceSet(double dev, double ca, std::ostream& str) const
+{
+    Base::InventorBuilder builder(str);
+    TopExp_Explorer ex;
+
+    BRepMesh_IncrementalMesh MESH(this->_Shape,dev);
+    for (ex.Init(this->_Shape, TopAbs_FACE); ex.More(); ex.Next()) {
+        // get the shape and mesh it
+        const TopoDS_Face& aFace = TopoDS::Face(ex.Current());
+        Standard_Integer nbNodesInFace,nbTriInFace;
+        std::vector<Base::Vector3f> vertices;
+        std::vector<int> indices;
+
+        // doing the meshing and checking the result
+        TopLoc_Location aLoc;
+        Handle(Poly_Triangulation) aPoly = BRep_Tool::Triangulation(aFace,aLoc);
+        if (aPoly.IsNull()) continue;
+
+        // getting the transformation of the shape/face
+        gp_Trsf myTransf;
+        Standard_Boolean identity = true;
+        if (!aLoc.IsIdentity()) {
+            identity = false;
+            myTransf = aLoc.Transformation();
+        }
+
+        // getting size and create the array
+        nbNodesInFace = aPoly->NbNodes();
+        nbTriInFace = aPoly->NbTriangles();
+        vertices.resize(nbNodesInFace);
+        indices.resize(4*nbTriInFace);
+
+        // check orientation
+        TopAbs_Orientation orient = aFace.Orientation();
+
+        // cycling through the poly mesh
+        const Poly_Array1OfTriangle& Triangles = aPoly->Triangles();
+        const TColgp_Array1OfPnt& Nodes = aPoly->Nodes();
+        for (int i=1;i<=nbTriInFace;i++) {
+            // Get the triangle
+            Standard_Integer N1,N2,N3;
+            Triangles(i).Get(N1,N2,N3);
+
+            // change orientation of the triangles
+            if (orient != TopAbs_FORWARD) {
+                Standard_Integer tmp = N1;
+                N1 = N2;
+                N2 = tmp;
+            }
+
+            gp_Pnt V1 = Nodes(N1);
+            gp_Pnt V2 = Nodes(N2);
+            gp_Pnt V3 = Nodes(N3);
+
+            // transform the vertices to the place of the face
+            if (!identity) {
+                V1.Transform(myTransf);
+                V2.Transform(myTransf);
+                V3.Transform(myTransf);
+            }
+
+            vertices[N1-1].Set((float)(V1.X()),(float)(V1.Y()),(float)(V1.Z()));
+            vertices[N2-1].Set((float)(V2.X()),(float)(V2.Y()),(float)(V2.Z()));
+            vertices[N3-1].Set((float)(V3.X()),(float)(V3.Y()),(float)(V3.Z()));
+
+            int j = i - 1;
+            N1--; N2--; N3--;
+            indices[4*j] = N1; indices[4*j+1] = N2; indices[4*j+2] = N3; indices[4*j+3] = -1;
+        }
+
+        builder.beginSeparator();
+        builder.addShapeHints((float)ca);
+        builder.beginPoints();
+        builder.addPoints(vertices);
+        builder.endPoints();
+        builder.addIndexedFaceSet(indices);
+        builder.endSeparator();
+    } // end of face loop
+}
+
+void TopoShape::exportLineSet(std::ostream& str) const
+{
+    Base::InventorBuilder builder(str);
+    // get a indexed map of edges
+    TopTools_IndexedMapOfShape M;
+    TopExp::MapShapes(this->_Shape, TopAbs_EDGE, M);
+
+    // build up map edge->face
+    TopTools_IndexedDataMapOfShapeListOfShape edge2Face;
+    TopExp::MapShapesAndAncestors(this->_Shape, TopAbs_EDGE, TopAbs_FACE, edge2Face);
+    for (int i=0; i<M.Extent(); i++)
+    {
+        const TopoDS_Edge& aEdge = TopoDS::Edge(M(i+1));
+        gp_Trsf myTransf;
+        TopLoc_Location aLoc;
+
+        // try to triangulate the edge
+        Handle(Poly_Polygon3D) aPoly = BRep_Tool::Polygon3D(aEdge, aLoc);
+
+        std::vector<Base::Vector3f> vertices;
+        Standard_Integer nbNodesInFace;
+
+        // triangulation succeeded?
+        if (!aPoly.IsNull()) {
+            if (!aLoc.IsIdentity()) {
+                myTransf = aLoc.Transformation();
+            }
+            nbNodesInFace = aPoly->NbNodes();
+            vertices.resize(nbNodesInFace);
+
+            const TColgp_Array1OfPnt& Nodes = aPoly->Nodes();
+
+            gp_Pnt V;
+            for (Standard_Integer i=0;i < nbNodesInFace;i++) {
+                V = Nodes(i+1);
+                V.Transform(myTransf);
+                vertices[i].Set((float)(V.X()),(float)(V.Y()),(float)(V.Z()));
+            }
+        }
+        else {
+            // the edge has not its own triangulation, but then a face the edge is attached to
+            // must provide this triangulation
+
+            // Look for one face in our map (it doesn't care which one we take)
+            const TopoDS_Face& aFace = TopoDS::Face(edge2Face.FindFromKey(aEdge).First());
+
+            // take the face's triangulation instead
+            Handle(Poly_Triangulation) aPolyTria = BRep_Tool::Triangulation(aFace,aLoc);
+            if (!aLoc.IsIdentity()) {
+                myTransf = aLoc.Transformation();
+            }
+
+            if (aPolyTria.IsNull()) break;
+
+            // this holds the indices of the edge's triangulation to the actual points
+            Handle(Poly_PolygonOnTriangulation) aPoly = BRep_Tool::PolygonOnTriangulation(aEdge, aPolyTria, aLoc);
+            if (aPoly.IsNull())
+                continue; // polygon does not exist
+
+            // getting size and create the array
+            nbNodesInFace = aPoly->NbNodes();
+            vertices.resize(nbNodesInFace);
+
+            const TColStd_Array1OfInteger& indices = aPoly->Nodes();
+            const TColgp_Array1OfPnt& Nodes = aPolyTria->Nodes();
+
+            gp_Pnt V;
+            int pos = 0;
+            // go through the index array
+            for (Standard_Integer i=indices.Lower();i <= indices.Upper();i++) {
+                V = Nodes(indices(i));
+                V.Transform(myTransf);
+                vertices[pos++].Set((float)(V.X()),(float)(V.Y()),(float)(V.Z()));
+            }
+        }
+
+        builder.addLineSet(vertices, 2, 0, 0, 0);
+    }
+}
+
+Base::BoundBox3d TopoShape::getBoundBox(void) const
+{
+    Base::BoundBox3d box;
+    try {
+        // If the shape is empty an exception may be thrown
+        Bnd_Box bounds;
+        BRepBndLib::Add(_Shape, bounds);
+        bounds.SetGap(0.0);
+        Standard_Real xMin, yMin, zMin, xMax, yMax, zMax;
+        bounds.Get(xMin, yMin, zMin, xMax, yMax, zMax);
+
+        box.MinX = xMin;
+        box.MaxX = xMax;
+        box.MinY = yMin;
+        box.MaxY = yMax;
+        box.MinZ = zMin;
+        box.MaxZ = zMax;
+    }
+    catch (Standard_Failure &e) {
+        Standard_CString msg = e.GetMessageString();
+        FC_ERR("failed to get bounding box: " << (msg?msg:typeid(e).name()));
+    }
+
+    return box;
+}
+
+bool TopoShape::getCenterOfGravity(Base::Vector3d& center) const
+{
+    if (_Shape.IsNull())
+        return false;
+
+    // Computing of CentreOfMass
+    gp_Pnt pnt;
+
+    if (_Shape.ShapeType() == TopAbs_VERTEX) {
+        pnt = BRep_Tool::Pnt(TopoDS::Vertex(_Shape));
+    }
+    else {
+        GProp_GProps prop;
+        if (_Shape.ShapeType() == TopAbs_EDGE || _Shape.ShapeType() == TopAbs_WIRE) {
+            BRepGProp::LinearProperties(_Shape, prop);
+        }
+        else if (_Shape.ShapeType() == TopAbs_FACE || _Shape.ShapeType() == TopAbs_SHELL) {
+            BRepGProp::SurfaceProperties(_Shape, prop);
+        }
+        else {
+            BRepGProp::VolumeProperties(_Shape, prop);
+        }
+
+        pnt = prop.CentreOfMass();
+    }
+
+    center.Set(pnt.X(), pnt.Y(), pnt.Z());
+    return true;
+}
+
+void TopoShape::Save (Base::Writer &writer ) const
+{
+    Data::ComplexGeoData::Save(writer);
+}
+
+void TopoShape::Restore(Base::XMLReader &reader)
+{
+    Data::ComplexGeoData::Restore(reader);
+}
+
+void TopoShape::SaveDocFile (Base::Writer &) const
+{
+}
+
+void TopoShape::RestoreDocFile(Base::Reader &)
+{
+}
+
+unsigned int TopoShape_RefCountShapes(const TopoDS_Shape& aShape)
+{
+    unsigned int size = 1; // this shape
+    TopoDS_Iterator it;
+    // go through all direct children
+    for (it.Initialize(aShape, false, false);it.More(); it.Next()) {
+        size += TopoShape_RefCountShapes(it.Value());
+    }
+
+    return size;
+}
+
+unsigned int TopoShape::getMemSize (void) const
+{
+    if (!_Shape.IsNull()) {
+        // Count total amount of references of TopoDS_Shape objects
+        unsigned int memsize = (sizeof(TopoDS_Shape)+sizeof(TopoDS_TShape)) * TopoShape_RefCountShapes(_Shape);
+
+        // Now get a map of TopoDS_Shape objects without duplicates
+        TopTools_IndexedMapOfShape M;
+        TopExp::MapShapes(_Shape, M);
+        for (int i=0; i<M.Extent(); i++) {
+            const TopoDS_Shape& shape = M(i+1);
+            // add the size of the underlying geomtric data
+            Handle(TopoDS_TShape) tshape = shape.TShape();
+            memsize += tshape->DynamicType()->Size();
+
+            switch (shape.ShapeType())
+            {
+            case TopAbs_FACE:
+                {
+                    // first, last, tolerance
+                    memsize += 5*sizeof(Standard_Real);
+                    const TopoDS_Face& face = TopoDS::Face(shape);
+                    BRepAdaptor_Surface surface(face);
+                    switch (surface.GetType())
+                    {
+                    case GeomAbs_Plane:
+                        memsize += sizeof(Geom_Plane);
+                        break;
+                    case GeomAbs_Cylinder:
+                        memsize += sizeof(Geom_CylindricalSurface);
+                        break;
+                    case GeomAbs_Cone:
+                        memsize += sizeof(Geom_ConicalSurface);
+                        break;
+                    case GeomAbs_Sphere:
+                        memsize += sizeof(Geom_SphericalSurface);
+                        break;
+                    case GeomAbs_Torus:
+                        memsize += sizeof(Geom_ToroidalSurface);
+                        break;
+                    case GeomAbs_BezierSurface:
+                        memsize += sizeof(Geom_BezierSurface);
+                        memsize += (surface.NbUPoles()*surface.NbVPoles()) * sizeof(Standard_Real);
+                        memsize += (surface.NbUPoles()*surface.NbVPoles()) * sizeof(Geom_CartesianPoint);
+                        break;
+                    case GeomAbs_BSplineSurface:
+                        memsize += sizeof(Geom_BSplineSurface);
+                        memsize += (surface.NbUKnots()+surface.NbVKnots()) * sizeof(Standard_Real);
+                        memsize += (surface.NbUPoles()*surface.NbVPoles()) * sizeof(Standard_Real);
+                        memsize += (surface.NbUPoles()*surface.NbVPoles()) * sizeof(Geom_CartesianPoint);
+                        break;
+                    case GeomAbs_SurfaceOfRevolution:
+                        memsize += sizeof(Geom_SurfaceOfRevolution);
+                        break;
+                    case GeomAbs_SurfaceOfExtrusion:
+                        memsize += sizeof(Geom_SurfaceOfLinearExtrusion);
+                        break;
+                    case GeomAbs_OtherSurface:
+                        // What kind of surface should this be?
+                        memsize += sizeof(Geom_Surface);
+                        break;
+                    default:
+                        break;
+                    }
+                } break;
+            case TopAbs_EDGE:
+                {
+                    // first, last, tolerance
+                    memsize += 3*sizeof(Standard_Real);
+                    const TopoDS_Edge& edge = TopoDS::Edge(shape);
+                    BRepAdaptor_Curve curve(edge);
+                    switch (curve.GetType())
+                    {
+                    case GeomAbs_Line:
+                        memsize += sizeof(Geom_Line);
+                        break;
+                    case GeomAbs_Circle:
+                        memsize += sizeof(Geom_Circle);
+                        break;
+                    case GeomAbs_Ellipse:
+                        memsize += sizeof(Geom_Ellipse);
+                        break;
+                    case GeomAbs_Hyperbola:
+                        memsize += sizeof(Geom_Hyperbola);
+                        break;
+                    case GeomAbs_Parabola:
+                        memsize += sizeof(Geom_Parabola);
+                        break;
+                    case GeomAbs_BezierCurve:
+                        memsize += sizeof(Geom_BezierCurve);
+                        memsize += curve.NbPoles() * sizeof(Standard_Real);
+                        memsize += curve.NbPoles() * sizeof(Geom_CartesianPoint);
+                        break;
+                    case GeomAbs_BSplineCurve:
+                        memsize += sizeof(Geom_BSplineCurve);
+                        memsize += curve.NbKnots() * sizeof(Standard_Real);
+                        memsize += curve.NbPoles() * sizeof(Standard_Real);
+                        memsize += curve.NbPoles() * sizeof(Geom_CartesianPoint);
+                        break;
+                    case GeomAbs_OtherCurve:
+                        // What kind of curve should this be?
+                        memsize += sizeof(Geom_Curve);
+                        break;
+                    default:
+                        break;
+                    }
+                } break;
+            case TopAbs_VERTEX:
+                {
+                    // tolerance
+                    memsize += sizeof(Standard_Real);
+                    memsize += sizeof(Geom_CartesianPoint);
+                } break;
+            default:
+                break;
+            }
+        }
+
+        // estimated memory usage
+        return memsize + Data::ComplexGeoData::getMemSize();
+    }
+
+    // in case the shape is invalid
+    return sizeof(TopoDS_Shape) + Data::ComplexGeoData::getMemSize();
+}
+
+bool TopoShape::isNull() const
+{
+    return this->_Shape.IsNull() ? true : false;
+}
+
+bool TopoShape::isValid() const
+{
+    BRepCheck_Analyzer aChecker(this->_Shape);
+    return aChecker.IsValid() ? true : false;
+}
+
+namespace Part {
+std::vector<std::string> buildShapeEnumVector()
+{
+   std::vector<std::string> names;
+   names.push_back("Compound");             //TopAbs_COMPOUND
+   names.push_back("Compound Solid");       //TopAbs_COMPSOLID
+   names.push_back("Solid");                //TopAbs_SOLID
+   names.push_back("Shell");                //TopAbs_SHELL
+   names.push_back("Face");                 //TopAbs_FACE
+   names.push_back("Wire");                 //TopAbs_WIRE
+   names.push_back("Edge");                 //TopAbs_EDGE
+   names.push_back("Vertex");               //TopAbs_VERTEX
+   names.push_back("Shape");                //TopAbs_SHAPE
+   return names;
+}
+
+std::vector<std::string> buildBOPCheckResultVector()
+{
+  std::vector<std::string> results;
+  results.push_back("BOPAlgo CheckUnknown");               //BOPAlgo_CheckUnknown
+  results.push_back("BOPAlgo BadType");                    //BOPAlgo_BadType
+  results.push_back("BOPAlgo SelfIntersect");              //BOPAlgo_SelfIntersect
+  results.push_back("BOPAlgo TooSmallEdge");               //BOPAlgo_TooSmallEdge
+  results.push_back("BOPAlgo NonRecoverableFace");         //BOPAlgo_NonRecoverableFace
+  results.push_back("BOPAlgo IncompatibilityOfVertex");    //BOPAlgo_IncompatibilityOfVertex
+  results.push_back("BOPAlgo IncompatibilityOfEdge");      //BOPAlgo_IncompatibilityOfEdge
+  results.push_back("BOPAlgo IncompatibilityOfFace");      //BOPAlgo_IncompatibilityOfFace
+  results.push_back("BOPAlgo OperationAborted");           //BOPAlgo_OperationAborted
+  results.push_back("BOPAlgo GeomAbs_C0");                 //BOPAlgo_GeomAbs_C0
+  results.push_back("BOPAlgo_InvalidCurveOnSurface");      //BOPAlgo_InvalidCurveOnSurface
+  results.push_back("BOPAlgo NotValid");                   //BOPAlgo_NotValid
+  return results;
+}
+}
+
+bool TopoShape::analyze(bool runBopCheck, std::ostream& str) const
+{
+    if (!this->_Shape.IsNull()) {
+        BRepCheck_Analyzer aChecker(this->_Shape);
+        if (!aChecker.IsValid()) {
+            std::vector<TopoDS_Shape> shapes;
+
+            TopTools_IndexedMapOfShape vertexOfShape;
+            TopExp::MapShapes(this->_Shape, TopAbs_VERTEX, vertexOfShape);
+            for (int i = 1; i <= vertexOfShape.Extent();++i)
+                shapes.push_back(vertexOfShape(i));
+
+            TopTools_IndexedMapOfShape edgeOfShape;
+            TopExp::MapShapes(this->_Shape, TopAbs_EDGE, edgeOfShape);
+            for (int i = 1; i <= edgeOfShape.Extent();++i)
+                shapes.push_back(edgeOfShape(i));
+
+            TopTools_IndexedMapOfShape wireOfShape;
+            TopExp::MapShapes(this->_Shape, TopAbs_WIRE, wireOfShape);
+            for (int i = 1; i <= wireOfShape.Extent();++i)
+                shapes.push_back(wireOfShape(i));
+
+            TopTools_IndexedMapOfShape faceOfShape;
+            TopExp::MapShapes(this->_Shape, TopAbs_FACE, faceOfShape);
+            for (int i = 1; i <= faceOfShape.Extent();++i)
+                shapes.push_back(faceOfShape(i));
+
+            TopTools_IndexedMapOfShape shellOfShape;
+            TopExp::MapShapes(this->_Shape, TopAbs_SHELL, shellOfShape);
+            for (int i = 1; i <= shellOfShape.Extent();++i)
+                shapes.push_back(shellOfShape(i));
+
+            TopTools_IndexedMapOfShape solidOfShape;
+            TopExp::MapShapes(this->_Shape, TopAbs_SOLID, solidOfShape);
+            for (int i = 1; i <= solidOfShape.Extent();++i)
+                shapes.push_back(solidOfShape(i));
+
+            TopTools_IndexedMapOfShape compOfShape;
+            TopExp::MapShapes(this->_Shape, TopAbs_COMPOUND, compOfShape);
+            for (int i = 1; i <= compOfShape.Extent();++i)
+                shapes.push_back(compOfShape(i));
+
+            TopTools_IndexedMapOfShape compsOfShape;
+            TopExp::MapShapes(this->_Shape, TopAbs_COMPSOLID, compsOfShape);
+            for (int i = 1; i <= compsOfShape.Extent();++i)
+                shapes.push_back(compsOfShape(i));
+
+            for (std::vector<TopoDS_Shape>::iterator xp = shapes.begin(); xp != shapes.end(); ++xp) {
+                if (!aChecker.IsValid(*xp)) {
+                    const Handle(BRepCheck_Result)& result = aChecker.Result(*xp);
+                    if (result.IsNull())
+                        continue;
+                    const BRepCheck_ListOfStatus& status = result->StatusOnShape(*xp);
+
+                    BRepCheck_ListIteratorOfListOfStatus it(status);
+                    while (it.More()) {
+                        BRepCheck_Status& val = it.Value();
+                        switch (val)
+                        {
+                        case BRepCheck_NoError:
+                            str << "No error" << std::endl;
+                            break;
+                        case BRepCheck_InvalidPointOnCurve:
+                            str << "Invalid point on curve" << std::endl;
+                            break;
+                        case BRepCheck_InvalidPointOnCurveOnSurface:
+                            str << "Invalid point on curve on surface" << std::endl;
+                            break;
+                        case BRepCheck_InvalidPointOnSurface:
+                            str << "Invalid point on surface" << std::endl;
+                            break;
+                        case BRepCheck_No3DCurve:
+                            str << "No 3D curve" << std::endl;
+                            break;
+                        case BRepCheck_Multiple3DCurve:
+                            str << "Multiple 3D curve" << std::endl;
+                            break;
+                        case BRepCheck_Invalid3DCurve:
+                            str << "Invalid 3D curve" << std::endl;
+                            break;
+                        case BRepCheck_NoCurveOnSurface:
+                            str << "No curve on surface" << std::endl;
+                            break;
+                        case BRepCheck_InvalidCurveOnSurface:
+                            str << "Invalid curve on surface" << std::endl;
+                            break;
+                        case BRepCheck_InvalidCurveOnClosedSurface:
+                            str << "Invalid curve on closed surface" << std::endl;
+                            break;
+                        case BRepCheck_InvalidSameRangeFlag:
+                            str << "Invalid same-range flag" << std::endl;
+                            break;
+                        case BRepCheck_InvalidSameParameterFlag:
+                            str << "Invalid same-parameter flag" << std::endl;
+                            break;
+                        case BRepCheck_InvalidDegeneratedFlag:
+                            str << "Invalid degenerated flag" << std::endl;
+                            break;
+                        case BRepCheck_FreeEdge:
+                            str << "Free edge" << std::endl;
+                            break;
+                        case BRepCheck_InvalidMultiConnexity:
+                            str << "Invalid multi-connexity" << std::endl;
+                            break;
+                        case BRepCheck_InvalidRange:
+                            str << "Invalid range" << std::endl;
+                            break;
+                        case BRepCheck_EmptyWire:
+                            str << "Empty wire" << std::endl;
+                            break;
+                        case BRepCheck_RedundantEdge:
+                            str << "Redundant edge" << std::endl;
+                            break;
+                        case BRepCheck_SelfIntersectingWire:
+                            str << "Self-intersecting wire" << std::endl;
+                            break;
+                        case BRepCheck_NoSurface:
+                            str << "No surface" << std::endl;
+                            break;
+                        case BRepCheck_InvalidWire:
+                            str << "Invalid wires" << std::endl;
+                            break;
+                        case BRepCheck_RedundantWire:
+                            str << "Redundant wires" << std::endl;
+                            break;
+                        case BRepCheck_IntersectingWires:
+                            str << "Intersecting wires" << std::endl;
+                            break;
+                        case BRepCheck_InvalidImbricationOfWires:
+                            str << "Invalid imbrication of wires" << std::endl;
+                            break;
+                        case BRepCheck_EmptyShell:
+                            str << "Empty shell" << std::endl;
+                            break;
+                        case BRepCheck_RedundantFace:
+                            str << "Redundant face" << std::endl;
+                            break;
+                        case BRepCheck_UnorientableShape:
+                            str << "Unorientable shape" << std::endl;
+                            break;
+                        case BRepCheck_NotClosed:
+                            str << "Not closed" << std::endl;
+                            break;
+                        case BRepCheck_NotConnected:
+                            str << "Not connected" << std::endl;
+                            break;
+                        case BRepCheck_SubshapeNotInShape:
+                            str << "Sub-shape not in shape" << std::endl;
+                            break;
+                        case BRepCheck_BadOrientation:
+                            str << "Bad orientation" << std::endl;
+                            break;
+                        case BRepCheck_BadOrientationOfSubshape:
+                            str << "Bad orientation of sub-shape" << std::endl;
+                            break;
+                        case BRepCheck_InvalidToleranceValue:
+                            str << "Invalid tolerance value" << std::endl;
+                            break;
+                        case BRepCheck_CheckFail:
+                            str << "Check failed" << std::endl;
+                            break;
+                        default:
+                            str << "Undetermined error" << std::endl;
+                            break;
+                        }
+
+                        it.Next();
+                    }
+                }
+            }
+
+            return false; // errors detected
+        }
+        else if (runBopCheck) {
+            // Copied from TaskCheckGeometryResults::goBOPSingleCheck
+#if OCC_VERSION_HEX >= 0x060600
+            TopoDS_Shape BOPCopy = BRepBuilderAPI_Copy(this->_Shape).Shape();
+            BOPAlgo_ArgumentAnalyzer BOPCheck;
+          //   BOPCheck.StopOnFirstFaulty() = true; //this doesn't run any faster but gives us less results.
+            BOPCheck.SetShape1(BOPCopy);
+            //all settings are false by default. so only turn on what we want.
+            BOPCheck.ArgumentTypeMode() = true;
+            BOPCheck.SelfInterMode() = true;
+            BOPCheck.SmallEdgeMode() = true;
+            BOPCheck.RebuildFaceMode() = true;
+#if OCC_VERSION_HEX >= 0x060700
+            BOPCheck.ContinuityMode() = true;
+#endif
+#if OCC_VERSION_HEX >= 0x060900
+            BOPCheck.SetParallelMode(true); //this doesn't help for speed right now(occt 6.9.1).
+            BOPCheck.TangentMode() = true; //these 4 new tests add about 5% processing time.
+            BOPCheck.MergeVertexMode() = true;
+            BOPCheck.CurveOnSurfaceMode() = true;
+            BOPCheck.MergeEdgeMode() = true;
+#endif
+
+            BOPCheck.Perform();
+
+            if (!BOPCheck.HasFaulty())
+                return true;
+
+            str << "BOP check found the following errors:" << std::endl;
+            static std::vector<std::string> shapeEnumToString = buildShapeEnumVector();
+            static std::vector<std::string> bopEnumToString = buildBOPCheckResultVector();
+            const BOPAlgo_ListOfCheckResult &BOPResults = BOPCheck.GetCheckResult();
+            BOPAlgo_ListIteratorOfListOfCheckResult BOPResultsIt(BOPResults);
+            for (; BOPResultsIt.More(); BOPResultsIt.Next()) {
+                const BOPAlgo_CheckResult &current = BOPResultsIt.Value();
+
+#if OCC_VERSION_HEX < 0x070000
+                const BOPCol_ListOfShape &faultyShapes1 = current.GetFaultyShapes1();
+                BOPCol_ListIteratorOfListOfShape faultyShapes1It(faultyShapes1);
+#else
+                const TopTools_ListOfShape &faultyShapes1 = current.GetFaultyShapes1();
+                TopTools_ListIteratorOfListOfShape faultyShapes1It(faultyShapes1);
+#endif
+                for (;faultyShapes1It.More(); faultyShapes1It.Next()) {
+                    const TopoDS_Shape &faultyShape = faultyShapes1It.Value();
+                    str << "Error in " << shapeEnumToString[faultyShape.ShapeType()] << ": ";
+                    str << bopEnumToString[current.GetCheckStatus()] << std::endl;
+                }
+            }
+
+            return false;
+#endif // 0x060600
+        }
+    }
+
+    return true;
+}
+
+bool TopoShape::isClosed() const
+{
+    if (this->_Shape.IsNull())
+        return false;
+    bool closed = false;
+    switch (this->_Shape.ShapeType()) {
+    case TopAbs_SHELL:
+    case TopAbs_WIRE:
+    case TopAbs_EDGE:
+        closed = BRep_Tool::IsClosed(this->_Shape) ? true : false;
+        break;
+    case TopAbs_COMPSOLID:
+    case TopAbs_SOLID:
+        {
+            closed = true;
+            TopExp_Explorer xp(this->_Shape, TopAbs_SHELL);
+            while (xp.More()) {
+                closed &= BRep_Tool::IsClosed(xp.Current()) ? true : false;
+                xp.Next();
+            }
+        }
+        break;
+    case TopAbs_COMPOUND:
+        {
+            closed = true;
+            TopExp_Explorer xp;
+            for (xp.Init(this->_Shape, TopAbs_SHELL); xp.More(); xp.Next()) {
+                closed &= BRep_Tool::IsClosed(xp.Current()) ? true : false;
+            }
+            for (xp.Init(this->_Shape, TopAbs_FACE, TopAbs_SHELL); xp.More(); xp.Next()) {
+                closed &= BRep_Tool::IsClosed(xp.Current()) ? true : false;
+            }
+            for (xp.Init(this->_Shape, TopAbs_WIRE, TopAbs_FACE); xp.More(); xp.Next()) {
+                closed &= BRep_Tool::IsClosed(xp.Current()) ? true : false;
+            }
+            for (xp.Init(this->_Shape, TopAbs_EDGE, TopAbs_WIRE); xp.More(); xp.Next()) {
+                closed &= BRep_Tool::IsClosed(xp.Current()) ? true : false;
+            }
+            for (xp.Init(this->_Shape, TopAbs_VERTEX, TopAbs_EDGE); xp.More(); xp.Next()) {
+                closed &= BRep_Tool::IsClosed(xp.Current()) ? true : false;
+            }
+        }
+        break;
+    case TopAbs_FACE:
+    case TopAbs_VERTEX:
+    case TopAbs_SHAPE:
+        closed = BRep_Tool::IsClosed(this->_Shape) ? true : false;
+        break;
+    }
+    return closed;
+}
+
+TopoDS_Shape TopoShape::cut(TopoDS_Shape shape) const
+{
+    if (this->_Shape.IsNull())
+        Standard_Failure::Raise("Base shape is null");
+    if (shape.IsNull())
+        Standard_Failure::Raise("Tool shape is null");
+    BRepAlgoAPI_Cut mkCut(this->_Shape, shape);
+    return mkCut.Shape();
+}
+
+TopoDS_Shape TopoShape::cut(const std::vector<TopoDS_Shape>& shapes, Standard_Real tolerance) const
+{
+    if (this->_Shape.IsNull())
+        Standard_Failure::Raise("Base shape is null");
+#if OCC_VERSION_HEX < 0x060900
+    (void)shapes;
+    (void)tolerance;
+    throw Base::RuntimeError("Multi cut is available only in OCC 6.9.0 and up.");
+#else
+    BRepAlgoAPI_Cut mkCut;
+    mkCut.SetRunParallel(true);
+    TopTools_ListOfShape shapeArguments,shapeTools;
+    shapeArguments.Append(this->_Shape);
+    for (std::vector<TopoDS_Shape>::const_iterator it = shapes.begin(); it != shapes.end(); ++it) {
+        if (it->IsNull())
+            throw Base::ValueError("Tool shape is null");
+        if (tolerance > 0.0)
+            // workaround for http://dev.opencascade.org/index.php?q=node/1056#comment-520
+            shapeTools.Append(BRepBuilderAPI_Copy(*it).Shape());
+        else
+            shapeTools.Append(*it);
+    }
+
+    mkCut.SetArguments(shapeArguments);
+    mkCut.SetTools(shapeTools);
+    if (tolerance > 0.0)
+        mkCut.SetFuzzyValue(tolerance);
+    mkCut.Build();
+    if (!mkCut.IsDone())
+        throw Base::RuntimeError("Multi cut failed");
+
+    TopoDS_Shape resShape = mkCut.Shape();
+    return resShape;
+#endif
+}
+
+TopoDS_Shape TopoShape::common(TopoDS_Shape shape) const
+{
+    if (this->_Shape.IsNull())
+        Standard_Failure::Raise("Base shape is null");
+    if (shape.IsNull())
+        Standard_Failure::Raise("Tool shape is null");
+    BRepAlgoAPI_Common mkCommon(this->_Shape, shape);
+    return mkCommon.Shape();
+}
+
+TopoDS_Shape TopoShape::common(const std::vector<TopoDS_Shape>& shapes, Standard_Real tolerance) const
+{
+    if (this->_Shape.IsNull())
+        Standard_Failure::Raise("Base shape is null");
+#if OCC_VERSION_HEX < 0x060900
+    (void)shapes;
+    (void)tolerance;
+    throw Base::RuntimeError("Multi common is available only in OCC 6.9.0 and up.");
+#else
+    BRepAlgoAPI_Common mkCommon;
+    mkCommon.SetRunParallel(true);
+    TopTools_ListOfShape shapeArguments,shapeTools;
+    shapeArguments.Append(this->_Shape);
+    for (std::vector<TopoDS_Shape>::const_iterator it = shapes.begin(); it != shapes.end(); ++it) {
+        if (it->IsNull())
+            throw Base::ValueError("Tool shape is null");
+        if (tolerance > 0.0)
+            // workaround for http://dev.opencascade.org/index.php?q=node/1056#comment-520
+            shapeTools.Append(BRepBuilderAPI_Copy(*it).Shape());
+        else
+            shapeTools.Append(*it);
+    }
+
+    mkCommon.SetArguments(shapeArguments);
+    mkCommon.SetTools(shapeTools);
+    if (tolerance > 0.0)
+        mkCommon.SetFuzzyValue(tolerance);
+    mkCommon.Build();
+    if (!mkCommon.IsDone())
+        throw Base::RuntimeError("Multi common failed");
+
+    TopoDS_Shape resShape = mkCommon.Shape();
+    return resShape;
+#endif
+}
+
+TopoDS_Shape TopoShape::fuse(TopoDS_Shape shape) const
+{
+    if (this->_Shape.IsNull())
+        Standard_Failure::Raise("Base shape is null");
+    if (shape.IsNull())
+        Standard_Failure::Raise("Tool shape is null");
+    BRepAlgoAPI_Fuse mkFuse(this->_Shape, shape);
+    return mkFuse.Shape();
+}
+
+TopoDS_Shape TopoShape::fuse(const std::vector<TopoDS_Shape>& shapes, Standard_Real tolerance) const
+{
+    if (this->_Shape.IsNull())
+        Standard_Failure::Raise("Base shape is null");
+#if OCC_VERSION_HEX <= 0x060800
+    if (tolerance > 0.0)
+        Standard_Failure::Raise("Fuzzy Booleans are not supported in this version of OCCT");
+    TopoDS_Shape resShape = this->_Shape;
+    if (resShape.IsNull())
+        throw Base::ValueError("Object shape is null");
+    for (std::vector<TopoDS_Shape>::const_iterator it = shapes.begin(); it != shapes.end(); ++it) {
+        if (it->IsNull())
+            throw Base::Exception("Input shape is null");
+        // Let's call algorithm computing a fuse operation:
+        BRepAlgoAPI_Fuse mkFuse(resShape, *it);
+        // Let's check if the fusion has been successful
+        if (!mkFuse.IsDone())
+            throw Base::RuntimeError("Fusion failed");
+        resShape = mkFuse.Shape();
+    }
+#else
+    BRepAlgoAPI_Fuse mkFuse;
+# if OCC_VERSION_HEX >= 0x060900
+    mkFuse.SetRunParallel(true);
+# endif
+    TopTools_ListOfShape shapeArguments,shapeTools;
+    shapeArguments.Append(this->_Shape);
+    for (std::vector<TopoDS_Shape>::const_iterator it = shapes.begin(); it != shapes.end(); ++it) {
+        if (it->IsNull())
+            throw Base::Exception("Tool shape is null");
+        if (tolerance > 0.0)
+            // workaround for http://dev.opencascade.org/index.php?q=node/1056#comment-520
+            shapeTools.Append(BRepBuilderAPI_Copy(*it).Shape());
+        else
+            shapeTools.Append(*it);
+    }
+    mkFuse.SetArguments(shapeArguments);
+    mkFuse.SetTools(shapeTools);
+    if (tolerance > 0.0)
+        mkFuse.SetFuzzyValue(tolerance);
+    mkFuse.Build();
+    if (!mkFuse.IsDone())
+        throw Base::RuntimeError("Multi fuse failed");
+
+    TopoDS_Shape resShape = mkFuse.Shape();
+#endif
+    return resShape;
+}
+
+TopoDS_Shape TopoShape::oldFuse(TopoDS_Shape shape) const
+{
+    if (this->_Shape.IsNull())
+        Standard_Failure::Raise("Base shape is null");
+    if (shape.IsNull())
+        Standard_Failure::Raise("Tool shape is null");
+#if OCC_VERSION_HEX < 0x070300
+    BRepAlgo_Fuse mkFuse(this->_Shape, shape);
+    return mkFuse.Shape();
+#else
+    throw Standard_Failure("BRepAlgo_Fuse is deprecated since OCCT 7.3");
+#endif
+}
+
+TopoDS_Shape TopoShape::section(TopoDS_Shape shape, Standard_Boolean approximate) const
+{
+    if (this->_Shape.IsNull())
+        Standard_Failure::Raise("Base shape is null");
+    if (shape.IsNull())
+        Standard_Failure::Raise("Tool shape is null");
+#if OCC_VERSION_HEX < 0x060900
+    BRepAlgoAPI_Section mkSection(this->_Shape, shape);
+    (void)approximate;
+#else
+    BRepAlgoAPI_Section mkSection;
+    mkSection.Init1(this->_Shape);
+    mkSection.Init2(shape);
+    mkSection.Approximation(approximate);
+    mkSection.Build();
+#endif
+    if (!mkSection.IsDone())
+        throw Base::RuntimeError("Section failed");
+    return mkSection.Shape();
+}
+
+TopoDS_Shape TopoShape::section(const std::vector<TopoDS_Shape>& shapes,
+                                Standard_Real tolerance,
+                                Standard_Boolean approximate) const
+{
+    if (this->_Shape.IsNull())
+        Standard_Failure::Raise("Base shape is null");
+#if OCC_VERSION_HEX < 0x060900
+    (void)shapes;
+    (void)tolerance;
+    (void)approximate;
+    throw Base::RuntimeError("Multi section is available only in OCC 6.9.0 and up.");
+#else
+    BRepAlgoAPI_Section mkSection;
+    mkSection.SetRunParallel(true);
+    mkSection.Approximation(approximate);
+    TopTools_ListOfShape shapeArguments,shapeTools;
+    shapeArguments.Append(this->_Shape);
+    for (std::vector<TopoDS_Shape>::const_iterator it = shapes.begin(); it != shapes.end(); ++it) {
+        if (it->IsNull())
+            throw Base::ValueError("Tool shape is null");
+        if (tolerance > 0.0)
+            // workaround for http://dev.opencascade.org/index.php?q=node/1056#comment-520
+            shapeTools.Append(BRepBuilderAPI_Copy(*it).Shape());
+        else
+            shapeTools.Append(*it);
+    }
+
+    mkSection.SetArguments(shapeArguments);
+    mkSection.SetTools(shapeTools);
+    if (tolerance > 0.0)
+        mkSection.SetFuzzyValue(tolerance);
+    mkSection.Build();
+    if (!mkSection.IsDone())
+        throw Base::RuntimeError("Multi section failed");
+
+    TopoDS_Shape resShape = mkSection.Shape();
+    return resShape;
+#endif
+}
+
+std::list<TopoDS_Wire> TopoShape::slice(const Base::Vector3d& dir, double d) const
+{
+    CrossSection cs(dir.x, dir.y, dir.z, this->_Shape);
+    return cs.slice(d);
+}
+
+TopoDS_Compound TopoShape::slices(const Base::Vector3d& dir, const std::vector<double>& d) const
+{
+    std::vector< std::list<TopoDS_Wire> > wire_list;
+    CrossSection cs(dir.x, dir.y, dir.z, this->_Shape);
+    for (std::vector<double>::const_iterator jt = d.begin(); jt != d.end(); ++jt) {
+        wire_list.push_back(cs.slice(*jt));
+    }
+
+    std::vector< std::list<TopoDS_Wire> >::const_iterator ft;
+    TopoDS_Compound comp;
+    BRep_Builder builder;
+    builder.MakeCompound(comp);
+
+    for (ft = wire_list.begin(); ft != wire_list.end(); ++ft) {
+        const std::list<TopoDS_Wire>& w = *ft;
+        for (std::list<TopoDS_Wire>::const_iterator wt = w.begin(); wt != w.end(); ++wt) {
+            if (!wt->IsNull())
+                builder.Add(comp, *wt);
+        }
+    }
+
+    return comp;
+}
+
+TopoDS_Shape TopoShape::generalFuse(const std::vector<TopoDS_Shape> &sOthers, Standard_Real tolerance,
+                                    std::vector<TopTools_ListOfShape>* mapInOut) const
+{
+    if (this->_Shape.IsNull())
+        Standard_Failure::Raise("Base shape is null");
+#if OCC_VERSION_HEX < 0x060900
+    (void)sOthers;
+    (void)tolerance;
+    (void)mapInOut;
+    throw Base::AttributeError("GFA is available only in OCC 6.9.0 and up.");
+#else
+    BRepAlgoAPI_BuilderAlgo mkGFA;
+    mkGFA.SetRunParallel(true);
+    TopTools_ListOfShape GFAArguments;
+    GFAArguments.Append(this->_Shape);
+    for (const TopoDS_Shape &it: sOthers) {
+        if (it.IsNull())
+            throw Base::Exception("Tool shape is null");
+        if (tolerance > 0.0)
+            // workaround for http://dev.opencascade.org/index.php?q=node/1056#comment-520
+            GFAArguments.Append(BRepBuilderAPI_Copy(it).Shape());
+        else
+            GFAArguments.Append(it);
+    }
+    mkGFA.SetArguments(GFAArguments);
+    if (tolerance > 0.0)
+        mkGFA.SetFuzzyValue(tolerance);
+#if OCC_VERSION_HEX >= 0x070000
+    mkGFA.SetNonDestructive(Standard_True);
+#endif
+    mkGFA.Build();
+    if (!mkGFA.IsDone())
+        throw Base::Exception("MultiFusion failed");
+    TopoDS_Shape resShape = mkGFA.Shape();
+    if (mapInOut){
+        for(TopTools_ListIteratorOfListOfShape it(GFAArguments); it.More(); it.Next()){
+            mapInOut->push_back(mkGFA.Modified(it.Value()));
+        }
+    }
+    return resShape;
+#endif
+}
+
+TopoDS_Shape TopoShape::makePipe(const TopoDS_Shape& profile) const
+{
+    if (this->_Shape.IsNull())
+        Standard_Failure::Raise("Cannot sweep along empty spine");
+    if (this->_Shape.ShapeType() != TopAbs_WIRE)
+        Standard_Failure::Raise("Spine shape is not a wire");
+    if (profile.IsNull())
+        Standard_Failure::Raise("Cannot sweep empty profile");
+    BRepOffsetAPI_MakePipe mkPipe(TopoDS::Wire(this->_Shape), profile);
+    return mkPipe.Shape();
+}
+
+TopoDS_Shape TopoShape::makePipeShell(const TopTools_ListOfShape& profiles,
+                                      const Standard_Boolean make_solid,
+                                      const Standard_Boolean isFrenet,
+                                      int transition) const
+{
+    if (this->_Shape.IsNull())
+        Standard_Failure::Raise("Cannot sweep along empty spine");
+    if (this->_Shape.ShapeType() != TopAbs_WIRE)
+        Standard_Failure::Raise("Spine shape is not a wire");
+
+    BRepOffsetAPI_MakePipeShell mkPipeShell(TopoDS::Wire(this->_Shape));
+    BRepBuilderAPI_TransitionMode transMode;
+    switch (transition) {
+        case 1: transMode = BRepBuilderAPI_RightCorner;
+            break;
+        case 2: transMode = BRepBuilderAPI_RoundCorner;
+            break;
+        default: transMode = BRepBuilderAPI_Transformed;
+            break;
+    }
+    mkPipeShell.SetMode(isFrenet);
+    mkPipeShell.SetTransitionMode(transMode);
+    TopTools_ListIteratorOfListOfShape it;
+    for (it.Initialize(profiles); it.More(); it.Next()) {
+        mkPipeShell.Add(TopoDS_Shape(it.Value()));
+    }
+
+    if (!mkPipeShell.IsReady()) Standard_Failure::Raise("shape is not ready to build");
+    else mkPipeShell.Build();
+
+    if (make_solid)	mkPipeShell.MakeSolid();
+
+    return mkPipeShell.Shape();
+}
+
+#if 0
+TopoDS_Shape TopoShape::makeTube() const
+{
+    // http://opencascade.blogspot.com/2009/11/surface-modeling-part3.html
+    if (this->_Shape.IsNull())
+        Standard_Failure::Raise("Cannot sweep along empty spine");
+    if (this->_Shape.ShapeType() != TopAbs_EDGE)
+        Standard_Failure::Raise("Spine shape is not an edge");
+
+    const TopoDS_Edge& path_edge = TopoDS::Edge(this->_Shape);
+    BRepAdaptor_Curve path_adapt(path_edge);
+    double umin = path_adapt.FirstParameter();
+    double umax = path_adapt.LastParameter();
+    Handle(Geom_Curve) hPath = path_adapt.Curve().Curve();
+
+    // Apply placement of the shape to the curve
+    TopLoc_Location loc1 = path_edge.Location();
+    hPath = Handle(Geom_Curve)::DownCast(hPath->Transformed(loc1.Transformation()));
+
+    if (hPath.IsNull())
+        Standard_Failure::Raise("Invalid curve in path edge");
+
+    GeomFill_Pipe mkTube(hPath, radius);
+    mkTube.Perform(tol, Standard_False, GeomAbs_C1, BSplCLib::MaxDegree(), 1000);
+
+    const Handle(Geom_Surface)& surf = mkTube.Surface();
+    double u1,u2,v1,v2;
+    surf->Bounds(u1,u2,v1,v2);
+
+    BRepBuilderAPI_MakeFace mkBuilder(surf, umin, umax, v1, v2
+#if OCC_VERSION_HEX >= 0x060502
+      , Precision::Confusion()
+#endif
+    );
+    return mkBuilder.Face();
+}
+#else 
+static Handle(Law_Function) CreateBsFunction (const Standard_Real theFirst, const Standard_Real theLast, const Standard_Real theRadius)
+{
+    (void)theRadius;
+    //Handle(Law_BSpline) aBs;
+    //Handle(Law_BSpFunc) aFunc = new Law_BSpFunc (aBs, theFirst, theLast);
+    Handle(Law_Constant) aFunc = new Law_Constant();
+    aFunc->Set(1, theFirst, theLast);
+    return aFunc;
+}
+
+TopoDS_Shape TopoShape::makeTube(double radius, double tol, int cont, int maxdegree, int maxsegm) const
+{
+    // http://opencascade.blogspot.com/2009/11/surface-modeling-part3.html
+    Standard_Real theTol = tol;
+    Standard_Real theRadius = radius;
+    //Standard_Boolean theIsPolynomial = Standard_True;
+    Standard_Boolean myIsElem = Standard_True;
+    GeomAbs_Shape theContinuity = GeomAbs_Shape(cont);
+    Standard_Integer theMaxDegree = maxdegree;
+    Standard_Integer theMaxSegment = maxsegm;
+
+    if (this->_Shape.IsNull())
+        Standard_Failure::Raise("Cannot sweep along empty spine");
+
+    Handle(Adaptor3d_HCurve) myPath;
+    if (this->_Shape.ShapeType() == TopAbs_EDGE) {
+        const TopoDS_Edge& path_edge = TopoDS::Edge(this->_Shape);
+        BRepAdaptor_Curve path_adapt(path_edge);
+        myPath = new BRepAdaptor_HCurve(path_adapt);
+    }
+    //else if (this->_Shape.ShapeType() == TopAbs_WIRE) {
+    //    const TopoDS_Wire& path_wire = TopoDS::Wire(this->_Shape);
+    //    BRepAdaptor_CompCurve path_adapt(path_wire);
+    //    myPath = new BRepAdaptor_HCompCurve(path_adapt);
+    //}
+    //else {
+    //    Standard_Failure::Raise("Spine shape is neither an edge nor a wire");
+    //}
+    else {
+        Standard_Failure::Raise("Spine shape is not an edge");
+    }
+
+    //circular profile
+    Handle(Geom_Circle) aCirc = new Geom_Circle (gp::XOY(), theRadius);
+    aCirc->Rotate (gp::OZ(), M_PI/2.);
+
+    //perpendicular section
+    Handle(Law_Function) myEvol = ::CreateBsFunction (myPath->FirstParameter(), myPath->LastParameter(), theRadius);
+    Handle(GeomFill_SectionLaw) aSec = new GeomFill_EvolvedSection(aCirc, myEvol);
+    Handle(GeomFill_LocationLaw) aLoc = new GeomFill_CurveAndTrihedron(new GeomFill_CorrectedFrenet);
+    aLoc->SetCurve (myPath);
+
+    GeomFill_Sweep mkSweep (aLoc, myIsElem);
+    mkSweep.SetTolerance (theTol);
+    mkSweep.Build (aSec, GeomFill_Location, theContinuity, theMaxDegree, theMaxSegment);
+    if (mkSweep.IsDone()) {
+        Handle(Geom_Surface) mySurface = mkSweep.Surface();
+        //Standard_Real myError = mkSweep.ErrorOnSurface();
+
+        Standard_Real u1,u2,v1,v2;
+        mySurface->Bounds(u1,u2,v1,v2);
+        BRepBuilderAPI_MakeFace mkBuilder(mySurface, u1, u2, v1, v2
+#if OCC_VERSION_HEX >= 0x060502
+          , Precision::Confusion()
+#endif
+        );
+        return mkBuilder.Shape();
+    }
+
+    return TopoDS_Shape();
+}
+#endif
+
+TopoDS_Shape TopoShape::makeSweep(const TopoDS_Shape& profile, double tol, int fillMode) const
+{
+    // http://opencascade.blogspot.com/2009/10/surface-modeling-part2.html
+    if (this->_Shape.IsNull())
+        Standard_Failure::Raise("Cannot sweep along empty spine");
+    if (this->_Shape.ShapeType() != TopAbs_EDGE)
+        Standard_Failure::Raise("Spine shape is not an edge");
+
+    if (profile.IsNull())
+        Standard_Failure::Raise("Cannot sweep with empty profile");
+    if (profile.ShapeType() != TopAbs_EDGE)
+        Standard_Failure::Raise("Profile shape is not an edge");
+
+    const TopoDS_Edge& path_edge = TopoDS::Edge(this->_Shape);
+    const TopoDS_Edge& prof_edge = TopoDS::Edge(profile);
+
+    BRepAdaptor_Curve path_adapt(path_edge);
+    double umin = path_adapt.FirstParameter();
+    double umax = path_adapt.LastParameter();
+    Handle(Geom_Curve) hPath = path_adapt.Curve().Curve();
+
+    // Apply placement of the shape to the curve
+    TopLoc_Location loc1 = path_edge.Location();
+    hPath = Handle(Geom_Curve)::DownCast(hPath->Transformed(loc1.Transformation()));
+
+    if (hPath.IsNull())
+        Standard_Failure::Raise("invalid curve in path edge");
+
+    BRepAdaptor_Curve prof_adapt(prof_edge);
+    double vmin = prof_adapt.FirstParameter();
+    double vmax = prof_adapt.LastParameter();
+    Handle(Geom_Curve) hProfile = prof_adapt.Curve().Curve();
+
+    // Apply placement of the shape to the curve
+    TopLoc_Location loc2 = prof_edge.Location();
+    hProfile = Handle(Geom_Curve)::DownCast(hProfile->Transformed(loc2.Transformation()));
+
+    if (hProfile.IsNull())
+        Standard_Failure::Raise("invalid curve in profile edge");
+
+    GeomFill_Pipe mkSweep(hPath, hProfile, (GeomFill_Trihedron)fillMode);
+    mkSweep.GenerateParticularCase(Standard_True);
+    mkSweep.Perform(tol, Standard_False, GeomAbs_C1, BSplCLib::MaxDegree(), 1000);
+
+    const Handle(Geom_Surface)& surf = mkSweep.Surface();
+    BRepBuilderAPI_MakeFace mkBuilder(surf, umin, umax, vmin, vmax
+#if OCC_VERSION_HEX >= 0x060502
+      , Precision::Confusion()
+#endif
+    );
+    return mkBuilder.Face();
+}
+
+TopoDS_Shape TopoShape::makeHelix(Standard_Real pitch, Standard_Real height,
+                                  Standard_Real radius, Standard_Real angle,
+                                  Standard_Boolean leftHanded,
+                                  Standard_Boolean newStyle) const
+{
+    if (fabs(pitch) < Precision::Confusion())
+        Standard_Failure::Raise("Pitch of helix too small");
+
+    if (fabs(height) < Precision::Confusion())
+        Standard_Failure::Raise("Height of helix too small");
+
+    if ((height > 0 && pitch < 0) || (height < 0 && pitch > 0))
+        Standard_Failure::Raise("Pitch and height of helix not compatible");
+
+    gp_Ax2 cylAx2(gp_Pnt(0.0,0.0,0.0) , gp::DZ());
+    Handle(Geom_Surface) surf;
+    if (angle < Precision::Confusion()) {
+        if (radius < Precision::Confusion())
+            Standard_Failure::Raise("Radius of helix too small");
+        surf = new Geom_CylindricalSurface(cylAx2, radius);
+    }
+    else {
+        angle = Base::toRadians(angle);
+        if (angle < Precision::Confusion())
+            Standard_Failure::Raise("Angle of helix too small");
+        surf = new Geom_ConicalSurface(gp_Ax3(cylAx2), angle, radius);
+    }
+
+    gp_Pnt2d aPnt(0, 0);
+    gp_Dir2d aDir(2. * M_PI, pitch);
+    Standard_Real coneDir = 1.0;
+    if (leftHanded) {
+        aDir.SetCoord(-2. * M_PI, pitch);
+        coneDir = -1.0;
+    }
+    gp_Ax2d aAx2d(aPnt, aDir);
+
+    Handle(Geom2d_Line) line = new Geom2d_Line(aAx2d);
+    gp_Pnt2d beg = line->Value(0);
+    gp_Pnt2d end = line->Value(sqrt(4.0*M_PI*M_PI+pitch*pitch)*(height/pitch));
+
+    if (newStyle) {
+        // See discussion at 0001247: Part Conical Helix Height/Pitch Incorrect
+        if (angle >= Precision::Confusion()) {
+            // calculate end point for conical helix
+            Standard_Real v = height / cos(angle);
+            Standard_Real u = coneDir * (height/pitch) * 2.0 * M_PI;
+            gp_Pnt2d cend(u, v);
+            end = cend;
+        }
+    }
+
+    Handle(Geom2d_TrimmedCurve) segm = GCE2d_MakeSegment(beg , end);
+
+    TopoDS_Edge edgeOnSurf = BRepBuilderAPI_MakeEdge(segm , surf);
+    TopoDS_Wire wire = BRepBuilderAPI_MakeWire(edgeOnSurf);
+    BRepLib::BuildCurves3d(wire);
+    return wire;
+}
+
+//***********
+// makeLongHelix is a workaround for an OCC problem found in helices with more than
+// some magic number of turns.  See Mantis #0954.
+//***********
+TopoDS_Shape TopoShape::makeLongHelix(Standard_Real pitch, Standard_Real height,
+                                      Standard_Real radius, Standard_Real angle,
+                                      Standard_Boolean leftHanded) const
+{
+    if (pitch < Precision::Confusion())
+        Standard_Failure::Raise("Pitch of helix too small");
+
+    if (height < Precision::Confusion())
+        Standard_Failure::Raise("Height of helix too small");
+
+    gp_Ax2 cylAx2(gp_Pnt(0.0,0.0,0.0) , gp::DZ());
+    Handle(Geom_Surface) surf;
+    Standard_Boolean isCylinder;
+
+    if (angle < Precision::Confusion()) {                                      // Cylindrical helix
+        if (radius < Precision::Confusion())
+            Standard_Failure::Raise("Radius of helix too small");
+        surf= new Geom_CylindricalSurface(cylAx2, radius);
+        isCylinder = true;
+    }
+    else {                                                                     // Conical helix
+        angle = Base::toRadians(angle);
+        if (angle < Precision::Confusion())
+            Standard_Failure::Raise("Angle of helix too small");
+        surf = new Geom_ConicalSurface(gp_Ax3(cylAx2), angle, radius);
+        isCylinder = false;
+    }
+
+    Standard_Real turns = height/pitch;
+    unsigned long wholeTurns = floor(turns);
+    Standard_Real partTurn = turns - wholeTurns;
+
+    gp_Pnt2d aPnt(0, 0);
+    gp_Dir2d aDir(2. * M_PI, pitch);
+    Standard_Real coneDir = 1.0;
+    if (leftHanded) {
+        aDir.SetCoord(-2. * M_PI, pitch);
+        coneDir = -1.0;
+    }
+    gp_Ax2d aAx2d(aPnt, aDir);
+    Handle(Geom2d_Line) line = new Geom2d_Line(aAx2d);
+    gp_Pnt2d beg = line->Value(0);
+    gp_Pnt2d end;
+    Standard_Real u,v;
+    BRepBuilderAPI_MakeWire mkWire;
+    Handle(Geom2d_TrimmedCurve) segm;
+    TopoDS_Edge edgeOnSurf;
+
+    for (unsigned long i = 0; i < wholeTurns; i++) {
+        if (isCylinder) {
+            end = line->Value(sqrt(4.0*M_PI*M_PI+pitch*pitch)*(i+1));
+        }
+        else {
+            u = coneDir * (i+1) * 2.0 * M_PI;
+            v = ((i+1) * pitch) / cos(angle);
+            end = gp_Pnt2d(u, v);
+        }
+        segm = GCE2d_MakeSegment(beg , end);
+        edgeOnSurf = BRepBuilderAPI_MakeEdge(segm , surf);
+        mkWire.Add(edgeOnSurf);
+        beg = end;
+    }
+
+    if (partTurn > Precision::Confusion()) {
+        if (isCylinder) {
+            end = line->Value(sqrt(4.0*M_PI*M_PI+pitch*pitch)*turns);
+        }
+        else {
+            u = coneDir * turns * 2.0 * M_PI;
+            v = height / cos(angle);
+            end = gp_Pnt2d(u, v);
+        }
+        segm = GCE2d_MakeSegment(beg , end);
+        edgeOnSurf = BRepBuilderAPI_MakeEdge(segm , surf);
+        mkWire.Add(edgeOnSurf);
+    }
+
+    TopoDS_Wire wire = mkWire.Wire();
+    BRepLib::BuildCurves3d(wire);
+    return wire;
+}
+
+TopoDS_Shape TopoShape::makeThread(Standard_Real pitch,
+                                   Standard_Real depth,
+                                   Standard_Real height,
+                                   Standard_Real radius) const
+{
+    if (pitch < Precision::Confusion())
+        Standard_Failure::Raise("Pitch of thread too small");
+
+    if (depth < Precision::Confusion())
+        Standard_Failure::Raise("Depth of thread too small");
+
+    if (height < Precision::Confusion())
+        Standard_Failure::Raise("Height of thread too small");
+
+    if (radius < Precision::Confusion())
+        Standard_Failure::Raise("Radius of thread too small");
+
+    //Threading : Create Surfaces
+    gp_Ax2 cylAx2(gp_Pnt(0.0,0.0,0.0) , gp::DZ());
+    Handle(Geom_CylindricalSurface) aCyl1 = new Geom_CylindricalSurface(cylAx2 , radius);
+    Handle(Geom_CylindricalSurface) aCyl2 = new Geom_CylindricalSurface(cylAx2 , radius+depth);
+
+    //Threading : Define 2D Curves
+    gp_Pnt2d aPnt(2. * M_PI , height / 2.);
+    gp_Dir2d aDir(2. * M_PI , height / 4.);
+    gp_Ax2d aAx2d(aPnt , aDir);
+
+    Standard_Real aMajor = 2. * M_PI;
+    Standard_Real aMinor = pitch;
+
+    Handle(Geom2d_Ellipse) anEllipse1 = new Geom2d_Ellipse(aAx2d , aMajor , aMinor);
+    Handle(Geom2d_Ellipse) anEllipse2 = new Geom2d_Ellipse(aAx2d , aMajor , aMinor / 4);
+
+    Handle(Geom2d_TrimmedCurve) aArc1 = new Geom2d_TrimmedCurve(anEllipse1 , 0 , M_PI);
+    Handle(Geom2d_TrimmedCurve) aArc2 = new Geom2d_TrimmedCurve(anEllipse2 , 0 , M_PI);
+
+    gp_Pnt2d anEllipsePnt1 = anEllipse1->Value(0);
+    gp_Pnt2d anEllipsePnt2 = anEllipse1->Value(M_PI);
+
+    Handle(Geom2d_TrimmedCurve) aSegment = GCE2d_MakeSegment(anEllipsePnt1 , anEllipsePnt2);
+
+    //Threading : Build Edges and Wires
+    TopoDS_Edge aEdge1OnSurf1 = BRepBuilderAPI_MakeEdge(aArc1 , aCyl1);
+    TopoDS_Edge aEdge2OnSurf1 = BRepBuilderAPI_MakeEdge(aSegment , aCyl1);
+    TopoDS_Edge aEdge1OnSurf2 = BRepBuilderAPI_MakeEdge(aArc2 , aCyl2);
+    TopoDS_Edge aEdge2OnSurf2 = BRepBuilderAPI_MakeEdge(aSegment , aCyl2);
+
+    TopoDS_Wire threadingWire1 = BRepBuilderAPI_MakeWire(aEdge1OnSurf1 , aEdge2OnSurf1);
+    TopoDS_Wire threadingWire2 = BRepBuilderAPI_MakeWire(aEdge1OnSurf2 , aEdge2OnSurf2);
+
+    BRepLib::BuildCurves3d(threadingWire1);
+    BRepLib::BuildCurves3d(threadingWire2);
+
+    BRepOffsetAPI_ThruSections aTool(Standard_True);
+
+    aTool.AddWire(threadingWire1);
+    aTool.AddWire(threadingWire2);
+    aTool.CheckCompatibility(Standard_False);
+
+    return aTool.Shape();
+}
+
+TopoDS_Shape TopoShape::makeLoft(const TopTools_ListOfShape& profiles, 
+                                 Standard_Boolean isSolid,
+                                 Standard_Boolean isRuled,
+                                 Standard_Boolean isClosed,
+                                 Standard_Integer maxDegree) const
+{
+    // http://opencascade.blogspot.com/2010/01/surface-modeling-part5.html
+    BRepOffsetAPI_ThruSections aGenerator (isSolid,isRuled);
+    aGenerator.SetMaxDegree(maxDegree);
+
+    TopTools_ListIteratorOfListOfShape it;
+    int countShapes = 0;
+    for (it.Initialize(profiles); it.More(); it.Next()) {
+        const TopoDS_Shape& item = it.Value();
+        if (!item.IsNull() && item.ShapeType() == TopAbs_VERTEX) {
+            aGenerator.AddVertex(TopoDS::Vertex (item));
+            countShapes++;
+        }
+        else if (!item.IsNull() && item.ShapeType() == TopAbs_EDGE) {
+            BRepBuilderAPI_MakeWire mkWire(TopoDS::Edge(item));
+            aGenerator.AddWire(mkWire.Wire());
+            countShapes++;
+        }
+        else if (!item.IsNull() && item.ShapeType() == TopAbs_WIRE) {
+            aGenerator.AddWire(TopoDS::Wire (item));
+            countShapes++;
+        }
+    }
+
+    if (countShapes < 2) {
+        Standard_Failure::Raise("Need at least two vertices, edges or wires to create loft face");
+    }
+    else {
+        // close loft by duplicating initial profile as last profile.  not perfect. 
+        if (isClosed) {
+        /* can only close loft in certain combinations of Vertex/Wire(Edge):
+            - V1-W1-W2-W3-V2  ==> V1-W1-W2-W3-V2-V1  invalid closed
+            - V1-W1-W2-W3     ==> V1-W1-W2-W3-V1     valid closed
+            - W1-W2-W3-V1     ==> W1-W2-W3-V1-W1     invalid closed
+            - W1-W2-W3        ==> W1-W2-W3-W1        valid closed*/
+            if (profiles.Last().ShapeType() == TopAbs_VERTEX) {
+                Base::Console().Message("TopoShape::makeLoft: can't close Loft with Vertex as last profile. 'Closed' ignored.\n");
+            }
+            else {
+                // repeat Add logic above for first profile
+                const TopoDS_Shape& firstProfile = profiles.First();
+                if (firstProfile.ShapeType() == TopAbs_VERTEX)  {
+                    aGenerator.AddVertex(TopoDS::Vertex (firstProfile));
+                    countShapes++;
+                }
+                else if (firstProfile.ShapeType() == TopAbs_EDGE)  {
+                    aGenerator.AddWire(TopoDS::Wire (firstProfile));
+                    countShapes++;
+                }
+                else if (firstProfile.ShapeType() == TopAbs_WIRE)  {
+                    aGenerator.AddWire(TopoDS::Wire (firstProfile));
+                    countShapes++;
+                }
+            }     
+        }
+    }
+
+    Standard_Boolean anIsCheck = Standard_True;
+    aGenerator.CheckCompatibility (anIsCheck);   // use BRepFill_CompatibleWires on profiles. force #edges, orientation, "origin" to match.
+    aGenerator.Build();
+    if (!aGenerator.IsDone())
+        Standard_Failure::Raise("Failed to create loft face");
+
+    //Base::Console().Message("DEBUG: TopoShape::makeLoft returns.\n");
+    return aGenerator.Shape();
+}
+
+TopoDS_Shape TopoShape::makePrism(const gp_Vec& vec) const
+{
+    if (this->_Shape.IsNull()) Standard_Failure::Raise("cannot sweep empty shape");
+    BRepPrimAPI_MakePrism mkPrism(this->_Shape, vec);
+    return mkPrism.Shape();
+}
+
+TopoDS_Shape TopoShape::revolve(const gp_Ax1& axis, double d, Standard_Boolean isSolid) const
+{
+    if (this->_Shape.IsNull()) Standard_Failure::Raise("cannot revolve empty shape");
+
+    TopoDS_Face f; 
+    TopoDS_Wire w;
+    TopoDS_Edge e;
+    Standard_Boolean convertFailed = false;
+
+    TopoDS_Shape base = this->_Shape; 
+    if ((isSolid) && (BRep_Tool::IsClosed(base)) &&
+        ((base.ShapeType() == TopAbs_EDGE) || (base.ShapeType() == TopAbs_WIRE))) {
+        if (base.ShapeType() == TopAbs_EDGE) {
+            BRepBuilderAPI_MakeWire mkWire(TopoDS::Edge(base));
+            if (mkWire.IsDone()) {
+                w = mkWire.Wire(); }
+            else {
+                convertFailed = true; }
+        }
+        else {
+             w = TopoDS::Wire(base);}
+        if (!convertFailed) {       
+            BRepBuilderAPI_MakeFace mkFace(w);
+            if (mkFace.IsDone()) {
+                f = mkFace.Face(); 
+                base = f; }
+            else {
+                convertFailed = true; }
+        }  
+    }        
+    
+    if (convertFailed) {
+        Base::Console().Message("TopoShape::revolve could not make Solid from Wire/Edge.\n");}
+
+    BRepPrimAPI_MakeRevol mkRevol(base, axis,d);
+    return mkRevol.Shape();
+}
+
+TopoDS_Shape TopoShape::makeOffsetShape(double offset, double tol, bool intersection,
+                                        bool selfInter, short offsetMode, short join,
+                                        bool fill) const
+{
+#if OCC_VERSION_HEX < 0x070200
+    BRepOffsetAPI_MakeOffsetShape mkOffset(this->_Shape, offset, tol, BRepOffset_Mode(offsetMode),
+        intersection ? Standard_True : Standard_False,
+        selfInter ? Standard_True : Standard_False,
+        GeomAbs_JoinType(join));
+#else
+    BRepOffsetAPI_MakeOffsetShape mkOffset;
+    mkOffset.PerformByJoin(this->_Shape, offset, tol, BRepOffset_Mode(offsetMode),
+                           intersection ? Standard_True : Standard_False,
+                           selfInter ? Standard_True : Standard_False,
+                           GeomAbs_JoinType(join));
+#endif
+
+    if (!mkOffset.IsDone())
+        Standard_Failure::Raise("BRepOffsetAPI_MakeOffsetShape not done");
+    const TopoDS_Shape& res = mkOffset.Shape();
+    if (!fill)
+        return res;
+
+    //get perimeter wire of original shape.
+    //Wires returned seem to have edges in connection order.
+    ShapeAnalysis_FreeBoundsProperties freeCheck(this->_Shape);
+    freeCheck.Perform();
+    if (freeCheck.NbClosedFreeBounds() < 1)
+    {
+        Standard_Failure::Raise("no closed bounds");
+    }
+
+    BRep_Builder builder;
+    TopoDS_Compound perimeterCompound;
+    builder.MakeCompound(perimeterCompound);
+    for (int index = 1; index <= freeCheck.NbClosedFreeBounds(); ++index)
+    {
+        TopoDS_Wire originalWire = freeCheck.ClosedFreeBound(index)->FreeBound();
+        const BRepAlgo_Image& img = mkOffset.MakeOffset().OffsetEdgesFromShapes();
+
+        //build offset wire.
+        TopoDS_Wire offsetWire;
+        builder.MakeWire(offsetWire);
+        TopExp_Explorer xp;
+        for (xp.Init(originalWire, TopAbs_EDGE); xp.More(); xp.Next())
+        {
+            if (!img.HasImage(xp.Current()))
+            {
+                Standard_Failure::Raise("no image for shape");
+            }
+            const TopTools_ListOfShape& currentImage = img.Image(xp.Current());
+            TopTools_ListIteratorOfListOfShape listIt;
+            int edgeCount(0);
+            TopoDS_Edge mappedEdge;
+            for (listIt.Initialize(currentImage); listIt.More(); listIt.Next())
+            {
+                if (listIt.Value().ShapeType() != TopAbs_EDGE)
+                    continue;
+                edgeCount++;
+                mappedEdge = TopoDS::Edge(listIt.Value());
+            }
+
+            if (edgeCount != 1)
+            {
+                std::ostringstream stream;
+                stream << "wrong edge count: " << edgeCount << std::endl;
+                Standard_Failure::Raise(stream.str().c_str());
+            }
+            builder.Add(offsetWire, mappedEdge);
+        }
+
+        //It would be nice if we could get thruSections to build planar faces
+        //in all areas possible, so we could run through refine. I tried setting
+        //ruled to standard_true, but that didn't have the desired affect.
+        BRepOffsetAPI_ThruSections aGenerator;
+        aGenerator.AddWire(originalWire);
+        aGenerator.AddWire(offsetWire);
+        aGenerator.Build();
+        if (!aGenerator.IsDone())
+        {
+            Standard_Failure::Raise("ThruSections failed");
+        }
+
+        builder.Add(perimeterCompound, aGenerator.Shape());
+    }
+
+    //still had to sew. not using the passed in parameter for sew.
+    //Sew has it's own default tolerance. Opinions?
+    BRepBuilderAPI_Sewing sewTool;
+    sewTool.Add(this->_Shape);
+    sewTool.Add(perimeterCompound);
+    sewTool.Add(res);
+    sewTool.Perform(); //Perform Sewing
+
+    TopoDS_Shape outputShape = sewTool.SewedShape();
+    if ((outputShape.ShapeType() == TopAbs_SHELL) && (outputShape.Closed()))
+    {
+        BRepBuilderAPI_MakeSolid solidMaker(TopoDS::Shell(outputShape));
+        if (solidMaker.IsDone())
+        {
+            TopoDS_Solid temp = solidMaker.Solid();
+            //contrary to the occ docs the return value OrientCloseSolid doesn't
+            //indicate whether the shell was open or not. It returns true with an
+            //open shell and we end up with an invalid solid.
+            if (BRepLib::OrientClosedSolid(temp))
+                outputShape = temp;
+        }
+    }
+
+    return outputShape;
+}
+
+TopoDS_Shape TopoShape::makeOffset2D(double offset, short joinType, bool fill, bool allowOpenResult, bool intersection) const
+{
+    if (_Shape.IsNull())
+        throw Base::ValueError("makeOffset2D: input shape is null!");
+    if (allowOpenResult && OCC_VERSION_HEX < 0x060900)
+        throw Base::AttributeError("openResult argument is not supported on OCC < 6.9.0.");
+
+    // OUTLINE OF MAKEOFFSET2D
+    // * Prepare shapes to process
+    // ** if _Shape is a compound, recursively call this routine for all subcompounds
+    // ** if intrsection, dump all non-compound children into shapes to process; otherwise call this routine recursively for all children
+    // ** if _shape isn't a compound, dump it straight to shapes to process
+    // * Test for shape types, and convert them all to wires
+    // * find plane
+    // * OCC call (BRepBuilderAPI_MakeOffset)
+    // * postprocessing (facemaking):
+    // ** convert offset result back to faces, if inputs were faces
+    // ** OR do offset filling:
+    // *** for closed wires, simply feed source wires + offset wires to smart facemaker
+    // *** for open wires, try to connect source anf offset result by creating new edges (incomplete implementation)
+    // ** actual call to FaceMakerBullseye, unified for all facemaking.
+
+    std::vector<TopoDS_Shape> shapesToProcess;
+    std::vector<TopoDS_Shape> shapesToReturn;
+    bool forceOutputCompound = false;
+
+    if (this->_Shape.ShapeType() == TopAbs_COMPOUND){
+        if (!intersection){
+            //simply recursively process the children, independently
+            TopoDS_Iterator it(_Shape);
+            for( ; it.More() ; it.Next()){
+                shapesToReturn.push_back( TopoShape(it.Value()).makeOffset2D(offset, joinType, fill, allowOpenResult, intersection) );
+                forceOutputCompound = true;
+            }
+        } else {
+            //collect non-compounds from this compound for collective offset. Process other shapes independently.
+            TopoDS_Iterator it(_Shape);
+            for( ; it.More() ; it.Next()){
+                if(it.Value().ShapeType() == TopAbs_COMPOUND){
+                    //recursively process subcompounds
+                    shapesToReturn.push_back( TopoShape(it.Value()).makeOffset2D(offset, joinType, fill, allowOpenResult, intersection) );
+                    forceOutputCompound = true;
+                } else {
+                    shapesToProcess.push_back(it.Value());
+                }
+            }
+        }
+    } else {
+        shapesToProcess.push_back(this->_Shape);
+    }
+
+    if(shapesToProcess.size() > 0){
+
+        //although 2d offset supports offsetting a face directly, it seems there is
+        //no way to do a collective offset of multiple faces. So, we are doing it
+        //by getting all wires from the faces, and applying offsets to them, and
+        //reassembling the faces later.
+        std::vector<TopoDS_Wire> sourceWires;
+        bool haveWires = false;
+        bool haveFaces = false;
+        for(TopoDS_Shape &sh : shapesToProcess){
+            switch (sh.ShapeType()) {
+                case TopAbs_EDGE:
+                case TopAbs_WIRE:{
+                    //convert edge to a wire if necessary...
+                    TopoDS_Wire sourceWire;
+                    if (sh.ShapeType() == TopAbs_WIRE){
+                        sourceWire = TopoDS::Wire(sh);
+                    } else { //edge
+                        sourceWire = BRepBuilderAPI_MakeWire(TopoDS::Edge(sh)).Wire();
+                    }
+                    sourceWires.push_back(sourceWire);
+                    haveWires = true;
+                }break;
+                case TopAbs_FACE:{
+                    //get all wires of the face
+                    TopoDS_Iterator it(sh);
+                    for(; it.More(); it.Next()){
+                        sourceWires.push_back(TopoDS::Wire(it.Value()));
+                    }
+                    haveFaces = true;
+                }break;
+                default:
+                    throw Base::TypeError("makeOffset2D: input shape is not an edge, wire or face or compound of those.");
+                break;
+            }
+        }
+        if (haveWires && haveFaces)
+            throw Base::TypeError("makeOffset2D: collective offset of a mix of wires and faces is not supported");
+        if (haveFaces)
+            allowOpenResult = false;
+
+        //find plane.
+        gp_Pln workingPlane;
+        TopoDS_Compound compoundSourceWires;
+        {
+            BRep_Builder builder;
+            builder.MakeCompound(compoundSourceWires);
+            for(TopoDS_Wire &w : sourceWires)
+                builder.Add(compoundSourceWires, w);
+            BRepLib_FindSurface planefinder(compoundSourceWires, -1, Standard_True);
+            if (!planefinder.Found())
+                throw Base::Exception("makeOffset2D: wires are nonplanar or noncoplanar");
+            if (haveFaces){
+                //extract plane from first face (useful for preserving the plane of face precisely if dealing with only one face)
+                workingPlane = BRepAdaptor_Surface(TopoDS::Face(shapesToProcess[0])).Plane();
+            } else {
+                workingPlane = GeomAdaptor_Surface(planefinder.Surface()).Plane();
+            }
+        }
+
+        //do the offset..
+        TopoDS_Shape offsetShape;
+        BRepOffsetAPI_MakeOffset mkOffset(sourceWires[0], GeomAbs_JoinType(joinType)
+#if OCC_VERSION_HEX >= 0x060900
+                                                , allowOpenResult
+#endif
+                                               );
+        for(TopoDS_Wire &w : sourceWires)
+            if (&w != &(sourceWires[0])) //filter out first wire - it's already added
+                mkOffset.AddWire(w);
+
+        if (fabs(offset) > Precision::Confusion()){
+            try {
+    #if defined(__GNUC__) && defined (FC_OS_LINUX)
+                Base::SignalException se;
+    #endif
+                mkOffset.Perform(offset);
+            }
+            catch (Standard_Failure &){
+                throw;
+            }
+            catch (...) {
+                throw Base::Exception("BRepOffsetAPI_MakeOffset has crashed! (Unknown exception caught)");
+            }
+            offsetShape = mkOffset.Shape();
+
+            if(offsetShape.IsNull())
+                throw Base::Exception("makeOffset2D: result of offsetting is null!");
+
+            //Copying shape to fix strange orientation behavior, OCC7.0.0. See bug #2699
+            // http://www.freecadweb.org/tracker/view.php?id=2699
+            offsetShape = BRepBuilderAPI_Copy(offsetShape).Shape();
+        } else {
+            offsetShape = sourceWires.size()>1 ? TopoDS_Shape(compoundSourceWires) : sourceWires[0];
+        }
+
+        std::list<TopoDS_Wire> offsetWires;
+        //interestingly, if wires are removed, empty compounds are returned by MakeOffset (as of OCC 7.0.0)
+        //so, we just extract all nesting
+        Handle(TopTools_HSequenceOfShape) seq = ShapeExtend_Explorer().SeqFromCompound(offsetShape, Standard_True);
+        TopoDS_Iterator it(offsetShape);
+        for(int i = 0; i < seq->Length(); ++i){
+            offsetWires.push_back(TopoDS::Wire(seq->Value(i+1)));
+        }
+
+        if (offsetWires.empty())
+            throw Base::Exception("makeOffset2D: offset result has no wires.");
+
+        std::list<TopoDS_Wire> wiresForMakingFaces;
+        if (!fill){
+            if (haveFaces){
+                wiresForMakingFaces = offsetWires;
+            } else {
+                for(TopoDS_Wire &w : offsetWires)
+                    shapesToReturn.push_back(w);
+            }
+        } else {
+            //fill offset
+            if (fabs(offset) < Precision::Confusion())
+                throw Base::ValueError("makeOffset2D: offset distance is zero. Can't fill offset.");
+
+            //filling offset. There are three major cases to consider:
+            // 1. source wires and result wires are closed (simplest) -> make face
+            // from source wire + offset wire
+            //
+            // 2. source wire is open, but offset wire is closed (if not
+            // allowOpenResult). -> throw away source wire and make face right from
+            // offset result.
+            //
+            // 3. source and offset wire are both open (note that there may be
+            // closed islands in offset result) -> need connecting offset result to
+            // source wire with new edges
+
+            //first, lets split apart closed and open wires.
+            std::list<TopoDS_Wire> closedWires;
+            std::list<TopoDS_Wire> openWires;
+            for(TopoDS_Wire &w : sourceWires)
+                if (BRep_Tool::IsClosed(w))
+                    closedWires.push_back(w);
+                else
+                    openWires.push_back(w);
+            for(TopoDS_Wire &w : offsetWires)
+                if (BRep_Tool::IsClosed(w))
+                    closedWires.push_back(w);
+                else
+                    openWires.push_back(w);
+
+            wiresForMakingFaces = closedWires;
+            if (!allowOpenResult || openWires.size() == 0){
+                //just ignore all open wires
+            } else {
+                //We need to connect open wires to form closed wires.
+
+                //for now, only support offsetting one open wire -> there should be exactly two open wires for connecting
+                if (openWires.size() != 2)
+                    throw Base::Exception("makeOffset2D: collective offset with filling of multiple wires is not supported yet.");
+
+                TopoDS_Wire openWire1 = openWires.front();
+                TopoDS_Wire openWire2 = openWires.back();
+
+                //find open vertices
+                BRepTools_WireExplorer xp;
+                xp.Init(openWire1);
+                TopoDS_Vertex v1 = xp.CurrentVertex();
+                for(;xp.More();xp.Next()){};
+                TopoDS_Vertex v2 = xp.CurrentVertex();
+
+                //find open vertices
+                xp.Init(openWire2);
+                TopoDS_Vertex v3 = xp.CurrentVertex();
+                for(;xp.More();xp.Next()){};
+                TopoDS_Vertex v4 = xp.CurrentVertex();
+
+                //check
+                if (v1.IsNull())  throw Base::Exception("v1 is null");
+                if (v2.IsNull())  throw Base::Exception("v2 is null");
+                if (v3.IsNull())  throw Base::Exception("v3 is null");
+                if (v4.IsNull())  throw Base::Exception("v4 is null");
+
+                //assemble new wire
+
+                //we want the connection order to be
+                //v1 -> openWire1 -> v2 -> (new edge) -> v4 -> openWire2(rev) -> v3 -> (new edge) -> v1
+                //let's check if it's the case. If not, we reverse one wire and swap its endpoints.
+
+                if (fabs(gp_Vec(BRep_Tool::Pnt(v2), BRep_Tool::Pnt(v3)).Magnitude() - fabs(offset)) <= BRep_Tool::Tolerance(v2) + BRep_Tool::Tolerance(v3)){
+                    openWire2.Reverse();
+                    std::swap(v3, v4);
+                    v3.Reverse();
+                    v4.Reverse();
+                } else if ((fabs(gp_Vec(BRep_Tool::Pnt(v2), BRep_Tool::Pnt(v4)).Magnitude() - fabs(offset)) <= BRep_Tool::Tolerance(v2) + BRep_Tool::Tolerance(v4))){
+                    //orientation is as expected, nothing to do
+                } else {
+                    throw Base::Exception("makeOffset2D: fill offset: failed to establish open vertex relationship.");
+                }
+
+                //now directions of open wires are aligned. Finally. make new wire!
+                BRepBuilderAPI_MakeWire mkWire;
+                //add openWire1
+                BRepTools_WireExplorer it;
+                for(it.Init(openWire1); it.More(); it.Next()){
+                    mkWire.Add(it.Current());
+                }
+                //add first joining edge
+                mkWire.Add(BRepBuilderAPI_MakeEdge(v2,v4).Edge());
+                //add openWire2, in reverse order
+                openWire2.Reverse();
+                for(it.Init(TopoDS::Wire(openWire2)); it.More(); it.Next()){
+                    mkWire.Add(it.Current());
+                }
+                //add final joining edge
+                mkWire.Add(BRepBuilderAPI_MakeEdge(v3,v1).Edge());
+
+                mkWire.Build();
+
+                wiresForMakingFaces.push_front(mkWire.Wire());
+            }
+        }
+
+        //make faces
+        if (wiresForMakingFaces.size()>0){
+            FaceMakerBullseye mkFace;
+            mkFace.setPlane(workingPlane);
+            for(TopoDS_Wire &w : wiresForMakingFaces){
+                mkFace.addWire(w);
+            }
+            mkFace.Build();
+            if (mkFace.Shape().IsNull())
+                throw Base::Exception("makeOffset2D: making face failed (null shape returned).");
+            TopoDS_Shape result = mkFace.Shape();
+            if (haveFaces && shapesToProcess.size() == 1)
+                result.Orientation(shapesToProcess[0].Orientation());
+
+            ShapeExtend_Explorer xp;
+            Handle(TopTools_HSequenceOfShape) result_leaves = xp.SeqFromCompound(result, Standard_True);
+            for(int i = 0; i < result_leaves->Length(); ++i)
+                shapesToReturn.push_back(result_leaves->Value(i+1));
+        }
+    }
+
+    //assemble output compound
+    if (shapesToReturn.empty())
+        return TopoDS_Shape(); //failure
+    if (shapesToReturn.size() > 1 || forceOutputCompound){
+        TopoDS_Compound result;
+        BRep_Builder builder;
+        builder.MakeCompound(result);
+        for(TopoDS_Shape &sh : shapesToReturn)
+            builder.Add(result, sh);
+        return result;
+    } else {
+        return shapesToReturn[0];
+    }
+}
+
+TopoDS_Shape TopoShape::makeThickSolid(const TopTools_ListOfShape& remFace,
+                                       double offset, double tol, bool intersection,
+                                       bool selfInter, short offsetMode, short join) const
+{
+#if OCC_VERSION_HEX < 0x070200
+    BRepOffsetAPI_MakeThickSolid mkThick(this->_Shape, remFace, offset, tol, BRepOffset_Mode(offsetMode),
+        intersection ? Standard_True : Standard_False,
+        selfInter ? Standard_True : Standard_False,
+        GeomAbs_JoinType(join));
+#else
+    BRepOffsetAPI_MakeThickSolid mkThick;
+    mkThick.MakeThickSolidByJoin(this->_Shape, remFace, offset, tol, BRepOffset_Mode(offsetMode),
+        intersection ? Standard_True : Standard_False,
+        selfInter ? Standard_True : Standard_False,
+        GeomAbs_JoinType(join));
+#endif
+
+    return mkThick.Shape();
+}
+
+void TopoShape::transformGeometry(const Base::Matrix4D &rclMat)
+{
+    if (this->_Shape.IsNull())
+        Standard_Failure::Raise("Cannot transform null shape");
+
+    *this = makEGTransform(rclMat);
+}
+
+TopoDS_Shape TopoShape::transformGShape(const Base::Matrix4D& rclTrf) const
+{
+    if (this->_Shape.IsNull())
+        Standard_Failure::Raise("Cannot transform null shape");
+
+    gp_GTrsf mat;
+    mat.SetValue(1,1,rclTrf[0][0]);
+    mat.SetValue(2,1,rclTrf[1][0]);
+    mat.SetValue(3,1,rclTrf[2][0]);
+    mat.SetValue(1,2,rclTrf[0][1]);
+    mat.SetValue(2,2,rclTrf[1][1]);
+    mat.SetValue(3,2,rclTrf[2][1]);
+    mat.SetValue(1,3,rclTrf[0][2]);
+    mat.SetValue(2,3,rclTrf[1][2]);
+    mat.SetValue(3,3,rclTrf[2][2]);
+    mat.SetValue(1,4,rclTrf[0][3]);
+    mat.SetValue(2,4,rclTrf[1][3]);
+    mat.SetValue(3,4,rclTrf[2][3]);
+
+    // geometric transformation
+    BRepBuilderAPI_GTransform mkTrf(this->_Shape, mat);
+    return mkTrf.Shape();
+}
+
+void TopoShape::transformShape(const Base::Matrix4D& rclTrf, bool copy, bool checkScale)
+{
+    if (this->_Shape.IsNull())
+        Standard_Failure::Raise("Cannot transform null shape");
+
+    *this = makETransform(rclTrf,0,checkScale,copy);
+}
+
+TopoDS_Shape TopoShape::mirror(const gp_Ax2& ax2) const
+{
+    gp_Trsf mat;
+    mat.SetMirror(ax2);
+    BRepBuilderAPI_Transform mkTrf(this->_Shape, mat);
+    return mkTrf.Shape();
+}
+
+TopoDS_Shape TopoShape::toNurbs() const
+{
+    BRepBuilderAPI_NurbsConvert mkNurbs(this->_Shape);
+    return mkNurbs.Shape();
+}
+
+TopoDS_Shape TopoShape::replaceShape(const std::vector< std::pair<TopoDS_Shape,TopoDS_Shape> >& s) const
+{
+    BRepTools_ReShape reshape;
+    std::vector< std::pair<TopoDS_Shape,TopoDS_Shape> >::const_iterator it;
+    for (it = s.begin(); it != s.end(); ++it)
+        reshape.Replace(it->first, it->second);
+    return reshape.Apply(this->_Shape, TopAbs_SHAPE);
+}
+
+TopoDS_Shape TopoShape::removeShape(const std::vector<TopoDS_Shape>& s) const
+{
+    BRepTools_ReShape reshape;
+    for (std::vector<TopoDS_Shape>::const_iterator it = s.begin(); it != s.end(); ++it)
+        reshape.Remove(*it);
+    return reshape.Apply(this->_Shape, TopAbs_SHAPE);
+}
+
+void TopoShape::sewShape()
+{
+    BRepBuilderAPI_Sewing sew;
+    sew.Load(this->_Shape);
+    sew.Perform();
+
+    *this = makEShape(sew);
+}
+
+bool TopoShape::fix(double precision, double mintol, double maxtol)
+{
+    if (this->_Shape.IsNull())
+        return false;
+
+    TopAbs_ShapeEnum type = this->_Shape.ShapeType();
+
+    ShapeFix_Shape fix(this->_Shape);
+    fix.SetPrecision(precision);
+    fix.SetMinTolerance(mintol);
+    fix.SetMaxTolerance(maxtol);
+
+    fix.Perform();
+
+    if (type == TopAbs_SOLID) {
+        //fix.FixEdgeTool();
+        fix.FixWireTool()->Perform();
+        fix.FixFaceTool()->Perform();
+        fix.FixShellTool()->Perform();
+        fix.FixSolidTool()->Perform();
+        this->_Shape = fix.FixSolidTool()->Shape();
+    }
+    else if (type == TopAbs_SHELL) {
+        fix.FixWireTool()->Perform();
+        fix.FixFaceTool()->Perform();
+        fix.FixShellTool()->Perform();
+        this->_Shape = fix.FixShellTool()->Shape();
+    }
+    else if (type == TopAbs_FACE) {
+        fix.FixWireTool()->Perform();
+        fix.FixFaceTool()->Perform();
+        this->_Shape = fix.Shape();
+    }
+    else if (type == TopAbs_WIRE) {
+        fix.FixWireTool()->Perform();
+        this->_Shape = fix.Shape();
+    }
+    else {
+        this->_Shape = fix.Shape();
+        return isValid();
+    }
+    return isValid();
+}
+
+bool TopoShape::removeInternalWires(double minArea)
+{
+    TopoShape copy(*this);
+    ShapeUpgrade_RemoveInternalWires fix(this->_Shape);
+    fix.MinArea() = minArea;
+    bool ok = fix.Perform() ? true : false;
+    this->_Shape = fix.GetResult();
+    resetElementMap();
+    mapSubElement(copy);
+    return ok;
+}
+
+TopoDS_Shape TopoShape::removeSplitter() const
+{
+    if (_Shape.IsNull())
+        Standard_Failure::Raise("Cannot remove splitter from empty shape");
+
+    if (_Shape.ShapeType() == TopAbs_SOLID) {
+        const TopoDS_Solid &solid = TopoDS::Solid(_Shape);
+        BRepBuilderAPI_MakeSolid mkSolid;
+        TopExp_Explorer it;
+        for (it.Init(solid, TopAbs_SHELL); it.More(); it.Next()) {
+            const TopoDS_Shell &currentShell = TopoDS::Shell(it.Current());
+            ModelRefine::FaceUniter uniter(currentShell);
+            if (uniter.process()) {
+                if (uniter.isModified()) {
+                    const TopoDS_Shell &newShell = uniter.getShell();
+                    mkSolid.Add(newShell);
+                }
+                else {
+                    mkSolid.Add(currentShell);
+                }
+            }
+            else {
+                Standard_Failure::Raise("Removing splitter failed");
+                return _Shape;
+            }
+        }
+        return mkSolid.Solid();
+    }
+    else if (_Shape.ShapeType() == TopAbs_SHELL) {
+        const TopoDS_Shell& shell = TopoDS::Shell(_Shape);
+        ModelRefine::FaceUniter uniter(shell);
+        if (uniter.process()) {
+            return uniter.getShell();
+        }
+        else {
+            Standard_Failure::Raise("Removing splitter failed");
+        }
+    }
+    else if (_Shape.ShapeType() == TopAbs_COMPOUND) {
+        BRep_Builder builder;
+        TopoDS_Compound comp;
+        builder.MakeCompound(comp);
+
+        TopExp_Explorer xp;
+        // solids
+        for (xp.Init(_Shape, TopAbs_SOLID); xp.More(); xp.Next()) {
+            const TopoDS_Solid &solid = TopoDS::Solid(xp.Current());
+            BRepTools_ReShape reshape;
+            TopExp_Explorer it;
+            for (it.Init(solid, TopAbs_SHELL); it.More(); it.Next()) {
+                const TopoDS_Shell &currentShell = TopoDS::Shell(it.Current());
+                ModelRefine::FaceUniter uniter(currentShell);
+                if (uniter.process()) {
+                    if (uniter.isModified()) {
+                        const TopoDS_Shell &newShell = uniter.getShell();
+                        reshape.Replace(currentShell, newShell);
+                    }
+                }
+            }
+            builder.Add(comp, reshape.Apply(solid));
+        }
+        // free shells
+        for (xp.Init(_Shape, TopAbs_SHELL, TopAbs_SOLID); xp.More(); xp.Next()) {
+            const TopoDS_Shell& shell = TopoDS::Shell(xp.Current());
+            ModelRefine::FaceUniter uniter(shell);
+            if (uniter.process()) {
+                builder.Add(comp, uniter.getShell());
+            }
+        }
+        // the rest
+        for (xp.Init(_Shape, TopAbs_FACE, TopAbs_SHELL); xp.More(); xp.Next()) {
+            if (!xp.Current().IsNull())
+                builder.Add(comp, xp.Current());
+        }
+        for (xp.Init(_Shape, TopAbs_WIRE, TopAbs_FACE); xp.More(); xp.Next()) {
+            if (!xp.Current().IsNull())
+                builder.Add(comp, xp.Current());
+        }
+        for (xp.Init(_Shape, TopAbs_EDGE, TopAbs_WIRE); xp.More(); xp.Next()) {
+            if (!xp.Current().IsNull())
+                builder.Add(comp, xp.Current());
+        }
+        for (xp.Init(_Shape, TopAbs_VERTEX, TopAbs_EDGE); xp.More(); xp.Next()) {
+            if (!xp.Current().IsNull())
+                builder.Add(comp, xp.Current());
+        }
+
+        return comp;
+    }
+
+    return _Shape;
+}
+
+void TopoShape::getDomains(std::vector<Domain>& domains) const
+{
+    std::size_t countFaces = 0;
+    for (TopExp_Explorer xp(this->_Shape, TopAbs_FACE); xp.More(); xp.Next()) {
+        ++countFaces;
+    }
+    domains.reserve(countFaces);
+
+    for (TopExp_Explorer xp(this->_Shape, TopAbs_FACE); xp.More(); xp.Next()) {
+        TopoDS_Face face = TopoDS::Face(xp.Current());
+
+        TopLoc_Location loc;
+        Handle(Poly_Triangulation) theTriangulation = BRep_Tool::Triangulation(face, loc);
+        if (theTriangulation.IsNull())
+            continue;
+
+        Domain domain;
+        // copy the points
+        const TColgp_Array1OfPnt& points = theTriangulation->Nodes();
+        domain.points.reserve(points.Length());
+        for (int i = 1; i <= points.Length(); i++) {
+            gp_Pnt p = points(i);
+            p.Transform(loc.Transformation());
+            Standard_Real X, Y, Z;
+            p.Coord (X, Y, Z);
+            domain.points.push_back(Base::Vector3d(X, Y, Z));
+        }
+
+        // copy the triangles
+        const TopAbs_Orientation anOrientation = face.Orientation();
+        bool flip = (anOrientation == TopAbs_REVERSED);
+        const Poly_Array1OfTriangle& faces = theTriangulation->Triangles();
+        domain.facets.reserve(faces.Length());
+        for (int i = 1; i <= faces.Length(); i++) {
+            Standard_Integer N1, N2, N3;
+            faces(i).Get(N1, N2, N3);
+
+            Facet tria;
+            tria.I1 = N1-1; tria.I2 = N2-1; tria.I3 = N3-1;
+            if (flip)
+                std::swap(tria.I1, tria.I2);
+            domain.facets.push_back(tria);
+        }
+
+        domains.push_back(domain);
+    }
+}
+
+namespace Part {
+struct MeshVertex
+{
+    Standard_Real x,y,z;
+    Standard_Integer i;
+
+    MeshVertex(Standard_Real X, Standard_Real Y, Standard_Real Z)
+        : x(X),y(Y),z(Z),i(0)
+    {
+    }
+    MeshVertex(const Base::Vector3d& p)
+        : x(p.x),y(p.y),z(p.z),i(0)
+    {
+    }
+
+    Base::Vector3d toPoint() const
+    { return Base::Vector3d(x,y,z); }
+
+    bool operator < (const MeshVertex &v) const
+    {
+        if (fabs ( this->x - v.x) >= MESH_MIN_PT_DIST)
+            return this->x < v.x;
+        if (fabs ( this->y - v.y) >= MESH_MIN_PT_DIST)
+            return this->y < v.y;
+        if (fabs ( this->z - v.z) >= MESH_MIN_PT_DIST)
+            return this->z < v.z;
+        return false; // points are considered to be equal
+    }
+
+private:
+    // use the same value as used inside the Mesh module
+    static const double MESH_MIN_PT_DIST;
+};
+}
+
+//const double Vertex::MESH_MIN_PT_DIST = 1.0e-6;
+const double MeshVertex::MESH_MIN_PT_DIST = gp::Resolution();
+
+void TopoShape::getFaces(std::vector<Base::Vector3d> &aPoints,
+                         std::vector<Facet> &aTopo,
+                         float accuracy, uint16_t /*flags*/) const
+{
+    if (this->_Shape.IsNull())
+        return;
+
+    // get the meshes of all faces and then merge them
+    BRepMesh_IncrementalMesh aMesh(this->_Shape, accuracy);
+    std::vector<Domain> domains;
+    getDomains(domains);
+
+    std::set<MeshVertex> vertices;
+    Standard_Real x1, y1, z1;
+    Standard_Real x2, y2, z2;
+    Standard_Real x3, y3, z3;
+
+    for (std::vector<Domain>::const_iterator it = domains.begin(); it != domains.end(); ++it) {
+        const Domain& domain = *it;
+        for (std::vector<Facet>::const_iterator jt = domain.facets.begin(); jt != domain.facets.end(); ++jt) {
+            x1 = domain.points[jt->I1].x;
+            y1 = domain.points[jt->I1].y;
+            z1 = domain.points[jt->I1].z;
+
+            x2 = domain.points[jt->I2].x;
+            y2 = domain.points[jt->I2].y;
+            z2 = domain.points[jt->I2].z;
+
+            x3 = domain.points[jt->I3].x;
+            y3 = domain.points[jt->I3].y;
+            z3 = domain.points[jt->I3].z;
+
+            TopoShape::Facet face;
+            std::set<MeshVertex>::iterator vIt;
+
+            // 1st vertex
+            MeshVertex v1(x1,y1,z1);
+            vIt = vertices.find(v1);
+            if (vIt == vertices.end()) {
+                v1.i = vertices.size();
+                face.I1 = v1.i;
+                vertices.insert(v1);
+            }
+            else {
+                face.I1 = vIt->i;
+            }
+
+            // 2nd vertex
+            MeshVertex v2(x2,y2,z2);
+            vIt = vertices.find(v2);
+            if (vIt == vertices.end()) {
+                v2.i = vertices.size();
+                face.I2 = v2.i;
+                vertices.insert(v2);
+            }
+            else {
+                face.I2 = vIt->i;
+            }
+
+            // 3rd vertex
+            MeshVertex v3(x3,y3,z3);
+            vIt = vertices.find(v3);
+            if (vIt == vertices.end()) {
+                v3.i = vertices.size();
+                face.I3 = v3.i;
+                vertices.insert(v3);
+            }
+            else {
+                face.I3 = vIt->i;
+            }
+
+            // make sure that we don't insert invalid facets
+            if (face.I1 != face.I2 &&
+                face.I2 != face.I3 &&
+                face.I3 != face.I1)
+                aTopo.push_back(face);
+        }
+    }
+
+    std::vector<Base::Vector3d> points;
+    points.resize(vertices.size());
+    for (std::set<MeshVertex>::iterator it = vertices.begin(); it != vertices.end(); ++it)
+        points[it->i] = it->toPoint();
+    aPoints.swap(points);
+}
+
+void TopoShape::setFaces(const std::vector<Base::Vector3d> &Points,
+                         const std::vector<Facet> &Topo, float Accuracy)
+{
+    gp_XYZ p1, p2, p3;
+    TopoDS_Vertex Vertex1, Vertex2, Vertex3;
+    TopoDS_Face newFace;
+    TopoDS_Wire newWire;
+    BRepBuilderAPI_Sewing aSewingTool;
+    Standard_Real x1, y1, z1;
+    Standard_Real x2, y2, z2;
+    Standard_Real x3, y3, z3;
+
+    aSewingTool.Init(Accuracy,Standard_True);
+
+    TopoDS_Compound aComp;
+    BRep_Builder BuildTool;
+    BuildTool.MakeCompound(aComp);
+
+    unsigned int ctPoints = Points.size();
+    for (std::vector<Facet>::const_iterator it = Topo.begin(); it != Topo.end(); ++it) {
+        if (it->I1 >= ctPoints || it->I2 >= ctPoints || it->I3 >= ctPoints)
+            continue;
+        x1 = Points[it->I1].x; y1 = Points[it->I1].y; z1 = Points[it->I1].z;
+        x2 = Points[it->I2].x; y2 = Points[it->I2].y; z2 = Points[it->I2].z;
+        x3 = Points[it->I3].x; y3 = Points[it->I3].y; z3 = Points[it->I3].z;
+
+        p1.SetCoord(x1,y1,z1);
+        p2.SetCoord(x2,y2,z2);
+        p3.SetCoord(x3,y3,z3);
+
+        if ((!(p1.IsEqual(p2,0.0))) && (!(p1.IsEqual(p3,0.0)))) {
+            Vertex1 = BRepBuilderAPI_MakeVertex(p1);
+            Vertex2 = BRepBuilderAPI_MakeVertex(p2);
+            Vertex3 = BRepBuilderAPI_MakeVertex(p3);
+
+            newWire = BRepBuilderAPI_MakePolygon(Vertex1, Vertex2, Vertex3, Standard_True);
+            if (!newWire.IsNull()) {
+                newFace = BRepBuilderAPI_MakeFace(newWire);
+                if (!newFace.IsNull())
+                    BuildTool.Add(aComp, newFace);
+            }
+        }
+    }
+
+    aSewingTool.Load(aComp);
+    aSewingTool.Perform();
+    _Shape = aSewingTool.SewedShape();
+    if (_Shape.IsNull())
+        _Shape = aComp;
+    _ElementMap.reset();
+}
+
+void TopoShape::getPoints(std::vector<Base::Vector3d> &Points,
+                          std::vector<Base::Vector3d> &Normals,
+                          float Accuracy, uint16_t /*flags*/) const
+{
+    if (_Shape.IsNull())
+        return;
+
+    const int minPointsPerEdge = 30;
+    const double lateralDistance = Accuracy;
+
+    // get all 3d points from free vertices
+    for (TopExp_Explorer xp(_Shape, TopAbs_VERTEX, TopAbs_EDGE); xp.More(); xp.Next()) {
+        gp_Pnt p = BRep_Tool::Pnt(TopoDS::Vertex(xp.Current()));
+        Points.push_back(Base::convertTo<Base::Vector3d>(p));
+        Normals.push_back(Base::Vector3d(0,0,0));
+    }
+
+    // sample inner points of all free edges
+    for (TopExp_Explorer xp(_Shape, TopAbs_EDGE, TopAbs_FACE); xp.More(); xp.Next()) {
+        BRepAdaptor_Curve curve(TopoDS::Edge(xp.Current()));
+        GCPnts_UniformAbscissa discretizer(curve, lateralDistance, curve.FirstParameter(), curve.LastParameter());
+        if (discretizer.IsDone () && discretizer.NbPoints () > 0) {
+            int nbPoints = discretizer.NbPoints();
+            for (int i=1; i<=nbPoints; i++) {
+                gp_Pnt p = curve.Value (discretizer.Parameter(i));
+                Points.push_back(Base::convertTo<Base::Vector3d>(p));
+                Normals.push_back(Base::Vector3d(0,0,0));
+            }
+        }
+    }
+
+    // sample inner points of all faces
+    BRepClass_FaceClassifier classifier;
+    bool hasFaces = false;
+    for (TopExp_Explorer xp(_Shape, TopAbs_FACE); xp.More(); xp.Next()) {
+        hasFaces = true;
+        int pointsPerEdge = minPointsPerEdge;
+        TopoDS_Face face = TopoDS::Face(xp.Current());
+        BRepAdaptor_Surface surface(face);
+        Handle(Geom_Surface) aSurf = BRep_Tool::Surface(face);
+
+        // parameter ranges
+        Standard_Real uFirst = surface.FirstUParameter();
+        Standard_Real uLast = surface.LastUParameter();
+        Standard_Real uMid = (uFirst+uLast)/2;
+        Standard_Real vFirst = surface.FirstVParameter();
+        Standard_Real vLast = surface.LastVParameter();
+        Standard_Real vMid = (vFirst+vLast)/2;
+
+        // get geometrical length and width of the surface
+        //
+        gp_Pnt p1, p2;
+        Standard_Real fLengthU = 0.0, fLengthV = 0.0;
+        for (int i = 1; i <= pointsPerEdge; i++) {
+            double u1 = static_cast<double>(i-1)/static_cast<double>(pointsPerEdge);
+            double s1 = (1.0-u1)*uFirst + u1*uLast;
+            p1 = surface.Value(s1,vMid);
+
+            double u2 = static_cast<double>(i)/static_cast<double>(pointsPerEdge);
+            double s2 = (1.0-u2)*uFirst + u2*uLast;
+            p2 = surface.Value(s2,vMid);
+
+            fLengthU += p1.Distance(p2);
+        }
+
+        for (int i = 1; i <= pointsPerEdge; i++) {
+            double v1 = static_cast<double>(i-1)/static_cast<double>(pointsPerEdge);
+            double t1 = (1.0-v1)*vFirst + v1*vLast;
+            p1 = surface.Value(uMid,t1);
+
+            double v2 = static_cast<double>(i)/static_cast<double>(pointsPerEdge);
+            double t2 = (1.0-v2)*vFirst + v2*vLast;
+            p2 = surface.Value(uMid,t2);
+
+            fLengthV += p1.Distance(p2);
+        }
+
+        int uPointsPerEdge = static_cast<int>(fLengthU / lateralDistance);
+        int vPointsPerEdge = static_cast<int>(fLengthV / lateralDistance);
+        uPointsPerEdge = std::max(uPointsPerEdge, 1);
+        vPointsPerEdge = std::max(vPointsPerEdge, 1);
+
+        for (int i = 0; i <= uPointsPerEdge; i++) {
+            double u = static_cast<double>(i)/static_cast<double>(uPointsPerEdge);
+            double s = (1.0-u)*uFirst + u*uLast;
+
+            for (int j = 0; j <= vPointsPerEdge; j++) {
+                double v = static_cast<double>(j)/static_cast<double>(vPointsPerEdge);
+                double t = (1.0-v)*vFirst + v*vLast;
+
+                gp_Pnt2d p2d(s,t);
+                classifier.Perform(face,p2d,1.0e-4);
+                if (classifier.State() == TopAbs_IN || classifier.State() == TopAbs_ON) {
+                    gp_Pnt p = surface.Value(s,t);
+                    Points.push_back(Base::convertTo<Base::Vector3d>(p));
+                    gp_Dir normal;
+                    if (GeomLib::NormEstim(aSurf, p2d, Precision::Confusion(), normal) <= 1) {
+                        Normals.push_back(Base::convertTo<Base::Vector3d>(normal));
+                    }
+                    else {
+                        Normals.push_back(Base::Vector3d(0,0,0));
+                    }
+                }
+            }
+        }
+    }
+
+    // if no faces are found then the normals can be cleared
+    if (!hasFaces)
+        Normals.clear();
+}
+
+void TopoShape::getLinesFromSubelement(const Data::Segment* element,
+                                       std::vector<Base::Vector3d> &vertices,
+                                       std::vector<Line> &lines) const
+{
+    if (element->getTypeId() == ShapeSegment::getClassTypeId()) {
+        const TopoDS_Shape& shape = static_cast<const ShapeSegment*>(element)->Shape;
+        if (shape.IsNull())
+            return;
+        if(shape.ShapeType() == TopAbs_VERTEX) {
+            auto pnt = BRep_Tool::Pnt(TopoDS::Vertex(shape));
+            vertices.emplace_back(pnt.X(),pnt.Y(),pnt.Z());
+            return;
+        }
+
+        for(TopExp_Explorer exp(shape,TopAbs_EDGE);exp.More();exp.Next()) {
+
+            TopoDS_Edge aEdge = TopoDS::Edge(exp.Current());
+            TopLoc_Location aLoc;
+            Handle(Poly_Polygon3D) aPoly = BRep_Tool::Polygon3D(aEdge, aLoc);
+
+            gp_Trsf myTransf;
+            Standard_Integer nbNodesInFace;
+
+            auto line_start = vertices.size();
+
+            // triangulation succeeded?
+            if (!aPoly.IsNull()) {
+                if (!aLoc.IsIdentity()) {
+                    myTransf = aLoc.Transformation();
+                }
+                nbNodesInFace = aPoly->NbNodes();
+
+                const TColgp_Array1OfPnt& Nodes = aPoly->Nodes();
+
+                gp_Pnt V;
+                for (Standard_Integer i=0;i < nbNodesInFace;i++) {
+                    V = Nodes(i+1);
+                    V.Transform(myTransf);
+                    vertices.emplace_back(V.X(),V.Y(),V.Z());
+                }
+            }
+            else {
+                // the edge has not its own triangulation, but then a face the edge is attached to
+                // must provide this triangulation
+
+                // Look for one face in our map (it doesn't care which one we take)
+                auto aFace = findAncestorShape(aEdge, TopAbs_FACE);
+                if(aFace.IsNull())
+                    continue;
+
+                // take the face's triangulation instead
+                Handle(Poly_Triangulation) aPolyTria = BRep_Tool::Triangulation(TopoDS::Face(aFace),aLoc);
+                if (!aLoc.IsIdentity()) {
+                    myTransf = aLoc.Transformation();
+                }
+
+                if (aPolyTria.IsNull()) break;
+
+                // this holds the indices of the edge's triangulation to the actual points
+                Handle(Poly_PolygonOnTriangulation) aPoly = BRep_Tool::PolygonOnTriangulation(aEdge, aPolyTria, aLoc);
+                if (aPoly.IsNull())
+                    continue; // polygon does not exist
+
+                // getting size and create the array
+                nbNodesInFace = aPoly->NbNodes();
+
+                const TColStd_Array1OfInteger& indices = aPoly->Nodes();
+                const TColgp_Array1OfPnt& Nodes = aPolyTria->Nodes();
+
+                gp_Pnt V;
+                // go through the index array
+                for (Standard_Integer i=indices.Lower();i <= indices.Upper();i++) {
+                    V = Nodes(indices(i));
+                    V.Transform(myTransf);
+                    vertices.emplace_back(V.X(),V.Y(),V.Z());
+                }
+            }
+            
+            if(line_start+1 < vertices.size()) {
+                lines.emplace_back();
+                lines.back().I1 = line_start;
+                lines.back().I2 = vertices.size()-1;
+            }
+        }
+    }
+}
+
+void TopoShape::getFacesFromSubelement(const Data::Segment* element,
+                                       std::vector<Base::Vector3d> &points,
+                                       std::vector<Base::Vector3d> &pointNormals,
+                                       std::vector<Facet> &faces) const
+{
+    if (element->getTypeId() == ShapeSegment::getClassTypeId()) {
+        const TopoDS_Shape& shape = static_cast<const ShapeSegment*>(element)->Shape;
+        if (shape.IsNull() || shape.ShapeType() != TopAbs_FACE)
+            return;
+
+        // get the meshes of all faces and then merge them
+        std::vector<Domain> domains;
+        TopoShape(shape).getDomains(domains);
+
+        std::set<MeshVertex> vertices;
+        Standard_Real x1, y1, z1;
+        Standard_Real x2, y2, z2;
+        Standard_Real x3, y3, z3;
+
+        for (std::vector<Domain>::const_iterator it = domains.begin(); it != domains.end(); ++it) {
+            const Domain& domain = *it;
+            for (std::vector<Facet>::const_iterator jt = domain.facets.begin(); jt != domain.facets.end(); ++jt) {
+                x1 = domain.points[jt->I1].x;
+                y1 = domain.points[jt->I1].y;
+                z1 = domain.points[jt->I1].z;
+
+                x2 = domain.points[jt->I2].x;
+                y2 = domain.points[jt->I2].y;
+                z2 = domain.points[jt->I2].z;
+
+                x3 = domain.points[jt->I3].x;
+                y3 = domain.points[jt->I3].y;
+                z3 = domain.points[jt->I3].z;
+
+                TopoShape::Facet face;
+                std::set<MeshVertex>::iterator vIt;
+
+                // 1st vertex
+                MeshVertex v1(x1,y1,z1);
+                vIt = vertices.find(v1);
+                if (vIt == vertices.end()) {
+                    v1.i = vertices.size();
+                    face.I1 = v1.i;
+                    vertices.insert(v1);
+                }
+                else {
+                    face.I1 = vIt->i;
+                }
+
+                // 2nd vertex
+                MeshVertex v2(x2,y2,z2);
+                vIt = vertices.find(v2);
+                if (vIt == vertices.end()) {
+                    v2.i = vertices.size();
+                    face.I2 = v2.i;
+                    vertices.insert(v2);
+                }
+                else {
+                    face.I2 = vIt->i;
+                }
+
+                // 3rd vertex
+                MeshVertex v3(x3,y3,z3);
+                vIt = vertices.find(v3);
+                if (vIt == vertices.end()) {
+                    v3.i = vertices.size();
+                    face.I3 = v3.i;
+                    vertices.insert(v3);
+                }
+                else {
+                    face.I3 = vIt->i;
+                }
+
+                // make sure that we don't insert invalid facets
+                if (face.I1 != face.I2 &&
+                    face.I2 != face.I3 &&
+                    face.I3 != face.I1)
+                    faces.push_back(face);
+            }
+        }
+
+        (void)pointNormals; // leave this empty
+        std::vector<Base::Vector3d> meshPoints;
+        meshPoints.resize(vertices.size());
+        for (std::set<MeshVertex>::iterator it = vertices.begin(); it != vertices.end(); ++it)
+            meshPoints[it->i] = it->toPoint();
+        points.swap(meshPoints);
+    }
+}
+
+TopoDS_Shape TopoShape::defeaturing(const std::vector<TopoDS_Shape>& s) const
+{
+    if (this->_Shape.IsNull())
+        Standard_Failure::Raise("Base shape is null");
+#if OCC_VERSION_HEX < 0x070300
+    (void)s;
+    throw Base::RuntimeError("Defeaturing is available only in OCC 7.3.0 and up.");
+#else
+    BRepAlgoAPI_Defeaturing defeat;
+    defeat.SetRunParallel(true);
+    defeat.SetShape(this->_Shape);
+    for (std::vector<TopoDS_Shape>::const_iterator it = s.begin(); it != s.end(); ++it)
+        defeat.AddFaceToRemove(*it);
+    defeat.Build();
+    if (!defeat.IsDone()) {
+        // error treatment
+        Standard_SStream aSStream;
+        defeat.DumpErrors(aSStream);
+        const std::string& resultstr = aSStream.str();
+        const char* cstr2 = resultstr.c_str();
+        throw Base::RuntimeError(cstr2);
+    }
+//     if (defeat.HasWarnings()) {
+//         // warnings treatment
+//         Standard_SStream aSStream;
+//         defeat.DumpWarnings(aSStream);
+//     }
+    return defeat.Shape();
+#endif
+}