/***************************************************************************
 *   Copyright (c) 2008 Werner Mayer <wmayer[at]users.sourceforge.net>     *
 *                                                                         *
 *   This file is part of the FreeCAD CAx development system.              *
 *                                                                         *
 *   This library is free software; you can redistribute it and/or         *
 *   modify it under the terms of the GNU Library General Public           *
 *   License as published by the Free Software Foundation; either          *
 *   version 2 of the License, or (at your option) any later version.      *
 *                                                                         *
 *   This library  is distributed in the hope that it will be useful,      *
 *   but WITHOUT ANY WARRANTY; without even the implied warranty of        *
 *   MERCHANTABILITY or FITNESS FOR A PARTICULAR PURPOSE.  See the         *
 *   GNU Library General Public License for more details.                  *
 *                                                                         *
 *   You should have received a copy of the GNU Library General Public     *
 *   License along with this library; see the file COPYING.LIB. If not,    *
 *   write to the Free Software Foundation, Inc., 59 Temple Place,         *
 *   Suite 330, Boston, MA  02111-1307, USA                                *
 *                                                                         *
 ***************************************************************************/


#include "PreCompiled.h"
#ifndef _PreComp_
# include <BRepBuilderAPI_MakeEdge.hxx>
# include <BRepBuilderAPI_MakeFace.hxx>
# include <BRepBuilderAPI_MakeVertex.hxx>
# include <Geom_CartesianPoint.hxx>
# include <Geom_Circle.hxx>
# include <Geom_Curve.hxx>
# include <Geom_Ellipse.hxx>
# include <Geom_Hyperbola.hxx>
# include <Geom_Parabola.hxx>
# include <Geom_OffsetCurve.hxx>
# include <Geom_TrimmedCurve.hxx>
# include <Geom_Line.hxx>
# include <Geom_BezierCurve.hxx>
# include <Geom_BezierSurface.hxx>
# include <Geom_BSplineCurve.hxx>
# include <Geom_BSplineSurface.hxx>
# include <Geom_Surface.hxx>
# include <Geom_Plane.hxx>
# include <Geom_CylindricalSurface.hxx>
# include <Geom_ConicalSurface.hxx>
# include <Geom_SphericalSurface.hxx>
# include <Geom_ToroidalSurface.hxx>
# include <Geom_OffsetSurface.hxx>
# include <GeomPlate_Surface.hxx>
# include <Geom_RectangularTrimmedSurface.hxx>
# include <Geom_SurfaceOfRevolution.hxx>
# include <Geom_SurfaceOfLinearExtrusion.hxx>
# include <GeomAPI_Interpolate.hxx>
# include <GeomConvert.hxx>
# include <GeomConvert_CompCurveToBSplineCurve.hxx>
# include <GeomLProp_CLProps.hxx>
# include <GeomLProp_SLProps.hxx>
# include <gp.hxx>
# include <gp_Ax2.hxx>
# include <gp_Circ.hxx>
# include <gp_Elips.hxx>
# include <gp_Hypr.hxx>
# include <gp_Parab.hxx>
# include <gce_ErrorType.hxx>
# include <gp_Lin.hxx>
# include <gp_Pln.hxx>
# include <gp_Pnt.hxx>
# include <gp_Cylinder.hxx>
# include <gp_Cone.hxx>
# include <gp_Sphere.hxx>
# include <gp_Torus.hxx>
# include <Standard_Real.hxx>
# include <Standard_Version.hxx>
# include <Standard_ConstructionError.hxx>
# include <TColgp_Array1OfPnt.hxx>
# include <TColgp_Array2OfPnt.hxx>
# include <TColgp_Array1OfVec.hxx>
# include <TColgp_HArray1OfPnt.hxx>
# include <TColStd_HArray1OfBoolean.hxx>
# include <TColStd_Array1OfReal.hxx>
# include <TColStd_Array1OfInteger.hxx>
# include <gp.hxx>
# include <gp_Lin.hxx>
# include <Geom_Line.hxx>
# include <Geom_TrimmedCurve.hxx>
# include <GC_MakeArcOfCircle.hxx>
# include <GC_MakeCircle.hxx>
# include <GC_MakeArcOfEllipse.hxx>
# include <GC_MakeEllipse.hxx>
# include <gce_MakeParab.hxx>
# include <GC_MakeArcOfParabola.hxx>
# include <GC_MakeHyperbola.hxx>
# include <GC_MakeArcOfHyperbola.hxx>
# include <GC_MakeLine.hxx>
# include <GC_MakeSegment.hxx>
# include <GCPnts_AbscissaPoint.hxx>
# include <Precision.hxx>
# include <GeomAPI_ProjectPointOnCurve.hxx>
# include <GeomAPI_ExtremaCurveCurve.hxx>
# include <ShapeConstruct_Curve.hxx>
# include <LProp_NotDefined.hxx>

# include <ctime>
# include <cmath>
#endif //_PreComp_

#include <atomic>
#include <Base/VectorPy.h>
#include <Mod/Part/App/LinePy.h>
#include <Mod/Part/App/LineSegmentPy.h>
#include <Mod/Part/App/CirclePy.h>
#include <Mod/Part/App/EllipsePy.h>
#include <Mod/Part/App/ArcPy.h>
#include <Mod/Part/App/ArcOfCirclePy.h>
#include <Mod/Part/App/ArcOfEllipsePy.h>
#include <Mod/Part/App/ArcOfParabolaPy.h>
#include <Mod/Part/App/BezierCurvePy.h>
#include <Mod/Part/App/BSplineCurvePy.h>
#include <Mod/Part/App/HyperbolaPy.h>
#include <Mod/Part/App/ArcOfHyperbolaPy.h>
#include <Mod/Part/App/OffsetCurvePy.h>
#include <Mod/Part/App/ParabolaPy.h>
#include <Mod/Part/App/BezierSurfacePy.h>
#include <Mod/Part/App/BSplineSurfacePy.h>
#include <Mod/Part/App/ConePy.h>
#include <Mod/Part/App/CylinderPy.h>
#include <Mod/Part/App/OffsetSurfacePy.h>
#include <Mod/Part/App/PointPy.h>
#include <Mod/Part/App/PlateSurfacePy.h>
#include <Mod/Part/App/PlanePy.h>
#include <Mod/Part/App/RectangularTrimmedSurfacePy.h>
#include <Mod/Part/App/SpherePy.h>
#include <Mod/Part/App/SurfaceOfExtrusionPy.h>
#include <Mod/Part/App/SurfaceOfRevolutionPy.h>
#include <Mod/Part/App/ToroidPy.h>

#include <Base/Exception.h>
#include <Base/Writer.h>
#include <Base/Reader.h>
#include <Base/Tools.h>

#include "Geometry.h"

using namespace Part;


const char* gce_ErrorStatusText(gce_ErrorType et)
{
    switch (et)
    {
    case gce_Done:
        return "Construction was successful";
    case gce_ConfusedPoints:
        return "Two points are coincident";
    case gce_NegativeRadius:
        return "Radius value is negative";
    case gce_ColinearPoints:
        return "Three points are collinear";
    case gce_IntersectionError:
        return "Intersection cannot be computed";
    case gce_NullAxis:
        return "Axis is undefined";
    case gce_NullAngle:
        return "Angle value is invalid (usually null)";
    case gce_NullRadius:
        return "Radius is null";
    case gce_InvertAxis:
        return "Axis value is invalid";
    case gce_BadAngle:
        return "Angle value is invalid";
    case gce_InvertRadius:
        return "Radius value is incorrect (usually with respect to another radius)";
    case gce_NullFocusLength:
        return "Focal distance is null";
    case gce_NullVector:
        return "Vector is null";
    case gce_BadEquation:
        return "Coefficients are incorrect (applies to the equation of a geometric object)";
    default:
        return "Creation of geometry failed";
    }
}

// ---------------------------------------------------------------

TYPESYSTEM_SOURCE_ABSTRACT(Part::Geometry,Base::Persistence)

static std::atomic<long> _GeometryID;

Geometry::Geometry()
  : Construction(false), Id(++_GeometryID), RefIndex(-1)
{
    createNewTag();
}

Geometry::~Geometry()
{

}

// Persistence implementer
unsigned int Geometry::getMemSize (void) const
{
    return 1;
}

void Geometry::Save(Base::Writer &writer) const
{
    if( extensions.size()>0 ) {

        writer.incInd();

        writer.Stream() << writer.ind() << "<GeoExtensions count=\"" << extensions.size() << "\">" << std::endl;

        for(auto att:extensions) {
            att->Save(writer);
        }

        writer.decInd();
        writer.Stream() << writer.ind() << "</GeoExtensions>" << std::endl;
    }

    const char c = Construction?'1':'0';
    writer.Stream() << writer.ind() << "<Construction value=\"" <<  c << "\"/>" << std::endl;
}

void Geometry::Restore(Base::XMLReader &reader)
{
    reader.readElement();

    if(strcmp(reader.localName(),"GeoExtensions") == 0) {

        int count = reader.getAttributeAsInteger("count");

        for (int i = 0; i < count; i++) {
            reader.readElement("GeoExtension");
            const char* TypeName = reader.getAttribute("type");
            Base::Type type = Base::Type::fromName(TypeName);
            GeometryExtension *newE = (GeometryExtension *)type.createInstance();
            newE->Restore(reader);

            extensions.push_back(std::shared_ptr<GeometryExtension>(newE));
        }

        reader.readEndElement("GeoExtensions");

        reader.readElement("Construction"); // prepare for reading construction attribute
    }
    else if(strcmp(reader.localName(),"Construction") != 0) { // ignore anything not known
        reader.readElement("Construction");
    }

    Construction = (int)reader.getAttributeAsInteger("value")==0?false:true;

}

boost::uuids::uuid Geometry::getTag() const
{
    return tag;
}

const std::vector<std::weak_ptr<GeometryExtension>> Geometry::getExtensions() const
{
    std::vector<std::weak_ptr<GeometryExtension>> wp;

    for(auto & ext:extensions)
        wp.push_back(ext);

    return wp;
}

bool Geometry::hasExtension(Base::Type type) const
{
    for( auto ext : extensions) {
        if(ext->getTypeId() == type)
            return true;
    }

    return false;
}

bool Geometry::hasExtension(std::string name) const
{
    for( auto ext : extensions) {
        if(ext->getName() == name)
            return true;
    }

    return false;
}

const std::weak_ptr<GeometryExtension> Geometry::getExtension(Base::Type type) const
{
    for( auto ext : extensions) {
        if(ext->getTypeId() == type)
            return ext;
    }

    throw Base::ValueError("No geometry extension of the requested type.");
}

const std::weak_ptr<GeometryExtension> Geometry::getExtension(std::string name) const
{
    for( auto ext : extensions) {
        if(ext->getName() == name)
            return ext;
    }

    throw Base::ValueError("No geometry extension with the requested name.");
}

void Geometry::setExtension(std::unique_ptr<GeometryExtension> && geo)
{
    bool hasext=false;

    for( auto & ext : extensions) {
        // if same type and name, this modifies the existing extension.
        if( ext->getTypeId() == geo->getTypeId() &&
            ext->getName() == geo->getName()){
            ext = std::move(geo);
            hasext = true;
        }
    }

    if(!hasext) // new type-name unique id, so add.
        extensions.push_back(std::move(geo));
}

void Geometry::deleteExtension(Base::Type type)
{
    extensions.erase(
        std::remove_if( extensions.begin(),
                        extensions.end(),
                        [&type](const std::shared_ptr<GeometryExtension>& ext){
                            return ext->getTypeId() == type;
                        }),
        extensions.end());
}

void Geometry::deleteExtension(std::string name)
{
    extensions.erase(
        std::remove_if( extensions.begin(),
                        extensions.end(),
                        [&name](const std::shared_ptr<GeometryExtension>& ext){
                            return ext->getName() == name;
                        }),
        extensions.end());
}


void Geometry::createNewTag()
{
    // Initialize a random number generator, to avoid Valgrind false positives.
    static boost::mt19937 ran;
    static bool seeded = false;

    if (!seeded) {
        ran.seed(static_cast<unsigned int>(std::time(0)));
        seeded = true;
    }
    static boost::uuids::basic_random_generator<boost::mt19937> gen(&ran);

    tag = gen();
}

void Geometry::assignTag(const Part::Geometry * geo)
{
    if(geo->getTypeId() == this->getTypeId())
        this->tag = geo->tag;
    else
        throw Base::TypeError("Geometry tag can not be assigned as geometry types do not match.");
}

Geometry *Geometry::clone(void) const
{
    Geometry* cpy = this->copy();
    cpy->tag = this->tag;
<<<<<<< HEAD
    cpy->Id = this->Id;
    cpy->Ref = this->Ref;
    cpy->RefIndex = this->RefIndex;
    cpy->Flags = this->Flags;
=======

    for(auto & ext: extensions)
        cpy->extensions.push_back(ext->copy());

>>>>>>> c0753806
    return cpy;
}

// -------------------------------------------------

TYPESYSTEM_SOURCE(Part::GeomPoint,Part::Geometry)

GeomPoint::GeomPoint()
{
    this->myPoint = new Geom_CartesianPoint(0,0,0);
}

GeomPoint::GeomPoint(const Handle(Geom_CartesianPoint)& p)
{
    setHandle(p);
}

GeomPoint::GeomPoint(const Base::Vector3d& p)
{
    this->myPoint = new Geom_CartesianPoint(p.x,p.y,p.z);
}

GeomPoint::~GeomPoint()
{
}

const Handle(Geom_Geometry)& GeomPoint::handle() const
{
    return myPoint;
}


void GeomPoint::setHandle(const Handle(Geom_CartesianPoint)& p)
{
    myPoint = Handle(Geom_CartesianPoint)::DownCast(p->Copy());
}

Geometry *GeomPoint::copy(void) const
{
    GeomPoint *newPoint = new GeomPoint(myPoint);
    newPoint->Construction = this->Construction;
    return newPoint;
}

TopoDS_Shape GeomPoint::toShape() const
{
    return BRepBuilderAPI_MakeVertex(myPoint->Pnt());
}

Base::Vector3d GeomPoint::getPoint(void)const
{
    return Base::Vector3d(myPoint->X(),myPoint->Y(),myPoint->Z());
}

void GeomPoint::setPoint(const Base::Vector3d& p)
{
    this->myPoint->SetCoord(p.x,p.y,p.z);
}

// Persistence implementer
unsigned int GeomPoint::getMemSize (void) const
{
    return sizeof(Geom_CartesianPoint);
}

void GeomPoint::Save(Base::Writer &writer) const
{
    // save the attributes of the father class
    Geometry::Save(writer);

    Base::Vector3d Point   =  getPoint();
    writer.Stream()
         << writer.ind()
             << "<GeomPoint "
                << "X=\"" <<  Point.x <<
                "\" Y=\"" <<  Point.y <<
                "\" Z=\"" <<  Point.z <<
             "\"/>" << std::endl;
}

void GeomPoint::Restore(Base::XMLReader &reader)
{
    // read the attributes of the father class
    Geometry::Restore(reader);

    double X,Y,Z;
    // read my Element
    reader.readElement("GeomPoint");
    // get the value of my Attribute
    X = reader.getAttributeAsFloat("X");
    Y = reader.getAttributeAsFloat("Y");
    Z = reader.getAttributeAsFloat("Z");

    // set the read geometry
    setPoint(Base::Vector3d(X,Y,Z) );
}

PyObject *GeomPoint::getPyObject(void)
{
    return new PointPy(new GeomPoint(getPoint()));
}

// -------------------------------------------------

TYPESYSTEM_SOURCE_ABSTRACT(Part::GeomCurve,Part::Geometry)

GeomCurve::GeomCurve()
{
}

GeomCurve::~GeomCurve()
{
}

TopoDS_Shape GeomCurve::toShape() const
{
    Handle(Geom_Curve) c = Handle(Geom_Curve)::DownCast(handle());
    BRepBuilderAPI_MakeEdge mkBuilder(c, c->FirstParameter(), c->LastParameter());
    return mkBuilder.Shape();
}

GeomBSplineCurve* GeomCurve::toBSpline(double first, double last) const
{
    ShapeConstruct_Curve scc;
    Handle(Geom_Curve) c = Handle(Geom_Curve)::DownCast(handle());
    Handle(Geom_BSplineCurve) spline = scc.ConvertToBSpline(c, first, last, Precision::Confusion());
    if (spline.IsNull())
        THROWM(Base::CADKernelError,"Conversion to B-spline failed")
    return new GeomBSplineCurve(spline);
}

GeomBSplineCurve* GeomCurve::toNurbs(double first, double last) const
{
    return toBSpline(first, last);
}

bool GeomCurve::tangent(double u, gp_Dir& dir) const
{
    Handle(Geom_Curve) c = Handle(Geom_Curve)::DownCast(handle());
    GeomLProp_CLProps prop(c,u,1,Precision::Confusion());
    if (prop.IsTangentDefined()) {
        prop.Tangent(dir);
        return true;
    }

    return false;
}

bool GeomCurve::tangent(double u, Base::Vector3d& dir) const
{
    gp_Dir gdir;

    if (tangent(u, gdir)) {
        dir = Base::Vector3d(gdir.X(),gdir.Y(),gdir.Z());

        return true;
    }

    return false;
}

Base::Vector3d GeomCurve::pointAtParameter(double u) const
{
    Handle(Geom_Curve) c = Handle(Geom_Curve)::DownCast(handle());
    GeomLProp_CLProps prop(c,u,0,Precision::Confusion());

    const gp_Pnt &point=prop.Value();

    return Base::Vector3d(point.X(),point.Y(),point.Z());
}

Base::Vector3d GeomCurve::firstDerivativeAtParameter(double u) const
{
    Handle(Geom_Curve) c = Handle(Geom_Curve)::DownCast(handle());
    GeomLProp_CLProps prop(c,u,1,Precision::Confusion());

    const gp_Vec &vec=prop.D1();

    return Base::Vector3d(vec.X(),vec.Y(),vec.Z());
}

Base::Vector3d GeomCurve::secondDerivativeAtParameter(double u) const
{
    Handle(Geom_Curve) c = Handle(Geom_Curve)::DownCast(handle());
    GeomLProp_CLProps prop(c,u,2,Precision::Confusion());

    const gp_Vec &vec=prop.D2();

    return Base::Vector3d(vec.X(),vec.Y(),vec.Z());
}

bool GeomCurve::normalAt(double u, Base::Vector3d& dir) const
{
    Handle(Geom_Curve) c = Handle(Geom_Curve)::DownCast(handle());

    try {
        if (!c.IsNull()) {
            GeomLProp_CLProps prop(c,u,2,Precision::Confusion());
            gp_Dir gdir;
            prop.Normal(gdir);
            dir = Base::Vector3d(gdir.X(), gdir.Y(), gdir.Z());

            return true;
        }
    }
    catch (const LProp_NotDefined&) {
        dir.Set(0,0,0);
        return false;
    }
    catch (Standard_Failure& e) {
        THROWM(Base::CADKernelError,e.GetMessageString())
    }

    return false;
}

bool GeomCurve::intersect(  GeomCurve * c,
                            std::vector<std::pair<Base::Vector3d, Base::Vector3d>>& points,
                            double tol) const
{
    Handle(Geom_Curve) curve1 = Handle(Geom_Curve)::DownCast(handle());
    Handle(Geom_Curve) curve2 = Handle(Geom_Curve)::DownCast(c->handle());

    if(!curve1.IsNull() && !curve2.IsNull()) {
        return intersect(curve1,curve2,points, tol);
    }
    else
        return false;

}

bool GeomCurve::intersect(const Handle(Geom_Curve) curve1, const Handle(Geom_Curve) curve2,
                std::vector<std::pair<Base::Vector3d, Base::Vector3d>>& points,
                double tol)
{
    // https://forum.freecadweb.org/viewtopic.php?f=10&t=31700
    if (curve1->IsKind(STANDARD_TYPE(Geom_BoundedCurve)) &&
        curve2->IsKind(STANDARD_TYPE(Geom_BoundedCurve))){

        Handle(Geom_BoundedCurve) bcurve1 = Handle(Geom_BoundedCurve)::DownCast(curve1);
        Handle(Geom_BoundedCurve) bcurve2 = Handle(Geom_BoundedCurve)::DownCast(curve2);

        gp_Pnt c1s = bcurve1->StartPoint();
        gp_Pnt c2s = bcurve2->StartPoint();
        gp_Pnt c1e = bcurve1->EndPoint();
        gp_Pnt c2e = bcurve2->EndPoint();

        auto checkendpoints = [&points,tol]( gp_Pnt p1, gp_Pnt p2) {
            if(p1.Distance(p2) < tol)
                points.emplace_back(Base::Vector3d(p1.X(),p1.Y(),p1.Z()),Base::Vector3d(p2.X(),p2.Y(),p2.Z()));
        };

        checkendpoints(c1s,c2s);
        checkendpoints(c1s,c2e);
        checkendpoints(c1e,c2s);
        checkendpoints(c1e,c2e);

    }

    try {

        GeomAPI_ExtremaCurveCurve intersector(curve1, curve2);

        if (intersector.NbExtrema() == 0 || intersector.LowerDistance() > tol) {
            // No intersection
            return false;
        }

        for (int i = 1; i <= intersector.NbExtrema(); i++) {
            if (intersector.Distance(i) > tol)
                continue;

            gp_Pnt p1, p2;
            intersector.Points(i, p1, p2);
            points.emplace_back(Base::Vector3d(p1.X(),p1.Y(),p1.Z()),Base::Vector3d(p2.X(),p2.Y(),p2.Z()));
        }
    }
    catch (Standard_Failure& e) {
        // Yes Extrema finding failed, but if we got an intersection then go on with it
        if(points.size()>0)
            return points.size()>0?true:false;
        else
            THROWM(Base::CADKernelError,e.GetMessageString())
    }


    return points.size()>0?true:false;
}

bool GeomCurve::closestParameter(const Base::Vector3d& point, double &u) const
{
    Handle(Geom_Curve) c = Handle(Geom_Curve)::DownCast(handle());
    try {
        if (!c.IsNull()) {
            gp_Pnt pnt(point.x,point.y,point.z);
            GeomAPI_ProjectPointOnCurve ppc(pnt, c);
            u = ppc.LowerDistanceParameter();
            return true;
        }
    }
    catch (StdFail_NotDone& e) {
        if (c->IsKind(STANDARD_TYPE(Geom_BoundedCurve))){
            Base::Vector3d firstpoint = this->pointAtParameter(c->FirstParameter());
            Base::Vector3d lastpoint = this->pointAtParameter(c->LastParameter());

            if((firstpoint-point).Length() < (lastpoint-point).Length())
                u = c->FirstParameter();
            else
                u = c->LastParameter();
        }
        else
            THROWM(Base::CADKernelError,e.GetMessageString())

        return true;
    }
    catch (Standard_Failure& e) {
        THROWM(Base::CADKernelError,e.GetMessageString())
    }

    return false;
}

bool GeomCurve::closestParameterToBasisCurve(const Base::Vector3d& point, double &u) const
{
    Handle(Geom_Curve) c = Handle(Geom_Curve)::DownCast(handle());

    if (c->IsKind(STANDARD_TYPE(Geom_TrimmedCurve))){
        Handle(Geom_TrimmedCurve) tc = Handle(Geom_TrimmedCurve)::DownCast(handle());
        Handle(Geom_Curve) bc = tc->BasisCurve();
        try {
            if (!bc.IsNull()) {
                gp_Pnt pnt(point.x,point.y,point.z);
                GeomAPI_ProjectPointOnCurve ppc(pnt, bc);
                u = ppc.LowerDistanceParameter();
                return true;
            }
        }
        catch (Standard_Failure& e) {
            THROWM(Base::CADKernelError,e.GetMessageString())
        }

        return false;
    }
    else {
        return this->closestParameter(point, u);
    }
}

double GeomCurve::getFirstParameter() const
{
    Handle(Geom_Curve) c = Handle(Geom_Curve)::DownCast(handle());

    try {
        // pending check for RealFirst RealLast in case of infinite curve
        return c->FirstParameter();
    }
    catch (Standard_Failure& e) {

        THROWM(Base::CADKernelError,e.GetMessageString())
    }
}

double GeomCurve::getLastParameter() const
{
    Handle(Geom_Curve) c = Handle(Geom_Curve)::DownCast(handle());

    try {
        // pending check for RealFirst RealLast in case of infinite curve
        return c->LastParameter();
    }
    catch (Standard_Failure& e) {

        THROWM(Base::CADKernelError,e.GetMessageString())
    }
}

double GeomCurve::curvatureAt(double u) const
{
    Handle(Geom_Curve) c = Handle(Geom_Curve)::DownCast(handle());

    try {
        GeomLProp_CLProps prop(c,u,2,Precision::Confusion());
        return prop.Curvature();
    }
    catch (Standard_Failure& e) {

        THROWM(Base::CADKernelError,e.GetMessageString())
    }
}

double GeomCurve::length(double u, double v) const
{

    Handle(Geom_Curve) c = Handle(Geom_Curve)::DownCast(handle());

    try {
        GeomAdaptor_Curve adaptor(c);
        return GCPnts_AbscissaPoint::Length(adaptor,u,v,Precision::Confusion());
    }
    catch (Standard_Failure& e) {

        THROWM(Base::CADKernelError,e.GetMessageString())
    }
}

void GeomCurve::reverse(void)
{
    Handle(Geom_Curve) c = Handle(Geom_Curve)::DownCast(handle());

    try {
        c->Reverse();
    }
    catch (Standard_Failure& e) {

        THROWM(Base::CADKernelError,e.GetMessageString())
    }
}


// -------------------------------------------------

TYPESYSTEM_SOURCE_ABSTRACT(Part::GeomBoundedCurve, Part::GeomCurve)

GeomBoundedCurve::GeomBoundedCurve()
{
}

GeomBoundedCurve::~GeomBoundedCurve()
{
}

Base::Vector3d GeomBoundedCurve::getStartPoint() const
{
    Handle(Geom_BoundedCurve) curve =  Handle(Geom_BoundedCurve)::DownCast(handle());
    gp_Pnt pnt = curve->StartPoint();

    return Base::Vector3d(pnt.X(), pnt.Y(), pnt.Z());
}

Base::Vector3d GeomBoundedCurve::getEndPoint() const
{
    Handle(Geom_BoundedCurve) curve =  Handle(Geom_BoundedCurve)::DownCast(handle());
    gp_Pnt pnt = curve->EndPoint();

    return Base::Vector3d(pnt.X(), pnt.Y(), pnt.Z());
}


// -------------------------------------------------

TYPESYSTEM_SOURCE(Part::GeomBezierCurve,Part::GeomBoundedCurve)

GeomBezierCurve::GeomBezierCurve()
{
    TColgp_Array1OfPnt poles(1,2);
    poles(1) = gp_Pnt(0.0,0.0,0.0);
    poles(2) = gp_Pnt(0.0,0.0,1.0);
    Handle(Geom_BezierCurve) b = new Geom_BezierCurve(poles);
    this->myCurve = b;
}

GeomBezierCurve::GeomBezierCurve(const Handle(Geom_BezierCurve)& b)
{
    setHandle(b);
}

GeomBezierCurve::GeomBezierCurve( const std::vector<Base::Vector3d>& poles, const std::vector<double>& weights)
{
    if (poles.size() != weights.size())
        throw Base::ValueError("poles and weights mismatch");

    TColgp_Array1OfPnt p(1,poles.size());
    TColStd_Array1OfReal w(1,poles.size());
    for (std::size_t i = 1; i <= poles.size(); i++) {
        p.SetValue(i, gp_Pnt(poles[i-1].x,poles[i-1].y,poles[i-1].z));
        w.SetValue(i, weights[i-1]);
    }
    this->myCurve = new Geom_BezierCurve (p, w);
}

GeomBezierCurve::~GeomBezierCurve()
{
}

void GeomBezierCurve::setHandle(const Handle(Geom_BezierCurve)& c)
{
    myCurve = Handle(Geom_BezierCurve)::DownCast(c->Copy());
}

const Handle(Geom_Geometry)& GeomBezierCurve::handle() const
{
    return myCurve;
}

Geometry *GeomBezierCurve::copy(void) const
{
    GeomBezierCurve *newCurve = new GeomBezierCurve(myCurve);
    newCurve->Construction = this->Construction;
    return newCurve;
}

std::vector<Base::Vector3d> GeomBezierCurve::getPoles() const
{
    std::vector<Base::Vector3d> poles;
    poles.reserve(myCurve->NbPoles());
    TColgp_Array1OfPnt p(1,myCurve->NbPoles());
    myCurve->Poles(p);

    for (Standard_Integer i=p.Lower(); i<=p.Upper(); i++) {
        const gp_Pnt& pnt = p(i);
        poles.emplace_back(pnt.X(), pnt.Y(), pnt.Z());
    }
    return poles;
}

std::vector<double> GeomBezierCurve::getWeights() const
{
    std::vector<double> weights;
    weights.reserve(myCurve->NbPoles());
    TColStd_Array1OfReal w(1,myCurve->NbPoles());
    myCurve->Weights(w);

    for (Standard_Integer i=w.Lower(); i<=w.Upper(); i++) {
        const Standard_Real& real = w(i);
        weights.push_back(real);
    }
    return weights;
}

// Persistence implementer
unsigned int GeomBezierCurve::getMemSize (void) const
{
    return sizeof(Geom_BezierCurve);
}

void GeomBezierCurve::Save(Base::Writer& writer) const
{
    // save the attributes of the father class
    GeomCurve::Save(writer);

    std::vector<Base::Vector3d> poles   = this->getPoles();
    std::vector<double> weights         = this->getWeights();

    writer.Stream()
         << writer.ind()
             << "<BezierCurve "
                << "PolesCount=\"" <<  poles.size() <<
             "\">" << std::endl;

    writer.incInd();

    std::vector<Base::Vector3d>::const_iterator itp;
    std::vector<double>::const_iterator itw;

    for (itp = poles.begin(), itw = weights.begin(); itp != poles.end() && itw != weights.end(); ++itp, ++itw) {
        writer.Stream()
            << writer.ind()
            << "<Pole "
            << "X=\"" << (*itp).x <<
            "\" Y=\"" << (*itp).y <<
            "\" Z=\"" << (*itp).z <<
            "\" Weight=\"" << (*itw) <<
        "\"/>" << std::endl;
    }

    writer.decInd();
    writer.Stream() << writer.ind() << "</BezierCurve>" << std::endl ;
}

void GeomBezierCurve::Restore(Base::XMLReader& reader)
{
    // read the attributes of the father class
    GeomCurve::Restore(reader);

    reader.readElement("BezierCurve");
    // get the value of my attribute
    int polescount = reader.getAttributeAsInteger("PolesCount");

    TColgp_Array1OfPnt p(1,polescount);
    TColStd_Array1OfReal w(1,polescount);

    for (int i = 1; i <= polescount; i++) {
        reader.readElement("Pole");
        double X = reader.getAttributeAsFloat("X");
        double Y = reader.getAttributeAsFloat("Y");
        double Z = reader.getAttributeAsFloat("Z");
        double W = reader.getAttributeAsFloat("Weight");
        p.SetValue(i, gp_Pnt(X,Y,Z));
        w.SetValue(i, W);
    }

    reader.readEndElement("BezierCurve");

    try {
        Handle(Geom_BezierCurve) bezier = new Geom_BezierCurve(p, w);

        if (!bezier.IsNull())
            this->myCurve = bezier;
        else
            THROWM(Base::CADKernelError,"BezierCurve restore failed")
    }
    catch (Standard_Failure& e) {

        THROWM(Base::CADKernelError,e.GetMessageString())
    }
}

PyObject *GeomBezierCurve::getPyObject(void)
{
    return new BezierCurvePy((GeomBezierCurve*)this->clone());
}

// -------------------------------------------------

TYPESYSTEM_SOURCE(Part::GeomBSplineCurve,Part::GeomBoundedCurve)

GeomBSplineCurve::GeomBSplineCurve()
{
    TColgp_Array1OfPnt poles(1,2);
    poles(1) = gp_Pnt(0.0,0.0,0.0);
    poles(2) = gp_Pnt(1.0,0.0,0.0);

    TColStd_Array1OfReal knots(1,2);
    knots(1) = 0.0;
    knots(2) = 1.0;

    TColStd_Array1OfInteger mults(1,2);
    mults(1) = 2;
    mults(2) = 2;

    this->myCurve = new Geom_BSplineCurve(poles, knots, mults, 1);
}

GeomBSplineCurve::GeomBSplineCurve(const Handle(Geom_BSplineCurve)& b)
{
    setHandle(b);
}

GeomBSplineCurve::GeomBSplineCurve( const std::vector<Base::Vector3d>& poles, const std::vector<double>& weights,
                  const std::vector<double>& knots, const std::vector<int>& multiplicities,
                  int degree, bool periodic, bool checkrational)
{
    if (poles.size() != weights.size())
        throw Base::ValueError("poles and weights mismatch");

    if (knots.size() != multiplicities.size())
        throw Base::ValueError("knots and multiplicities mismatch");

    TColgp_Array1OfPnt p(1,poles.size());
    TColStd_Array1OfReal w(1,poles.size());
    TColStd_Array1OfReal k(1,knots.size());
    TColStd_Array1OfInteger m(1,knots.size());

    for (std::size_t i = 1; i <= poles.size(); i++) {
        p.SetValue(i, gp_Pnt(poles[i-1].x,poles[i-1].y,poles[i-1].z));
        w.SetValue(i, weights[i-1]);
    }

    for (std::size_t i = 1; i <= knots.size(); i++) {
        k.SetValue(i, knots[i-1]);
        m.SetValue(i, multiplicities[i-1]);
    }

    this->myCurve = new Geom_BSplineCurve (p, w, k, m, degree, periodic?Standard_True:Standard_False, checkrational?Standard_True:Standard_False);

}


GeomBSplineCurve::~GeomBSplineCurve()
{
}

void GeomBSplineCurve::setHandle(const Handle(Geom_BSplineCurve)& c)
{
    myCurve = Handle(Geom_BSplineCurve)::DownCast(c->Copy());
}

const Handle(Geom_Geometry)& GeomBSplineCurve::handle() const
{
    return myCurve;
}

Geometry *GeomBSplineCurve::copy(void) const
{
    GeomBSplineCurve *newCurve = new GeomBSplineCurve(myCurve);
    newCurve->Construction = this->Construction;
    return newCurve;
}

int GeomBSplineCurve::countPoles() const
{
    return myCurve->NbPoles();
}

int GeomBSplineCurve::countKnots() const
{
    return myCurve->NbKnots();
}

void GeomBSplineCurve::setPole(int index, const Base::Vector3d& pole, double weight)
{
    try {
        gp_Pnt pnt(pole.x,pole.y,pole.z);
        if (weight < 0.0)
            myCurve->SetPole(index,pnt);
        else
            myCurve->SetPole(index,pnt,weight);
    }
    catch (Standard_Failure& e) {

        THROWM(Base::CADKernelError,e.GetMessageString())
    }
}

void GeomBSplineCurve::setPoles(const std::vector<Base::Vector3d>& poles, const std::vector<double>& weights)
{
    if (poles.size() != weights.size())
        throw Base::ValueError("poles and weights mismatch");

    Standard_Integer index=1;

    for (std::size_t it = 0; it < poles.size(); it++, index++) {
        setPole(index, poles[it], weights[it]);
    }
}

void GeomBSplineCurve::setPoles(const std::vector<Base::Vector3d>& poles)
{
    Standard_Integer index=1;

    for (std::vector<Base::Vector3d>::const_iterator it = poles.begin(); it != poles.end(); ++it, index++){
        setPole(index, *it);
    }
}

std::vector<Base::Vector3d> GeomBSplineCurve::getPoles() const
{
    std::vector<Base::Vector3d> poles;
    poles.reserve(myCurve->NbPoles());
    TColgp_Array1OfPnt p(1,myCurve->NbPoles());
    myCurve->Poles(p);

    for (Standard_Integer i=p.Lower(); i<=p.Upper(); i++) {
        const gp_Pnt& pnt = p(i);
        poles.emplace_back(pnt.X(), pnt.Y(), pnt.Z());
    }
    return poles;
}

std::vector<double> GeomBSplineCurve::getWeights() const
{
    std::vector<double> weights;
    weights.reserve(myCurve->NbPoles());
    TColStd_Array1OfReal w(1,myCurve->NbPoles());
    myCurve->Weights(w);

    for (Standard_Integer i=w.Lower(); i<=w.Upper(); i++) {
        const Standard_Real& real = w(i);
        weights.push_back(real);
    }
    return weights;
}

void GeomBSplineCurve::setWeights(const std::vector<double>& weights)
{
    try {
        Standard_Integer index=1;

        for (std::vector<double>::const_iterator it = weights.begin(); it != weights.end(); ++it, index++){
            myCurve->SetWeight(index, *it);
        }
    }
    catch (Standard_Failure& e) {

        THROWM(Base::CADKernelError,e.GetMessageString())
    }
}

void GeomBSplineCurve::setKnot(int index, const double val, int mult)
{
    try {
        if (mult < 0)
            myCurve->SetKnot(index, val);
        else
            myCurve->SetKnot(index, val, mult);
    }
    catch (Standard_Failure& e) {

        THROWM(Base::CADKernelError,e.GetMessageString())
    }
}

void GeomBSplineCurve::setKnots(const std::vector<double>& knots)
{
    Standard_Integer index=1;

    for (std::vector<double>::const_iterator it = knots.begin(); it != knots.end(); ++it, index++) {
        setKnot(index, *it);
    }
}

void GeomBSplineCurve::setKnots(const std::vector<double>& knots, const std::vector<int>& multiplicities)
{
    if (knots.size() != multiplicities.size())
        throw Base::ValueError("knots and multiplicities mismatch");

    Standard_Integer index=1;

    for (std::size_t it = 0; it < knots.size(); it++, index++) {
        setKnot(index, knots[it], multiplicities[it]);
    }
}

std::vector<double> GeomBSplineCurve::getKnots() const
{
    std::vector<double> knots;
    knots.reserve(myCurve->NbKnots());
    TColStd_Array1OfReal k(1,myCurve->NbKnots());
    myCurve->Knots(k);

    for (Standard_Integer i=k.Lower(); i<=k.Upper(); i++) {
        const Standard_Real& real = k(i);
        knots.push_back(real);
    }
    return knots;
}

std::vector<int> GeomBSplineCurve::getMultiplicities() const
{
    std::vector<int> mults;
    mults.reserve(myCurve->NbKnots());
    TColStd_Array1OfInteger m(1,myCurve->NbKnots());
    myCurve->Multiplicities(m);

    for (Standard_Integer i=m.Lower(); i<=m.Upper(); i++) {
        const Standard_Integer& nm = m(i);
        mults.push_back(nm);
    }
    return mults;
}

int GeomBSplineCurve::getMultiplicity(int index) const
{
    try {
        return myCurve->Multiplicity(index);
    }
    catch (Standard_Failure& e) {

        THROWM(Base::CADKernelError,e.GetMessageString())
    }
}

int GeomBSplineCurve::getDegree() const
{
    return myCurve->Degree();
}

bool GeomBSplineCurve::isPeriodic() const
{
    return myCurve->IsPeriodic()==Standard_True;
}

bool GeomBSplineCurve::join(const Handle(Geom_BSplineCurve)& spline)
{
    GeomConvert_CompCurveToBSplineCurve ccbc(this->myCurve);
    if (!ccbc.Add(spline, Precision::Approximation()))
        return false;
    this->myCurve = ccbc.BSplineCurve();
    return true;
}

void GeomBSplineCurve::interpolate(const std::vector<gp_Pnt>& p,
                                   const std::vector<gp_Vec>& t)
{
    if (p.size() < 2)
        Standard_ConstructionError::Raise();
    if (p.size() != t.size())
        Standard_ConstructionError::Raise();

    double tol3d = Precision::Approximation();
    Handle(TColgp_HArray1OfPnt) pts = new TColgp_HArray1OfPnt(1, p.size());
    for (std::size_t i=0; i<p.size(); i++) {
        pts->SetValue(i+1, p[i]);
    }

    TColgp_Array1OfVec tgs(1, t.size());
    Handle(TColStd_HArray1OfBoolean) fgs = new TColStd_HArray1OfBoolean(1, t.size());
    for (std::size_t i=0; i<p.size(); i++) {
        tgs.SetValue(i+1, t[i]);
        fgs->SetValue(i+1, Standard_True);
    }

    GeomAPI_Interpolate interpolate(pts, Standard_False, tol3d);
    interpolate.Load(tgs, fgs);
    interpolate.Perform();
    this->myCurve = interpolate.Curve();
}

void GeomBSplineCurve::getCardinalSplineTangents(const std::vector<gp_Pnt>& p,
                                                 const std::vector<double>& c,
                                                 std::vector<gp_Vec>& t) const
{
    // https://de.wikipedia.org/wiki/Kubisch_Hermitescher_Spline#Cardinal_Spline
    if (p.size() < 2)
        Standard_ConstructionError::Raise();
    if (p.size() != c.size())
        Standard_ConstructionError::Raise();

    t.resize(p.size());
    if (p.size() == 2) {
        t[0] = gp_Vec(p[0], p[1]);
        t[1] = gp_Vec(p[0], p[1]);
    }
    else {
        std::size_t e = p.size() - 1;

        for (std::size_t i = 1; i < e; i++) {
            gp_Vec v = gp_Vec(p[i-1], p[i+1]);
            double f = 0.5 * (1-c[i]);
            v.Scale(f);
            t[i] = v;
        }

        t[0] = t[1];
        t[t.size()-1] = t[t.size()-2];
    }
}

void GeomBSplineCurve::getCardinalSplineTangents(const std::vector<gp_Pnt>& p, double c,
                                                 std::vector<gp_Vec>& t) const
{
    // https://de.wikipedia.org/wiki/Kubisch_Hermitescher_Spline#Cardinal_Spline
    if (p.size() < 2)
        Standard_ConstructionError::Raise();

    t.resize(p.size());
    if (p.size() == 2) {
        t[0] = gp_Vec(p[0], p[1]);
        t[1] = gp_Vec(p[0], p[1]);
    }
    else {
        std::size_t e = p.size() - 1;
        double f = 0.5 * (1-c);

        for (std::size_t i = 1; i < e; i++) {
            gp_Vec v = gp_Vec(p[i-1], p[i+1]);
            v.Scale(f);
            t[i] = v;
        }

        t[0] = t[1];
        t[t.size()-1] = t[t.size()-2];
    }
}

void GeomBSplineCurve::makeC1Continuous(double tol, double ang_tol)
{
    GeomConvert::C0BSplineToC1BSplineCurve(this->myCurve, tol, ang_tol);
}

void GeomBSplineCurve::increaseDegree(double degree)
{
    try {
        Handle(Geom_BSplineCurve) curve = Handle(Geom_BSplineCurve)::DownCast(this->handle());
        curve->IncreaseDegree(degree);
        return;
    }
    catch (Standard_Failure& e) {

        THROWM(Base::CADKernelError,e.GetMessageString())
    }
}

void GeomBSplineCurve::increaseMultiplicity(int index, int multiplicity)
{
    try {
        Handle(Geom_BSplineCurve) curve = Handle(Geom_BSplineCurve)::DownCast(this->handle());
        curve->IncreaseMultiplicity(index, multiplicity);
        return;
    }
    catch (Standard_Failure& e) {

        THROWM(Base::CADKernelError,e.GetMessageString())
    }
}

bool GeomBSplineCurve::removeKnot(int index, int multiplicity, double tolerance)
{
    try {
        Handle(Geom_BSplineCurve) curve = Handle(Geom_BSplineCurve)::DownCast(this->handle());
        return curve->RemoveKnot(index, multiplicity, tolerance) == Standard_True;
    }
    catch (Standard_Failure& e) {

        THROWM(Base::CADKernelError,e.GetMessageString())
    }
}


// Persistence implementer
unsigned int GeomBSplineCurve::getMemSize (void) const
{
    return sizeof(Geom_BSplineCurve);
}

void GeomBSplineCurve::Save(Base::Writer& writer) const
{
    // save the attributes of the father class
    GeomCurve::Save(writer);

    std::vector<Base::Vector3d> poles   = this->getPoles();
    std::vector<double> weights         = this->getWeights();
    std::vector<double> knots           = this->getKnots();
    std::vector<int> mults              = this->getMultiplicities();
    int degree                          = this->getDegree();
    bool isperiodic                     = this->isPeriodic();

    writer.Stream()
         << writer.ind()
             << "<BSplineCurve "
                << "PolesCount=\"" <<  poles.size() <<
                 "\" KnotsCount=\"" <<  knots.size() <<
                 "\" Degree=\"" <<  degree <<
                 "\" IsPeriodic=\"" <<  (int) isperiodic <<
             "\">" << std::endl;

    writer.incInd();

    std::vector<Base::Vector3d>::const_iterator itp;
    std::vector<double>::const_iterator itw;

    for (itp = poles.begin(), itw = weights.begin(); itp != poles.end() && itw != weights.end(); ++itp, ++itw) {
        writer.Stream()
            << writer.ind()
            << "<Pole "
            << "X=\"" << (*itp).x <<
            "\" Y=\"" << (*itp).y <<
            "\" Z=\"" << (*itp).z <<
            "\" Weight=\"" << (*itw) <<
        "\"/>" << std::endl;
    }

    std::vector<double>::const_iterator itk;
    std::vector<int>::const_iterator itm;

    for (itk = knots.begin(), itm = mults.begin(); itk != knots.end() && itm != mults.end(); ++itk, ++itm) {
        writer.Stream()
            << writer.ind()
            << "<Knot "
            << "Value=\"" << (*itk)
            << "\" Mult=\"" << (*itm) <<
        "\"/>" << std::endl;
    }

    writer.decInd();
    writer.Stream() << writer.ind() << "</BSplineCurve>" << std::endl ;
}

void GeomBSplineCurve::Restore(Base::XMLReader& reader)
{
    // read the attributes of the father class
    GeomCurve::Restore(reader);

    reader.readElement("BSplineCurve");
    // get the value of my attribute
    int polescount = reader.getAttributeAsInteger("PolesCount");
    int knotscount = reader.getAttributeAsInteger("KnotsCount");
    int degree = reader.getAttributeAsInteger("Degree");
    bool isperiodic = (bool) reader.getAttributeAsInteger("IsPeriodic");

    // Handle(Geom_BSplineCurve) spline = new
    // Geom_BSplineCurve(occpoles,occweights,occknots,occmults,degree,
    // PyObject_IsTrue(periodic) ? Standard_True : Standard_False,
    // PyObject_IsTrue(CheckRational) ? Standard_True : Standard_False);

    TColgp_Array1OfPnt p(1,polescount);
    TColStd_Array1OfReal w(1,polescount);
    TColStd_Array1OfReal k(1,knotscount);
    TColStd_Array1OfInteger m(1,knotscount);

    for (int i = 1; i <= polescount; i++) {
        reader.readElement("Pole");
        double X = reader.getAttributeAsFloat("X");
        double Y = reader.getAttributeAsFloat("Y");
        double Z = reader.getAttributeAsFloat("Z");
        double W = reader.getAttributeAsFloat("Weight");
        p.SetValue(i, gp_Pnt(X,Y,Z));
        w.SetValue(i, W);
    }

    for (int i = 1; i <= knotscount; i++) {
        reader.readElement("Knot");
        double val = reader.getAttributeAsFloat("Value");
        Standard_Integer mult = reader.getAttributeAsInteger("Mult");
        k.SetValue(i, val);
        m.SetValue(i, mult);
    }

    reader.readEndElement("BSplineCurve");
    // Geom_BSplineCurve(occpoles,occweights,occknots,occmults,degree,periodic,CheckRational

    try {
        Handle(Geom_BSplineCurve) spline = new Geom_BSplineCurve(p, w, k, m, degree, isperiodic ? Standard_True : Standard_False, Standard_False);

        if (!spline.IsNull())
            this->myCurve = spline;
        else
            THROWM(Base::CADKernelError,"BSpline restore failed")
    }
    catch (Standard_Failure& e) {

        THROWM(Base::CADKernelError,e.GetMessageString())
    }
}


PyObject *GeomBSplineCurve::getPyObject(void)
{
    return new BSplineCurvePy((GeomBSplineCurve*)this->clone());
}

// -------------------------------------------------

TYPESYSTEM_SOURCE_ABSTRACT(Part::GeomConic, Part::GeomCurve)

GeomConic::GeomConic()
{
}

GeomConic::~GeomConic()
{
}

Base::Vector3d GeomConic::getLocation(void) const
{
    Handle(Geom_Conic) conic =  Handle(Geom_Conic)::DownCast(handle());
    gp_Ax1 axis = conic->Axis();
    const gp_Pnt& loc = axis.Location();
    return Base::Vector3d(loc.X(),loc.Y(),loc.Z());
}

void GeomConic::setLocation(const Base::Vector3d& Center)
{
    gp_Pnt p1(Center.x,Center.y,Center.z);
    Handle(Geom_Conic) conic =  Handle(Geom_Conic)::DownCast(handle());

    try {
        conic->SetLocation(p1);
    }
    catch (Standard_Failure& e) {

        THROWM(Base::CADKernelError,e.GetMessageString())
    }
}

Base::Vector3d GeomConic::getCenter(void) const
{
    Handle(Geom_Conic) conic =  Handle(Geom_Conic)::DownCast(handle());
    gp_Ax1 axis = conic->Axis();
    const gp_Pnt& loc = axis.Location();
    return Base::Vector3d(loc.X(),loc.Y(),loc.Z());
}

void GeomConic::setCenter(const Base::Vector3d& Center)
{
    gp_Pnt p1(Center.x,Center.y,Center.z);
    Handle(Geom_Conic) conic =  Handle(Geom_Conic)::DownCast(handle());

    try {
        conic->SetLocation(p1);
    }
    catch (Standard_Failure& e) {

        THROWM(Base::CADKernelError,e.GetMessageString())
    }
}

/*!
 * \brief GeomConic::getAngleXU
 * \return The angle between ellipse's major axis (in direction to focus1) and
 * X axis of a default axis system in the plane of ellipse. The angle is
 * counted CCW as seen when looking at the ellipse so that ellipse's axis is
 * pointing at you. Note that this function may give unexpected results when
 * the ellipse is in XY, but reversed, because the X axis of the default axis
 * system is reversed compared to the global X axis. This angle, in conjunction
 * with ellipse's axis, fully defines the orientation of the ellipse.
 */
double GeomConic::getAngleXU(void) const
{
    Handle(Geom_Conic) conic =  Handle(Geom_Conic)::DownCast(handle());

    gp_Pnt center = conic->Axis().Location();
    gp_Dir normal = conic->Axis().Direction();
    gp_Dir xdir = conic->XAxis().Direction();


    gp_Ax2 xdirref(center, normal); // this is a reference system, might be CCW or CW depending on the creation method

    return -xdir.AngleWithRef(xdirref.XDirection(),normal);

}

/*!
 * \brief GeomConic::setAngleXU complements getAngleXU.
 * \param angle
 */
void GeomConic::setAngleXU(double angle)
{
    Handle(Geom_Conic) conic =  Handle(Geom_Conic)::DownCast(handle());;

    try {
        gp_Pnt center = conic->Axis().Location();
        gp_Dir normal = conic->Axis().Direction();

        gp_Ax1 normaxis(center, normal);
        gp_Ax2 xdirref(center, normal);

        xdirref.Rotate(normaxis,angle);
        conic->SetPosition(xdirref);
    }
    catch (Standard_Failure& e) {

        THROWM(Base::CADKernelError,e.GetMessageString())
    }
}

/*!
 * \brief GeomConic::isReversed tests if an ellipse that lies in XY plane
 * is reversed (i.e. drawn from startpoint to endpoint in CW direction instead
 * of CCW.)
 * \return Returns True if the arc is CW and false if CCW.
 */
bool GeomConic::isReversed() const
{
    Handle(Geom_Conic) conic =  Handle(Geom_Conic)::DownCast(handle());
    assert(!conic.IsNull());
    return conic->Axis().Direction().Z() < 0;
}

// -------------------------------------------------

TYPESYSTEM_SOURCE(Part::GeomTrimmedCurve,Part::GeomBoundedCurve)

GeomTrimmedCurve::GeomTrimmedCurve()
{
}

GeomTrimmedCurve::GeomTrimmedCurve(const Handle(Geom_TrimmedCurve)& c)
{
    setHandle(c);
}

GeomTrimmedCurve::~GeomTrimmedCurve()
{
}

void GeomTrimmedCurve::setHandle(const Handle(Geom_TrimmedCurve)& c)
{
    this->myCurve = Handle(Geom_TrimmedCurve)::DownCast(c->Copy());
}

const Handle(Geom_Geometry)& GeomTrimmedCurve::handle() const
{
    return myCurve;
}

Geometry *GeomTrimmedCurve::copy(void) const
{
    GeomTrimmedCurve *newCurve =  new GeomTrimmedCurve(myCurve);
    newCurve->Construction = this->Construction;
    return newCurve;
}

// Persistence implementer
unsigned int GeomTrimmedCurve::getMemSize (void) const               {assert(0); return 0;/* not implemented yet */}
void         GeomTrimmedCurve::Save       (Base::Writer &/*writer*/) const {assert(0);          /* not implemented yet */}
void         GeomTrimmedCurve::Restore    (Base::XMLReader &/*reader*/)    {assert(0);          /* not implemented yet */}

PyObject *GeomTrimmedCurve::getPyObject(void)
{
    return 0;
}

bool GeomTrimmedCurve::intersectBasisCurves(  const GeomTrimmedCurve * c,
                                std::vector<std::pair<Base::Vector3d, Base::Vector3d>>& points,
                                double tol) const
{
    Handle(Geom_TrimmedCurve) curve1 =  Handle(Geom_TrimmedCurve)::DownCast(handle());
    Handle(Geom_TrimmedCurve) curve2 =  Handle(Geom_TrimmedCurve)::DownCast(c->handle());

    Handle(Geom_Curve) bcurve1 = curve1->BasisCurve();
    Handle(Geom_Curve) bcurve2 = curve2->BasisCurve();


    if(!bcurve1.IsNull() && !bcurve2.IsNull()) {

        return intersect(bcurve1, bcurve2, points, tol);
    }
    else
        return false;

}

void GeomTrimmedCurve::getRange(double& u, double& v) const
{
    Handle(Geom_TrimmedCurve) curve =  Handle(Geom_TrimmedCurve)::DownCast(handle());
    u = curve->FirstParameter();
    v = curve->LastParameter();
}

void GeomTrimmedCurve::setRange(double u, double v)
{
    try {
        Handle(Geom_TrimmedCurve) curve =  Handle(Geom_TrimmedCurve)::DownCast(handle());

        curve->SetTrim(u, v);
    }
    catch (Standard_Failure& e) {
        THROWM(Base::CADKernelError,e.GetMessageString())
    }
}

// -------------------------------------------------
TYPESYSTEM_SOURCE_ABSTRACT(Part::GeomArcOfConic,Part::GeomTrimmedCurve)

GeomArcOfConic::GeomArcOfConic()
{
}

GeomArcOfConic::~GeomArcOfConic()
{
}

/*!
 * \brief GeomArcOfConic::getStartPoint
 * \param emulateCCWXY: if true, the arc will pretent to be a CCW arc in XY plane.
 * For this to work, the arc must lie in XY plane (i.e. Axis is either +Z or -Z).
 * \return XYZ of the arc's starting point.
 */
Base::Vector3d GeomArcOfConic::getStartPoint(bool emulateCCWXY) const
{
    Handle(Geom_TrimmedCurve) curve =  Handle(Geom_TrimmedCurve)::DownCast(handle());
    gp_Pnt pnt = curve->StartPoint();
    if (emulateCCWXY) {
        if (isReversed())
            pnt = curve->EndPoint();
    }
    return Base::Vector3d(pnt.X(), pnt.Y(), pnt.Z());
}

/*!
 * \brief GeomArcOfConic::getEndPoint
 * \param emulateCCWXY: if true, the arc will pretent to be a CCW arc in XY plane.
 * For this to work, the arc must lie in XY plane (i.e. Axis is either +Z or -Z).
 * \return
 */
Base::Vector3d GeomArcOfConic::getEndPoint(bool emulateCCWXY) const
{
    Handle(Geom_TrimmedCurve) curve =  Handle(Geom_TrimmedCurve)::DownCast(handle());
    gp_Pnt pnt = curve->EndPoint();
    if (emulateCCWXY) {
        if (isReversed())
            pnt = curve->StartPoint();
    }
    return Base::Vector3d(pnt.X(), pnt.Y(), pnt.Z());
}

Base::Vector3d GeomArcOfConic::getCenter(void) const
{
    Handle(Geom_TrimmedCurve) curve =  Handle(Geom_TrimmedCurve)::DownCast(handle());
    Handle(Geom_Conic) conic = Handle(Geom_Conic)::DownCast(curve->BasisCurve());
    gp_Ax1 axis = conic->Axis();
    const gp_Pnt& loc = axis.Location();
    return Base::Vector3d(loc.X(),loc.Y(),loc.Z());
}

Base::Vector3d GeomArcOfConic::getLocation(void) const
{
    Handle(Geom_TrimmedCurve) curve =  Handle(Geom_TrimmedCurve)::DownCast(handle());
    Handle(Geom_Conic) conic = Handle(Geom_Conic)::DownCast(curve->BasisCurve());
    gp_Ax1 axis = conic->Axis();
    const gp_Pnt& loc = axis.Location();
    return Base::Vector3d(loc.X(),loc.Y(),loc.Z());
}

void GeomArcOfConic::setCenter(const Base::Vector3d& Center)
{
    gp_Pnt p1(Center.x,Center.y,Center.z);
    Handle(Geom_TrimmedCurve) curve =  Handle(Geom_TrimmedCurve)::DownCast(handle());
    Handle(Geom_Conic) conic = Handle(Geom_Conic)::DownCast(curve->BasisCurve());

    try {
        conic->SetLocation(p1);
    }
    catch (Standard_Failure& e) {

        THROWM(Base::CADKernelError,e.GetMessageString())
    }
}

void GeomArcOfConic::setLocation(const Base::Vector3d& Center)
{
    gp_Pnt p1(Center.x,Center.y,Center.z);
    Handle(Geom_TrimmedCurve) curve =  Handle(Geom_TrimmedCurve)::DownCast(handle());
    Handle(Geom_Conic) conic = Handle(Geom_Conic)::DownCast(curve->BasisCurve());

    try {
        conic->SetLocation(p1);
    }
    catch (Standard_Failure& e) {

       THROWM(Base::CADKernelError,e.GetMessageString())
    }
}

/*!
 * \brief GeomArcOfConic::isReversed
 * \return tests if an arc that lies in XY plane is reversed (i.e. drawn from
 * startpoint to endpoint in CW direction instead of CCW.). Returns True if the
 * arc is CW and false if CCW.
 */
bool GeomArcOfConic::isReversed() const
{
    Handle(Geom_TrimmedCurve) curve =  Handle(Geom_TrimmedCurve)::DownCast(handle());
    Handle(Geom_Conic) conic = Handle(Geom_Conic)::DownCast(curve->BasisCurve());
    assert(!conic.IsNull());
    return conic->Axis().Direction().Z() < 0;
}

/*!
 * \brief GeomArcOfConic::getAngleXU
 * \return The angle between ellipse's major axis (in direction to focus1) and
 * X axis of a default axis system in the plane of ellipse. The angle is
 * counted CCW as seen when looking at the ellipse so that ellipse's axis is
 * pointing at you. Note that this function may give unexpected results when
 * the ellipse is in XY, but reversed, because the X axis of the default axis
 * system is reversed compared to the global X axis. This angle, in conjunction
 * with ellipse's axis, fully defines the orientation of the ellipse.
 */
double GeomArcOfConic::getAngleXU(void) const
{
    Handle(Geom_TrimmedCurve) curve =  Handle(Geom_TrimmedCurve)::DownCast(handle());
    Handle(Geom_Conic) conic = Handle(Geom_Conic)::DownCast(curve->BasisCurve());

    gp_Pnt center = conic->Axis().Location();
    gp_Dir normal = conic->Axis().Direction();
    gp_Dir xdir = conic->XAxis().Direction();

    gp_Ax2 xdirref(center, normal); // this is a reference system, might be CCW or CW depending on the creation method

    return -xdir.AngleWithRef(xdirref.XDirection(),normal);
}

/*!
 * \brief GeomArcOfConic::setAngleXU complements getAngleXU.
 */
void GeomArcOfConic::setAngleXU(double angle)
{
    Handle(Geom_TrimmedCurve) curve =  Handle(Geom_TrimmedCurve)::DownCast(handle());
    Handle(Geom_Conic) conic = Handle(Geom_Conic)::DownCast(curve->BasisCurve());

    try {
        gp_Pnt center = conic->Axis().Location();
        gp_Dir normal = conic->Axis().Direction();

        gp_Ax1 normaxis(center, normal);
        gp_Ax2 xdirref(center, normal);

        xdirref.Rotate(normaxis,angle);
        conic->SetPosition(xdirref);
    }
    catch (Standard_Failure& e) {

        THROWM(Base::CADKernelError,e.GetMessageString())
    }
}

/*!
 * \brief GeomArcOfConic::getXAxisDir
 * \return the direction vector (unit-length) of symmetry axis of the conic. The
 * direction also points to the focus of a parabola.
 */
Base::Vector3d GeomArcOfConic::getXAxisDir() const
{
    Handle(Geom_TrimmedCurve) curve =  Handle(Geom_TrimmedCurve)::DownCast(handle());
    Handle(Geom_Conic) c = Handle(Geom_Conic)::DownCast( curve->BasisCurve() );
    assert(!c.IsNull());
    gp_Dir xdir = c->XAxis().Direction();
    return Base::Vector3d(xdir.X(), xdir.Y(), xdir.Z());
}

/*!
 * \brief GeomArcOfConic::setXAxisDir Rotates the conic in its plane, so
 * that its symmetry axis is as close as possible to the provided direction.
 * \param newdir [in] is the new direction. If the vector is small, the
 * orientation of the conic will be preserved. If the vector is not small,
 * but its projection onto plane of the conic is small, an exception will be
 * thrown.
 */
void GeomArcOfConic::setXAxisDir(const Base::Vector3d& newdir)
{
    Handle(Geom_TrimmedCurve) curve =  Handle(Geom_TrimmedCurve)::DownCast(handle());
    Handle(Geom_Conic) c = Handle(Geom_Conic)::DownCast( curve->BasisCurve() );
    assert(!c.IsNull());
#if OCC_VERSION_HEX >= 0x060504
    if (newdir.Sqr() < Precision::SquareConfusion())
#else
    if (newdir.Length() < Precision::Confusion())
#endif
        return;//zero vector was passed. Keep the old orientation.

    try {
        gp_Ax2 pos = c->Position();
        //OCC should keep the old main Direction (Z), and change YDirection to accommodate the new XDirection.
        pos.SetXDirection(gp_Dir(newdir.x, newdir.y, newdir.z));
        c->SetPosition(pos);
    }
    catch (Standard_Failure& e) {

        THROWM(Base::CADKernelError,e.GetMessageString())
    }
}

// -------------------------------------------------

TYPESYSTEM_SOURCE(Part::GeomCircle,Part::GeomConic)

GeomCircle::GeomCircle()
{
    Handle(Geom_Circle) c = new Geom_Circle(gp_Circ());
    this->myCurve = c;
}

GeomCircle::GeomCircle(const Handle(Geom_Circle)& c)
{
    setHandle(c);
}

GeomCircle::~GeomCircle()
{
}

const Handle(Geom_Geometry)& GeomCircle::handle() const
{
    return myCurve;
}


void GeomCircle::setHandle(const Handle(Geom_Circle)& c)
{
    myCurve = Handle(Geom_Circle)::DownCast(c->Copy());
}

Geometry *GeomCircle::copy(void) const
{
    GeomCircle *newCirc = new GeomCircle(myCurve);
    newCirc->Construction = this->Construction;
    return newCirc;
}

GeomBSplineCurve* GeomCircle::toNurbs(double first, double last) const
{
    double radius = getRadius();
    Handle(Geom_Conic) conic =  Handle(Geom_Conic)::DownCast(handle());
    gp_Ax1 axis = conic->Axis();
  //gp_Dir xdir = conic->XAxis().Direction();
  //Standard_Real angle = gp_Dir(1,0,0).Angle(xdir) + first;
    Standard_Real angle = first;
    const gp_Pnt& loc = axis.Location();
    //Note: If the matching this way doesn't work reliably then we must compute the
    //angle so that the point of the curve for 'first' matches the first pole
    //gp_Pnt pnt = conic->Value(first);

    TColgp_Array1OfPnt poles(1, 7);
    poles(1) = loc.Translated(gp_Vec(radius, 0, 0));
    poles(2) = loc.Translated(gp_Vec(radius, 2*radius, 0));
    poles(3) = loc.Translated(gp_Vec(-radius, 2*radius, 0));
    poles(4) = loc.Translated(gp_Vec(-radius, 0, 0));
    poles(5) = loc.Translated(gp_Vec(-radius, -2*radius, 0));
    poles(6) = loc.Translated(gp_Vec(radius, -2*radius, 0));
    poles(7) = loc.Translated(gp_Vec(radius, 0, 0));

    TColStd_Array1OfReal weights(1,7);
    for (int i=1; i<=7; i++) {
        poles(i).Rotate(axis, angle);
        weights(i) = 1;
    }
    weights(1) = 3;
    weights(4) = 3;
    weights(7) = 3;

    TColStd_Array1OfInteger mults(1, 3);
    mults(1) = 4;
    mults(2) = 3;
    mults(3) = 4;

    TColStd_Array1OfReal knots(1, 3);
    knots(1) = 0;
    knots(2) = M_PI;
    knots(3) = 2*M_PI;

    Handle(Geom_BSplineCurve) spline = new Geom_BSplineCurve(poles, weights,knots, mults, 3,
        Standard_False, Standard_True);
    spline->Segment(0, last-first);
    return new GeomBSplineCurve(spline);
}

double GeomCircle::getRadius(void) const
{
    Handle(Geom_Circle) circle = Handle(Geom_Circle)::DownCast(handle());
    return circle->Radius();
}

void GeomCircle::setRadius(double Radius)
{
    Handle(Geom_Circle) circle = Handle(Geom_Circle)::DownCast(handle());

    try {
        gp_Circ c = circle->Circ();
        c.SetRadius(Radius);
        circle->SetCirc(c);
    }
    catch (Standard_Failure& e) {

        THROWM(Base::CADKernelError,e.GetMessageString())
    }
}

// Persistence implementer
unsigned int GeomCircle::getMemSize (void) const
{
    return sizeof(Geom_Circle);
}

void GeomCircle::Save(Base::Writer& writer) const
{
    // save the attributes of the father class
    GeomCurve::Save(writer);

    gp_Pnt center = this->myCurve->Axis().Location();
    gp_Dir normal = this->myCurve->Axis().Direction();
    gp_Dir xdir = this->myCurve->XAxis().Direction();

    gp_Ax2 xdirref(center, normal); // this is a reference XY for the circle
    double AngleXU = -xdir.AngleWithRef(xdirref.XDirection(),normal);

    writer.Stream()
         << writer.ind()
             << "<Circle "
                << "CenterX=\"" <<  center.X() <<
                "\" CenterY=\"" <<  center.Y() <<
                "\" CenterZ=\"" <<  center.Z() <<
                "\" NormalX=\"" <<  normal.X() <<
                "\" NormalY=\"" <<  normal.Y() <<
                "\" NormalZ=\"" <<  normal.Z() <<
                "\" AngleXU=\"" <<  AngleXU <<
                "\" Radius=\"" <<  this->myCurve->Radius() <<
             "\"/>" << std::endl;
}

void GeomCircle::Restore(Base::XMLReader& reader)
{
    // read the attributes of the father class
    GeomCurve::Restore(reader);

    double CenterX,CenterY,CenterZ,NormalX,NormalY,NormalZ,Radius;
    double AngleXU=0;
    // read my Element
    reader.readElement("Circle");
    // get the value of my Attribute
    CenterX = reader.getAttributeAsFloat("CenterX");
    CenterY = reader.getAttributeAsFloat("CenterY");
    CenterZ = reader.getAttributeAsFloat("CenterZ");
    NormalX = reader.getAttributeAsFloat("NormalX");
    NormalY = reader.getAttributeAsFloat("NormalY");
    NormalZ = reader.getAttributeAsFloat("NormalZ");
    if (reader.hasAttribute("AngleXU"))
        AngleXU = reader.getAttributeAsFloat("AngleXU");
    Radius = reader.getAttributeAsFloat("Radius");

    // set the read geometry
    gp_Pnt p1(CenterX,CenterY,CenterZ);
    gp_Dir norm(NormalX,NormalY,NormalZ);

    gp_Ax1 normaxis(p1,norm);
    gp_Ax2 xdir(p1, norm);
    xdir.Rotate(normaxis,AngleXU);

    try {
        GC_MakeCircle mc(xdir, Radius);
        if (!mc.IsDone())
            THROWM(Base::CADKernelError,gce_ErrorStatusText(mc.Status()))

        this->myCurve = mc.Value();
    }
    catch (Standard_Failure& e) {

        THROWM(Base::CADKernelError,e.GetMessageString())
    }
}

PyObject *GeomCircle::getPyObject(void)
{
    return new CirclePy(static_cast<GeomCircle*>(this->clone()));
}

// -------------------------------------------------

TYPESYSTEM_SOURCE(Part::GeomArcOfCircle,Part::GeomArcOfConic)

GeomArcOfCircle::GeomArcOfCircle()
{
    Handle(Geom_Circle) c = new Geom_Circle(gp_Circ());
    this->myCurve = new Geom_TrimmedCurve(c, c->FirstParameter(),c->LastParameter());
}

GeomArcOfCircle::GeomArcOfCircle(const Handle(Geom_Circle)& c)
{
    setHandle(c);
}

GeomArcOfCircle::~GeomArcOfCircle()
{
}

void GeomArcOfCircle::setHandle(const Handle(Geom_TrimmedCurve)& c)
{
    Handle(Geom_Circle) basis = Handle(Geom_Circle)::DownCast(c->BasisCurve());
    if (basis.IsNull())
        Standard_Failure::Raise("Basis curve is not a circle");
    this->myCurve = Handle(Geom_TrimmedCurve)::DownCast(c->Copy());
}

void GeomArcOfCircle::setHandle(const Handle(Geom_Circle)& c)
{
    this->myCurve = new Geom_TrimmedCurve(c, c->FirstParameter(),c->LastParameter());
}


const Handle(Geom_Geometry)& GeomArcOfCircle::handle() const
{
    return myCurve;
}

Geometry *GeomArcOfCircle::copy(void) const
{
    GeomArcOfCircle* copy = new GeomArcOfCircle();
    copy->setHandle(this->myCurve);
    copy->Construction = this->Construction;
    return copy;
}

GeomBSplineCurve* GeomArcOfCircle::toNurbs(double first, double last) const
{
    Handle(Geom_TrimmedCurve) curve =  Handle(Geom_TrimmedCurve)::DownCast(handle());
    Handle(Geom_Circle) circle = Handle(Geom_Circle)::DownCast(curve->BasisCurve());
    return GeomCircle(circle).toNurbs(first, last);
}

double GeomArcOfCircle::getRadius(void) const
{
    Handle(Geom_Circle) circle = Handle(Geom_Circle)::DownCast(myCurve->BasisCurve());
    return circle->Radius();
}

void GeomArcOfCircle::setRadius(double Radius)
{
    Handle(Geom_Circle) circle = Handle(Geom_Circle)::DownCast(myCurve->BasisCurve());

    try {
        gp_Circ c = circle->Circ();
        c.SetRadius(Radius);
        circle->SetCirc(c);
    }
    catch (Standard_Failure& e) {

        THROWM(Base::CADKernelError,e.GetMessageString())
    }
}

/*!
 * \brief GeomArcOfCircle::getRange
 * \param u [out] start angle of the arc, in radians.
 * \param v [out] end angle of the arc, in radians.
 * \param emulateCCWXY: if true, the arc will pretent to be a CCW arc in XY plane.
 * For this to work, the arc must lie in XY plane (i.e. Axis is either +Z or -Z).
 * Additionally, arc's rotation as a whole will be included in the returned u,v
 * (ArcOfCircle specific).
 */
void GeomArcOfCircle::getRange(double& u, double& v, bool emulateCCWXY) const
{
    Handle(Geom_TrimmedCurve) curve =  Handle(Geom_TrimmedCurve)::DownCast(handle());
    u = curve->FirstParameter();
    v = curve->LastParameter();
    if (emulateCCWXY){
        Handle(Geom_Conic) conic = Handle(Geom_Conic)::DownCast(curve->BasisCurve());
        double angleXU = -conic->Position().XDirection().AngleWithRef(gp_Dir(1.0,0.0,0.0), gp_Dir(0.0,0.0,1.0));
        double u1 = u, v1 = v;//the true arc curve parameters, cached. u,v will contain the rotation-corrected and swapped angles.
        if (conic->Axis().Direction().Z() > 0.0){
            //normal CCW arc
            u = u1 + angleXU;
            v = v1 + angleXU;
        }
        else {
            //reversed (CW) arc
            u = angleXU - v1;
            v = angleXU - u1;
        }

        if (v < u)
            v += 2*M_PI;
        if (v-u > 2*M_PI)
            v -= 2*M_PI;
    }
}

/*!
 * \brief GeomArcOfCircle::setRange
 * \param u [in] start angle of the arc, in radians.
 * \param v [in] end angle of the arc, in radians.
 * \param emulateCCWXY: if true, the arc will pretent to be a CCW arc in XY plane.
 * For this to work, the arc must lie in XY plane (i.e. Axis is either +Z or -Z).
 * Additionally, arc's rotation as a whole will be subtracted from u,v
 * (ArcOfCircle specific).
 */
void GeomArcOfCircle::setRange(double u, double v, bool emulateCCWXY)
{
    try {
        Handle(Geom_TrimmedCurve) curve =  Handle(Geom_TrimmedCurve)::DownCast(handle());
        if (emulateCCWXY){
            Handle(Geom_Conic) conic = Handle(Geom_Conic)::DownCast(curve->BasisCurve());
            double angleXU = -conic->Position().XDirection().AngleWithRef(gp_Dir(1.0,0.0,0.0), gp_Dir(0.0,0.0,1.0));
            double u1 = u, v1 = v;//the values that were passed, ccw angles from X axis. u,v will contain the rotation-corrected and swapped angles.
            if (conic->Axis().Direction().Z() > 0.0){
                //normal CCW arc
                u = u1 - angleXU;
                v = v1 - angleXU;
            }
            else {
                //reversed (CW) arc
                u = angleXU - v1;
                v = angleXU - u1;
            }
        }

        curve->SetTrim(u, v);
    }
    catch (Standard_Failure& e) {

        THROWM(Base::CADKernelError,e.GetMessageString())
    }
}

// Persistence implementer
unsigned int GeomArcOfCircle::getMemSize (void) const
{
    return sizeof(Geom_Circle) + 2 *sizeof(double);
}

void GeomArcOfCircle::Save(Base::Writer &writer) const
{
    // save the attributes of the father class
    Geometry::Save(writer);

    Handle(Geom_Circle) circle = Handle(Geom_Circle)::DownCast(this->myCurve->BasisCurve());

    gp_Pnt center = circle->Axis().Location();
    gp_Dir normal = circle->Axis().Direction();
    gp_Dir xdir = circle->XAxis().Direction();

    gp_Ax2 xdirref(center, normal); // this is a reference XY for the arc
    double AngleXU = -xdir.AngleWithRef(xdirref.XDirection(),normal);

    writer.Stream()
         << writer.ind()
             << "<ArcOfCircle "
                << "CenterX=\"" <<  center.X() <<
                "\" CenterY=\"" <<  center.Y() <<
                "\" CenterZ=\"" <<  center.Z() <<
                "\" NormalX=\"" <<  normal.X() <<
                "\" NormalY=\"" <<  normal.Y() <<
                "\" NormalZ=\"" <<  normal.Z() <<
                "\" AngleXU=\"" <<  AngleXU <<
                "\" Radius=\"" <<  circle->Radius() <<
                "\" StartAngle=\"" <<  this->myCurve->FirstParameter() <<
                "\" EndAngle=\"" <<  this->myCurve->LastParameter() <<
             "\"/>" << std::endl;
}

void GeomArcOfCircle::Restore(Base::XMLReader &reader)
{
    // read the attributes of the father class
    Geometry::Restore(reader);

    double CenterX,CenterY,CenterZ,NormalX,NormalY,NormalZ,Radius,StartAngle,EndAngle;
    double AngleXU=0;
    // read my Element
    reader.readElement("ArcOfCircle");
    // get the value of my Attribute
    CenterX = reader.getAttributeAsFloat("CenterX");
    CenterY = reader.getAttributeAsFloat("CenterY");
    CenterZ = reader.getAttributeAsFloat("CenterZ");
    NormalX = reader.getAttributeAsFloat("NormalX");
    NormalY = reader.getAttributeAsFloat("NormalY");
    NormalZ = reader.getAttributeAsFloat("NormalZ");
    if (reader.hasAttribute("AngleXU"))
        AngleXU = reader.getAttributeAsFloat("AngleXU");
    Radius = reader.getAttributeAsFloat("Radius");
    StartAngle = reader.getAttributeAsFloat("StartAngle");
    EndAngle = reader.getAttributeAsFloat("EndAngle");

    // set the read geometry
    gp_Pnt p1(CenterX,CenterY,CenterZ);
    gp_Dir norm(NormalX,NormalY,NormalZ);

    gp_Ax1 normaxis(p1,norm);
    gp_Ax2 xdir(p1, norm);
    xdir.Rotate(normaxis,AngleXU);

    try {
        GC_MakeCircle mc(xdir, Radius);
        if (!mc.IsDone())
            THROWM(Base::CADKernelError,gce_ErrorStatusText(mc.Status()))
        GC_MakeArcOfCircle ma(mc.Value()->Circ(), StartAngle, EndAngle, 1);
        if (!ma.IsDone())
            THROWM(Base::CADKernelError,gce_ErrorStatusText(ma.Status()))

        Handle(Geom_TrimmedCurve) tmpcurve = ma.Value();
        Handle(Geom_Circle) tmpcircle = Handle(Geom_Circle)::DownCast(tmpcurve->BasisCurve());
        Handle(Geom_Circle) circle = Handle(Geom_Circle)::DownCast(this->myCurve->BasisCurve());

        circle->SetCirc(tmpcircle->Circ());
        this->myCurve->SetTrim(tmpcurve->FirstParameter(), tmpcurve->LastParameter());
    }
    catch (Standard_Failure& e) {

        THROWM(Base::CADKernelError,e.GetMessageString())
    }
}

PyObject *GeomArcOfCircle::getPyObject(void)
{
    return new ArcOfCirclePy(static_cast<GeomArcOfCircle*>(this->clone()));
}

// -------------------------------------------------

TYPESYSTEM_SOURCE(Part::GeomEllipse,Part::GeomConic)

GeomEllipse::GeomEllipse()
{
    Handle(Geom_Ellipse) e = new Geom_Ellipse(gp_Elips());
    this->myCurve = e;
}

GeomEllipse::GeomEllipse(const Handle(Geom_Ellipse)& e)
{
    setHandle(e);
}

GeomEllipse::~GeomEllipse()
{
}

const Handle(Geom_Geometry)& GeomEllipse::handle() const
{
    return myCurve;
}

void GeomEllipse::setHandle(const Handle(Geom_Ellipse) &e)
{
    this->myCurve = Handle(Geom_Ellipse)::DownCast(e->Copy());
}

Geometry *GeomEllipse::copy(void) const
{
    GeomEllipse *newEllipse = new GeomEllipse(myCurve);
    newEllipse->Construction = this->Construction;
    return newEllipse;
}

GeomBSplineCurve* GeomEllipse::toNurbs(double first, double last) const
{
    // for an arc of ellipse use the generic method
    if (first != 0 || last != 2*M_PI) {
        return GeomCurve::toNurbs(first, last);
    }

    Handle(Geom_Ellipse) conic =  Handle(Geom_Ellipse)::DownCast(handle());
    gp_Ax1 axis = conic->Axis();
    Standard_Real majorRadius = conic->MajorRadius();
    Standard_Real minorRadius = conic->MinorRadius();
    gp_Dir xdir = conic->XAxis().Direction();
    Standard_Real angle = atan2(xdir.Y(), xdir.X());
    const gp_Pnt& loc = axis.Location();

    TColgp_Array1OfPnt poles(1, 7);
    poles(1) = loc.Translated(gp_Vec(majorRadius, 0, 0));
    poles(2) = loc.Translated(gp_Vec(majorRadius, 2*minorRadius, 0));
    poles(3) = loc.Translated(gp_Vec(-majorRadius, 2*minorRadius, 0));
    poles(4) = loc.Translated(gp_Vec(-majorRadius, 0, 0));
    poles(5) = loc.Translated(gp_Vec(-majorRadius, -2*minorRadius, 0));
    poles(6) = loc.Translated(gp_Vec(majorRadius, -2*minorRadius, 0));
    poles(7) = loc.Translated(gp_Vec(majorRadius, 0, 0));

    TColStd_Array1OfReal weights(1,7);
    for (int i=1; i<=7; i++) {
        poles(i).Rotate(axis, angle);
        weights(i) = 1;
    }
    weights(1) = 3;
    weights(4) = 3;
    weights(7) = 3;

    TColStd_Array1OfInteger mults(1, 3);
    mults(1) = 4;
    mults(2) = 3;
    mults(3) = 4;

    TColStd_Array1OfReal knots(1, 3);
    knots(1) = 0;
    knots(2) = 1;
    knots(3) = 2;

    Handle(Geom_BSplineCurve) spline = new Geom_BSplineCurve(poles, weights,knots, mults, 3,
        Standard_False, Standard_True);
    return new GeomBSplineCurve(spline);
}

double GeomEllipse::getMajorRadius(void) const
{
    Handle(Geom_Ellipse) ellipse = Handle(Geom_Ellipse)::DownCast(handle());
    return ellipse->MajorRadius();
}

void GeomEllipse::setMajorRadius(double Radius)
{
    Handle(Geom_Ellipse) ellipse = Handle(Geom_Ellipse)::DownCast(handle());

    try {
        ellipse->SetMajorRadius(Radius);
    }
    catch (Standard_Failure& e) {

        THROWM(Base::CADKernelError,e.GetMessageString())
    }
}

double GeomEllipse::getMinorRadius(void) const
{
    Handle(Geom_Ellipse) ellipse = Handle(Geom_Ellipse)::DownCast(handle());
    return ellipse->MinorRadius();
}

void GeomEllipse::setMinorRadius(double Radius)
{
    Handle(Geom_Ellipse) ellipse = Handle(Geom_Ellipse)::DownCast(handle());

    try {
        ellipse->SetMinorRadius(Radius);
    }
    catch (Standard_Failure& e) {

        THROWM(Base::CADKernelError,e.GetMessageString())
    }
}

/*!
 * \brief GeomEllipse::getMajorAxisDir
 * \return the direction vector (unit-length) of major axis of the ellipse. The
 * direction also points to the first focus.
 */
Base::Vector3d GeomEllipse::getMajorAxisDir() const
{
    gp_Dir xdir = myCurve->XAxis().Direction();
    return Base::Vector3d(xdir.X(), xdir.Y(), xdir.Z());
}

/*!
 * \brief GeomEllipse::setMajorAxisDir Rotates the ellipse in its plane, so
 * that its major axis is as close as possible to the provided direction.
 * \param newdir [in] is the new direction. If the vector is small, the
 * orientation of the ellipse will be preserved. If the vector is not small,
 * but its projection onto plane of the ellipse is small, an exception will be
 * thrown.
 */
void GeomEllipse::setMajorAxisDir(Base::Vector3d newdir)
{
#if OCC_VERSION_HEX >= 0x060504
    if (newdir.Sqr() < Precision::SquareConfusion())
#else
    if (newdir.Length() < Precision::Confusion())
#endif
        return;//zero vector was passed. Keep the old orientation.
    try {
        gp_Ax2 pos = myCurve->Position();
        pos.SetXDirection(gp_Dir(newdir.x, newdir.y, newdir.z));//OCC should keep the old main Direction (Z), and change YDirection to accommodate the new XDirection.
        myCurve->SetPosition(pos);
    }
    catch (Standard_Failure& e) {

        THROWM(Base::CADKernelError,e.GetMessageString())
    }
}

// Persistence implementer
unsigned int GeomEllipse::getMemSize (void) const
{
    return sizeof(Geom_Ellipse);
}

void GeomEllipse::Save(Base::Writer& writer) const
{
    // save the attributes of the father class
    GeomCurve::Save(writer);

    gp_Pnt center = this->myCurve->Axis().Location();
    gp_Dir normal = this->myCurve->Axis().Direction();
    gp_Dir xdir = this->myCurve->XAxis().Direction();

    gp_Ax2 xdirref(center, normal); // this is a reference XY for the ellipse

    double AngleXU = -xdir.AngleWithRef(xdirref.XDirection(),normal);


    writer.Stream()
         << writer.ind()
            << "<Ellipse "
            << "CenterX=\"" <<  center.X() << "\" "
            << "CenterY=\"" <<  center.Y() << "\" "
            << "CenterZ=\"" <<  center.Z() << "\" "
            << "NormalX=\"" <<  normal.X() << "\" "
            << "NormalY=\"" <<  normal.Y() << "\" "
            << "NormalZ=\"" <<  normal.Z() << "\" "
            << "MajorRadius=\"" <<  this->myCurve->MajorRadius() << "\" "
            << "MinorRadius=\"" <<  this->myCurve->MinorRadius() << "\" "
            << "AngleXU=\"" << AngleXU << "\" "
            << "/>" << std::endl;
}

void GeomEllipse::Restore(Base::XMLReader& reader)
{
    // read the attributes of the father class
    GeomCurve::Restore(reader);

    double CenterX,CenterY,CenterZ,NormalX,NormalY,NormalZ,MajorRadius,MinorRadius,AngleXU;
    // read my Element
    reader.readElement("Ellipse");
    // get the value of my Attribute
    CenterX = reader.getAttributeAsFloat("CenterX");
    CenterY = reader.getAttributeAsFloat("CenterY");
    CenterZ = reader.getAttributeAsFloat("CenterZ");
    NormalX = reader.getAttributeAsFloat("NormalX");
    NormalY = reader.getAttributeAsFloat("NormalY");
    NormalZ = reader.getAttributeAsFloat("NormalZ");
    MajorRadius = reader.getAttributeAsFloat("MajorRadius");
    MinorRadius = reader.getAttributeAsFloat("MinorRadius");

    // This is for backwards compatibility
    if(reader.hasAttribute("AngleXU"))
        AngleXU = reader.getAttributeAsFloat("AngleXU");
    else
        AngleXU = 0;

    // set the read geometry
    gp_Pnt p1(CenterX,CenterY,CenterZ);
    gp_Dir norm(NormalX,NormalY,NormalZ);

    gp_Ax1 normaxis(p1,norm);

    gp_Ax2 xdir(p1, norm);

    xdir.Rotate(normaxis,AngleXU);

    try {
        GC_MakeEllipse mc(xdir, MajorRadius, MinorRadius);
        if (!mc.IsDone())
            THROWM(Base::CADKernelError,gce_ErrorStatusText(mc.Status()))

        this->myCurve = mc.Value();
    }
    catch (Standard_Failure& e) {

        THROWM(Base::CADKernelError,e.GetMessageString())
    }
}

PyObject *GeomEllipse::getPyObject(void)
{
    return new EllipsePy((GeomEllipse*)this->clone());
}

// -------------------------------------------------

TYPESYSTEM_SOURCE(Part::GeomArcOfEllipse,Part::GeomArcOfConic)

GeomArcOfEllipse::GeomArcOfEllipse()
{
    Handle(Geom_Ellipse) e = new Geom_Ellipse(gp_Elips());
    this->myCurve = new Geom_TrimmedCurve(e, e->FirstParameter(),e->LastParameter());
}

GeomArcOfEllipse::GeomArcOfEllipse(const Handle(Geom_Ellipse)& e)
{
    setHandle(e);
}

GeomArcOfEllipse::~GeomArcOfEllipse()
{
}

void GeomArcOfEllipse::setHandle(const Handle(Geom_TrimmedCurve)& c)
{
    Handle(Geom_Ellipse) basis = Handle(Geom_Ellipse)::DownCast(c->BasisCurve());
    if (basis.IsNull())
        Standard_Failure::Raise("Basis curve is not an ellipse");
    this->myCurve = Handle(Geom_TrimmedCurve)::DownCast(c->Copy());
}

void GeomArcOfEllipse::setHandle(const Handle(Geom_Ellipse)& e)
{
    this->myCurve = new Geom_TrimmedCurve(e, e->FirstParameter(),e->LastParameter());
}

const Handle(Geom_Geometry)& GeomArcOfEllipse::handle() const
{
    return myCurve;
}

Geometry *GeomArcOfEllipse::copy(void) const
{
    GeomArcOfEllipse* copy = new GeomArcOfEllipse();
    copy->setHandle(this->myCurve);
    copy->Construction = this->Construction;
    return copy;
}

GeomBSplineCurve* GeomArcOfEllipse::toNurbs(double first, double last) const
{
    Handle(Geom_TrimmedCurve) curve =  Handle(Geom_TrimmedCurve)::DownCast(handle());
    Handle(Geom_Ellipse) ellipse = Handle(Geom_Ellipse)::DownCast(curve->BasisCurve());
    return GeomEllipse(ellipse).toNurbs(first, last);
}

double GeomArcOfEllipse::getMajorRadius(void) const
{
    Handle(Geom_Ellipse) ellipse = Handle(Geom_Ellipse)::DownCast(myCurve->BasisCurve());
    return ellipse->MajorRadius();
}

void GeomArcOfEllipse::setMajorRadius(double Radius)
{
    Handle(Geom_Ellipse) ellipse = Handle(Geom_Ellipse)::DownCast(myCurve->BasisCurve());

    try {
        ellipse->SetMajorRadius(Radius);
    }
    catch (Standard_Failure& e) {

        THROWM(Base::CADKernelError,e.GetMessageString())
    }
}

double GeomArcOfEllipse::getMinorRadius(void) const
{
    Handle(Geom_Ellipse) ellipse = Handle(Geom_Ellipse)::DownCast(myCurve->BasisCurve());
    return ellipse->MinorRadius();
}

void GeomArcOfEllipse::setMinorRadius(double Radius)
{
    Handle(Geom_Ellipse) ellipse = Handle(Geom_Ellipse)::DownCast(myCurve->BasisCurve());

    try {
        ellipse->SetMinorRadius(Radius);
    }
    catch (Standard_Failure& e) {

        THROWM(Base::CADKernelError,e.GetMessageString())
    }
}

/*!
 * \brief GeomArcOfEllipse::getMajorAxisDir
 * \return the direction vector (unit-length) of major axis of the ellipse. The
 * direction also points to the first focus.
 */
Base::Vector3d GeomArcOfEllipse::getMajorAxisDir() const
{
    Handle(Geom_Ellipse) c = Handle(Geom_Ellipse)::DownCast( myCurve->BasisCurve() );
    assert(!c.IsNull());
    gp_Dir xdir = c->XAxis().Direction();
    return Base::Vector3d(xdir.X(), xdir.Y(), xdir.Z());
}

/*!
 * \brief GeomArcOfEllipse::setMajorAxisDir Rotates the ellipse in its plane, so
 * that its major axis is as close as possible to the provided direction.
 * \param newdir [in] is the new direction. If the vector is small, the
 * orientation of the ellipse will be preserved. If the vector is not small,
 * but its projection onto plane of the ellipse is small, an exception will be
 * thrown.
 */
void GeomArcOfEllipse::setMajorAxisDir(Base::Vector3d newdir)
{
    Handle(Geom_Ellipse) c = Handle(Geom_Ellipse)::DownCast( myCurve->BasisCurve() );
    assert(!c.IsNull());
#if OCC_VERSION_HEX >= 0x060504
    if (newdir.Sqr() < Precision::SquareConfusion())
#else
    if (newdir.Length() < Precision::Confusion())
#endif
        return;//zero vector was passed. Keep the old orientation.
    try {
        gp_Ax2 pos = c->Position();
        pos.SetXDirection(gp_Dir(newdir.x, newdir.y, newdir.z));//OCC should keep the old main Direction (Z), and change YDirection to accommodate the new XDirection.
        c->SetPosition(pos);
    }
    catch (Standard_Failure& e) {

        THROWM(Base::CADKernelError,e.GetMessageString())
    }
}

/*!
 * \brief GeomArcOfEllipse::getRange
 * \param u [out] start angle of the arc, in radians.
 * \param v [out] end angle of the arc, in radians.
 * \param emulateCCWXY: if true, the arc will pretent to be a CCW arc in XY plane.
 * For this to work, the arc must lie in XY plane (i.e. Axis is either +Z or -Z).
 */
void GeomArcOfEllipse::getRange(double& u, double& v, bool emulateCCWXY) const
{
    u = myCurve->FirstParameter();
    v = myCurve->LastParameter();
    if (emulateCCWXY) {
        if (isReversed()) {
            std::swap(u,v);
            u = -u; v = -v;
            if (v < u)
                v += 2*M_PI;
            if (v-u > 2*M_PI)
                v -= 2*M_PI;
        }
    }
}

/*!
 * \brief GeomArcOfEllipse::setRange
 * \param u [in] start angle of the arc, in radians.
 * \param v [in] end angle of the arc, in radians.
 * \param emulateCCWXY: if true, the arc will pretent to be a CCW arc in XY plane.
 * For this to work, the arc must lie in XY plane (i.e. Axis is either +Z or -Z).
 */
void GeomArcOfEllipse::setRange(double u, double v, bool emulateCCWXY)
{
    try {
        if (emulateCCWXY) {
            if (isReversed()) {
                std::swap(u,v);
                u = -u; v = -v;
            }
        }
        myCurve->SetTrim(u, v);
    }
    catch (Standard_Failure& e) {

        THROWM(Base::CADKernelError,e.GetMessageString())
    }
}

// Persistence implementer
unsigned int GeomArcOfEllipse::getMemSize (void) const
{
    return sizeof(Geom_Ellipse) + 2 *sizeof(double);
}

void GeomArcOfEllipse::Save(Base::Writer &writer) const
{
    // save the attributes of the father class
    GeomCurve::Save(writer);

    Handle(Geom_Ellipse) ellipse = Handle(Geom_Ellipse)::DownCast(this->myCurve->BasisCurve());

    gp_Pnt center = ellipse->Axis().Location();
    gp_Dir normal = ellipse->Axis().Direction();
    gp_Dir xdir = ellipse->XAxis().Direction();

    gp_Ax2 xdirref(center, normal); // this is a reference XY for the ellipse

    double AngleXU = -xdir.AngleWithRef(xdirref.XDirection(),normal);


    writer.Stream()
         << writer.ind()
            << "<ArcOfEllipse "
            << "CenterX=\"" <<  center.X() << "\" "
            << "CenterY=\"" <<  center.Y() << "\" "
            << "CenterZ=\"" <<  center.Z() << "\" "
            << "NormalX=\"" <<  normal.X() << "\" "
            << "NormalY=\"" <<  normal.Y() << "\" "
            << "NormalZ=\"" <<  normal.Z() << "\" "
            << "MajorRadius=\"" <<  ellipse->MajorRadius() << "\" "
            << "MinorRadius=\"" <<  ellipse->MinorRadius() << "\" "
            << "AngleXU=\"" << AngleXU << "\" "
            << "StartAngle=\"" <<  this->myCurve->FirstParameter() << "\" "
            << "EndAngle=\"" <<  this->myCurve->LastParameter() << "\" "
            << "/>" << std::endl;
}

void GeomArcOfEllipse::Restore(Base::XMLReader &reader)
{
    // read the attributes of the father class
    GeomCurve::Restore(reader);

    double CenterX,CenterY,CenterZ,NormalX,NormalY,NormalZ,MajorRadius,MinorRadius,AngleXU,StartAngle,EndAngle;
    // read my Element
    reader.readElement("ArcOfEllipse");
    // get the value of my Attribute
    CenterX = reader.getAttributeAsFloat("CenterX");
    CenterY = reader.getAttributeAsFloat("CenterY");
    CenterZ = reader.getAttributeAsFloat("CenterZ");
    NormalX = reader.getAttributeAsFloat("NormalX");
    NormalY = reader.getAttributeAsFloat("NormalY");
    NormalZ = reader.getAttributeAsFloat("NormalZ");
    MajorRadius = reader.getAttributeAsFloat("MajorRadius");
    MinorRadius = reader.getAttributeAsFloat("MinorRadius");
    AngleXU = reader.getAttributeAsFloat("AngleXU");
    StartAngle = reader.getAttributeAsFloat("StartAngle");
    EndAngle = reader.getAttributeAsFloat("EndAngle");


    // set the read geometry
    gp_Pnt p1(CenterX,CenterY,CenterZ);
    gp_Dir norm(NormalX,NormalY,NormalZ);

    gp_Ax1 normaxis(p1,norm);

    gp_Ax2 xdir(p1, norm);

    xdir.Rotate(normaxis,AngleXU);

    try {
        GC_MakeEllipse mc(xdir, MajorRadius, MinorRadius);
        if (!mc.IsDone())
            THROWM(Base::CADKernelError,gce_ErrorStatusText(mc.Status()))

        GC_MakeArcOfEllipse ma(mc.Value()->Elips(), StartAngle, EndAngle, 1);
        if (!ma.IsDone())
            THROWM(Base::CADKernelError,gce_ErrorStatusText(ma.Status()))

        Handle(Geom_TrimmedCurve) tmpcurve = ma.Value();
        Handle(Geom_Ellipse) tmpellipse = Handle(Geom_Ellipse)::DownCast(tmpcurve->BasisCurve());
        Handle(Geom_Ellipse) ellipse = Handle(Geom_Ellipse)::DownCast(this->myCurve->BasisCurve());

        ellipse->SetElips(tmpellipse->Elips());
        this->myCurve->SetTrim(tmpcurve->FirstParameter(), tmpcurve->LastParameter());
    }
    catch (Standard_Failure& e) {

        THROWM(Base::CADKernelError,e.GetMessageString())
    }
}

PyObject *GeomArcOfEllipse::getPyObject(void)
{
    return new ArcOfEllipsePy(static_cast<GeomArcOfEllipse*>(this->clone()));
}

// -------------------------------------------------

TYPESYSTEM_SOURCE(Part::GeomHyperbola,Part::GeomConic)

GeomHyperbola::GeomHyperbola()
{
    Handle(Geom_Hyperbola) h = new Geom_Hyperbola(gp_Hypr());
    this->myCurve = h;
}

GeomHyperbola::GeomHyperbola(const Handle(Geom_Hyperbola)& h)
{
    setHandle(h);
}

GeomHyperbola::~GeomHyperbola()
{
}

const Handle(Geom_Geometry)& GeomHyperbola::handle() const
{
    return myCurve;
}


void GeomHyperbola::setHandle(const Handle(Geom_Hyperbola)& c)
{
    myCurve = Handle(Geom_Hyperbola)::DownCast(c->Copy());
}

Geometry *GeomHyperbola::copy(void) const
{
    GeomHyperbola *newHyp = new GeomHyperbola(myCurve);
    newHyp->Construction = this->Construction;
    return newHyp;
}

GeomBSplineCurve* GeomHyperbola::toNurbs(double first, double last) const
{
    return GeomCurve::toNurbs(first, last);
}

double GeomHyperbola::getMajorRadius(void) const
{
    Handle(Geom_Hyperbola) h = Handle(Geom_Hyperbola)::DownCast(handle());
    return h->MajorRadius();
}

void GeomHyperbola::setMajorRadius(double Radius)
{
    Handle(Geom_Hyperbola) h = Handle(Geom_Hyperbola)::DownCast(handle());

    try {
        h->SetMajorRadius(Radius);
    }
    catch (Standard_Failure& e) {

        THROWM(Base::CADKernelError,e.GetMessageString())
    }
}

double GeomHyperbola::getMinorRadius(void) const
{
    Handle(Geom_Hyperbola) h = Handle(Geom_Hyperbola)::DownCast(handle());
    return h->MinorRadius();
}

void GeomHyperbola::setMinorRadius(double Radius)
{
    Handle(Geom_Hyperbola) h = Handle(Geom_Hyperbola)::DownCast(handle());

    try {
        h->SetMinorRadius(Radius);
    }
    catch (Standard_Failure& e) {

        THROWM(Base::CADKernelError,e.GetMessageString())
    }
}

// Persistence implementer
unsigned int GeomHyperbola::getMemSize (void) const
{
    return sizeof(Geom_Hyperbola);
}

void GeomHyperbola::Save(Base::Writer& writer) const
{
    // save the attributes of the father class
    GeomCurve::Save(writer);

    gp_Pnt center = this->myCurve->Axis().Location();
    gp_Dir normal = this->myCurve->Axis().Direction();
    gp_Dir xdir = this->myCurve->XAxis().Direction();

    gp_Ax2 xdirref(center, normal); // this is a reference XY for the ellipse

    double AngleXU = -xdir.AngleWithRef(xdirref.XDirection(),normal);

    writer.Stream()
         << writer.ind()
            << "<Hyperbola "
            << "CenterX=\"" <<  center.X() << "\" "
            << "CenterY=\"" <<  center.Y() << "\" "
            << "CenterZ=\"" <<  center.Z() << "\" "
            << "NormalX=\"" <<  normal.X() << "\" "
            << "NormalY=\"" <<  normal.Y() << "\" "
            << "NormalZ=\"" <<  normal.Z() << "\" "
            << "MajorRadius=\"" <<  this->myCurve->MajorRadius() << "\" "
            << "MinorRadius=\"" <<  this->myCurve->MinorRadius() << "\" "
            << "AngleXU=\"" << AngleXU << "\" "
            << "/>" << std::endl;
}

void GeomHyperbola::Restore(Base::XMLReader& reader)
{
    // read the attributes of the father class
    GeomCurve::Restore(reader);

    double CenterX,CenterY,CenterZ,NormalX,NormalY,NormalZ,MajorRadius,MinorRadius,AngleXU;
    // read my Element
    reader.readElement("Hyperbola");
    // get the value of my Attribute
    CenterX = reader.getAttributeAsFloat("CenterX");
    CenterY = reader.getAttributeAsFloat("CenterY");
    CenterZ = reader.getAttributeAsFloat("CenterZ");
    NormalX = reader.getAttributeAsFloat("NormalX");
    NormalY = reader.getAttributeAsFloat("NormalY");
    NormalZ = reader.getAttributeAsFloat("NormalZ");
    MajorRadius = reader.getAttributeAsFloat("MajorRadius");
    MinorRadius = reader.getAttributeAsFloat("MinorRadius");
    AngleXU = reader.getAttributeAsFloat("AngleXU");

    // set the read geometry
    gp_Pnt p1(CenterX,CenterY,CenterZ);
    gp_Dir norm(NormalX,NormalY,NormalZ);

    gp_Ax1 normaxis(p1,norm);

    gp_Ax2 xdir(p1, norm);

    xdir.Rotate(normaxis,AngleXU);

    try {
        GC_MakeHyperbola mc(xdir, MajorRadius, MinorRadius);
        if (!mc.IsDone())
            THROWM(Base::CADKernelError,gce_ErrorStatusText(mc.Status()))

        this->myCurve = mc.Value();
    }
    catch (Standard_Failure& e) {

        THROWM(Base::CADKernelError,e.GetMessageString())
    }
}

PyObject *GeomHyperbola::getPyObject(void)
{
    return new HyperbolaPy(static_cast<GeomHyperbola*>(this->clone()));
}
// -------------------------------------------------

TYPESYSTEM_SOURCE(Part::GeomArcOfHyperbola,Part::GeomArcOfConic)

GeomArcOfHyperbola::GeomArcOfHyperbola()
{
    gp_Ax2 ax2 = gp_Ax2();
    Handle(Geom_Hyperbola) h = new Geom_Hyperbola(gp_Hypr(ax2, 1,1));
    this->myCurve = new Geom_TrimmedCurve(h, h->FirstParameter(),h->LastParameter());
}

GeomArcOfHyperbola::GeomArcOfHyperbola(const Handle(Geom_Hyperbola)& h)
{
    setHandle(h);
}

GeomArcOfHyperbola::~GeomArcOfHyperbola()
{
}

void GeomArcOfHyperbola::setHandle(const Handle(Geom_TrimmedCurve)& c)
{
    Handle(Geom_Hyperbola) basis = Handle(Geom_Hyperbola)::DownCast(c->BasisCurve());
    if (basis.IsNull())
        Standard_Failure::Raise("Basis curve is not an hyperbola");
    this->myCurve = Handle(Geom_TrimmedCurve)::DownCast(c->Copy());
}

void GeomArcOfHyperbola::setHandle(const Handle(Geom_Hyperbola)& h)
{
    this->myCurve = new Geom_TrimmedCurve(h, h->FirstParameter(),h->LastParameter());
}

const Handle(Geom_Geometry)& GeomArcOfHyperbola::handle() const
{
    return myCurve;
}

Geometry *GeomArcOfHyperbola::copy(void) const
{
    GeomArcOfHyperbola* copy = new GeomArcOfHyperbola();
    copy->setHandle(this->myCurve);
    copy->Construction = this->Construction;
    return copy;
}

GeomBSplineCurve* GeomArcOfHyperbola::toNurbs(double first, double last) const
{
    Handle(Geom_TrimmedCurve) curve =  Handle(Geom_TrimmedCurve)::DownCast(handle());
    Handle(Geom_Hyperbola) hyperbola = Handle(Geom_Hyperbola)::DownCast(curve->BasisCurve());
    return GeomHyperbola(hyperbola).toNurbs(first, last);
}

double GeomArcOfHyperbola::getMajorRadius(void) const
{
    Handle(Geom_Hyperbola) h = Handle(Geom_Hyperbola)::DownCast(myCurve->BasisCurve());
    return h->MajorRadius();
}

void GeomArcOfHyperbola::setMajorRadius(double Radius)
{
    Handle(Geom_Hyperbola) h = Handle(Geom_Hyperbola)::DownCast(myCurve->BasisCurve());

    try {
        h->SetMajorRadius(Radius);
    }
    catch (Standard_Failure& e) {

        THROWM(Base::CADKernelError,e.GetMessageString())
    }
}

double GeomArcOfHyperbola::getMinorRadius(void) const
{
    Handle(Geom_Hyperbola) h = Handle(Geom_Hyperbola)::DownCast(myCurve->BasisCurve());
    return h->MinorRadius();
}

void GeomArcOfHyperbola::setMinorRadius(double Radius)
{
    Handle(Geom_Hyperbola) h = Handle(Geom_Hyperbola)::DownCast(myCurve->BasisCurve());

    try {
        h->SetMinorRadius(Radius);
    }
    catch (Standard_Failure& e) {

        THROWM(Base::CADKernelError,e.GetMessageString())
    }
}

/*!
 * \brief GeomArcOfHyperbola::getMajorAxisDir
 * \return the direction vector (unit-length) of major axis of the hyperbola. The
 * direction also points to the first focus.
 */
Base::Vector3d GeomArcOfHyperbola::getMajorAxisDir() const
{
    Handle(Geom_Hyperbola) c = Handle(Geom_Hyperbola)::DownCast( myCurve->BasisCurve() );
    assert(!c.IsNull());
    gp_Dir xdir = c->XAxis().Direction();
    return Base::Vector3d(xdir.X(), xdir.Y(), xdir.Z());
}

/*!
 * \brief GeomArcOfHyperbola::setMajorAxisDir Rotates the hyperbola in its plane, so
 * that its major axis is as close as possible to the provided direction.
 * \param newdir [in] is the new direction. If the vector is small, the
 * orientation of the ellipse will be preserved. If the vector is not small,
 * but its projection onto plane of the ellipse is small, an exception will be
 * thrown.
 */
void GeomArcOfHyperbola::setMajorAxisDir(Base::Vector3d newdir)
{
    Handle(Geom_Hyperbola) c = Handle(Geom_Hyperbola)::DownCast( myCurve->BasisCurve() );
    assert(!c.IsNull());
    #if OCC_VERSION_HEX >= 0x060504
    if (newdir.Sqr() < Precision::SquareConfusion())
    #else
    if (newdir.Length() < Precision::Confusion())
    #endif
        return;//zero vector was passed. Keep the old orientation.

    try {
        gp_Ax2 pos = c->Position();
        pos.SetXDirection(gp_Dir(newdir.x, newdir.y, newdir.z));//OCC should keep the old main Direction (Z), and change YDirection to accommodate the new XDirection.
        c->SetPosition(pos);
    }
    catch (Standard_Failure& e) {

        THROWM(Base::CADKernelError,e.GetMessageString())
    }
}

void GeomArcOfHyperbola::getRange(double& u, double& v, bool emulateCCWXY) const
{
    try {
        if (emulateCCWXY){
            if (isReversed()) {
                Handle(Geom_Hyperbola) c = Handle(Geom_Hyperbola)::DownCast(myCurve->BasisCurve());
                assert(!c.IsNull());
                c->Reverse();
            }
        }
    }
    catch (Standard_Failure& e) {

        THROWM(Base::CADKernelError,e.GetMessageString())
    }

    u = myCurve->FirstParameter();
    v = myCurve->LastParameter();
}

void GeomArcOfHyperbola::setRange(double u, double v, bool emulateCCWXY)
{
    try {
        myCurve->SetTrim(u, v);

        if (emulateCCWXY) {
            if (isReversed()) {
                Handle(Geom_Hyperbola) c = Handle(Geom_Hyperbola)::DownCast(myCurve->BasisCurve());
                assert(!c.IsNull());
                c->Reverse();
            }
        }
    }
    catch (Standard_Failure& e) {

        THROWM(Base::CADKernelError,e.GetMessageString())
    }
}

// Persistence implementer
unsigned int GeomArcOfHyperbola::getMemSize (void) const
{
    return sizeof(Geom_Hyperbola) + 2 *sizeof(double);
}

void GeomArcOfHyperbola::Save(Base::Writer &writer) const
{
    // save the attributes of the father class
    GeomCurve::Save(writer);

    Handle(Geom_Hyperbola) h = Handle(Geom_Hyperbola)::DownCast(this->myCurve->BasisCurve());

    gp_Pnt center = h->Axis().Location();
    gp_Dir normal = h->Axis().Direction();
    gp_Dir xdir = h->XAxis().Direction();

    gp_Ax2 xdirref(center, normal); // this is a reference XY for the ellipse

    double AngleXU = -xdir.AngleWithRef(xdirref.XDirection(),normal);

    writer.Stream()
         << writer.ind()
            << "<ArcOfHyperbola "
            << "CenterX=\"" <<  center.X() << "\" "
            << "CenterY=\"" <<  center.Y() << "\" "
            << "CenterZ=\"" <<  center.Z() << "\" "
            << "NormalX=\"" <<  normal.X() << "\" "
            << "NormalY=\"" <<  normal.Y() << "\" "
            << "NormalZ=\"" <<  normal.Z() << "\" "
            << "MajorRadius=\"" <<  h->MajorRadius() << "\" "
            << "MinorRadius=\"" <<  h->MinorRadius() << "\" "
            << "AngleXU=\"" << AngleXU << "\" "
            << "StartAngle=\"" <<  this->myCurve->FirstParameter() << "\" "
            << "EndAngle=\"" <<  this->myCurve->LastParameter() << "\" "
            << "/>" << std::endl;
}

void GeomArcOfHyperbola::Restore(Base::XMLReader &reader)
{
    // read the attributes of the father class
    GeomCurve::Restore(reader);

    double CenterX,CenterY,CenterZ,NormalX,NormalY,NormalZ,MajorRadius,MinorRadius,AngleXU,StartAngle,EndAngle;
    // read my Element
    reader.readElement("ArcOfHyperbola");
    // get the value of my Attribute
    CenterX = reader.getAttributeAsFloat("CenterX");
    CenterY = reader.getAttributeAsFloat("CenterY");
    CenterZ = reader.getAttributeAsFloat("CenterZ");
    NormalX = reader.getAttributeAsFloat("NormalX");
    NormalY = reader.getAttributeAsFloat("NormalY");
    NormalZ = reader.getAttributeAsFloat("NormalZ");
    MajorRadius = reader.getAttributeAsFloat("MajorRadius");
    MinorRadius = reader.getAttributeAsFloat("MinorRadius");
    AngleXU = reader.getAttributeAsFloat("AngleXU");
    StartAngle = reader.getAttributeAsFloat("StartAngle");
    EndAngle = reader.getAttributeAsFloat("EndAngle");


    // set the read geometry
    gp_Pnt p1(CenterX,CenterY,CenterZ);
    gp_Dir norm(NormalX,NormalY,NormalZ);

    gp_Ax1 normaxis(p1,norm);

    gp_Ax2 xdir(p1, norm);

    xdir.Rotate(normaxis,AngleXU);

    try {
        GC_MakeHyperbola mc(xdir, MajorRadius, MinorRadius);
        if (!mc.IsDone())
            THROWM(Base::CADKernelError,gce_ErrorStatusText(mc.Status()))

        GC_MakeArcOfHyperbola ma(mc.Value()->Hypr(), StartAngle, EndAngle, 1);
        if (!ma.IsDone())
            THROWM(Base::CADKernelError,gce_ErrorStatusText(ma.Status()))

        Handle(Geom_TrimmedCurve) tmpcurve = ma.Value();
        Handle(Geom_Hyperbola) tmphyperbola = Handle(Geom_Hyperbola)::DownCast(tmpcurve->BasisCurve());
        Handle(Geom_Hyperbola) hyperbola = Handle(Geom_Hyperbola)::DownCast(this->myCurve->BasisCurve());

        hyperbola->SetHypr(tmphyperbola->Hypr());
        this->myCurve->SetTrim(tmpcurve->FirstParameter(), tmpcurve->LastParameter());
    }
    catch (Standard_Failure& e) {

        THROWM(Base::CADKernelError,e.GetMessageString())
    }
}

PyObject *GeomArcOfHyperbola::getPyObject(void)
{
    return new ArcOfHyperbolaPy(static_cast<GeomArcOfHyperbola*>(this->clone()));
}
// -------------------------------------------------

TYPESYSTEM_SOURCE(Part::GeomParabola,Part::GeomConic)

GeomParabola::GeomParabola()
{
    Handle(Geom_Parabola) p = new Geom_Parabola(gp_Parab());
    this->myCurve = p;
}

GeomParabola::GeomParabola(const Handle(Geom_Parabola)& p)
{
    setHandle(p);
}

GeomParabola::~GeomParabola()
{
}

const Handle(Geom_Geometry)& GeomParabola::handle() const
{
    return myCurve;
}

void GeomParabola::setHandle(const Handle(Geom_Parabola)& c)
{
    myCurve = Handle(Geom_Parabola)::DownCast(c->Copy());
}

Geometry *GeomParabola::copy(void) const
{
    GeomParabola *newPar = new GeomParabola(myCurve);
    newPar->Construction = this->Construction;
    return newPar;
}

GeomBSplineCurve* GeomParabola::toNurbs(double first, double last) const
{
    // the default implementation suffices because a non-rational B-spline with
    // one segment is a parabola
    return GeomCurve::toNurbs(first, last);
}

double GeomParabola::getFocal(void) const
{
    Handle(Geom_Parabola) p = Handle(Geom_Parabola)::DownCast(handle());
    return p->Focal();
}

void GeomParabola::setFocal(double length)
{
    Handle(Geom_Parabola) p = Handle(Geom_Parabola)::DownCast(handle());

    try {
        p->SetFocal(length);
    }
    catch (Standard_Failure& e) {

        THROWM(Base::CADKernelError,e.GetMessageString())
    }
}

// Persistence implementer
unsigned int GeomParabola::getMemSize (void) const
{
    return sizeof(Geom_Parabola);
}

void GeomParabola::Save(Base::Writer& writer) const
{
    // save the attributes of the father class
    GeomCurve::Save(writer);

    gp_Pnt center = this->myCurve->Axis().Location();
    gp_Dir normal = this->myCurve->Axis().Direction();
    gp_Dir xdir = this->myCurve->XAxis().Direction();

    gp_Ax2 xdirref(center, normal); // this is a reference XY for the ellipse

    double AngleXU = -xdir.AngleWithRef(xdirref.XDirection(),normal);

    writer.Stream()
         << writer.ind()
            << "<Parabola "
            << "CenterX=\"" <<  center.X() << "\" "
            << "CenterY=\"" <<  center.Y() << "\" "
            << "CenterZ=\"" <<  center.Z() << "\" "
            << "NormalX=\"" <<  normal.X() << "\" "
            << "NormalY=\"" <<  normal.Y() << "\" "
            << "NormalZ=\"" <<  normal.Z() << "\" "
            << "Focal=\"" <<  this->myCurve->Focal() << "\" "
            << "AngleXU=\"" << AngleXU << "\" "
            << "/>" << std::endl;
}

void GeomParabola::Restore(Base::XMLReader& reader)
{
    // read the attributes of the father class
    GeomCurve::Restore(reader);

    double CenterX,CenterY,CenterZ,NormalX,NormalY,NormalZ,Focal,AngleXU;
    // read my Element
    reader.readElement("Parabola");
    // get the value of my Attribute
    CenterX = reader.getAttributeAsFloat("CenterX");
    CenterY = reader.getAttributeAsFloat("CenterY");
    CenterZ = reader.getAttributeAsFloat("CenterZ");
    NormalX = reader.getAttributeAsFloat("NormalX");
    NormalY = reader.getAttributeAsFloat("NormalY");
    NormalZ = reader.getAttributeAsFloat("NormalZ");
    Focal = reader.getAttributeAsFloat("Focal");
    AngleXU = reader.getAttributeAsFloat("AngleXU");

    // set the read geometry
    gp_Pnt p1(CenterX,CenterY,CenterZ);
    gp_Dir norm(NormalX,NormalY,NormalZ);

    gp_Ax1 normaxis(p1,norm);

    gp_Ax2 xdir(p1, norm);

    xdir.Rotate(normaxis,AngleXU);

    try {
        gce_MakeParab mc(xdir, Focal);
        if (!mc.IsDone())
            THROWM(Base::CADKernelError,gce_ErrorStatusText(mc.Status()))

        this->myCurve = new Geom_Parabola(mc.Value());
    }
    catch (Standard_Failure& e) {

        THROWM(Base::CADKernelError,e.GetMessageString())
    }
}

PyObject *GeomParabola::getPyObject(void)
{
    return new ParabolaPy(static_cast<GeomParabola*>(this->clone()));
}

// -------------------------------------------------

TYPESYSTEM_SOURCE(Part::GeomArcOfParabola,Part::GeomArcOfConic)

GeomArcOfParabola::GeomArcOfParabola()
{
    Handle(Geom_Parabola) p = new Geom_Parabola(gp_Parab());
    this->myCurve = new Geom_TrimmedCurve(p, p->FirstParameter(),p->LastParameter());
}

GeomArcOfParabola::GeomArcOfParabola(const Handle(Geom_Parabola)& h)
{
    setHandle(h);
}

GeomArcOfParabola::~GeomArcOfParabola()
{
}

void GeomArcOfParabola::setHandle(const Handle(Geom_TrimmedCurve)& c)
{
    Handle(Geom_Parabola) basis = Handle(Geom_Parabola)::DownCast(c->BasisCurve());
    if (basis.IsNull())
        Standard_Failure::Raise("Basis curve is not a parabola");
    this->myCurve = Handle(Geom_TrimmedCurve)::DownCast(c->Copy());
}

void GeomArcOfParabola::setHandle(const Handle(Geom_Parabola)& h)
{
    this->myCurve = new Geom_TrimmedCurve(h, h->FirstParameter(),h->LastParameter());
}

const Handle(Geom_Geometry)& GeomArcOfParabola::handle() const
{
    return myCurve;
}

Geometry *GeomArcOfParabola::copy(void) const
{
    GeomArcOfParabola* copy = new GeomArcOfParabola();
    copy->setHandle(this->myCurve);
    copy->Construction = this->Construction;
    return copy;
}

GeomBSplineCurve* GeomArcOfParabola::toNurbs(double first, double last) const
{
    Handle(Geom_TrimmedCurve) curve =  Handle(Geom_TrimmedCurve)::DownCast(handle());
    Handle(Geom_Parabola) parabola = Handle(Geom_Parabola)::DownCast(curve->BasisCurve());
    return GeomParabola(parabola).toNurbs(first, last);
}

double GeomArcOfParabola::getFocal(void) const
{
    Handle(Geom_Parabola) p = Handle(Geom_Parabola)::DownCast(myCurve->BasisCurve());
    return p->Focal();
}

void GeomArcOfParabola::setFocal(double length)
{
    Handle(Geom_Parabola) p = Handle(Geom_Parabola)::DownCast(myCurve->BasisCurve());

    try {
        p->SetFocal(length);
    }
    catch (Standard_Failure& e) {

        THROWM(Base::CADKernelError,e.GetMessageString())
    }
}

Base::Vector3d GeomArcOfParabola::getFocus(void) const
{
    Handle(Geom_Parabola) p = Handle(Geom_Parabola)::DownCast(myCurve->BasisCurve());
    gp_Pnt gp = p->Focus();

    return Base::Vector3d(gp.X(),gp.Y(),gp.Z());
}

void GeomArcOfParabola::getRange(double& u, double& v, bool emulateCCWXY) const
{
    try {
        if (emulateCCWXY) {
            if (isReversed()) {
                Handle(Geom_Parabola) c = Handle(Geom_Parabola)::DownCast(myCurve->BasisCurve());
                assert(!c.IsNull());
                c->Reverse();
            }
        }
    }
    catch (Standard_Failure& e) {

        THROWM(Base::CADKernelError,e.GetMessageString())
    }

    u = myCurve->FirstParameter();
    v = myCurve->LastParameter();
}

void GeomArcOfParabola::setRange(double u, double v, bool emulateCCWXY)
{
    try {
        myCurve->SetTrim(u, v);
        if (emulateCCWXY) {
            if (isReversed()) {
                Handle(Geom_Parabola) c = Handle(Geom_Parabola)::DownCast(myCurve->BasisCurve());
                assert(!c.IsNull());
                c->Reverse();
            }
        }
    }
    catch (Standard_Failure& e) {

        THROWM(Base::CADKernelError,e.GetMessageString())
    }
}

// Persistence implementer
unsigned int GeomArcOfParabola::getMemSize (void) const
{
    return sizeof(Geom_Parabola) + 2 *sizeof(double);
}

void GeomArcOfParabola::Save(Base::Writer &writer) const
{
    // save the attributes of the father class
    GeomCurve::Save(writer);

    Handle(Geom_Parabola) p = Handle(Geom_Parabola)::DownCast(this->myCurve->BasisCurve());

    gp_Pnt center = p->Axis().Location();
    gp_Dir normal = p->Axis().Direction();
    gp_Dir xdir = p->XAxis().Direction();

    gp_Ax2 xdirref(center, normal); // this is a reference XY for the ellipse

    double AngleXU = -xdir.AngleWithRef(xdirref.XDirection(),normal);

    writer.Stream()
         << writer.ind()
            << "<ArcOfParabola "
            << "CenterX=\"" <<  center.X() << "\" "
            << "CenterY=\"" <<  center.Y() << "\" "
            << "CenterZ=\"" <<  center.Z() << "\" "
            << "NormalX=\"" <<  normal.X() << "\" "
            << "NormalY=\"" <<  normal.Y() << "\" "
            << "NormalZ=\"" <<  normal.Z() << "\" "
            << "Focal=\"" <<  p->Focal() << "\" "
            << "AngleXU=\"" << AngleXU << "\" "
            << "StartAngle=\"" <<  this->myCurve->FirstParameter() << "\" "
            << "EndAngle=\"" <<  this->myCurve->LastParameter() << "\" "
            << "/>" << std::endl;
}

void GeomArcOfParabola::Restore(Base::XMLReader &reader)
{
    // read the attributes of the father class
    GeomCurve::Restore(reader);

    double CenterX,CenterY,CenterZ,NormalX,NormalY,NormalZ,Focal,AngleXU,StartAngle,EndAngle;
    // read my Element
    reader.readElement("ArcOfParabola");
    // get the value of my Attribute
    CenterX = reader.getAttributeAsFloat("CenterX");
    CenterY = reader.getAttributeAsFloat("CenterY");
    CenterZ = reader.getAttributeAsFloat("CenterZ");
    NormalX = reader.getAttributeAsFloat("NormalX");
    NormalY = reader.getAttributeAsFloat("NormalY");
    NormalZ = reader.getAttributeAsFloat("NormalZ");
    Focal = reader.getAttributeAsFloat("Focal");
    AngleXU = reader.getAttributeAsFloat("AngleXU");
    StartAngle = reader.getAttributeAsFloat("StartAngle");
    EndAngle = reader.getAttributeAsFloat("EndAngle");


    // set the read geometry
    gp_Pnt p1(CenterX,CenterY,CenterZ);
    gp_Dir norm(NormalX,NormalY,NormalZ);

    gp_Ax1 normaxis(p1,norm);

    gp_Ax2 xdir(p1, norm);

    xdir.Rotate(normaxis,AngleXU);

    try {
        gce_MakeParab mc(xdir, Focal);
        if (!mc.IsDone())
            THROWM(Base::CADKernelError,gce_ErrorStatusText(mc.Status()))

        GC_MakeArcOfParabola ma(mc.Value(), StartAngle, EndAngle, 1);
        if (!ma.IsDone())
            THROWM(Base::CADKernelError,gce_ErrorStatusText(ma.Status()))

        Handle(Geom_TrimmedCurve) tmpcurve = ma.Value();
        Handle(Geom_Parabola) tmpparabola = Handle(Geom_Parabola)::DownCast(tmpcurve->BasisCurve());
        Handle(Geom_Parabola) parabola = Handle(Geom_Parabola)::DownCast(this->myCurve->BasisCurve());

        parabola->SetParab(tmpparabola->Parab());
        this->myCurve->SetTrim(tmpcurve->FirstParameter(), tmpcurve->LastParameter());
    }
    catch (Standard_Failure& e) {

        THROWM(Base::CADKernelError,e.GetMessageString())
    }
}

PyObject *GeomArcOfParabola::getPyObject(void)
{
    return new ArcOfParabolaPy(static_cast<GeomArcOfParabola*>(this->clone()));
}

// -------------------------------------------------

TYPESYSTEM_SOURCE(Part::GeomLine,Part::GeomCurve)

GeomLine::GeomLine()
{
    Handle(Geom_Line) c = new Geom_Line(gp_Lin());
    this->myCurve = c;
}

GeomLine::GeomLine(const Handle(Geom_Line)& l)
{
    setHandle(l);
}

GeomLine::GeomLine(const Base::Vector3d& Pos, const Base::Vector3d& Dir)
{
    this->myCurve = new Geom_Line(gp_Pnt(Pos.x,Pos.y,Pos.z),gp_Dir(Dir.x,Dir.y,Dir.z));
}


GeomLine::~GeomLine()
{
}

void GeomLine::setLine(const Base::Vector3d& Pos, const Base::Vector3d& Dir)
{
    this->myCurve->SetLocation(gp_Pnt(Pos.x,Pos.y,Pos.z));
    this->myCurve->SetDirection(gp_Dir(Dir.x,Dir.y,Dir.z));
}

Base::Vector3d GeomLine::getPos(void) const
{
    gp_Pnt Pos = this->myCurve->Lin().Location();
    return Base::Vector3d(Pos.X(),Pos.Y(),Pos.Z());
}

Base::Vector3d GeomLine::getDir(void) const
{
    gp_Dir Dir = this->myCurve->Lin().Direction();
    return Base::Vector3d(Dir.X(),Dir.Y(),Dir.Z());
}

const Handle(Geom_Geometry)& GeomLine::handle() const
{
    return myCurve;
}


void GeomLine::setHandle(const Handle(Geom_Line)& l)
{
    this->myCurve = Handle(Geom_Line)::DownCast(l->Copy());
}

Geometry *GeomLine::copy(void) const
{
    GeomLine *newLine = new GeomLine(myCurve);
    newLine->Construction = this->Construction;
    return newLine;
}

// Persistence implementer
unsigned int GeomLine::getMemSize (void) const
{
    return sizeof(Geom_Line);
}

void GeomLine::Save(Base::Writer &writer) const
{
    // save the attributes of the father class
    Geometry::Save(writer);

    Base::Vector3d Pos   =  getPos();
    Base::Vector3d Dir   =  getDir();

    writer.Stream()
         << writer.ind()
             << "<GeomLine "
                << "PosX=\"" <<  Pos.x <<
                "\" PosY=\"" <<  Pos.y <<
                "\" PosZ=\"" <<  Pos.z <<
                "\" DirX=\"" <<  Dir.x <<
                "\" DirY=\"" <<  Dir.y <<
                "\" DirZ=\"" <<  Dir.z <<
             "\"/>" << std::endl;
}
void GeomLine::Restore(Base::XMLReader &reader)
{
    // read the attributes of the father class
    Geometry::Restore(reader);

    double PosX,PosY,PosZ,DirX,DirY,DirZ;
    // read my Element
    reader.readElement("GeomLine");
    // get the value of my Attribute
    PosX = reader.getAttributeAsFloat("PosX");
    PosY = reader.getAttributeAsFloat("PosY");
    PosZ = reader.getAttributeAsFloat("PosZ");
    DirX = reader.getAttributeAsFloat("DirX");
    DirY = reader.getAttributeAsFloat("DirY");
    DirZ = reader.getAttributeAsFloat("DirZ");

    // set the read geometry
    setLine(Base::Vector3d(PosX,PosY,PosZ),Base::Vector3d(DirX,DirY,DirZ) );
}

PyObject *GeomLine::getPyObject(void)
{
    return 0;
}

// -------------------------------------------------

TYPESYSTEM_SOURCE(Part::GeomLineSegment,Part::GeomTrimmedCurve)

GeomLineSegment::GeomLineSegment()
{
    gp_Lin line;
    line.SetLocation(gp_Pnt(0.0,0.0,0.0));
    line.SetDirection(gp_Dir(0.0,0.0,1.0));
    Handle(Geom_Line) c = new Geom_Line(line);
    this->myCurve = new Geom_TrimmedCurve(c, 0.0,1.0);
}

GeomLineSegment::GeomLineSegment(const Handle(Geom_Line)& l)
{
    setHandle(l);
}

GeomLineSegment::~GeomLineSegment()
{
}

void GeomLineSegment::setHandle(const Handle(Geom_TrimmedCurve)& c)
{
    Handle(Geom_Line) basis = Handle(Geom_Line)::DownCast(c->BasisCurve());
    if (basis.IsNull())
        Standard_Failure::Raise("Basis curve is not a line");
    this->myCurve = Handle(Geom_TrimmedCurve)::DownCast(c->Copy());
}

void GeomLineSegment::setHandle(const Handle(Geom_Line)& l)
{
    this->myCurve = new Geom_TrimmedCurve(l, l->FirstParameter(),l->LastParameter());
}

const Handle(Geom_Geometry)& GeomLineSegment::handle() const
{
    return myCurve;
}

Geometry *GeomLineSegment::copy(void)const
{
    GeomLineSegment *tempCurve = new GeomLineSegment();
    tempCurve->myCurve = Handle(Geom_TrimmedCurve)::DownCast(myCurve->Copy());
    tempCurve->Construction = this->Construction;
    return tempCurve;
}

Base::Vector3d GeomLineSegment::getStartPoint() const
{
    Handle(Geom_TrimmedCurve) this_curve = Handle(Geom_TrimmedCurve)::DownCast(handle());
    gp_Pnt pnt = this_curve->StartPoint();
    return Base::Vector3d(pnt.X(), pnt.Y(), pnt.Z());
}

Base::Vector3d GeomLineSegment::getEndPoint() const
{
    Handle(Geom_TrimmedCurve) this_curve = Handle(Geom_TrimmedCurve)::DownCast(handle());
    gp_Pnt pnt = this_curve->EndPoint();
    return Base::Vector3d(pnt.X(), pnt.Y(), pnt.Z());
}

void GeomLineSegment::setPoints(const Base::Vector3d& Start, const Base::Vector3d& End)
{
    gp_Pnt p1(Start.x,Start.y,Start.z), p2(End.x,End.y,End.z);
    Handle(Geom_TrimmedCurve) this_curv = Handle(Geom_TrimmedCurve)::DownCast(handle());

    try {
        // Create line out of two points
        if (p1.Distance(p2) < gp::Resolution())
            THROWM(Base::ValueError,"Both points are equal");

        GC_MakeSegment ms(p1, p2);
        if (!ms.IsDone()) {
            THROWM(Base::CADKernelError,gce_ErrorStatusText(ms.Status()))
        }

        // get Geom_Line of line segment
        Handle(Geom_Line) this_line = Handle(Geom_Line)::DownCast
            (this_curv->BasisCurve());
        Handle(Geom_TrimmedCurve) that_curv = ms.Value();
        Handle(Geom_Line) that_line = Handle(Geom_Line)::DownCast(that_curv->BasisCurve());
        this_line->SetLin(that_line->Lin());
        this_curv->SetTrim(that_curv->FirstParameter(), that_curv->LastParameter());
    }
    catch (Standard_Failure& e) {

        THROWM(Base::CADKernelError,e.GetMessageString())
    }
}

// Persistence implementer
unsigned int GeomLineSegment::getMemSize (void) const
{
    return sizeof(Geom_TrimmedCurve) + sizeof(Geom_Line);
}

void GeomLineSegment::Save       (Base::Writer &writer) const
{
    // save the attributes of the father class
    Geometry::Save(writer);

    Base::Vector3d End   =  getEndPoint();
    Base::Vector3d Start =  getStartPoint();

    writer.Stream()
         << writer.ind()
             << "<LineSegment "
                << "StartX=\"" <<  Start.x <<
                "\" StartY=\"" <<  Start.y <<
                "\" StartZ=\"" <<  Start.z <<
                "\" EndX=\"" <<  End.x <<
                "\" EndY=\"" <<  End.y <<
                "\" EndZ=\"" <<  End.z <<
             "\"/>" << std::endl;
}

void GeomLineSegment::Restore    (Base::XMLReader &reader)
{
    // read the attributes of the father class
    Geometry::Restore(reader);

    double StartX,StartY,StartZ,EndX,EndY,EndZ;
    // read my Element
    reader.readElement("LineSegment");
    // get the value of my Attribute
    StartX = reader.getAttributeAsFloat("StartX");
    StartY = reader.getAttributeAsFloat("StartY");
    StartZ = reader.getAttributeAsFloat("StartZ");
    EndX   = reader.getAttributeAsFloat("EndX");
    EndY   = reader.getAttributeAsFloat("EndY");
    EndZ   = reader.getAttributeAsFloat("EndZ");

    Base::Vector3d start(StartX,StartY,StartZ);
    Base::Vector3d end(EndX,EndY,EndZ);
    // set the read geometry
    try {
        setPoints(start, end);
    }
    catch(Base::ValueError&) {
        // for a line segment construction, the only possibility of a value error is that
        // the points are too close. The best try to restore is incrementing the distance.
        // for other objects, the best effort may be just to leave default values.
        reader.setPartialRestore(true);

        if(start.x == 0) {
            end = start + Base::Vector3d(DBL_EPSILON,0,0);
        }
        else {
            end = start + Base::Vector3d(start.x*DBL_EPSILON,0,0);
        }

        setPoints(start, end);
    }
}

PyObject *GeomLineSegment::getPyObject(void)
{
    return new LineSegmentPy(static_cast<GeomLineSegment*>(this->clone()));
}

// -------------------------------------------------

TYPESYSTEM_SOURCE(Part::GeomOffsetCurve,Part::GeomCurve)

GeomOffsetCurve::GeomOffsetCurve()
{
}

GeomOffsetCurve::GeomOffsetCurve(const Handle(Geom_Curve)& c, double offset, const gp_Dir& dir)
{
    this->myCurve = new Geom_OffsetCurve(c, offset, dir);
}

GeomOffsetCurve::GeomOffsetCurve(const Handle(Geom_Curve)& c, double offset, Base::Vector3d& dir):GeomOffsetCurve(c,offset,gp_Dir(dir.x,dir.y,dir.z))
{
}

GeomOffsetCurve::GeomOffsetCurve(const Handle(Geom_OffsetCurve)& c)
{
    setHandle(c);
}

GeomOffsetCurve::~GeomOffsetCurve()
{
}

Geometry *GeomOffsetCurve::copy(void) const
{
    GeomOffsetCurve *newCurve = new GeomOffsetCurve(myCurve);
    newCurve->Construction = this->Construction;
    return newCurve;
}

void GeomOffsetCurve::setHandle(const Handle(Geom_OffsetCurve)& c)
{
    this->myCurve = Handle(Geom_OffsetCurve)::DownCast(c->Copy());
}

const Handle(Geom_Geometry)& GeomOffsetCurve::handle() const
{
    return this->myCurve;
}

// Persistence implementer
unsigned int GeomOffsetCurve::getMemSize (void) const               {assert(0); return 0;/* not implemented yet */}
void         GeomOffsetCurve::Save       (Base::Writer &/*writer*/) const {assert(0);          /* not implemented yet */}
void         GeomOffsetCurve::Restore    (Base::XMLReader &/*reader*/)    {assert(0);          /* not implemented yet */}

PyObject *GeomOffsetCurve::getPyObject(void)
{
    return new OffsetCurvePy((GeomOffsetCurve*)this->clone());
}

// -------------------------------------------------


TYPESYSTEM_SOURCE_ABSTRACT(Part::GeomSurface,Part::Geometry)

GeomSurface::GeomSurface()
{
}

GeomSurface::~GeomSurface()
{
}

TopoDS_Shape GeomSurface::toShape() const
{
    Handle(Geom_Surface) s = Handle(Geom_Surface)::DownCast(handle());
    Standard_Real u1,u2,v1,v2;
    s->Bounds(u1,u2,v1,v2);
    BRepBuilderAPI_MakeFace mkBuilder(s, u1, u2, v1, v2
#if OCC_VERSION_HEX >= 0x060502
      , Precision::Confusion()
#endif
      );
    return mkBuilder.Shape();
}

bool GeomSurface::tangentU(double u, double v, gp_Dir& dirU) const
{
    Handle(Geom_Surface) s = Handle(Geom_Surface)::DownCast(handle());
    GeomLProp_SLProps prop(s,u,v,2,Precision::Confusion());
    if (prop.IsTangentUDefined()) {
        prop.TangentU(dirU);
        return true;
    }

    return false;
}

bool GeomSurface::tangentV(double u, double v, gp_Dir& dirV) const
{
    Handle(Geom_Surface) s = Handle(Geom_Surface)::DownCast(handle());
    GeomLProp_SLProps prop(s,u,v,2,Precision::Confusion());
    if (prop.IsTangentVDefined()) {
        prop.TangentV(dirV);
        return true;
    }

    return false;
}

bool GeomSurface::normal(double u, double v, gp_Dir& dir) const
{
    Handle(Geom_Surface) s = Handle(Geom_Surface)::DownCast(handle());
    GeomLProp_SLProps prop(s,u,v,2,Precision::Confusion());
    if (prop.IsNormalDefined()) {
        dir = prop.Normal();
        return true;
    }

    return false;
}

bool GeomSurface::isUmbillic(double u, double v) const
{
    Handle(Geom_Surface) s = Handle(Geom_Surface)::DownCast(handle());
    GeomLProp_SLProps prop(s,u,v,2,Precision::Confusion());
    if (prop.IsCurvatureDefined()) {
        return prop.IsUmbilic();
    }

    THROWM(Base::RuntimeError,"No curvature defined")
}

double GeomSurface::curvature(double u, double v, Curvature type) const
{
    Handle(Geom_Surface) s = Handle(Geom_Surface)::DownCast(handle());
    GeomLProp_SLProps prop(s,u,v,2,Precision::Confusion());
    if (prop.IsCurvatureDefined()) {
        double value = 0;
        switch (type) {
        case Maximum:
            value = prop.MaxCurvature();
            break;
        case Minimum:
            value = prop.MinCurvature();
            break;
        case Mean:
            value = prop.MeanCurvature();
            break;
        case Gaussian:
            value = prop.GaussianCurvature();
            break;
        }

        return value;
    }

    THROWM(Base::RuntimeError,"No curvature defined")
}

void GeomSurface::curvatureDirections(double u, double v, gp_Dir& maxD, gp_Dir& minD) const
{
    Handle(Geom_Surface) s = Handle(Geom_Surface)::DownCast(handle());
    GeomLProp_SLProps prop(s,u,v,2,Precision::Confusion());
    if (prop.IsCurvatureDefined()) {
        prop.CurvatureDirections(maxD, minD);
        return;
    }

    THROWM(Base::RuntimeError,"No curvature defined")
}

// -------------------------------------------------

TYPESYSTEM_SOURCE(Part::GeomBezierSurface,Part::GeomSurface)

GeomBezierSurface::GeomBezierSurface()
{
    TColgp_Array2OfPnt poles(1,2,1,2);
    poles(1,1) = gp_Pnt(0.0,0.0,0.0);
    poles(2,1) = gp_Pnt(1.0,0.0,0.0);
    poles(1,2) = gp_Pnt(0.0,1.0,0.0);
    poles(2,2) = gp_Pnt(1.0,1.0,0.0);
    this->mySurface = new Geom_BezierSurface(poles);
}

GeomBezierSurface::GeomBezierSurface(const Handle(Geom_BezierSurface)& b)
{
    setHandle(b);
}

GeomBezierSurface::~GeomBezierSurface()
{
}

const Handle(Geom_Geometry)& GeomBezierSurface::handle() const
{
    return mySurface;
}

void GeomBezierSurface::setHandle(const Handle(Geom_BezierSurface)& b)
{
    this->mySurface = Handle(Geom_BezierSurface)::DownCast(b->Copy());
}

Geometry *GeomBezierSurface::copy(void) const
{
    GeomBezierSurface *newSurf =  new GeomBezierSurface(mySurface);
    newSurf->Construction = this->Construction;
    return newSurf;
}

// Persistence implementer
unsigned int GeomBezierSurface::getMemSize (void) const               {assert(0); return 0;/* not implemented yet */}
void         GeomBezierSurface::Save       (Base::Writer &/*writer*/) const {assert(0);          /* not implemented yet */}
void         GeomBezierSurface::Restore    (Base::XMLReader &/*reader*/)    {assert(0);          /* not implemented yet */}

PyObject *GeomBezierSurface::getPyObject(void)
{
    return new BezierSurfacePy((GeomBezierSurface*)this->clone());
}

// -------------------------------------------------

TYPESYSTEM_SOURCE(Part::GeomBSplineSurface,Part::GeomSurface)

GeomBSplineSurface::GeomBSplineSurface()
{
    TColgp_Array2OfPnt poles(1,2,1,2);
    poles(1,1) = gp_Pnt(0.0,0.0,0.0);
    poles(2,1) = gp_Pnt(1.0,0.0,0.0);
    poles(1,2) = gp_Pnt(0.0,1.0,0.0);
    poles(2,2) = gp_Pnt(1.0,1.0,0.0);

    TColStd_Array1OfReal knots(1,2);
    knots(1) = 0.0;
    knots(2) = 1.0;

    TColStd_Array1OfInteger mults(1,2);
    mults(1) = 2;
    mults(2) = 2;

    this->mySurface = new Geom_BSplineSurface(poles, knots, knots, mults, mults, 1, 1);
}

GeomBSplineSurface::GeomBSplineSurface(const Handle(Geom_BSplineSurface)& b)
{
    setHandle(b);
}

GeomBSplineSurface::~GeomBSplineSurface()
{
}

void GeomBSplineSurface::setHandle(const Handle(Geom_BSplineSurface)& s)
{
    mySurface = Handle(Geom_BSplineSurface)::DownCast(s->Copy());
}

const Handle(Geom_Geometry)& GeomBSplineSurface::handle() const
{
    return mySurface;
}

Geometry *GeomBSplineSurface::copy(void) const
{
    GeomBSplineSurface *newSurf =  new GeomBSplineSurface(mySurface);
    newSurf->Construction = this->Construction;
    return newSurf;
}

// Persistence implementer
unsigned int GeomBSplineSurface::getMemSize (void) const               {assert(0); return 0;/* not implemented yet */}
void         GeomBSplineSurface::Save       (Base::Writer &/*writer*/) const {assert(0);          /* not implemented yet */}
void         GeomBSplineSurface::Restore    (Base::XMLReader &/*reader*/)    {assert(0);          /* not implemented yet */}

PyObject *GeomBSplineSurface::getPyObject(void)
{
    return new BSplineSurfacePy((GeomBSplineSurface*)this->clone());
}

// -------------------------------------------------

TYPESYSTEM_SOURCE(Part::GeomCylinder,Part::GeomSurface)

GeomCylinder::GeomCylinder()
{
    Handle(Geom_CylindricalSurface) s = new Geom_CylindricalSurface(gp_Cylinder());
    this->mySurface = s;
}

GeomCylinder::GeomCylinder(const Handle(Geom_CylindricalSurface)& c)
{
    setHandle(c);
}

GeomCylinder::~GeomCylinder()
{
}

void GeomCylinder::setHandle(const Handle(Geom_CylindricalSurface)& s)
{
    mySurface = Handle(Geom_CylindricalSurface)::DownCast(s->Copy());
}

const Handle(Geom_Geometry)& GeomCylinder::handle() const
{
    return mySurface;
}

Geometry *GeomCylinder::copy(void) const
{
    GeomCylinder *tempCurve = new GeomCylinder();
    tempCurve->mySurface = Handle(Geom_CylindricalSurface)::DownCast(mySurface->Copy());
    tempCurve->Construction = this->Construction;
    return tempCurve;
}

// Persistence implementer
unsigned int GeomCylinder::getMemSize (void) const               {assert(0); return 0;/* not implemented yet */}
void         GeomCylinder::Save       (Base::Writer &/*writer*/) const {assert(0);          /* not implemented yet */}
void         GeomCylinder::Restore    (Base::XMLReader &/*reader*/)    {assert(0);          /* not implemented yet */}

PyObject *GeomCylinder::getPyObject(void)
{
    return new CylinderPy((GeomCylinder*)this->clone());
}

// -------------------------------------------------

TYPESYSTEM_SOURCE(Part::GeomCone,Part::GeomSurface)

GeomCone::GeomCone()
{
    Handle(Geom_ConicalSurface) s = new Geom_ConicalSurface(gp_Cone());
    this->mySurface = s;
}

GeomCone::GeomCone(const Handle(Geom_ConicalSurface)& c)
{
    setHandle(c);
}

GeomCone::~GeomCone()
{
}

void GeomCone::setHandle(const Handle(Geom_ConicalSurface)& s)
{
    mySurface = Handle(Geom_ConicalSurface)::DownCast(s->Copy());
}

const Handle(Geom_Geometry)& GeomCone::handle() const
{
    return mySurface;
}

Geometry *GeomCone::copy(void) const
{
    GeomCone *tempCurve = new GeomCone();
    tempCurve->mySurface = Handle(Geom_ConicalSurface)::DownCast(mySurface->Copy());
    tempCurve->Construction = this->Construction;
    return tempCurve;
}

// Persistence implementer
unsigned int GeomCone::getMemSize (void) const               {assert(0); return 0;/* not implemented yet */}
void         GeomCone::Save       (Base::Writer &/*writer*/) const {assert(0);          /* not implemented yet */}
void         GeomCone::Restore    (Base::XMLReader &/*reader*/)    {assert(0);          /* not implemented yet */}

PyObject *GeomCone::getPyObject(void)
{
    return new ConePy((GeomCone*)this->clone());
}

// -------------------------------------------------

TYPESYSTEM_SOURCE(Part::GeomToroid,Part::GeomSurface)

GeomToroid::GeomToroid()
{
    Handle(Geom_ToroidalSurface) s = new Geom_ToroidalSurface(gp_Torus());
    this->mySurface = s;
}

GeomToroid::GeomToroid(const Handle(Geom_ToroidalSurface)& t)
{
    setHandle(t);
}

GeomToroid::~GeomToroid()
{
}

void GeomToroid::setHandle(const Handle(Geom_ToroidalSurface)& s)
{
    mySurface = Handle(Geom_ToroidalSurface)::DownCast(s->Copy());
}

const Handle(Geom_Geometry)& GeomToroid::handle() const
{
    return mySurface;
}

Geometry *GeomToroid::copy(void) const
{
    GeomToroid *tempCurve = new GeomToroid();
    tempCurve->mySurface = Handle(Geom_ToroidalSurface)::DownCast(mySurface->Copy());
    tempCurve->Construction = this->Construction;
    return tempCurve;
}

// Persistence implementer
unsigned int GeomToroid::getMemSize (void) const               {assert(0); return 0;/* not implemented yet */}
void         GeomToroid::Save       (Base::Writer &/*writer*/) const {assert(0);          /* not implemented yet */}
void         GeomToroid::Restore    (Base::XMLReader &/*reader*/)    {assert(0);          /* not implemented yet */}

PyObject *GeomToroid::getPyObject(void)
{
    return new ToroidPy((GeomToroid*)this->clone());
}

// -------------------------------------------------

TYPESYSTEM_SOURCE(Part::GeomSphere,Part::GeomSurface)

GeomSphere::GeomSphere()
{
    Handle(Geom_SphericalSurface) s = new Geom_SphericalSurface(gp_Sphere());
    this->mySurface = s;
}

GeomSphere::GeomSphere(const Handle(Geom_SphericalSurface)& s)
{
    setHandle(s);
}

GeomSphere::~GeomSphere()
{
}

void GeomSphere::setHandle(const Handle(Geom_SphericalSurface)& s)
{
    mySurface = Handle(Geom_SphericalSurface)::DownCast(s->Copy());
}

const Handle(Geom_Geometry)& GeomSphere::handle() const
{
    return mySurface;
}

Geometry *GeomSphere::copy(void) const
{
    GeomSphere *tempCurve = new GeomSphere();
    tempCurve->mySurface = Handle(Geom_SphericalSurface)::DownCast(mySurface->Copy());
    tempCurve->Construction = this->Construction;
    return tempCurve;
}

// Persistence implementer
unsigned int GeomSphere::getMemSize (void) const               {assert(0); return 0;/* not implemented yet */}
void         GeomSphere::Save       (Base::Writer &/*writer*/) const {assert(0);          /* not implemented yet */}
void         GeomSphere::Restore    (Base::XMLReader &/*reader*/)    {assert(0);          /* not implemented yet */}

PyObject *GeomSphere::getPyObject(void)
{
    return new SpherePy((GeomSphere*)this->clone());
}

// -------------------------------------------------

TYPESYSTEM_SOURCE(Part::GeomPlane,Part::GeomSurface)

GeomPlane::GeomPlane()
{
    Handle(Geom_Plane) s = new Geom_Plane(gp_Pln());
    this->mySurface = s;
}

GeomPlane::GeomPlane(const Handle(Geom_Plane)& p)
{
    setHandle(p);
}

GeomPlane::~GeomPlane()
{
}

void GeomPlane::setHandle(const Handle(Geom_Plane)& s)
{
    mySurface = Handle(Geom_Plane)::DownCast(s->Copy());
}

const Handle(Geom_Geometry)& GeomPlane::handle() const
{
    return mySurface;
}

Geometry *GeomPlane::copy(void) const
{
    GeomPlane *tempCurve = new GeomPlane();
    tempCurve->mySurface = Handle(Geom_Plane)::DownCast(mySurface->Copy());
    tempCurve->Construction = this->Construction;
    return tempCurve;
}

// Persistence implementer
unsigned int GeomPlane::getMemSize (void) const               {assert(0); return 0;/* not implemented yet */}
void         GeomPlane::Save       (Base::Writer &/*writer*/) const {assert(0);          /* not implemented yet */}
void         GeomPlane::Restore    (Base::XMLReader &/*reader*/)    {assert(0);          /* not implemented yet */}

PyObject *GeomPlane::getPyObject(void)
{
    return new PlanePy((GeomPlane*)this->clone());
}

// -------------------------------------------------

TYPESYSTEM_SOURCE(Part::GeomOffsetSurface,Part::GeomSurface)

GeomOffsetSurface::GeomOffsetSurface()
{
}

GeomOffsetSurface::GeomOffsetSurface(const Handle(Geom_Surface)& s, double offset)
{
    this->mySurface = new Geom_OffsetSurface(s, offset);
}

GeomOffsetSurface::GeomOffsetSurface(const Handle(Geom_OffsetSurface)& s)
{
    setHandle(s);
}

GeomOffsetSurface::~GeomOffsetSurface()
{
}

void GeomOffsetSurface::setHandle(const Handle(Geom_OffsetSurface)& s)
{
    mySurface = Handle(Geom_OffsetSurface)::DownCast(s->Copy());
}

const Handle(Geom_Geometry)& GeomOffsetSurface::handle() const
{
    return mySurface;
}

Geometry *GeomOffsetSurface::copy(void) const
{
    GeomOffsetSurface *newSurf = new GeomOffsetSurface(mySurface);
    newSurf->Construction = this->Construction;
    return newSurf;
}

// Persistence implementer
unsigned int GeomOffsetSurface::getMemSize (void) const               {assert(0); return 0;/* not implemented yet */}
void         GeomOffsetSurface::Save       (Base::Writer &/*writer*/) const {assert(0);          /* not implemented yet */}
void         GeomOffsetSurface::Restore    (Base::XMLReader &/*reader*/)    {assert(0);          /* not implemented yet */}

PyObject *GeomOffsetSurface::getPyObject(void)
{
    return new OffsetSurfacePy((GeomOffsetSurface*)this->clone());
}

// -------------------------------------------------

TYPESYSTEM_SOURCE(Part::GeomPlateSurface,Part::GeomSurface)

GeomPlateSurface::GeomPlateSurface()
{
}

GeomPlateSurface::GeomPlateSurface(const Handle(Geom_Surface)& s, const Plate_Plate& plate)
{
    this->mySurface = new GeomPlate_Surface(s, plate);
}

GeomPlateSurface::GeomPlateSurface(const GeomPlate_BuildPlateSurface& buildPlate)
{
    Handle(GeomPlate_Surface) s = buildPlate.Surface();
    this->mySurface = Handle(GeomPlate_Surface)::DownCast(s->Copy());
}

GeomPlateSurface::GeomPlateSurface(const Handle(GeomPlate_Surface)& s)
{
    setHandle(s);
}

GeomPlateSurface::~GeomPlateSurface()
{
}

void GeomPlateSurface::setHandle(const Handle(GeomPlate_Surface)& s)
{
    mySurface = Handle(GeomPlate_Surface)::DownCast(s->Copy());
}

const Handle(Geom_Geometry)& GeomPlateSurface::handle() const
{
    return mySurface;
}

Geometry *GeomPlateSurface::copy(void) const
{
    GeomPlateSurface *newSurf = new GeomPlateSurface(mySurface);
    newSurf->Construction = this->Construction;
    return newSurf;
}

// Persistence implementer
unsigned int GeomPlateSurface::getMemSize (void) const
{
    throw Base::NotImplementedError("GeomPlateSurface::getMemSize");
}

void GeomPlateSurface::Save(Base::Writer &/*writer*/) const
{
    throw Base::NotImplementedError("GeomPlateSurface::Save");
}

void GeomPlateSurface::Restore(Base::XMLReader &/*reader*/)
{
    throw Base::NotImplementedError("GeomPlateSurface::Restore");
}

PyObject *GeomPlateSurface::getPyObject(void)
{
    return new PlateSurfacePy(static_cast<GeomPlateSurface*>(this->clone()));
}

// -------------------------------------------------

TYPESYSTEM_SOURCE(Part::GeomTrimmedSurface,Part::GeomSurface)

GeomTrimmedSurface::GeomTrimmedSurface()
{
}

GeomTrimmedSurface::GeomTrimmedSurface(const Handle(Geom_RectangularTrimmedSurface)& s)
{
   setHandle(s);
}

GeomTrimmedSurface::~GeomTrimmedSurface()
{
}

void GeomTrimmedSurface::setHandle(const Handle(Geom_RectangularTrimmedSurface)& s)
{
    mySurface = Handle(Geom_RectangularTrimmedSurface)::DownCast(s->Copy());
}

const Handle(Geom_Geometry)& GeomTrimmedSurface::handle() const
{
    return mySurface;
}

Geometry *GeomTrimmedSurface::copy(void) const
{
    GeomTrimmedSurface *newSurf = new GeomTrimmedSurface(mySurface);
    newSurf->Construction = this->Construction;
    return newSurf;
}

// Persistence implementer
unsigned int GeomTrimmedSurface::getMemSize (void) const {assert(0); return 0;/* not implemented yet */}
void         GeomTrimmedSurface::Save       (Base::Writer &/*writer*/) const {assert(0);          /* not implemented yet */}
void         GeomTrimmedSurface::Restore    (Base::XMLReader &/*reader*/)    {assert(0);          /* not implemented yet */}

PyObject *GeomTrimmedSurface::getPyObject(void)
{
    return 0;
}

// -------------------------------------------------

TYPESYSTEM_SOURCE(Part::GeomSurfaceOfRevolution,Part::GeomSurface)

GeomSurfaceOfRevolution::GeomSurfaceOfRevolution()
{
}

GeomSurfaceOfRevolution::GeomSurfaceOfRevolution(const Handle(Geom_Curve)& c, const gp_Ax1& a)
{
    this->mySurface = new Geom_SurfaceOfRevolution(c,a);
}

GeomSurfaceOfRevolution::GeomSurfaceOfRevolution(const Handle(Geom_SurfaceOfRevolution)& s)
{
    setHandle(s);
}

GeomSurfaceOfRevolution::~GeomSurfaceOfRevolution()
{
}

void GeomSurfaceOfRevolution::setHandle(const Handle(Geom_SurfaceOfRevolution)& c)
{
    mySurface = Handle(Geom_SurfaceOfRevolution)::DownCast(c->Copy());
}

const Handle(Geom_Geometry)& GeomSurfaceOfRevolution::handle() const
{
    return mySurface;
}

Geometry *GeomSurfaceOfRevolution::copy(void) const
{
    GeomSurfaceOfRevolution *newSurf = new GeomSurfaceOfRevolution(mySurface);
    newSurf->Construction = this->Construction;
    return newSurf;
}

// Persistence implementer
unsigned int GeomSurfaceOfRevolution::getMemSize (void) const               {assert(0); return 0;/* not implemented yet */}
void         GeomSurfaceOfRevolution::Save       (Base::Writer &/*writer*/) const {assert(0);          /* not implemented yet */}
void         GeomSurfaceOfRevolution::Restore    (Base::XMLReader &/*reader*/)    {assert(0);          /* not implemented yet */}

PyObject *GeomSurfaceOfRevolution::getPyObject(void)
{
    return new SurfaceOfRevolutionPy((GeomSurfaceOfRevolution*)this->clone());
}

// -------------------------------------------------

TYPESYSTEM_SOURCE(Part::GeomSurfaceOfExtrusion,Part::GeomSurface)

GeomSurfaceOfExtrusion::GeomSurfaceOfExtrusion()
{
}

GeomSurfaceOfExtrusion::GeomSurfaceOfExtrusion(const Handle(Geom_Curve)& c, const gp_Dir& d)
{
    this->mySurface = new Geom_SurfaceOfLinearExtrusion(c,d);
}

GeomSurfaceOfExtrusion::GeomSurfaceOfExtrusion(const Handle(Geom_SurfaceOfLinearExtrusion)& s)
{
    setHandle(s);
}

GeomSurfaceOfExtrusion::~GeomSurfaceOfExtrusion()
{
}

void GeomSurfaceOfExtrusion::setHandle(const Handle(Geom_SurfaceOfLinearExtrusion)& c)
{
    mySurface = Handle(Geom_SurfaceOfLinearExtrusion)::DownCast(c->Copy());
}

const Handle(Geom_Geometry)& GeomSurfaceOfExtrusion::handle() const
{
    return mySurface;
}

Geometry *GeomSurfaceOfExtrusion::copy(void) const
{
    GeomSurfaceOfExtrusion *newSurf = new GeomSurfaceOfExtrusion(mySurface);
    newSurf->Construction = this->Construction;
    return newSurf;
}

// Persistence implementer
unsigned int GeomSurfaceOfExtrusion::getMemSize (void) const               {assert(0); return 0;/* not implemented yet */}
void         GeomSurfaceOfExtrusion::Save       (Base::Writer &/*writer*/) const {assert(0);          /* not implemented yet */}
void         GeomSurfaceOfExtrusion::Restore    (Base::XMLReader &/*reader*/)    {assert(0);          /* not implemented yet */}

PyObject *GeomSurfaceOfExtrusion::getPyObject(void)
{
    return new SurfaceOfExtrusionPy((GeomSurfaceOfExtrusion*)this->clone());
}


// Helper functions for fillet tools
// -------------------------------------------------
namespace Part {

bool find2DLinesIntersection(const Base::Vector3d &orig1, const Base::Vector3d &dir1,
                             const Base::Vector3d &orig2, const Base::Vector3d &dir2,
                             Base::Vector3d &point)
{
    double det = dir1.x*dir2.y - dir1.y*dir2.x;
    if ((det > 0 ? det : -det) < 1e-10)
        return false;
    double c1 = dir1.y*orig1.x - dir1.x*orig1.y;
    double c2 = dir2.y*orig2.x - dir2.x*orig2.y;
    double x = (dir1.x*c2 - dir2.x*c1)/det;
    double y = (dir1.y*c2 - dir2.y*c1)/det;
    point = Base::Vector3d(x,y,0.f);
    return true;
}

bool find2DLinesIntersection(const GeomLineSegment *lineSeg1, const GeomLineSegment *lineSeg2,
                             Base::Vector3d &point)
{
    Base::Vector3d orig1 = lineSeg1->getStartPoint();
    Base::Vector3d orig2 = lineSeg2->getStartPoint();
    Base::Vector3d dir1 = (lineSeg1->getEndPoint()-lineSeg1->getStartPoint());
    Base::Vector3d dir2 = (lineSeg2->getEndPoint()-lineSeg2->getStartPoint());
    return find2DLinesIntersection(orig1, dir1, orig2, dir2, point);
}

bool findFilletCenter(const GeomLineSegment *lineSeg1, const GeomLineSegment *lineSeg2, double radius,
                      Base::Vector3d &center)
{
    Base::Vector3d midPoint1 = (lineSeg1->getStartPoint()+lineSeg1->getEndPoint())/2;
    Base::Vector3d midPoint2 = (lineSeg2->getStartPoint()+lineSeg2->getEndPoint())/2;
    return findFilletCenter(lineSeg1, lineSeg2, radius, midPoint1, midPoint2, center);
}

bool findFilletCenter(const GeomLineSegment *lineSeg1, const GeomLineSegment *lineSeg2, double radius,
                      const Base::Vector3d &refPnt1, const Base::Vector3d &refPnt2, Base::Vector3d &center)
{
    //Calculate directions and normals for each straight line
    Base::Vector3d l1p1, l1p2, l2p1, l2p2, dir1, dir2, norm1, norm2;
    l1p1 = lineSeg1->getStartPoint();
    l1p2 = lineSeg1->getEndPoint();
    l2p1 = lineSeg2->getStartPoint();
    l2p2 = lineSeg2->getEndPoint();

    dir1 = (l1p1 - l1p2).Normalize();
    dir2 = (l2p1 - l2p2).Normalize();

    norm1 = Base::Vector3d(dir1.y, -dir1.x, 0.).Normalize();
    norm2 = Base::Vector3d(dir2.y, -dir2.x, 0.).Normalize();

    // calculate the intersections between the normals to find inwards direction

    // find intersection of lines
    Base::Vector3d corner;
    if (!find2DLinesIntersection(lineSeg1,lineSeg2,corner))
        return false;

    // Just project the given reference points onto the lines, just in case they are not already lying on
    Base::Vector3d normPnt1, normPnt2;
    normPnt1.ProjectToLine(refPnt1-l1p1, l1p2-l1p1);
    normPnt2.ProjectToLine(refPnt2-l2p1, l2p2-l2p1);
    normPnt1 += refPnt1;
    normPnt2 += refPnt2;

    //Angle bisector
    Base::Vector3d bisectDir = ((normPnt1 - corner).Normalize() + (normPnt2-corner).Normalize()).Normalize();

    //redefine norms pointing towards bisect line
    Base::Vector3d normIntersection1, normIntersection2;
    if (find2DLinesIntersection(normPnt1, norm1, corner, bisectDir, normIntersection1) &&
        find2DLinesIntersection(normPnt2, norm2, corner, bisectDir, normIntersection2)) {
        norm1 = (normIntersection1 - normPnt1).Normalize();
        norm2 = (normIntersection2 - normPnt2).Normalize();
    } else {
        return false;
    }

    // Project lines to find mid point of fillet arc
    Base::Vector3d tmpPoint1 = l1p1 + (norm1 * radius);
    Base::Vector3d tmpPoint2 = l2p1 + (norm2 * radius);

    // found center point
    if (find2DLinesIntersection(tmpPoint1, dir1, tmpPoint2, dir2, center))
        return true;
    else
        return false;
}

// Returns -1 if radius cannot be suggested
double suggestFilletRadius(const GeomLineSegment *lineSeg1, const GeomLineSegment *lineSeg2,
                           const Base::Vector3d &refPnt1, const Base::Vector3d &refPnt2)
{
    Base::Vector3d corner;
    if (!Part::find2DLinesIntersection(lineSeg1, lineSeg2, corner))
        return -1;

    Base::Vector3d dir1 = lineSeg1->getEndPoint() - lineSeg1->getStartPoint();
    Base::Vector3d dir2 = lineSeg2->getEndPoint() - lineSeg2->getStartPoint();

    // Decide the line directions depending on the reference points
    if (dir1*(refPnt1-corner) < 0)
        dir1 *= -1;
    if (dir2*(refPnt2-corner) < 0)
        dir2 *= -1;

    //Angle bisector
    Base::Vector3d dirBisect = (dir1.Normalize() + dir2.Normalize()).Normalize();

    Base::Vector3d projPnt1, projPnt2;
    projPnt1.ProjectToLine(refPnt1-corner, dir1);
    projPnt2.ProjectToLine(refPnt2-corner, dir2);
    projPnt1 += refPnt1;
    projPnt2 += refPnt2;

    Base::Vector3d norm1(dir1.y, -dir1.x, 0.f);
    Base::Vector3d norm2(dir2.y, -dir2.x, 0.f);

    double r1=-1, r2=-1;
    Base::Vector3d center1, center2;
    if (find2DLinesIntersection(projPnt1, norm1, corner, dirBisect, center1))
        r1 = (projPnt1 - center1).Length();
    if (find2DLinesIntersection(projPnt2, norm2, corner, dirBisect, center2))
        r2 = (projPnt1 - center2).Length();

    return r1 < r2 ? r1 : r2;
}

GeomArcOfCircle *createFilletGeometry(const GeomLineSegment *lineSeg1, const GeomLineSegment *lineSeg2,
                                      const Base::Vector3d &center, double radius)
{
    Base::Vector3d corner;
    if (!Part::find2DLinesIntersection(lineSeg1, lineSeg2, corner))
        // Parallel Lines so return null pointer
        return 0;

    Base::Vector3d dir1 = lineSeg1->getEndPoint() - lineSeg1->getStartPoint();
    Base::Vector3d dir2 = lineSeg2->getEndPoint() - lineSeg2->getStartPoint();

    Base::Vector3d radDir1, radDir2;
    radDir1.ProjectToLine(center - corner, dir1);
    radDir2.ProjectToLine(center - corner, dir2);

    // Angle Variables
    double startAngle, endAngle, range;

    startAngle = atan2(radDir1.y, radDir1.x);
    range = atan2(-radDir1.y*radDir2.x+radDir1.x*radDir2.y,
                   radDir1.x*radDir2.x+radDir1.y*radDir2.y);
    endAngle = startAngle + range;

    if (endAngle < startAngle)
        std::swap(startAngle, endAngle);

    if (endAngle > 2*M_PI )
        endAngle -= 2*M_PI;

    if (startAngle < 0 )
        endAngle += 2*M_PI;

    // Create Arc Segment
    GeomArcOfCircle *arc = new GeomArcOfCircle();
    arc->setRadius(radius);
    arc->setCenter(center);
    arc->setRange(startAngle, endAngle, /*emulateCCWXY=*/true);

    return arc;
}

GeomSurface* makeFromSurface(const Handle(Geom_Surface)& s)
{
    if (s->IsKind(STANDARD_TYPE(Geom_ToroidalSurface))) {
        Handle(Geom_ToroidalSurface) hSurf = Handle(Geom_ToroidalSurface)::DownCast(s);
        return new GeomToroid(hSurf);
    }
    else if (s->IsKind(STANDARD_TYPE(Geom_BezierSurface))) {
        Handle(Geom_BezierSurface) hSurf = Handle(Geom_BezierSurface)::DownCast(s);
        return new GeomBezierSurface(hSurf);
    }
    else if (s->IsKind(STANDARD_TYPE(Geom_BSplineSurface))) {
        Handle(Geom_BSplineSurface) hSurf = Handle(Geom_BSplineSurface)::DownCast(s);
        return new GeomBSplineSurface(hSurf);
    }
    else if (s->IsKind(STANDARD_TYPE(Geom_CylindricalSurface))) {
        Handle(Geom_CylindricalSurface) hSurf = Handle(Geom_CylindricalSurface)::DownCast(s);
        return new GeomCylinder(hSurf);
    }
    else if (s->IsKind(STANDARD_TYPE(Geom_ConicalSurface))) {
        Handle(Geom_ConicalSurface) hSurf = Handle(Geom_ConicalSurface)::DownCast(s);
        return new GeomCone(hSurf);
    }
    else if (s->IsKind(STANDARD_TYPE(Geom_SphericalSurface))) {
        Handle(Geom_SphericalSurface) hSurf = Handle(Geom_SphericalSurface)::DownCast(s);
        return new GeomSphere(hSurf);
    }
    else if (s->IsKind(STANDARD_TYPE(Geom_Plane))) {
        Handle(Geom_Plane) hSurf = Handle(Geom_Plane)::DownCast(s);
        return new GeomPlane(hSurf);
    }
    else if (s->IsKind(STANDARD_TYPE(Geom_OffsetSurface))) {
        Handle(Geom_OffsetSurface) hSurf = Handle(Geom_OffsetSurface)::DownCast(s);
        return new GeomOffsetSurface(hSurf);
    }
    else if (s->IsKind(STANDARD_TYPE(GeomPlate_Surface))) {
        Handle(GeomPlate_Surface) hSurf = Handle(GeomPlate_Surface)::DownCast(s);
        return new GeomPlateSurface(hSurf);
    }
    else if (s->IsKind(STANDARD_TYPE(Geom_RectangularTrimmedSurface))) {
        Handle(Geom_RectangularTrimmedSurface) hSurf = Handle(Geom_RectangularTrimmedSurface)::DownCast(s);
        return new GeomTrimmedSurface(hSurf);
    }
    else if (s->IsKind(STANDARD_TYPE(Geom_SurfaceOfRevolution))) {
        Handle(Geom_SurfaceOfRevolution) hSurf = Handle(Geom_SurfaceOfRevolution)::DownCast(s);
        return new GeomSurfaceOfRevolution(hSurf);
    }
    else if (s->IsKind(STANDARD_TYPE(Geom_SurfaceOfLinearExtrusion))) {
        Handle(Geom_SurfaceOfLinearExtrusion) hSurf = Handle(Geom_SurfaceOfLinearExtrusion)::DownCast(s);
        return new GeomSurfaceOfExtrusion(hSurf);
    }

    std::string err = "Unhandled surface type ";
    err += s->DynamicType()->Name();
    throw Base::TypeError(err);
}

}
<|MERGE_RESOLUTION|>--- conflicted
+++ resolved
@@ -1,4907 +1,4904 @@
-/***************************************************************************
- *   Copyright (c) 2008 Werner Mayer <wmayer[at]users.sourceforge.net>     *
- *                                                                         *
- *   This file is part of the FreeCAD CAx development system.              *
- *                                                                         *
- *   This library is free software; you can redistribute it and/or         *
- *   modify it under the terms of the GNU Library General Public           *
- *   License as published by the Free Software Foundation; either          *
- *   version 2 of the License, or (at your option) any later version.      *
- *                                                                         *
- *   This library  is distributed in the hope that it will be useful,      *
- *   but WITHOUT ANY WARRANTY; without even the implied warranty of        *
- *   MERCHANTABILITY or FITNESS FOR A PARTICULAR PURPOSE.  See the         *
- *   GNU Library General Public License for more details.                  *
- *                                                                         *
- *   You should have received a copy of the GNU Library General Public     *
- *   License along with this library; see the file COPYING.LIB. If not,    *
- *   write to the Free Software Foundation, Inc., 59 Temple Place,         *
- *   Suite 330, Boston, MA  02111-1307, USA                                *
- *                                                                         *
- ***************************************************************************/
-
-
-#include "PreCompiled.h"
-#ifndef _PreComp_
-# include <BRepBuilderAPI_MakeEdge.hxx>
-# include <BRepBuilderAPI_MakeFace.hxx>
-# include <BRepBuilderAPI_MakeVertex.hxx>
-# include <Geom_CartesianPoint.hxx>
-# include <Geom_Circle.hxx>
-# include <Geom_Curve.hxx>
-# include <Geom_Ellipse.hxx>
-# include <Geom_Hyperbola.hxx>
-# include <Geom_Parabola.hxx>
-# include <Geom_OffsetCurve.hxx>
-# include <Geom_TrimmedCurve.hxx>
-# include <Geom_Line.hxx>
-# include <Geom_BezierCurve.hxx>
-# include <Geom_BezierSurface.hxx>
-# include <Geom_BSplineCurve.hxx>
-# include <Geom_BSplineSurface.hxx>
-# include <Geom_Surface.hxx>
-# include <Geom_Plane.hxx>
-# include <Geom_CylindricalSurface.hxx>
-# include <Geom_ConicalSurface.hxx>
-# include <Geom_SphericalSurface.hxx>
-# include <Geom_ToroidalSurface.hxx>
-# include <Geom_OffsetSurface.hxx>
-# include <GeomPlate_Surface.hxx>
-# include <Geom_RectangularTrimmedSurface.hxx>
-# include <Geom_SurfaceOfRevolution.hxx>
-# include <Geom_SurfaceOfLinearExtrusion.hxx>
-# include <GeomAPI_Interpolate.hxx>
-# include <GeomConvert.hxx>
-# include <GeomConvert_CompCurveToBSplineCurve.hxx>
-# include <GeomLProp_CLProps.hxx>
-# include <GeomLProp_SLProps.hxx>
-# include <gp.hxx>
-# include <gp_Ax2.hxx>
-# include <gp_Circ.hxx>
-# include <gp_Elips.hxx>
-# include <gp_Hypr.hxx>
-# include <gp_Parab.hxx>
-# include <gce_ErrorType.hxx>
-# include <gp_Lin.hxx>
-# include <gp_Pln.hxx>
-# include <gp_Pnt.hxx>
-# include <gp_Cylinder.hxx>
-# include <gp_Cone.hxx>
-# include <gp_Sphere.hxx>
-# include <gp_Torus.hxx>
-# include <Standard_Real.hxx>
-# include <Standard_Version.hxx>
-# include <Standard_ConstructionError.hxx>
-# include <TColgp_Array1OfPnt.hxx>
-# include <TColgp_Array2OfPnt.hxx>
-# include <TColgp_Array1OfVec.hxx>
-# include <TColgp_HArray1OfPnt.hxx>
-# include <TColStd_HArray1OfBoolean.hxx>
-# include <TColStd_Array1OfReal.hxx>
-# include <TColStd_Array1OfInteger.hxx>
-# include <gp.hxx>
-# include <gp_Lin.hxx>
-# include <Geom_Line.hxx>
-# include <Geom_TrimmedCurve.hxx>
-# include <GC_MakeArcOfCircle.hxx>
-# include <GC_MakeCircle.hxx>
-# include <GC_MakeArcOfEllipse.hxx>
-# include <GC_MakeEllipse.hxx>
-# include <gce_MakeParab.hxx>
-# include <GC_MakeArcOfParabola.hxx>
-# include <GC_MakeHyperbola.hxx>
-# include <GC_MakeArcOfHyperbola.hxx>
-# include <GC_MakeLine.hxx>
-# include <GC_MakeSegment.hxx>
-# include <GCPnts_AbscissaPoint.hxx>
-# include <Precision.hxx>
-# include <GeomAPI_ProjectPointOnCurve.hxx>
-# include <GeomAPI_ExtremaCurveCurve.hxx>
-# include <ShapeConstruct_Curve.hxx>
-# include <LProp_NotDefined.hxx>
-
-# include <ctime>
-# include <cmath>
-#endif //_PreComp_
-
-#include <atomic>
-#include <Base/VectorPy.h>
-#include <Mod/Part/App/LinePy.h>
-#include <Mod/Part/App/LineSegmentPy.h>
-#include <Mod/Part/App/CirclePy.h>
-#include <Mod/Part/App/EllipsePy.h>
-#include <Mod/Part/App/ArcPy.h>
-#include <Mod/Part/App/ArcOfCirclePy.h>
-#include <Mod/Part/App/ArcOfEllipsePy.h>
-#include <Mod/Part/App/ArcOfParabolaPy.h>
-#include <Mod/Part/App/BezierCurvePy.h>
-#include <Mod/Part/App/BSplineCurvePy.h>
-#include <Mod/Part/App/HyperbolaPy.h>
-#include <Mod/Part/App/ArcOfHyperbolaPy.h>
-#include <Mod/Part/App/OffsetCurvePy.h>
-#include <Mod/Part/App/ParabolaPy.h>
-#include <Mod/Part/App/BezierSurfacePy.h>
-#include <Mod/Part/App/BSplineSurfacePy.h>
-#include <Mod/Part/App/ConePy.h>
-#include <Mod/Part/App/CylinderPy.h>
-#include <Mod/Part/App/OffsetSurfacePy.h>
-#include <Mod/Part/App/PointPy.h>
-#include <Mod/Part/App/PlateSurfacePy.h>
-#include <Mod/Part/App/PlanePy.h>
-#include <Mod/Part/App/RectangularTrimmedSurfacePy.h>
-#include <Mod/Part/App/SpherePy.h>
-#include <Mod/Part/App/SurfaceOfExtrusionPy.h>
-#include <Mod/Part/App/SurfaceOfRevolutionPy.h>
-#include <Mod/Part/App/ToroidPy.h>
-
-#include <Base/Exception.h>
-#include <Base/Writer.h>
-#include <Base/Reader.h>
-#include <Base/Tools.h>
-
-#include "Geometry.h"
-
-using namespace Part;
-
-
-const char* gce_ErrorStatusText(gce_ErrorType et)
-{
-    switch (et)
-    {
-    case gce_Done:
-        return "Construction was successful";
-    case gce_ConfusedPoints:
-        return "Two points are coincident";
-    case gce_NegativeRadius:
-        return "Radius value is negative";
-    case gce_ColinearPoints:
-        return "Three points are collinear";
-    case gce_IntersectionError:
-        return "Intersection cannot be computed";
-    case gce_NullAxis:
-        return "Axis is undefined";
-    case gce_NullAngle:
-        return "Angle value is invalid (usually null)";
-    case gce_NullRadius:
-        return "Radius is null";
-    case gce_InvertAxis:
-        return "Axis value is invalid";
-    case gce_BadAngle:
-        return "Angle value is invalid";
-    case gce_InvertRadius:
-        return "Radius value is incorrect (usually with respect to another radius)";
-    case gce_NullFocusLength:
-        return "Focal distance is null";
-    case gce_NullVector:
-        return "Vector is null";
-    case gce_BadEquation:
-        return "Coefficients are incorrect (applies to the equation of a geometric object)";
-    default:
-        return "Creation of geometry failed";
-    }
-}
-
-// ---------------------------------------------------------------
-
-TYPESYSTEM_SOURCE_ABSTRACT(Part::Geometry,Base::Persistence)
-
-static std::atomic<long> _GeometryID;
-
-Geometry::Geometry()
-  : Construction(false), Id(++_GeometryID), RefIndex(-1)
-{
-    createNewTag();
-}
-
-Geometry::~Geometry()
-{
-
-}
-
-// Persistence implementer
-unsigned int Geometry::getMemSize (void) const
-{
-    return 1;
-}
-
-void Geometry::Save(Base::Writer &writer) const
-{
-    if( extensions.size()>0 ) {
-
-        writer.incInd();
-
-        writer.Stream() << writer.ind() << "<GeoExtensions count=\"" << extensions.size() << "\">" << std::endl;
-
-        for(auto att:extensions) {
-            att->Save(writer);
-        }
-
-        writer.decInd();
-        writer.Stream() << writer.ind() << "</GeoExtensions>" << std::endl;
-    }
-
-    const char c = Construction?'1':'0';
-    writer.Stream() << writer.ind() << "<Construction value=\"" <<  c << "\"/>" << std::endl;
-}
-
-void Geometry::Restore(Base::XMLReader &reader)
-{
-    reader.readElement();
-
-    if(strcmp(reader.localName(),"GeoExtensions") == 0) {
-
-        int count = reader.getAttributeAsInteger("count");
-
-        for (int i = 0; i < count; i++) {
-            reader.readElement("GeoExtension");
-            const char* TypeName = reader.getAttribute("type");
-            Base::Type type = Base::Type::fromName(TypeName);
-            GeometryExtension *newE = (GeometryExtension *)type.createInstance();
-            newE->Restore(reader);
-
-            extensions.push_back(std::shared_ptr<GeometryExtension>(newE));
-        }
-
-        reader.readEndElement("GeoExtensions");
-
-        reader.readElement("Construction"); // prepare for reading construction attribute
-    }
-    else if(strcmp(reader.localName(),"Construction") != 0) { // ignore anything not known
-        reader.readElement("Construction");
-    }
-
-    Construction = (int)reader.getAttributeAsInteger("value")==0?false:true;
-
-}
-
-boost::uuids::uuid Geometry::getTag() const
-{
-    return tag;
-}
-
-const std::vector<std::weak_ptr<GeometryExtension>> Geometry::getExtensions() const
-{
-    std::vector<std::weak_ptr<GeometryExtension>> wp;
-
-    for(auto & ext:extensions)
-        wp.push_back(ext);
-
-    return wp;
-}
-
-bool Geometry::hasExtension(Base::Type type) const
-{
-    for( auto ext : extensions) {
-        if(ext->getTypeId() == type)
-            return true;
-    }
-
-    return false;
-}
-
-bool Geometry::hasExtension(std::string name) const
-{
-    for( auto ext : extensions) {
-        if(ext->getName() == name)
-            return true;
-    }
-
-    return false;
-}
-
-const std::weak_ptr<GeometryExtension> Geometry::getExtension(Base::Type type) const
-{
-    for( auto ext : extensions) {
-        if(ext->getTypeId() == type)
-            return ext;
-    }
-
-    throw Base::ValueError("No geometry extension of the requested type.");
-}
-
-const std::weak_ptr<GeometryExtension> Geometry::getExtension(std::string name) const
-{
-    for( auto ext : extensions) {
-        if(ext->getName() == name)
-            return ext;
-    }
-
-    throw Base::ValueError("No geometry extension with the requested name.");
-}
-
-void Geometry::setExtension(std::unique_ptr<GeometryExtension> && geo)
-{
-    bool hasext=false;
-
-    for( auto & ext : extensions) {
-        // if same type and name, this modifies the existing extension.
-        if( ext->getTypeId() == geo->getTypeId() &&
-            ext->getName() == geo->getName()){
-            ext = std::move(geo);
-            hasext = true;
-        }
-    }
-
-    if(!hasext) // new type-name unique id, so add.
-        extensions.push_back(std::move(geo));
-}
-
-void Geometry::deleteExtension(Base::Type type)
-{
-    extensions.erase(
-        std::remove_if( extensions.begin(),
-                        extensions.end(),
-                        [&type](const std::shared_ptr<GeometryExtension>& ext){
-                            return ext->getTypeId() == type;
-                        }),
-        extensions.end());
-}
-
-void Geometry::deleteExtension(std::string name)
-{
-    extensions.erase(
-        std::remove_if( extensions.begin(),
-                        extensions.end(),
-                        [&name](const std::shared_ptr<GeometryExtension>& ext){
-                            return ext->getName() == name;
-                        }),
-        extensions.end());
-}
-
-
-void Geometry::createNewTag()
-{
-    // Initialize a random number generator, to avoid Valgrind false positives.
-    static boost::mt19937 ran;
-    static bool seeded = false;
-
-    if (!seeded) {
-        ran.seed(static_cast<unsigned int>(std::time(0)));
-        seeded = true;
-    }
-    static boost::uuids::basic_random_generator<boost::mt19937> gen(&ran);
-
-    tag = gen();
-}
-
-void Geometry::assignTag(const Part::Geometry * geo)
-{
-    if(geo->getTypeId() == this->getTypeId())
-        this->tag = geo->tag;
-    else
-        throw Base::TypeError("Geometry tag can not be assigned as geometry types do not match.");
-}
-
-Geometry *Geometry::clone(void) const
-{
-    Geometry* cpy = this->copy();
-    cpy->tag = this->tag;
-<<<<<<< HEAD
-    cpy->Id = this->Id;
-    cpy->Ref = this->Ref;
-    cpy->RefIndex = this->RefIndex;
-    cpy->Flags = this->Flags;
-=======
-
-    for(auto & ext: extensions)
-        cpy->extensions.push_back(ext->copy());
-
->>>>>>> c0753806
-    return cpy;
-}
-
-// -------------------------------------------------
-
-TYPESYSTEM_SOURCE(Part::GeomPoint,Part::Geometry)
-
-GeomPoint::GeomPoint()
-{
-    this->myPoint = new Geom_CartesianPoint(0,0,0);
-}
-
-GeomPoint::GeomPoint(const Handle(Geom_CartesianPoint)& p)
-{
-    setHandle(p);
-}
-
-GeomPoint::GeomPoint(const Base::Vector3d& p)
-{
-    this->myPoint = new Geom_CartesianPoint(p.x,p.y,p.z);
-}
-
-GeomPoint::~GeomPoint()
-{
-}
-
-const Handle(Geom_Geometry)& GeomPoint::handle() const
-{
-    return myPoint;
-}
-
-
-void GeomPoint::setHandle(const Handle(Geom_CartesianPoint)& p)
-{
-    myPoint = Handle(Geom_CartesianPoint)::DownCast(p->Copy());
-}
-
-Geometry *GeomPoint::copy(void) const
-{
-    GeomPoint *newPoint = new GeomPoint(myPoint);
-    newPoint->Construction = this->Construction;
-    return newPoint;
-}
-
-TopoDS_Shape GeomPoint::toShape() const
-{
-    return BRepBuilderAPI_MakeVertex(myPoint->Pnt());
-}
-
-Base::Vector3d GeomPoint::getPoint(void)const
-{
-    return Base::Vector3d(myPoint->X(),myPoint->Y(),myPoint->Z());
-}
-
-void GeomPoint::setPoint(const Base::Vector3d& p)
-{
-    this->myPoint->SetCoord(p.x,p.y,p.z);
-}
-
-// Persistence implementer
-unsigned int GeomPoint::getMemSize (void) const
-{
-    return sizeof(Geom_CartesianPoint);
-}
-
-void GeomPoint::Save(Base::Writer &writer) const
-{
-    // save the attributes of the father class
-    Geometry::Save(writer);
-
-    Base::Vector3d Point   =  getPoint();
-    writer.Stream()
-         << writer.ind()
-             << "<GeomPoint "
-                << "X=\"" <<  Point.x <<
-                "\" Y=\"" <<  Point.y <<
-                "\" Z=\"" <<  Point.z <<
-             "\"/>" << std::endl;
-}
-
-void GeomPoint::Restore(Base::XMLReader &reader)
-{
-    // read the attributes of the father class
-    Geometry::Restore(reader);
-
-    double X,Y,Z;
-    // read my Element
-    reader.readElement("GeomPoint");
-    // get the value of my Attribute
-    X = reader.getAttributeAsFloat("X");
-    Y = reader.getAttributeAsFloat("Y");
-    Z = reader.getAttributeAsFloat("Z");
-
-    // set the read geometry
-    setPoint(Base::Vector3d(X,Y,Z) );
-}
-
-PyObject *GeomPoint::getPyObject(void)
-{
-    return new PointPy(new GeomPoint(getPoint()));
-}
-
-// -------------------------------------------------
-
-TYPESYSTEM_SOURCE_ABSTRACT(Part::GeomCurve,Part::Geometry)
-
-GeomCurve::GeomCurve()
-{
-}
-
-GeomCurve::~GeomCurve()
-{
-}
-
-TopoDS_Shape GeomCurve::toShape() const
-{
-    Handle(Geom_Curve) c = Handle(Geom_Curve)::DownCast(handle());
-    BRepBuilderAPI_MakeEdge mkBuilder(c, c->FirstParameter(), c->LastParameter());
-    return mkBuilder.Shape();
-}
-
-GeomBSplineCurve* GeomCurve::toBSpline(double first, double last) const
-{
-    ShapeConstruct_Curve scc;
-    Handle(Geom_Curve) c = Handle(Geom_Curve)::DownCast(handle());
-    Handle(Geom_BSplineCurve) spline = scc.ConvertToBSpline(c, first, last, Precision::Confusion());
-    if (spline.IsNull())
-        THROWM(Base::CADKernelError,"Conversion to B-spline failed")
-    return new GeomBSplineCurve(spline);
-}
-
-GeomBSplineCurve* GeomCurve::toNurbs(double first, double last) const
-{
-    return toBSpline(first, last);
-}
-
-bool GeomCurve::tangent(double u, gp_Dir& dir) const
-{
-    Handle(Geom_Curve) c = Handle(Geom_Curve)::DownCast(handle());
-    GeomLProp_CLProps prop(c,u,1,Precision::Confusion());
-    if (prop.IsTangentDefined()) {
-        prop.Tangent(dir);
-        return true;
-    }
-
-    return false;
-}
-
-bool GeomCurve::tangent(double u, Base::Vector3d& dir) const
-{
-    gp_Dir gdir;
-
-    if (tangent(u, gdir)) {
-        dir = Base::Vector3d(gdir.X(),gdir.Y(),gdir.Z());
-
-        return true;
-    }
-
-    return false;
-}
-
-Base::Vector3d GeomCurve::pointAtParameter(double u) const
-{
-    Handle(Geom_Curve) c = Handle(Geom_Curve)::DownCast(handle());
-    GeomLProp_CLProps prop(c,u,0,Precision::Confusion());
-
-    const gp_Pnt &point=prop.Value();
-
-    return Base::Vector3d(point.X(),point.Y(),point.Z());
-}
-
-Base::Vector3d GeomCurve::firstDerivativeAtParameter(double u) const
-{
-    Handle(Geom_Curve) c = Handle(Geom_Curve)::DownCast(handle());
-    GeomLProp_CLProps prop(c,u,1,Precision::Confusion());
-
-    const gp_Vec &vec=prop.D1();
-
-    return Base::Vector3d(vec.X(),vec.Y(),vec.Z());
-}
-
-Base::Vector3d GeomCurve::secondDerivativeAtParameter(double u) const
-{
-    Handle(Geom_Curve) c = Handle(Geom_Curve)::DownCast(handle());
-    GeomLProp_CLProps prop(c,u,2,Precision::Confusion());
-
-    const gp_Vec &vec=prop.D2();
-
-    return Base::Vector3d(vec.X(),vec.Y(),vec.Z());
-}
-
-bool GeomCurve::normalAt(double u, Base::Vector3d& dir) const
-{
-    Handle(Geom_Curve) c = Handle(Geom_Curve)::DownCast(handle());
-
-    try {
-        if (!c.IsNull()) {
-            GeomLProp_CLProps prop(c,u,2,Precision::Confusion());
-            gp_Dir gdir;
-            prop.Normal(gdir);
-            dir = Base::Vector3d(gdir.X(), gdir.Y(), gdir.Z());
-
-            return true;
-        }
-    }
-    catch (const LProp_NotDefined&) {
-        dir.Set(0,0,0);
-        return false;
-    }
-    catch (Standard_Failure& e) {
-        THROWM(Base::CADKernelError,e.GetMessageString())
-    }
-
-    return false;
-}
-
-bool GeomCurve::intersect(  GeomCurve * c,
-                            std::vector<std::pair<Base::Vector3d, Base::Vector3d>>& points,
-                            double tol) const
-{
-    Handle(Geom_Curve) curve1 = Handle(Geom_Curve)::DownCast(handle());
-    Handle(Geom_Curve) curve2 = Handle(Geom_Curve)::DownCast(c->handle());
-
-    if(!curve1.IsNull() && !curve2.IsNull()) {
-        return intersect(curve1,curve2,points, tol);
-    }
-    else
-        return false;
-
-}
-
-bool GeomCurve::intersect(const Handle(Geom_Curve) curve1, const Handle(Geom_Curve) curve2,
-                std::vector<std::pair<Base::Vector3d, Base::Vector3d>>& points,
-                double tol)
-{
-    // https://forum.freecadweb.org/viewtopic.php?f=10&t=31700
-    if (curve1->IsKind(STANDARD_TYPE(Geom_BoundedCurve)) &&
-        curve2->IsKind(STANDARD_TYPE(Geom_BoundedCurve))){
-
-        Handle(Geom_BoundedCurve) bcurve1 = Handle(Geom_BoundedCurve)::DownCast(curve1);
-        Handle(Geom_BoundedCurve) bcurve2 = Handle(Geom_BoundedCurve)::DownCast(curve2);
-
-        gp_Pnt c1s = bcurve1->StartPoint();
-        gp_Pnt c2s = bcurve2->StartPoint();
-        gp_Pnt c1e = bcurve1->EndPoint();
-        gp_Pnt c2e = bcurve2->EndPoint();
-
-        auto checkendpoints = [&points,tol]( gp_Pnt p1, gp_Pnt p2) {
-            if(p1.Distance(p2) < tol)
-                points.emplace_back(Base::Vector3d(p1.X(),p1.Y(),p1.Z()),Base::Vector3d(p2.X(),p2.Y(),p2.Z()));
-        };
-
-        checkendpoints(c1s,c2s);
-        checkendpoints(c1s,c2e);
-        checkendpoints(c1e,c2s);
-        checkendpoints(c1e,c2e);
-
-    }
-
-    try {
-
-        GeomAPI_ExtremaCurveCurve intersector(curve1, curve2);
-
-        if (intersector.NbExtrema() == 0 || intersector.LowerDistance() > tol) {
-            // No intersection
-            return false;
-        }
-
-        for (int i = 1; i <= intersector.NbExtrema(); i++) {
-            if (intersector.Distance(i) > tol)
-                continue;
-
-            gp_Pnt p1, p2;
-            intersector.Points(i, p1, p2);
-            points.emplace_back(Base::Vector3d(p1.X(),p1.Y(),p1.Z()),Base::Vector3d(p2.X(),p2.Y(),p2.Z()));
-        }
-    }
-    catch (Standard_Failure& e) {
-        // Yes Extrema finding failed, but if we got an intersection then go on with it
-        if(points.size()>0)
-            return points.size()>0?true:false;
-        else
-            THROWM(Base::CADKernelError,e.GetMessageString())
-    }
-
-
-    return points.size()>0?true:false;
-}
-
-bool GeomCurve::closestParameter(const Base::Vector3d& point, double &u) const
-{
-    Handle(Geom_Curve) c = Handle(Geom_Curve)::DownCast(handle());
-    try {
-        if (!c.IsNull()) {
-            gp_Pnt pnt(point.x,point.y,point.z);
-            GeomAPI_ProjectPointOnCurve ppc(pnt, c);
-            u = ppc.LowerDistanceParameter();
-            return true;
-        }
-    }
-    catch (StdFail_NotDone& e) {
-        if (c->IsKind(STANDARD_TYPE(Geom_BoundedCurve))){
-            Base::Vector3d firstpoint = this->pointAtParameter(c->FirstParameter());
-            Base::Vector3d lastpoint = this->pointAtParameter(c->LastParameter());
-
-            if((firstpoint-point).Length() < (lastpoint-point).Length())
-                u = c->FirstParameter();
-            else
-                u = c->LastParameter();
-        }
-        else
-            THROWM(Base::CADKernelError,e.GetMessageString())
-
-        return true;
-    }
-    catch (Standard_Failure& e) {
-        THROWM(Base::CADKernelError,e.GetMessageString())
-    }
-
-    return false;
-}
-
-bool GeomCurve::closestParameterToBasisCurve(const Base::Vector3d& point, double &u) const
-{
-    Handle(Geom_Curve) c = Handle(Geom_Curve)::DownCast(handle());
-
-    if (c->IsKind(STANDARD_TYPE(Geom_TrimmedCurve))){
-        Handle(Geom_TrimmedCurve) tc = Handle(Geom_TrimmedCurve)::DownCast(handle());
-        Handle(Geom_Curve) bc = tc->BasisCurve();
-        try {
-            if (!bc.IsNull()) {
-                gp_Pnt pnt(point.x,point.y,point.z);
-                GeomAPI_ProjectPointOnCurve ppc(pnt, bc);
-                u = ppc.LowerDistanceParameter();
-                return true;
-            }
-        }
-        catch (Standard_Failure& e) {
-            THROWM(Base::CADKernelError,e.GetMessageString())
-        }
-
-        return false;
-    }
-    else {
-        return this->closestParameter(point, u);
-    }
-}
-
-double GeomCurve::getFirstParameter() const
-{
-    Handle(Geom_Curve) c = Handle(Geom_Curve)::DownCast(handle());
-
-    try {
-        // pending check for RealFirst RealLast in case of infinite curve
-        return c->FirstParameter();
-    }
-    catch (Standard_Failure& e) {
-
-        THROWM(Base::CADKernelError,e.GetMessageString())
-    }
-}
-
-double GeomCurve::getLastParameter() const
-{
-    Handle(Geom_Curve) c = Handle(Geom_Curve)::DownCast(handle());
-
-    try {
-        // pending check for RealFirst RealLast in case of infinite curve
-        return c->LastParameter();
-    }
-    catch (Standard_Failure& e) {
-
-        THROWM(Base::CADKernelError,e.GetMessageString())
-    }
-}
-
-double GeomCurve::curvatureAt(double u) const
-{
-    Handle(Geom_Curve) c = Handle(Geom_Curve)::DownCast(handle());
-
-    try {
-        GeomLProp_CLProps prop(c,u,2,Precision::Confusion());
-        return prop.Curvature();
-    }
-    catch (Standard_Failure& e) {
-
-        THROWM(Base::CADKernelError,e.GetMessageString())
-    }
-}
-
-double GeomCurve::length(double u, double v) const
-{
-
-    Handle(Geom_Curve) c = Handle(Geom_Curve)::DownCast(handle());
-
-    try {
-        GeomAdaptor_Curve adaptor(c);
-        return GCPnts_AbscissaPoint::Length(adaptor,u,v,Precision::Confusion());
-    }
-    catch (Standard_Failure& e) {
-
-        THROWM(Base::CADKernelError,e.GetMessageString())
-    }
-}
-
-void GeomCurve::reverse(void)
-{
-    Handle(Geom_Curve) c = Handle(Geom_Curve)::DownCast(handle());
-
-    try {
-        c->Reverse();
-    }
-    catch (Standard_Failure& e) {
-
-        THROWM(Base::CADKernelError,e.GetMessageString())
-    }
-}
-
-
-// -------------------------------------------------
-
-TYPESYSTEM_SOURCE_ABSTRACT(Part::GeomBoundedCurve, Part::GeomCurve)
-
-GeomBoundedCurve::GeomBoundedCurve()
-{
-}
-
-GeomBoundedCurve::~GeomBoundedCurve()
-{
-}
-
-Base::Vector3d GeomBoundedCurve::getStartPoint() const
-{
-    Handle(Geom_BoundedCurve) curve =  Handle(Geom_BoundedCurve)::DownCast(handle());
-    gp_Pnt pnt = curve->StartPoint();
-
-    return Base::Vector3d(pnt.X(), pnt.Y(), pnt.Z());
-}
-
-Base::Vector3d GeomBoundedCurve::getEndPoint() const
-{
-    Handle(Geom_BoundedCurve) curve =  Handle(Geom_BoundedCurve)::DownCast(handle());
-    gp_Pnt pnt = curve->EndPoint();
-
-    return Base::Vector3d(pnt.X(), pnt.Y(), pnt.Z());
-}
-
-
-// -------------------------------------------------
-
-TYPESYSTEM_SOURCE(Part::GeomBezierCurve,Part::GeomBoundedCurve)
-
-GeomBezierCurve::GeomBezierCurve()
-{
-    TColgp_Array1OfPnt poles(1,2);
-    poles(1) = gp_Pnt(0.0,0.0,0.0);
-    poles(2) = gp_Pnt(0.0,0.0,1.0);
-    Handle(Geom_BezierCurve) b = new Geom_BezierCurve(poles);
-    this->myCurve = b;
-}
-
-GeomBezierCurve::GeomBezierCurve(const Handle(Geom_BezierCurve)& b)
-{
-    setHandle(b);
-}
-
-GeomBezierCurve::GeomBezierCurve( const std::vector<Base::Vector3d>& poles, const std::vector<double>& weights)
-{
-    if (poles.size() != weights.size())
-        throw Base::ValueError("poles and weights mismatch");
-
-    TColgp_Array1OfPnt p(1,poles.size());
-    TColStd_Array1OfReal w(1,poles.size());
-    for (std::size_t i = 1; i <= poles.size(); i++) {
-        p.SetValue(i, gp_Pnt(poles[i-1].x,poles[i-1].y,poles[i-1].z));
-        w.SetValue(i, weights[i-1]);
-    }
-    this->myCurve = new Geom_BezierCurve (p, w);
-}
-
-GeomBezierCurve::~GeomBezierCurve()
-{
-}
-
-void GeomBezierCurve::setHandle(const Handle(Geom_BezierCurve)& c)
-{
-    myCurve = Handle(Geom_BezierCurve)::DownCast(c->Copy());
-}
-
-const Handle(Geom_Geometry)& GeomBezierCurve::handle() const
-{
-    return myCurve;
-}
-
-Geometry *GeomBezierCurve::copy(void) const
-{
-    GeomBezierCurve *newCurve = new GeomBezierCurve(myCurve);
-    newCurve->Construction = this->Construction;
-    return newCurve;
-}
-
-std::vector<Base::Vector3d> GeomBezierCurve::getPoles() const
-{
-    std::vector<Base::Vector3d> poles;
-    poles.reserve(myCurve->NbPoles());
-    TColgp_Array1OfPnt p(1,myCurve->NbPoles());
-    myCurve->Poles(p);
-
-    for (Standard_Integer i=p.Lower(); i<=p.Upper(); i++) {
-        const gp_Pnt& pnt = p(i);
-        poles.emplace_back(pnt.X(), pnt.Y(), pnt.Z());
-    }
-    return poles;
-}
-
-std::vector<double> GeomBezierCurve::getWeights() const
-{
-    std::vector<double> weights;
-    weights.reserve(myCurve->NbPoles());
-    TColStd_Array1OfReal w(1,myCurve->NbPoles());
-    myCurve->Weights(w);
-
-    for (Standard_Integer i=w.Lower(); i<=w.Upper(); i++) {
-        const Standard_Real& real = w(i);
-        weights.push_back(real);
-    }
-    return weights;
-}
-
-// Persistence implementer
-unsigned int GeomBezierCurve::getMemSize (void) const
-{
-    return sizeof(Geom_BezierCurve);
-}
-
-void GeomBezierCurve::Save(Base::Writer& writer) const
-{
-    // save the attributes of the father class
-    GeomCurve::Save(writer);
-
-    std::vector<Base::Vector3d> poles   = this->getPoles();
-    std::vector<double> weights         = this->getWeights();
-
-    writer.Stream()
-         << writer.ind()
-             << "<BezierCurve "
-                << "PolesCount=\"" <<  poles.size() <<
-             "\">" << std::endl;
-
-    writer.incInd();
-
-    std::vector<Base::Vector3d>::const_iterator itp;
-    std::vector<double>::const_iterator itw;
-
-    for (itp = poles.begin(), itw = weights.begin(); itp != poles.end() && itw != weights.end(); ++itp, ++itw) {
-        writer.Stream()
-            << writer.ind()
-            << "<Pole "
-            << "X=\"" << (*itp).x <<
-            "\" Y=\"" << (*itp).y <<
-            "\" Z=\"" << (*itp).z <<
-            "\" Weight=\"" << (*itw) <<
-        "\"/>" << std::endl;
-    }
-
-    writer.decInd();
-    writer.Stream() << writer.ind() << "</BezierCurve>" << std::endl ;
-}
-
-void GeomBezierCurve::Restore(Base::XMLReader& reader)
-{
-    // read the attributes of the father class
-    GeomCurve::Restore(reader);
-
-    reader.readElement("BezierCurve");
-    // get the value of my attribute
-    int polescount = reader.getAttributeAsInteger("PolesCount");
-
-    TColgp_Array1OfPnt p(1,polescount);
-    TColStd_Array1OfReal w(1,polescount);
-
-    for (int i = 1; i <= polescount; i++) {
-        reader.readElement("Pole");
-        double X = reader.getAttributeAsFloat("X");
-        double Y = reader.getAttributeAsFloat("Y");
-        double Z = reader.getAttributeAsFloat("Z");
-        double W = reader.getAttributeAsFloat("Weight");
-        p.SetValue(i, gp_Pnt(X,Y,Z));
-        w.SetValue(i, W);
-    }
-
-    reader.readEndElement("BezierCurve");
-
-    try {
-        Handle(Geom_BezierCurve) bezier = new Geom_BezierCurve(p, w);
-
-        if (!bezier.IsNull())
-            this->myCurve = bezier;
-        else
-            THROWM(Base::CADKernelError,"BezierCurve restore failed")
-    }
-    catch (Standard_Failure& e) {
-
-        THROWM(Base::CADKernelError,e.GetMessageString())
-    }
-}
-
-PyObject *GeomBezierCurve::getPyObject(void)
-{
-    return new BezierCurvePy((GeomBezierCurve*)this->clone());
-}
-
-// -------------------------------------------------
-
-TYPESYSTEM_SOURCE(Part::GeomBSplineCurve,Part::GeomBoundedCurve)
-
-GeomBSplineCurve::GeomBSplineCurve()
-{
-    TColgp_Array1OfPnt poles(1,2);
-    poles(1) = gp_Pnt(0.0,0.0,0.0);
-    poles(2) = gp_Pnt(1.0,0.0,0.0);
-
-    TColStd_Array1OfReal knots(1,2);
-    knots(1) = 0.0;
-    knots(2) = 1.0;
-
-    TColStd_Array1OfInteger mults(1,2);
-    mults(1) = 2;
-    mults(2) = 2;
-
-    this->myCurve = new Geom_BSplineCurve(poles, knots, mults, 1);
-}
-
-GeomBSplineCurve::GeomBSplineCurve(const Handle(Geom_BSplineCurve)& b)
-{
-    setHandle(b);
-}
-
-GeomBSplineCurve::GeomBSplineCurve( const std::vector<Base::Vector3d>& poles, const std::vector<double>& weights,
-                  const std::vector<double>& knots, const std::vector<int>& multiplicities,
-                  int degree, bool periodic, bool checkrational)
-{
-    if (poles.size() != weights.size())
-        throw Base::ValueError("poles and weights mismatch");
-
-    if (knots.size() != multiplicities.size())
-        throw Base::ValueError("knots and multiplicities mismatch");
-
-    TColgp_Array1OfPnt p(1,poles.size());
-    TColStd_Array1OfReal w(1,poles.size());
-    TColStd_Array1OfReal k(1,knots.size());
-    TColStd_Array1OfInteger m(1,knots.size());
-
-    for (std::size_t i = 1; i <= poles.size(); i++) {
-        p.SetValue(i, gp_Pnt(poles[i-1].x,poles[i-1].y,poles[i-1].z));
-        w.SetValue(i, weights[i-1]);
-    }
-
-    for (std::size_t i = 1; i <= knots.size(); i++) {
-        k.SetValue(i, knots[i-1]);
-        m.SetValue(i, multiplicities[i-1]);
-    }
-
-    this->myCurve = new Geom_BSplineCurve (p, w, k, m, degree, periodic?Standard_True:Standard_False, checkrational?Standard_True:Standard_False);
-
-}
-
-
-GeomBSplineCurve::~GeomBSplineCurve()
-{
-}
-
-void GeomBSplineCurve::setHandle(const Handle(Geom_BSplineCurve)& c)
-{
-    myCurve = Handle(Geom_BSplineCurve)::DownCast(c->Copy());
-}
-
-const Handle(Geom_Geometry)& GeomBSplineCurve::handle() const
-{
-    return myCurve;
-}
-
-Geometry *GeomBSplineCurve::copy(void) const
-{
-    GeomBSplineCurve *newCurve = new GeomBSplineCurve(myCurve);
-    newCurve->Construction = this->Construction;
-    return newCurve;
-}
-
-int GeomBSplineCurve::countPoles() const
-{
-    return myCurve->NbPoles();
-}
-
-int GeomBSplineCurve::countKnots() const
-{
-    return myCurve->NbKnots();
-}
-
-void GeomBSplineCurve::setPole(int index, const Base::Vector3d& pole, double weight)
-{
-    try {
-        gp_Pnt pnt(pole.x,pole.y,pole.z);
-        if (weight < 0.0)
-            myCurve->SetPole(index,pnt);
-        else
-            myCurve->SetPole(index,pnt,weight);
-    }
-    catch (Standard_Failure& e) {
-
-        THROWM(Base::CADKernelError,e.GetMessageString())
-    }
-}
-
-void GeomBSplineCurve::setPoles(const std::vector<Base::Vector3d>& poles, const std::vector<double>& weights)
-{
-    if (poles.size() != weights.size())
-        throw Base::ValueError("poles and weights mismatch");
-
-    Standard_Integer index=1;
-
-    for (std::size_t it = 0; it < poles.size(); it++, index++) {
-        setPole(index, poles[it], weights[it]);
-    }
-}
-
-void GeomBSplineCurve::setPoles(const std::vector<Base::Vector3d>& poles)
-{
-    Standard_Integer index=1;
-
-    for (std::vector<Base::Vector3d>::const_iterator it = poles.begin(); it != poles.end(); ++it, index++){
-        setPole(index, *it);
-    }
-}
-
-std::vector<Base::Vector3d> GeomBSplineCurve::getPoles() const
-{
-    std::vector<Base::Vector3d> poles;
-    poles.reserve(myCurve->NbPoles());
-    TColgp_Array1OfPnt p(1,myCurve->NbPoles());
-    myCurve->Poles(p);
-
-    for (Standard_Integer i=p.Lower(); i<=p.Upper(); i++) {
-        const gp_Pnt& pnt = p(i);
-        poles.emplace_back(pnt.X(), pnt.Y(), pnt.Z());
-    }
-    return poles;
-}
-
-std::vector<double> GeomBSplineCurve::getWeights() const
-{
-    std::vector<double> weights;
-    weights.reserve(myCurve->NbPoles());
-    TColStd_Array1OfReal w(1,myCurve->NbPoles());
-    myCurve->Weights(w);
-
-    for (Standard_Integer i=w.Lower(); i<=w.Upper(); i++) {
-        const Standard_Real& real = w(i);
-        weights.push_back(real);
-    }
-    return weights;
-}
-
-void GeomBSplineCurve::setWeights(const std::vector<double>& weights)
-{
-    try {
-        Standard_Integer index=1;
-
-        for (std::vector<double>::const_iterator it = weights.begin(); it != weights.end(); ++it, index++){
-            myCurve->SetWeight(index, *it);
-        }
-    }
-    catch (Standard_Failure& e) {
-
-        THROWM(Base::CADKernelError,e.GetMessageString())
-    }
-}
-
-void GeomBSplineCurve::setKnot(int index, const double val, int mult)
-{
-    try {
-        if (mult < 0)
-            myCurve->SetKnot(index, val);
-        else
-            myCurve->SetKnot(index, val, mult);
-    }
-    catch (Standard_Failure& e) {
-
-        THROWM(Base::CADKernelError,e.GetMessageString())
-    }
-}
-
-void GeomBSplineCurve::setKnots(const std::vector<double>& knots)
-{
-    Standard_Integer index=1;
-
-    for (std::vector<double>::const_iterator it = knots.begin(); it != knots.end(); ++it, index++) {
-        setKnot(index, *it);
-    }
-}
-
-void GeomBSplineCurve::setKnots(const std::vector<double>& knots, const std::vector<int>& multiplicities)
-{
-    if (knots.size() != multiplicities.size())
-        throw Base::ValueError("knots and multiplicities mismatch");
-
-    Standard_Integer index=1;
-
-    for (std::size_t it = 0; it < knots.size(); it++, index++) {
-        setKnot(index, knots[it], multiplicities[it]);
-    }
-}
-
-std::vector<double> GeomBSplineCurve::getKnots() const
-{
-    std::vector<double> knots;
-    knots.reserve(myCurve->NbKnots());
-    TColStd_Array1OfReal k(1,myCurve->NbKnots());
-    myCurve->Knots(k);
-
-    for (Standard_Integer i=k.Lower(); i<=k.Upper(); i++) {
-        const Standard_Real& real = k(i);
-        knots.push_back(real);
-    }
-    return knots;
-}
-
-std::vector<int> GeomBSplineCurve::getMultiplicities() const
-{
-    std::vector<int> mults;
-    mults.reserve(myCurve->NbKnots());
-    TColStd_Array1OfInteger m(1,myCurve->NbKnots());
-    myCurve->Multiplicities(m);
-
-    for (Standard_Integer i=m.Lower(); i<=m.Upper(); i++) {
-        const Standard_Integer& nm = m(i);
-        mults.push_back(nm);
-    }
-    return mults;
-}
-
-int GeomBSplineCurve::getMultiplicity(int index) const
-{
-    try {
-        return myCurve->Multiplicity(index);
-    }
-    catch (Standard_Failure& e) {
-
-        THROWM(Base::CADKernelError,e.GetMessageString())
-    }
-}
-
-int GeomBSplineCurve::getDegree() const
-{
-    return myCurve->Degree();
-}
-
-bool GeomBSplineCurve::isPeriodic() const
-{
-    return myCurve->IsPeriodic()==Standard_True;
-}
-
-bool GeomBSplineCurve::join(const Handle(Geom_BSplineCurve)& spline)
-{
-    GeomConvert_CompCurveToBSplineCurve ccbc(this->myCurve);
-    if (!ccbc.Add(spline, Precision::Approximation()))
-        return false;
-    this->myCurve = ccbc.BSplineCurve();
-    return true;
-}
-
-void GeomBSplineCurve::interpolate(const std::vector<gp_Pnt>& p,
-                                   const std::vector<gp_Vec>& t)
-{
-    if (p.size() < 2)
-        Standard_ConstructionError::Raise();
-    if (p.size() != t.size())
-        Standard_ConstructionError::Raise();
-
-    double tol3d = Precision::Approximation();
-    Handle(TColgp_HArray1OfPnt) pts = new TColgp_HArray1OfPnt(1, p.size());
-    for (std::size_t i=0; i<p.size(); i++) {
-        pts->SetValue(i+1, p[i]);
-    }
-
-    TColgp_Array1OfVec tgs(1, t.size());
-    Handle(TColStd_HArray1OfBoolean) fgs = new TColStd_HArray1OfBoolean(1, t.size());
-    for (std::size_t i=0; i<p.size(); i++) {
-        tgs.SetValue(i+1, t[i]);
-        fgs->SetValue(i+1, Standard_True);
-    }
-
-    GeomAPI_Interpolate interpolate(pts, Standard_False, tol3d);
-    interpolate.Load(tgs, fgs);
-    interpolate.Perform();
-    this->myCurve = interpolate.Curve();
-}
-
-void GeomBSplineCurve::getCardinalSplineTangents(const std::vector<gp_Pnt>& p,
-                                                 const std::vector<double>& c,
-                                                 std::vector<gp_Vec>& t) const
-{
-    // https://de.wikipedia.org/wiki/Kubisch_Hermitescher_Spline#Cardinal_Spline
-    if (p.size() < 2)
-        Standard_ConstructionError::Raise();
-    if (p.size() != c.size())
-        Standard_ConstructionError::Raise();
-
-    t.resize(p.size());
-    if (p.size() == 2) {
-        t[0] = gp_Vec(p[0], p[1]);
-        t[1] = gp_Vec(p[0], p[1]);
-    }
-    else {
-        std::size_t e = p.size() - 1;
-
-        for (std::size_t i = 1; i < e; i++) {
-            gp_Vec v = gp_Vec(p[i-1], p[i+1]);
-            double f = 0.5 * (1-c[i]);
-            v.Scale(f);
-            t[i] = v;
-        }
-
-        t[0] = t[1];
-        t[t.size()-1] = t[t.size()-2];
-    }
-}
-
-void GeomBSplineCurve::getCardinalSplineTangents(const std::vector<gp_Pnt>& p, double c,
-                                                 std::vector<gp_Vec>& t) const
-{
-    // https://de.wikipedia.org/wiki/Kubisch_Hermitescher_Spline#Cardinal_Spline
-    if (p.size() < 2)
-        Standard_ConstructionError::Raise();
-
-    t.resize(p.size());
-    if (p.size() == 2) {
-        t[0] = gp_Vec(p[0], p[1]);
-        t[1] = gp_Vec(p[0], p[1]);
-    }
-    else {
-        std::size_t e = p.size() - 1;
-        double f = 0.5 * (1-c);
-
-        for (std::size_t i = 1; i < e; i++) {
-            gp_Vec v = gp_Vec(p[i-1], p[i+1]);
-            v.Scale(f);
-            t[i] = v;
-        }
-
-        t[0] = t[1];
-        t[t.size()-1] = t[t.size()-2];
-    }
-}
-
-void GeomBSplineCurve::makeC1Continuous(double tol, double ang_tol)
-{
-    GeomConvert::C0BSplineToC1BSplineCurve(this->myCurve, tol, ang_tol);
-}
-
-void GeomBSplineCurve::increaseDegree(double degree)
-{
-    try {
-        Handle(Geom_BSplineCurve) curve = Handle(Geom_BSplineCurve)::DownCast(this->handle());
-        curve->IncreaseDegree(degree);
-        return;
-    }
-    catch (Standard_Failure& e) {
-
-        THROWM(Base::CADKernelError,e.GetMessageString())
-    }
-}
-
-void GeomBSplineCurve::increaseMultiplicity(int index, int multiplicity)
-{
-    try {
-        Handle(Geom_BSplineCurve) curve = Handle(Geom_BSplineCurve)::DownCast(this->handle());
-        curve->IncreaseMultiplicity(index, multiplicity);
-        return;
-    }
-    catch (Standard_Failure& e) {
-
-        THROWM(Base::CADKernelError,e.GetMessageString())
-    }
-}
-
-bool GeomBSplineCurve::removeKnot(int index, int multiplicity, double tolerance)
-{
-    try {
-        Handle(Geom_BSplineCurve) curve = Handle(Geom_BSplineCurve)::DownCast(this->handle());
-        return curve->RemoveKnot(index, multiplicity, tolerance) == Standard_True;
-    }
-    catch (Standard_Failure& e) {
-
-        THROWM(Base::CADKernelError,e.GetMessageString())
-    }
-}
-
-
-// Persistence implementer
-unsigned int GeomBSplineCurve::getMemSize (void) const
-{
-    return sizeof(Geom_BSplineCurve);
-}
-
-void GeomBSplineCurve::Save(Base::Writer& writer) const
-{
-    // save the attributes of the father class
-    GeomCurve::Save(writer);
-
-    std::vector<Base::Vector3d> poles   = this->getPoles();
-    std::vector<double> weights         = this->getWeights();
-    std::vector<double> knots           = this->getKnots();
-    std::vector<int> mults              = this->getMultiplicities();
-    int degree                          = this->getDegree();
-    bool isperiodic                     = this->isPeriodic();
-
-    writer.Stream()
-         << writer.ind()
-             << "<BSplineCurve "
-                << "PolesCount=\"" <<  poles.size() <<
-                 "\" KnotsCount=\"" <<  knots.size() <<
-                 "\" Degree=\"" <<  degree <<
-                 "\" IsPeriodic=\"" <<  (int) isperiodic <<
-             "\">" << std::endl;
-
-    writer.incInd();
-
-    std::vector<Base::Vector3d>::const_iterator itp;
-    std::vector<double>::const_iterator itw;
-
-    for (itp = poles.begin(), itw = weights.begin(); itp != poles.end() && itw != weights.end(); ++itp, ++itw) {
-        writer.Stream()
-            << writer.ind()
-            << "<Pole "
-            << "X=\"" << (*itp).x <<
-            "\" Y=\"" << (*itp).y <<
-            "\" Z=\"" << (*itp).z <<
-            "\" Weight=\"" << (*itw) <<
-        "\"/>" << std::endl;
-    }
-
-    std::vector<double>::const_iterator itk;
-    std::vector<int>::const_iterator itm;
-
-    for (itk = knots.begin(), itm = mults.begin(); itk != knots.end() && itm != mults.end(); ++itk, ++itm) {
-        writer.Stream()
-            << writer.ind()
-            << "<Knot "
-            << "Value=\"" << (*itk)
-            << "\" Mult=\"" << (*itm) <<
-        "\"/>" << std::endl;
-    }
-
-    writer.decInd();
-    writer.Stream() << writer.ind() << "</BSplineCurve>" << std::endl ;
-}
-
-void GeomBSplineCurve::Restore(Base::XMLReader& reader)
-{
-    // read the attributes of the father class
-    GeomCurve::Restore(reader);
-
-    reader.readElement("BSplineCurve");
-    // get the value of my attribute
-    int polescount = reader.getAttributeAsInteger("PolesCount");
-    int knotscount = reader.getAttributeAsInteger("KnotsCount");
-    int degree = reader.getAttributeAsInteger("Degree");
-    bool isperiodic = (bool) reader.getAttributeAsInteger("IsPeriodic");
-
-    // Handle(Geom_BSplineCurve) spline = new
-    // Geom_BSplineCurve(occpoles,occweights,occknots,occmults,degree,
-    // PyObject_IsTrue(periodic) ? Standard_True : Standard_False,
-    // PyObject_IsTrue(CheckRational) ? Standard_True : Standard_False);
-
-    TColgp_Array1OfPnt p(1,polescount);
-    TColStd_Array1OfReal w(1,polescount);
-    TColStd_Array1OfReal k(1,knotscount);
-    TColStd_Array1OfInteger m(1,knotscount);
-
-    for (int i = 1; i <= polescount; i++) {
-        reader.readElement("Pole");
-        double X = reader.getAttributeAsFloat("X");
-        double Y = reader.getAttributeAsFloat("Y");
-        double Z = reader.getAttributeAsFloat("Z");
-        double W = reader.getAttributeAsFloat("Weight");
-        p.SetValue(i, gp_Pnt(X,Y,Z));
-        w.SetValue(i, W);
-    }
-
-    for (int i = 1; i <= knotscount; i++) {
-        reader.readElement("Knot");
-        double val = reader.getAttributeAsFloat("Value");
-        Standard_Integer mult = reader.getAttributeAsInteger("Mult");
-        k.SetValue(i, val);
-        m.SetValue(i, mult);
-    }
-
-    reader.readEndElement("BSplineCurve");
-    // Geom_BSplineCurve(occpoles,occweights,occknots,occmults,degree,periodic,CheckRational
-
-    try {
-        Handle(Geom_BSplineCurve) spline = new Geom_BSplineCurve(p, w, k, m, degree, isperiodic ? Standard_True : Standard_False, Standard_False);
-
-        if (!spline.IsNull())
-            this->myCurve = spline;
-        else
-            THROWM(Base::CADKernelError,"BSpline restore failed")
-    }
-    catch (Standard_Failure& e) {
-
-        THROWM(Base::CADKernelError,e.GetMessageString())
-    }
-}
-
-
-PyObject *GeomBSplineCurve::getPyObject(void)
-{
-    return new BSplineCurvePy((GeomBSplineCurve*)this->clone());
-}
-
-// -------------------------------------------------
-
-TYPESYSTEM_SOURCE_ABSTRACT(Part::GeomConic, Part::GeomCurve)
-
-GeomConic::GeomConic()
-{
-}
-
-GeomConic::~GeomConic()
-{
-}
-
-Base::Vector3d GeomConic::getLocation(void) const
-{
-    Handle(Geom_Conic) conic =  Handle(Geom_Conic)::DownCast(handle());
-    gp_Ax1 axis = conic->Axis();
-    const gp_Pnt& loc = axis.Location();
-    return Base::Vector3d(loc.X(),loc.Y(),loc.Z());
-}
-
-void GeomConic::setLocation(const Base::Vector3d& Center)
-{
-    gp_Pnt p1(Center.x,Center.y,Center.z);
-    Handle(Geom_Conic) conic =  Handle(Geom_Conic)::DownCast(handle());
-
-    try {
-        conic->SetLocation(p1);
-    }
-    catch (Standard_Failure& e) {
-
-        THROWM(Base::CADKernelError,e.GetMessageString())
-    }
-}
-
-Base::Vector3d GeomConic::getCenter(void) const
-{
-    Handle(Geom_Conic) conic =  Handle(Geom_Conic)::DownCast(handle());
-    gp_Ax1 axis = conic->Axis();
-    const gp_Pnt& loc = axis.Location();
-    return Base::Vector3d(loc.X(),loc.Y(),loc.Z());
-}
-
-void GeomConic::setCenter(const Base::Vector3d& Center)
-{
-    gp_Pnt p1(Center.x,Center.y,Center.z);
-    Handle(Geom_Conic) conic =  Handle(Geom_Conic)::DownCast(handle());
-
-    try {
-        conic->SetLocation(p1);
-    }
-    catch (Standard_Failure& e) {
-
-        THROWM(Base::CADKernelError,e.GetMessageString())
-    }
-}
-
-/*!
- * \brief GeomConic::getAngleXU
- * \return The angle between ellipse's major axis (in direction to focus1) and
- * X axis of a default axis system in the plane of ellipse. The angle is
- * counted CCW as seen when looking at the ellipse so that ellipse's axis is
- * pointing at you. Note that this function may give unexpected results when
- * the ellipse is in XY, but reversed, because the X axis of the default axis
- * system is reversed compared to the global X axis. This angle, in conjunction
- * with ellipse's axis, fully defines the orientation of the ellipse.
- */
-double GeomConic::getAngleXU(void) const
-{
-    Handle(Geom_Conic) conic =  Handle(Geom_Conic)::DownCast(handle());
-
-    gp_Pnt center = conic->Axis().Location();
-    gp_Dir normal = conic->Axis().Direction();
-    gp_Dir xdir = conic->XAxis().Direction();
-
-
-    gp_Ax2 xdirref(center, normal); // this is a reference system, might be CCW or CW depending on the creation method
-
-    return -xdir.AngleWithRef(xdirref.XDirection(),normal);
-
-}
-
-/*!
- * \brief GeomConic::setAngleXU complements getAngleXU.
- * \param angle
- */
-void GeomConic::setAngleXU(double angle)
-{
-    Handle(Geom_Conic) conic =  Handle(Geom_Conic)::DownCast(handle());;
-
-    try {
-        gp_Pnt center = conic->Axis().Location();
-        gp_Dir normal = conic->Axis().Direction();
-
-        gp_Ax1 normaxis(center, normal);
-        gp_Ax2 xdirref(center, normal);
-
-        xdirref.Rotate(normaxis,angle);
-        conic->SetPosition(xdirref);
-    }
-    catch (Standard_Failure& e) {
-
-        THROWM(Base::CADKernelError,e.GetMessageString())
-    }
-}
-
-/*!
- * \brief GeomConic::isReversed tests if an ellipse that lies in XY plane
- * is reversed (i.e. drawn from startpoint to endpoint in CW direction instead
- * of CCW.)
- * \return Returns True if the arc is CW and false if CCW.
- */
-bool GeomConic::isReversed() const
-{
-    Handle(Geom_Conic) conic =  Handle(Geom_Conic)::DownCast(handle());
-    assert(!conic.IsNull());
-    return conic->Axis().Direction().Z() < 0;
-}
-
-// -------------------------------------------------
-
-TYPESYSTEM_SOURCE(Part::GeomTrimmedCurve,Part::GeomBoundedCurve)
-
-GeomTrimmedCurve::GeomTrimmedCurve()
-{
-}
-
-GeomTrimmedCurve::GeomTrimmedCurve(const Handle(Geom_TrimmedCurve)& c)
-{
-    setHandle(c);
-}
-
-GeomTrimmedCurve::~GeomTrimmedCurve()
-{
-}
-
-void GeomTrimmedCurve::setHandle(const Handle(Geom_TrimmedCurve)& c)
-{
-    this->myCurve = Handle(Geom_TrimmedCurve)::DownCast(c->Copy());
-}
-
-const Handle(Geom_Geometry)& GeomTrimmedCurve::handle() const
-{
-    return myCurve;
-}
-
-Geometry *GeomTrimmedCurve::copy(void) const
-{
-    GeomTrimmedCurve *newCurve =  new GeomTrimmedCurve(myCurve);
-    newCurve->Construction = this->Construction;
-    return newCurve;
-}
-
-// Persistence implementer
-unsigned int GeomTrimmedCurve::getMemSize (void) const               {assert(0); return 0;/* not implemented yet */}
-void         GeomTrimmedCurve::Save       (Base::Writer &/*writer*/) const {assert(0);          /* not implemented yet */}
-void         GeomTrimmedCurve::Restore    (Base::XMLReader &/*reader*/)    {assert(0);          /* not implemented yet */}
-
-PyObject *GeomTrimmedCurve::getPyObject(void)
-{
-    return 0;
-}
-
-bool GeomTrimmedCurve::intersectBasisCurves(  const GeomTrimmedCurve * c,
-                                std::vector<std::pair<Base::Vector3d, Base::Vector3d>>& points,
-                                double tol) const
-{
-    Handle(Geom_TrimmedCurve) curve1 =  Handle(Geom_TrimmedCurve)::DownCast(handle());
-    Handle(Geom_TrimmedCurve) curve2 =  Handle(Geom_TrimmedCurve)::DownCast(c->handle());
-
-    Handle(Geom_Curve) bcurve1 = curve1->BasisCurve();
-    Handle(Geom_Curve) bcurve2 = curve2->BasisCurve();
-
-
-    if(!bcurve1.IsNull() && !bcurve2.IsNull()) {
-
-        return intersect(bcurve1, bcurve2, points, tol);
-    }
-    else
-        return false;
-
-}
-
-void GeomTrimmedCurve::getRange(double& u, double& v) const
-{
-    Handle(Geom_TrimmedCurve) curve =  Handle(Geom_TrimmedCurve)::DownCast(handle());
-    u = curve->FirstParameter();
-    v = curve->LastParameter();
-}
-
-void GeomTrimmedCurve::setRange(double u, double v)
-{
-    try {
-        Handle(Geom_TrimmedCurve) curve =  Handle(Geom_TrimmedCurve)::DownCast(handle());
-
-        curve->SetTrim(u, v);
-    }
-    catch (Standard_Failure& e) {
-        THROWM(Base::CADKernelError,e.GetMessageString())
-    }
-}
-
-// -------------------------------------------------
-TYPESYSTEM_SOURCE_ABSTRACT(Part::GeomArcOfConic,Part::GeomTrimmedCurve)
-
-GeomArcOfConic::GeomArcOfConic()
-{
-}
-
-GeomArcOfConic::~GeomArcOfConic()
-{
-}
-
-/*!
- * \brief GeomArcOfConic::getStartPoint
- * \param emulateCCWXY: if true, the arc will pretent to be a CCW arc in XY plane.
- * For this to work, the arc must lie in XY plane (i.e. Axis is either +Z or -Z).
- * \return XYZ of the arc's starting point.
- */
-Base::Vector3d GeomArcOfConic::getStartPoint(bool emulateCCWXY) const
-{
-    Handle(Geom_TrimmedCurve) curve =  Handle(Geom_TrimmedCurve)::DownCast(handle());
-    gp_Pnt pnt = curve->StartPoint();
-    if (emulateCCWXY) {
-        if (isReversed())
-            pnt = curve->EndPoint();
-    }
-    return Base::Vector3d(pnt.X(), pnt.Y(), pnt.Z());
-}
-
-/*!
- * \brief GeomArcOfConic::getEndPoint
- * \param emulateCCWXY: if true, the arc will pretent to be a CCW arc in XY plane.
- * For this to work, the arc must lie in XY plane (i.e. Axis is either +Z or -Z).
- * \return
- */
-Base::Vector3d GeomArcOfConic::getEndPoint(bool emulateCCWXY) const
-{
-    Handle(Geom_TrimmedCurve) curve =  Handle(Geom_TrimmedCurve)::DownCast(handle());
-    gp_Pnt pnt = curve->EndPoint();
-    if (emulateCCWXY) {
-        if (isReversed())
-            pnt = curve->StartPoint();
-    }
-    return Base::Vector3d(pnt.X(), pnt.Y(), pnt.Z());
-}
-
-Base::Vector3d GeomArcOfConic::getCenter(void) const
-{
-    Handle(Geom_TrimmedCurve) curve =  Handle(Geom_TrimmedCurve)::DownCast(handle());
-    Handle(Geom_Conic) conic = Handle(Geom_Conic)::DownCast(curve->BasisCurve());
-    gp_Ax1 axis = conic->Axis();
-    const gp_Pnt& loc = axis.Location();
-    return Base::Vector3d(loc.X(),loc.Y(),loc.Z());
-}
-
-Base::Vector3d GeomArcOfConic::getLocation(void) const
-{
-    Handle(Geom_TrimmedCurve) curve =  Handle(Geom_TrimmedCurve)::DownCast(handle());
-    Handle(Geom_Conic) conic = Handle(Geom_Conic)::DownCast(curve->BasisCurve());
-    gp_Ax1 axis = conic->Axis();
-    const gp_Pnt& loc = axis.Location();
-    return Base::Vector3d(loc.X(),loc.Y(),loc.Z());
-}
-
-void GeomArcOfConic::setCenter(const Base::Vector3d& Center)
-{
-    gp_Pnt p1(Center.x,Center.y,Center.z);
-    Handle(Geom_TrimmedCurve) curve =  Handle(Geom_TrimmedCurve)::DownCast(handle());
-    Handle(Geom_Conic) conic = Handle(Geom_Conic)::DownCast(curve->BasisCurve());
-
-    try {
-        conic->SetLocation(p1);
-    }
-    catch (Standard_Failure& e) {
-
-        THROWM(Base::CADKernelError,e.GetMessageString())
-    }
-}
-
-void GeomArcOfConic::setLocation(const Base::Vector3d& Center)
-{
-    gp_Pnt p1(Center.x,Center.y,Center.z);
-    Handle(Geom_TrimmedCurve) curve =  Handle(Geom_TrimmedCurve)::DownCast(handle());
-    Handle(Geom_Conic) conic = Handle(Geom_Conic)::DownCast(curve->BasisCurve());
-
-    try {
-        conic->SetLocation(p1);
-    }
-    catch (Standard_Failure& e) {
-
-       THROWM(Base::CADKernelError,e.GetMessageString())
-    }
-}
-
-/*!
- * \brief GeomArcOfConic::isReversed
- * \return tests if an arc that lies in XY plane is reversed (i.e. drawn from
- * startpoint to endpoint in CW direction instead of CCW.). Returns True if the
- * arc is CW and false if CCW.
- */
-bool GeomArcOfConic::isReversed() const
-{
-    Handle(Geom_TrimmedCurve) curve =  Handle(Geom_TrimmedCurve)::DownCast(handle());
-    Handle(Geom_Conic) conic = Handle(Geom_Conic)::DownCast(curve->BasisCurve());
-    assert(!conic.IsNull());
-    return conic->Axis().Direction().Z() < 0;
-}
-
-/*!
- * \brief GeomArcOfConic::getAngleXU
- * \return The angle between ellipse's major axis (in direction to focus1) and
- * X axis of a default axis system in the plane of ellipse. The angle is
- * counted CCW as seen when looking at the ellipse so that ellipse's axis is
- * pointing at you. Note that this function may give unexpected results when
- * the ellipse is in XY, but reversed, because the X axis of the default axis
- * system is reversed compared to the global X axis. This angle, in conjunction
- * with ellipse's axis, fully defines the orientation of the ellipse.
- */
-double GeomArcOfConic::getAngleXU(void) const
-{
-    Handle(Geom_TrimmedCurve) curve =  Handle(Geom_TrimmedCurve)::DownCast(handle());
-    Handle(Geom_Conic) conic = Handle(Geom_Conic)::DownCast(curve->BasisCurve());
-
-    gp_Pnt center = conic->Axis().Location();
-    gp_Dir normal = conic->Axis().Direction();
-    gp_Dir xdir = conic->XAxis().Direction();
-
-    gp_Ax2 xdirref(center, normal); // this is a reference system, might be CCW or CW depending on the creation method
-
-    return -xdir.AngleWithRef(xdirref.XDirection(),normal);
-}
-
-/*!
- * \brief GeomArcOfConic::setAngleXU complements getAngleXU.
- */
-void GeomArcOfConic::setAngleXU(double angle)
-{
-    Handle(Geom_TrimmedCurve) curve =  Handle(Geom_TrimmedCurve)::DownCast(handle());
-    Handle(Geom_Conic) conic = Handle(Geom_Conic)::DownCast(curve->BasisCurve());
-
-    try {
-        gp_Pnt center = conic->Axis().Location();
-        gp_Dir normal = conic->Axis().Direction();
-
-        gp_Ax1 normaxis(center, normal);
-        gp_Ax2 xdirref(center, normal);
-
-        xdirref.Rotate(normaxis,angle);
-        conic->SetPosition(xdirref);
-    }
-    catch (Standard_Failure& e) {
-
-        THROWM(Base::CADKernelError,e.GetMessageString())
-    }
-}
-
-/*!
- * \brief GeomArcOfConic::getXAxisDir
- * \return the direction vector (unit-length) of symmetry axis of the conic. The
- * direction also points to the focus of a parabola.
- */
-Base::Vector3d GeomArcOfConic::getXAxisDir() const
-{
-    Handle(Geom_TrimmedCurve) curve =  Handle(Geom_TrimmedCurve)::DownCast(handle());
-    Handle(Geom_Conic) c = Handle(Geom_Conic)::DownCast( curve->BasisCurve() );
-    assert(!c.IsNull());
-    gp_Dir xdir = c->XAxis().Direction();
-    return Base::Vector3d(xdir.X(), xdir.Y(), xdir.Z());
-}
-
-/*!
- * \brief GeomArcOfConic::setXAxisDir Rotates the conic in its plane, so
- * that its symmetry axis is as close as possible to the provided direction.
- * \param newdir [in] is the new direction. If the vector is small, the
- * orientation of the conic will be preserved. If the vector is not small,
- * but its projection onto plane of the conic is small, an exception will be
- * thrown.
- */
-void GeomArcOfConic::setXAxisDir(const Base::Vector3d& newdir)
-{
-    Handle(Geom_TrimmedCurve) curve =  Handle(Geom_TrimmedCurve)::DownCast(handle());
-    Handle(Geom_Conic) c = Handle(Geom_Conic)::DownCast( curve->BasisCurve() );
-    assert(!c.IsNull());
-#if OCC_VERSION_HEX >= 0x060504
-    if (newdir.Sqr() < Precision::SquareConfusion())
-#else
-    if (newdir.Length() < Precision::Confusion())
-#endif
-        return;//zero vector was passed. Keep the old orientation.
-
-    try {
-        gp_Ax2 pos = c->Position();
-        //OCC should keep the old main Direction (Z), and change YDirection to accommodate the new XDirection.
-        pos.SetXDirection(gp_Dir(newdir.x, newdir.y, newdir.z));
-        c->SetPosition(pos);
-    }
-    catch (Standard_Failure& e) {
-
-        THROWM(Base::CADKernelError,e.GetMessageString())
-    }
-}
-
-// -------------------------------------------------
-
-TYPESYSTEM_SOURCE(Part::GeomCircle,Part::GeomConic)
-
-GeomCircle::GeomCircle()
-{
-    Handle(Geom_Circle) c = new Geom_Circle(gp_Circ());
-    this->myCurve = c;
-}
-
-GeomCircle::GeomCircle(const Handle(Geom_Circle)& c)
-{
-    setHandle(c);
-}
-
-GeomCircle::~GeomCircle()
-{
-}
-
-const Handle(Geom_Geometry)& GeomCircle::handle() const
-{
-    return myCurve;
-}
-
-
-void GeomCircle::setHandle(const Handle(Geom_Circle)& c)
-{
-    myCurve = Handle(Geom_Circle)::DownCast(c->Copy());
-}
-
-Geometry *GeomCircle::copy(void) const
-{
-    GeomCircle *newCirc = new GeomCircle(myCurve);
-    newCirc->Construction = this->Construction;
-    return newCirc;
-}
-
-GeomBSplineCurve* GeomCircle::toNurbs(double first, double last) const
-{
-    double radius = getRadius();
-    Handle(Geom_Conic) conic =  Handle(Geom_Conic)::DownCast(handle());
-    gp_Ax1 axis = conic->Axis();
-  //gp_Dir xdir = conic->XAxis().Direction();
-  //Standard_Real angle = gp_Dir(1,0,0).Angle(xdir) + first;
-    Standard_Real angle = first;
-    const gp_Pnt& loc = axis.Location();
-    //Note: If the matching this way doesn't work reliably then we must compute the
-    //angle so that the point of the curve for 'first' matches the first pole
-    //gp_Pnt pnt = conic->Value(first);
-
-    TColgp_Array1OfPnt poles(1, 7);
-    poles(1) = loc.Translated(gp_Vec(radius, 0, 0));
-    poles(2) = loc.Translated(gp_Vec(radius, 2*radius, 0));
-    poles(3) = loc.Translated(gp_Vec(-radius, 2*radius, 0));
-    poles(4) = loc.Translated(gp_Vec(-radius, 0, 0));
-    poles(5) = loc.Translated(gp_Vec(-radius, -2*radius, 0));
-    poles(6) = loc.Translated(gp_Vec(radius, -2*radius, 0));
-    poles(7) = loc.Translated(gp_Vec(radius, 0, 0));
-
-    TColStd_Array1OfReal weights(1,7);
-    for (int i=1; i<=7; i++) {
-        poles(i).Rotate(axis, angle);
-        weights(i) = 1;
-    }
-    weights(1) = 3;
-    weights(4) = 3;
-    weights(7) = 3;
-
-    TColStd_Array1OfInteger mults(1, 3);
-    mults(1) = 4;
-    mults(2) = 3;
-    mults(3) = 4;
-
-    TColStd_Array1OfReal knots(1, 3);
-    knots(1) = 0;
-    knots(2) = M_PI;
-    knots(3) = 2*M_PI;
-
-    Handle(Geom_BSplineCurve) spline = new Geom_BSplineCurve(poles, weights,knots, mults, 3,
-        Standard_False, Standard_True);
-    spline->Segment(0, last-first);
-    return new GeomBSplineCurve(spline);
-}
-
-double GeomCircle::getRadius(void) const
-{
-    Handle(Geom_Circle) circle = Handle(Geom_Circle)::DownCast(handle());
-    return circle->Radius();
-}
-
-void GeomCircle::setRadius(double Radius)
-{
-    Handle(Geom_Circle) circle = Handle(Geom_Circle)::DownCast(handle());
-
-    try {
-        gp_Circ c = circle->Circ();
-        c.SetRadius(Radius);
-        circle->SetCirc(c);
-    }
-    catch (Standard_Failure& e) {
-
-        THROWM(Base::CADKernelError,e.GetMessageString())
-    }
-}
-
-// Persistence implementer
-unsigned int GeomCircle::getMemSize (void) const
-{
-    return sizeof(Geom_Circle);
-}
-
-void GeomCircle::Save(Base::Writer& writer) const
-{
-    // save the attributes of the father class
-    GeomCurve::Save(writer);
-
-    gp_Pnt center = this->myCurve->Axis().Location();
-    gp_Dir normal = this->myCurve->Axis().Direction();
-    gp_Dir xdir = this->myCurve->XAxis().Direction();
-
-    gp_Ax2 xdirref(center, normal); // this is a reference XY for the circle
-    double AngleXU = -xdir.AngleWithRef(xdirref.XDirection(),normal);
-
-    writer.Stream()
-         << writer.ind()
-             << "<Circle "
-                << "CenterX=\"" <<  center.X() <<
-                "\" CenterY=\"" <<  center.Y() <<
-                "\" CenterZ=\"" <<  center.Z() <<
-                "\" NormalX=\"" <<  normal.X() <<
-                "\" NormalY=\"" <<  normal.Y() <<
-                "\" NormalZ=\"" <<  normal.Z() <<
-                "\" AngleXU=\"" <<  AngleXU <<
-                "\" Radius=\"" <<  this->myCurve->Radius() <<
-             "\"/>" << std::endl;
-}
-
-void GeomCircle::Restore(Base::XMLReader& reader)
-{
-    // read the attributes of the father class
-    GeomCurve::Restore(reader);
-
-    double CenterX,CenterY,CenterZ,NormalX,NormalY,NormalZ,Radius;
-    double AngleXU=0;
-    // read my Element
-    reader.readElement("Circle");
-    // get the value of my Attribute
-    CenterX = reader.getAttributeAsFloat("CenterX");
-    CenterY = reader.getAttributeAsFloat("CenterY");
-    CenterZ = reader.getAttributeAsFloat("CenterZ");
-    NormalX = reader.getAttributeAsFloat("NormalX");
-    NormalY = reader.getAttributeAsFloat("NormalY");
-    NormalZ = reader.getAttributeAsFloat("NormalZ");
-    if (reader.hasAttribute("AngleXU"))
-        AngleXU = reader.getAttributeAsFloat("AngleXU");
-    Radius = reader.getAttributeAsFloat("Radius");
-
-    // set the read geometry
-    gp_Pnt p1(CenterX,CenterY,CenterZ);
-    gp_Dir norm(NormalX,NormalY,NormalZ);
-
-    gp_Ax1 normaxis(p1,norm);
-    gp_Ax2 xdir(p1, norm);
-    xdir.Rotate(normaxis,AngleXU);
-
-    try {
-        GC_MakeCircle mc(xdir, Radius);
-        if (!mc.IsDone())
-            THROWM(Base::CADKernelError,gce_ErrorStatusText(mc.Status()))
-
-        this->myCurve = mc.Value();
-    }
-    catch (Standard_Failure& e) {
-
-        THROWM(Base::CADKernelError,e.GetMessageString())
-    }
-}
-
-PyObject *GeomCircle::getPyObject(void)
-{
-    return new CirclePy(static_cast<GeomCircle*>(this->clone()));
-}
-
-// -------------------------------------------------
-
-TYPESYSTEM_SOURCE(Part::GeomArcOfCircle,Part::GeomArcOfConic)
-
-GeomArcOfCircle::GeomArcOfCircle()
-{
-    Handle(Geom_Circle) c = new Geom_Circle(gp_Circ());
-    this->myCurve = new Geom_TrimmedCurve(c, c->FirstParameter(),c->LastParameter());
-}
-
-GeomArcOfCircle::GeomArcOfCircle(const Handle(Geom_Circle)& c)
-{
-    setHandle(c);
-}
-
-GeomArcOfCircle::~GeomArcOfCircle()
-{
-}
-
-void GeomArcOfCircle::setHandle(const Handle(Geom_TrimmedCurve)& c)
-{
-    Handle(Geom_Circle) basis = Handle(Geom_Circle)::DownCast(c->BasisCurve());
-    if (basis.IsNull())
-        Standard_Failure::Raise("Basis curve is not a circle");
-    this->myCurve = Handle(Geom_TrimmedCurve)::DownCast(c->Copy());
-}
-
-void GeomArcOfCircle::setHandle(const Handle(Geom_Circle)& c)
-{
-    this->myCurve = new Geom_TrimmedCurve(c, c->FirstParameter(),c->LastParameter());
-}
-
-
-const Handle(Geom_Geometry)& GeomArcOfCircle::handle() const
-{
-    return myCurve;
-}
-
-Geometry *GeomArcOfCircle::copy(void) const
-{
-    GeomArcOfCircle* copy = new GeomArcOfCircle();
-    copy->setHandle(this->myCurve);
-    copy->Construction = this->Construction;
-    return copy;
-}
-
-GeomBSplineCurve* GeomArcOfCircle::toNurbs(double first, double last) const
-{
-    Handle(Geom_TrimmedCurve) curve =  Handle(Geom_TrimmedCurve)::DownCast(handle());
-    Handle(Geom_Circle) circle = Handle(Geom_Circle)::DownCast(curve->BasisCurve());
-    return GeomCircle(circle).toNurbs(first, last);
-}
-
-double GeomArcOfCircle::getRadius(void) const
-{
-    Handle(Geom_Circle) circle = Handle(Geom_Circle)::DownCast(myCurve->BasisCurve());
-    return circle->Radius();
-}
-
-void GeomArcOfCircle::setRadius(double Radius)
-{
-    Handle(Geom_Circle) circle = Handle(Geom_Circle)::DownCast(myCurve->BasisCurve());
-
-    try {
-        gp_Circ c = circle->Circ();
-        c.SetRadius(Radius);
-        circle->SetCirc(c);
-    }
-    catch (Standard_Failure& e) {
-
-        THROWM(Base::CADKernelError,e.GetMessageString())
-    }
-}
-
-/*!
- * \brief GeomArcOfCircle::getRange
- * \param u [out] start angle of the arc, in radians.
- * \param v [out] end angle of the arc, in radians.
- * \param emulateCCWXY: if true, the arc will pretent to be a CCW arc in XY plane.
- * For this to work, the arc must lie in XY plane (i.e. Axis is either +Z or -Z).
- * Additionally, arc's rotation as a whole will be included in the returned u,v
- * (ArcOfCircle specific).
- */
-void GeomArcOfCircle::getRange(double& u, double& v, bool emulateCCWXY) const
-{
-    Handle(Geom_TrimmedCurve) curve =  Handle(Geom_TrimmedCurve)::DownCast(handle());
-    u = curve->FirstParameter();
-    v = curve->LastParameter();
-    if (emulateCCWXY){
-        Handle(Geom_Conic) conic = Handle(Geom_Conic)::DownCast(curve->BasisCurve());
-        double angleXU = -conic->Position().XDirection().AngleWithRef(gp_Dir(1.0,0.0,0.0), gp_Dir(0.0,0.0,1.0));
-        double u1 = u, v1 = v;//the true arc curve parameters, cached. u,v will contain the rotation-corrected and swapped angles.
-        if (conic->Axis().Direction().Z() > 0.0){
-            //normal CCW arc
-            u = u1 + angleXU;
-            v = v1 + angleXU;
-        }
-        else {
-            //reversed (CW) arc
-            u = angleXU - v1;
-            v = angleXU - u1;
-        }
-
-        if (v < u)
-            v += 2*M_PI;
-        if (v-u > 2*M_PI)
-            v -= 2*M_PI;
-    }
-}
-
-/*!
- * \brief GeomArcOfCircle::setRange
- * \param u [in] start angle of the arc, in radians.
- * \param v [in] end angle of the arc, in radians.
- * \param emulateCCWXY: if true, the arc will pretent to be a CCW arc in XY plane.
- * For this to work, the arc must lie in XY plane (i.e. Axis is either +Z or -Z).
- * Additionally, arc's rotation as a whole will be subtracted from u,v
- * (ArcOfCircle specific).
- */
-void GeomArcOfCircle::setRange(double u, double v, bool emulateCCWXY)
-{
-    try {
-        Handle(Geom_TrimmedCurve) curve =  Handle(Geom_TrimmedCurve)::DownCast(handle());
-        if (emulateCCWXY){
-            Handle(Geom_Conic) conic = Handle(Geom_Conic)::DownCast(curve->BasisCurve());
-            double angleXU = -conic->Position().XDirection().AngleWithRef(gp_Dir(1.0,0.0,0.0), gp_Dir(0.0,0.0,1.0));
-            double u1 = u, v1 = v;//the values that were passed, ccw angles from X axis. u,v will contain the rotation-corrected and swapped angles.
-            if (conic->Axis().Direction().Z() > 0.0){
-                //normal CCW arc
-                u = u1 - angleXU;
-                v = v1 - angleXU;
-            }
-            else {
-                //reversed (CW) arc
-                u = angleXU - v1;
-                v = angleXU - u1;
-            }
-        }
-
-        curve->SetTrim(u, v);
-    }
-    catch (Standard_Failure& e) {
-
-        THROWM(Base::CADKernelError,e.GetMessageString())
-    }
-}
-
-// Persistence implementer
-unsigned int GeomArcOfCircle::getMemSize (void) const
-{
-    return sizeof(Geom_Circle) + 2 *sizeof(double);
-}
-
-void GeomArcOfCircle::Save(Base::Writer &writer) const
-{
-    // save the attributes of the father class
-    Geometry::Save(writer);
-
-    Handle(Geom_Circle) circle = Handle(Geom_Circle)::DownCast(this->myCurve->BasisCurve());
-
-    gp_Pnt center = circle->Axis().Location();
-    gp_Dir normal = circle->Axis().Direction();
-    gp_Dir xdir = circle->XAxis().Direction();
-
-    gp_Ax2 xdirref(center, normal); // this is a reference XY for the arc
-    double AngleXU = -xdir.AngleWithRef(xdirref.XDirection(),normal);
-
-    writer.Stream()
-         << writer.ind()
-             << "<ArcOfCircle "
-                << "CenterX=\"" <<  center.X() <<
-                "\" CenterY=\"" <<  center.Y() <<
-                "\" CenterZ=\"" <<  center.Z() <<
-                "\" NormalX=\"" <<  normal.X() <<
-                "\" NormalY=\"" <<  normal.Y() <<
-                "\" NormalZ=\"" <<  normal.Z() <<
-                "\" AngleXU=\"" <<  AngleXU <<
-                "\" Radius=\"" <<  circle->Radius() <<
-                "\" StartAngle=\"" <<  this->myCurve->FirstParameter() <<
-                "\" EndAngle=\"" <<  this->myCurve->LastParameter() <<
-             "\"/>" << std::endl;
-}
-
-void GeomArcOfCircle::Restore(Base::XMLReader &reader)
-{
-    // read the attributes of the father class
-    Geometry::Restore(reader);
-
-    double CenterX,CenterY,CenterZ,NormalX,NormalY,NormalZ,Radius,StartAngle,EndAngle;
-    double AngleXU=0;
-    // read my Element
-    reader.readElement("ArcOfCircle");
-    // get the value of my Attribute
-    CenterX = reader.getAttributeAsFloat("CenterX");
-    CenterY = reader.getAttributeAsFloat("CenterY");
-    CenterZ = reader.getAttributeAsFloat("CenterZ");
-    NormalX = reader.getAttributeAsFloat("NormalX");
-    NormalY = reader.getAttributeAsFloat("NormalY");
-    NormalZ = reader.getAttributeAsFloat("NormalZ");
-    if (reader.hasAttribute("AngleXU"))
-        AngleXU = reader.getAttributeAsFloat("AngleXU");
-    Radius = reader.getAttributeAsFloat("Radius");
-    StartAngle = reader.getAttributeAsFloat("StartAngle");
-    EndAngle = reader.getAttributeAsFloat("EndAngle");
-
-    // set the read geometry
-    gp_Pnt p1(CenterX,CenterY,CenterZ);
-    gp_Dir norm(NormalX,NormalY,NormalZ);
-
-    gp_Ax1 normaxis(p1,norm);
-    gp_Ax2 xdir(p1, norm);
-    xdir.Rotate(normaxis,AngleXU);
-
-    try {
-        GC_MakeCircle mc(xdir, Radius);
-        if (!mc.IsDone())
-            THROWM(Base::CADKernelError,gce_ErrorStatusText(mc.Status()))
-        GC_MakeArcOfCircle ma(mc.Value()->Circ(), StartAngle, EndAngle, 1);
-        if (!ma.IsDone())
-            THROWM(Base::CADKernelError,gce_ErrorStatusText(ma.Status()))
-
-        Handle(Geom_TrimmedCurve) tmpcurve = ma.Value();
-        Handle(Geom_Circle) tmpcircle = Handle(Geom_Circle)::DownCast(tmpcurve->BasisCurve());
-        Handle(Geom_Circle) circle = Handle(Geom_Circle)::DownCast(this->myCurve->BasisCurve());
-
-        circle->SetCirc(tmpcircle->Circ());
-        this->myCurve->SetTrim(tmpcurve->FirstParameter(), tmpcurve->LastParameter());
-    }
-    catch (Standard_Failure& e) {
-
-        THROWM(Base::CADKernelError,e.GetMessageString())
-    }
-}
-
-PyObject *GeomArcOfCircle::getPyObject(void)
-{
-    return new ArcOfCirclePy(static_cast<GeomArcOfCircle*>(this->clone()));
-}
-
-// -------------------------------------------------
-
-TYPESYSTEM_SOURCE(Part::GeomEllipse,Part::GeomConic)
-
-GeomEllipse::GeomEllipse()
-{
-    Handle(Geom_Ellipse) e = new Geom_Ellipse(gp_Elips());
-    this->myCurve = e;
-}
-
-GeomEllipse::GeomEllipse(const Handle(Geom_Ellipse)& e)
-{
-    setHandle(e);
-}
-
-GeomEllipse::~GeomEllipse()
-{
-}
-
-const Handle(Geom_Geometry)& GeomEllipse::handle() const
-{
-    return myCurve;
-}
-
-void GeomEllipse::setHandle(const Handle(Geom_Ellipse) &e)
-{
-    this->myCurve = Handle(Geom_Ellipse)::DownCast(e->Copy());
-}
-
-Geometry *GeomEllipse::copy(void) const
-{
-    GeomEllipse *newEllipse = new GeomEllipse(myCurve);
-    newEllipse->Construction = this->Construction;
-    return newEllipse;
-}
-
-GeomBSplineCurve* GeomEllipse::toNurbs(double first, double last) const
-{
-    // for an arc of ellipse use the generic method
-    if (first != 0 || last != 2*M_PI) {
-        return GeomCurve::toNurbs(first, last);
-    }
-
-    Handle(Geom_Ellipse) conic =  Handle(Geom_Ellipse)::DownCast(handle());
-    gp_Ax1 axis = conic->Axis();
-    Standard_Real majorRadius = conic->MajorRadius();
-    Standard_Real minorRadius = conic->MinorRadius();
-    gp_Dir xdir = conic->XAxis().Direction();
-    Standard_Real angle = atan2(xdir.Y(), xdir.X());
-    const gp_Pnt& loc = axis.Location();
-
-    TColgp_Array1OfPnt poles(1, 7);
-    poles(1) = loc.Translated(gp_Vec(majorRadius, 0, 0));
-    poles(2) = loc.Translated(gp_Vec(majorRadius, 2*minorRadius, 0));
-    poles(3) = loc.Translated(gp_Vec(-majorRadius, 2*minorRadius, 0));
-    poles(4) = loc.Translated(gp_Vec(-majorRadius, 0, 0));
-    poles(5) = loc.Translated(gp_Vec(-majorRadius, -2*minorRadius, 0));
-    poles(6) = loc.Translated(gp_Vec(majorRadius, -2*minorRadius, 0));
-    poles(7) = loc.Translated(gp_Vec(majorRadius, 0, 0));
-
-    TColStd_Array1OfReal weights(1,7);
-    for (int i=1; i<=7; i++) {
-        poles(i).Rotate(axis, angle);
-        weights(i) = 1;
-    }
-    weights(1) = 3;
-    weights(4) = 3;
-    weights(7) = 3;
-
-    TColStd_Array1OfInteger mults(1, 3);
-    mults(1) = 4;
-    mults(2) = 3;
-    mults(3) = 4;
-
-    TColStd_Array1OfReal knots(1, 3);
-    knots(1) = 0;
-    knots(2) = 1;
-    knots(3) = 2;
-
-    Handle(Geom_BSplineCurve) spline = new Geom_BSplineCurve(poles, weights,knots, mults, 3,
-        Standard_False, Standard_True);
-    return new GeomBSplineCurve(spline);
-}
-
-double GeomEllipse::getMajorRadius(void) const
-{
-    Handle(Geom_Ellipse) ellipse = Handle(Geom_Ellipse)::DownCast(handle());
-    return ellipse->MajorRadius();
-}
-
-void GeomEllipse::setMajorRadius(double Radius)
-{
-    Handle(Geom_Ellipse) ellipse = Handle(Geom_Ellipse)::DownCast(handle());
-
-    try {
-        ellipse->SetMajorRadius(Radius);
-    }
-    catch (Standard_Failure& e) {
-
-        THROWM(Base::CADKernelError,e.GetMessageString())
-    }
-}
-
-double GeomEllipse::getMinorRadius(void) const
-{
-    Handle(Geom_Ellipse) ellipse = Handle(Geom_Ellipse)::DownCast(handle());
-    return ellipse->MinorRadius();
-}
-
-void GeomEllipse::setMinorRadius(double Radius)
-{
-    Handle(Geom_Ellipse) ellipse = Handle(Geom_Ellipse)::DownCast(handle());
-
-    try {
-        ellipse->SetMinorRadius(Radius);
-    }
-    catch (Standard_Failure& e) {
-
-        THROWM(Base::CADKernelError,e.GetMessageString())
-    }
-}
-
-/*!
- * \brief GeomEllipse::getMajorAxisDir
- * \return the direction vector (unit-length) of major axis of the ellipse. The
- * direction also points to the first focus.
- */
-Base::Vector3d GeomEllipse::getMajorAxisDir() const
-{
-    gp_Dir xdir = myCurve->XAxis().Direction();
-    return Base::Vector3d(xdir.X(), xdir.Y(), xdir.Z());
-}
-
-/*!
- * \brief GeomEllipse::setMajorAxisDir Rotates the ellipse in its plane, so
- * that its major axis is as close as possible to the provided direction.
- * \param newdir [in] is the new direction. If the vector is small, the
- * orientation of the ellipse will be preserved. If the vector is not small,
- * but its projection onto plane of the ellipse is small, an exception will be
- * thrown.
- */
-void GeomEllipse::setMajorAxisDir(Base::Vector3d newdir)
-{
-#if OCC_VERSION_HEX >= 0x060504
-    if (newdir.Sqr() < Precision::SquareConfusion())
-#else
-    if (newdir.Length() < Precision::Confusion())
-#endif
-        return;//zero vector was passed. Keep the old orientation.
-    try {
-        gp_Ax2 pos = myCurve->Position();
-        pos.SetXDirection(gp_Dir(newdir.x, newdir.y, newdir.z));//OCC should keep the old main Direction (Z), and change YDirection to accommodate the new XDirection.
-        myCurve->SetPosition(pos);
-    }
-    catch (Standard_Failure& e) {
-
-        THROWM(Base::CADKernelError,e.GetMessageString())
-    }
-}
-
-// Persistence implementer
-unsigned int GeomEllipse::getMemSize (void) const
-{
-    return sizeof(Geom_Ellipse);
-}
-
-void GeomEllipse::Save(Base::Writer& writer) const
-{
-    // save the attributes of the father class
-    GeomCurve::Save(writer);
-
-    gp_Pnt center = this->myCurve->Axis().Location();
-    gp_Dir normal = this->myCurve->Axis().Direction();
-    gp_Dir xdir = this->myCurve->XAxis().Direction();
-
-    gp_Ax2 xdirref(center, normal); // this is a reference XY for the ellipse
-
-    double AngleXU = -xdir.AngleWithRef(xdirref.XDirection(),normal);
-
-
-    writer.Stream()
-         << writer.ind()
-            << "<Ellipse "
-            << "CenterX=\"" <<  center.X() << "\" "
-            << "CenterY=\"" <<  center.Y() << "\" "
-            << "CenterZ=\"" <<  center.Z() << "\" "
-            << "NormalX=\"" <<  normal.X() << "\" "
-            << "NormalY=\"" <<  normal.Y() << "\" "
-            << "NormalZ=\"" <<  normal.Z() << "\" "
-            << "MajorRadius=\"" <<  this->myCurve->MajorRadius() << "\" "
-            << "MinorRadius=\"" <<  this->myCurve->MinorRadius() << "\" "
-            << "AngleXU=\"" << AngleXU << "\" "
-            << "/>" << std::endl;
-}
-
-void GeomEllipse::Restore(Base::XMLReader& reader)
-{
-    // read the attributes of the father class
-    GeomCurve::Restore(reader);
-
-    double CenterX,CenterY,CenterZ,NormalX,NormalY,NormalZ,MajorRadius,MinorRadius,AngleXU;
-    // read my Element
-    reader.readElement("Ellipse");
-    // get the value of my Attribute
-    CenterX = reader.getAttributeAsFloat("CenterX");
-    CenterY = reader.getAttributeAsFloat("CenterY");
-    CenterZ = reader.getAttributeAsFloat("CenterZ");
-    NormalX = reader.getAttributeAsFloat("NormalX");
-    NormalY = reader.getAttributeAsFloat("NormalY");
-    NormalZ = reader.getAttributeAsFloat("NormalZ");
-    MajorRadius = reader.getAttributeAsFloat("MajorRadius");
-    MinorRadius = reader.getAttributeAsFloat("MinorRadius");
-
-    // This is for backwards compatibility
-    if(reader.hasAttribute("AngleXU"))
-        AngleXU = reader.getAttributeAsFloat("AngleXU");
-    else
-        AngleXU = 0;
-
-    // set the read geometry
-    gp_Pnt p1(CenterX,CenterY,CenterZ);
-    gp_Dir norm(NormalX,NormalY,NormalZ);
-
-    gp_Ax1 normaxis(p1,norm);
-
-    gp_Ax2 xdir(p1, norm);
-
-    xdir.Rotate(normaxis,AngleXU);
-
-    try {
-        GC_MakeEllipse mc(xdir, MajorRadius, MinorRadius);
-        if (!mc.IsDone())
-            THROWM(Base::CADKernelError,gce_ErrorStatusText(mc.Status()))
-
-        this->myCurve = mc.Value();
-    }
-    catch (Standard_Failure& e) {
-
-        THROWM(Base::CADKernelError,e.GetMessageString())
-    }
-}
-
-PyObject *GeomEllipse::getPyObject(void)
-{
-    return new EllipsePy((GeomEllipse*)this->clone());
-}
-
-// -------------------------------------------------
-
-TYPESYSTEM_SOURCE(Part::GeomArcOfEllipse,Part::GeomArcOfConic)
-
-GeomArcOfEllipse::GeomArcOfEllipse()
-{
-    Handle(Geom_Ellipse) e = new Geom_Ellipse(gp_Elips());
-    this->myCurve = new Geom_TrimmedCurve(e, e->FirstParameter(),e->LastParameter());
-}
-
-GeomArcOfEllipse::GeomArcOfEllipse(const Handle(Geom_Ellipse)& e)
-{
-    setHandle(e);
-}
-
-GeomArcOfEllipse::~GeomArcOfEllipse()
-{
-}
-
-void GeomArcOfEllipse::setHandle(const Handle(Geom_TrimmedCurve)& c)
-{
-    Handle(Geom_Ellipse) basis = Handle(Geom_Ellipse)::DownCast(c->BasisCurve());
-    if (basis.IsNull())
-        Standard_Failure::Raise("Basis curve is not an ellipse");
-    this->myCurve = Handle(Geom_TrimmedCurve)::DownCast(c->Copy());
-}
-
-void GeomArcOfEllipse::setHandle(const Handle(Geom_Ellipse)& e)
-{
-    this->myCurve = new Geom_TrimmedCurve(e, e->FirstParameter(),e->LastParameter());
-}
-
-const Handle(Geom_Geometry)& GeomArcOfEllipse::handle() const
-{
-    return myCurve;
-}
-
-Geometry *GeomArcOfEllipse::copy(void) const
-{
-    GeomArcOfEllipse* copy = new GeomArcOfEllipse();
-    copy->setHandle(this->myCurve);
-    copy->Construction = this->Construction;
-    return copy;
-}
-
-GeomBSplineCurve* GeomArcOfEllipse::toNurbs(double first, double last) const
-{
-    Handle(Geom_TrimmedCurve) curve =  Handle(Geom_TrimmedCurve)::DownCast(handle());
-    Handle(Geom_Ellipse) ellipse = Handle(Geom_Ellipse)::DownCast(curve->BasisCurve());
-    return GeomEllipse(ellipse).toNurbs(first, last);
-}
-
-double GeomArcOfEllipse::getMajorRadius(void) const
-{
-    Handle(Geom_Ellipse) ellipse = Handle(Geom_Ellipse)::DownCast(myCurve->BasisCurve());
-    return ellipse->MajorRadius();
-}
-
-void GeomArcOfEllipse::setMajorRadius(double Radius)
-{
-    Handle(Geom_Ellipse) ellipse = Handle(Geom_Ellipse)::DownCast(myCurve->BasisCurve());
-
-    try {
-        ellipse->SetMajorRadius(Radius);
-    }
-    catch (Standard_Failure& e) {
-
-        THROWM(Base::CADKernelError,e.GetMessageString())
-    }
-}
-
-double GeomArcOfEllipse::getMinorRadius(void) const
-{
-    Handle(Geom_Ellipse) ellipse = Handle(Geom_Ellipse)::DownCast(myCurve->BasisCurve());
-    return ellipse->MinorRadius();
-}
-
-void GeomArcOfEllipse::setMinorRadius(double Radius)
-{
-    Handle(Geom_Ellipse) ellipse = Handle(Geom_Ellipse)::DownCast(myCurve->BasisCurve());
-
-    try {
-        ellipse->SetMinorRadius(Radius);
-    }
-    catch (Standard_Failure& e) {
-
-        THROWM(Base::CADKernelError,e.GetMessageString())
-    }
-}
-
-/*!
- * \brief GeomArcOfEllipse::getMajorAxisDir
- * \return the direction vector (unit-length) of major axis of the ellipse. The
- * direction also points to the first focus.
- */
-Base::Vector3d GeomArcOfEllipse::getMajorAxisDir() const
-{
-    Handle(Geom_Ellipse) c = Handle(Geom_Ellipse)::DownCast( myCurve->BasisCurve() );
-    assert(!c.IsNull());
-    gp_Dir xdir = c->XAxis().Direction();
-    return Base::Vector3d(xdir.X(), xdir.Y(), xdir.Z());
-}
-
-/*!
- * \brief GeomArcOfEllipse::setMajorAxisDir Rotates the ellipse in its plane, so
- * that its major axis is as close as possible to the provided direction.
- * \param newdir [in] is the new direction. If the vector is small, the
- * orientation of the ellipse will be preserved. If the vector is not small,
- * but its projection onto plane of the ellipse is small, an exception will be
- * thrown.
- */
-void GeomArcOfEllipse::setMajorAxisDir(Base::Vector3d newdir)
-{
-    Handle(Geom_Ellipse) c = Handle(Geom_Ellipse)::DownCast( myCurve->BasisCurve() );
-    assert(!c.IsNull());
-#if OCC_VERSION_HEX >= 0x060504
-    if (newdir.Sqr() < Precision::SquareConfusion())
-#else
-    if (newdir.Length() < Precision::Confusion())
-#endif
-        return;//zero vector was passed. Keep the old orientation.
-    try {
-        gp_Ax2 pos = c->Position();
-        pos.SetXDirection(gp_Dir(newdir.x, newdir.y, newdir.z));//OCC should keep the old main Direction (Z), and change YDirection to accommodate the new XDirection.
-        c->SetPosition(pos);
-    }
-    catch (Standard_Failure& e) {
-
-        THROWM(Base::CADKernelError,e.GetMessageString())
-    }
-}
-
-/*!
- * \brief GeomArcOfEllipse::getRange
- * \param u [out] start angle of the arc, in radians.
- * \param v [out] end angle of the arc, in radians.
- * \param emulateCCWXY: if true, the arc will pretent to be a CCW arc in XY plane.
- * For this to work, the arc must lie in XY plane (i.e. Axis is either +Z or -Z).
- */
-void GeomArcOfEllipse::getRange(double& u, double& v, bool emulateCCWXY) const
-{
-    u = myCurve->FirstParameter();
-    v = myCurve->LastParameter();
-    if (emulateCCWXY) {
-        if (isReversed()) {
-            std::swap(u,v);
-            u = -u; v = -v;
-            if (v < u)
-                v += 2*M_PI;
-            if (v-u > 2*M_PI)
-                v -= 2*M_PI;
-        }
-    }
-}
-
-/*!
- * \brief GeomArcOfEllipse::setRange
- * \param u [in] start angle of the arc, in radians.
- * \param v [in] end angle of the arc, in radians.
- * \param emulateCCWXY: if true, the arc will pretent to be a CCW arc in XY plane.
- * For this to work, the arc must lie in XY plane (i.e. Axis is either +Z or -Z).
- */
-void GeomArcOfEllipse::setRange(double u, double v, bool emulateCCWXY)
-{
-    try {
-        if (emulateCCWXY) {
-            if (isReversed()) {
-                std::swap(u,v);
-                u = -u; v = -v;
-            }
-        }
-        myCurve->SetTrim(u, v);
-    }
-    catch (Standard_Failure& e) {
-
-        THROWM(Base::CADKernelError,e.GetMessageString())
-    }
-}
-
-// Persistence implementer
-unsigned int GeomArcOfEllipse::getMemSize (void) const
-{
-    return sizeof(Geom_Ellipse) + 2 *sizeof(double);
-}
-
-void GeomArcOfEllipse::Save(Base::Writer &writer) const
-{
-    // save the attributes of the father class
-    GeomCurve::Save(writer);
-
-    Handle(Geom_Ellipse) ellipse = Handle(Geom_Ellipse)::DownCast(this->myCurve->BasisCurve());
-
-    gp_Pnt center = ellipse->Axis().Location();
-    gp_Dir normal = ellipse->Axis().Direction();
-    gp_Dir xdir = ellipse->XAxis().Direction();
-
-    gp_Ax2 xdirref(center, normal); // this is a reference XY for the ellipse
-
-    double AngleXU = -xdir.AngleWithRef(xdirref.XDirection(),normal);
-
-
-    writer.Stream()
-         << writer.ind()
-            << "<ArcOfEllipse "
-            << "CenterX=\"" <<  center.X() << "\" "
-            << "CenterY=\"" <<  center.Y() << "\" "
-            << "CenterZ=\"" <<  center.Z() << "\" "
-            << "NormalX=\"" <<  normal.X() << "\" "
-            << "NormalY=\"" <<  normal.Y() << "\" "
-            << "NormalZ=\"" <<  normal.Z() << "\" "
-            << "MajorRadius=\"" <<  ellipse->MajorRadius() << "\" "
-            << "MinorRadius=\"" <<  ellipse->MinorRadius() << "\" "
-            << "AngleXU=\"" << AngleXU << "\" "
-            << "StartAngle=\"" <<  this->myCurve->FirstParameter() << "\" "
-            << "EndAngle=\"" <<  this->myCurve->LastParameter() << "\" "
-            << "/>" << std::endl;
-}
-
-void GeomArcOfEllipse::Restore(Base::XMLReader &reader)
-{
-    // read the attributes of the father class
-    GeomCurve::Restore(reader);
-
-    double CenterX,CenterY,CenterZ,NormalX,NormalY,NormalZ,MajorRadius,MinorRadius,AngleXU,StartAngle,EndAngle;
-    // read my Element
-    reader.readElement("ArcOfEllipse");
-    // get the value of my Attribute
-    CenterX = reader.getAttributeAsFloat("CenterX");
-    CenterY = reader.getAttributeAsFloat("CenterY");
-    CenterZ = reader.getAttributeAsFloat("CenterZ");
-    NormalX = reader.getAttributeAsFloat("NormalX");
-    NormalY = reader.getAttributeAsFloat("NormalY");
-    NormalZ = reader.getAttributeAsFloat("NormalZ");
-    MajorRadius = reader.getAttributeAsFloat("MajorRadius");
-    MinorRadius = reader.getAttributeAsFloat("MinorRadius");
-    AngleXU = reader.getAttributeAsFloat("AngleXU");
-    StartAngle = reader.getAttributeAsFloat("StartAngle");
-    EndAngle = reader.getAttributeAsFloat("EndAngle");
-
-
-    // set the read geometry
-    gp_Pnt p1(CenterX,CenterY,CenterZ);
-    gp_Dir norm(NormalX,NormalY,NormalZ);
-
-    gp_Ax1 normaxis(p1,norm);
-
-    gp_Ax2 xdir(p1, norm);
-
-    xdir.Rotate(normaxis,AngleXU);
-
-    try {
-        GC_MakeEllipse mc(xdir, MajorRadius, MinorRadius);
-        if (!mc.IsDone())
-            THROWM(Base::CADKernelError,gce_ErrorStatusText(mc.Status()))
-
-        GC_MakeArcOfEllipse ma(mc.Value()->Elips(), StartAngle, EndAngle, 1);
-        if (!ma.IsDone())
-            THROWM(Base::CADKernelError,gce_ErrorStatusText(ma.Status()))
-
-        Handle(Geom_TrimmedCurve) tmpcurve = ma.Value();
-        Handle(Geom_Ellipse) tmpellipse = Handle(Geom_Ellipse)::DownCast(tmpcurve->BasisCurve());
-        Handle(Geom_Ellipse) ellipse = Handle(Geom_Ellipse)::DownCast(this->myCurve->BasisCurve());
-
-        ellipse->SetElips(tmpellipse->Elips());
-        this->myCurve->SetTrim(tmpcurve->FirstParameter(), tmpcurve->LastParameter());
-    }
-    catch (Standard_Failure& e) {
-
-        THROWM(Base::CADKernelError,e.GetMessageString())
-    }
-}
-
-PyObject *GeomArcOfEllipse::getPyObject(void)
-{
-    return new ArcOfEllipsePy(static_cast<GeomArcOfEllipse*>(this->clone()));
-}
-
-// -------------------------------------------------
-
-TYPESYSTEM_SOURCE(Part::GeomHyperbola,Part::GeomConic)
-
-GeomHyperbola::GeomHyperbola()
-{
-    Handle(Geom_Hyperbola) h = new Geom_Hyperbola(gp_Hypr());
-    this->myCurve = h;
-}
-
-GeomHyperbola::GeomHyperbola(const Handle(Geom_Hyperbola)& h)
-{
-    setHandle(h);
-}
-
-GeomHyperbola::~GeomHyperbola()
-{
-}
-
-const Handle(Geom_Geometry)& GeomHyperbola::handle() const
-{
-    return myCurve;
-}
-
-
-void GeomHyperbola::setHandle(const Handle(Geom_Hyperbola)& c)
-{
-    myCurve = Handle(Geom_Hyperbola)::DownCast(c->Copy());
-}
-
-Geometry *GeomHyperbola::copy(void) const
-{
-    GeomHyperbola *newHyp = new GeomHyperbola(myCurve);
-    newHyp->Construction = this->Construction;
-    return newHyp;
-}
-
-GeomBSplineCurve* GeomHyperbola::toNurbs(double first, double last) const
-{
-    return GeomCurve::toNurbs(first, last);
-}
-
-double GeomHyperbola::getMajorRadius(void) const
-{
-    Handle(Geom_Hyperbola) h = Handle(Geom_Hyperbola)::DownCast(handle());
-    return h->MajorRadius();
-}
-
-void GeomHyperbola::setMajorRadius(double Radius)
-{
-    Handle(Geom_Hyperbola) h = Handle(Geom_Hyperbola)::DownCast(handle());
-
-    try {
-        h->SetMajorRadius(Radius);
-    }
-    catch (Standard_Failure& e) {
-
-        THROWM(Base::CADKernelError,e.GetMessageString())
-    }
-}
-
-double GeomHyperbola::getMinorRadius(void) const
-{
-    Handle(Geom_Hyperbola) h = Handle(Geom_Hyperbola)::DownCast(handle());
-    return h->MinorRadius();
-}
-
-void GeomHyperbola::setMinorRadius(double Radius)
-{
-    Handle(Geom_Hyperbola) h = Handle(Geom_Hyperbola)::DownCast(handle());
-
-    try {
-        h->SetMinorRadius(Radius);
-    }
-    catch (Standard_Failure& e) {
-
-        THROWM(Base::CADKernelError,e.GetMessageString())
-    }
-}
-
-// Persistence implementer
-unsigned int GeomHyperbola::getMemSize (void) const
-{
-    return sizeof(Geom_Hyperbola);
-}
-
-void GeomHyperbola::Save(Base::Writer& writer) const
-{
-    // save the attributes of the father class
-    GeomCurve::Save(writer);
-
-    gp_Pnt center = this->myCurve->Axis().Location();
-    gp_Dir normal = this->myCurve->Axis().Direction();
-    gp_Dir xdir = this->myCurve->XAxis().Direction();
-
-    gp_Ax2 xdirref(center, normal); // this is a reference XY for the ellipse
-
-    double AngleXU = -xdir.AngleWithRef(xdirref.XDirection(),normal);
-
-    writer.Stream()
-         << writer.ind()
-            << "<Hyperbola "
-            << "CenterX=\"" <<  center.X() << "\" "
-            << "CenterY=\"" <<  center.Y() << "\" "
-            << "CenterZ=\"" <<  center.Z() << "\" "
-            << "NormalX=\"" <<  normal.X() << "\" "
-            << "NormalY=\"" <<  normal.Y() << "\" "
-            << "NormalZ=\"" <<  normal.Z() << "\" "
-            << "MajorRadius=\"" <<  this->myCurve->MajorRadius() << "\" "
-            << "MinorRadius=\"" <<  this->myCurve->MinorRadius() << "\" "
-            << "AngleXU=\"" << AngleXU << "\" "
-            << "/>" << std::endl;
-}
-
-void GeomHyperbola::Restore(Base::XMLReader& reader)
-{
-    // read the attributes of the father class
-    GeomCurve::Restore(reader);
-
-    double CenterX,CenterY,CenterZ,NormalX,NormalY,NormalZ,MajorRadius,MinorRadius,AngleXU;
-    // read my Element
-    reader.readElement("Hyperbola");
-    // get the value of my Attribute
-    CenterX = reader.getAttributeAsFloat("CenterX");
-    CenterY = reader.getAttributeAsFloat("CenterY");
-    CenterZ = reader.getAttributeAsFloat("CenterZ");
-    NormalX = reader.getAttributeAsFloat("NormalX");
-    NormalY = reader.getAttributeAsFloat("NormalY");
-    NormalZ = reader.getAttributeAsFloat("NormalZ");
-    MajorRadius = reader.getAttributeAsFloat("MajorRadius");
-    MinorRadius = reader.getAttributeAsFloat("MinorRadius");
-    AngleXU = reader.getAttributeAsFloat("AngleXU");
-
-    // set the read geometry
-    gp_Pnt p1(CenterX,CenterY,CenterZ);
-    gp_Dir norm(NormalX,NormalY,NormalZ);
-
-    gp_Ax1 normaxis(p1,norm);
-
-    gp_Ax2 xdir(p1, norm);
-
-    xdir.Rotate(normaxis,AngleXU);
-
-    try {
-        GC_MakeHyperbola mc(xdir, MajorRadius, MinorRadius);
-        if (!mc.IsDone())
-            THROWM(Base::CADKernelError,gce_ErrorStatusText(mc.Status()))
-
-        this->myCurve = mc.Value();
-    }
-    catch (Standard_Failure& e) {
-
-        THROWM(Base::CADKernelError,e.GetMessageString())
-    }
-}
-
-PyObject *GeomHyperbola::getPyObject(void)
-{
-    return new HyperbolaPy(static_cast<GeomHyperbola*>(this->clone()));
-}
-// -------------------------------------------------
-
-TYPESYSTEM_SOURCE(Part::GeomArcOfHyperbola,Part::GeomArcOfConic)
-
-GeomArcOfHyperbola::GeomArcOfHyperbola()
-{
-    gp_Ax2 ax2 = gp_Ax2();
-    Handle(Geom_Hyperbola) h = new Geom_Hyperbola(gp_Hypr(ax2, 1,1));
-    this->myCurve = new Geom_TrimmedCurve(h, h->FirstParameter(),h->LastParameter());
-}
-
-GeomArcOfHyperbola::GeomArcOfHyperbola(const Handle(Geom_Hyperbola)& h)
-{
-    setHandle(h);
-}
-
-GeomArcOfHyperbola::~GeomArcOfHyperbola()
-{
-}
-
-void GeomArcOfHyperbola::setHandle(const Handle(Geom_TrimmedCurve)& c)
-{
-    Handle(Geom_Hyperbola) basis = Handle(Geom_Hyperbola)::DownCast(c->BasisCurve());
-    if (basis.IsNull())
-        Standard_Failure::Raise("Basis curve is not an hyperbola");
-    this->myCurve = Handle(Geom_TrimmedCurve)::DownCast(c->Copy());
-}
-
-void GeomArcOfHyperbola::setHandle(const Handle(Geom_Hyperbola)& h)
-{
-    this->myCurve = new Geom_TrimmedCurve(h, h->FirstParameter(),h->LastParameter());
-}
-
-const Handle(Geom_Geometry)& GeomArcOfHyperbola::handle() const
-{
-    return myCurve;
-}
-
-Geometry *GeomArcOfHyperbola::copy(void) const
-{
-    GeomArcOfHyperbola* copy = new GeomArcOfHyperbola();
-    copy->setHandle(this->myCurve);
-    copy->Construction = this->Construction;
-    return copy;
-}
-
-GeomBSplineCurve* GeomArcOfHyperbola::toNurbs(double first, double last) const
-{
-    Handle(Geom_TrimmedCurve) curve =  Handle(Geom_TrimmedCurve)::DownCast(handle());
-    Handle(Geom_Hyperbola) hyperbola = Handle(Geom_Hyperbola)::DownCast(curve->BasisCurve());
-    return GeomHyperbola(hyperbola).toNurbs(first, last);
-}
-
-double GeomArcOfHyperbola::getMajorRadius(void) const
-{
-    Handle(Geom_Hyperbola) h = Handle(Geom_Hyperbola)::DownCast(myCurve->BasisCurve());
-    return h->MajorRadius();
-}
-
-void GeomArcOfHyperbola::setMajorRadius(double Radius)
-{
-    Handle(Geom_Hyperbola) h = Handle(Geom_Hyperbola)::DownCast(myCurve->BasisCurve());
-
-    try {
-        h->SetMajorRadius(Radius);
-    }
-    catch (Standard_Failure& e) {
-
-        THROWM(Base::CADKernelError,e.GetMessageString())
-    }
-}
-
-double GeomArcOfHyperbola::getMinorRadius(void) const
-{
-    Handle(Geom_Hyperbola) h = Handle(Geom_Hyperbola)::DownCast(myCurve->BasisCurve());
-    return h->MinorRadius();
-}
-
-void GeomArcOfHyperbola::setMinorRadius(double Radius)
-{
-    Handle(Geom_Hyperbola) h = Handle(Geom_Hyperbola)::DownCast(myCurve->BasisCurve());
-
-    try {
-        h->SetMinorRadius(Radius);
-    }
-    catch (Standard_Failure& e) {
-
-        THROWM(Base::CADKernelError,e.GetMessageString())
-    }
-}
-
-/*!
- * \brief GeomArcOfHyperbola::getMajorAxisDir
- * \return the direction vector (unit-length) of major axis of the hyperbola. The
- * direction also points to the first focus.
- */
-Base::Vector3d GeomArcOfHyperbola::getMajorAxisDir() const
-{
-    Handle(Geom_Hyperbola) c = Handle(Geom_Hyperbola)::DownCast( myCurve->BasisCurve() );
-    assert(!c.IsNull());
-    gp_Dir xdir = c->XAxis().Direction();
-    return Base::Vector3d(xdir.X(), xdir.Y(), xdir.Z());
-}
-
-/*!
- * \brief GeomArcOfHyperbola::setMajorAxisDir Rotates the hyperbola in its plane, so
- * that its major axis is as close as possible to the provided direction.
- * \param newdir [in] is the new direction. If the vector is small, the
- * orientation of the ellipse will be preserved. If the vector is not small,
- * but its projection onto plane of the ellipse is small, an exception will be
- * thrown.
- */
-void GeomArcOfHyperbola::setMajorAxisDir(Base::Vector3d newdir)
-{
-    Handle(Geom_Hyperbola) c = Handle(Geom_Hyperbola)::DownCast( myCurve->BasisCurve() );
-    assert(!c.IsNull());
-    #if OCC_VERSION_HEX >= 0x060504
-    if (newdir.Sqr() < Precision::SquareConfusion())
-    #else
-    if (newdir.Length() < Precision::Confusion())
-    #endif
-        return;//zero vector was passed. Keep the old orientation.
-
-    try {
-        gp_Ax2 pos = c->Position();
-        pos.SetXDirection(gp_Dir(newdir.x, newdir.y, newdir.z));//OCC should keep the old main Direction (Z), and change YDirection to accommodate the new XDirection.
-        c->SetPosition(pos);
-    }
-    catch (Standard_Failure& e) {
-
-        THROWM(Base::CADKernelError,e.GetMessageString())
-    }
-}
-
-void GeomArcOfHyperbola::getRange(double& u, double& v, bool emulateCCWXY) const
-{
-    try {
-        if (emulateCCWXY){
-            if (isReversed()) {
-                Handle(Geom_Hyperbola) c = Handle(Geom_Hyperbola)::DownCast(myCurve->BasisCurve());
-                assert(!c.IsNull());
-                c->Reverse();
-            }
-        }
-    }
-    catch (Standard_Failure& e) {
-
-        THROWM(Base::CADKernelError,e.GetMessageString())
-    }
-
-    u = myCurve->FirstParameter();
-    v = myCurve->LastParameter();
-}
-
-void GeomArcOfHyperbola::setRange(double u, double v, bool emulateCCWXY)
-{
-    try {
-        myCurve->SetTrim(u, v);
-
-        if (emulateCCWXY) {
-            if (isReversed()) {
-                Handle(Geom_Hyperbola) c = Handle(Geom_Hyperbola)::DownCast(myCurve->BasisCurve());
-                assert(!c.IsNull());
-                c->Reverse();
-            }
-        }
-    }
-    catch (Standard_Failure& e) {
-
-        THROWM(Base::CADKernelError,e.GetMessageString())
-    }
-}
-
-// Persistence implementer
-unsigned int GeomArcOfHyperbola::getMemSize (void) const
-{
-    return sizeof(Geom_Hyperbola) + 2 *sizeof(double);
-}
-
-void GeomArcOfHyperbola::Save(Base::Writer &writer) const
-{
-    // save the attributes of the father class
-    GeomCurve::Save(writer);
-
-    Handle(Geom_Hyperbola) h = Handle(Geom_Hyperbola)::DownCast(this->myCurve->BasisCurve());
-
-    gp_Pnt center = h->Axis().Location();
-    gp_Dir normal = h->Axis().Direction();
-    gp_Dir xdir = h->XAxis().Direction();
-
-    gp_Ax2 xdirref(center, normal); // this is a reference XY for the ellipse
-
-    double AngleXU = -xdir.AngleWithRef(xdirref.XDirection(),normal);
-
-    writer.Stream()
-         << writer.ind()
-            << "<ArcOfHyperbola "
-            << "CenterX=\"" <<  center.X() << "\" "
-            << "CenterY=\"" <<  center.Y() << "\" "
-            << "CenterZ=\"" <<  center.Z() << "\" "
-            << "NormalX=\"" <<  normal.X() << "\" "
-            << "NormalY=\"" <<  normal.Y() << "\" "
-            << "NormalZ=\"" <<  normal.Z() << "\" "
-            << "MajorRadius=\"" <<  h->MajorRadius() << "\" "
-            << "MinorRadius=\"" <<  h->MinorRadius() << "\" "
-            << "AngleXU=\"" << AngleXU << "\" "
-            << "StartAngle=\"" <<  this->myCurve->FirstParameter() << "\" "
-            << "EndAngle=\"" <<  this->myCurve->LastParameter() << "\" "
-            << "/>" << std::endl;
-}
-
-void GeomArcOfHyperbola::Restore(Base::XMLReader &reader)
-{
-    // read the attributes of the father class
-    GeomCurve::Restore(reader);
-
-    double CenterX,CenterY,CenterZ,NormalX,NormalY,NormalZ,MajorRadius,MinorRadius,AngleXU,StartAngle,EndAngle;
-    // read my Element
-    reader.readElement("ArcOfHyperbola");
-    // get the value of my Attribute
-    CenterX = reader.getAttributeAsFloat("CenterX");
-    CenterY = reader.getAttributeAsFloat("CenterY");
-    CenterZ = reader.getAttributeAsFloat("CenterZ");
-    NormalX = reader.getAttributeAsFloat("NormalX");
-    NormalY = reader.getAttributeAsFloat("NormalY");
-    NormalZ = reader.getAttributeAsFloat("NormalZ");
-    MajorRadius = reader.getAttributeAsFloat("MajorRadius");
-    MinorRadius = reader.getAttributeAsFloat("MinorRadius");
-    AngleXU = reader.getAttributeAsFloat("AngleXU");
-    StartAngle = reader.getAttributeAsFloat("StartAngle");
-    EndAngle = reader.getAttributeAsFloat("EndAngle");
-
-
-    // set the read geometry
-    gp_Pnt p1(CenterX,CenterY,CenterZ);
-    gp_Dir norm(NormalX,NormalY,NormalZ);
-
-    gp_Ax1 normaxis(p1,norm);
-
-    gp_Ax2 xdir(p1, norm);
-
-    xdir.Rotate(normaxis,AngleXU);
-
-    try {
-        GC_MakeHyperbola mc(xdir, MajorRadius, MinorRadius);
-        if (!mc.IsDone())
-            THROWM(Base::CADKernelError,gce_ErrorStatusText(mc.Status()))
-
-        GC_MakeArcOfHyperbola ma(mc.Value()->Hypr(), StartAngle, EndAngle, 1);
-        if (!ma.IsDone())
-            THROWM(Base::CADKernelError,gce_ErrorStatusText(ma.Status()))
-
-        Handle(Geom_TrimmedCurve) tmpcurve = ma.Value();
-        Handle(Geom_Hyperbola) tmphyperbola = Handle(Geom_Hyperbola)::DownCast(tmpcurve->BasisCurve());
-        Handle(Geom_Hyperbola) hyperbola = Handle(Geom_Hyperbola)::DownCast(this->myCurve->BasisCurve());
-
-        hyperbola->SetHypr(tmphyperbola->Hypr());
-        this->myCurve->SetTrim(tmpcurve->FirstParameter(), tmpcurve->LastParameter());
-    }
-    catch (Standard_Failure& e) {
-
-        THROWM(Base::CADKernelError,e.GetMessageString())
-    }
-}
-
-PyObject *GeomArcOfHyperbola::getPyObject(void)
-{
-    return new ArcOfHyperbolaPy(static_cast<GeomArcOfHyperbola*>(this->clone()));
-}
-// -------------------------------------------------
-
-TYPESYSTEM_SOURCE(Part::GeomParabola,Part::GeomConic)
-
-GeomParabola::GeomParabola()
-{
-    Handle(Geom_Parabola) p = new Geom_Parabola(gp_Parab());
-    this->myCurve = p;
-}
-
-GeomParabola::GeomParabola(const Handle(Geom_Parabola)& p)
-{
-    setHandle(p);
-}
-
-GeomParabola::~GeomParabola()
-{
-}
-
-const Handle(Geom_Geometry)& GeomParabola::handle() const
-{
-    return myCurve;
-}
-
-void GeomParabola::setHandle(const Handle(Geom_Parabola)& c)
-{
-    myCurve = Handle(Geom_Parabola)::DownCast(c->Copy());
-}
-
-Geometry *GeomParabola::copy(void) const
-{
-    GeomParabola *newPar = new GeomParabola(myCurve);
-    newPar->Construction = this->Construction;
-    return newPar;
-}
-
-GeomBSplineCurve* GeomParabola::toNurbs(double first, double last) const
-{
-    // the default implementation suffices because a non-rational B-spline with
-    // one segment is a parabola
-    return GeomCurve::toNurbs(first, last);
-}
-
-double GeomParabola::getFocal(void) const
-{
-    Handle(Geom_Parabola) p = Handle(Geom_Parabola)::DownCast(handle());
-    return p->Focal();
-}
-
-void GeomParabola::setFocal(double length)
-{
-    Handle(Geom_Parabola) p = Handle(Geom_Parabola)::DownCast(handle());
-
-    try {
-        p->SetFocal(length);
-    }
-    catch (Standard_Failure& e) {
-
-        THROWM(Base::CADKernelError,e.GetMessageString())
-    }
-}
-
-// Persistence implementer
-unsigned int GeomParabola::getMemSize (void) const
-{
-    return sizeof(Geom_Parabola);
-}
-
-void GeomParabola::Save(Base::Writer& writer) const
-{
-    // save the attributes of the father class
-    GeomCurve::Save(writer);
-
-    gp_Pnt center = this->myCurve->Axis().Location();
-    gp_Dir normal = this->myCurve->Axis().Direction();
-    gp_Dir xdir = this->myCurve->XAxis().Direction();
-
-    gp_Ax2 xdirref(center, normal); // this is a reference XY for the ellipse
-
-    double AngleXU = -xdir.AngleWithRef(xdirref.XDirection(),normal);
-
-    writer.Stream()
-         << writer.ind()
-            << "<Parabola "
-            << "CenterX=\"" <<  center.X() << "\" "
-            << "CenterY=\"" <<  center.Y() << "\" "
-            << "CenterZ=\"" <<  center.Z() << "\" "
-            << "NormalX=\"" <<  normal.X() << "\" "
-            << "NormalY=\"" <<  normal.Y() << "\" "
-            << "NormalZ=\"" <<  normal.Z() << "\" "
-            << "Focal=\"" <<  this->myCurve->Focal() << "\" "
-            << "AngleXU=\"" << AngleXU << "\" "
-            << "/>" << std::endl;
-}
-
-void GeomParabola::Restore(Base::XMLReader& reader)
-{
-    // read the attributes of the father class
-    GeomCurve::Restore(reader);
-
-    double CenterX,CenterY,CenterZ,NormalX,NormalY,NormalZ,Focal,AngleXU;
-    // read my Element
-    reader.readElement("Parabola");
-    // get the value of my Attribute
-    CenterX = reader.getAttributeAsFloat("CenterX");
-    CenterY = reader.getAttributeAsFloat("CenterY");
-    CenterZ = reader.getAttributeAsFloat("CenterZ");
-    NormalX = reader.getAttributeAsFloat("NormalX");
-    NormalY = reader.getAttributeAsFloat("NormalY");
-    NormalZ = reader.getAttributeAsFloat("NormalZ");
-    Focal = reader.getAttributeAsFloat("Focal");
-    AngleXU = reader.getAttributeAsFloat("AngleXU");
-
-    // set the read geometry
-    gp_Pnt p1(CenterX,CenterY,CenterZ);
-    gp_Dir norm(NormalX,NormalY,NormalZ);
-
-    gp_Ax1 normaxis(p1,norm);
-
-    gp_Ax2 xdir(p1, norm);
-
-    xdir.Rotate(normaxis,AngleXU);
-
-    try {
-        gce_MakeParab mc(xdir, Focal);
-        if (!mc.IsDone())
-            THROWM(Base::CADKernelError,gce_ErrorStatusText(mc.Status()))
-
-        this->myCurve = new Geom_Parabola(mc.Value());
-    }
-    catch (Standard_Failure& e) {
-
-        THROWM(Base::CADKernelError,e.GetMessageString())
-    }
-}
-
-PyObject *GeomParabola::getPyObject(void)
-{
-    return new ParabolaPy(static_cast<GeomParabola*>(this->clone()));
-}
-
-// -------------------------------------------------
-
-TYPESYSTEM_SOURCE(Part::GeomArcOfParabola,Part::GeomArcOfConic)
-
-GeomArcOfParabola::GeomArcOfParabola()
-{
-    Handle(Geom_Parabola) p = new Geom_Parabola(gp_Parab());
-    this->myCurve = new Geom_TrimmedCurve(p, p->FirstParameter(),p->LastParameter());
-}
-
-GeomArcOfParabola::GeomArcOfParabola(const Handle(Geom_Parabola)& h)
-{
-    setHandle(h);
-}
-
-GeomArcOfParabola::~GeomArcOfParabola()
-{
-}
-
-void GeomArcOfParabola::setHandle(const Handle(Geom_TrimmedCurve)& c)
-{
-    Handle(Geom_Parabola) basis = Handle(Geom_Parabola)::DownCast(c->BasisCurve());
-    if (basis.IsNull())
-        Standard_Failure::Raise("Basis curve is not a parabola");
-    this->myCurve = Handle(Geom_TrimmedCurve)::DownCast(c->Copy());
-}
-
-void GeomArcOfParabola::setHandle(const Handle(Geom_Parabola)& h)
-{
-    this->myCurve = new Geom_TrimmedCurve(h, h->FirstParameter(),h->LastParameter());
-}
-
-const Handle(Geom_Geometry)& GeomArcOfParabola::handle() const
-{
-    return myCurve;
-}
-
-Geometry *GeomArcOfParabola::copy(void) const
-{
-    GeomArcOfParabola* copy = new GeomArcOfParabola();
-    copy->setHandle(this->myCurve);
-    copy->Construction = this->Construction;
-    return copy;
-}
-
-GeomBSplineCurve* GeomArcOfParabola::toNurbs(double first, double last) const
-{
-    Handle(Geom_TrimmedCurve) curve =  Handle(Geom_TrimmedCurve)::DownCast(handle());
-    Handle(Geom_Parabola) parabola = Handle(Geom_Parabola)::DownCast(curve->BasisCurve());
-    return GeomParabola(parabola).toNurbs(first, last);
-}
-
-double GeomArcOfParabola::getFocal(void) const
-{
-    Handle(Geom_Parabola) p = Handle(Geom_Parabola)::DownCast(myCurve->BasisCurve());
-    return p->Focal();
-}
-
-void GeomArcOfParabola::setFocal(double length)
-{
-    Handle(Geom_Parabola) p = Handle(Geom_Parabola)::DownCast(myCurve->BasisCurve());
-
-    try {
-        p->SetFocal(length);
-    }
-    catch (Standard_Failure& e) {
-
-        THROWM(Base::CADKernelError,e.GetMessageString())
-    }
-}
-
-Base::Vector3d GeomArcOfParabola::getFocus(void) const
-{
-    Handle(Geom_Parabola) p = Handle(Geom_Parabola)::DownCast(myCurve->BasisCurve());
-    gp_Pnt gp = p->Focus();
-
-    return Base::Vector3d(gp.X(),gp.Y(),gp.Z());
-}
-
-void GeomArcOfParabola::getRange(double& u, double& v, bool emulateCCWXY) const
-{
-    try {
-        if (emulateCCWXY) {
-            if (isReversed()) {
-                Handle(Geom_Parabola) c = Handle(Geom_Parabola)::DownCast(myCurve->BasisCurve());
-                assert(!c.IsNull());
-                c->Reverse();
-            }
-        }
-    }
-    catch (Standard_Failure& e) {
-
-        THROWM(Base::CADKernelError,e.GetMessageString())
-    }
-
-    u = myCurve->FirstParameter();
-    v = myCurve->LastParameter();
-}
-
-void GeomArcOfParabola::setRange(double u, double v, bool emulateCCWXY)
-{
-    try {
-        myCurve->SetTrim(u, v);
-        if (emulateCCWXY) {
-            if (isReversed()) {
-                Handle(Geom_Parabola) c = Handle(Geom_Parabola)::DownCast(myCurve->BasisCurve());
-                assert(!c.IsNull());
-                c->Reverse();
-            }
-        }
-    }
-    catch (Standard_Failure& e) {
-
-        THROWM(Base::CADKernelError,e.GetMessageString())
-    }
-}
-
-// Persistence implementer
-unsigned int GeomArcOfParabola::getMemSize (void) const
-{
-    return sizeof(Geom_Parabola) + 2 *sizeof(double);
-}
-
-void GeomArcOfParabola::Save(Base::Writer &writer) const
-{
-    // save the attributes of the father class
-    GeomCurve::Save(writer);
-
-    Handle(Geom_Parabola) p = Handle(Geom_Parabola)::DownCast(this->myCurve->BasisCurve());
-
-    gp_Pnt center = p->Axis().Location();
-    gp_Dir normal = p->Axis().Direction();
-    gp_Dir xdir = p->XAxis().Direction();
-
-    gp_Ax2 xdirref(center, normal); // this is a reference XY for the ellipse
-
-    double AngleXU = -xdir.AngleWithRef(xdirref.XDirection(),normal);
-
-    writer.Stream()
-         << writer.ind()
-            << "<ArcOfParabola "
-            << "CenterX=\"" <<  center.X() << "\" "
-            << "CenterY=\"" <<  center.Y() << "\" "
-            << "CenterZ=\"" <<  center.Z() << "\" "
-            << "NormalX=\"" <<  normal.X() << "\" "
-            << "NormalY=\"" <<  normal.Y() << "\" "
-            << "NormalZ=\"" <<  normal.Z() << "\" "
-            << "Focal=\"" <<  p->Focal() << "\" "
-            << "AngleXU=\"" << AngleXU << "\" "
-            << "StartAngle=\"" <<  this->myCurve->FirstParameter() << "\" "
-            << "EndAngle=\"" <<  this->myCurve->LastParameter() << "\" "
-            << "/>" << std::endl;
-}
-
-void GeomArcOfParabola::Restore(Base::XMLReader &reader)
-{
-    // read the attributes of the father class
-    GeomCurve::Restore(reader);
-
-    double CenterX,CenterY,CenterZ,NormalX,NormalY,NormalZ,Focal,AngleXU,StartAngle,EndAngle;
-    // read my Element
-    reader.readElement("ArcOfParabola");
-    // get the value of my Attribute
-    CenterX = reader.getAttributeAsFloat("CenterX");
-    CenterY = reader.getAttributeAsFloat("CenterY");
-    CenterZ = reader.getAttributeAsFloat("CenterZ");
-    NormalX = reader.getAttributeAsFloat("NormalX");
-    NormalY = reader.getAttributeAsFloat("NormalY");
-    NormalZ = reader.getAttributeAsFloat("NormalZ");
-    Focal = reader.getAttributeAsFloat("Focal");
-    AngleXU = reader.getAttributeAsFloat("AngleXU");
-    StartAngle = reader.getAttributeAsFloat("StartAngle");
-    EndAngle = reader.getAttributeAsFloat("EndAngle");
-
-
-    // set the read geometry
-    gp_Pnt p1(CenterX,CenterY,CenterZ);
-    gp_Dir norm(NormalX,NormalY,NormalZ);
-
-    gp_Ax1 normaxis(p1,norm);
-
-    gp_Ax2 xdir(p1, norm);
-
-    xdir.Rotate(normaxis,AngleXU);
-
-    try {
-        gce_MakeParab mc(xdir, Focal);
-        if (!mc.IsDone())
-            THROWM(Base::CADKernelError,gce_ErrorStatusText(mc.Status()))
-
-        GC_MakeArcOfParabola ma(mc.Value(), StartAngle, EndAngle, 1);
-        if (!ma.IsDone())
-            THROWM(Base::CADKernelError,gce_ErrorStatusText(ma.Status()))
-
-        Handle(Geom_TrimmedCurve) tmpcurve = ma.Value();
-        Handle(Geom_Parabola) tmpparabola = Handle(Geom_Parabola)::DownCast(tmpcurve->BasisCurve());
-        Handle(Geom_Parabola) parabola = Handle(Geom_Parabola)::DownCast(this->myCurve->BasisCurve());
-
-        parabola->SetParab(tmpparabola->Parab());
-        this->myCurve->SetTrim(tmpcurve->FirstParameter(), tmpcurve->LastParameter());
-    }
-    catch (Standard_Failure& e) {
-
-        THROWM(Base::CADKernelError,e.GetMessageString())
-    }
-}
-
-PyObject *GeomArcOfParabola::getPyObject(void)
-{
-    return new ArcOfParabolaPy(static_cast<GeomArcOfParabola*>(this->clone()));
-}
-
-// -------------------------------------------------
-
-TYPESYSTEM_SOURCE(Part::GeomLine,Part::GeomCurve)
-
-GeomLine::GeomLine()
-{
-    Handle(Geom_Line) c = new Geom_Line(gp_Lin());
-    this->myCurve = c;
-}
-
-GeomLine::GeomLine(const Handle(Geom_Line)& l)
-{
-    setHandle(l);
-}
-
-GeomLine::GeomLine(const Base::Vector3d& Pos, const Base::Vector3d& Dir)
-{
-    this->myCurve = new Geom_Line(gp_Pnt(Pos.x,Pos.y,Pos.z),gp_Dir(Dir.x,Dir.y,Dir.z));
-}
-
-
-GeomLine::~GeomLine()
-{
-}
-
-void GeomLine::setLine(const Base::Vector3d& Pos, const Base::Vector3d& Dir)
-{
-    this->myCurve->SetLocation(gp_Pnt(Pos.x,Pos.y,Pos.z));
-    this->myCurve->SetDirection(gp_Dir(Dir.x,Dir.y,Dir.z));
-}
-
-Base::Vector3d GeomLine::getPos(void) const
-{
-    gp_Pnt Pos = this->myCurve->Lin().Location();
-    return Base::Vector3d(Pos.X(),Pos.Y(),Pos.Z());
-}
-
-Base::Vector3d GeomLine::getDir(void) const
-{
-    gp_Dir Dir = this->myCurve->Lin().Direction();
-    return Base::Vector3d(Dir.X(),Dir.Y(),Dir.Z());
-}
-
-const Handle(Geom_Geometry)& GeomLine::handle() const
-{
-    return myCurve;
-}
-
-
-void GeomLine::setHandle(const Handle(Geom_Line)& l)
-{
-    this->myCurve = Handle(Geom_Line)::DownCast(l->Copy());
-}
-
-Geometry *GeomLine::copy(void) const
-{
-    GeomLine *newLine = new GeomLine(myCurve);
-    newLine->Construction = this->Construction;
-    return newLine;
-}
-
-// Persistence implementer
-unsigned int GeomLine::getMemSize (void) const
-{
-    return sizeof(Geom_Line);
-}
-
-void GeomLine::Save(Base::Writer &writer) const
-{
-    // save the attributes of the father class
-    Geometry::Save(writer);
-
-    Base::Vector3d Pos   =  getPos();
-    Base::Vector3d Dir   =  getDir();
-
-    writer.Stream()
-         << writer.ind()
-             << "<GeomLine "
-                << "PosX=\"" <<  Pos.x <<
-                "\" PosY=\"" <<  Pos.y <<
-                "\" PosZ=\"" <<  Pos.z <<
-                "\" DirX=\"" <<  Dir.x <<
-                "\" DirY=\"" <<  Dir.y <<
-                "\" DirZ=\"" <<  Dir.z <<
-             "\"/>" << std::endl;
-}
-void GeomLine::Restore(Base::XMLReader &reader)
-{
-    // read the attributes of the father class
-    Geometry::Restore(reader);
-
-    double PosX,PosY,PosZ,DirX,DirY,DirZ;
-    // read my Element
-    reader.readElement("GeomLine");
-    // get the value of my Attribute
-    PosX = reader.getAttributeAsFloat("PosX");
-    PosY = reader.getAttributeAsFloat("PosY");
-    PosZ = reader.getAttributeAsFloat("PosZ");
-    DirX = reader.getAttributeAsFloat("DirX");
-    DirY = reader.getAttributeAsFloat("DirY");
-    DirZ = reader.getAttributeAsFloat("DirZ");
-
-    // set the read geometry
-    setLine(Base::Vector3d(PosX,PosY,PosZ),Base::Vector3d(DirX,DirY,DirZ) );
-}
-
-PyObject *GeomLine::getPyObject(void)
-{
-    return 0;
-}
-
-// -------------------------------------------------
-
-TYPESYSTEM_SOURCE(Part::GeomLineSegment,Part::GeomTrimmedCurve)
-
-GeomLineSegment::GeomLineSegment()
-{
-    gp_Lin line;
-    line.SetLocation(gp_Pnt(0.0,0.0,0.0));
-    line.SetDirection(gp_Dir(0.0,0.0,1.0));
-    Handle(Geom_Line) c = new Geom_Line(line);
-    this->myCurve = new Geom_TrimmedCurve(c, 0.0,1.0);
-}
-
-GeomLineSegment::GeomLineSegment(const Handle(Geom_Line)& l)
-{
-    setHandle(l);
-}
-
-GeomLineSegment::~GeomLineSegment()
-{
-}
-
-void GeomLineSegment::setHandle(const Handle(Geom_TrimmedCurve)& c)
-{
-    Handle(Geom_Line) basis = Handle(Geom_Line)::DownCast(c->BasisCurve());
-    if (basis.IsNull())
-        Standard_Failure::Raise("Basis curve is not a line");
-    this->myCurve = Handle(Geom_TrimmedCurve)::DownCast(c->Copy());
-}
-
-void GeomLineSegment::setHandle(const Handle(Geom_Line)& l)
-{
-    this->myCurve = new Geom_TrimmedCurve(l, l->FirstParameter(),l->LastParameter());
-}
-
-const Handle(Geom_Geometry)& GeomLineSegment::handle() const
-{
-    return myCurve;
-}
-
-Geometry *GeomLineSegment::copy(void)const
-{
-    GeomLineSegment *tempCurve = new GeomLineSegment();
-    tempCurve->myCurve = Handle(Geom_TrimmedCurve)::DownCast(myCurve->Copy());
-    tempCurve->Construction = this->Construction;
-    return tempCurve;
-}
-
-Base::Vector3d GeomLineSegment::getStartPoint() const
-{
-    Handle(Geom_TrimmedCurve) this_curve = Handle(Geom_TrimmedCurve)::DownCast(handle());
-    gp_Pnt pnt = this_curve->StartPoint();
-    return Base::Vector3d(pnt.X(), pnt.Y(), pnt.Z());
-}
-
-Base::Vector3d GeomLineSegment::getEndPoint() const
-{
-    Handle(Geom_TrimmedCurve) this_curve = Handle(Geom_TrimmedCurve)::DownCast(handle());
-    gp_Pnt pnt = this_curve->EndPoint();
-    return Base::Vector3d(pnt.X(), pnt.Y(), pnt.Z());
-}
-
-void GeomLineSegment::setPoints(const Base::Vector3d& Start, const Base::Vector3d& End)
-{
-    gp_Pnt p1(Start.x,Start.y,Start.z), p2(End.x,End.y,End.z);
-    Handle(Geom_TrimmedCurve) this_curv = Handle(Geom_TrimmedCurve)::DownCast(handle());
-
-    try {
-        // Create line out of two points
-        if (p1.Distance(p2) < gp::Resolution())
-            THROWM(Base::ValueError,"Both points are equal");
-
-        GC_MakeSegment ms(p1, p2);
-        if (!ms.IsDone()) {
-            THROWM(Base::CADKernelError,gce_ErrorStatusText(ms.Status()))
-        }
-
-        // get Geom_Line of line segment
-        Handle(Geom_Line) this_line = Handle(Geom_Line)::DownCast
-            (this_curv->BasisCurve());
-        Handle(Geom_TrimmedCurve) that_curv = ms.Value();
-        Handle(Geom_Line) that_line = Handle(Geom_Line)::DownCast(that_curv->BasisCurve());
-        this_line->SetLin(that_line->Lin());
-        this_curv->SetTrim(that_curv->FirstParameter(), that_curv->LastParameter());
-    }
-    catch (Standard_Failure& e) {
-
-        THROWM(Base::CADKernelError,e.GetMessageString())
-    }
-}
-
-// Persistence implementer
-unsigned int GeomLineSegment::getMemSize (void) const
-{
-    return sizeof(Geom_TrimmedCurve) + sizeof(Geom_Line);
-}
-
-void GeomLineSegment::Save       (Base::Writer &writer) const
-{
-    // save the attributes of the father class
-    Geometry::Save(writer);
-
-    Base::Vector3d End   =  getEndPoint();
-    Base::Vector3d Start =  getStartPoint();
-
-    writer.Stream()
-         << writer.ind()
-             << "<LineSegment "
-                << "StartX=\"" <<  Start.x <<
-                "\" StartY=\"" <<  Start.y <<
-                "\" StartZ=\"" <<  Start.z <<
-                "\" EndX=\"" <<  End.x <<
-                "\" EndY=\"" <<  End.y <<
-                "\" EndZ=\"" <<  End.z <<
-             "\"/>" << std::endl;
-}
-
-void GeomLineSegment::Restore    (Base::XMLReader &reader)
-{
-    // read the attributes of the father class
-    Geometry::Restore(reader);
-
-    double StartX,StartY,StartZ,EndX,EndY,EndZ;
-    // read my Element
-    reader.readElement("LineSegment");
-    // get the value of my Attribute
-    StartX = reader.getAttributeAsFloat("StartX");
-    StartY = reader.getAttributeAsFloat("StartY");
-    StartZ = reader.getAttributeAsFloat("StartZ");
-    EndX   = reader.getAttributeAsFloat("EndX");
-    EndY   = reader.getAttributeAsFloat("EndY");
-    EndZ   = reader.getAttributeAsFloat("EndZ");
-
-    Base::Vector3d start(StartX,StartY,StartZ);
-    Base::Vector3d end(EndX,EndY,EndZ);
-    // set the read geometry
-    try {
-        setPoints(start, end);
-    }
-    catch(Base::ValueError&) {
-        // for a line segment construction, the only possibility of a value error is that
-        // the points are too close. The best try to restore is incrementing the distance.
-        // for other objects, the best effort may be just to leave default values.
-        reader.setPartialRestore(true);
-
-        if(start.x == 0) {
-            end = start + Base::Vector3d(DBL_EPSILON,0,0);
-        }
-        else {
-            end = start + Base::Vector3d(start.x*DBL_EPSILON,0,0);
-        }
-
-        setPoints(start, end);
-    }
-}
-
-PyObject *GeomLineSegment::getPyObject(void)
-{
-    return new LineSegmentPy(static_cast<GeomLineSegment*>(this->clone()));
-}
-
-// -------------------------------------------------
-
-TYPESYSTEM_SOURCE(Part::GeomOffsetCurve,Part::GeomCurve)
-
-GeomOffsetCurve::GeomOffsetCurve()
-{
-}
-
-GeomOffsetCurve::GeomOffsetCurve(const Handle(Geom_Curve)& c, double offset, const gp_Dir& dir)
-{
-    this->myCurve = new Geom_OffsetCurve(c, offset, dir);
-}
-
-GeomOffsetCurve::GeomOffsetCurve(const Handle(Geom_Curve)& c, double offset, Base::Vector3d& dir):GeomOffsetCurve(c,offset,gp_Dir(dir.x,dir.y,dir.z))
-{
-}
-
-GeomOffsetCurve::GeomOffsetCurve(const Handle(Geom_OffsetCurve)& c)
-{
-    setHandle(c);
-}
-
-GeomOffsetCurve::~GeomOffsetCurve()
-{
-}
-
-Geometry *GeomOffsetCurve::copy(void) const
-{
-    GeomOffsetCurve *newCurve = new GeomOffsetCurve(myCurve);
-    newCurve->Construction = this->Construction;
-    return newCurve;
-}
-
-void GeomOffsetCurve::setHandle(const Handle(Geom_OffsetCurve)& c)
-{
-    this->myCurve = Handle(Geom_OffsetCurve)::DownCast(c->Copy());
-}
-
-const Handle(Geom_Geometry)& GeomOffsetCurve::handle() const
-{
-    return this->myCurve;
-}
-
-// Persistence implementer
-unsigned int GeomOffsetCurve::getMemSize (void) const               {assert(0); return 0;/* not implemented yet */}
-void         GeomOffsetCurve::Save       (Base::Writer &/*writer*/) const {assert(0);          /* not implemented yet */}
-void         GeomOffsetCurve::Restore    (Base::XMLReader &/*reader*/)    {assert(0);          /* not implemented yet */}
-
-PyObject *GeomOffsetCurve::getPyObject(void)
-{
-    return new OffsetCurvePy((GeomOffsetCurve*)this->clone());
-}
-
-// -------------------------------------------------
-
-
-TYPESYSTEM_SOURCE_ABSTRACT(Part::GeomSurface,Part::Geometry)
-
-GeomSurface::GeomSurface()
-{
-}
-
-GeomSurface::~GeomSurface()
-{
-}
-
-TopoDS_Shape GeomSurface::toShape() const
-{
-    Handle(Geom_Surface) s = Handle(Geom_Surface)::DownCast(handle());
-    Standard_Real u1,u2,v1,v2;
-    s->Bounds(u1,u2,v1,v2);
-    BRepBuilderAPI_MakeFace mkBuilder(s, u1, u2, v1, v2
-#if OCC_VERSION_HEX >= 0x060502
-      , Precision::Confusion()
-#endif
-      );
-    return mkBuilder.Shape();
-}
-
-bool GeomSurface::tangentU(double u, double v, gp_Dir& dirU) const
-{
-    Handle(Geom_Surface) s = Handle(Geom_Surface)::DownCast(handle());
-    GeomLProp_SLProps prop(s,u,v,2,Precision::Confusion());
-    if (prop.IsTangentUDefined()) {
-        prop.TangentU(dirU);
-        return true;
-    }
-
-    return false;
-}
-
-bool GeomSurface::tangentV(double u, double v, gp_Dir& dirV) const
-{
-    Handle(Geom_Surface) s = Handle(Geom_Surface)::DownCast(handle());
-    GeomLProp_SLProps prop(s,u,v,2,Precision::Confusion());
-    if (prop.IsTangentVDefined()) {
-        prop.TangentV(dirV);
-        return true;
-    }
-
-    return false;
-}
-
-bool GeomSurface::normal(double u, double v, gp_Dir& dir) const
-{
-    Handle(Geom_Surface) s = Handle(Geom_Surface)::DownCast(handle());
-    GeomLProp_SLProps prop(s,u,v,2,Precision::Confusion());
-    if (prop.IsNormalDefined()) {
-        dir = prop.Normal();
-        return true;
-    }
-
-    return false;
-}
-
-bool GeomSurface::isUmbillic(double u, double v) const
-{
-    Handle(Geom_Surface) s = Handle(Geom_Surface)::DownCast(handle());
-    GeomLProp_SLProps prop(s,u,v,2,Precision::Confusion());
-    if (prop.IsCurvatureDefined()) {
-        return prop.IsUmbilic();
-    }
-
-    THROWM(Base::RuntimeError,"No curvature defined")
-}
-
-double GeomSurface::curvature(double u, double v, Curvature type) const
-{
-    Handle(Geom_Surface) s = Handle(Geom_Surface)::DownCast(handle());
-    GeomLProp_SLProps prop(s,u,v,2,Precision::Confusion());
-    if (prop.IsCurvatureDefined()) {
-        double value = 0;
-        switch (type) {
-        case Maximum:
-            value = prop.MaxCurvature();
-            break;
-        case Minimum:
-            value = prop.MinCurvature();
-            break;
-        case Mean:
-            value = prop.MeanCurvature();
-            break;
-        case Gaussian:
-            value = prop.GaussianCurvature();
-            break;
-        }
-
-        return value;
-    }
-
-    THROWM(Base::RuntimeError,"No curvature defined")
-}
-
-void GeomSurface::curvatureDirections(double u, double v, gp_Dir& maxD, gp_Dir& minD) const
-{
-    Handle(Geom_Surface) s = Handle(Geom_Surface)::DownCast(handle());
-    GeomLProp_SLProps prop(s,u,v,2,Precision::Confusion());
-    if (prop.IsCurvatureDefined()) {
-        prop.CurvatureDirections(maxD, minD);
-        return;
-    }
-
-    THROWM(Base::RuntimeError,"No curvature defined")
-}
-
-// -------------------------------------------------
-
-TYPESYSTEM_SOURCE(Part::GeomBezierSurface,Part::GeomSurface)
-
-GeomBezierSurface::GeomBezierSurface()
-{
-    TColgp_Array2OfPnt poles(1,2,1,2);
-    poles(1,1) = gp_Pnt(0.0,0.0,0.0);
-    poles(2,1) = gp_Pnt(1.0,0.0,0.0);
-    poles(1,2) = gp_Pnt(0.0,1.0,0.0);
-    poles(2,2) = gp_Pnt(1.0,1.0,0.0);
-    this->mySurface = new Geom_BezierSurface(poles);
-}
-
-GeomBezierSurface::GeomBezierSurface(const Handle(Geom_BezierSurface)& b)
-{
-    setHandle(b);
-}
-
-GeomBezierSurface::~GeomBezierSurface()
-{
-}
-
-const Handle(Geom_Geometry)& GeomBezierSurface::handle() const
-{
-    return mySurface;
-}
-
-void GeomBezierSurface::setHandle(const Handle(Geom_BezierSurface)& b)
-{
-    this->mySurface = Handle(Geom_BezierSurface)::DownCast(b->Copy());
-}
-
-Geometry *GeomBezierSurface::copy(void) const
-{
-    GeomBezierSurface *newSurf =  new GeomBezierSurface(mySurface);
-    newSurf->Construction = this->Construction;
-    return newSurf;
-}
-
-// Persistence implementer
-unsigned int GeomBezierSurface::getMemSize (void) const               {assert(0); return 0;/* not implemented yet */}
-void         GeomBezierSurface::Save       (Base::Writer &/*writer*/) const {assert(0);          /* not implemented yet */}
-void         GeomBezierSurface::Restore    (Base::XMLReader &/*reader*/)    {assert(0);          /* not implemented yet */}
-
-PyObject *GeomBezierSurface::getPyObject(void)
-{
-    return new BezierSurfacePy((GeomBezierSurface*)this->clone());
-}
-
-// -------------------------------------------------
-
-TYPESYSTEM_SOURCE(Part::GeomBSplineSurface,Part::GeomSurface)
-
-GeomBSplineSurface::GeomBSplineSurface()
-{
-    TColgp_Array2OfPnt poles(1,2,1,2);
-    poles(1,1) = gp_Pnt(0.0,0.0,0.0);
-    poles(2,1) = gp_Pnt(1.0,0.0,0.0);
-    poles(1,2) = gp_Pnt(0.0,1.0,0.0);
-    poles(2,2) = gp_Pnt(1.0,1.0,0.0);
-
-    TColStd_Array1OfReal knots(1,2);
-    knots(1) = 0.0;
-    knots(2) = 1.0;
-
-    TColStd_Array1OfInteger mults(1,2);
-    mults(1) = 2;
-    mults(2) = 2;
-
-    this->mySurface = new Geom_BSplineSurface(poles, knots, knots, mults, mults, 1, 1);
-}
-
-GeomBSplineSurface::GeomBSplineSurface(const Handle(Geom_BSplineSurface)& b)
-{
-    setHandle(b);
-}
-
-GeomBSplineSurface::~GeomBSplineSurface()
-{
-}
-
-void GeomBSplineSurface::setHandle(const Handle(Geom_BSplineSurface)& s)
-{
-    mySurface = Handle(Geom_BSplineSurface)::DownCast(s->Copy());
-}
-
-const Handle(Geom_Geometry)& GeomBSplineSurface::handle() const
-{
-    return mySurface;
-}
-
-Geometry *GeomBSplineSurface::copy(void) const
-{
-    GeomBSplineSurface *newSurf =  new GeomBSplineSurface(mySurface);
-    newSurf->Construction = this->Construction;
-    return newSurf;
-}
-
-// Persistence implementer
-unsigned int GeomBSplineSurface::getMemSize (void) const               {assert(0); return 0;/* not implemented yet */}
-void         GeomBSplineSurface::Save       (Base::Writer &/*writer*/) const {assert(0);          /* not implemented yet */}
-void         GeomBSplineSurface::Restore    (Base::XMLReader &/*reader*/)    {assert(0);          /* not implemented yet */}
-
-PyObject *GeomBSplineSurface::getPyObject(void)
-{
-    return new BSplineSurfacePy((GeomBSplineSurface*)this->clone());
-}
-
-// -------------------------------------------------
-
-TYPESYSTEM_SOURCE(Part::GeomCylinder,Part::GeomSurface)
-
-GeomCylinder::GeomCylinder()
-{
-    Handle(Geom_CylindricalSurface) s = new Geom_CylindricalSurface(gp_Cylinder());
-    this->mySurface = s;
-}
-
-GeomCylinder::GeomCylinder(const Handle(Geom_CylindricalSurface)& c)
-{
-    setHandle(c);
-}
-
-GeomCylinder::~GeomCylinder()
-{
-}
-
-void GeomCylinder::setHandle(const Handle(Geom_CylindricalSurface)& s)
-{
-    mySurface = Handle(Geom_CylindricalSurface)::DownCast(s->Copy());
-}
-
-const Handle(Geom_Geometry)& GeomCylinder::handle() const
-{
-    return mySurface;
-}
-
-Geometry *GeomCylinder::copy(void) const
-{
-    GeomCylinder *tempCurve = new GeomCylinder();
-    tempCurve->mySurface = Handle(Geom_CylindricalSurface)::DownCast(mySurface->Copy());
-    tempCurve->Construction = this->Construction;
-    return tempCurve;
-}
-
-// Persistence implementer
-unsigned int GeomCylinder::getMemSize (void) const               {assert(0); return 0;/* not implemented yet */}
-void         GeomCylinder::Save       (Base::Writer &/*writer*/) const {assert(0);          /* not implemented yet */}
-void         GeomCylinder::Restore    (Base::XMLReader &/*reader*/)    {assert(0);          /* not implemented yet */}
-
-PyObject *GeomCylinder::getPyObject(void)
-{
-    return new CylinderPy((GeomCylinder*)this->clone());
-}
-
-// -------------------------------------------------
-
-TYPESYSTEM_SOURCE(Part::GeomCone,Part::GeomSurface)
-
-GeomCone::GeomCone()
-{
-    Handle(Geom_ConicalSurface) s = new Geom_ConicalSurface(gp_Cone());
-    this->mySurface = s;
-}
-
-GeomCone::GeomCone(const Handle(Geom_ConicalSurface)& c)
-{
-    setHandle(c);
-}
-
-GeomCone::~GeomCone()
-{
-}
-
-void GeomCone::setHandle(const Handle(Geom_ConicalSurface)& s)
-{
-    mySurface = Handle(Geom_ConicalSurface)::DownCast(s->Copy());
-}
-
-const Handle(Geom_Geometry)& GeomCone::handle() const
-{
-    return mySurface;
-}
-
-Geometry *GeomCone::copy(void) const
-{
-    GeomCone *tempCurve = new GeomCone();
-    tempCurve->mySurface = Handle(Geom_ConicalSurface)::DownCast(mySurface->Copy());
-    tempCurve->Construction = this->Construction;
-    return tempCurve;
-}
-
-// Persistence implementer
-unsigned int GeomCone::getMemSize (void) const               {assert(0); return 0;/* not implemented yet */}
-void         GeomCone::Save       (Base::Writer &/*writer*/) const {assert(0);          /* not implemented yet */}
-void         GeomCone::Restore    (Base::XMLReader &/*reader*/)    {assert(0);          /* not implemented yet */}
-
-PyObject *GeomCone::getPyObject(void)
-{
-    return new ConePy((GeomCone*)this->clone());
-}
-
-// -------------------------------------------------
-
-TYPESYSTEM_SOURCE(Part::GeomToroid,Part::GeomSurface)
-
-GeomToroid::GeomToroid()
-{
-    Handle(Geom_ToroidalSurface) s = new Geom_ToroidalSurface(gp_Torus());
-    this->mySurface = s;
-}
-
-GeomToroid::GeomToroid(const Handle(Geom_ToroidalSurface)& t)
-{
-    setHandle(t);
-}
-
-GeomToroid::~GeomToroid()
-{
-}
-
-void GeomToroid::setHandle(const Handle(Geom_ToroidalSurface)& s)
-{
-    mySurface = Handle(Geom_ToroidalSurface)::DownCast(s->Copy());
-}
-
-const Handle(Geom_Geometry)& GeomToroid::handle() const
-{
-    return mySurface;
-}
-
-Geometry *GeomToroid::copy(void) const
-{
-    GeomToroid *tempCurve = new GeomToroid();
-    tempCurve->mySurface = Handle(Geom_ToroidalSurface)::DownCast(mySurface->Copy());
-    tempCurve->Construction = this->Construction;
-    return tempCurve;
-}
-
-// Persistence implementer
-unsigned int GeomToroid::getMemSize (void) const               {assert(0); return 0;/* not implemented yet */}
-void         GeomToroid::Save       (Base::Writer &/*writer*/) const {assert(0);          /* not implemented yet */}
-void         GeomToroid::Restore    (Base::XMLReader &/*reader*/)    {assert(0);          /* not implemented yet */}
-
-PyObject *GeomToroid::getPyObject(void)
-{
-    return new ToroidPy((GeomToroid*)this->clone());
-}
-
-// -------------------------------------------------
-
-TYPESYSTEM_SOURCE(Part::GeomSphere,Part::GeomSurface)
-
-GeomSphere::GeomSphere()
-{
-    Handle(Geom_SphericalSurface) s = new Geom_SphericalSurface(gp_Sphere());
-    this->mySurface = s;
-}
-
-GeomSphere::GeomSphere(const Handle(Geom_SphericalSurface)& s)
-{
-    setHandle(s);
-}
-
-GeomSphere::~GeomSphere()
-{
-}
-
-void GeomSphere::setHandle(const Handle(Geom_SphericalSurface)& s)
-{
-    mySurface = Handle(Geom_SphericalSurface)::DownCast(s->Copy());
-}
-
-const Handle(Geom_Geometry)& GeomSphere::handle() const
-{
-    return mySurface;
-}
-
-Geometry *GeomSphere::copy(void) const
-{
-    GeomSphere *tempCurve = new GeomSphere();
-    tempCurve->mySurface = Handle(Geom_SphericalSurface)::DownCast(mySurface->Copy());
-    tempCurve->Construction = this->Construction;
-    return tempCurve;
-}
-
-// Persistence implementer
-unsigned int GeomSphere::getMemSize (void) const               {assert(0); return 0;/* not implemented yet */}
-void         GeomSphere::Save       (Base::Writer &/*writer*/) const {assert(0);          /* not implemented yet */}
-void         GeomSphere::Restore    (Base::XMLReader &/*reader*/)    {assert(0);          /* not implemented yet */}
-
-PyObject *GeomSphere::getPyObject(void)
-{
-    return new SpherePy((GeomSphere*)this->clone());
-}
-
-// -------------------------------------------------
-
-TYPESYSTEM_SOURCE(Part::GeomPlane,Part::GeomSurface)
-
-GeomPlane::GeomPlane()
-{
-    Handle(Geom_Plane) s = new Geom_Plane(gp_Pln());
-    this->mySurface = s;
-}
-
-GeomPlane::GeomPlane(const Handle(Geom_Plane)& p)
-{
-    setHandle(p);
-}
-
-GeomPlane::~GeomPlane()
-{
-}
-
-void GeomPlane::setHandle(const Handle(Geom_Plane)& s)
-{
-    mySurface = Handle(Geom_Plane)::DownCast(s->Copy());
-}
-
-const Handle(Geom_Geometry)& GeomPlane::handle() const
-{
-    return mySurface;
-}
-
-Geometry *GeomPlane::copy(void) const
-{
-    GeomPlane *tempCurve = new GeomPlane();
-    tempCurve->mySurface = Handle(Geom_Plane)::DownCast(mySurface->Copy());
-    tempCurve->Construction = this->Construction;
-    return tempCurve;
-}
-
-// Persistence implementer
-unsigned int GeomPlane::getMemSize (void) const               {assert(0); return 0;/* not implemented yet */}
-void         GeomPlane::Save       (Base::Writer &/*writer*/) const {assert(0);          /* not implemented yet */}
-void         GeomPlane::Restore    (Base::XMLReader &/*reader*/)    {assert(0);          /* not implemented yet */}
-
-PyObject *GeomPlane::getPyObject(void)
-{
-    return new PlanePy((GeomPlane*)this->clone());
-}
-
-// -------------------------------------------------
-
-TYPESYSTEM_SOURCE(Part::GeomOffsetSurface,Part::GeomSurface)
-
-GeomOffsetSurface::GeomOffsetSurface()
-{
-}
-
-GeomOffsetSurface::GeomOffsetSurface(const Handle(Geom_Surface)& s, double offset)
-{
-    this->mySurface = new Geom_OffsetSurface(s, offset);
-}
-
-GeomOffsetSurface::GeomOffsetSurface(const Handle(Geom_OffsetSurface)& s)
-{
-    setHandle(s);
-}
-
-GeomOffsetSurface::~GeomOffsetSurface()
-{
-}
-
-void GeomOffsetSurface::setHandle(const Handle(Geom_OffsetSurface)& s)
-{
-    mySurface = Handle(Geom_OffsetSurface)::DownCast(s->Copy());
-}
-
-const Handle(Geom_Geometry)& GeomOffsetSurface::handle() const
-{
-    return mySurface;
-}
-
-Geometry *GeomOffsetSurface::copy(void) const
-{
-    GeomOffsetSurface *newSurf = new GeomOffsetSurface(mySurface);
-    newSurf->Construction = this->Construction;
-    return newSurf;
-}
-
-// Persistence implementer
-unsigned int GeomOffsetSurface::getMemSize (void) const               {assert(0); return 0;/* not implemented yet */}
-void         GeomOffsetSurface::Save       (Base::Writer &/*writer*/) const {assert(0);          /* not implemented yet */}
-void         GeomOffsetSurface::Restore    (Base::XMLReader &/*reader*/)    {assert(0);          /* not implemented yet */}
-
-PyObject *GeomOffsetSurface::getPyObject(void)
-{
-    return new OffsetSurfacePy((GeomOffsetSurface*)this->clone());
-}
-
-// -------------------------------------------------
-
-TYPESYSTEM_SOURCE(Part::GeomPlateSurface,Part::GeomSurface)
-
-GeomPlateSurface::GeomPlateSurface()
-{
-}
-
-GeomPlateSurface::GeomPlateSurface(const Handle(Geom_Surface)& s, const Plate_Plate& plate)
-{
-    this->mySurface = new GeomPlate_Surface(s, plate);
-}
-
-GeomPlateSurface::GeomPlateSurface(const GeomPlate_BuildPlateSurface& buildPlate)
-{
-    Handle(GeomPlate_Surface) s = buildPlate.Surface();
-    this->mySurface = Handle(GeomPlate_Surface)::DownCast(s->Copy());
-}
-
-GeomPlateSurface::GeomPlateSurface(const Handle(GeomPlate_Surface)& s)
-{
-    setHandle(s);
-}
-
-GeomPlateSurface::~GeomPlateSurface()
-{
-}
-
-void GeomPlateSurface::setHandle(const Handle(GeomPlate_Surface)& s)
-{
-    mySurface = Handle(GeomPlate_Surface)::DownCast(s->Copy());
-}
-
-const Handle(Geom_Geometry)& GeomPlateSurface::handle() const
-{
-    return mySurface;
-}
-
-Geometry *GeomPlateSurface::copy(void) const
-{
-    GeomPlateSurface *newSurf = new GeomPlateSurface(mySurface);
-    newSurf->Construction = this->Construction;
-    return newSurf;
-}
-
-// Persistence implementer
-unsigned int GeomPlateSurface::getMemSize (void) const
-{
-    throw Base::NotImplementedError("GeomPlateSurface::getMemSize");
-}
-
-void GeomPlateSurface::Save(Base::Writer &/*writer*/) const
-{
-    throw Base::NotImplementedError("GeomPlateSurface::Save");
-}
-
-void GeomPlateSurface::Restore(Base::XMLReader &/*reader*/)
-{
-    throw Base::NotImplementedError("GeomPlateSurface::Restore");
-}
-
-PyObject *GeomPlateSurface::getPyObject(void)
-{
-    return new PlateSurfacePy(static_cast<GeomPlateSurface*>(this->clone()));
-}
-
-// -------------------------------------------------
-
-TYPESYSTEM_SOURCE(Part::GeomTrimmedSurface,Part::GeomSurface)
-
-GeomTrimmedSurface::GeomTrimmedSurface()
-{
-}
-
-GeomTrimmedSurface::GeomTrimmedSurface(const Handle(Geom_RectangularTrimmedSurface)& s)
-{
-   setHandle(s);
-}
-
-GeomTrimmedSurface::~GeomTrimmedSurface()
-{
-}
-
-void GeomTrimmedSurface::setHandle(const Handle(Geom_RectangularTrimmedSurface)& s)
-{
-    mySurface = Handle(Geom_RectangularTrimmedSurface)::DownCast(s->Copy());
-}
-
-const Handle(Geom_Geometry)& GeomTrimmedSurface::handle() const
-{
-    return mySurface;
-}
-
-Geometry *GeomTrimmedSurface::copy(void) const
-{
-    GeomTrimmedSurface *newSurf = new GeomTrimmedSurface(mySurface);
-    newSurf->Construction = this->Construction;
-    return newSurf;
-}
-
-// Persistence implementer
-unsigned int GeomTrimmedSurface::getMemSize (void) const {assert(0); return 0;/* not implemented yet */}
-void         GeomTrimmedSurface::Save       (Base::Writer &/*writer*/) const {assert(0);          /* not implemented yet */}
-void         GeomTrimmedSurface::Restore    (Base::XMLReader &/*reader*/)    {assert(0);          /* not implemented yet */}
-
-PyObject *GeomTrimmedSurface::getPyObject(void)
-{
-    return 0;
-}
-
-// -------------------------------------------------
-
-TYPESYSTEM_SOURCE(Part::GeomSurfaceOfRevolution,Part::GeomSurface)
-
-GeomSurfaceOfRevolution::GeomSurfaceOfRevolution()
-{
-}
-
-GeomSurfaceOfRevolution::GeomSurfaceOfRevolution(const Handle(Geom_Curve)& c, const gp_Ax1& a)
-{
-    this->mySurface = new Geom_SurfaceOfRevolution(c,a);
-}
-
-GeomSurfaceOfRevolution::GeomSurfaceOfRevolution(const Handle(Geom_SurfaceOfRevolution)& s)
-{
-    setHandle(s);
-}
-
-GeomSurfaceOfRevolution::~GeomSurfaceOfRevolution()
-{
-}
-
-void GeomSurfaceOfRevolution::setHandle(const Handle(Geom_SurfaceOfRevolution)& c)
-{
-    mySurface = Handle(Geom_SurfaceOfRevolution)::DownCast(c->Copy());
-}
-
-const Handle(Geom_Geometry)& GeomSurfaceOfRevolution::handle() const
-{
-    return mySurface;
-}
-
-Geometry *GeomSurfaceOfRevolution::copy(void) const
-{
-    GeomSurfaceOfRevolution *newSurf = new GeomSurfaceOfRevolution(mySurface);
-    newSurf->Construction = this->Construction;
-    return newSurf;
-}
-
-// Persistence implementer
-unsigned int GeomSurfaceOfRevolution::getMemSize (void) const               {assert(0); return 0;/* not implemented yet */}
-void         GeomSurfaceOfRevolution::Save       (Base::Writer &/*writer*/) const {assert(0);          /* not implemented yet */}
-void         GeomSurfaceOfRevolution::Restore    (Base::XMLReader &/*reader*/)    {assert(0);          /* not implemented yet */}
-
-PyObject *GeomSurfaceOfRevolution::getPyObject(void)
-{
-    return new SurfaceOfRevolutionPy((GeomSurfaceOfRevolution*)this->clone());
-}
-
-// -------------------------------------------------
-
-TYPESYSTEM_SOURCE(Part::GeomSurfaceOfExtrusion,Part::GeomSurface)
-
-GeomSurfaceOfExtrusion::GeomSurfaceOfExtrusion()
-{
-}
-
-GeomSurfaceOfExtrusion::GeomSurfaceOfExtrusion(const Handle(Geom_Curve)& c, const gp_Dir& d)
-{
-    this->mySurface = new Geom_SurfaceOfLinearExtrusion(c,d);
-}
-
-GeomSurfaceOfExtrusion::GeomSurfaceOfExtrusion(const Handle(Geom_SurfaceOfLinearExtrusion)& s)
-{
-    setHandle(s);
-}
-
-GeomSurfaceOfExtrusion::~GeomSurfaceOfExtrusion()
-{
-}
-
-void GeomSurfaceOfExtrusion::setHandle(const Handle(Geom_SurfaceOfLinearExtrusion)& c)
-{
-    mySurface = Handle(Geom_SurfaceOfLinearExtrusion)::DownCast(c->Copy());
-}
-
-const Handle(Geom_Geometry)& GeomSurfaceOfExtrusion::handle() const
-{
-    return mySurface;
-}
-
-Geometry *GeomSurfaceOfExtrusion::copy(void) const
-{
-    GeomSurfaceOfExtrusion *newSurf = new GeomSurfaceOfExtrusion(mySurface);
-    newSurf->Construction = this->Construction;
-    return newSurf;
-}
-
-// Persistence implementer
-unsigned int GeomSurfaceOfExtrusion::getMemSize (void) const               {assert(0); return 0;/* not implemented yet */}
-void         GeomSurfaceOfExtrusion::Save       (Base::Writer &/*writer*/) const {assert(0);          /* not implemented yet */}
-void         GeomSurfaceOfExtrusion::Restore    (Base::XMLReader &/*reader*/)    {assert(0);          /* not implemented yet */}
-
-PyObject *GeomSurfaceOfExtrusion::getPyObject(void)
-{
-    return new SurfaceOfExtrusionPy((GeomSurfaceOfExtrusion*)this->clone());
-}
-
-
-// Helper functions for fillet tools
-// -------------------------------------------------
-namespace Part {
-
-bool find2DLinesIntersection(const Base::Vector3d &orig1, const Base::Vector3d &dir1,
-                             const Base::Vector3d &orig2, const Base::Vector3d &dir2,
-                             Base::Vector3d &point)
-{
-    double det = dir1.x*dir2.y - dir1.y*dir2.x;
-    if ((det > 0 ? det : -det) < 1e-10)
-        return false;
-    double c1 = dir1.y*orig1.x - dir1.x*orig1.y;
-    double c2 = dir2.y*orig2.x - dir2.x*orig2.y;
-    double x = (dir1.x*c2 - dir2.x*c1)/det;
-    double y = (dir1.y*c2 - dir2.y*c1)/det;
-    point = Base::Vector3d(x,y,0.f);
-    return true;
-}
-
-bool find2DLinesIntersection(const GeomLineSegment *lineSeg1, const GeomLineSegment *lineSeg2,
-                             Base::Vector3d &point)
-{
-    Base::Vector3d orig1 = lineSeg1->getStartPoint();
-    Base::Vector3d orig2 = lineSeg2->getStartPoint();
-    Base::Vector3d dir1 = (lineSeg1->getEndPoint()-lineSeg1->getStartPoint());
-    Base::Vector3d dir2 = (lineSeg2->getEndPoint()-lineSeg2->getStartPoint());
-    return find2DLinesIntersection(orig1, dir1, orig2, dir2, point);
-}
-
-bool findFilletCenter(const GeomLineSegment *lineSeg1, const GeomLineSegment *lineSeg2, double radius,
-                      Base::Vector3d &center)
-{
-    Base::Vector3d midPoint1 = (lineSeg1->getStartPoint()+lineSeg1->getEndPoint())/2;
-    Base::Vector3d midPoint2 = (lineSeg2->getStartPoint()+lineSeg2->getEndPoint())/2;
-    return findFilletCenter(lineSeg1, lineSeg2, radius, midPoint1, midPoint2, center);
-}
-
-bool findFilletCenter(const GeomLineSegment *lineSeg1, const GeomLineSegment *lineSeg2, double radius,
-                      const Base::Vector3d &refPnt1, const Base::Vector3d &refPnt2, Base::Vector3d &center)
-{
-    //Calculate directions and normals for each straight line
-    Base::Vector3d l1p1, l1p2, l2p1, l2p2, dir1, dir2, norm1, norm2;
-    l1p1 = lineSeg1->getStartPoint();
-    l1p2 = lineSeg1->getEndPoint();
-    l2p1 = lineSeg2->getStartPoint();
-    l2p2 = lineSeg2->getEndPoint();
-
-    dir1 = (l1p1 - l1p2).Normalize();
-    dir2 = (l2p1 - l2p2).Normalize();
-
-    norm1 = Base::Vector3d(dir1.y, -dir1.x, 0.).Normalize();
-    norm2 = Base::Vector3d(dir2.y, -dir2.x, 0.).Normalize();
-
-    // calculate the intersections between the normals to find inwards direction
-
-    // find intersection of lines
-    Base::Vector3d corner;
-    if (!find2DLinesIntersection(lineSeg1,lineSeg2,corner))
-        return false;
-
-    // Just project the given reference points onto the lines, just in case they are not already lying on
-    Base::Vector3d normPnt1, normPnt2;
-    normPnt1.ProjectToLine(refPnt1-l1p1, l1p2-l1p1);
-    normPnt2.ProjectToLine(refPnt2-l2p1, l2p2-l2p1);
-    normPnt1 += refPnt1;
-    normPnt2 += refPnt2;
-
-    //Angle bisector
-    Base::Vector3d bisectDir = ((normPnt1 - corner).Normalize() + (normPnt2-corner).Normalize()).Normalize();
-
-    //redefine norms pointing towards bisect line
-    Base::Vector3d normIntersection1, normIntersection2;
-    if (find2DLinesIntersection(normPnt1, norm1, corner, bisectDir, normIntersection1) &&
-        find2DLinesIntersection(normPnt2, norm2, corner, bisectDir, normIntersection2)) {
-        norm1 = (normIntersection1 - normPnt1).Normalize();
-        norm2 = (normIntersection2 - normPnt2).Normalize();
-    } else {
-        return false;
-    }
-
-    // Project lines to find mid point of fillet arc
-    Base::Vector3d tmpPoint1 = l1p1 + (norm1 * radius);
-    Base::Vector3d tmpPoint2 = l2p1 + (norm2 * radius);
-
-    // found center point
-    if (find2DLinesIntersection(tmpPoint1, dir1, tmpPoint2, dir2, center))
-        return true;
-    else
-        return false;
-}
-
-// Returns -1 if radius cannot be suggested
-double suggestFilletRadius(const GeomLineSegment *lineSeg1, const GeomLineSegment *lineSeg2,
-                           const Base::Vector3d &refPnt1, const Base::Vector3d &refPnt2)
-{
-    Base::Vector3d corner;
-    if (!Part::find2DLinesIntersection(lineSeg1, lineSeg2, corner))
-        return -1;
-
-    Base::Vector3d dir1 = lineSeg1->getEndPoint() - lineSeg1->getStartPoint();
-    Base::Vector3d dir2 = lineSeg2->getEndPoint() - lineSeg2->getStartPoint();
-
-    // Decide the line directions depending on the reference points
-    if (dir1*(refPnt1-corner) < 0)
-        dir1 *= -1;
-    if (dir2*(refPnt2-corner) < 0)
-        dir2 *= -1;
-
-    //Angle bisector
-    Base::Vector3d dirBisect = (dir1.Normalize() + dir2.Normalize()).Normalize();
-
-    Base::Vector3d projPnt1, projPnt2;
-    projPnt1.ProjectToLine(refPnt1-corner, dir1);
-    projPnt2.ProjectToLine(refPnt2-corner, dir2);
-    projPnt1 += refPnt1;
-    projPnt2 += refPnt2;
-
-    Base::Vector3d norm1(dir1.y, -dir1.x, 0.f);
-    Base::Vector3d norm2(dir2.y, -dir2.x, 0.f);
-
-    double r1=-1, r2=-1;
-    Base::Vector3d center1, center2;
-    if (find2DLinesIntersection(projPnt1, norm1, corner, dirBisect, center1))
-        r1 = (projPnt1 - center1).Length();
-    if (find2DLinesIntersection(projPnt2, norm2, corner, dirBisect, center2))
-        r2 = (projPnt1 - center2).Length();
-
-    return r1 < r2 ? r1 : r2;
-}
-
-GeomArcOfCircle *createFilletGeometry(const GeomLineSegment *lineSeg1, const GeomLineSegment *lineSeg2,
-                                      const Base::Vector3d &center, double radius)
-{
-    Base::Vector3d corner;
-    if (!Part::find2DLinesIntersection(lineSeg1, lineSeg2, corner))
-        // Parallel Lines so return null pointer
-        return 0;
-
-    Base::Vector3d dir1 = lineSeg1->getEndPoint() - lineSeg1->getStartPoint();
-    Base::Vector3d dir2 = lineSeg2->getEndPoint() - lineSeg2->getStartPoint();
-
-    Base::Vector3d radDir1, radDir2;
-    radDir1.ProjectToLine(center - corner, dir1);
-    radDir2.ProjectToLine(center - corner, dir2);
-
-    // Angle Variables
-    double startAngle, endAngle, range;
-
-    startAngle = atan2(radDir1.y, radDir1.x);
-    range = atan2(-radDir1.y*radDir2.x+radDir1.x*radDir2.y,
-                   radDir1.x*radDir2.x+radDir1.y*radDir2.y);
-    endAngle = startAngle + range;
-
-    if (endAngle < startAngle)
-        std::swap(startAngle, endAngle);
-
-    if (endAngle > 2*M_PI )
-        endAngle -= 2*M_PI;
-
-    if (startAngle < 0 )
-        endAngle += 2*M_PI;
-
-    // Create Arc Segment
-    GeomArcOfCircle *arc = new GeomArcOfCircle();
-    arc->setRadius(radius);
-    arc->setCenter(center);
-    arc->setRange(startAngle, endAngle, /*emulateCCWXY=*/true);
-
-    return arc;
-}
-
-GeomSurface* makeFromSurface(const Handle(Geom_Surface)& s)
-{
-    if (s->IsKind(STANDARD_TYPE(Geom_ToroidalSurface))) {
-        Handle(Geom_ToroidalSurface) hSurf = Handle(Geom_ToroidalSurface)::DownCast(s);
-        return new GeomToroid(hSurf);
-    }
-    else if (s->IsKind(STANDARD_TYPE(Geom_BezierSurface))) {
-        Handle(Geom_BezierSurface) hSurf = Handle(Geom_BezierSurface)::DownCast(s);
-        return new GeomBezierSurface(hSurf);
-    }
-    else if (s->IsKind(STANDARD_TYPE(Geom_BSplineSurface))) {
-        Handle(Geom_BSplineSurface) hSurf = Handle(Geom_BSplineSurface)::DownCast(s);
-        return new GeomBSplineSurface(hSurf);
-    }
-    else if (s->IsKind(STANDARD_TYPE(Geom_CylindricalSurface))) {
-        Handle(Geom_CylindricalSurface) hSurf = Handle(Geom_CylindricalSurface)::DownCast(s);
-        return new GeomCylinder(hSurf);
-    }
-    else if (s->IsKind(STANDARD_TYPE(Geom_ConicalSurface))) {
-        Handle(Geom_ConicalSurface) hSurf = Handle(Geom_ConicalSurface)::DownCast(s);
-        return new GeomCone(hSurf);
-    }
-    else if (s->IsKind(STANDARD_TYPE(Geom_SphericalSurface))) {
-        Handle(Geom_SphericalSurface) hSurf = Handle(Geom_SphericalSurface)::DownCast(s);
-        return new GeomSphere(hSurf);
-    }
-    else if (s->IsKind(STANDARD_TYPE(Geom_Plane))) {
-        Handle(Geom_Plane) hSurf = Handle(Geom_Plane)::DownCast(s);
-        return new GeomPlane(hSurf);
-    }
-    else if (s->IsKind(STANDARD_TYPE(Geom_OffsetSurface))) {
-        Handle(Geom_OffsetSurface) hSurf = Handle(Geom_OffsetSurface)::DownCast(s);
-        return new GeomOffsetSurface(hSurf);
-    }
-    else if (s->IsKind(STANDARD_TYPE(GeomPlate_Surface))) {
-        Handle(GeomPlate_Surface) hSurf = Handle(GeomPlate_Surface)::DownCast(s);
-        return new GeomPlateSurface(hSurf);
-    }
-    else if (s->IsKind(STANDARD_TYPE(Geom_RectangularTrimmedSurface))) {
-        Handle(Geom_RectangularTrimmedSurface) hSurf = Handle(Geom_RectangularTrimmedSurface)::DownCast(s);
-        return new GeomTrimmedSurface(hSurf);
-    }
-    else if (s->IsKind(STANDARD_TYPE(Geom_SurfaceOfRevolution))) {
-        Handle(Geom_SurfaceOfRevolution) hSurf = Handle(Geom_SurfaceOfRevolution)::DownCast(s);
-        return new GeomSurfaceOfRevolution(hSurf);
-    }
-    else if (s->IsKind(STANDARD_TYPE(Geom_SurfaceOfLinearExtrusion))) {
-        Handle(Geom_SurfaceOfLinearExtrusion) hSurf = Handle(Geom_SurfaceOfLinearExtrusion)::DownCast(s);
-        return new GeomSurfaceOfExtrusion(hSurf);
-    }
-
-    std::string err = "Unhandled surface type ";
-    err += s->DynamicType()->Name();
-    throw Base::TypeError(err);
-}
-
-}
+/***************************************************************************
+ *   Copyright (c) 2008 Werner Mayer <wmayer[at]users.sourceforge.net>     *
+ *                                                                         *
+ *   This file is part of the FreeCAD CAx development system.              *
+ *                                                                         *
+ *   This library is free software; you can redistribute it and/or         *
+ *   modify it under the terms of the GNU Library General Public           *
+ *   License as published by the Free Software Foundation; either          *
+ *   version 2 of the License, or (at your option) any later version.      *
+ *                                                                         *
+ *   This library  is distributed in the hope that it will be useful,      *
+ *   but WITHOUT ANY WARRANTY; without even the implied warranty of        *
+ *   MERCHANTABILITY or FITNESS FOR A PARTICULAR PURPOSE.  See the         *
+ *   GNU Library General Public License for more details.                  *
+ *                                                                         *
+ *   You should have received a copy of the GNU Library General Public     *
+ *   License along with this library; see the file COPYING.LIB. If not,    *
+ *   write to the Free Software Foundation, Inc., 59 Temple Place,         *
+ *   Suite 330, Boston, MA  02111-1307, USA                                *
+ *                                                                         *
+ ***************************************************************************/
+
+
+#include "PreCompiled.h"
+#ifndef _PreComp_
+# include <BRepBuilderAPI_MakeEdge.hxx>
+# include <BRepBuilderAPI_MakeFace.hxx>
+# include <BRepBuilderAPI_MakeVertex.hxx>
+# include <Geom_CartesianPoint.hxx>
+# include <Geom_Circle.hxx>
+# include <Geom_Curve.hxx>
+# include <Geom_Ellipse.hxx>
+# include <Geom_Hyperbola.hxx>
+# include <Geom_Parabola.hxx>
+# include <Geom_OffsetCurve.hxx>
+# include <Geom_TrimmedCurve.hxx>
+# include <Geom_Line.hxx>
+# include <Geom_BezierCurve.hxx>
+# include <Geom_BezierSurface.hxx>
+# include <Geom_BSplineCurve.hxx>
+# include <Geom_BSplineSurface.hxx>
+# include <Geom_Surface.hxx>
+# include <Geom_Plane.hxx>
+# include <Geom_CylindricalSurface.hxx>
+# include <Geom_ConicalSurface.hxx>
+# include <Geom_SphericalSurface.hxx>
+# include <Geom_ToroidalSurface.hxx>
+# include <Geom_OffsetSurface.hxx>
+# include <GeomPlate_Surface.hxx>
+# include <Geom_RectangularTrimmedSurface.hxx>
+# include <Geom_SurfaceOfRevolution.hxx>
+# include <Geom_SurfaceOfLinearExtrusion.hxx>
+# include <GeomAPI_Interpolate.hxx>
+# include <GeomConvert.hxx>
+# include <GeomConvert_CompCurveToBSplineCurve.hxx>
+# include <GeomLProp_CLProps.hxx>
+# include <GeomLProp_SLProps.hxx>
+# include <gp.hxx>
+# include <gp_Ax2.hxx>
+# include <gp_Circ.hxx>
+# include <gp_Elips.hxx>
+# include <gp_Hypr.hxx>
+# include <gp_Parab.hxx>
+# include <gce_ErrorType.hxx>
+# include <gp_Lin.hxx>
+# include <gp_Pln.hxx>
+# include <gp_Pnt.hxx>
+# include <gp_Cylinder.hxx>
+# include <gp_Cone.hxx>
+# include <gp_Sphere.hxx>
+# include <gp_Torus.hxx>
+# include <Standard_Real.hxx>
+# include <Standard_Version.hxx>
+# include <Standard_ConstructionError.hxx>
+# include <TColgp_Array1OfPnt.hxx>
+# include <TColgp_Array2OfPnt.hxx>
+# include <TColgp_Array1OfVec.hxx>
+# include <TColgp_HArray1OfPnt.hxx>
+# include <TColStd_HArray1OfBoolean.hxx>
+# include <TColStd_Array1OfReal.hxx>
+# include <TColStd_Array1OfInteger.hxx>
+# include <gp.hxx>
+# include <gp_Lin.hxx>
+# include <Geom_Line.hxx>
+# include <Geom_TrimmedCurve.hxx>
+# include <GC_MakeArcOfCircle.hxx>
+# include <GC_MakeCircle.hxx>
+# include <GC_MakeArcOfEllipse.hxx>
+# include <GC_MakeEllipse.hxx>
+# include <gce_MakeParab.hxx>
+# include <GC_MakeArcOfParabola.hxx>
+# include <GC_MakeHyperbola.hxx>
+# include <GC_MakeArcOfHyperbola.hxx>
+# include <GC_MakeLine.hxx>
+# include <GC_MakeSegment.hxx>
+# include <GCPnts_AbscissaPoint.hxx>
+# include <Precision.hxx>
+# include <GeomAPI_ProjectPointOnCurve.hxx>
+# include <GeomAPI_ExtremaCurveCurve.hxx>
+# include <ShapeConstruct_Curve.hxx>
+# include <LProp_NotDefined.hxx>
+
+# include <ctime>
+# include <cmath>
+#endif //_PreComp_
+
+#include <atomic>
+#include <Base/VectorPy.h>
+#include <Mod/Part/App/LinePy.h>
+#include <Mod/Part/App/LineSegmentPy.h>
+#include <Mod/Part/App/CirclePy.h>
+#include <Mod/Part/App/EllipsePy.h>
+#include <Mod/Part/App/ArcPy.h>
+#include <Mod/Part/App/ArcOfCirclePy.h>
+#include <Mod/Part/App/ArcOfEllipsePy.h>
+#include <Mod/Part/App/ArcOfParabolaPy.h>
+#include <Mod/Part/App/BezierCurvePy.h>
+#include <Mod/Part/App/BSplineCurvePy.h>
+#include <Mod/Part/App/HyperbolaPy.h>
+#include <Mod/Part/App/ArcOfHyperbolaPy.h>
+#include <Mod/Part/App/OffsetCurvePy.h>
+#include <Mod/Part/App/ParabolaPy.h>
+#include <Mod/Part/App/BezierSurfacePy.h>
+#include <Mod/Part/App/BSplineSurfacePy.h>
+#include <Mod/Part/App/ConePy.h>
+#include <Mod/Part/App/CylinderPy.h>
+#include <Mod/Part/App/OffsetSurfacePy.h>
+#include <Mod/Part/App/PointPy.h>
+#include <Mod/Part/App/PlateSurfacePy.h>
+#include <Mod/Part/App/PlanePy.h>
+#include <Mod/Part/App/RectangularTrimmedSurfacePy.h>
+#include <Mod/Part/App/SpherePy.h>
+#include <Mod/Part/App/SurfaceOfExtrusionPy.h>
+#include <Mod/Part/App/SurfaceOfRevolutionPy.h>
+#include <Mod/Part/App/ToroidPy.h>
+
+#include <Base/Exception.h>
+#include <Base/Writer.h>
+#include <Base/Reader.h>
+#include <Base/Tools.h>
+
+#include "Geometry.h"
+
+using namespace Part;
+
+
+const char* gce_ErrorStatusText(gce_ErrorType et)
+{
+    switch (et)
+    {
+    case gce_Done:
+        return "Construction was successful";
+    case gce_ConfusedPoints:
+        return "Two points are coincident";
+    case gce_NegativeRadius:
+        return "Radius value is negative";
+    case gce_ColinearPoints:
+        return "Three points are collinear";
+    case gce_IntersectionError:
+        return "Intersection cannot be computed";
+    case gce_NullAxis:
+        return "Axis is undefined";
+    case gce_NullAngle:
+        return "Angle value is invalid (usually null)";
+    case gce_NullRadius:
+        return "Radius is null";
+    case gce_InvertAxis:
+        return "Axis value is invalid";
+    case gce_BadAngle:
+        return "Angle value is invalid";
+    case gce_InvertRadius:
+        return "Radius value is incorrect (usually with respect to another radius)";
+    case gce_NullFocusLength:
+        return "Focal distance is null";
+    case gce_NullVector:
+        return "Vector is null";
+    case gce_BadEquation:
+        return "Coefficients are incorrect (applies to the equation of a geometric object)";
+    default:
+        return "Creation of geometry failed";
+    }
+}
+
+// ---------------------------------------------------------------
+
+TYPESYSTEM_SOURCE_ABSTRACT(Part::Geometry,Base::Persistence)
+
+static std::atomic<long> _GeometryID;
+
+Geometry::Geometry()
+  : Construction(false), Id(++_GeometryID), RefIndex(-1)
+{
+    createNewTag();
+}
+
+Geometry::~Geometry()
+{
+
+}
+
+// Persistence implementer
+unsigned int Geometry::getMemSize (void) const
+{
+    return 1;
+}
+
+void Geometry::Save(Base::Writer &writer) const
+{
+    if( extensions.size()>0 ) {
+
+        writer.incInd();
+
+        writer.Stream() << writer.ind() << "<GeoExtensions count=\"" << extensions.size() << "\">\n";
+
+        for(auto att:extensions) {
+            att->Save(writer);
+        }
+
+        writer.decInd();
+        writer.Stream() << writer.ind() << "</GeoExtensions>\n";
+    }
+
+    const char c = Construction?'1':'0';
+    writer.Stream() << writer.ind() << "<Construction value=\"" <<  c << "\"/>\n";
+}
+
+void Geometry::Restore(Base::XMLReader &reader)
+{
+    reader.readElement();
+
+    if(strcmp(reader.localName(),"GeoExtensions") == 0) {
+
+        int count = reader.getAttributeAsInteger("count");
+
+        for (int i = 0; i < count; i++) {
+            reader.readElement("GeoExtension");
+            const char* TypeName = reader.getAttribute("type");
+            Base::Type type = Base::Type::fromName(TypeName);
+            GeometryExtension *newE = (GeometryExtension *)type.createInstance();
+            newE->Restore(reader);
+
+            extensions.push_back(std::shared_ptr<GeometryExtension>(newE));
+        }
+
+        reader.readEndElement("GeoExtensions");
+
+        reader.readElement("Construction"); // prepare for reading construction attribute
+    }
+    else if(strcmp(reader.localName(),"Construction") != 0) { // ignore anything not known
+        reader.readElement("Construction");
+    }
+
+    Construction = (int)reader.getAttributeAsInteger("value")==0?false:true;
+
+}
+
+boost::uuids::uuid Geometry::getTag() const
+{
+    return tag;
+}
+
+const std::vector<std::weak_ptr<GeometryExtension>> Geometry::getExtensions() const
+{
+    std::vector<std::weak_ptr<GeometryExtension>> wp;
+
+    for(auto & ext:extensions)
+        wp.push_back(ext);
+
+    return wp;
+}
+
+bool Geometry::hasExtension(Base::Type type) const
+{
+    for( auto ext : extensions) {
+        if(ext->getTypeId() == type)
+            return true;
+    }
+
+    return false;
+}
+
+bool Geometry::hasExtension(std::string name) const
+{
+    for( auto ext : extensions) {
+        if(ext->getName() == name)
+            return true;
+    }
+
+    return false;
+}
+
+const std::weak_ptr<GeometryExtension> Geometry::getExtension(Base::Type type) const
+{
+    for( auto ext : extensions) {
+        if(ext->getTypeId() == type)
+            return ext;
+    }
+
+    throw Base::ValueError("No geometry extension of the requested type.");
+}
+
+const std::weak_ptr<GeometryExtension> Geometry::getExtension(std::string name) const
+{
+    for( auto ext : extensions) {
+        if(ext->getName() == name)
+            return ext;
+    }
+
+    throw Base::ValueError("No geometry extension with the requested name.");
+}
+
+void Geometry::setExtension(std::unique_ptr<GeometryExtension> && geo)
+{
+    bool hasext=false;
+
+    for( auto & ext : extensions) {
+        // if same type and name, this modifies the existing extension.
+        if( ext->getTypeId() == geo->getTypeId() &&
+            ext->getName() == geo->getName()){
+            ext = std::move(geo);
+            hasext = true;
+        }
+    }
+
+    if(!hasext) // new type-name unique id, so add.
+        extensions.push_back(std::move(geo));
+}
+
+void Geometry::deleteExtension(Base::Type type)
+{
+    extensions.erase(
+        std::remove_if( extensions.begin(),
+                        extensions.end(),
+                        [&type](const std::shared_ptr<GeometryExtension>& ext){
+                            return ext->getTypeId() == type;
+                        }),
+        extensions.end());
+}
+
+void Geometry::deleteExtension(std::string name)
+{
+    extensions.erase(
+        std::remove_if( extensions.begin(),
+                        extensions.end(),
+                        [&name](const std::shared_ptr<GeometryExtension>& ext){
+                            return ext->getName() == name;
+                        }),
+        extensions.end());
+}
+
+
+void Geometry::createNewTag()
+{
+    // Initialize a random number generator, to avoid Valgrind false positives.
+    static boost::mt19937 ran;
+    static bool seeded = false;
+
+    if (!seeded) {
+        ran.seed(static_cast<unsigned int>(std::time(0)));
+        seeded = true;
+    }
+    static boost::uuids::basic_random_generator<boost::mt19937> gen(&ran);
+
+    tag = gen();
+}
+
+void Geometry::assignTag(const Part::Geometry * geo)
+{
+    if(geo->getTypeId() == this->getTypeId())
+        this->tag = geo->tag;
+    else
+        throw Base::TypeError("Geometry tag can not be assigned as geometry types do not match.");
+}
+
+Geometry *Geometry::clone(void) const
+{
+    Geometry* cpy = this->copy();
+    cpy->tag = this->tag;
+    cpy->Id = this->Id;
+    cpy->Ref = this->Ref;
+    cpy->RefIndex = this->RefIndex;
+    cpy->Flags = this->Flags;
+
+    for(auto & ext: extensions)
+        cpy->extensions.push_back(ext->copy());
+
+    return cpy;
+}
+
+// -------------------------------------------------
+
+TYPESYSTEM_SOURCE(Part::GeomPoint,Part::Geometry)
+
+GeomPoint::GeomPoint()
+{
+    this->myPoint = new Geom_CartesianPoint(0,0,0);
+}
+
+GeomPoint::GeomPoint(const Handle(Geom_CartesianPoint)& p)
+{
+    setHandle(p);
+}
+
+GeomPoint::GeomPoint(const Base::Vector3d& p)
+{
+    this->myPoint = new Geom_CartesianPoint(p.x,p.y,p.z);
+}
+
+GeomPoint::~GeomPoint()
+{
+}
+
+const Handle(Geom_Geometry)& GeomPoint::handle() const
+{
+    return myPoint;
+}
+
+
+void GeomPoint::setHandle(const Handle(Geom_CartesianPoint)& p)
+{
+    myPoint = Handle(Geom_CartesianPoint)::DownCast(p->Copy());
+}
+
+Geometry *GeomPoint::copy(void) const
+{
+    GeomPoint *newPoint = new GeomPoint(myPoint);
+    newPoint->Construction = this->Construction;
+    return newPoint;
+}
+
+TopoDS_Shape GeomPoint::toShape() const
+{
+    return BRepBuilderAPI_MakeVertex(myPoint->Pnt());
+}
+
+Base::Vector3d GeomPoint::getPoint(void)const
+{
+    return Base::Vector3d(myPoint->X(),myPoint->Y(),myPoint->Z());
+}
+
+void GeomPoint::setPoint(const Base::Vector3d& p)
+{
+    this->myPoint->SetCoord(p.x,p.y,p.z);
+}
+
+// Persistence implementer
+unsigned int GeomPoint::getMemSize (void) const
+{
+    return sizeof(Geom_CartesianPoint);
+}
+
+void GeomPoint::Save(Base::Writer &writer) const
+{
+    // save the attributes of the father class
+    Geometry::Save(writer);
+
+    Base::Vector3d Point   =  getPoint();
+    writer.Stream()
+         << writer.ind()
+             << "<GeomPoint "
+                << "X=\"" <<  Point.x <<
+                "\" Y=\"" <<  Point.y <<
+                "\" Z=\"" <<  Point.z <<
+             "\"/>\n";
+}
+
+void GeomPoint::Restore(Base::XMLReader &reader)
+{
+    // read the attributes of the father class
+    Geometry::Restore(reader);
+
+    double X,Y,Z;
+    // read my Element
+    reader.readElement("GeomPoint");
+    // get the value of my Attribute
+    X = reader.getAttributeAsFloat("X");
+    Y = reader.getAttributeAsFloat("Y");
+    Z = reader.getAttributeAsFloat("Z");
+
+    // set the read geometry
+    setPoint(Base::Vector3d(X,Y,Z) );
+}
+
+PyObject *GeomPoint::getPyObject(void)
+{
+    return new PointPy(new GeomPoint(getPoint()));
+}
+
+// -------------------------------------------------
+
+TYPESYSTEM_SOURCE_ABSTRACT(Part::GeomCurve,Part::Geometry)
+
+GeomCurve::GeomCurve()
+{
+}
+
+GeomCurve::~GeomCurve()
+{
+}
+
+TopoDS_Shape GeomCurve::toShape() const
+{
+    Handle(Geom_Curve) c = Handle(Geom_Curve)::DownCast(handle());
+    BRepBuilderAPI_MakeEdge mkBuilder(c, c->FirstParameter(), c->LastParameter());
+    return mkBuilder.Shape();
+}
+
+GeomBSplineCurve* GeomCurve::toBSpline(double first, double last) const
+{
+    ShapeConstruct_Curve scc;
+    Handle(Geom_Curve) c = Handle(Geom_Curve)::DownCast(handle());
+    Handle(Geom_BSplineCurve) spline = scc.ConvertToBSpline(c, first, last, Precision::Confusion());
+    if (spline.IsNull())
+        THROWM(Base::CADKernelError,"Conversion to B-spline failed")
+    return new GeomBSplineCurve(spline);
+}
+
+GeomBSplineCurve* GeomCurve::toNurbs(double first, double last) const
+{
+    return toBSpline(first, last);
+}
+
+bool GeomCurve::tangent(double u, gp_Dir& dir) const
+{
+    Handle(Geom_Curve) c = Handle(Geom_Curve)::DownCast(handle());
+    GeomLProp_CLProps prop(c,u,1,Precision::Confusion());
+    if (prop.IsTangentDefined()) {
+        prop.Tangent(dir);
+        return true;
+    }
+
+    return false;
+}
+
+bool GeomCurve::tangent(double u, Base::Vector3d& dir) const
+{
+    gp_Dir gdir;
+
+    if (tangent(u, gdir)) {
+        dir = Base::Vector3d(gdir.X(),gdir.Y(),gdir.Z());
+
+        return true;
+    }
+
+    return false;
+}
+
+Base::Vector3d GeomCurve::pointAtParameter(double u) const
+{
+    Handle(Geom_Curve) c = Handle(Geom_Curve)::DownCast(handle());
+    GeomLProp_CLProps prop(c,u,0,Precision::Confusion());
+
+    const gp_Pnt &point=prop.Value();
+
+    return Base::Vector3d(point.X(),point.Y(),point.Z());
+}
+
+Base::Vector3d GeomCurve::firstDerivativeAtParameter(double u) const
+{
+    Handle(Geom_Curve) c = Handle(Geom_Curve)::DownCast(handle());
+    GeomLProp_CLProps prop(c,u,1,Precision::Confusion());
+
+    const gp_Vec &vec=prop.D1();
+
+    return Base::Vector3d(vec.X(),vec.Y(),vec.Z());
+}
+
+Base::Vector3d GeomCurve::secondDerivativeAtParameter(double u) const
+{
+    Handle(Geom_Curve) c = Handle(Geom_Curve)::DownCast(handle());
+    GeomLProp_CLProps prop(c,u,2,Precision::Confusion());
+
+    const gp_Vec &vec=prop.D2();
+
+    return Base::Vector3d(vec.X(),vec.Y(),vec.Z());
+}
+
+bool GeomCurve::normalAt(double u, Base::Vector3d& dir) const
+{
+    Handle(Geom_Curve) c = Handle(Geom_Curve)::DownCast(handle());
+
+    try {
+        if (!c.IsNull()) {
+            GeomLProp_CLProps prop(c,u,2,Precision::Confusion());
+            gp_Dir gdir;
+            prop.Normal(gdir);
+            dir = Base::Vector3d(gdir.X(), gdir.Y(), gdir.Z());
+
+            return true;
+        }
+    }
+    catch (const LProp_NotDefined&) {
+        dir.Set(0,0,0);
+        return false;
+    }
+    catch (Standard_Failure& e) {
+        THROWM(Base::CADKernelError,e.GetMessageString())
+    }
+
+    return false;
+}
+
+bool GeomCurve::intersect(  GeomCurve * c,
+                            std::vector<std::pair<Base::Vector3d, Base::Vector3d>>& points,
+                            double tol) const
+{
+    Handle(Geom_Curve) curve1 = Handle(Geom_Curve)::DownCast(handle());
+    Handle(Geom_Curve) curve2 = Handle(Geom_Curve)::DownCast(c->handle());
+
+    if(!curve1.IsNull() && !curve2.IsNull()) {
+        return intersect(curve1,curve2,points, tol);
+    }
+    else
+        return false;
+
+}
+
+bool GeomCurve::intersect(const Handle(Geom_Curve) curve1, const Handle(Geom_Curve) curve2,
+                std::vector<std::pair<Base::Vector3d, Base::Vector3d>>& points,
+                double tol)
+{
+    // https://forum.freecadweb.org/viewtopic.php?f=10&t=31700
+    if (curve1->IsKind(STANDARD_TYPE(Geom_BoundedCurve)) &&
+        curve2->IsKind(STANDARD_TYPE(Geom_BoundedCurve))){
+
+        Handle(Geom_BoundedCurve) bcurve1 = Handle(Geom_BoundedCurve)::DownCast(curve1);
+        Handle(Geom_BoundedCurve) bcurve2 = Handle(Geom_BoundedCurve)::DownCast(curve2);
+
+        gp_Pnt c1s = bcurve1->StartPoint();
+        gp_Pnt c2s = bcurve2->StartPoint();
+        gp_Pnt c1e = bcurve1->EndPoint();
+        gp_Pnt c2e = bcurve2->EndPoint();
+
+        auto checkendpoints = [&points,tol]( gp_Pnt p1, gp_Pnt p2) {
+            if(p1.Distance(p2) < tol)
+                points.emplace_back(Base::Vector3d(p1.X(),p1.Y(),p1.Z()),Base::Vector3d(p2.X(),p2.Y(),p2.Z()));
+        };
+
+        checkendpoints(c1s,c2s);
+        checkendpoints(c1s,c2e);
+        checkendpoints(c1e,c2s);
+        checkendpoints(c1e,c2e);
+
+    }
+
+    try {
+
+        GeomAPI_ExtremaCurveCurve intersector(curve1, curve2);
+
+        if (intersector.NbExtrema() == 0 || intersector.LowerDistance() > tol) {
+            // No intersection
+            return false;
+        }
+
+        for (int i = 1; i <= intersector.NbExtrema(); i++) {
+            if (intersector.Distance(i) > tol)
+                continue;
+
+            gp_Pnt p1, p2;
+            intersector.Points(i, p1, p2);
+            points.emplace_back(Base::Vector3d(p1.X(),p1.Y(),p1.Z()),Base::Vector3d(p2.X(),p2.Y(),p2.Z()));
+        }
+    }
+    catch (Standard_Failure& e) {
+        // Yes Extrema finding failed, but if we got an intersection then go on with it
+        if(points.size()>0)
+            return points.size()>0?true:false;
+        else
+            THROWM(Base::CADKernelError,e.GetMessageString())
+    }
+
+
+    return points.size()>0?true:false;
+}
+
+bool GeomCurve::closestParameter(const Base::Vector3d& point, double &u) const
+{
+    Handle(Geom_Curve) c = Handle(Geom_Curve)::DownCast(handle());
+    try {
+        if (!c.IsNull()) {
+            gp_Pnt pnt(point.x,point.y,point.z);
+            GeomAPI_ProjectPointOnCurve ppc(pnt, c);
+            u = ppc.LowerDistanceParameter();
+            return true;
+        }
+    }
+    catch (StdFail_NotDone& e) {
+        if (c->IsKind(STANDARD_TYPE(Geom_BoundedCurve))){
+            Base::Vector3d firstpoint = this->pointAtParameter(c->FirstParameter());
+            Base::Vector3d lastpoint = this->pointAtParameter(c->LastParameter());
+
+            if((firstpoint-point).Length() < (lastpoint-point).Length())
+                u = c->FirstParameter();
+            else
+                u = c->LastParameter();
+        }
+        else
+            THROWM(Base::CADKernelError,e.GetMessageString())
+
+        return true;
+    }
+    catch (Standard_Failure& e) {
+        THROWM(Base::CADKernelError,e.GetMessageString())
+    }
+
+    return false;
+}
+
+bool GeomCurve::closestParameterToBasisCurve(const Base::Vector3d& point, double &u) const
+{
+    Handle(Geom_Curve) c = Handle(Geom_Curve)::DownCast(handle());
+
+    if (c->IsKind(STANDARD_TYPE(Geom_TrimmedCurve))){
+        Handle(Geom_TrimmedCurve) tc = Handle(Geom_TrimmedCurve)::DownCast(handle());
+        Handle(Geom_Curve) bc = tc->BasisCurve();
+        try {
+            if (!bc.IsNull()) {
+                gp_Pnt pnt(point.x,point.y,point.z);
+                GeomAPI_ProjectPointOnCurve ppc(pnt, bc);
+                u = ppc.LowerDistanceParameter();
+                return true;
+            }
+        }
+        catch (Standard_Failure& e) {
+            THROWM(Base::CADKernelError,e.GetMessageString())
+        }
+
+        return false;
+    }
+    else {
+        return this->closestParameter(point, u);
+    }
+}
+
+double GeomCurve::getFirstParameter() const
+{
+    Handle(Geom_Curve) c = Handle(Geom_Curve)::DownCast(handle());
+
+    try {
+        // pending check for RealFirst RealLast in case of infinite curve
+        return c->FirstParameter();
+    }
+    catch (Standard_Failure& e) {
+
+        THROWM(Base::CADKernelError,e.GetMessageString())
+    }
+}
+
+double GeomCurve::getLastParameter() const
+{
+    Handle(Geom_Curve) c = Handle(Geom_Curve)::DownCast(handle());
+
+    try {
+        // pending check for RealFirst RealLast in case of infinite curve
+        return c->LastParameter();
+    }
+    catch (Standard_Failure& e) {
+
+        THROWM(Base::CADKernelError,e.GetMessageString())
+    }
+}
+
+double GeomCurve::curvatureAt(double u) const
+{
+    Handle(Geom_Curve) c = Handle(Geom_Curve)::DownCast(handle());
+
+    try {
+        GeomLProp_CLProps prop(c,u,2,Precision::Confusion());
+        return prop.Curvature();
+    }
+    catch (Standard_Failure& e) {
+
+        THROWM(Base::CADKernelError,e.GetMessageString())
+    }
+}
+
+double GeomCurve::length(double u, double v) const
+{
+
+    Handle(Geom_Curve) c = Handle(Geom_Curve)::DownCast(handle());
+
+    try {
+        GeomAdaptor_Curve adaptor(c);
+        return GCPnts_AbscissaPoint::Length(adaptor,u,v,Precision::Confusion());
+    }
+    catch (Standard_Failure& e) {
+
+        THROWM(Base::CADKernelError,e.GetMessageString())
+    }
+}
+
+void GeomCurve::reverse(void)
+{
+    Handle(Geom_Curve) c = Handle(Geom_Curve)::DownCast(handle());
+
+    try {
+        c->Reverse();
+    }
+    catch (Standard_Failure& e) {
+
+        THROWM(Base::CADKernelError,e.GetMessageString())
+    }
+}
+
+
+// -------------------------------------------------
+
+TYPESYSTEM_SOURCE_ABSTRACT(Part::GeomBoundedCurve, Part::GeomCurve)
+
+GeomBoundedCurve::GeomBoundedCurve()
+{
+}
+
+GeomBoundedCurve::~GeomBoundedCurve()
+{
+}
+
+Base::Vector3d GeomBoundedCurve::getStartPoint() const
+{
+    Handle(Geom_BoundedCurve) curve =  Handle(Geom_BoundedCurve)::DownCast(handle());
+    gp_Pnt pnt = curve->StartPoint();
+
+    return Base::Vector3d(pnt.X(), pnt.Y(), pnt.Z());
+}
+
+Base::Vector3d GeomBoundedCurve::getEndPoint() const
+{
+    Handle(Geom_BoundedCurve) curve =  Handle(Geom_BoundedCurve)::DownCast(handle());
+    gp_Pnt pnt = curve->EndPoint();
+
+    return Base::Vector3d(pnt.X(), pnt.Y(), pnt.Z());
+}
+
+
+// -------------------------------------------------
+
+TYPESYSTEM_SOURCE(Part::GeomBezierCurve,Part::GeomBoundedCurve)
+
+GeomBezierCurve::GeomBezierCurve()
+{
+    TColgp_Array1OfPnt poles(1,2);
+    poles(1) = gp_Pnt(0.0,0.0,0.0);
+    poles(2) = gp_Pnt(0.0,0.0,1.0);
+    Handle(Geom_BezierCurve) b = new Geom_BezierCurve(poles);
+    this->myCurve = b;
+}
+
+GeomBezierCurve::GeomBezierCurve(const Handle(Geom_BezierCurve)& b)
+{
+    setHandle(b);
+}
+
+GeomBezierCurve::GeomBezierCurve( const std::vector<Base::Vector3d>& poles, const std::vector<double>& weights)
+{
+    if (poles.size() != weights.size())
+        throw Base::ValueError("poles and weights mismatch");
+
+    TColgp_Array1OfPnt p(1,poles.size());
+    TColStd_Array1OfReal w(1,poles.size());
+    for (std::size_t i = 1; i <= poles.size(); i++) {
+        p.SetValue(i, gp_Pnt(poles[i-1].x,poles[i-1].y,poles[i-1].z));
+        w.SetValue(i, weights[i-1]);
+    }
+    this->myCurve = new Geom_BezierCurve (p, w);
+}
+
+GeomBezierCurve::~GeomBezierCurve()
+{
+}
+
+void GeomBezierCurve::setHandle(const Handle(Geom_BezierCurve)& c)
+{
+    myCurve = Handle(Geom_BezierCurve)::DownCast(c->Copy());
+}
+
+const Handle(Geom_Geometry)& GeomBezierCurve::handle() const
+{
+    return myCurve;
+}
+
+Geometry *GeomBezierCurve::copy(void) const
+{
+    GeomBezierCurve *newCurve = new GeomBezierCurve(myCurve);
+    newCurve->Construction = this->Construction;
+    return newCurve;
+}
+
+std::vector<Base::Vector3d> GeomBezierCurve::getPoles() const
+{
+    std::vector<Base::Vector3d> poles;
+    poles.reserve(myCurve->NbPoles());
+    TColgp_Array1OfPnt p(1,myCurve->NbPoles());
+    myCurve->Poles(p);
+
+    for (Standard_Integer i=p.Lower(); i<=p.Upper(); i++) {
+        const gp_Pnt& pnt = p(i);
+        poles.emplace_back(pnt.X(), pnt.Y(), pnt.Z());
+    }
+    return poles;
+}
+
+std::vector<double> GeomBezierCurve::getWeights() const
+{
+    std::vector<double> weights;
+    weights.reserve(myCurve->NbPoles());
+    TColStd_Array1OfReal w(1,myCurve->NbPoles());
+    myCurve->Weights(w);
+
+    for (Standard_Integer i=w.Lower(); i<=w.Upper(); i++) {
+        const Standard_Real& real = w(i);
+        weights.push_back(real);
+    }
+    return weights;
+}
+
+// Persistence implementer
+unsigned int GeomBezierCurve::getMemSize (void) const
+{
+    return sizeof(Geom_BezierCurve);
+}
+
+void GeomBezierCurve::Save(Base::Writer& writer) const
+{
+    // save the attributes of the father class
+    GeomCurve::Save(writer);
+
+    std::vector<Base::Vector3d> poles   = this->getPoles();
+    std::vector<double> weights         = this->getWeights();
+
+    writer.Stream()
+         << writer.ind()
+             << "<BezierCurve "
+                << "PolesCount=\"" <<  poles.size() <<
+             "\">\n";
+
+    writer.incInd();
+
+    std::vector<Base::Vector3d>::const_iterator itp;
+    std::vector<double>::const_iterator itw;
+
+    for (itp = poles.begin(), itw = weights.begin(); itp != poles.end() && itw != weights.end(); ++itp, ++itw) {
+        writer.Stream()
+            << writer.ind()
+            << "<Pole "
+            << "X=\"" << (*itp).x <<
+            "\" Y=\"" << (*itp).y <<
+            "\" Z=\"" << (*itp).z <<
+            "\" Weight=\"" << (*itw) <<
+        "\"/>\n";
+    }
+
+    writer.decInd();
+    writer.Stream() << writer.ind() << "</BezierCurve>\n" ;
+}
+
+void GeomBezierCurve::Restore(Base::XMLReader& reader)
+{
+    // read the attributes of the father class
+    GeomCurve::Restore(reader);
+
+    reader.readElement("BezierCurve");
+    // get the value of my attribute
+    int polescount = reader.getAttributeAsInteger("PolesCount");
+
+    TColgp_Array1OfPnt p(1,polescount);
+    TColStd_Array1OfReal w(1,polescount);
+
+    for (int i = 1; i <= polescount; i++) {
+        reader.readElement("Pole");
+        double X = reader.getAttributeAsFloat("X");
+        double Y = reader.getAttributeAsFloat("Y");
+        double Z = reader.getAttributeAsFloat("Z");
+        double W = reader.getAttributeAsFloat("Weight");
+        p.SetValue(i, gp_Pnt(X,Y,Z));
+        w.SetValue(i, W);
+    }
+
+    reader.readEndElement("BezierCurve");
+
+    try {
+        Handle(Geom_BezierCurve) bezier = new Geom_BezierCurve(p, w);
+
+        if (!bezier.IsNull())
+            this->myCurve = bezier;
+        else
+            THROWM(Base::CADKernelError,"BezierCurve restore failed")
+    }
+    catch (Standard_Failure& e) {
+
+        THROWM(Base::CADKernelError,e.GetMessageString())
+    }
+}
+
+PyObject *GeomBezierCurve::getPyObject(void)
+{
+    return new BezierCurvePy((GeomBezierCurve*)this->clone());
+}
+
+// -------------------------------------------------
+
+TYPESYSTEM_SOURCE(Part::GeomBSplineCurve,Part::GeomBoundedCurve)
+
+GeomBSplineCurve::GeomBSplineCurve()
+{
+    TColgp_Array1OfPnt poles(1,2);
+    poles(1) = gp_Pnt(0.0,0.0,0.0);
+    poles(2) = gp_Pnt(1.0,0.0,0.0);
+
+    TColStd_Array1OfReal knots(1,2);
+    knots(1) = 0.0;
+    knots(2) = 1.0;
+
+    TColStd_Array1OfInteger mults(1,2);
+    mults(1) = 2;
+    mults(2) = 2;
+
+    this->myCurve = new Geom_BSplineCurve(poles, knots, mults, 1);
+}
+
+GeomBSplineCurve::GeomBSplineCurve(const Handle(Geom_BSplineCurve)& b)
+{
+    setHandle(b);
+}
+
+GeomBSplineCurve::GeomBSplineCurve( const std::vector<Base::Vector3d>& poles, const std::vector<double>& weights,
+                  const std::vector<double>& knots, const std::vector<int>& multiplicities,
+                  int degree, bool periodic, bool checkrational)
+{
+    if (poles.size() != weights.size())
+        throw Base::ValueError("poles and weights mismatch");
+
+    if (knots.size() != multiplicities.size())
+        throw Base::ValueError("knots and multiplicities mismatch");
+
+    TColgp_Array1OfPnt p(1,poles.size());
+    TColStd_Array1OfReal w(1,poles.size());
+    TColStd_Array1OfReal k(1,knots.size());
+    TColStd_Array1OfInteger m(1,knots.size());
+
+    for (std::size_t i = 1; i <= poles.size(); i++) {
+        p.SetValue(i, gp_Pnt(poles[i-1].x,poles[i-1].y,poles[i-1].z));
+        w.SetValue(i, weights[i-1]);
+    }
+
+    for (std::size_t i = 1; i <= knots.size(); i++) {
+        k.SetValue(i, knots[i-1]);
+        m.SetValue(i, multiplicities[i-1]);
+    }
+
+    this->myCurve = new Geom_BSplineCurve (p, w, k, m, degree, periodic?Standard_True:Standard_False, checkrational?Standard_True:Standard_False);
+
+}
+
+
+GeomBSplineCurve::~GeomBSplineCurve()
+{
+}
+
+void GeomBSplineCurve::setHandle(const Handle(Geom_BSplineCurve)& c)
+{
+    myCurve = Handle(Geom_BSplineCurve)::DownCast(c->Copy());
+}
+
+const Handle(Geom_Geometry)& GeomBSplineCurve::handle() const
+{
+    return myCurve;
+}
+
+Geometry *GeomBSplineCurve::copy(void) const
+{
+    GeomBSplineCurve *newCurve = new GeomBSplineCurve(myCurve);
+    newCurve->Construction = this->Construction;
+    return newCurve;
+}
+
+int GeomBSplineCurve::countPoles() const
+{
+    return myCurve->NbPoles();
+}
+
+int GeomBSplineCurve::countKnots() const
+{
+    return myCurve->NbKnots();
+}
+
+void GeomBSplineCurve::setPole(int index, const Base::Vector3d& pole, double weight)
+{
+    try {
+        gp_Pnt pnt(pole.x,pole.y,pole.z);
+        if (weight < 0.0)
+            myCurve->SetPole(index,pnt);
+        else
+            myCurve->SetPole(index,pnt,weight);
+    }
+    catch (Standard_Failure& e) {
+
+        THROWM(Base::CADKernelError,e.GetMessageString())
+    }
+}
+
+void GeomBSplineCurve::setPoles(const std::vector<Base::Vector3d>& poles, const std::vector<double>& weights)
+{
+    if (poles.size() != weights.size())
+        throw Base::ValueError("poles and weights mismatch");
+
+    Standard_Integer index=1;
+
+    for (std::size_t it = 0; it < poles.size(); it++, index++) {
+        setPole(index, poles[it], weights[it]);
+    }
+}
+
+void GeomBSplineCurve::setPoles(const std::vector<Base::Vector3d>& poles)
+{
+    Standard_Integer index=1;
+
+    for (std::vector<Base::Vector3d>::const_iterator it = poles.begin(); it != poles.end(); ++it, index++){
+        setPole(index, *it);
+    }
+}
+
+std::vector<Base::Vector3d> GeomBSplineCurve::getPoles() const
+{
+    std::vector<Base::Vector3d> poles;
+    poles.reserve(myCurve->NbPoles());
+    TColgp_Array1OfPnt p(1,myCurve->NbPoles());
+    myCurve->Poles(p);
+
+    for (Standard_Integer i=p.Lower(); i<=p.Upper(); i++) {
+        const gp_Pnt& pnt = p(i);
+        poles.emplace_back(pnt.X(), pnt.Y(), pnt.Z());
+    }
+    return poles;
+}
+
+std::vector<double> GeomBSplineCurve::getWeights() const
+{
+    std::vector<double> weights;
+    weights.reserve(myCurve->NbPoles());
+    TColStd_Array1OfReal w(1,myCurve->NbPoles());
+    myCurve->Weights(w);
+
+    for (Standard_Integer i=w.Lower(); i<=w.Upper(); i++) {
+        const Standard_Real& real = w(i);
+        weights.push_back(real);
+    }
+    return weights;
+}
+
+void GeomBSplineCurve::setWeights(const std::vector<double>& weights)
+{
+    try {
+        Standard_Integer index=1;
+
+        for (std::vector<double>::const_iterator it = weights.begin(); it != weights.end(); ++it, index++){
+            myCurve->SetWeight(index, *it);
+        }
+    }
+    catch (Standard_Failure& e) {
+
+        THROWM(Base::CADKernelError,e.GetMessageString())
+    }
+}
+
+void GeomBSplineCurve::setKnot(int index, const double val, int mult)
+{
+    try {
+        if (mult < 0)
+            myCurve->SetKnot(index, val);
+        else
+            myCurve->SetKnot(index, val, mult);
+    }
+    catch (Standard_Failure& e) {
+
+        THROWM(Base::CADKernelError,e.GetMessageString())
+    }
+}
+
+void GeomBSplineCurve::setKnots(const std::vector<double>& knots)
+{
+    Standard_Integer index=1;
+
+    for (std::vector<double>::const_iterator it = knots.begin(); it != knots.end(); ++it, index++) {
+        setKnot(index, *it);
+    }
+}
+
+void GeomBSplineCurve::setKnots(const std::vector<double>& knots, const std::vector<int>& multiplicities)
+{
+    if (knots.size() != multiplicities.size())
+        throw Base::ValueError("knots and multiplicities mismatch");
+
+    Standard_Integer index=1;
+
+    for (std::size_t it = 0; it < knots.size(); it++, index++) {
+        setKnot(index, knots[it], multiplicities[it]);
+    }
+}
+
+std::vector<double> GeomBSplineCurve::getKnots() const
+{
+    std::vector<double> knots;
+    knots.reserve(myCurve->NbKnots());
+    TColStd_Array1OfReal k(1,myCurve->NbKnots());
+    myCurve->Knots(k);
+
+    for (Standard_Integer i=k.Lower(); i<=k.Upper(); i++) {
+        const Standard_Real& real = k(i);
+        knots.push_back(real);
+    }
+    return knots;
+}
+
+std::vector<int> GeomBSplineCurve::getMultiplicities() const
+{
+    std::vector<int> mults;
+    mults.reserve(myCurve->NbKnots());
+    TColStd_Array1OfInteger m(1,myCurve->NbKnots());
+    myCurve->Multiplicities(m);
+
+    for (Standard_Integer i=m.Lower(); i<=m.Upper(); i++) {
+        const Standard_Integer& nm = m(i);
+        mults.push_back(nm);
+    }
+    return mults;
+}
+
+int GeomBSplineCurve::getMultiplicity(int index) const
+{
+    try {
+        return myCurve->Multiplicity(index);
+    }
+    catch (Standard_Failure& e) {
+
+        THROWM(Base::CADKernelError,e.GetMessageString())
+    }
+}
+
+int GeomBSplineCurve::getDegree() const
+{
+    return myCurve->Degree();
+}
+
+bool GeomBSplineCurve::isPeriodic() const
+{
+    return myCurve->IsPeriodic()==Standard_True;
+}
+
+bool GeomBSplineCurve::join(const Handle(Geom_BSplineCurve)& spline)
+{
+    GeomConvert_CompCurveToBSplineCurve ccbc(this->myCurve);
+    if (!ccbc.Add(spline, Precision::Approximation()))
+        return false;
+    this->myCurve = ccbc.BSplineCurve();
+    return true;
+}
+
+void GeomBSplineCurve::interpolate(const std::vector<gp_Pnt>& p,
+                                   const std::vector<gp_Vec>& t)
+{
+    if (p.size() < 2)
+        Standard_ConstructionError::Raise();
+    if (p.size() != t.size())
+        Standard_ConstructionError::Raise();
+
+    double tol3d = Precision::Approximation();
+    Handle(TColgp_HArray1OfPnt) pts = new TColgp_HArray1OfPnt(1, p.size());
+    for (std::size_t i=0; i<p.size(); i++) {
+        pts->SetValue(i+1, p[i]);
+    }
+
+    TColgp_Array1OfVec tgs(1, t.size());
+    Handle(TColStd_HArray1OfBoolean) fgs = new TColStd_HArray1OfBoolean(1, t.size());
+    for (std::size_t i=0; i<p.size(); i++) {
+        tgs.SetValue(i+1, t[i]);
+        fgs->SetValue(i+1, Standard_True);
+    }
+
+    GeomAPI_Interpolate interpolate(pts, Standard_False, tol3d);
+    interpolate.Load(tgs, fgs);
+    interpolate.Perform();
+    this->myCurve = interpolate.Curve();
+}
+
+void GeomBSplineCurve::getCardinalSplineTangents(const std::vector<gp_Pnt>& p,
+                                                 const std::vector<double>& c,
+                                                 std::vector<gp_Vec>& t) const
+{
+    // https://de.wikipedia.org/wiki/Kubisch_Hermitescher_Spline#Cardinal_Spline
+    if (p.size() < 2)
+        Standard_ConstructionError::Raise();
+    if (p.size() != c.size())
+        Standard_ConstructionError::Raise();
+
+    t.resize(p.size());
+    if (p.size() == 2) {
+        t[0] = gp_Vec(p[0], p[1]);
+        t[1] = gp_Vec(p[0], p[1]);
+    }
+    else {
+        std::size_t e = p.size() - 1;
+
+        for (std::size_t i = 1; i < e; i++) {
+            gp_Vec v = gp_Vec(p[i-1], p[i+1]);
+            double f = 0.5 * (1-c[i]);
+            v.Scale(f);
+            t[i] = v;
+        }
+
+        t[0] = t[1];
+        t[t.size()-1] = t[t.size()-2];
+    }
+}
+
+void GeomBSplineCurve::getCardinalSplineTangents(const std::vector<gp_Pnt>& p, double c,
+                                                 std::vector<gp_Vec>& t) const
+{
+    // https://de.wikipedia.org/wiki/Kubisch_Hermitescher_Spline#Cardinal_Spline
+    if (p.size() < 2)
+        Standard_ConstructionError::Raise();
+
+    t.resize(p.size());
+    if (p.size() == 2) {
+        t[0] = gp_Vec(p[0], p[1]);
+        t[1] = gp_Vec(p[0], p[1]);
+    }
+    else {
+        std::size_t e = p.size() - 1;
+        double f = 0.5 * (1-c);
+
+        for (std::size_t i = 1; i < e; i++) {
+            gp_Vec v = gp_Vec(p[i-1], p[i+1]);
+            v.Scale(f);
+            t[i] = v;
+        }
+
+        t[0] = t[1];
+        t[t.size()-1] = t[t.size()-2];
+    }
+}
+
+void GeomBSplineCurve::makeC1Continuous(double tol, double ang_tol)
+{
+    GeomConvert::C0BSplineToC1BSplineCurve(this->myCurve, tol, ang_tol);
+}
+
+void GeomBSplineCurve::increaseDegree(double degree)
+{
+    try {
+        Handle(Geom_BSplineCurve) curve = Handle(Geom_BSplineCurve)::DownCast(this->handle());
+        curve->IncreaseDegree(degree);
+        return;
+    }
+    catch (Standard_Failure& e) {
+
+        THROWM(Base::CADKernelError,e.GetMessageString())
+    }
+}
+
+void GeomBSplineCurve::increaseMultiplicity(int index, int multiplicity)
+{
+    try {
+        Handle(Geom_BSplineCurve) curve = Handle(Geom_BSplineCurve)::DownCast(this->handle());
+        curve->IncreaseMultiplicity(index, multiplicity);
+        return;
+    }
+    catch (Standard_Failure& e) {
+
+        THROWM(Base::CADKernelError,e.GetMessageString())
+    }
+}
+
+bool GeomBSplineCurve::removeKnot(int index, int multiplicity, double tolerance)
+{
+    try {
+        Handle(Geom_BSplineCurve) curve = Handle(Geom_BSplineCurve)::DownCast(this->handle());
+        return curve->RemoveKnot(index, multiplicity, tolerance) == Standard_True;
+    }
+    catch (Standard_Failure& e) {
+
+        THROWM(Base::CADKernelError,e.GetMessageString())
+    }
+}
+
+
+// Persistence implementer
+unsigned int GeomBSplineCurve::getMemSize (void) const
+{
+    return sizeof(Geom_BSplineCurve);
+}
+
+void GeomBSplineCurve::Save(Base::Writer& writer) const
+{
+    // save the attributes of the father class
+    GeomCurve::Save(writer);
+
+    std::vector<Base::Vector3d> poles   = this->getPoles();
+    std::vector<double> weights         = this->getWeights();
+    std::vector<double> knots           = this->getKnots();
+    std::vector<int> mults              = this->getMultiplicities();
+    int degree                          = this->getDegree();
+    bool isperiodic                     = this->isPeriodic();
+
+    writer.Stream()
+         << writer.ind()
+             << "<BSplineCurve "
+                << "PolesCount=\"" <<  poles.size() <<
+                 "\" KnotsCount=\"" <<  knots.size() <<
+                 "\" Degree=\"" <<  degree <<
+                 "\" IsPeriodic=\"" <<  (int) isperiodic <<
+             "\">\n";
+
+    writer.incInd();
+
+    std::vector<Base::Vector3d>::const_iterator itp;
+    std::vector<double>::const_iterator itw;
+
+    for (itp = poles.begin(), itw = weights.begin(); itp != poles.end() && itw != weights.end(); ++itp, ++itw) {
+        writer.Stream()
+            << writer.ind()
+            << "<Pole "
+            << "X=\"" << (*itp).x <<
+            "\" Y=\"" << (*itp).y <<
+            "\" Z=\"" << (*itp).z <<
+            "\" Weight=\"" << (*itw) <<
+        "\"/>\n";
+    }
+
+    std::vector<double>::const_iterator itk;
+    std::vector<int>::const_iterator itm;
+
+    for (itk = knots.begin(), itm = mults.begin(); itk != knots.end() && itm != mults.end(); ++itk, ++itm) {
+        writer.Stream()
+            << writer.ind()
+            << "<Knot "
+            << "Value=\"" << (*itk)
+            << "\" Mult=\"" << (*itm) <<
+        "\"/>\n";
+    }
+
+    writer.decInd();
+    writer.Stream() << writer.ind() << "</BSplineCurve>\n" ;
+}
+
+void GeomBSplineCurve::Restore(Base::XMLReader& reader)
+{
+    // read the attributes of the father class
+    GeomCurve::Restore(reader);
+
+    reader.readElement("BSplineCurve");
+    // get the value of my attribute
+    int polescount = reader.getAttributeAsInteger("PolesCount");
+    int knotscount = reader.getAttributeAsInteger("KnotsCount");
+    int degree = reader.getAttributeAsInteger("Degree");
+    bool isperiodic = (bool) reader.getAttributeAsInteger("IsPeriodic");
+
+    // Handle(Geom_BSplineCurve) spline = new
+    // Geom_BSplineCurve(occpoles,occweights,occknots,occmults,degree,
+    // PyObject_IsTrue(periodic) ? Standard_True : Standard_False,
+    // PyObject_IsTrue(CheckRational) ? Standard_True : Standard_False);
+
+    TColgp_Array1OfPnt p(1,polescount);
+    TColStd_Array1OfReal w(1,polescount);
+    TColStd_Array1OfReal k(1,knotscount);
+    TColStd_Array1OfInteger m(1,knotscount);
+
+    for (int i = 1; i <= polescount; i++) {
+        reader.readElement("Pole");
+        double X = reader.getAttributeAsFloat("X");
+        double Y = reader.getAttributeAsFloat("Y");
+        double Z = reader.getAttributeAsFloat("Z");
+        double W = reader.getAttributeAsFloat("Weight");
+        p.SetValue(i, gp_Pnt(X,Y,Z));
+        w.SetValue(i, W);
+    }
+
+    for (int i = 1; i <= knotscount; i++) {
+        reader.readElement("Knot");
+        double val = reader.getAttributeAsFloat("Value");
+        Standard_Integer mult = reader.getAttributeAsInteger("Mult");
+        k.SetValue(i, val);
+        m.SetValue(i, mult);
+    }
+
+    reader.readEndElement("BSplineCurve");
+    // Geom_BSplineCurve(occpoles,occweights,occknots,occmults,degree,periodic,CheckRational
+
+    try {
+        Handle(Geom_BSplineCurve) spline = new Geom_BSplineCurve(p, w, k, m, degree, isperiodic ? Standard_True : Standard_False, Standard_False);
+
+        if (!spline.IsNull())
+            this->myCurve = spline;
+        else
+            THROWM(Base::CADKernelError,"BSpline restore failed")
+    }
+    catch (Standard_Failure& e) {
+
+        THROWM(Base::CADKernelError,e.GetMessageString())
+    }
+}
+
+
+PyObject *GeomBSplineCurve::getPyObject(void)
+{
+    return new BSplineCurvePy((GeomBSplineCurve*)this->clone());
+}
+
+// -------------------------------------------------
+
+TYPESYSTEM_SOURCE_ABSTRACT(Part::GeomConic, Part::GeomCurve)
+
+GeomConic::GeomConic()
+{
+}
+
+GeomConic::~GeomConic()
+{
+}
+
+Base::Vector3d GeomConic::getLocation(void) const
+{
+    Handle(Geom_Conic) conic =  Handle(Geom_Conic)::DownCast(handle());
+    gp_Ax1 axis = conic->Axis();
+    const gp_Pnt& loc = axis.Location();
+    return Base::Vector3d(loc.X(),loc.Y(),loc.Z());
+}
+
+void GeomConic::setLocation(const Base::Vector3d& Center)
+{
+    gp_Pnt p1(Center.x,Center.y,Center.z);
+    Handle(Geom_Conic) conic =  Handle(Geom_Conic)::DownCast(handle());
+
+    try {
+        conic->SetLocation(p1);
+    }
+    catch (Standard_Failure& e) {
+
+        THROWM(Base::CADKernelError,e.GetMessageString())
+    }
+}
+
+Base::Vector3d GeomConic::getCenter(void) const
+{
+    Handle(Geom_Conic) conic =  Handle(Geom_Conic)::DownCast(handle());
+    gp_Ax1 axis = conic->Axis();
+    const gp_Pnt& loc = axis.Location();
+    return Base::Vector3d(loc.X(),loc.Y(),loc.Z());
+}
+
+void GeomConic::setCenter(const Base::Vector3d& Center)
+{
+    gp_Pnt p1(Center.x,Center.y,Center.z);
+    Handle(Geom_Conic) conic =  Handle(Geom_Conic)::DownCast(handle());
+
+    try {
+        conic->SetLocation(p1);
+    }
+    catch (Standard_Failure& e) {
+
+        THROWM(Base::CADKernelError,e.GetMessageString())
+    }
+}
+
+/*!
+ * \brief GeomConic::getAngleXU
+ * \return The angle between ellipse's major axis (in direction to focus1) and
+ * X axis of a default axis system in the plane of ellipse. The angle is
+ * counted CCW as seen when looking at the ellipse so that ellipse's axis is
+ * pointing at you. Note that this function may give unexpected results when
+ * the ellipse is in XY, but reversed, because the X axis of the default axis
+ * system is reversed compared to the global X axis. This angle, in conjunction
+ * with ellipse's axis, fully defines the orientation of the ellipse.
+ */
+double GeomConic::getAngleXU(void) const
+{
+    Handle(Geom_Conic) conic =  Handle(Geom_Conic)::DownCast(handle());
+
+    gp_Pnt center = conic->Axis().Location();
+    gp_Dir normal = conic->Axis().Direction();
+    gp_Dir xdir = conic->XAxis().Direction();
+
+
+    gp_Ax2 xdirref(center, normal); // this is a reference system, might be CCW or CW depending on the creation method
+
+    return -xdir.AngleWithRef(xdirref.XDirection(),normal);
+
+}
+
+/*!
+ * \brief GeomConic::setAngleXU complements getAngleXU.
+ * \param angle
+ */
+void GeomConic::setAngleXU(double angle)
+{
+    Handle(Geom_Conic) conic =  Handle(Geom_Conic)::DownCast(handle());;
+
+    try {
+        gp_Pnt center = conic->Axis().Location();
+        gp_Dir normal = conic->Axis().Direction();
+
+        gp_Ax1 normaxis(center, normal);
+        gp_Ax2 xdirref(center, normal);
+
+        xdirref.Rotate(normaxis,angle);
+        conic->SetPosition(xdirref);
+    }
+    catch (Standard_Failure& e) {
+
+        THROWM(Base::CADKernelError,e.GetMessageString())
+    }
+}
+
+/*!
+ * \brief GeomConic::isReversed tests if an ellipse that lies in XY plane
+ * is reversed (i.e. drawn from startpoint to endpoint in CW direction instead
+ * of CCW.)
+ * \return Returns True if the arc is CW and false if CCW.
+ */
+bool GeomConic::isReversed() const
+{
+    Handle(Geom_Conic) conic =  Handle(Geom_Conic)::DownCast(handle());
+    assert(!conic.IsNull());
+    return conic->Axis().Direction().Z() < 0;
+}
+
+// -------------------------------------------------
+
+TYPESYSTEM_SOURCE(Part::GeomTrimmedCurve,Part::GeomBoundedCurve)
+
+GeomTrimmedCurve::GeomTrimmedCurve()
+{
+}
+
+GeomTrimmedCurve::GeomTrimmedCurve(const Handle(Geom_TrimmedCurve)& c)
+{
+    setHandle(c);
+}
+
+GeomTrimmedCurve::~GeomTrimmedCurve()
+{
+}
+
+void GeomTrimmedCurve::setHandle(const Handle(Geom_TrimmedCurve)& c)
+{
+    this->myCurve = Handle(Geom_TrimmedCurve)::DownCast(c->Copy());
+}
+
+const Handle(Geom_Geometry)& GeomTrimmedCurve::handle() const
+{
+    return myCurve;
+}
+
+Geometry *GeomTrimmedCurve::copy(void) const
+{
+    GeomTrimmedCurve *newCurve =  new GeomTrimmedCurve(myCurve);
+    newCurve->Construction = this->Construction;
+    return newCurve;
+}
+
+// Persistence implementer
+unsigned int GeomTrimmedCurve::getMemSize (void) const               {assert(0); return 0;/* not implemented yet */}
+void         GeomTrimmedCurve::Save       (Base::Writer &/*writer*/) const {assert(0);          /* not implemented yet */}
+void         GeomTrimmedCurve::Restore    (Base::XMLReader &/*reader*/)    {assert(0);          /* not implemented yet */}
+
+PyObject *GeomTrimmedCurve::getPyObject(void)
+{
+    return 0;
+}
+
+bool GeomTrimmedCurve::intersectBasisCurves(  const GeomTrimmedCurve * c,
+                                std::vector<std::pair<Base::Vector3d, Base::Vector3d>>& points,
+                                double tol) const
+{
+    Handle(Geom_TrimmedCurve) curve1 =  Handle(Geom_TrimmedCurve)::DownCast(handle());
+    Handle(Geom_TrimmedCurve) curve2 =  Handle(Geom_TrimmedCurve)::DownCast(c->handle());
+
+    Handle(Geom_Curve) bcurve1 = curve1->BasisCurve();
+    Handle(Geom_Curve) bcurve2 = curve2->BasisCurve();
+
+
+    if(!bcurve1.IsNull() && !bcurve2.IsNull()) {
+
+        return intersect(bcurve1, bcurve2, points, tol);
+    }
+    else
+        return false;
+
+}
+
+void GeomTrimmedCurve::getRange(double& u, double& v) const
+{
+    Handle(Geom_TrimmedCurve) curve =  Handle(Geom_TrimmedCurve)::DownCast(handle());
+    u = curve->FirstParameter();
+    v = curve->LastParameter();
+}
+
+void GeomTrimmedCurve::setRange(double u, double v)
+{
+    try {
+        Handle(Geom_TrimmedCurve) curve =  Handle(Geom_TrimmedCurve)::DownCast(handle());
+
+        curve->SetTrim(u, v);
+    }
+    catch (Standard_Failure& e) {
+        THROWM(Base::CADKernelError,e.GetMessageString())
+    }
+}
+
+// -------------------------------------------------
+TYPESYSTEM_SOURCE_ABSTRACT(Part::GeomArcOfConic,Part::GeomTrimmedCurve)
+
+GeomArcOfConic::GeomArcOfConic()
+{
+}
+
+GeomArcOfConic::~GeomArcOfConic()
+{
+}
+
+/*!
+ * \brief GeomArcOfConic::getStartPoint
+ * \param emulateCCWXY: if true, the arc will pretent to be a CCW arc in XY plane.
+ * For this to work, the arc must lie in XY plane (i.e. Axis is either +Z or -Z).
+ * \return XYZ of the arc's starting point.
+ */
+Base::Vector3d GeomArcOfConic::getStartPoint(bool emulateCCWXY) const
+{
+    Handle(Geom_TrimmedCurve) curve =  Handle(Geom_TrimmedCurve)::DownCast(handle());
+    gp_Pnt pnt = curve->StartPoint();
+    if (emulateCCWXY) {
+        if (isReversed())
+            pnt = curve->EndPoint();
+    }
+    return Base::Vector3d(pnt.X(), pnt.Y(), pnt.Z());
+}
+
+/*!
+ * \brief GeomArcOfConic::getEndPoint
+ * \param emulateCCWXY: if true, the arc will pretent to be a CCW arc in XY plane.
+ * For this to work, the arc must lie in XY plane (i.e. Axis is either +Z or -Z).
+ * \return
+ */
+Base::Vector3d GeomArcOfConic::getEndPoint(bool emulateCCWXY) const
+{
+    Handle(Geom_TrimmedCurve) curve =  Handle(Geom_TrimmedCurve)::DownCast(handle());
+    gp_Pnt pnt = curve->EndPoint();
+    if (emulateCCWXY) {
+        if (isReversed())
+            pnt = curve->StartPoint();
+    }
+    return Base::Vector3d(pnt.X(), pnt.Y(), pnt.Z());
+}
+
+Base::Vector3d GeomArcOfConic::getCenter(void) const
+{
+    Handle(Geom_TrimmedCurve) curve =  Handle(Geom_TrimmedCurve)::DownCast(handle());
+    Handle(Geom_Conic) conic = Handle(Geom_Conic)::DownCast(curve->BasisCurve());
+    gp_Ax1 axis = conic->Axis();
+    const gp_Pnt& loc = axis.Location();
+    return Base::Vector3d(loc.X(),loc.Y(),loc.Z());
+}
+
+Base::Vector3d GeomArcOfConic::getLocation(void) const
+{
+    Handle(Geom_TrimmedCurve) curve =  Handle(Geom_TrimmedCurve)::DownCast(handle());
+    Handle(Geom_Conic) conic = Handle(Geom_Conic)::DownCast(curve->BasisCurve());
+    gp_Ax1 axis = conic->Axis();
+    const gp_Pnt& loc = axis.Location();
+    return Base::Vector3d(loc.X(),loc.Y(),loc.Z());
+}
+
+void GeomArcOfConic::setCenter(const Base::Vector3d& Center)
+{
+    gp_Pnt p1(Center.x,Center.y,Center.z);
+    Handle(Geom_TrimmedCurve) curve =  Handle(Geom_TrimmedCurve)::DownCast(handle());
+    Handle(Geom_Conic) conic = Handle(Geom_Conic)::DownCast(curve->BasisCurve());
+
+    try {
+        conic->SetLocation(p1);
+    }
+    catch (Standard_Failure& e) {
+
+        THROWM(Base::CADKernelError,e.GetMessageString())
+    }
+}
+
+void GeomArcOfConic::setLocation(const Base::Vector3d& Center)
+{
+    gp_Pnt p1(Center.x,Center.y,Center.z);
+    Handle(Geom_TrimmedCurve) curve =  Handle(Geom_TrimmedCurve)::DownCast(handle());
+    Handle(Geom_Conic) conic = Handle(Geom_Conic)::DownCast(curve->BasisCurve());
+
+    try {
+        conic->SetLocation(p1);
+    }
+    catch (Standard_Failure& e) {
+
+       THROWM(Base::CADKernelError,e.GetMessageString())
+    }
+}
+
+/*!
+ * \brief GeomArcOfConic::isReversed
+ * \return tests if an arc that lies in XY plane is reversed (i.e. drawn from
+ * startpoint to endpoint in CW direction instead of CCW.). Returns True if the
+ * arc is CW and false if CCW.
+ */
+bool GeomArcOfConic::isReversed() const
+{
+    Handle(Geom_TrimmedCurve) curve =  Handle(Geom_TrimmedCurve)::DownCast(handle());
+    Handle(Geom_Conic) conic = Handle(Geom_Conic)::DownCast(curve->BasisCurve());
+    assert(!conic.IsNull());
+    return conic->Axis().Direction().Z() < 0;
+}
+
+/*!
+ * \brief GeomArcOfConic::getAngleXU
+ * \return The angle between ellipse's major axis (in direction to focus1) and
+ * X axis of a default axis system in the plane of ellipse. The angle is
+ * counted CCW as seen when looking at the ellipse so that ellipse's axis is
+ * pointing at you. Note that this function may give unexpected results when
+ * the ellipse is in XY, but reversed, because the X axis of the default axis
+ * system is reversed compared to the global X axis. This angle, in conjunction
+ * with ellipse's axis, fully defines the orientation of the ellipse.
+ */
+double GeomArcOfConic::getAngleXU(void) const
+{
+    Handle(Geom_TrimmedCurve) curve =  Handle(Geom_TrimmedCurve)::DownCast(handle());
+    Handle(Geom_Conic) conic = Handle(Geom_Conic)::DownCast(curve->BasisCurve());
+
+    gp_Pnt center = conic->Axis().Location();
+    gp_Dir normal = conic->Axis().Direction();
+    gp_Dir xdir = conic->XAxis().Direction();
+
+    gp_Ax2 xdirref(center, normal); // this is a reference system, might be CCW or CW depending on the creation method
+
+    return -xdir.AngleWithRef(xdirref.XDirection(),normal);
+}
+
+/*!
+ * \brief GeomArcOfConic::setAngleXU complements getAngleXU.
+ */
+void GeomArcOfConic::setAngleXU(double angle)
+{
+    Handle(Geom_TrimmedCurve) curve =  Handle(Geom_TrimmedCurve)::DownCast(handle());
+    Handle(Geom_Conic) conic = Handle(Geom_Conic)::DownCast(curve->BasisCurve());
+
+    try {
+        gp_Pnt center = conic->Axis().Location();
+        gp_Dir normal = conic->Axis().Direction();
+
+        gp_Ax1 normaxis(center, normal);
+        gp_Ax2 xdirref(center, normal);
+
+        xdirref.Rotate(normaxis,angle);
+        conic->SetPosition(xdirref);
+    }
+    catch (Standard_Failure& e) {
+
+        THROWM(Base::CADKernelError,e.GetMessageString())
+    }
+}
+
+/*!
+ * \brief GeomArcOfConic::getXAxisDir
+ * \return the direction vector (unit-length) of symmetry axis of the conic. The
+ * direction also points to the focus of a parabola.
+ */
+Base::Vector3d GeomArcOfConic::getXAxisDir() const
+{
+    Handle(Geom_TrimmedCurve) curve =  Handle(Geom_TrimmedCurve)::DownCast(handle());
+    Handle(Geom_Conic) c = Handle(Geom_Conic)::DownCast( curve->BasisCurve() );
+    assert(!c.IsNull());
+    gp_Dir xdir = c->XAxis().Direction();
+    return Base::Vector3d(xdir.X(), xdir.Y(), xdir.Z());
+}
+
+/*!
+ * \brief GeomArcOfConic::setXAxisDir Rotates the conic in its plane, so
+ * that its symmetry axis is as close as possible to the provided direction.
+ * \param newdir [in] is the new direction. If the vector is small, the
+ * orientation of the conic will be preserved. If the vector is not small,
+ * but its projection onto plane of the conic is small, an exception will be
+ * thrown.
+ */
+void GeomArcOfConic::setXAxisDir(const Base::Vector3d& newdir)
+{
+    Handle(Geom_TrimmedCurve) curve =  Handle(Geom_TrimmedCurve)::DownCast(handle());
+    Handle(Geom_Conic) c = Handle(Geom_Conic)::DownCast( curve->BasisCurve() );
+    assert(!c.IsNull());
+#if OCC_VERSION_HEX >= 0x060504
+    if (newdir.Sqr() < Precision::SquareConfusion())
+#else
+    if (newdir.Length() < Precision::Confusion())
+#endif
+        return;//zero vector was passed. Keep the old orientation.
+
+    try {
+        gp_Ax2 pos = c->Position();
+        //OCC should keep the old main Direction (Z), and change YDirection to accommodate the new XDirection.
+        pos.SetXDirection(gp_Dir(newdir.x, newdir.y, newdir.z));
+        c->SetPosition(pos);
+    }
+    catch (Standard_Failure& e) {
+
+        THROWM(Base::CADKernelError,e.GetMessageString())
+    }
+}
+
+// -------------------------------------------------
+
+TYPESYSTEM_SOURCE(Part::GeomCircle,Part::GeomConic)
+
+GeomCircle::GeomCircle()
+{
+    Handle(Geom_Circle) c = new Geom_Circle(gp_Circ());
+    this->myCurve = c;
+}
+
+GeomCircle::GeomCircle(const Handle(Geom_Circle)& c)
+{
+    setHandle(c);
+}
+
+GeomCircle::~GeomCircle()
+{
+}
+
+const Handle(Geom_Geometry)& GeomCircle::handle() const
+{
+    return myCurve;
+}
+
+
+void GeomCircle::setHandle(const Handle(Geom_Circle)& c)
+{
+    myCurve = Handle(Geom_Circle)::DownCast(c->Copy());
+}
+
+Geometry *GeomCircle::copy(void) const
+{
+    GeomCircle *newCirc = new GeomCircle(myCurve);
+    newCirc->Construction = this->Construction;
+    return newCirc;
+}
+
+GeomBSplineCurve* GeomCircle::toNurbs(double first, double last) const
+{
+    double radius = getRadius();
+    Handle(Geom_Conic) conic =  Handle(Geom_Conic)::DownCast(handle());
+    gp_Ax1 axis = conic->Axis();
+  //gp_Dir xdir = conic->XAxis().Direction();
+  //Standard_Real angle = gp_Dir(1,0,0).Angle(xdir) + first;
+    Standard_Real angle = first;
+    const gp_Pnt& loc = axis.Location();
+    //Note: If the matching this way doesn't work reliably then we must compute the
+    //angle so that the point of the curve for 'first' matches the first pole
+    //gp_Pnt pnt = conic->Value(first);
+
+    TColgp_Array1OfPnt poles(1, 7);
+    poles(1) = loc.Translated(gp_Vec(radius, 0, 0));
+    poles(2) = loc.Translated(gp_Vec(radius, 2*radius, 0));
+    poles(3) = loc.Translated(gp_Vec(-radius, 2*radius, 0));
+    poles(4) = loc.Translated(gp_Vec(-radius, 0, 0));
+    poles(5) = loc.Translated(gp_Vec(-radius, -2*radius, 0));
+    poles(6) = loc.Translated(gp_Vec(radius, -2*radius, 0));
+    poles(7) = loc.Translated(gp_Vec(radius, 0, 0));
+
+    TColStd_Array1OfReal weights(1,7);
+    for (int i=1; i<=7; i++) {
+        poles(i).Rotate(axis, angle);
+        weights(i) = 1;
+    }
+    weights(1) = 3;
+    weights(4) = 3;
+    weights(7) = 3;
+
+    TColStd_Array1OfInteger mults(1, 3);
+    mults(1) = 4;
+    mults(2) = 3;
+    mults(3) = 4;
+
+    TColStd_Array1OfReal knots(1, 3);
+    knots(1) = 0;
+    knots(2) = M_PI;
+    knots(3) = 2*M_PI;
+
+    Handle(Geom_BSplineCurve) spline = new Geom_BSplineCurve(poles, weights,knots, mults, 3,
+        Standard_False, Standard_True);
+    spline->Segment(0, last-first);
+    return new GeomBSplineCurve(spline);
+}
+
+double GeomCircle::getRadius(void) const
+{
+    Handle(Geom_Circle) circle = Handle(Geom_Circle)::DownCast(handle());
+    return circle->Radius();
+}
+
+void GeomCircle::setRadius(double Radius)
+{
+    Handle(Geom_Circle) circle = Handle(Geom_Circle)::DownCast(handle());
+
+    try {
+        gp_Circ c = circle->Circ();
+        c.SetRadius(Radius);
+        circle->SetCirc(c);
+    }
+    catch (Standard_Failure& e) {
+
+        THROWM(Base::CADKernelError,e.GetMessageString())
+    }
+}
+
+// Persistence implementer
+unsigned int GeomCircle::getMemSize (void) const
+{
+    return sizeof(Geom_Circle);
+}
+
+void GeomCircle::Save(Base::Writer& writer) const
+{
+    // save the attributes of the father class
+    GeomCurve::Save(writer);
+
+    gp_Pnt center = this->myCurve->Axis().Location();
+    gp_Dir normal = this->myCurve->Axis().Direction();
+    gp_Dir xdir = this->myCurve->XAxis().Direction();
+
+    gp_Ax2 xdirref(center, normal); // this is a reference XY for the circle
+    double AngleXU = -xdir.AngleWithRef(xdirref.XDirection(),normal);
+
+    writer.Stream()
+         << writer.ind()
+             << "<Circle "
+                << "CenterX=\"" <<  center.X() <<
+                "\" CenterY=\"" <<  center.Y() <<
+                "\" CenterZ=\"" <<  center.Z() <<
+                "\" NormalX=\"" <<  normal.X() <<
+                "\" NormalY=\"" <<  normal.Y() <<
+                "\" NormalZ=\"" <<  normal.Z() <<
+                "\" AngleXU=\"" <<  AngleXU <<
+                "\" Radius=\"" <<  this->myCurve->Radius() <<
+             "\"/>\n";
+}
+
+void GeomCircle::Restore(Base::XMLReader& reader)
+{
+    // read the attributes of the father class
+    GeomCurve::Restore(reader);
+
+    double CenterX,CenterY,CenterZ,NormalX,NormalY,NormalZ,Radius;
+    double AngleXU=0;
+    // read my Element
+    reader.readElement("Circle");
+    // get the value of my Attribute
+    CenterX = reader.getAttributeAsFloat("CenterX");
+    CenterY = reader.getAttributeAsFloat("CenterY");
+    CenterZ = reader.getAttributeAsFloat("CenterZ");
+    NormalX = reader.getAttributeAsFloat("NormalX");
+    NormalY = reader.getAttributeAsFloat("NormalY");
+    NormalZ = reader.getAttributeAsFloat("NormalZ");
+    if (reader.hasAttribute("AngleXU"))
+        AngleXU = reader.getAttributeAsFloat("AngleXU");
+    Radius = reader.getAttributeAsFloat("Radius");
+
+    // set the read geometry
+    gp_Pnt p1(CenterX,CenterY,CenterZ);
+    gp_Dir norm(NormalX,NormalY,NormalZ);
+
+    gp_Ax1 normaxis(p1,norm);
+    gp_Ax2 xdir(p1, norm);
+    xdir.Rotate(normaxis,AngleXU);
+
+    try {
+        GC_MakeCircle mc(xdir, Radius);
+        if (!mc.IsDone())
+            THROWM(Base::CADKernelError,gce_ErrorStatusText(mc.Status()))
+
+        this->myCurve = mc.Value();
+    }
+    catch (Standard_Failure& e) {
+
+        THROWM(Base::CADKernelError,e.GetMessageString())
+    }
+}
+
+PyObject *GeomCircle::getPyObject(void)
+{
+    return new CirclePy(static_cast<GeomCircle*>(this->clone()));
+}
+
+// -------------------------------------------------
+
+TYPESYSTEM_SOURCE(Part::GeomArcOfCircle,Part::GeomArcOfConic)
+
+GeomArcOfCircle::GeomArcOfCircle()
+{
+    Handle(Geom_Circle) c = new Geom_Circle(gp_Circ());
+    this->myCurve = new Geom_TrimmedCurve(c, c->FirstParameter(),c->LastParameter());
+}
+
+GeomArcOfCircle::GeomArcOfCircle(const Handle(Geom_Circle)& c)
+{
+    setHandle(c);
+}
+
+GeomArcOfCircle::~GeomArcOfCircle()
+{
+}
+
+void GeomArcOfCircle::setHandle(const Handle(Geom_TrimmedCurve)& c)
+{
+    Handle(Geom_Circle) basis = Handle(Geom_Circle)::DownCast(c->BasisCurve());
+    if (basis.IsNull())
+        Standard_Failure::Raise("Basis curve is not a circle");
+    this->myCurve = Handle(Geom_TrimmedCurve)::DownCast(c->Copy());
+}
+
+void GeomArcOfCircle::setHandle(const Handle(Geom_Circle)& c)
+{
+    this->myCurve = new Geom_TrimmedCurve(c, c->FirstParameter(),c->LastParameter());
+}
+
+
+const Handle(Geom_Geometry)& GeomArcOfCircle::handle() const
+{
+    return myCurve;
+}
+
+Geometry *GeomArcOfCircle::copy(void) const
+{
+    GeomArcOfCircle* copy = new GeomArcOfCircle();
+    copy->setHandle(this->myCurve);
+    copy->Construction = this->Construction;
+    return copy;
+}
+
+GeomBSplineCurve* GeomArcOfCircle::toNurbs(double first, double last) const
+{
+    Handle(Geom_TrimmedCurve) curve =  Handle(Geom_TrimmedCurve)::DownCast(handle());
+    Handle(Geom_Circle) circle = Handle(Geom_Circle)::DownCast(curve->BasisCurve());
+    return GeomCircle(circle).toNurbs(first, last);
+}
+
+double GeomArcOfCircle::getRadius(void) const
+{
+    Handle(Geom_Circle) circle = Handle(Geom_Circle)::DownCast(myCurve->BasisCurve());
+    return circle->Radius();
+}
+
+void GeomArcOfCircle::setRadius(double Radius)
+{
+    Handle(Geom_Circle) circle = Handle(Geom_Circle)::DownCast(myCurve->BasisCurve());
+
+    try {
+        gp_Circ c = circle->Circ();
+        c.SetRadius(Radius);
+        circle->SetCirc(c);
+    }
+    catch (Standard_Failure& e) {
+
+        THROWM(Base::CADKernelError,e.GetMessageString())
+    }
+}
+
+/*!
+ * \brief GeomArcOfCircle::getRange
+ * \param u [out] start angle of the arc, in radians.
+ * \param v [out] end angle of the arc, in radians.
+ * \param emulateCCWXY: if true, the arc will pretent to be a CCW arc in XY plane.
+ * For this to work, the arc must lie in XY plane (i.e. Axis is either +Z or -Z).
+ * Additionally, arc's rotation as a whole will be included in the returned u,v
+ * (ArcOfCircle specific).
+ */
+void GeomArcOfCircle::getRange(double& u, double& v, bool emulateCCWXY) const
+{
+    Handle(Geom_TrimmedCurve) curve =  Handle(Geom_TrimmedCurve)::DownCast(handle());
+    u = curve->FirstParameter();
+    v = curve->LastParameter();
+    if (emulateCCWXY){
+        Handle(Geom_Conic) conic = Handle(Geom_Conic)::DownCast(curve->BasisCurve());
+        double angleXU = -conic->Position().XDirection().AngleWithRef(gp_Dir(1.0,0.0,0.0), gp_Dir(0.0,0.0,1.0));
+        double u1 = u, v1 = v;//the true arc curve parameters, cached. u,v will contain the rotation-corrected and swapped angles.
+        if (conic->Axis().Direction().Z() > 0.0){
+            //normal CCW arc
+            u = u1 + angleXU;
+            v = v1 + angleXU;
+        }
+        else {
+            //reversed (CW) arc
+            u = angleXU - v1;
+            v = angleXU - u1;
+        }
+
+        if (v < u)
+            v += 2*M_PI;
+        if (v-u > 2*M_PI)
+            v -= 2*M_PI;
+    }
+}
+
+/*!
+ * \brief GeomArcOfCircle::setRange
+ * \param u [in] start angle of the arc, in radians.
+ * \param v [in] end angle of the arc, in radians.
+ * \param emulateCCWXY: if true, the arc will pretent to be a CCW arc in XY plane.
+ * For this to work, the arc must lie in XY plane (i.e. Axis is either +Z or -Z).
+ * Additionally, arc's rotation as a whole will be subtracted from u,v
+ * (ArcOfCircle specific).
+ */
+void GeomArcOfCircle::setRange(double u, double v, bool emulateCCWXY)
+{
+    try {
+        Handle(Geom_TrimmedCurve) curve =  Handle(Geom_TrimmedCurve)::DownCast(handle());
+        if (emulateCCWXY){
+            Handle(Geom_Conic) conic = Handle(Geom_Conic)::DownCast(curve->BasisCurve());
+            double angleXU = -conic->Position().XDirection().AngleWithRef(gp_Dir(1.0,0.0,0.0), gp_Dir(0.0,0.0,1.0));
+            double u1 = u, v1 = v;//the values that were passed, ccw angles from X axis. u,v will contain the rotation-corrected and swapped angles.
+            if (conic->Axis().Direction().Z() > 0.0){
+                //normal CCW arc
+                u = u1 - angleXU;
+                v = v1 - angleXU;
+            }
+            else {
+                //reversed (CW) arc
+                u = angleXU - v1;
+                v = angleXU - u1;
+            }
+        }
+
+        curve->SetTrim(u, v);
+    }
+    catch (Standard_Failure& e) {
+
+        THROWM(Base::CADKernelError,e.GetMessageString())
+    }
+}
+
+// Persistence implementer
+unsigned int GeomArcOfCircle::getMemSize (void) const
+{
+    return sizeof(Geom_Circle) + 2 *sizeof(double);
+}
+
+void GeomArcOfCircle::Save(Base::Writer &writer) const
+{
+    // save the attributes of the father class
+    Geometry::Save(writer);
+
+    Handle(Geom_Circle) circle = Handle(Geom_Circle)::DownCast(this->myCurve->BasisCurve());
+
+    gp_Pnt center = circle->Axis().Location();
+    gp_Dir normal = circle->Axis().Direction();
+    gp_Dir xdir = circle->XAxis().Direction();
+
+    gp_Ax2 xdirref(center, normal); // this is a reference XY for the arc
+    double AngleXU = -xdir.AngleWithRef(xdirref.XDirection(),normal);
+
+    writer.Stream()
+         << writer.ind()
+             << "<ArcOfCircle "
+                << "CenterX=\"" <<  center.X() <<
+                "\" CenterY=\"" <<  center.Y() <<
+                "\" CenterZ=\"" <<  center.Z() <<
+                "\" NormalX=\"" <<  normal.X() <<
+                "\" NormalY=\"" <<  normal.Y() <<
+                "\" NormalZ=\"" <<  normal.Z() <<
+                "\" AngleXU=\"" <<  AngleXU <<
+                "\" Radius=\"" <<  circle->Radius() <<
+                "\" StartAngle=\"" <<  this->myCurve->FirstParameter() <<
+                "\" EndAngle=\"" <<  this->myCurve->LastParameter() <<
+             "\"/>\n";
+}
+
+void GeomArcOfCircle::Restore(Base::XMLReader &reader)
+{
+    // read the attributes of the father class
+    Geometry::Restore(reader);
+
+    double CenterX,CenterY,CenterZ,NormalX,NormalY,NormalZ,Radius,StartAngle,EndAngle;
+    double AngleXU=0;
+    // read my Element
+    reader.readElement("ArcOfCircle");
+    // get the value of my Attribute
+    CenterX = reader.getAttributeAsFloat("CenterX");
+    CenterY = reader.getAttributeAsFloat("CenterY");
+    CenterZ = reader.getAttributeAsFloat("CenterZ");
+    NormalX = reader.getAttributeAsFloat("NormalX");
+    NormalY = reader.getAttributeAsFloat("NormalY");
+    NormalZ = reader.getAttributeAsFloat("NormalZ");
+    if (reader.hasAttribute("AngleXU"))
+        AngleXU = reader.getAttributeAsFloat("AngleXU");
+    Radius = reader.getAttributeAsFloat("Radius");
+    StartAngle = reader.getAttributeAsFloat("StartAngle");
+    EndAngle = reader.getAttributeAsFloat("EndAngle");
+
+    // set the read geometry
+    gp_Pnt p1(CenterX,CenterY,CenterZ);
+    gp_Dir norm(NormalX,NormalY,NormalZ);
+
+    gp_Ax1 normaxis(p1,norm);
+    gp_Ax2 xdir(p1, norm);
+    xdir.Rotate(normaxis,AngleXU);
+
+    try {
+        GC_MakeCircle mc(xdir, Radius);
+        if (!mc.IsDone())
+            THROWM(Base::CADKernelError,gce_ErrorStatusText(mc.Status()))
+        GC_MakeArcOfCircle ma(mc.Value()->Circ(), StartAngle, EndAngle, 1);
+        if (!ma.IsDone())
+            THROWM(Base::CADKernelError,gce_ErrorStatusText(ma.Status()))
+
+        Handle(Geom_TrimmedCurve) tmpcurve = ma.Value();
+        Handle(Geom_Circle) tmpcircle = Handle(Geom_Circle)::DownCast(tmpcurve->BasisCurve());
+        Handle(Geom_Circle) circle = Handle(Geom_Circle)::DownCast(this->myCurve->BasisCurve());
+
+        circle->SetCirc(tmpcircle->Circ());
+        this->myCurve->SetTrim(tmpcurve->FirstParameter(), tmpcurve->LastParameter());
+    }
+    catch (Standard_Failure& e) {
+
+        THROWM(Base::CADKernelError,e.GetMessageString())
+    }
+}
+
+PyObject *GeomArcOfCircle::getPyObject(void)
+{
+    return new ArcOfCirclePy(static_cast<GeomArcOfCircle*>(this->clone()));
+}
+
+// -------------------------------------------------
+
+TYPESYSTEM_SOURCE(Part::GeomEllipse,Part::GeomConic)
+
+GeomEllipse::GeomEllipse()
+{
+    Handle(Geom_Ellipse) e = new Geom_Ellipse(gp_Elips());
+    this->myCurve = e;
+}
+
+GeomEllipse::GeomEllipse(const Handle(Geom_Ellipse)& e)
+{
+    setHandle(e);
+}
+
+GeomEllipse::~GeomEllipse()
+{
+}
+
+const Handle(Geom_Geometry)& GeomEllipse::handle() const
+{
+    return myCurve;
+}
+
+void GeomEllipse::setHandle(const Handle(Geom_Ellipse) &e)
+{
+    this->myCurve = Handle(Geom_Ellipse)::DownCast(e->Copy());
+}
+
+Geometry *GeomEllipse::copy(void) const
+{
+    GeomEllipse *newEllipse = new GeomEllipse(myCurve);
+    newEllipse->Construction = this->Construction;
+    return newEllipse;
+}
+
+GeomBSplineCurve* GeomEllipse::toNurbs(double first, double last) const
+{
+    // for an arc of ellipse use the generic method
+    if (first != 0 || last != 2*M_PI) {
+        return GeomCurve::toNurbs(first, last);
+    }
+
+    Handle(Geom_Ellipse) conic =  Handle(Geom_Ellipse)::DownCast(handle());
+    gp_Ax1 axis = conic->Axis();
+    Standard_Real majorRadius = conic->MajorRadius();
+    Standard_Real minorRadius = conic->MinorRadius();
+    gp_Dir xdir = conic->XAxis().Direction();
+    Standard_Real angle = atan2(xdir.Y(), xdir.X());
+    const gp_Pnt& loc = axis.Location();
+
+    TColgp_Array1OfPnt poles(1, 7);
+    poles(1) = loc.Translated(gp_Vec(majorRadius, 0, 0));
+    poles(2) = loc.Translated(gp_Vec(majorRadius, 2*minorRadius, 0));
+    poles(3) = loc.Translated(gp_Vec(-majorRadius, 2*minorRadius, 0));
+    poles(4) = loc.Translated(gp_Vec(-majorRadius, 0, 0));
+    poles(5) = loc.Translated(gp_Vec(-majorRadius, -2*minorRadius, 0));
+    poles(6) = loc.Translated(gp_Vec(majorRadius, -2*minorRadius, 0));
+    poles(7) = loc.Translated(gp_Vec(majorRadius, 0, 0));
+
+    TColStd_Array1OfReal weights(1,7);
+    for (int i=1; i<=7; i++) {
+        poles(i).Rotate(axis, angle);
+        weights(i) = 1;
+    }
+    weights(1) = 3;
+    weights(4) = 3;
+    weights(7) = 3;
+
+    TColStd_Array1OfInteger mults(1, 3);
+    mults(1) = 4;
+    mults(2) = 3;
+    mults(3) = 4;
+
+    TColStd_Array1OfReal knots(1, 3);
+    knots(1) = 0;
+    knots(2) = 1;
+    knots(3) = 2;
+
+    Handle(Geom_BSplineCurve) spline = new Geom_BSplineCurve(poles, weights,knots, mults, 3,
+        Standard_False, Standard_True);
+    return new GeomBSplineCurve(spline);
+}
+
+double GeomEllipse::getMajorRadius(void) const
+{
+    Handle(Geom_Ellipse) ellipse = Handle(Geom_Ellipse)::DownCast(handle());
+    return ellipse->MajorRadius();
+}
+
+void GeomEllipse::setMajorRadius(double Radius)
+{
+    Handle(Geom_Ellipse) ellipse = Handle(Geom_Ellipse)::DownCast(handle());
+
+    try {
+        ellipse->SetMajorRadius(Radius);
+    }
+    catch (Standard_Failure& e) {
+
+        THROWM(Base::CADKernelError,e.GetMessageString())
+    }
+}
+
+double GeomEllipse::getMinorRadius(void) const
+{
+    Handle(Geom_Ellipse) ellipse = Handle(Geom_Ellipse)::DownCast(handle());
+    return ellipse->MinorRadius();
+}
+
+void GeomEllipse::setMinorRadius(double Radius)
+{
+    Handle(Geom_Ellipse) ellipse = Handle(Geom_Ellipse)::DownCast(handle());
+
+    try {
+        ellipse->SetMinorRadius(Radius);
+    }
+    catch (Standard_Failure& e) {
+
+        THROWM(Base::CADKernelError,e.GetMessageString())
+    }
+}
+
+/*!
+ * \brief GeomEllipse::getMajorAxisDir
+ * \return the direction vector (unit-length) of major axis of the ellipse. The
+ * direction also points to the first focus.
+ */
+Base::Vector3d GeomEllipse::getMajorAxisDir() const
+{
+    gp_Dir xdir = myCurve->XAxis().Direction();
+    return Base::Vector3d(xdir.X(), xdir.Y(), xdir.Z());
+}
+
+/*!
+ * \brief GeomEllipse::setMajorAxisDir Rotates the ellipse in its plane, so
+ * that its major axis is as close as possible to the provided direction.
+ * \param newdir [in] is the new direction. If the vector is small, the
+ * orientation of the ellipse will be preserved. If the vector is not small,
+ * but its projection onto plane of the ellipse is small, an exception will be
+ * thrown.
+ */
+void GeomEllipse::setMajorAxisDir(Base::Vector3d newdir)
+{
+#if OCC_VERSION_HEX >= 0x060504
+    if (newdir.Sqr() < Precision::SquareConfusion())
+#else
+    if (newdir.Length() < Precision::Confusion())
+#endif
+        return;//zero vector was passed. Keep the old orientation.
+    try {
+        gp_Ax2 pos = myCurve->Position();
+        pos.SetXDirection(gp_Dir(newdir.x, newdir.y, newdir.z));//OCC should keep the old main Direction (Z), and change YDirection to accommodate the new XDirection.
+        myCurve->SetPosition(pos);
+    }
+    catch (Standard_Failure& e) {
+
+        THROWM(Base::CADKernelError,e.GetMessageString())
+    }
+}
+
+// Persistence implementer
+unsigned int GeomEllipse::getMemSize (void) const
+{
+    return sizeof(Geom_Ellipse);
+}
+
+void GeomEllipse::Save(Base::Writer& writer) const
+{
+    // save the attributes of the father class
+    GeomCurve::Save(writer);
+
+    gp_Pnt center = this->myCurve->Axis().Location();
+    gp_Dir normal = this->myCurve->Axis().Direction();
+    gp_Dir xdir = this->myCurve->XAxis().Direction();
+
+    gp_Ax2 xdirref(center, normal); // this is a reference XY for the ellipse
+
+    double AngleXU = -xdir.AngleWithRef(xdirref.XDirection(),normal);
+
+
+    writer.Stream()
+         << writer.ind()
+            << "<Ellipse "
+            << "CenterX=\"" <<  center.X() << "\" "
+            << "CenterY=\"" <<  center.Y() << "\" "
+            << "CenterZ=\"" <<  center.Z() << "\" "
+            << "NormalX=\"" <<  normal.X() << "\" "
+            << "NormalY=\"" <<  normal.Y() << "\" "
+            << "NormalZ=\"" <<  normal.Z() << "\" "
+            << "MajorRadius=\"" <<  this->myCurve->MajorRadius() << "\" "
+            << "MinorRadius=\"" <<  this->myCurve->MinorRadius() << "\" "
+            << "AngleXU=\"" << AngleXU << "\" "
+            << "/>\n";
+}
+
+void GeomEllipse::Restore(Base::XMLReader& reader)
+{
+    // read the attributes of the father class
+    GeomCurve::Restore(reader);
+
+    double CenterX,CenterY,CenterZ,NormalX,NormalY,NormalZ,MajorRadius,MinorRadius,AngleXU;
+    // read my Element
+    reader.readElement("Ellipse");
+    // get the value of my Attribute
+    CenterX = reader.getAttributeAsFloat("CenterX");
+    CenterY = reader.getAttributeAsFloat("CenterY");
+    CenterZ = reader.getAttributeAsFloat("CenterZ");
+    NormalX = reader.getAttributeAsFloat("NormalX");
+    NormalY = reader.getAttributeAsFloat("NormalY");
+    NormalZ = reader.getAttributeAsFloat("NormalZ");
+    MajorRadius = reader.getAttributeAsFloat("MajorRadius");
+    MinorRadius = reader.getAttributeAsFloat("MinorRadius");
+
+    // This is for backwards compatibility
+    if(reader.hasAttribute("AngleXU"))
+        AngleXU = reader.getAttributeAsFloat("AngleXU");
+    else
+        AngleXU = 0;
+
+    // set the read geometry
+    gp_Pnt p1(CenterX,CenterY,CenterZ);
+    gp_Dir norm(NormalX,NormalY,NormalZ);
+
+    gp_Ax1 normaxis(p1,norm);
+
+    gp_Ax2 xdir(p1, norm);
+
+    xdir.Rotate(normaxis,AngleXU);
+
+    try {
+        GC_MakeEllipse mc(xdir, MajorRadius, MinorRadius);
+        if (!mc.IsDone())
+            THROWM(Base::CADKernelError,gce_ErrorStatusText(mc.Status()))
+
+        this->myCurve = mc.Value();
+    }
+    catch (Standard_Failure& e) {
+
+        THROWM(Base::CADKernelError,e.GetMessageString())
+    }
+}
+
+PyObject *GeomEllipse::getPyObject(void)
+{
+    return new EllipsePy((GeomEllipse*)this->clone());
+}
+
+// -------------------------------------------------
+
+TYPESYSTEM_SOURCE(Part::GeomArcOfEllipse,Part::GeomArcOfConic)
+
+GeomArcOfEllipse::GeomArcOfEllipse()
+{
+    Handle(Geom_Ellipse) e = new Geom_Ellipse(gp_Elips());
+    this->myCurve = new Geom_TrimmedCurve(e, e->FirstParameter(),e->LastParameter());
+}
+
+GeomArcOfEllipse::GeomArcOfEllipse(const Handle(Geom_Ellipse)& e)
+{
+    setHandle(e);
+}
+
+GeomArcOfEllipse::~GeomArcOfEllipse()
+{
+}
+
+void GeomArcOfEllipse::setHandle(const Handle(Geom_TrimmedCurve)& c)
+{
+    Handle(Geom_Ellipse) basis = Handle(Geom_Ellipse)::DownCast(c->BasisCurve());
+    if (basis.IsNull())
+        Standard_Failure::Raise("Basis curve is not an ellipse");
+    this->myCurve = Handle(Geom_TrimmedCurve)::DownCast(c->Copy());
+}
+
+void GeomArcOfEllipse::setHandle(const Handle(Geom_Ellipse)& e)
+{
+    this->myCurve = new Geom_TrimmedCurve(e, e->FirstParameter(),e->LastParameter());
+}
+
+const Handle(Geom_Geometry)& GeomArcOfEllipse::handle() const
+{
+    return myCurve;
+}
+
+Geometry *GeomArcOfEllipse::copy(void) const
+{
+    GeomArcOfEllipse* copy = new GeomArcOfEllipse();
+    copy->setHandle(this->myCurve);
+    copy->Construction = this->Construction;
+    return copy;
+}
+
+GeomBSplineCurve* GeomArcOfEllipse::toNurbs(double first, double last) const
+{
+    Handle(Geom_TrimmedCurve) curve =  Handle(Geom_TrimmedCurve)::DownCast(handle());
+    Handle(Geom_Ellipse) ellipse = Handle(Geom_Ellipse)::DownCast(curve->BasisCurve());
+    return GeomEllipse(ellipse).toNurbs(first, last);
+}
+
+double GeomArcOfEllipse::getMajorRadius(void) const
+{
+    Handle(Geom_Ellipse) ellipse = Handle(Geom_Ellipse)::DownCast(myCurve->BasisCurve());
+    return ellipse->MajorRadius();
+}
+
+void GeomArcOfEllipse::setMajorRadius(double Radius)
+{
+    Handle(Geom_Ellipse) ellipse = Handle(Geom_Ellipse)::DownCast(myCurve->BasisCurve());
+
+    try {
+        ellipse->SetMajorRadius(Radius);
+    }
+    catch (Standard_Failure& e) {
+
+        THROWM(Base::CADKernelError,e.GetMessageString())
+    }
+}
+
+double GeomArcOfEllipse::getMinorRadius(void) const
+{
+    Handle(Geom_Ellipse) ellipse = Handle(Geom_Ellipse)::DownCast(myCurve->BasisCurve());
+    return ellipse->MinorRadius();
+}
+
+void GeomArcOfEllipse::setMinorRadius(double Radius)
+{
+    Handle(Geom_Ellipse) ellipse = Handle(Geom_Ellipse)::DownCast(myCurve->BasisCurve());
+
+    try {
+        ellipse->SetMinorRadius(Radius);
+    }
+    catch (Standard_Failure& e) {
+
+        THROWM(Base::CADKernelError,e.GetMessageString())
+    }
+}
+
+/*!
+ * \brief GeomArcOfEllipse::getMajorAxisDir
+ * \return the direction vector (unit-length) of major axis of the ellipse. The
+ * direction also points to the first focus.
+ */
+Base::Vector3d GeomArcOfEllipse::getMajorAxisDir() const
+{
+    Handle(Geom_Ellipse) c = Handle(Geom_Ellipse)::DownCast( myCurve->BasisCurve() );
+    assert(!c.IsNull());
+    gp_Dir xdir = c->XAxis().Direction();
+    return Base::Vector3d(xdir.X(), xdir.Y(), xdir.Z());
+}
+
+/*!
+ * \brief GeomArcOfEllipse::setMajorAxisDir Rotates the ellipse in its plane, so
+ * that its major axis is as close as possible to the provided direction.
+ * \param newdir [in] is the new direction. If the vector is small, the
+ * orientation of the ellipse will be preserved. If the vector is not small,
+ * but its projection onto plane of the ellipse is small, an exception will be
+ * thrown.
+ */
+void GeomArcOfEllipse::setMajorAxisDir(Base::Vector3d newdir)
+{
+    Handle(Geom_Ellipse) c = Handle(Geom_Ellipse)::DownCast( myCurve->BasisCurve() );
+    assert(!c.IsNull());
+#if OCC_VERSION_HEX >= 0x060504
+    if (newdir.Sqr() < Precision::SquareConfusion())
+#else
+    if (newdir.Length() < Precision::Confusion())
+#endif
+        return;//zero vector was passed. Keep the old orientation.
+    try {
+        gp_Ax2 pos = c->Position();
+        pos.SetXDirection(gp_Dir(newdir.x, newdir.y, newdir.z));//OCC should keep the old main Direction (Z), and change YDirection to accommodate the new XDirection.
+        c->SetPosition(pos);
+    }
+    catch (Standard_Failure& e) {
+
+        THROWM(Base::CADKernelError,e.GetMessageString())
+    }
+}
+
+/*!
+ * \brief GeomArcOfEllipse::getRange
+ * \param u [out] start angle of the arc, in radians.
+ * \param v [out] end angle of the arc, in radians.
+ * \param emulateCCWXY: if true, the arc will pretent to be a CCW arc in XY plane.
+ * For this to work, the arc must lie in XY plane (i.e. Axis is either +Z or -Z).
+ */
+void GeomArcOfEllipse::getRange(double& u, double& v, bool emulateCCWXY) const
+{
+    u = myCurve->FirstParameter();
+    v = myCurve->LastParameter();
+    if (emulateCCWXY) {
+        if (isReversed()) {
+            std::swap(u,v);
+            u = -u; v = -v;
+            if (v < u)
+                v += 2*M_PI;
+            if (v-u > 2*M_PI)
+                v -= 2*M_PI;
+        }
+    }
+}
+
+/*!
+ * \brief GeomArcOfEllipse::setRange
+ * \param u [in] start angle of the arc, in radians.
+ * \param v [in] end angle of the arc, in radians.
+ * \param emulateCCWXY: if true, the arc will pretent to be a CCW arc in XY plane.
+ * For this to work, the arc must lie in XY plane (i.e. Axis is either +Z or -Z).
+ */
+void GeomArcOfEllipse::setRange(double u, double v, bool emulateCCWXY)
+{
+    try {
+        if (emulateCCWXY) {
+            if (isReversed()) {
+                std::swap(u,v);
+                u = -u; v = -v;
+            }
+        }
+        myCurve->SetTrim(u, v);
+    }
+    catch (Standard_Failure& e) {
+
+        THROWM(Base::CADKernelError,e.GetMessageString())
+    }
+}
+
+// Persistence implementer
+unsigned int GeomArcOfEllipse::getMemSize (void) const
+{
+    return sizeof(Geom_Ellipse) + 2 *sizeof(double);
+}
+
+void GeomArcOfEllipse::Save(Base::Writer &writer) const
+{
+    // save the attributes of the father class
+    GeomCurve::Save(writer);
+
+    Handle(Geom_Ellipse) ellipse = Handle(Geom_Ellipse)::DownCast(this->myCurve->BasisCurve());
+
+    gp_Pnt center = ellipse->Axis().Location();
+    gp_Dir normal = ellipse->Axis().Direction();
+    gp_Dir xdir = ellipse->XAxis().Direction();
+
+    gp_Ax2 xdirref(center, normal); // this is a reference XY for the ellipse
+
+    double AngleXU = -xdir.AngleWithRef(xdirref.XDirection(),normal);
+
+
+    writer.Stream()
+         << writer.ind()
+            << "<ArcOfEllipse "
+            << "CenterX=\"" <<  center.X() << "\" "
+            << "CenterY=\"" <<  center.Y() << "\" "
+            << "CenterZ=\"" <<  center.Z() << "\" "
+            << "NormalX=\"" <<  normal.X() << "\" "
+            << "NormalY=\"" <<  normal.Y() << "\" "
+            << "NormalZ=\"" <<  normal.Z() << "\" "
+            << "MajorRadius=\"" <<  ellipse->MajorRadius() << "\" "
+            << "MinorRadius=\"" <<  ellipse->MinorRadius() << "\" "
+            << "AngleXU=\"" << AngleXU << "\" "
+            << "StartAngle=\"" <<  this->myCurve->FirstParameter() << "\" "
+            << "EndAngle=\"" <<  this->myCurve->LastParameter() << "\" "
+            << "/>\n";
+}
+
+void GeomArcOfEllipse::Restore(Base::XMLReader &reader)
+{
+    // read the attributes of the father class
+    GeomCurve::Restore(reader);
+
+    double CenterX,CenterY,CenterZ,NormalX,NormalY,NormalZ,MajorRadius,MinorRadius,AngleXU,StartAngle,EndAngle;
+    // read my Element
+    reader.readElement("ArcOfEllipse");
+    // get the value of my Attribute
+    CenterX = reader.getAttributeAsFloat("CenterX");
+    CenterY = reader.getAttributeAsFloat("CenterY");
+    CenterZ = reader.getAttributeAsFloat("CenterZ");
+    NormalX = reader.getAttributeAsFloat("NormalX");
+    NormalY = reader.getAttributeAsFloat("NormalY");
+    NormalZ = reader.getAttributeAsFloat("NormalZ");
+    MajorRadius = reader.getAttributeAsFloat("MajorRadius");
+    MinorRadius = reader.getAttributeAsFloat("MinorRadius");
+    AngleXU = reader.getAttributeAsFloat("AngleXU");
+    StartAngle = reader.getAttributeAsFloat("StartAngle");
+    EndAngle = reader.getAttributeAsFloat("EndAngle");
+
+
+    // set the read geometry
+    gp_Pnt p1(CenterX,CenterY,CenterZ);
+    gp_Dir norm(NormalX,NormalY,NormalZ);
+
+    gp_Ax1 normaxis(p1,norm);
+
+    gp_Ax2 xdir(p1, norm);
+
+    xdir.Rotate(normaxis,AngleXU);
+
+    try {
+        GC_MakeEllipse mc(xdir, MajorRadius, MinorRadius);
+        if (!mc.IsDone())
+            THROWM(Base::CADKernelError,gce_ErrorStatusText(mc.Status()))
+
+        GC_MakeArcOfEllipse ma(mc.Value()->Elips(), StartAngle, EndAngle, 1);
+        if (!ma.IsDone())
+            THROWM(Base::CADKernelError,gce_ErrorStatusText(ma.Status()))
+
+        Handle(Geom_TrimmedCurve) tmpcurve = ma.Value();
+        Handle(Geom_Ellipse) tmpellipse = Handle(Geom_Ellipse)::DownCast(tmpcurve->BasisCurve());
+        Handle(Geom_Ellipse) ellipse = Handle(Geom_Ellipse)::DownCast(this->myCurve->BasisCurve());
+
+        ellipse->SetElips(tmpellipse->Elips());
+        this->myCurve->SetTrim(tmpcurve->FirstParameter(), tmpcurve->LastParameter());
+    }
+    catch (Standard_Failure& e) {
+
+        THROWM(Base::CADKernelError,e.GetMessageString())
+    }
+}
+
+PyObject *GeomArcOfEllipse::getPyObject(void)
+{
+    return new ArcOfEllipsePy(static_cast<GeomArcOfEllipse*>(this->clone()));
+}
+
+// -------------------------------------------------
+
+TYPESYSTEM_SOURCE(Part::GeomHyperbola,Part::GeomConic)
+
+GeomHyperbola::GeomHyperbola()
+{
+    Handle(Geom_Hyperbola) h = new Geom_Hyperbola(gp_Hypr());
+    this->myCurve = h;
+}
+
+GeomHyperbola::GeomHyperbola(const Handle(Geom_Hyperbola)& h)
+{
+    setHandle(h);
+}
+
+GeomHyperbola::~GeomHyperbola()
+{
+}
+
+const Handle(Geom_Geometry)& GeomHyperbola::handle() const
+{
+    return myCurve;
+}
+
+
+void GeomHyperbola::setHandle(const Handle(Geom_Hyperbola)& c)
+{
+    myCurve = Handle(Geom_Hyperbola)::DownCast(c->Copy());
+}
+
+Geometry *GeomHyperbola::copy(void) const
+{
+    GeomHyperbola *newHyp = new GeomHyperbola(myCurve);
+    newHyp->Construction = this->Construction;
+    return newHyp;
+}
+
+GeomBSplineCurve* GeomHyperbola::toNurbs(double first, double last) const
+{
+    return GeomCurve::toNurbs(first, last);
+}
+
+double GeomHyperbola::getMajorRadius(void) const
+{
+    Handle(Geom_Hyperbola) h = Handle(Geom_Hyperbola)::DownCast(handle());
+    return h->MajorRadius();
+}
+
+void GeomHyperbola::setMajorRadius(double Radius)
+{
+    Handle(Geom_Hyperbola) h = Handle(Geom_Hyperbola)::DownCast(handle());
+
+    try {
+        h->SetMajorRadius(Radius);
+    }
+    catch (Standard_Failure& e) {
+
+        THROWM(Base::CADKernelError,e.GetMessageString())
+    }
+}
+
+double GeomHyperbola::getMinorRadius(void) const
+{
+    Handle(Geom_Hyperbola) h = Handle(Geom_Hyperbola)::DownCast(handle());
+    return h->MinorRadius();
+}
+
+void GeomHyperbola::setMinorRadius(double Radius)
+{
+    Handle(Geom_Hyperbola) h = Handle(Geom_Hyperbola)::DownCast(handle());
+
+    try {
+        h->SetMinorRadius(Radius);
+    }
+    catch (Standard_Failure& e) {
+
+        THROWM(Base::CADKernelError,e.GetMessageString())
+    }
+}
+
+// Persistence implementer
+unsigned int GeomHyperbola::getMemSize (void) const
+{
+    return sizeof(Geom_Hyperbola);
+}
+
+void GeomHyperbola::Save(Base::Writer& writer) const
+{
+    // save the attributes of the father class
+    GeomCurve::Save(writer);
+
+    gp_Pnt center = this->myCurve->Axis().Location();
+    gp_Dir normal = this->myCurve->Axis().Direction();
+    gp_Dir xdir = this->myCurve->XAxis().Direction();
+
+    gp_Ax2 xdirref(center, normal); // this is a reference XY for the ellipse
+
+    double AngleXU = -xdir.AngleWithRef(xdirref.XDirection(),normal);
+
+    writer.Stream()
+         << writer.ind()
+            << "<Hyperbola "
+            << "CenterX=\"" <<  center.X() << "\" "
+            << "CenterY=\"" <<  center.Y() << "\" "
+            << "CenterZ=\"" <<  center.Z() << "\" "
+            << "NormalX=\"" <<  normal.X() << "\" "
+            << "NormalY=\"" <<  normal.Y() << "\" "
+            << "NormalZ=\"" <<  normal.Z() << "\" "
+            << "MajorRadius=\"" <<  this->myCurve->MajorRadius() << "\" "
+            << "MinorRadius=\"" <<  this->myCurve->MinorRadius() << "\" "
+            << "AngleXU=\"" << AngleXU << "\" "
+            << "/>\n";
+}
+
+void GeomHyperbola::Restore(Base::XMLReader& reader)
+{
+    // read the attributes of the father class
+    GeomCurve::Restore(reader);
+
+    double CenterX,CenterY,CenterZ,NormalX,NormalY,NormalZ,MajorRadius,MinorRadius,AngleXU;
+    // read my Element
+    reader.readElement("Hyperbola");
+    // get the value of my Attribute
+    CenterX = reader.getAttributeAsFloat("CenterX");
+    CenterY = reader.getAttributeAsFloat("CenterY");
+    CenterZ = reader.getAttributeAsFloat("CenterZ");
+    NormalX = reader.getAttributeAsFloat("NormalX");
+    NormalY = reader.getAttributeAsFloat("NormalY");
+    NormalZ = reader.getAttributeAsFloat("NormalZ");
+    MajorRadius = reader.getAttributeAsFloat("MajorRadius");
+    MinorRadius = reader.getAttributeAsFloat("MinorRadius");
+    AngleXU = reader.getAttributeAsFloat("AngleXU");
+
+    // set the read geometry
+    gp_Pnt p1(CenterX,CenterY,CenterZ);
+    gp_Dir norm(NormalX,NormalY,NormalZ);
+
+    gp_Ax1 normaxis(p1,norm);
+
+    gp_Ax2 xdir(p1, norm);
+
+    xdir.Rotate(normaxis,AngleXU);
+
+    try {
+        GC_MakeHyperbola mc(xdir, MajorRadius, MinorRadius);
+        if (!mc.IsDone())
+            THROWM(Base::CADKernelError,gce_ErrorStatusText(mc.Status()))
+
+        this->myCurve = mc.Value();
+    }
+    catch (Standard_Failure& e) {
+
+        THROWM(Base::CADKernelError,e.GetMessageString())
+    }
+}
+
+PyObject *GeomHyperbola::getPyObject(void)
+{
+    return new HyperbolaPy(static_cast<GeomHyperbola*>(this->clone()));
+}
+// -------------------------------------------------
+
+TYPESYSTEM_SOURCE(Part::GeomArcOfHyperbola,Part::GeomArcOfConic)
+
+GeomArcOfHyperbola::GeomArcOfHyperbola()
+{
+    gp_Ax2 ax2 = gp_Ax2();
+    Handle(Geom_Hyperbola) h = new Geom_Hyperbola(gp_Hypr(ax2, 1,1));
+    this->myCurve = new Geom_TrimmedCurve(h, h->FirstParameter(),h->LastParameter());
+}
+
+GeomArcOfHyperbola::GeomArcOfHyperbola(const Handle(Geom_Hyperbola)& h)
+{
+    setHandle(h);
+}
+
+GeomArcOfHyperbola::~GeomArcOfHyperbola()
+{
+}
+
+void GeomArcOfHyperbola::setHandle(const Handle(Geom_TrimmedCurve)& c)
+{
+    Handle(Geom_Hyperbola) basis = Handle(Geom_Hyperbola)::DownCast(c->BasisCurve());
+    if (basis.IsNull())
+        Standard_Failure::Raise("Basis curve is not an hyperbola");
+    this->myCurve = Handle(Geom_TrimmedCurve)::DownCast(c->Copy());
+}
+
+void GeomArcOfHyperbola::setHandle(const Handle(Geom_Hyperbola)& h)
+{
+    this->myCurve = new Geom_TrimmedCurve(h, h->FirstParameter(),h->LastParameter());
+}
+
+const Handle(Geom_Geometry)& GeomArcOfHyperbola::handle() const
+{
+    return myCurve;
+}
+
+Geometry *GeomArcOfHyperbola::copy(void) const
+{
+    GeomArcOfHyperbola* copy = new GeomArcOfHyperbola();
+    copy->setHandle(this->myCurve);
+    copy->Construction = this->Construction;
+    return copy;
+}
+
+GeomBSplineCurve* GeomArcOfHyperbola::toNurbs(double first, double last) const
+{
+    Handle(Geom_TrimmedCurve) curve =  Handle(Geom_TrimmedCurve)::DownCast(handle());
+    Handle(Geom_Hyperbola) hyperbola = Handle(Geom_Hyperbola)::DownCast(curve->BasisCurve());
+    return GeomHyperbola(hyperbola).toNurbs(first, last);
+}
+
+double GeomArcOfHyperbola::getMajorRadius(void) const
+{
+    Handle(Geom_Hyperbola) h = Handle(Geom_Hyperbola)::DownCast(myCurve->BasisCurve());
+    return h->MajorRadius();
+}
+
+void GeomArcOfHyperbola::setMajorRadius(double Radius)
+{
+    Handle(Geom_Hyperbola) h = Handle(Geom_Hyperbola)::DownCast(myCurve->BasisCurve());
+
+    try {
+        h->SetMajorRadius(Radius);
+    }
+    catch (Standard_Failure& e) {
+
+        THROWM(Base::CADKernelError,e.GetMessageString())
+    }
+}
+
+double GeomArcOfHyperbola::getMinorRadius(void) const
+{
+    Handle(Geom_Hyperbola) h = Handle(Geom_Hyperbola)::DownCast(myCurve->BasisCurve());
+    return h->MinorRadius();
+}
+
+void GeomArcOfHyperbola::setMinorRadius(double Radius)
+{
+    Handle(Geom_Hyperbola) h = Handle(Geom_Hyperbola)::DownCast(myCurve->BasisCurve());
+
+    try {
+        h->SetMinorRadius(Radius);
+    }
+    catch (Standard_Failure& e) {
+
+        THROWM(Base::CADKernelError,e.GetMessageString())
+    }
+}
+
+/*!
+ * \brief GeomArcOfHyperbola::getMajorAxisDir
+ * \return the direction vector (unit-length) of major axis of the hyperbola. The
+ * direction also points to the first focus.
+ */
+Base::Vector3d GeomArcOfHyperbola::getMajorAxisDir() const
+{
+    Handle(Geom_Hyperbola) c = Handle(Geom_Hyperbola)::DownCast( myCurve->BasisCurve() );
+    assert(!c.IsNull());
+    gp_Dir xdir = c->XAxis().Direction();
+    return Base::Vector3d(xdir.X(), xdir.Y(), xdir.Z());
+}
+
+/*!
+ * \brief GeomArcOfHyperbola::setMajorAxisDir Rotates the hyperbola in its plane, so
+ * that its major axis is as close as possible to the provided direction.
+ * \param newdir [in] is the new direction. If the vector is small, the
+ * orientation of the ellipse will be preserved. If the vector is not small,
+ * but its projection onto plane of the ellipse is small, an exception will be
+ * thrown.
+ */
+void GeomArcOfHyperbola::setMajorAxisDir(Base::Vector3d newdir)
+{
+    Handle(Geom_Hyperbola) c = Handle(Geom_Hyperbola)::DownCast( myCurve->BasisCurve() );
+    assert(!c.IsNull());
+    #if OCC_VERSION_HEX >= 0x060504
+    if (newdir.Sqr() < Precision::SquareConfusion())
+    #else
+    if (newdir.Length() < Precision::Confusion())
+    #endif
+        return;//zero vector was passed. Keep the old orientation.
+
+    try {
+        gp_Ax2 pos = c->Position();
+        pos.SetXDirection(gp_Dir(newdir.x, newdir.y, newdir.z));//OCC should keep the old main Direction (Z), and change YDirection to accommodate the new XDirection.
+        c->SetPosition(pos);
+    }
+    catch (Standard_Failure& e) {
+
+        THROWM(Base::CADKernelError,e.GetMessageString())
+    }
+}
+
+void GeomArcOfHyperbola::getRange(double& u, double& v, bool emulateCCWXY) const
+{
+    try {
+        if (emulateCCWXY){
+            if (isReversed()) {
+                Handle(Geom_Hyperbola) c = Handle(Geom_Hyperbola)::DownCast(myCurve->BasisCurve());
+                assert(!c.IsNull());
+                c->Reverse();
+            }
+        }
+    }
+    catch (Standard_Failure& e) {
+
+        THROWM(Base::CADKernelError,e.GetMessageString())
+    }
+
+    u = myCurve->FirstParameter();
+    v = myCurve->LastParameter();
+}
+
+void GeomArcOfHyperbola::setRange(double u, double v, bool emulateCCWXY)
+{
+    try {
+        myCurve->SetTrim(u, v);
+
+        if (emulateCCWXY) {
+            if (isReversed()) {
+                Handle(Geom_Hyperbola) c = Handle(Geom_Hyperbola)::DownCast(myCurve->BasisCurve());
+                assert(!c.IsNull());
+                c->Reverse();
+            }
+        }
+    }
+    catch (Standard_Failure& e) {
+
+        THROWM(Base::CADKernelError,e.GetMessageString())
+    }
+}
+
+// Persistence implementer
+unsigned int GeomArcOfHyperbola::getMemSize (void) const
+{
+    return sizeof(Geom_Hyperbola) + 2 *sizeof(double);
+}
+
+void GeomArcOfHyperbola::Save(Base::Writer &writer) const
+{
+    // save the attributes of the father class
+    GeomCurve::Save(writer);
+
+    Handle(Geom_Hyperbola) h = Handle(Geom_Hyperbola)::DownCast(this->myCurve->BasisCurve());
+
+    gp_Pnt center = h->Axis().Location();
+    gp_Dir normal = h->Axis().Direction();
+    gp_Dir xdir = h->XAxis().Direction();
+
+    gp_Ax2 xdirref(center, normal); // this is a reference XY for the ellipse
+
+    double AngleXU = -xdir.AngleWithRef(xdirref.XDirection(),normal);
+
+    writer.Stream()
+         << writer.ind()
+            << "<ArcOfHyperbola "
+            << "CenterX=\"" <<  center.X() << "\" "
+            << "CenterY=\"" <<  center.Y() << "\" "
+            << "CenterZ=\"" <<  center.Z() << "\" "
+            << "NormalX=\"" <<  normal.X() << "\" "
+            << "NormalY=\"" <<  normal.Y() << "\" "
+            << "NormalZ=\"" <<  normal.Z() << "\" "
+            << "MajorRadius=\"" <<  h->MajorRadius() << "\" "
+            << "MinorRadius=\"" <<  h->MinorRadius() << "\" "
+            << "AngleXU=\"" << AngleXU << "\" "
+            << "StartAngle=\"" <<  this->myCurve->FirstParameter() << "\" "
+            << "EndAngle=\"" <<  this->myCurve->LastParameter() << "\" "
+            << "/>\n";
+}
+
+void GeomArcOfHyperbola::Restore(Base::XMLReader &reader)
+{
+    // read the attributes of the father class
+    GeomCurve::Restore(reader);
+
+    double CenterX,CenterY,CenterZ,NormalX,NormalY,NormalZ,MajorRadius,MinorRadius,AngleXU,StartAngle,EndAngle;
+    // read my Element
+    reader.readElement("ArcOfHyperbola");
+    // get the value of my Attribute
+    CenterX = reader.getAttributeAsFloat("CenterX");
+    CenterY = reader.getAttributeAsFloat("CenterY");
+    CenterZ = reader.getAttributeAsFloat("CenterZ");
+    NormalX = reader.getAttributeAsFloat("NormalX");
+    NormalY = reader.getAttributeAsFloat("NormalY");
+    NormalZ = reader.getAttributeAsFloat("NormalZ");
+    MajorRadius = reader.getAttributeAsFloat("MajorRadius");
+    MinorRadius = reader.getAttributeAsFloat("MinorRadius");
+    AngleXU = reader.getAttributeAsFloat("AngleXU");
+    StartAngle = reader.getAttributeAsFloat("StartAngle");
+    EndAngle = reader.getAttributeAsFloat("EndAngle");
+
+
+    // set the read geometry
+    gp_Pnt p1(CenterX,CenterY,CenterZ);
+    gp_Dir norm(NormalX,NormalY,NormalZ);
+
+    gp_Ax1 normaxis(p1,norm);
+
+    gp_Ax2 xdir(p1, norm);
+
+    xdir.Rotate(normaxis,AngleXU);
+
+    try {
+        GC_MakeHyperbola mc(xdir, MajorRadius, MinorRadius);
+        if (!mc.IsDone())
+            THROWM(Base::CADKernelError,gce_ErrorStatusText(mc.Status()))
+
+        GC_MakeArcOfHyperbola ma(mc.Value()->Hypr(), StartAngle, EndAngle, 1);
+        if (!ma.IsDone())
+            THROWM(Base::CADKernelError,gce_ErrorStatusText(ma.Status()))
+
+        Handle(Geom_TrimmedCurve) tmpcurve = ma.Value();
+        Handle(Geom_Hyperbola) tmphyperbola = Handle(Geom_Hyperbola)::DownCast(tmpcurve->BasisCurve());
+        Handle(Geom_Hyperbola) hyperbola = Handle(Geom_Hyperbola)::DownCast(this->myCurve->BasisCurve());
+
+        hyperbola->SetHypr(tmphyperbola->Hypr());
+        this->myCurve->SetTrim(tmpcurve->FirstParameter(), tmpcurve->LastParameter());
+    }
+    catch (Standard_Failure& e) {
+
+        THROWM(Base::CADKernelError,e.GetMessageString())
+    }
+}
+
+PyObject *GeomArcOfHyperbola::getPyObject(void)
+{
+    return new ArcOfHyperbolaPy(static_cast<GeomArcOfHyperbola*>(this->clone()));
+}
+// -------------------------------------------------
+
+TYPESYSTEM_SOURCE(Part::GeomParabola,Part::GeomConic)
+
+GeomParabola::GeomParabola()
+{
+    Handle(Geom_Parabola) p = new Geom_Parabola(gp_Parab());
+    this->myCurve = p;
+}
+
+GeomParabola::GeomParabola(const Handle(Geom_Parabola)& p)
+{
+    setHandle(p);
+}
+
+GeomParabola::~GeomParabola()
+{
+}
+
+const Handle(Geom_Geometry)& GeomParabola::handle() const
+{
+    return myCurve;
+}
+
+void GeomParabola::setHandle(const Handle(Geom_Parabola)& c)
+{
+    myCurve = Handle(Geom_Parabola)::DownCast(c->Copy());
+}
+
+Geometry *GeomParabola::copy(void) const
+{
+    GeomParabola *newPar = new GeomParabola(myCurve);
+    newPar->Construction = this->Construction;
+    return newPar;
+}
+
+GeomBSplineCurve* GeomParabola::toNurbs(double first, double last) const
+{
+    // the default implementation suffices because a non-rational B-spline with
+    // one segment is a parabola
+    return GeomCurve::toNurbs(first, last);
+}
+
+double GeomParabola::getFocal(void) const
+{
+    Handle(Geom_Parabola) p = Handle(Geom_Parabola)::DownCast(handle());
+    return p->Focal();
+}
+
+void GeomParabola::setFocal(double length)
+{
+    Handle(Geom_Parabola) p = Handle(Geom_Parabola)::DownCast(handle());
+
+    try {
+        p->SetFocal(length);
+    }
+    catch (Standard_Failure& e) {
+
+        THROWM(Base::CADKernelError,e.GetMessageString())
+    }
+}
+
+// Persistence implementer
+unsigned int GeomParabola::getMemSize (void) const
+{
+    return sizeof(Geom_Parabola);
+}
+
+void GeomParabola::Save(Base::Writer& writer) const
+{
+    // save the attributes of the father class
+    GeomCurve::Save(writer);
+
+    gp_Pnt center = this->myCurve->Axis().Location();
+    gp_Dir normal = this->myCurve->Axis().Direction();
+    gp_Dir xdir = this->myCurve->XAxis().Direction();
+
+    gp_Ax2 xdirref(center, normal); // this is a reference XY for the ellipse
+
+    double AngleXU = -xdir.AngleWithRef(xdirref.XDirection(),normal);
+
+    writer.Stream()
+         << writer.ind()
+            << "<Parabola "
+            << "CenterX=\"" <<  center.X() << "\" "
+            << "CenterY=\"" <<  center.Y() << "\" "
+            << "CenterZ=\"" <<  center.Z() << "\" "
+            << "NormalX=\"" <<  normal.X() << "\" "
+            << "NormalY=\"" <<  normal.Y() << "\" "
+            << "NormalZ=\"" <<  normal.Z() << "\" "
+            << "Focal=\"" <<  this->myCurve->Focal() << "\" "
+            << "AngleXU=\"" << AngleXU << "\" "
+            << "/>\n";
+}
+
+void GeomParabola::Restore(Base::XMLReader& reader)
+{
+    // read the attributes of the father class
+    GeomCurve::Restore(reader);
+
+    double CenterX,CenterY,CenterZ,NormalX,NormalY,NormalZ,Focal,AngleXU;
+    // read my Element
+    reader.readElement("Parabola");
+    // get the value of my Attribute
+    CenterX = reader.getAttributeAsFloat("CenterX");
+    CenterY = reader.getAttributeAsFloat("CenterY");
+    CenterZ = reader.getAttributeAsFloat("CenterZ");
+    NormalX = reader.getAttributeAsFloat("NormalX");
+    NormalY = reader.getAttributeAsFloat("NormalY");
+    NormalZ = reader.getAttributeAsFloat("NormalZ");
+    Focal = reader.getAttributeAsFloat("Focal");
+    AngleXU = reader.getAttributeAsFloat("AngleXU");
+
+    // set the read geometry
+    gp_Pnt p1(CenterX,CenterY,CenterZ);
+    gp_Dir norm(NormalX,NormalY,NormalZ);
+
+    gp_Ax1 normaxis(p1,norm);
+
+    gp_Ax2 xdir(p1, norm);
+
+    xdir.Rotate(normaxis,AngleXU);
+
+    try {
+        gce_MakeParab mc(xdir, Focal);
+        if (!mc.IsDone())
+            THROWM(Base::CADKernelError,gce_ErrorStatusText(mc.Status()))
+
+        this->myCurve = new Geom_Parabola(mc.Value());
+    }
+    catch (Standard_Failure& e) {
+
+        THROWM(Base::CADKernelError,e.GetMessageString())
+    }
+}
+
+PyObject *GeomParabola::getPyObject(void)
+{
+    return new ParabolaPy(static_cast<GeomParabola*>(this->clone()));
+}
+
+// -------------------------------------------------
+
+TYPESYSTEM_SOURCE(Part::GeomArcOfParabola,Part::GeomArcOfConic)
+
+GeomArcOfParabola::GeomArcOfParabola()
+{
+    Handle(Geom_Parabola) p = new Geom_Parabola(gp_Parab());
+    this->myCurve = new Geom_TrimmedCurve(p, p->FirstParameter(),p->LastParameter());
+}
+
+GeomArcOfParabola::GeomArcOfParabola(const Handle(Geom_Parabola)& h)
+{
+    setHandle(h);
+}
+
+GeomArcOfParabola::~GeomArcOfParabola()
+{
+}
+
+void GeomArcOfParabola::setHandle(const Handle(Geom_TrimmedCurve)& c)
+{
+    Handle(Geom_Parabola) basis = Handle(Geom_Parabola)::DownCast(c->BasisCurve());
+    if (basis.IsNull())
+        Standard_Failure::Raise("Basis curve is not a parabola");
+    this->myCurve = Handle(Geom_TrimmedCurve)::DownCast(c->Copy());
+}
+
+void GeomArcOfParabola::setHandle(const Handle(Geom_Parabola)& h)
+{
+    this->myCurve = new Geom_TrimmedCurve(h, h->FirstParameter(),h->LastParameter());
+}
+
+const Handle(Geom_Geometry)& GeomArcOfParabola::handle() const
+{
+    return myCurve;
+}
+
+Geometry *GeomArcOfParabola::copy(void) const
+{
+    GeomArcOfParabola* copy = new GeomArcOfParabola();
+    copy->setHandle(this->myCurve);
+    copy->Construction = this->Construction;
+    return copy;
+}
+
+GeomBSplineCurve* GeomArcOfParabola::toNurbs(double first, double last) const
+{
+    Handle(Geom_TrimmedCurve) curve =  Handle(Geom_TrimmedCurve)::DownCast(handle());
+    Handle(Geom_Parabola) parabola = Handle(Geom_Parabola)::DownCast(curve->BasisCurve());
+    return GeomParabola(parabola).toNurbs(first, last);
+}
+
+double GeomArcOfParabola::getFocal(void) const
+{
+    Handle(Geom_Parabola) p = Handle(Geom_Parabola)::DownCast(myCurve->BasisCurve());
+    return p->Focal();
+}
+
+void GeomArcOfParabola::setFocal(double length)
+{
+    Handle(Geom_Parabola) p = Handle(Geom_Parabola)::DownCast(myCurve->BasisCurve());
+
+    try {
+        p->SetFocal(length);
+    }
+    catch (Standard_Failure& e) {
+
+        THROWM(Base::CADKernelError,e.GetMessageString())
+    }
+}
+
+Base::Vector3d GeomArcOfParabola::getFocus(void) const
+{
+    Handle(Geom_Parabola) p = Handle(Geom_Parabola)::DownCast(myCurve->BasisCurve());
+    gp_Pnt gp = p->Focus();
+
+    return Base::Vector3d(gp.X(),gp.Y(),gp.Z());
+}
+
+void GeomArcOfParabola::getRange(double& u, double& v, bool emulateCCWXY) const
+{
+    try {
+        if (emulateCCWXY) {
+            if (isReversed()) {
+                Handle(Geom_Parabola) c = Handle(Geom_Parabola)::DownCast(myCurve->BasisCurve());
+                assert(!c.IsNull());
+                c->Reverse();
+            }
+        }
+    }
+    catch (Standard_Failure& e) {
+
+        THROWM(Base::CADKernelError,e.GetMessageString())
+    }
+
+    u = myCurve->FirstParameter();
+    v = myCurve->LastParameter();
+}
+
+void GeomArcOfParabola::setRange(double u, double v, bool emulateCCWXY)
+{
+    try {
+        myCurve->SetTrim(u, v);
+        if (emulateCCWXY) {
+            if (isReversed()) {
+                Handle(Geom_Parabola) c = Handle(Geom_Parabola)::DownCast(myCurve->BasisCurve());
+                assert(!c.IsNull());
+                c->Reverse();
+            }
+        }
+    }
+    catch (Standard_Failure& e) {
+
+        THROWM(Base::CADKernelError,e.GetMessageString())
+    }
+}
+
+// Persistence implementer
+unsigned int GeomArcOfParabola::getMemSize (void) const
+{
+    return sizeof(Geom_Parabola) + 2 *sizeof(double);
+}
+
+void GeomArcOfParabola::Save(Base::Writer &writer) const
+{
+    // save the attributes of the father class
+    GeomCurve::Save(writer);
+
+    Handle(Geom_Parabola) p = Handle(Geom_Parabola)::DownCast(this->myCurve->BasisCurve());
+
+    gp_Pnt center = p->Axis().Location();
+    gp_Dir normal = p->Axis().Direction();
+    gp_Dir xdir = p->XAxis().Direction();
+
+    gp_Ax2 xdirref(center, normal); // this is a reference XY for the ellipse
+
+    double AngleXU = -xdir.AngleWithRef(xdirref.XDirection(),normal);
+
+    writer.Stream()
+         << writer.ind()
+            << "<ArcOfParabola "
+            << "CenterX=\"" <<  center.X() << "\" "
+            << "CenterY=\"" <<  center.Y() << "\" "
+            << "CenterZ=\"" <<  center.Z() << "\" "
+            << "NormalX=\"" <<  normal.X() << "\" "
+            << "NormalY=\"" <<  normal.Y() << "\" "
+            << "NormalZ=\"" <<  normal.Z() << "\" "
+            << "Focal=\"" <<  p->Focal() << "\" "
+            << "AngleXU=\"" << AngleXU << "\" "
+            << "StartAngle=\"" <<  this->myCurve->FirstParameter() << "\" "
+            << "EndAngle=\"" <<  this->myCurve->LastParameter() << "\" "
+            << "/>\n";
+}
+
+void GeomArcOfParabola::Restore(Base::XMLReader &reader)
+{
+    // read the attributes of the father class
+    GeomCurve::Restore(reader);
+
+    double CenterX,CenterY,CenterZ,NormalX,NormalY,NormalZ,Focal,AngleXU,StartAngle,EndAngle;
+    // read my Element
+    reader.readElement("ArcOfParabola");
+    // get the value of my Attribute
+    CenterX = reader.getAttributeAsFloat("CenterX");
+    CenterY = reader.getAttributeAsFloat("CenterY");
+    CenterZ = reader.getAttributeAsFloat("CenterZ");
+    NormalX = reader.getAttributeAsFloat("NormalX");
+    NormalY = reader.getAttributeAsFloat("NormalY");
+    NormalZ = reader.getAttributeAsFloat("NormalZ");
+    Focal = reader.getAttributeAsFloat("Focal");
+    AngleXU = reader.getAttributeAsFloat("AngleXU");
+    StartAngle = reader.getAttributeAsFloat("StartAngle");
+    EndAngle = reader.getAttributeAsFloat("EndAngle");
+
+
+    // set the read geometry
+    gp_Pnt p1(CenterX,CenterY,CenterZ);
+    gp_Dir norm(NormalX,NormalY,NormalZ);
+
+    gp_Ax1 normaxis(p1,norm);
+
+    gp_Ax2 xdir(p1, norm);
+
+    xdir.Rotate(normaxis,AngleXU);
+
+    try {
+        gce_MakeParab mc(xdir, Focal);
+        if (!mc.IsDone())
+            THROWM(Base::CADKernelError,gce_ErrorStatusText(mc.Status()))
+
+        GC_MakeArcOfParabola ma(mc.Value(), StartAngle, EndAngle, 1);
+        if (!ma.IsDone())
+            THROWM(Base::CADKernelError,gce_ErrorStatusText(ma.Status()))
+
+        Handle(Geom_TrimmedCurve) tmpcurve = ma.Value();
+        Handle(Geom_Parabola) tmpparabola = Handle(Geom_Parabola)::DownCast(tmpcurve->BasisCurve());
+        Handle(Geom_Parabola) parabola = Handle(Geom_Parabola)::DownCast(this->myCurve->BasisCurve());
+
+        parabola->SetParab(tmpparabola->Parab());
+        this->myCurve->SetTrim(tmpcurve->FirstParameter(), tmpcurve->LastParameter());
+    }
+    catch (Standard_Failure& e) {
+
+        THROWM(Base::CADKernelError,e.GetMessageString())
+    }
+}
+
+PyObject *GeomArcOfParabola::getPyObject(void)
+{
+    return new ArcOfParabolaPy(static_cast<GeomArcOfParabola*>(this->clone()));
+}
+
+// -------------------------------------------------
+
+TYPESYSTEM_SOURCE(Part::GeomLine,Part::GeomCurve)
+
+GeomLine::GeomLine()
+{
+    Handle(Geom_Line) c = new Geom_Line(gp_Lin());
+    this->myCurve = c;
+}
+
+GeomLine::GeomLine(const Handle(Geom_Line)& l)
+{
+    setHandle(l);
+}
+
+GeomLine::GeomLine(const Base::Vector3d& Pos, const Base::Vector3d& Dir)
+{
+    this->myCurve = new Geom_Line(gp_Pnt(Pos.x,Pos.y,Pos.z),gp_Dir(Dir.x,Dir.y,Dir.z));
+}
+
+
+GeomLine::~GeomLine()
+{
+}
+
+void GeomLine::setLine(const Base::Vector3d& Pos, const Base::Vector3d& Dir)
+{
+    this->myCurve->SetLocation(gp_Pnt(Pos.x,Pos.y,Pos.z));
+    this->myCurve->SetDirection(gp_Dir(Dir.x,Dir.y,Dir.z));
+}
+
+Base::Vector3d GeomLine::getPos(void) const
+{
+    gp_Pnt Pos = this->myCurve->Lin().Location();
+    return Base::Vector3d(Pos.X(),Pos.Y(),Pos.Z());
+}
+
+Base::Vector3d GeomLine::getDir(void) const
+{
+    gp_Dir Dir = this->myCurve->Lin().Direction();
+    return Base::Vector3d(Dir.X(),Dir.Y(),Dir.Z());
+}
+
+const Handle(Geom_Geometry)& GeomLine::handle() const
+{
+    return myCurve;
+}
+
+
+void GeomLine::setHandle(const Handle(Geom_Line)& l)
+{
+    this->myCurve = Handle(Geom_Line)::DownCast(l->Copy());
+}
+
+Geometry *GeomLine::copy(void) const
+{
+    GeomLine *newLine = new GeomLine(myCurve);
+    newLine->Construction = this->Construction;
+    return newLine;
+}
+
+// Persistence implementer
+unsigned int GeomLine::getMemSize (void) const
+{
+    return sizeof(Geom_Line);
+}
+
+void GeomLine::Save(Base::Writer &writer) const
+{
+    // save the attributes of the father class
+    Geometry::Save(writer);
+
+    Base::Vector3d Pos   =  getPos();
+    Base::Vector3d Dir   =  getDir();
+
+    writer.Stream()
+         << writer.ind()
+             << "<GeomLine "
+                << "PosX=\"" <<  Pos.x <<
+                "\" PosY=\"" <<  Pos.y <<
+                "\" PosZ=\"" <<  Pos.z <<
+                "\" DirX=\"" <<  Dir.x <<
+                "\" DirY=\"" <<  Dir.y <<
+                "\" DirZ=\"" <<  Dir.z <<
+             "\"/>\n";
+}
+void GeomLine::Restore(Base::XMLReader &reader)
+{
+    // read the attributes of the father class
+    Geometry::Restore(reader);
+
+    double PosX,PosY,PosZ,DirX,DirY,DirZ;
+    // read my Element
+    reader.readElement("GeomLine");
+    // get the value of my Attribute
+    PosX = reader.getAttributeAsFloat("PosX");
+    PosY = reader.getAttributeAsFloat("PosY");
+    PosZ = reader.getAttributeAsFloat("PosZ");
+    DirX = reader.getAttributeAsFloat("DirX");
+    DirY = reader.getAttributeAsFloat("DirY");
+    DirZ = reader.getAttributeAsFloat("DirZ");
+
+    // set the read geometry
+    setLine(Base::Vector3d(PosX,PosY,PosZ),Base::Vector3d(DirX,DirY,DirZ) );
+}
+
+PyObject *GeomLine::getPyObject(void)
+{
+    return 0;
+}
+
+// -------------------------------------------------
+
+TYPESYSTEM_SOURCE(Part::GeomLineSegment,Part::GeomTrimmedCurve)
+
+GeomLineSegment::GeomLineSegment()
+{
+    gp_Lin line;
+    line.SetLocation(gp_Pnt(0.0,0.0,0.0));
+    line.SetDirection(gp_Dir(0.0,0.0,1.0));
+    Handle(Geom_Line) c = new Geom_Line(line);
+    this->myCurve = new Geom_TrimmedCurve(c, 0.0,1.0);
+}
+
+GeomLineSegment::GeomLineSegment(const Handle(Geom_Line)& l)
+{
+    setHandle(l);
+}
+
+GeomLineSegment::~GeomLineSegment()
+{
+}
+
+void GeomLineSegment::setHandle(const Handle(Geom_TrimmedCurve)& c)
+{
+    Handle(Geom_Line) basis = Handle(Geom_Line)::DownCast(c->BasisCurve());
+    if (basis.IsNull())
+        Standard_Failure::Raise("Basis curve is not a line");
+    this->myCurve = Handle(Geom_TrimmedCurve)::DownCast(c->Copy());
+}
+
+void GeomLineSegment::setHandle(const Handle(Geom_Line)& l)
+{
+    this->myCurve = new Geom_TrimmedCurve(l, l->FirstParameter(),l->LastParameter());
+}
+
+const Handle(Geom_Geometry)& GeomLineSegment::handle() const
+{
+    return myCurve;
+}
+
+Geometry *GeomLineSegment::copy(void)const
+{
+    GeomLineSegment *tempCurve = new GeomLineSegment();
+    tempCurve->myCurve = Handle(Geom_TrimmedCurve)::DownCast(myCurve->Copy());
+    tempCurve->Construction = this->Construction;
+    return tempCurve;
+}
+
+Base::Vector3d GeomLineSegment::getStartPoint() const
+{
+    Handle(Geom_TrimmedCurve) this_curve = Handle(Geom_TrimmedCurve)::DownCast(handle());
+    gp_Pnt pnt = this_curve->StartPoint();
+    return Base::Vector3d(pnt.X(), pnt.Y(), pnt.Z());
+}
+
+Base::Vector3d GeomLineSegment::getEndPoint() const
+{
+    Handle(Geom_TrimmedCurve) this_curve = Handle(Geom_TrimmedCurve)::DownCast(handle());
+    gp_Pnt pnt = this_curve->EndPoint();
+    return Base::Vector3d(pnt.X(), pnt.Y(), pnt.Z());
+}
+
+void GeomLineSegment::setPoints(const Base::Vector3d& Start, const Base::Vector3d& End)
+{
+    gp_Pnt p1(Start.x,Start.y,Start.z), p2(End.x,End.y,End.z);
+    Handle(Geom_TrimmedCurve) this_curv = Handle(Geom_TrimmedCurve)::DownCast(handle());
+
+    try {
+        // Create line out of two points
+        if (p1.Distance(p2) < gp::Resolution())
+            THROWM(Base::ValueError,"Both points are equal");
+
+        GC_MakeSegment ms(p1, p2);
+        if (!ms.IsDone()) {
+            THROWM(Base::CADKernelError,gce_ErrorStatusText(ms.Status()))
+        }
+
+        // get Geom_Line of line segment
+        Handle(Geom_Line) this_line = Handle(Geom_Line)::DownCast
+            (this_curv->BasisCurve());
+        Handle(Geom_TrimmedCurve) that_curv = ms.Value();
+        Handle(Geom_Line) that_line = Handle(Geom_Line)::DownCast(that_curv->BasisCurve());
+        this_line->SetLin(that_line->Lin());
+        this_curv->SetTrim(that_curv->FirstParameter(), that_curv->LastParameter());
+    }
+    catch (Standard_Failure& e) {
+
+        THROWM(Base::CADKernelError,e.GetMessageString())
+    }
+}
+
+// Persistence implementer
+unsigned int GeomLineSegment::getMemSize (void) const
+{
+    return sizeof(Geom_TrimmedCurve) + sizeof(Geom_Line);
+}
+
+void GeomLineSegment::Save       (Base::Writer &writer) const
+{
+    // save the attributes of the father class
+    Geometry::Save(writer);
+
+    Base::Vector3d End   =  getEndPoint();
+    Base::Vector3d Start =  getStartPoint();
+
+    writer.Stream()
+         << writer.ind()
+             << "<LineSegment "
+                << "StartX=\"" <<  Start.x <<
+                "\" StartY=\"" <<  Start.y <<
+                "\" StartZ=\"" <<  Start.z <<
+                "\" EndX=\"" <<  End.x <<
+                "\" EndY=\"" <<  End.y <<
+                "\" EndZ=\"" <<  End.z <<
+             "\"/>\n";
+}
+
+void GeomLineSegment::Restore    (Base::XMLReader &reader)
+{
+    // read the attributes of the father class
+    Geometry::Restore(reader);
+
+    double StartX,StartY,StartZ,EndX,EndY,EndZ;
+    // read my Element
+    reader.readElement("LineSegment");
+    // get the value of my Attribute
+    StartX = reader.getAttributeAsFloat("StartX");
+    StartY = reader.getAttributeAsFloat("StartY");
+    StartZ = reader.getAttributeAsFloat("StartZ");
+    EndX   = reader.getAttributeAsFloat("EndX");
+    EndY   = reader.getAttributeAsFloat("EndY");
+    EndZ   = reader.getAttributeAsFloat("EndZ");
+
+    Base::Vector3d start(StartX,StartY,StartZ);
+    Base::Vector3d end(EndX,EndY,EndZ);
+    // set the read geometry
+    try {
+        setPoints(start, end);
+    }
+    catch(Base::ValueError&) {
+        // for a line segment construction, the only possibility of a value error is that
+        // the points are too close. The best try to restore is incrementing the distance.
+        // for other objects, the best effort may be just to leave default values.
+        reader.setPartialRestore(true);
+
+        if(start.x == 0) {
+            end = start + Base::Vector3d(DBL_EPSILON,0,0);
+        }
+        else {
+            end = start + Base::Vector3d(start.x*DBL_EPSILON,0,0);
+        }
+
+        setPoints(start, end);
+    }
+}
+
+PyObject *GeomLineSegment::getPyObject(void)
+{
+    return new LineSegmentPy(static_cast<GeomLineSegment*>(this->clone()));
+}
+
+// -------------------------------------------------
+
+TYPESYSTEM_SOURCE(Part::GeomOffsetCurve,Part::GeomCurve)
+
+GeomOffsetCurve::GeomOffsetCurve()
+{
+}
+
+GeomOffsetCurve::GeomOffsetCurve(const Handle(Geom_Curve)& c, double offset, const gp_Dir& dir)
+{
+    this->myCurve = new Geom_OffsetCurve(c, offset, dir);
+}
+
+GeomOffsetCurve::GeomOffsetCurve(const Handle(Geom_Curve)& c, double offset, Base::Vector3d& dir):GeomOffsetCurve(c,offset,gp_Dir(dir.x,dir.y,dir.z))
+{
+}
+
+GeomOffsetCurve::GeomOffsetCurve(const Handle(Geom_OffsetCurve)& c)
+{
+    setHandle(c);
+}
+
+GeomOffsetCurve::~GeomOffsetCurve()
+{
+}
+
+Geometry *GeomOffsetCurve::copy(void) const
+{
+    GeomOffsetCurve *newCurve = new GeomOffsetCurve(myCurve);
+    newCurve->Construction = this->Construction;
+    return newCurve;
+}
+
+void GeomOffsetCurve::setHandle(const Handle(Geom_OffsetCurve)& c)
+{
+    this->myCurve = Handle(Geom_OffsetCurve)::DownCast(c->Copy());
+}
+
+const Handle(Geom_Geometry)& GeomOffsetCurve::handle() const
+{
+    return this->myCurve;
+}
+
+// Persistence implementer
+unsigned int GeomOffsetCurve::getMemSize (void) const               {assert(0); return 0;/* not implemented yet */}
+void         GeomOffsetCurve::Save       (Base::Writer &/*writer*/) const {assert(0);          /* not implemented yet */}
+void         GeomOffsetCurve::Restore    (Base::XMLReader &/*reader*/)    {assert(0);          /* not implemented yet */}
+
+PyObject *GeomOffsetCurve::getPyObject(void)
+{
+    return new OffsetCurvePy((GeomOffsetCurve*)this->clone());
+}
+
+// -------------------------------------------------
+
+
+TYPESYSTEM_SOURCE_ABSTRACT(Part::GeomSurface,Part::Geometry)
+
+GeomSurface::GeomSurface()
+{
+}
+
+GeomSurface::~GeomSurface()
+{
+}
+
+TopoDS_Shape GeomSurface::toShape() const
+{
+    Handle(Geom_Surface) s = Handle(Geom_Surface)::DownCast(handle());
+    Standard_Real u1,u2,v1,v2;
+    s->Bounds(u1,u2,v1,v2);
+    BRepBuilderAPI_MakeFace mkBuilder(s, u1, u2, v1, v2
+#if OCC_VERSION_HEX >= 0x060502
+      , Precision::Confusion()
+#endif
+      );
+    return mkBuilder.Shape();
+}
+
+bool GeomSurface::tangentU(double u, double v, gp_Dir& dirU) const
+{
+    Handle(Geom_Surface) s = Handle(Geom_Surface)::DownCast(handle());
+    GeomLProp_SLProps prop(s,u,v,2,Precision::Confusion());
+    if (prop.IsTangentUDefined()) {
+        prop.TangentU(dirU);
+        return true;
+    }
+
+    return false;
+}
+
+bool GeomSurface::tangentV(double u, double v, gp_Dir& dirV) const
+{
+    Handle(Geom_Surface) s = Handle(Geom_Surface)::DownCast(handle());
+    GeomLProp_SLProps prop(s,u,v,2,Precision::Confusion());
+    if (prop.IsTangentVDefined()) {
+        prop.TangentV(dirV);
+        return true;
+    }
+
+    return false;
+}
+
+bool GeomSurface::normal(double u, double v, gp_Dir& dir) const
+{
+    Handle(Geom_Surface) s = Handle(Geom_Surface)::DownCast(handle());
+    GeomLProp_SLProps prop(s,u,v,2,Precision::Confusion());
+    if (prop.IsNormalDefined()) {
+        dir = prop.Normal();
+        return true;
+    }
+
+    return false;
+}
+
+bool GeomSurface::isUmbillic(double u, double v) const
+{
+    Handle(Geom_Surface) s = Handle(Geom_Surface)::DownCast(handle());
+    GeomLProp_SLProps prop(s,u,v,2,Precision::Confusion());
+    if (prop.IsCurvatureDefined()) {
+        return prop.IsUmbilic();
+    }
+
+    THROWM(Base::RuntimeError,"No curvature defined")
+}
+
+double GeomSurface::curvature(double u, double v, Curvature type) const
+{
+    Handle(Geom_Surface) s = Handle(Geom_Surface)::DownCast(handle());
+    GeomLProp_SLProps prop(s,u,v,2,Precision::Confusion());
+    if (prop.IsCurvatureDefined()) {
+        double value = 0;
+        switch (type) {
+        case Maximum:
+            value = prop.MaxCurvature();
+            break;
+        case Minimum:
+            value = prop.MinCurvature();
+            break;
+        case Mean:
+            value = prop.MeanCurvature();
+            break;
+        case Gaussian:
+            value = prop.GaussianCurvature();
+            break;
+        }
+
+        return value;
+    }
+
+    THROWM(Base::RuntimeError,"No curvature defined")
+}
+
+void GeomSurface::curvatureDirections(double u, double v, gp_Dir& maxD, gp_Dir& minD) const
+{
+    Handle(Geom_Surface) s = Handle(Geom_Surface)::DownCast(handle());
+    GeomLProp_SLProps prop(s,u,v,2,Precision::Confusion());
+    if (prop.IsCurvatureDefined()) {
+        prop.CurvatureDirections(maxD, minD);
+        return;
+    }
+
+    THROWM(Base::RuntimeError,"No curvature defined")
+}
+
+// -------------------------------------------------
+
+TYPESYSTEM_SOURCE(Part::GeomBezierSurface,Part::GeomSurface)
+
+GeomBezierSurface::GeomBezierSurface()
+{
+    TColgp_Array2OfPnt poles(1,2,1,2);
+    poles(1,1) = gp_Pnt(0.0,0.0,0.0);
+    poles(2,1) = gp_Pnt(1.0,0.0,0.0);
+    poles(1,2) = gp_Pnt(0.0,1.0,0.0);
+    poles(2,2) = gp_Pnt(1.0,1.0,0.0);
+    this->mySurface = new Geom_BezierSurface(poles);
+}
+
+GeomBezierSurface::GeomBezierSurface(const Handle(Geom_BezierSurface)& b)
+{
+    setHandle(b);
+}
+
+GeomBezierSurface::~GeomBezierSurface()
+{
+}
+
+const Handle(Geom_Geometry)& GeomBezierSurface::handle() const
+{
+    return mySurface;
+}
+
+void GeomBezierSurface::setHandle(const Handle(Geom_BezierSurface)& b)
+{
+    this->mySurface = Handle(Geom_BezierSurface)::DownCast(b->Copy());
+}
+
+Geometry *GeomBezierSurface::copy(void) const
+{
+    GeomBezierSurface *newSurf =  new GeomBezierSurface(mySurface);
+    newSurf->Construction = this->Construction;
+    return newSurf;
+}
+
+// Persistence implementer
+unsigned int GeomBezierSurface::getMemSize (void) const               {assert(0); return 0;/* not implemented yet */}
+void         GeomBezierSurface::Save       (Base::Writer &/*writer*/) const {assert(0);          /* not implemented yet */}
+void         GeomBezierSurface::Restore    (Base::XMLReader &/*reader*/)    {assert(0);          /* not implemented yet */}
+
+PyObject *GeomBezierSurface::getPyObject(void)
+{
+    return new BezierSurfacePy((GeomBezierSurface*)this->clone());
+}
+
+// -------------------------------------------------
+
+TYPESYSTEM_SOURCE(Part::GeomBSplineSurface,Part::GeomSurface)
+
+GeomBSplineSurface::GeomBSplineSurface()
+{
+    TColgp_Array2OfPnt poles(1,2,1,2);
+    poles(1,1) = gp_Pnt(0.0,0.0,0.0);
+    poles(2,1) = gp_Pnt(1.0,0.0,0.0);
+    poles(1,2) = gp_Pnt(0.0,1.0,0.0);
+    poles(2,2) = gp_Pnt(1.0,1.0,0.0);
+
+    TColStd_Array1OfReal knots(1,2);
+    knots(1) = 0.0;
+    knots(2) = 1.0;
+
+    TColStd_Array1OfInteger mults(1,2);
+    mults(1) = 2;
+    mults(2) = 2;
+
+    this->mySurface = new Geom_BSplineSurface(poles, knots, knots, mults, mults, 1, 1);
+}
+
+GeomBSplineSurface::GeomBSplineSurface(const Handle(Geom_BSplineSurface)& b)
+{
+    setHandle(b);
+}
+
+GeomBSplineSurface::~GeomBSplineSurface()
+{
+}
+
+void GeomBSplineSurface::setHandle(const Handle(Geom_BSplineSurface)& s)
+{
+    mySurface = Handle(Geom_BSplineSurface)::DownCast(s->Copy());
+}
+
+const Handle(Geom_Geometry)& GeomBSplineSurface::handle() const
+{
+    return mySurface;
+}
+
+Geometry *GeomBSplineSurface::copy(void) const
+{
+    GeomBSplineSurface *newSurf =  new GeomBSplineSurface(mySurface);
+    newSurf->Construction = this->Construction;
+    return newSurf;
+}
+
+// Persistence implementer
+unsigned int GeomBSplineSurface::getMemSize (void) const               {assert(0); return 0;/* not implemented yet */}
+void         GeomBSplineSurface::Save       (Base::Writer &/*writer*/) const {assert(0);          /* not implemented yet */}
+void         GeomBSplineSurface::Restore    (Base::XMLReader &/*reader*/)    {assert(0);          /* not implemented yet */}
+
+PyObject *GeomBSplineSurface::getPyObject(void)
+{
+    return new BSplineSurfacePy((GeomBSplineSurface*)this->clone());
+}
+
+// -------------------------------------------------
+
+TYPESYSTEM_SOURCE(Part::GeomCylinder,Part::GeomSurface)
+
+GeomCylinder::GeomCylinder()
+{
+    Handle(Geom_CylindricalSurface) s = new Geom_CylindricalSurface(gp_Cylinder());
+    this->mySurface = s;
+}
+
+GeomCylinder::GeomCylinder(const Handle(Geom_CylindricalSurface)& c)
+{
+    setHandle(c);
+}
+
+GeomCylinder::~GeomCylinder()
+{
+}
+
+void GeomCylinder::setHandle(const Handle(Geom_CylindricalSurface)& s)
+{
+    mySurface = Handle(Geom_CylindricalSurface)::DownCast(s->Copy());
+}
+
+const Handle(Geom_Geometry)& GeomCylinder::handle() const
+{
+    return mySurface;
+}
+
+Geometry *GeomCylinder::copy(void) const
+{
+    GeomCylinder *tempCurve = new GeomCylinder();
+    tempCurve->mySurface = Handle(Geom_CylindricalSurface)::DownCast(mySurface->Copy());
+    tempCurve->Construction = this->Construction;
+    return tempCurve;
+}
+
+// Persistence implementer
+unsigned int GeomCylinder::getMemSize (void) const               {assert(0); return 0;/* not implemented yet */}
+void         GeomCylinder::Save       (Base::Writer &/*writer*/) const {assert(0);          /* not implemented yet */}
+void         GeomCylinder::Restore    (Base::XMLReader &/*reader*/)    {assert(0);          /* not implemented yet */}
+
+PyObject *GeomCylinder::getPyObject(void)
+{
+    return new CylinderPy((GeomCylinder*)this->clone());
+}
+
+// -------------------------------------------------
+
+TYPESYSTEM_SOURCE(Part::GeomCone,Part::GeomSurface)
+
+GeomCone::GeomCone()
+{
+    Handle(Geom_ConicalSurface) s = new Geom_ConicalSurface(gp_Cone());
+    this->mySurface = s;
+}
+
+GeomCone::GeomCone(const Handle(Geom_ConicalSurface)& c)
+{
+    setHandle(c);
+}
+
+GeomCone::~GeomCone()
+{
+}
+
+void GeomCone::setHandle(const Handle(Geom_ConicalSurface)& s)
+{
+    mySurface = Handle(Geom_ConicalSurface)::DownCast(s->Copy());
+}
+
+const Handle(Geom_Geometry)& GeomCone::handle() const
+{
+    return mySurface;
+}
+
+Geometry *GeomCone::copy(void) const
+{
+    GeomCone *tempCurve = new GeomCone();
+    tempCurve->mySurface = Handle(Geom_ConicalSurface)::DownCast(mySurface->Copy());
+    tempCurve->Construction = this->Construction;
+    return tempCurve;
+}
+
+// Persistence implementer
+unsigned int GeomCone::getMemSize (void) const               {assert(0); return 0;/* not implemented yet */}
+void         GeomCone::Save       (Base::Writer &/*writer*/) const {assert(0);          /* not implemented yet */}
+void         GeomCone::Restore    (Base::XMLReader &/*reader*/)    {assert(0);          /* not implemented yet */}
+
+PyObject *GeomCone::getPyObject(void)
+{
+    return new ConePy((GeomCone*)this->clone());
+}
+
+// -------------------------------------------------
+
+TYPESYSTEM_SOURCE(Part::GeomToroid,Part::GeomSurface)
+
+GeomToroid::GeomToroid()
+{
+    Handle(Geom_ToroidalSurface) s = new Geom_ToroidalSurface(gp_Torus());
+    this->mySurface = s;
+}
+
+GeomToroid::GeomToroid(const Handle(Geom_ToroidalSurface)& t)
+{
+    setHandle(t);
+}
+
+GeomToroid::~GeomToroid()
+{
+}
+
+void GeomToroid::setHandle(const Handle(Geom_ToroidalSurface)& s)
+{
+    mySurface = Handle(Geom_ToroidalSurface)::DownCast(s->Copy());
+}
+
+const Handle(Geom_Geometry)& GeomToroid::handle() const
+{
+    return mySurface;
+}
+
+Geometry *GeomToroid::copy(void) const
+{
+    GeomToroid *tempCurve = new GeomToroid();
+    tempCurve->mySurface = Handle(Geom_ToroidalSurface)::DownCast(mySurface->Copy());
+    tempCurve->Construction = this->Construction;
+    return tempCurve;
+}
+
+// Persistence implementer
+unsigned int GeomToroid::getMemSize (void) const               {assert(0); return 0;/* not implemented yet */}
+void         GeomToroid::Save       (Base::Writer &/*writer*/) const {assert(0);          /* not implemented yet */}
+void         GeomToroid::Restore    (Base::XMLReader &/*reader*/)    {assert(0);          /* not implemented yet */}
+
+PyObject *GeomToroid::getPyObject(void)
+{
+    return new ToroidPy((GeomToroid*)this->clone());
+}
+
+// -------------------------------------------------
+
+TYPESYSTEM_SOURCE(Part::GeomSphere,Part::GeomSurface)
+
+GeomSphere::GeomSphere()
+{
+    Handle(Geom_SphericalSurface) s = new Geom_SphericalSurface(gp_Sphere());
+    this->mySurface = s;
+}
+
+GeomSphere::GeomSphere(const Handle(Geom_SphericalSurface)& s)
+{
+    setHandle(s);
+}
+
+GeomSphere::~GeomSphere()
+{
+}
+
+void GeomSphere::setHandle(const Handle(Geom_SphericalSurface)& s)
+{
+    mySurface = Handle(Geom_SphericalSurface)::DownCast(s->Copy());
+}
+
+const Handle(Geom_Geometry)& GeomSphere::handle() const
+{
+    return mySurface;
+}
+
+Geometry *GeomSphere::copy(void) const
+{
+    GeomSphere *tempCurve = new GeomSphere();
+    tempCurve->mySurface = Handle(Geom_SphericalSurface)::DownCast(mySurface->Copy());
+    tempCurve->Construction = this->Construction;
+    return tempCurve;
+}
+
+// Persistence implementer
+unsigned int GeomSphere::getMemSize (void) const               {assert(0); return 0;/* not implemented yet */}
+void         GeomSphere::Save       (Base::Writer &/*writer*/) const {assert(0);          /* not implemented yet */}
+void         GeomSphere::Restore    (Base::XMLReader &/*reader*/)    {assert(0);          /* not implemented yet */}
+
+PyObject *GeomSphere::getPyObject(void)
+{
+    return new SpherePy((GeomSphere*)this->clone());
+}
+
+// -------------------------------------------------
+
+TYPESYSTEM_SOURCE(Part::GeomPlane,Part::GeomSurface)
+
+GeomPlane::GeomPlane()
+{
+    Handle(Geom_Plane) s = new Geom_Plane(gp_Pln());
+    this->mySurface = s;
+}
+
+GeomPlane::GeomPlane(const Handle(Geom_Plane)& p)
+{
+    setHandle(p);
+}
+
+GeomPlane::~GeomPlane()
+{
+}
+
+void GeomPlane::setHandle(const Handle(Geom_Plane)& s)
+{
+    mySurface = Handle(Geom_Plane)::DownCast(s->Copy());
+}
+
+const Handle(Geom_Geometry)& GeomPlane::handle() const
+{
+    return mySurface;
+}
+
+Geometry *GeomPlane::copy(void) const
+{
+    GeomPlane *tempCurve = new GeomPlane();
+    tempCurve->mySurface = Handle(Geom_Plane)::DownCast(mySurface->Copy());
+    tempCurve->Construction = this->Construction;
+    return tempCurve;
+}
+
+// Persistence implementer
+unsigned int GeomPlane::getMemSize (void) const               {assert(0); return 0;/* not implemented yet */}
+void         GeomPlane::Save       (Base::Writer &/*writer*/) const {assert(0);          /* not implemented yet */}
+void         GeomPlane::Restore    (Base::XMLReader &/*reader*/)    {assert(0);          /* not implemented yet */}
+
+PyObject *GeomPlane::getPyObject(void)
+{
+    return new PlanePy((GeomPlane*)this->clone());
+}
+
+// -------------------------------------------------
+
+TYPESYSTEM_SOURCE(Part::GeomOffsetSurface,Part::GeomSurface)
+
+GeomOffsetSurface::GeomOffsetSurface()
+{
+}
+
+GeomOffsetSurface::GeomOffsetSurface(const Handle(Geom_Surface)& s, double offset)
+{
+    this->mySurface = new Geom_OffsetSurface(s, offset);
+}
+
+GeomOffsetSurface::GeomOffsetSurface(const Handle(Geom_OffsetSurface)& s)
+{
+    setHandle(s);
+}
+
+GeomOffsetSurface::~GeomOffsetSurface()
+{
+}
+
+void GeomOffsetSurface::setHandle(const Handle(Geom_OffsetSurface)& s)
+{
+    mySurface = Handle(Geom_OffsetSurface)::DownCast(s->Copy());
+}
+
+const Handle(Geom_Geometry)& GeomOffsetSurface::handle() const
+{
+    return mySurface;
+}
+
+Geometry *GeomOffsetSurface::copy(void) const
+{
+    GeomOffsetSurface *newSurf = new GeomOffsetSurface(mySurface);
+    newSurf->Construction = this->Construction;
+    return newSurf;
+}
+
+// Persistence implementer
+unsigned int GeomOffsetSurface::getMemSize (void) const               {assert(0); return 0;/* not implemented yet */}
+void         GeomOffsetSurface::Save       (Base::Writer &/*writer*/) const {assert(0);          /* not implemented yet */}
+void         GeomOffsetSurface::Restore    (Base::XMLReader &/*reader*/)    {assert(0);          /* not implemented yet */}
+
+PyObject *GeomOffsetSurface::getPyObject(void)
+{
+    return new OffsetSurfacePy((GeomOffsetSurface*)this->clone());
+}
+
+// -------------------------------------------------
+
+TYPESYSTEM_SOURCE(Part::GeomPlateSurface,Part::GeomSurface)
+
+GeomPlateSurface::GeomPlateSurface()
+{
+}
+
+GeomPlateSurface::GeomPlateSurface(const Handle(Geom_Surface)& s, const Plate_Plate& plate)
+{
+    this->mySurface = new GeomPlate_Surface(s, plate);
+}
+
+GeomPlateSurface::GeomPlateSurface(const GeomPlate_BuildPlateSurface& buildPlate)
+{
+    Handle(GeomPlate_Surface) s = buildPlate.Surface();
+    this->mySurface = Handle(GeomPlate_Surface)::DownCast(s->Copy());
+}
+
+GeomPlateSurface::GeomPlateSurface(const Handle(GeomPlate_Surface)& s)
+{
+    setHandle(s);
+}
+
+GeomPlateSurface::~GeomPlateSurface()
+{
+}
+
+void GeomPlateSurface::setHandle(const Handle(GeomPlate_Surface)& s)
+{
+    mySurface = Handle(GeomPlate_Surface)::DownCast(s->Copy());
+}
+
+const Handle(Geom_Geometry)& GeomPlateSurface::handle() const
+{
+    return mySurface;
+}
+
+Geometry *GeomPlateSurface::copy(void) const
+{
+    GeomPlateSurface *newSurf = new GeomPlateSurface(mySurface);
+    newSurf->Construction = this->Construction;
+    return newSurf;
+}
+
+// Persistence implementer
+unsigned int GeomPlateSurface::getMemSize (void) const
+{
+    throw Base::NotImplementedError("GeomPlateSurface::getMemSize");
+}
+
+void GeomPlateSurface::Save(Base::Writer &/*writer*/) const
+{
+    throw Base::NotImplementedError("GeomPlateSurface::Save");
+}
+
+void GeomPlateSurface::Restore(Base::XMLReader &/*reader*/)
+{
+    throw Base::NotImplementedError("GeomPlateSurface::Restore");
+}
+
+PyObject *GeomPlateSurface::getPyObject(void)
+{
+    return new PlateSurfacePy(static_cast<GeomPlateSurface*>(this->clone()));
+}
+
+// -------------------------------------------------
+
+TYPESYSTEM_SOURCE(Part::GeomTrimmedSurface,Part::GeomSurface)
+
+GeomTrimmedSurface::GeomTrimmedSurface()
+{
+}
+
+GeomTrimmedSurface::GeomTrimmedSurface(const Handle(Geom_RectangularTrimmedSurface)& s)
+{
+   setHandle(s);
+}
+
+GeomTrimmedSurface::~GeomTrimmedSurface()
+{
+}
+
+void GeomTrimmedSurface::setHandle(const Handle(Geom_RectangularTrimmedSurface)& s)
+{
+    mySurface = Handle(Geom_RectangularTrimmedSurface)::DownCast(s->Copy());
+}
+
+const Handle(Geom_Geometry)& GeomTrimmedSurface::handle() const
+{
+    return mySurface;
+}
+
+Geometry *GeomTrimmedSurface::copy(void) const
+{
+    GeomTrimmedSurface *newSurf = new GeomTrimmedSurface(mySurface);
+    newSurf->Construction = this->Construction;
+    return newSurf;
+}
+
+// Persistence implementer
+unsigned int GeomTrimmedSurface::getMemSize (void) const {assert(0); return 0;/* not implemented yet */}
+void         GeomTrimmedSurface::Save       (Base::Writer &/*writer*/) const {assert(0);          /* not implemented yet */}
+void         GeomTrimmedSurface::Restore    (Base::XMLReader &/*reader*/)    {assert(0);          /* not implemented yet */}
+
+PyObject *GeomTrimmedSurface::getPyObject(void)
+{
+    return 0;
+}
+
+// -------------------------------------------------
+
+TYPESYSTEM_SOURCE(Part::GeomSurfaceOfRevolution,Part::GeomSurface)
+
+GeomSurfaceOfRevolution::GeomSurfaceOfRevolution()
+{
+}
+
+GeomSurfaceOfRevolution::GeomSurfaceOfRevolution(const Handle(Geom_Curve)& c, const gp_Ax1& a)
+{
+    this->mySurface = new Geom_SurfaceOfRevolution(c,a);
+}
+
+GeomSurfaceOfRevolution::GeomSurfaceOfRevolution(const Handle(Geom_SurfaceOfRevolution)& s)
+{
+    setHandle(s);
+}
+
+GeomSurfaceOfRevolution::~GeomSurfaceOfRevolution()
+{
+}
+
+void GeomSurfaceOfRevolution::setHandle(const Handle(Geom_SurfaceOfRevolution)& c)
+{
+    mySurface = Handle(Geom_SurfaceOfRevolution)::DownCast(c->Copy());
+}
+
+const Handle(Geom_Geometry)& GeomSurfaceOfRevolution::handle() const
+{
+    return mySurface;
+}
+
+Geometry *GeomSurfaceOfRevolution::copy(void) const
+{
+    GeomSurfaceOfRevolution *newSurf = new GeomSurfaceOfRevolution(mySurface);
+    newSurf->Construction = this->Construction;
+    return newSurf;
+}
+
+// Persistence implementer
+unsigned int GeomSurfaceOfRevolution::getMemSize (void) const               {assert(0); return 0;/* not implemented yet */}
+void         GeomSurfaceOfRevolution::Save       (Base::Writer &/*writer*/) const {assert(0);          /* not implemented yet */}
+void         GeomSurfaceOfRevolution::Restore    (Base::XMLReader &/*reader*/)    {assert(0);          /* not implemented yet */}
+
+PyObject *GeomSurfaceOfRevolution::getPyObject(void)
+{
+    return new SurfaceOfRevolutionPy((GeomSurfaceOfRevolution*)this->clone());
+}
+
+// -------------------------------------------------
+
+TYPESYSTEM_SOURCE(Part::GeomSurfaceOfExtrusion,Part::GeomSurface)
+
+GeomSurfaceOfExtrusion::GeomSurfaceOfExtrusion()
+{
+}
+
+GeomSurfaceOfExtrusion::GeomSurfaceOfExtrusion(const Handle(Geom_Curve)& c, const gp_Dir& d)
+{
+    this->mySurface = new Geom_SurfaceOfLinearExtrusion(c,d);
+}
+
+GeomSurfaceOfExtrusion::GeomSurfaceOfExtrusion(const Handle(Geom_SurfaceOfLinearExtrusion)& s)
+{
+    setHandle(s);
+}
+
+GeomSurfaceOfExtrusion::~GeomSurfaceOfExtrusion()
+{
+}
+
+void GeomSurfaceOfExtrusion::setHandle(const Handle(Geom_SurfaceOfLinearExtrusion)& c)
+{
+    mySurface = Handle(Geom_SurfaceOfLinearExtrusion)::DownCast(c->Copy());
+}
+
+const Handle(Geom_Geometry)& GeomSurfaceOfExtrusion::handle() const
+{
+    return mySurface;
+}
+
+Geometry *GeomSurfaceOfExtrusion::copy(void) const
+{
+    GeomSurfaceOfExtrusion *newSurf = new GeomSurfaceOfExtrusion(mySurface);
+    newSurf->Construction = this->Construction;
+    return newSurf;
+}
+
+// Persistence implementer
+unsigned int GeomSurfaceOfExtrusion::getMemSize (void) const               {assert(0); return 0;/* not implemented yet */}
+void         GeomSurfaceOfExtrusion::Save       (Base::Writer &/*writer*/) const {assert(0);          /* not implemented yet */}
+void         GeomSurfaceOfExtrusion::Restore    (Base::XMLReader &/*reader*/)    {assert(0);          /* not implemented yet */}
+
+PyObject *GeomSurfaceOfExtrusion::getPyObject(void)
+{
+    return new SurfaceOfExtrusionPy((GeomSurfaceOfExtrusion*)this->clone());
+}
+
+
+// Helper functions for fillet tools
+// -------------------------------------------------
+namespace Part {
+
+bool find2DLinesIntersection(const Base::Vector3d &orig1, const Base::Vector3d &dir1,
+                             const Base::Vector3d &orig2, const Base::Vector3d &dir2,
+                             Base::Vector3d &point)
+{
+    double det = dir1.x*dir2.y - dir1.y*dir2.x;
+    if ((det > 0 ? det : -det) < 1e-10)
+        return false;
+    double c1 = dir1.y*orig1.x - dir1.x*orig1.y;
+    double c2 = dir2.y*orig2.x - dir2.x*orig2.y;
+    double x = (dir1.x*c2 - dir2.x*c1)/det;
+    double y = (dir1.y*c2 - dir2.y*c1)/det;
+    point = Base::Vector3d(x,y,0.f);
+    return true;
+}
+
+bool find2DLinesIntersection(const GeomLineSegment *lineSeg1, const GeomLineSegment *lineSeg2,
+                             Base::Vector3d &point)
+{
+    Base::Vector3d orig1 = lineSeg1->getStartPoint();
+    Base::Vector3d orig2 = lineSeg2->getStartPoint();
+    Base::Vector3d dir1 = (lineSeg1->getEndPoint()-lineSeg1->getStartPoint());
+    Base::Vector3d dir2 = (lineSeg2->getEndPoint()-lineSeg2->getStartPoint());
+    return find2DLinesIntersection(orig1, dir1, orig2, dir2, point);
+}
+
+bool findFilletCenter(const GeomLineSegment *lineSeg1, const GeomLineSegment *lineSeg2, double radius,
+                      Base::Vector3d &center)
+{
+    Base::Vector3d midPoint1 = (lineSeg1->getStartPoint()+lineSeg1->getEndPoint())/2;
+    Base::Vector3d midPoint2 = (lineSeg2->getStartPoint()+lineSeg2->getEndPoint())/2;
+    return findFilletCenter(lineSeg1, lineSeg2, radius, midPoint1, midPoint2, center);
+}
+
+bool findFilletCenter(const GeomLineSegment *lineSeg1, const GeomLineSegment *lineSeg2, double radius,
+                      const Base::Vector3d &refPnt1, const Base::Vector3d &refPnt2, Base::Vector3d &center)
+{
+    //Calculate directions and normals for each straight line
+    Base::Vector3d l1p1, l1p2, l2p1, l2p2, dir1, dir2, norm1, norm2;
+    l1p1 = lineSeg1->getStartPoint();
+    l1p2 = lineSeg1->getEndPoint();
+    l2p1 = lineSeg2->getStartPoint();
+    l2p2 = lineSeg2->getEndPoint();
+
+    dir1 = (l1p1 - l1p2).Normalize();
+    dir2 = (l2p1 - l2p2).Normalize();
+
+    norm1 = Base::Vector3d(dir1.y, -dir1.x, 0.).Normalize();
+    norm2 = Base::Vector3d(dir2.y, -dir2.x, 0.).Normalize();
+
+    // calculate the intersections between the normals to find inwards direction
+
+    // find intersection of lines
+    Base::Vector3d corner;
+    if (!find2DLinesIntersection(lineSeg1,lineSeg2,corner))
+        return false;
+
+    // Just project the given reference points onto the lines, just in case they are not already lying on
+    Base::Vector3d normPnt1, normPnt2;
+    normPnt1.ProjectToLine(refPnt1-l1p1, l1p2-l1p1);
+    normPnt2.ProjectToLine(refPnt2-l2p1, l2p2-l2p1);
+    normPnt1 += refPnt1;
+    normPnt2 += refPnt2;
+
+    //Angle bisector
+    Base::Vector3d bisectDir = ((normPnt1 - corner).Normalize() + (normPnt2-corner).Normalize()).Normalize();
+
+    //redefine norms pointing towards bisect line
+    Base::Vector3d normIntersection1, normIntersection2;
+    if (find2DLinesIntersection(normPnt1, norm1, corner, bisectDir, normIntersection1) &&
+        find2DLinesIntersection(normPnt2, norm2, corner, bisectDir, normIntersection2)) {
+        norm1 = (normIntersection1 - normPnt1).Normalize();
+        norm2 = (normIntersection2 - normPnt2).Normalize();
+    } else {
+        return false;
+    }
+
+    // Project lines to find mid point of fillet arc
+    Base::Vector3d tmpPoint1 = l1p1 + (norm1 * radius);
+    Base::Vector3d tmpPoint2 = l2p1 + (norm2 * radius);
+
+    // found center point
+    if (find2DLinesIntersection(tmpPoint1, dir1, tmpPoint2, dir2, center))
+        return true;
+    else
+        return false;
+}
+
+// Returns -1 if radius cannot be suggested
+double suggestFilletRadius(const GeomLineSegment *lineSeg1, const GeomLineSegment *lineSeg2,
+                           const Base::Vector3d &refPnt1, const Base::Vector3d &refPnt2)
+{
+    Base::Vector3d corner;
+    if (!Part::find2DLinesIntersection(lineSeg1, lineSeg2, corner))
+        return -1;
+
+    Base::Vector3d dir1 = lineSeg1->getEndPoint() - lineSeg1->getStartPoint();
+    Base::Vector3d dir2 = lineSeg2->getEndPoint() - lineSeg2->getStartPoint();
+
+    // Decide the line directions depending on the reference points
+    if (dir1*(refPnt1-corner) < 0)
+        dir1 *= -1;
+    if (dir2*(refPnt2-corner) < 0)
+        dir2 *= -1;
+
+    //Angle bisector
+    Base::Vector3d dirBisect = (dir1.Normalize() + dir2.Normalize()).Normalize();
+
+    Base::Vector3d projPnt1, projPnt2;
+    projPnt1.ProjectToLine(refPnt1-corner, dir1);
+    projPnt2.ProjectToLine(refPnt2-corner, dir2);
+    projPnt1 += refPnt1;
+    projPnt2 += refPnt2;
+
+    Base::Vector3d norm1(dir1.y, -dir1.x, 0.f);
+    Base::Vector3d norm2(dir2.y, -dir2.x, 0.f);
+
+    double r1=-1, r2=-1;
+    Base::Vector3d center1, center2;
+    if (find2DLinesIntersection(projPnt1, norm1, corner, dirBisect, center1))
+        r1 = (projPnt1 - center1).Length();
+    if (find2DLinesIntersection(projPnt2, norm2, corner, dirBisect, center2))
+        r2 = (projPnt1 - center2).Length();
+
+    return r1 < r2 ? r1 : r2;
+}
+
+GeomArcOfCircle *createFilletGeometry(const GeomLineSegment *lineSeg1, const GeomLineSegment *lineSeg2,
+                                      const Base::Vector3d &center, double radius)
+{
+    Base::Vector3d corner;
+    if (!Part::find2DLinesIntersection(lineSeg1, lineSeg2, corner))
+        // Parallel Lines so return null pointer
+        return 0;
+
+    Base::Vector3d dir1 = lineSeg1->getEndPoint() - lineSeg1->getStartPoint();
+    Base::Vector3d dir2 = lineSeg2->getEndPoint() - lineSeg2->getStartPoint();
+
+    Base::Vector3d radDir1, radDir2;
+    radDir1.ProjectToLine(center - corner, dir1);
+    radDir2.ProjectToLine(center - corner, dir2);
+
+    // Angle Variables
+    double startAngle, endAngle, range;
+
+    startAngle = atan2(radDir1.y, radDir1.x);
+    range = atan2(-radDir1.y*radDir2.x+radDir1.x*radDir2.y,
+                   radDir1.x*radDir2.x+radDir1.y*radDir2.y);
+    endAngle = startAngle + range;
+
+    if (endAngle < startAngle)
+        std::swap(startAngle, endAngle);
+
+    if (endAngle > 2*M_PI )
+        endAngle -= 2*M_PI;
+
+    if (startAngle < 0 )
+        endAngle += 2*M_PI;
+
+    // Create Arc Segment
+    GeomArcOfCircle *arc = new GeomArcOfCircle();
+    arc->setRadius(radius);
+    arc->setCenter(center);
+    arc->setRange(startAngle, endAngle, /*emulateCCWXY=*/true);
+
+    return arc;
+}
+
+GeomSurface* makeFromSurface(const Handle(Geom_Surface)& s)
+{
+    if (s->IsKind(STANDARD_TYPE(Geom_ToroidalSurface))) {
+        Handle(Geom_ToroidalSurface) hSurf = Handle(Geom_ToroidalSurface)::DownCast(s);
+        return new GeomToroid(hSurf);
+    }
+    else if (s->IsKind(STANDARD_TYPE(Geom_BezierSurface))) {
+        Handle(Geom_BezierSurface) hSurf = Handle(Geom_BezierSurface)::DownCast(s);
+        return new GeomBezierSurface(hSurf);
+    }
+    else if (s->IsKind(STANDARD_TYPE(Geom_BSplineSurface))) {
+        Handle(Geom_BSplineSurface) hSurf = Handle(Geom_BSplineSurface)::DownCast(s);
+        return new GeomBSplineSurface(hSurf);
+    }
+    else if (s->IsKind(STANDARD_TYPE(Geom_CylindricalSurface))) {
+        Handle(Geom_CylindricalSurface) hSurf = Handle(Geom_CylindricalSurface)::DownCast(s);
+        return new GeomCylinder(hSurf);
+    }
+    else if (s->IsKind(STANDARD_TYPE(Geom_ConicalSurface))) {
+        Handle(Geom_ConicalSurface) hSurf = Handle(Geom_ConicalSurface)::DownCast(s);
+        return new GeomCone(hSurf);
+    }
+    else if (s->IsKind(STANDARD_TYPE(Geom_SphericalSurface))) {
+        Handle(Geom_SphericalSurface) hSurf = Handle(Geom_SphericalSurface)::DownCast(s);
+        return new GeomSphere(hSurf);
+    }
+    else if (s->IsKind(STANDARD_TYPE(Geom_Plane))) {
+        Handle(Geom_Plane) hSurf = Handle(Geom_Plane)::DownCast(s);
+        return new GeomPlane(hSurf);
+    }
+    else if (s->IsKind(STANDARD_TYPE(Geom_OffsetSurface))) {
+        Handle(Geom_OffsetSurface) hSurf = Handle(Geom_OffsetSurface)::DownCast(s);
+        return new GeomOffsetSurface(hSurf);
+    }
+    else if (s->IsKind(STANDARD_TYPE(GeomPlate_Surface))) {
+        Handle(GeomPlate_Surface) hSurf = Handle(GeomPlate_Surface)::DownCast(s);
+        return new GeomPlateSurface(hSurf);
+    }
+    else if (s->IsKind(STANDARD_TYPE(Geom_RectangularTrimmedSurface))) {
+        Handle(Geom_RectangularTrimmedSurface) hSurf = Handle(Geom_RectangularTrimmedSurface)::DownCast(s);
+        return new GeomTrimmedSurface(hSurf);
+    }
+    else if (s->IsKind(STANDARD_TYPE(Geom_SurfaceOfRevolution))) {
+        Handle(Geom_SurfaceOfRevolution) hSurf = Handle(Geom_SurfaceOfRevolution)::DownCast(s);
+        return new GeomSurfaceOfRevolution(hSurf);
+    }
+    else if (s->IsKind(STANDARD_TYPE(Geom_SurfaceOfLinearExtrusion))) {
+        Handle(Geom_SurfaceOfLinearExtrusion) hSurf = Handle(Geom_SurfaceOfLinearExtrusion)::DownCast(s);
+        return new GeomSurfaceOfExtrusion(hSurf);
+    }
+
+    std::string err = "Unhandled surface type ";
+    err += s->DynamicType()->Name();
+    throw Base::TypeError(err);
+}
+
+}