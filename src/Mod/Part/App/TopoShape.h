--- conflicted
+++ resolved
@@ -1,1524 +1,1504 @@
-/***************************************************************************
- *   Copyright (c) 2002 Jürgen Riegel <juergen.riegel@web.de>              *
- *                                                                         *
- *   This file is part of the FreeCAD CAx development system.              *
- *                                                                         *
- *   This library is free software; you can redistribute it and/or         *
- *   modify it under the terms of the GNU Library General Public           *
- *   License as published by the Free Software Foundation; either          *
- *   version 2 of the License, or (at your option) any later version.      *
- *                                                                         *
- *   This library  is distributed in the hope that it will be useful,      *
- *   but WITHOUT ANY WARRANTY; without even the implied warranty of        *
- *   MERCHANTABILITY or FITNESS FOR A PARTICULAR PURPOSE.  See the         *
- *   GNU Library General Public License for more details.                  *
- *                                                                         *
- *   You should have received a copy of the GNU Library General Public     *
- *   License along with this library; see the file COPYING.LIB. If not,    *
- *   write to the Free Software Foundation, Inc., 59 Temple Place,         *
- *   Suite 330, Boston, MA  02111-1307, USA                                *
- *                                                                         *
- ***************************************************************************/
-
-#ifndef PART_TOPOSHAPE_H
-#define PART_TOPOSHAPE_H
-
-#include <iosfwd>
-#include <list>
-
-#include <App/ComplexGeoData.h>
-#include <Base/Exception.h>
-#include <Mod/Part/PartGlobal.h>
-
-#include <BRepBuilderAPI_MakeShape.hxx>
-#include <BRepTools_History.hxx>
-#include <BRepTools_ReShape.hxx>
-#include <ShapeFix_Root.hxx>
-#include <TopoDS_Compound.hxx>
-#include <TopoDS_Wire.hxx>
-#include <TopTools_ListOfShape.hxx>
-#include <BRepBuilderAPI_MakeShape.hxx>
-#include <BRepBuilderAPI_Sewing.hxx>
-#include <BRepOffsetAPI_ThruSections.hxx>
-#include <BRepOffsetAPI_MakePipeShell.hxx>
-#include <BRepFeat_MakePrism.hxx>
-#include <BRepPrimAPI_MakeHalfSpace.hxx>
-
-class gp_Ax1;
-class gp_Ax2;
-class gp_Pln;
-class gp_Vec;
-
-namespace App
-{
-class Color;
-}
-
-namespace Part
-{
-
-struct ShapeHasher;
-class TopoShape;
-class TopoShapeCache;
-typedef std::unordered_map<TopoShape, TopoShape, ShapeHasher, ShapeHasher> TopoShapeMap;
-
-/* A special sub-class to indicate null shapes
- */
-class PartExport NullShapeException: public Base::ValueError
-{
-public:
-    /// Construction
-    NullShapeException();
-    explicit NullShapeException(const char* sMessage);
-    explicit NullShapeException(const std::string& sMessage);
-    /// Destruction
-    ~NullShapeException() noexcept override = default;
-};
-
-/* A special sub-class to indicate boolean failures
- */
-class PartExport BooleanException: public Base::CADKernelError
-{
-public:
-    /// Construction
-    BooleanException();
-    explicit BooleanException(const char* sMessage);
-    explicit BooleanException(const std::string& sMessage);
-    /// Destruction
-    ~BooleanException() noexcept override = default;
-};
-
-class PartExport ShapeSegment: public Data::Segment
-{
-    TYPESYSTEM_HEADER_WITH_OVERRIDE();
-
-public:
-    explicit ShapeSegment(const TopoDS_Shape& ShapeIn)
-        : Shape(ShapeIn)
-    {}
-    ShapeSegment() = default;
-    std::string getName() const override;
-
-    TopoDS_Shape Shape;
-};
-
-/// When tracing an element's history, one can either stop the trace when the element's type
-/// changes, or continue tracing the history through the change. This enumeration replaces a boolean
-/// parameter in the original Toponaming branch by realthunder.
-enum class HistoryTraceType
-{
-    stopOnTypeChange,
-    followTypeChange
-};
-
-/// Behavior of refines when a problem arises; either leave the shape untouched or throw an exception.
-/// This replaces a boolean parameter in the original Toponaming branch by realthunder..
-enum class RefineFail
-{
-    shapeUntouched,
-    throwException
-};
-
-/** The representation for a CAD Shape
- */
-class PartExport TopoShape: public Data::ComplexGeoData
-{
-    TYPESYSTEM_HEADER_WITH_OVERRIDE();
-
-public:
-    TopoShape(long Tag=0,
-              App::StringHasherRef hasher=App::StringHasherRef(),
-              const TopoDS_Shape &shape=TopoDS_Shape());  // Cannot be made explicit
-    TopoShape(const TopoDS_Shape&,
-              long Tag=0,
-              App::StringHasherRef hasher=App::StringHasherRef());  // Cannot be made explicit
-    TopoShape(const TopoShape&);
-    ~TopoShape() override;
-
-    void setShape(const TopoDS_Shape& shape, bool resetElementMap = true);
-
-    inline void setShape(const TopoShape& shape)
-    {
-        *this = shape;
-    }
-
-    inline const TopoDS_Shape& getShape() const
-    {
-        return this->_Shape;
-    }
-
-    void operator=(const TopoShape&);
-
-    /** @name Placement control */
-    //@{
-    /// set the transformation of the CasCade Shape
-    void setTransform(const Base::Matrix4D& rclTrf) override;
-    /// set the transformation of the CasCade Shape
-    void setShapePlacement(const Base::Placement& rclTrf);
-    /// get the transformation of the CasCade Shape
-    Base::Placement getShapePlacement() const;
-    /// get the transformation of the CasCade Shape
-    Base::Matrix4D getTransform() const override;
-    /// Bound box from the CasCade shape
-    Base::BoundBox3d getBoundBox() const override;
-    bool getCenterOfGravity(Base::Vector3d& center) const override;
-    static void convertTogpTrsf(const Base::Matrix4D& mtrx, gp_Trsf& trsf);
-    static void convertToMatrix(const gp_Trsf& trsf, Base::Matrix4D& mtrx);
-    static Base::Matrix4D convert(const gp_Trsf& trsf);
-    static gp_Trsf convert(const Base::Matrix4D& mtrx);
-    //@}
-
-    /** @name Getting basic geometric entities */
-    //@{
-private:
-    /** Get lines from sub-shape */
-    void getLinesFromSubShape(const TopoDS_Shape& shape,
-                              std::vector<Base::Vector3d>& vertices,
-                              std::vector<Line>& lines) const;
-    void getFacesFromDomains(const std::vector<Domain>& domains,
-                             std::vector<Base::Vector3d>& vertices,
-                             std::vector<Facet>& faces) const;
-
-public:
-    /// Get the standard accuracy to be used with getPoints, getLines or getFaces
-    double getAccuracy() const override;
-    /** Get points from object with given accuracy */
-    void getPoints(std::vector<Base::Vector3d>& Points,
-                   std::vector<Base::Vector3d>& Normals,
-                   double Accuracy,
-                   uint16_t flags = 0) const override;
-    /** Get lines from object with given accuracy */
-    void getLines(std::vector<Base::Vector3d>& Points,
-                  std::vector<Line>& lines,
-                  double Accuracy,
-                  uint16_t flags = 0) const override;
-    void getFaces(std::vector<Base::Vector3d>& Points,
-                  std::vector<Facet>& faces,
-                  double Accuracy,
-                  uint16_t flags = 0) const override;
-    void setFaces(const std::vector<Base::Vector3d>& Points,
-                  const std::vector<Facet>& faces,
-                  double tolerance = 1.0e-06);
-    void getDomains(std::vector<Domain>&) const;
-    //@}
-
-    /** @name Subelement management */
-    //@{
-    /// Unlike \ref getTypeAndIndex() this function only handles the supported
-    /// element types.
-    static std::pair<std::string, unsigned long> getElementTypeAndIndex(const char* Name);
-    /** Sub type list
-     *  List of different subelement types
-     *  it is NOT a list of the subelements itself
-     */
-    std::vector<const char*> getElementTypes() const override;
-    unsigned long countSubElements(const char* Type) const override;
-    /// get the subelement by type and number
-    Data::Segment* getSubElement(const char* Type, unsigned long) const override;
-    /** Get lines from segment */
-    void getLinesFromSubElement(const Data::Segment*,
-                                std::vector<Base::Vector3d>& Points,
-                                std::vector<Line>& lines) const override;
-    /** Get faces from segment */
-    void getFacesFromSubElement(const Data::Segment*,
-                                std::vector<Base::Vector3d>& Points,
-                                std::vector<Base::Vector3d>& PointNormals,
-                                std::vector<Facet>& faces) const override;
-    //@}
-    /// get the Topo"sub"Shape with the given name
-    TopoDS_Shape getSubShape(const char* Type, bool silent = false) const;
-    TopoDS_Shape getSubShape(TopAbs_ShapeEnum type, int idx, bool silent = false) const;
-    std::vector<TopoShape> getSubTopoShapes(TopAbs_ShapeEnum type = TopAbs_SHAPE) const;
-    std::vector<TopoDS_Shape> getSubShapes(TopAbs_ShapeEnum type = TopAbs_SHAPE) const;
-    unsigned long countSubShapes(const char* Type) const;
-    unsigned long countSubShapes(TopAbs_ShapeEnum type) const;
-    bool hasSubShape(const char* Type) const;
-    bool hasSubShape(TopAbs_ShapeEnum type) const;
-    /// get the Topo"sub"Shape with the given name
-    PyObject* getPySubShape(const char* Type, bool silent = false) const;
-    PyObject* getPyObject() override;
-    void setPyObject(PyObject*) override;
-
-    /** @name Save/restore */
-    //@{
-    void Save(Base::Writer& writer) const override;
-    void Restore(Base::XMLReader& reader) override;
-
-    void SaveDocFile(Base::Writer& writer) const override;
-    void RestoreDocFile(Base::Reader& reader) override;
-    unsigned int getMemSize() const override;
-    //@}
-
-    /** @name Input/Output */
-    //@{
-    void read(const char* FileName);
-    void write(const char* FileName) const;
-    void dump(std::ostream& out) const;
-    void importIges(const char* FileName);
-    void importStep(const char* FileName);
-    void importBrep(const char* FileName);
-    void importBrep(std::istream&, int indicator = 1);
-    void importBinary(std::istream&);
-    void exportIges(const char* FileName) const;
-    void exportStep(const char* FileName) const;
-    void exportBrep(const char* FileName) const;
-    void exportBrep(std::ostream&) const;
-    void exportBinary(std::ostream&) const;
-    void exportStl(const char* FileName, double deflection) const;
-    void exportFaceSet(double, double, const std::vector<App::Color>&, std::ostream&) const;
-    void exportLineSet(std::ostream&) const;
-    //@}
-
-    /** @name Query*/
-    //@{
-    bool isNull() const;
-    bool isValid() const;
-    bool analyze(bool runBopCheck, std::ostream&) const;
-    bool isClosed() const;
-    bool isCoplanar(const TopoShape& other, double tol = -1) const;
-    bool findPlane(gp_Pln& plane, double tol = -1) const;
-    /// Returns true if the expansion of the shape is infinite, false otherwise
-    bool isInfinite() const;
-    /// Checks whether the shape is a planar face
-    bool isPlanar(double tol = 1.0e-7) const;
-    //@}
-
-    /** @name Boolean operation*/
-    //@{
-    TopoDS_Shape cut(TopoDS_Shape) const;
-    TopoDS_Shape cut(const std::vector<TopoDS_Shape>&, Standard_Real tolerance = 0.0) const;
-    TopoDS_Shape common(TopoDS_Shape) const;
-    TopoDS_Shape common(const std::vector<TopoDS_Shape>&, Standard_Real tolerance = 0.0) const;
-    TopoDS_Shape fuse(TopoDS_Shape) const;
-    TopoDS_Shape fuse(const std::vector<TopoDS_Shape>&, Standard_Real tolerance = 0.0) const;
-    TopoDS_Shape oldFuse(TopoDS_Shape) const;
-    TopoDS_Shape section(TopoDS_Shape, Standard_Boolean approximate = Standard_False) const;
-    TopoDS_Shape section(const std::vector<TopoDS_Shape>&,
-                         Standard_Real tolerance = 0.0,
-                         Standard_Boolean approximate = Standard_False) const;
-    std::list<TopoDS_Wire> slice(const Base::Vector3d&, double) const;
-    TopoDS_Compound slices(const Base::Vector3d&, const std::vector<double>&) const;
-    /**
-     * @brief generalFuse: run general fuse algorithm between this and shapes
-     * supplied as sOthers
-     *
-     * @param sOthers (input): list of shapes to run the algorithm between
-     * (this is automatically added to the list)
-     *
-     * @param tolerance (input): fuzzy value (pass zero to disable fuzzyness
-     * and use shape tolerances only)
-     *
-     * @param mapInOut (output): pointer to list of lists, to write the info
-     * which shapes in result came from which argument shape. The length of
-     * list is equal to length of sOthers+1. First element is a list of shapes
-     * that came from shape of this, and the rest are those that come from
-     * shapes in sOthers. If the info is not needed, nullptr can be passed.
-     *
-     * @return compound of slices that can be combined to reproduce results of
-     * cut, fuse, common. The shapes share edges and faces where they touch.
-     * For example, if input shapes are two intersecting spheres, GFA returns
-     * three solids: two cuts and common.
-     */
-    TopoDS_Shape generalFuse(const std::vector<TopoDS_Shape>& sOthers,
-                             Standard_Real tolerance,
-                             std::vector<TopTools_ListOfShape>* mapInOut = nullptr) const;
-    //@}
-
-    /** Sweeping */
-    //@{
-    TopoDS_Shape makePipe(const TopoDS_Shape& profile) const;
-    TopoDS_Shape makePipeShell(const TopTools_ListOfShape& profiles,
-                               const Standard_Boolean make_solid,
-                               const Standard_Boolean isFrenet = Standard_False,
-                               int transition = 0) const;
-    TopoDS_Shape makePrism(const gp_Vec&) const;
-    /// revolve shape. Note: isSolid is deprecated (instead, use some Part::FaceMaker to make a
-    /// face, first).
-    TopoDS_Shape revolve(const gp_Ax1&, double d, Standard_Boolean isSolid = Standard_False) const;
-    TopoDS_Shape makeSweep(const TopoDS_Shape& profile, double, int) const;
-    TopoDS_Shape makeTube(double radius, double tol, int cont, int maxdeg, int maxsegm) const;
-    TopoDS_Shape makeTorus(Standard_Real radius1,
-                           Standard_Real radius2,
-                           Standard_Real angle1,
-                           Standard_Real angle2,
-                           Standard_Real angle3,
-                           Standard_Boolean isSolid = Standard_True) const;
-    TopoDS_Shape makeHelix(Standard_Real pitch,
-                           Standard_Real height,
-                           Standard_Real radius,
-                           Standard_Real angle = 0,
-                           Standard_Boolean left = Standard_False,
-                           Standard_Boolean style = Standard_False) const;
-    TopoDS_Shape makeLongHelix(Standard_Real pitch,
-                               Standard_Real height,
-                               Standard_Real radius,
-                               Standard_Real angle = 0,
-                               Standard_Boolean left = Standard_False) const;
-    TopoDS_Shape makeSpiralHelix(Standard_Real radiusbottom,
-                                 Standard_Real radiustop,
-                                 Standard_Real height,
-                                 Standard_Real nbturns = 1,
-                                 Standard_Real breakperiod = 1,
-                                 Standard_Boolean left = Standard_False) const;
-    TopoDS_Shape makeThread(Standard_Real pitch,
-                            Standard_Real depth,
-                            Standard_Real height,
-                            Standard_Real radius) const;
-    TopoDS_Shape makeLoft(const TopTools_ListOfShape& profiles,
-                          Standard_Boolean isSolid,
-                          Standard_Boolean isRuled,
-                          Standard_Boolean isClosed = Standard_False,
-                          Standard_Integer maxDegree = 5) const;
-    TopoDS_Shape makeOffsetShape(double offset,
-                                 double tol,
-                                 bool intersection = false,
-                                 bool selfInter = false,
-                                 short offsetMode = 0,
-                                 short join = 0,
-                                 bool fill = false) const;
-    TopoDS_Shape makeOffset2D(double offset,
-                              short joinType = 0,
-                              bool fill = false,
-                              bool allowOpenResult = false,
-                              bool intersection = false) const;
-    TopoDS_Shape makeThickSolid(const TopTools_ListOfShape& remFace,
-                                double offset,
-                                double tol,
-                                bool intersection = false,
-                                bool selfInter = false,
-                                short offsetMode = 0,
-                                short join = 0) const;
-    //@}
-
-    /** @name Manipulation*/
-    //@{
-    void transformGeometry(const Base::Matrix4D& rclMat) override;
-    TopoDS_Shape transformGShape(const Base::Matrix4D&, bool copy = false) const;
-    bool transformShape(const Base::Matrix4D&, bool copy, bool checkScale = false);
-    TopoDS_Shape mirror(const gp_Ax2&) const;
-    TopoDS_Shape toNurbs() const;
-    TopoDS_Shape replaceShape(const std::vector<std::pair<TopoDS_Shape, TopoDS_Shape>>& s) const;
-    TopoDS_Shape removeShape(const std::vector<TopoDS_Shape>& s) const;
-    void sewShape(double tolerance = 1.0e-06);
-    bool fix();
-    bool fix(double, double, double);
-    bool fixSolidOrientation();
-    bool removeInternalWires(double);
-    TopoDS_Shape removeSplitter() const;
-    TopoDS_Shape defeaturing(const std::vector<TopoDS_Shape>& s) const;
-    TopoDS_Shape makeShell(const TopoDS_Shape&) const;
-    //@}
-    
-    /// Wire re-orientation when calling splitWires()
-    enum SplitWireReorient {
-        /// Keep original reorientation
-        NoReorient,
-        /// Make outer wire forward, and inner wires reversed
-        Reorient,
-        /// Make both outer and inner wires forward
-        ReorientForward,
-        /// Make both outer and inner wires reversed
-        ReorientReversed,
-    };
-    /** Return the outer and inner wires of a face
-     *
-     * @param inner: optional output of inner wires
-     * @param reorient: wire reorientation, see SplitWireReorient
-     *
-     * @return Return the outer wire
-     */
-    TopoShape splitWires(std::vector<TopoShape> *inner = nullptr,
-                         SplitWireReorient reorient = Reorient) const;
-
-    /** @name Element name mapping aware shape maker
-     *
-     * To be complete in next batch of patches
-     */
-    //@{
-    TopoShape&
-    makeCompound(const std::vector<TopoShape>& shapes, const char* op = nullptr, bool force = true);
-
-    TopoShape&
-    makeWires(const TopoShape& shape, const char* op = nullptr, bool fix = false, double tol = 0.0);
-    TopoShape makeWires(const char* op = nullptr, bool fix = false, double tol = 0.0) const
-    {
-        return TopoShape().makeWires(*this, op, fix, tol);
-    }
-    TopoShape& makeFace(const std::vector<TopoShape>& shapes,
-                        const char* op = nullptr,
-                        const char* maker = nullptr);
-    TopoShape&
-    makeFace(const TopoShape& shape, const char* op = nullptr, const char* maker = nullptr);
-    TopoShape makeFace(const char* op = nullptr, const char* maker = nullptr) const
-    {
-        return TopoShape().makeFace(*this, op, maker);
-    }
-    bool _makeTransform(const TopoShape& shape,
-                        const Base::Matrix4D& mat,
-                        const char* op = nullptr,
-                        bool checkScale = false,
-                        bool copy = false);
-
-    TopoShape& makeTransform(const TopoShape& shape,
-                             const Base::Matrix4D& mat,
-                             const char* op = nullptr,
-                             bool checkScale = false,
-                             bool copy = false)
-    {
-        _makeTransform(shape, mat, op, checkScale, copy);
-        return *this;
-    }
-    TopoShape makeTransform(const Base::Matrix4D& mat,
-                            const char* op = nullptr,
-                            bool checkScale = false,
-                            bool copy = false) const
-    {
-        return TopoShape().makeTransform(*this, mat, op, checkScale, copy);
-    }
-
-    TopoShape& makeTransform(const TopoShape& shape,
-                             const gp_Trsf& trsf,
-                             const char* op = nullptr,
-                             bool copy = false);
-    TopoShape makeTransform(const gp_Trsf& trsf, const char* op = nullptr, bool copy = false) const
-    {
-        return TopoShape().makeTransform(*this, trsf, op, copy);
-    }
-
-    /** Move the shape to a new location
-     *
-     * @param loc: location
-     *
-     * The location is applied in addition to any current transformation of the shape
-     */
-    void move(const TopLoc_Location& loc)
-    {
-        _Shape.Move(loc);
-    }
-    /** Return a new shape that is moved to a new location
-     *
-     * @param loc: location
-     *
-     * @return Return a shallow copy of the shape moved to the new location
-     *         that is applied in addition to any current transformation of the
-     *         shape
-     */
-    TopoShape moved(const TopLoc_Location& loc) const
-    {
-        TopoShape ret(*this);
-        ret._Shape.Move(loc);
-        return ret;
-    }
-    /** Move and/or rotate the shape
-     *
-     * @param trsf: OCCT transformation (must not have scale)
-     *
-     * The transformation is applied in addition to any current transformation
-     * of the shape
-     */
-    void move(const gp_Trsf& trsf)
-    {
-        move(_Shape, trsf);
-    }
-    /** Return a new transformed shape
-     *
-     * @param trsf: OCCT transformation (must not have scale)
-     *
-     * @return Return a shallow copy of the shape transformed to the new
-     *         location that is applied in addition to any current
-     *         transformation of the shape
-     */
-    TopoShape moved(const gp_Trsf& trsf) const
-    {
-        return moved(_Shape, trsf);
-    }
-    /** Set a new location for the shape
-     *
-     * @param loc: shape location
-     *
-     * Any previous location of the shape is discarded before applying the
-     * input location
-     */
-    void locate(const TopLoc_Location& loc)
-    {
-        _Shape.Location(loc);
-    }
-    /** ReturnSet a new location for the shape
-     *
-     * @param loc: shape location
-     *
-     * @return Return a shallow copy the shape in a new location. Any previous
-     *         location of the shape is discarded before applying the input
-     *         location
-     */
-    TopoShape located(const TopLoc_Location& loc) const
-    {
-        TopoShape ret(*this);
-        ret._Shape.Location(loc);
-        return ret;
-    }
-    /** Set a new transformation for the shape
-     *
-     * @param trsf: OCCT transformation (must not have scale)
-     *
-     * Any previous transformation of the shape is discarded before applying
-     * the input transformation
-     */
-    void locate(const gp_Trsf& trsf)
-    {
-        located(_Shape, trsf);
-    }
-    /** Set a new transformation for the shape
-     *
-     * @param trsf: OCCT transformation (must not have scale)
-     *
-     * Any previous transformation of the shape is discarded before applying
-     * the input transformation.
-     */
-    TopoShape located(const gp_Trsf& trsf) const
-    {
-        return located(_Shape, trsf);
-    }
-
-    static TopoDS_Shape& move(TopoDS_Shape& tds, const TopLoc_Location& loc);
-    static TopoDS_Shape moved(const TopoDS_Shape& tds, const TopLoc_Location& loc);
-    static TopoDS_Shape& move(TopoDS_Shape& tds, const gp_Trsf& transfer);
-    static TopoDS_Shape moved(const TopoDS_Shape& tds, const gp_Trsf& transfer);
-    static TopoDS_Shape& locate(TopoDS_Shape& tds, const TopLoc_Location& loc);
-    static TopoDS_Shape located(const TopoDS_Shape& tds, const TopLoc_Location& loc);
-    static TopoDS_Shape& locate(TopoDS_Shape& tds, const gp_Trsf& transfer);
-    static TopoDS_Shape located(const TopoDS_Shape& tds, const gp_Trsf& transfer);
-
-    TopoShape& makeGTransform(const TopoShape& shape,
-                              const Base::Matrix4D& mat,
-                              const char* op = nullptr,
-                              bool copy = false);
-    TopoShape
-    makeGTransform(const Base::Matrix4D& mat, const char* op = nullptr, bool copy = false) const
-    {
-        return TopoShape().makeGTransform(*this, mat, op, copy);
-    }
-    
-    /** Refine the input shape by merging faces/edges that share the same geometry
-     *
-     * @param source: input shape
-     * @param op: optional string to be encoded into topo naming for indicating
-     *            the operation
-     * @param no_fail: if throwException, throw exception if failed to refine. Or else,
-     *                 if shapeUntouched the shape remains untouched if failed.
-     *
-     * @return The original content of this TopoShape is discarded and replaced
-     *         with the refined shape. The function returns the TopoShape
-     *         itself as a self reference so that multiple operations can be
-     *         carried out for the same shape in the same line of code.
-     */
-    TopoShape& makeElementRefine(const TopoShape& source,
-                                 const char* op = nullptr,
-                                 RefineFail no_fail = RefineFail::throwException);
-
-    /** Refine the input shape by merging faces/edges that share the same geometry
-     *
-     * @param source: input shape
-     * @param op: optional string to be encoded into topo naming for indicating
-     *            the operation
-     * @param no_fail: if throwException, throw exception if failed to refine. Or else,
-     *                 if shapeUntouched the shape remains untouched if failed.
-     *
-     * @return Return a refined shape. The shape itself is not modified
-     */
-    TopoShape makeElementRefine(const char* op = nullptr,
-                                RefineFail no_fail = RefineFail::throwException) const
-    {
-        return TopoShape(Tag, Hasher).makeElementRefine(*this, op, no_fail);
-    }
-
-
-    TopoShape& makeRefine(const TopoShape& shape,
-                          const char* op = nullptr,
-                          RefineFail no_fail = RefineFail::throwException);
-
-    TopoShape makeRefine(const char* op = nullptr,
-                         RefineFail no_fail = RefineFail::throwException) const
-    {
-        return TopoShape().makeRefine(*this, op, no_fail);
-    }
-    //@}
-
-    static TopAbs_ShapeEnum shapeType(const char* type, bool silent = false);
-    static TopAbs_ShapeEnum shapeType(char type, bool silent = false);
-    TopAbs_ShapeEnum shapeType(bool silent = false) const;
-    static const std::string& shapeName(TopAbs_ShapeEnum type, bool silent = false);
-    const std::string& shapeName(bool silent = false) const;
-    static std::pair<TopAbs_ShapeEnum, int> shapeTypeAndIndex(const char* name);
-
-    Data::MappedName setElementComboName(const Data::IndexedName & element, 
-                                         const std::vector<Data::MappedName> &names,
-                                         const char *marker=nullptr,
-                                         const char *op=nullptr,
-                                         const Data::ElementIDRefs *sids=nullptr);
-
-    /** @name sub shape cached functions
-     *
-     * Mapped element names introduces some overhead when getting sub shapes
-     * from a shape. These functions use internal caches for sub-shape maps to
-     * improve performance.
-     */
-    //@{
-    void initCache(int reset = 0) const;
-    int findShape(const TopoDS_Shape& subshape) const;
-    TopoDS_Shape findShape(const char* name) const;
-    TopoDS_Shape findShape(TopAbs_ShapeEnum type, int idx) const;
-    int findAncestor(const TopoDS_Shape& subshape, TopAbs_ShapeEnum type) const;
-    TopoDS_Shape findAncestorShape(const TopoDS_Shape& subshape, TopAbs_ShapeEnum type) const;
-    std::vector<int> findAncestors(const TopoDS_Shape& subshape, TopAbs_ShapeEnum type) const;
-    std::vector<TopoDS_Shape> findAncestorsShapes(const TopoDS_Shape& subshape,
-                                                  TopAbs_ShapeEnum type) const;
-    /** Search sub shape
-     *
-     * unlike findShape(), the input shape does not have to be an actual
-     * sub-shape of this shape. The sub-shape is searched by shape geometry
-     *
-     * @param subshape: a sub shape to search
-     * @param names: optional output of found sub shape indexed based name
-     * @param checkGeometry: whether to compare shape geometry
-     * @param tol: tolerance to check coincident vertices
-     * @param atol: tolerance to check for same angles
-     */
-    // TODO: Implement this method and its tests later in Toponaming Phase 3.
-    // std::vector<TopoShape> searchSubShape(const TopoShape &subshape,
-    //                                      std::vector<std::string> *names=nullptr,
-    //                                      bool checkGeometry=true,
-    //                                      double tol=1e-7, double atol=1e-12) const;
-    //@}
-
-    void copyElementMap(const TopoShape & topoShape, const char *op=nullptr);
-    bool canMapElement(const TopoShape &other) const;
-    void mapSubElement(const TopoShape &other,const char *op=nullptr, bool forceHasher=false);
-    void mapSubElement(const std::vector<TopoShape> &shapes, const char *op=nullptr);
-    void mapSubElementsTo(std::vector<TopoShape> &shapes, const char *op=nullptr) const;
-    bool hasPendingElementMap() const;
-
-    /** Helper class to return the generated and modified shape given an input shape
-     *
-     * Shape history information is extracted using OCCT APIs
-     * BRepBuilderAPI_MakeShape::Generated/Modified(). However, there is often
-     * some glitches in various derived class. So we use this class as an
-     * abstraction, and create various derived classes to deal with the glitches.
-     */
-    struct PartExport Mapper {
-        /// Helper vector for temporary storage of both generated and modified shapes
-        mutable std::vector<TopoDS_Shape> _res;
-        virtual ~Mapper() {}
-        /// Return a list of shape generated from the given input shape
-        virtual const std::vector<TopoDS_Shape> &generated(const TopoDS_Shape &) const {
-            return _res;
-        }
-        /// Return a list of shape modified from the given input shape
-        virtual const std::vector<TopoDS_Shape> &modified(const TopoDS_Shape &) const {
-            return _res;
-        }
-    };
-
-    /** Core function to generate mapped element names from shape history
-     *
-     * @param shape: the new shape
-     * @param mapper: for mapping input shapes to generated/modified shapes
-     * @param sources: list of source shapes.
-     * @param op: optional string to be encoded into topo naming for indicating
-     *            the operation
-     *
-     * @return The original content of this TopoShape is discarded and replaced
-     *         with the given new shape. The function returns the TopoShape
-     *         itself as a self reference so that multiple operations can be
-     *         carried out for the same shape in the same line of code.
-     */
-    TopoShape &makeShapeWithElementMap(const TopoDS_Shape &shape,
-                                       const Mapper &mapper,
-                                       const std::vector<TopoShape> &sources,
-                                       const char *op=nullptr);
-    /**
-     * When given a single shape to create a compound, two results are possible: either to simply
-     * return the shape as given, or to force it to be placed in a Compound.
-     */
-    enum class SingleShapeCompoundCreationPolicy {
-        RETURN_SHAPE,
-        FORCE_COMPOUND
-    };
-
-    /** Make a compound shape
-     *
-     * @param shapes: input shapes
-     * @param op: optional string to be encoded into topo naming for indicating
-     *            the operation
-     * @param policy: set behavior when only a single shape is given
-     *
-     * @return The original content of this TopoShape is discarded and replaced
-     *         with the new shape. The function returns the TopoShape itself as
-     *         a reference so that multiple operations can be carried out for
-     *         the same shape in the same line of code.
-     */
-    TopoShape& makeElementCompound(const std::vector<TopoShape>& shapes,
-                                   const char* op = nullptr,
-                                   SingleShapeCompoundCreationPolicy policy = SingleShapeCompoundCreationPolicy::FORCE_COMPOUND);
-
-
-    enum class ConnectionPolicy {
-        REQUIRE_SHARED_VERTEX,
-        MERGE_WITH_TOLERANCE
-    };
-
-    /** Make a compound of wires by connecting input edges
-     *
-     * @param shapes: input shapes. Can be any type of shape. Edges will be
-     *                extracted for building wires.
-     * @param op: optional string to be encoded into topo naming for indicating
-     *            the operation
-     * @param keepOrder: whether to respect the order of the input edges
-     * @param tol: tolerance for checking the distance of two vertex to decide
-     *             if two edges are connected
-     * @param shared: if true, then only connect edges if they shared the same
-     *                vertex, or else use \c tol to check for connection.
-     * @param output: optional output mapping from wire edges to input edge.
-     *                Note that edges may be modified after adding to the wire,
-     *                so the output edges may not be the same as the input
-     *                ones.
-     *
-     * @return The function produces either a wire or a compound of wires. The
-     *         original content of this TopoShape is discarded and replaced
-     *         with the new shape. The function returns the TopoShape itself as
-     *         a reference so that multiple operations can be carried out for
-     *         the same shape in the same line of code.
-     */
-    TopoShape& makeElementWires(const std::vector<TopoShape>& shapes,
-                                const char* op = nullptr,
-                                double tol = 0.0,
-                                ConnectionPolicy policy = ConnectionPolicy::MERGE_WITH_TOLERANCE,
-                                TopoShapeMap* output = nullptr);
-
-
-    /** Make a compound of wires by connecting input edges
-     *
-     * @param shape: input shape. Can be any type of shape. Edges will be
-     *               extracted for building wires.
-     * @param op: optional string to be encoded into topo naming for indicating
-     *            the operation
-     * @param keepOrder: whether to respect the order of the input edges
-     * @param tol: tolerance for checking the distance of two vertex to decide
-     *             if two edges are connected
-     * @param policy: if REQUIRE_SHARED_VERTEX, then only connect edges if they shared the same
-     *                vertex. If MERGE_WITH_TOLERANCE use \c tol to check for connection.
-     * @param output: optional output mapping from wire edges to input edge.
-     *                Note that edges may be modified after adding to the wire,
-     *                so the output edges may not be the same as the input
-     *                ones.
-     *
-     * @return The function produces either a wire or a compound of wires. The
-     *         original content of this TopoShape is discarded and replaced
-     *         with the new shape. The function returns the TopoShape itself as
-     *         a reference so that multiple operations can be carried out for
-     *         the same shape in the same line of code.
-     */
-    TopoShape& makeElementWires(const TopoShape& shape,
-                                const char* op = nullptr,
-                                double tol = 0.0,
-                                ConnectionPolicy policy = ConnectionPolicy::MERGE_WITH_TOLERANCE,
-                                TopoShapeMap* output = nullptr);
-
-    /** Make a compound of wires by connecting input edges in the given order
-     *
-     * @param shapes: input shapes. Can be any type of shape. Edges will be
-     *                extracted for building wires.
-     * @param op: optional string to be encoded into topo naming for indicating
-     *            the operation
-     * @param tol: tolerance for checking the distance of two vertex to decide
-     *             if two edges are connected
-     * @param output: optional output mapping from wire edges to input edge.
-     *                Note that edges may be modified after adding to the wire,
-     *                so the output edges may not be the same as the input
-     *                ones.
-     *
-     * @return Same as makeElementWires() but respects the order of the input edges.
-     *         The function produces either a wire or a compound of wires. The
-     *         original content of this TopoShape is discarded and replaced
-     *         with the new shape. The function returns the TopoShape itself as
-     *         a reference so that multiple operations can be carried out for
-     *         the same shape in the same line of code.
-     */
-    TopoShape& makeElementOrderedWires(const std::vector<TopoShape>& shapes,
-                                       const char* op = nullptr,
-                                       double tol = 0.0,
-                                       TopoShapeMap* output = nullptr);
-
-    /** Make a wire or compound of wires with the edges inside the this shape
-     *
-     * @param op: optional string to be encoded into topo naming for indicating
-     *            the operation
-     * @param keepOrder: whether to respect the order of the input edges
-     * @param tol: tolerance for checking the distance of two vertex to decide
-     *             if two edges are connected
-     * @param shared: if true, then only connect edges if they shared the same
-     *                vertex, or else use \c tol to check for connection.
-     * @param output: optional output mapping from wire edges to input edge.
-     *                Note that edges may be modified after adding to the wire,
-     *                so the output edges may not be the same as the input
-     *                ones.
-     *
-     *
-     * @return The function returns a new shape of either a single wire or a
-     *         compound of wires. The shape itself is not modified.
-     */
-    TopoShape makeElementWires(const char* op = nullptr,
-                               double tol = 0.0,
-                               ConnectionPolicy policy = ConnectionPolicy::MERGE_WITH_TOLERANCE,
-                               TopoShapeMap* output = nullptr) const
-    {
-        return TopoShape(0, Hasher).makeElementWires(*this, op, tol, policy, output);
-    }
-
-
-
-    /** Make a deep copy of the shape
-     *
-     * @param source: input shape
-     * @param op: optional string to be encoded into topo naming for indicating
-     *            the operation
-     * @param copyGeom: whether to copy internal geometry of the shape
-     * @param copyMesh: whether to copy internal meshes of the shape
-     *
-     * @return The original content of this TopoShape is discarded and replaced
-     *         with a deep copy of the input shape. The function returns the
-     *         TopoShape itself as a self reference so that multiple operations
-     *         can be carried out for the same shape in the same line of code.
-     */
-    TopoShape &makeElementCopy(const TopoShape &source, const char *op=nullptr, bool copyGeom=true, bool copyMesh=false);
-
-    /** Make a deep copy of the shape
-     *
-     * @param op: optional string to be encoded into topo naming for indicating
-     *            the operation
-     * @param copyGeom: whether to copy internal geometry of the shape
-     * @param copyMesh: whether to copy internal meshes of the shape
-     *
-     * @return Return a deep copy of the shape. The shape itself is not
-     *         modified
-     */
-    TopoShape makeElementCopy(const char *op=nullptr, bool copyGeom=true, bool copyMesh=false) const {
-        return TopoShape(Tag,Hasher).makeElementCopy(*this,op,copyGeom,copyMesh);
-    }
-
-    /* Make a shell using this shape
-     * @param silent: whether to throw exception on failure
-     * @param op: optional string to be encoded into topo naming for indicating
-     *            the operation
-     *
-     * @return The original content of this TopoShape is discarded and replaced
-     *         with the new shape. The function returns the TopoShape itself as
-     *         a self reference so that multiple operations can be carried out
-     *         for the same shape in the same line of code.
-     */
-    TopoShape& makeElementShell(bool silent = true, const char* op = nullptr);
-
-    /* Make a shell with input wires
-     *
-     * @param wires: input wires
-     * @param silent: whether to throw exception on failure
-     * @param op: optional string to be encoded into topo naming for indicating
-     *            the operation
-     *
-     * @return The original content of this TopoShape is discarded and replaced
-     *         with the new shape. The function returns the TopoShape itself as
-     *         a self reference so that multiple operations can be carried out
-     *         for the same shape in the same line of code.
-     */
-    TopoShape& makeElementShellFromWires(const std::vector<TopoShape>& wires,
-                                         bool silent = true,
-                                         const char* op = nullptr);
-    /* Make a shell with input wires
-     *
-     * @param wires: input wires
-     * @param silent: whether to throw exception on failure
-     * @param op: optional string to be encoded into topo naming for indicating
-     *            the operation
-     *
-     * @return Return the new shape. The TopoShape itself is not modified.
-     */
-    TopoShape& makeElementShellFromWires(bool silent = true, const char* op = nullptr)
-    {
-        return makeElementShellFromWires(getSubTopoShapes(TopAbs_WIRE), silent, op);
-    }
-
-    TopoShape& makeElementFace(const std::vector<TopoShape>& shapes,
-                               const char* op = nullptr,
-                               const char* maker = nullptr,
-                               const gp_Pln* plane = nullptr);
-    /** Make a planar face with the input wire or edge
-     *
-     * @param shape: input shape. Can be either edge, wire, or compound of
-     *               those two types
-     * @param op: optional string to be encoded into topo naming for indicating
-     *            the operation
-     * @param maker: optional type name of the face maker. If not given,
-     *               default to "Part::FaceMakerBullseye"
-     * @param plane: optional plane of the face.
-     *
-     * @return The function creates a planar face. The original content of this
-     *         TopoShape is discarded and replaced with the new shape. The
-     *         function returns the TopoShape itself as a reference so that
-     *         multiple operations can be carried out for the same shape in the
-     *         same line of code.
-     */
-    TopoShape& makeElementFace(const TopoShape& shape,
-                               const char* op = nullptr,
-                               const char* maker = nullptr,
-                               const gp_Pln* plane = nullptr);
-    /** Make a planar face using this shape
-     *
-     * @param op: optional string to be encoded into topo naming for indicating
-     *            the operation
-     * @param maker: optional type name of the face maker. If not given,
-     *               default to "Part::FaceMakerBullseye"
-     * @param plane: optional plane of the face.
-     *
-     * @return The function returns a new planar face made using the wire or edge
-     *         inside this shape. The shape itself is not modified.
-     */
-    TopoShape makeElementFace(const char* op = nullptr,
-                              const char* maker = nullptr,
-                              const gp_Pln* plane = nullptr) const
-    {
-        return TopoShape(0, Hasher).makeElementFace(*this, op, maker, plane);
-    }
-
-    /// Filling style when making a BSpline face
-    enum class FillingStyle
-    {
-        /// The style with the flattest patches
-        Stretch,
-        /// A rounded style of patch with less depth than those of Curved
-        Coons,
-        /// The style with the most rounded patches
-        Curved,
-    };
-
-    struct BRepFillingParams;
-
-    /** Provides information about the continuity of a curve.
-     *  Corresponds to OCCT type GeomAbs_Shape
-     */
-    enum class Continuity {
-        /// Only geometric continuity
-        C0,
-        /** for each point on the curve, the tangent vectors 'on the right' and 'on
-        *  the left' are collinear with the same orientation.
-        */
-        G1, 
-        /** Continuity of the first derivative. The 'C1' curve is also 'G1' but, in
-        *  addition, the tangent vectors 'on the right' and 'on the left' are equal.
-        */
-        C1,
-
-        /** For each point on the curve, the normalized normal vectors 'on the
-        *  right' and 'on the left' are equal.
-        */
-        G2,
-
-        /// Continuity of the second derivative.
-        C2,
-
-        /// Continuity of the third derivative.
-        C3,
-
-        /** Continuity of the N-th derivative, whatever is the value given for N
-        * (infinite order of continuity). Also provides information about the
-        * continuity of a surface.
-        */
-        CN,
-    };
-
-
-    /** Generic shape making with mapped element name from shape history
-     *
-     * @param mkShape: OCCT shape maker.
-     * @param sources: list of source shapes.
-     * @param op: optional string to be encoded into topo naming for indicating
-     *            the operation
-     *
-     * @return The original content of this TopoShape is discarded and replaced
-     *         with the new shape built by the shape maker. The function
-     *         returns the TopoShape itself as a self reference so that
-     *         multiple operations can be carried out for the same shape in the
-     *         same line of code.
-     */
-    TopoShape& makeElementShape(BRepBuilderAPI_MakeShape& mkShape,
-                                const std::vector<TopoShape>& sources,
-                                const char* op = nullptr);
-    /** Generic shape making with mapped element name from shape history
-     *
-     * @param mkShape: OCCT shape maker.
-     * @param source: source shape.
-     * @param op: optional string to be encoded into topo naming for indicating
-     *            the operation
-     *
-     * @return The original content of this TopoShape is discarded and replaced
-     *         with the new shape built by the shape maker. The function
-     *         returns the TopoShape itself as a self reference so that
-     *         multiple operations can be carried out for the same shape in the
-     *         same line of code.
-     */
-    TopoShape& makeElementShape(BRepBuilderAPI_MakeShape& mkShape,
-                                const TopoShape& source,
-                                const char* op = nullptr);
-    /** Generic shape making with mapped element name from shape history
-     *
-     * @param mkShape: OCCT shape maker.
-     * @param op: optional string to be encoded into topo naming for indicating
-     *            the operation
-     *
-     * @return Returns the new shape built by the shape maker with mappend element
-     *         name generated using this shape as the source. The shape itself
-     *         is not modified.
-     */
-    TopoShape makeElementShape(BRepBuilderAPI_MakeShape& mkShape, const char* op = nullptr) const
-    {
-        return TopoShape(0, Hasher).makeElementShape(mkShape, *this, op);
-    }
-
-    /** Specialized shape making for BRepBuilderAPI_Sewing with mapped element name
-     *
-     * @param mkShape: OCCT shape maker.
-     * @param sources: list of source shapes.
-     * @param op: optional string to be encoded into topo naming for indicating
-     *            the operation
-     *
-     * @return The original content of this TopoShape is discarded and replaced
-     *         with the new shape built by the shape maker. The function
-     *         returns the TopoShape itself as a self reference so that
-     *         multiple operations can be carried out for the same shape in the
-     *         same line of code.
-     */
-    TopoShape& makeElementShape(BRepBuilderAPI_Sewing& mkShape,
-                                const std::vector<TopoShape>& sources,
-                                const char* op = nullptr);
-    /** Specialized shape making for BRepBuilderAPI_Sewing with mapped element name
-     *
-     * @param mkShape: OCCT shape maker.
-     * @param source: source shape.
-     * @param op: optional string to be encoded into topo naming for indicating
-     *            the operation
-     *
-     * @return The original content of this TopoShape is discarded and replaced
-     *         with the new shape built by the shape maker. The function
-     *         returns the TopoShape itself as a self reference so that
-     *         multiple operations can be carried out for the same shape in the
-     *         same line of code.
-     */
-    TopoShape& makeElementShape(BRepBuilderAPI_Sewing& mkShape,
-                                const TopoShape& source,
-                                const char* op = nullptr);
-    /** Specialized shape making for BRepBuilderAPI_Sewing with mapped element name
-     *
-     * @param mkShape: OCCT shape maker.
-     * @param op: optional string to be encoded into topo naming for indicating
-     *            the operation
-     *
-     * @return Returns the new shape built by the shape maker with mappend element
-     *         name generated using this shape as the source. The shape itself
-     *         is not modified.
-     */
-    TopoShape makeElementShape(BRepBuilderAPI_Sewing& mkShape, const char* op = nullptr) const
-    {
-        return TopoShape(0, Hasher).makeElementShape(mkShape, *this, op);
-    }
-
-    /** Specialized shape making for BRepBuilderAPI_ThruSections with mapped element name
-     *
-     * @param mkShape: OCCT shape maker.
-     * @param sources: list of source shapes.
-     * @param op: optional string to be encoded into topo naming for indicating
-     *            the operation
-     *
-     * @return The original content of this TopoShape is discarded and replaced
-     *         with the new shape built by the shape maker. The function
-     *         returns the TopoShape itself as a self reference so that
-     *         multiple operations can be carried out for the same shape in the
-     *         same line of code.
-     */
-    TopoShape& makeElementShape(BRepOffsetAPI_ThruSections& mkShape,
-                                const std::vector<TopoShape>& sources,
-                                const char* op = nullptr);
-    /** Specialized shape making for BRepBuilderAPI_Sewing with mapped element name
-     *
-     * @param mkShape: OCCT shape maker.
-     * @param source: source shape.
-     * @param op: optional string to be encoded into topo naming for indicating
-     *            the operation
-     *
-     * @return The original content of this TopoShape is discarded and replaced
-     *         with the new shape built by the shape maker. The function
-     *         returns the TopoShape itself as a self reference so that
-     *         multiple operations can be carried out for the same shape in the
-     *         same line of code.
-     */
-    TopoShape& makeElementShape(BRepOffsetAPI_ThruSections& mkShape,
-                                const TopoShape& source,
-                                const char* op = nullptr);
-    /** Specialized shape making for BRepBuilderAPI_Sewing with mapped element name
-     *
-     * @param mkShape: OCCT shape maker.
-     * @param op: optional string to be encoded into topo naming for indicating
-     *            the operation
-     *
-     * @return Returns the new shape built by the shape maker with mappend element
-     *         name generated using this shape as the source. The shape itself
-     *         is not modified.
-     */
-    TopoShape makeElementShape(BRepOffsetAPI_ThruSections& mkShape, const char* op = nullptr) const
-    {
-        return TopoShape(0, Hasher).makeElementShape(mkShape, *this, op);
-    }
-
-    /** Specialized shape making for BRepBuilderAPI_MakePipeShell with mapped element name
-     *
-     * @param mkShape: OCCT shape maker.
-     * @param sources: list of source shapes.
-     * @param op: optional string to be encoded into topo naming for indicating
-     *            the operation
-     *
-     * @return The original content of this TopoShape is discarded and replaced
-     *         with the new shape built by the shape maker. The function
-     *         returns the TopoShape itself as a self reference so that
-     *         multiple operations can be carried out for the same shape in the
-     *         same line of code.
-     */
-    TopoShape& makeElementShape(BRepOffsetAPI_MakePipeShell& mkShape,
-                                const std::vector<TopoShape>& sources,
-                                const char* op = nullptr);
-
-    /** Specialized shape making for BRepBuilderAPI_MakeHalfSpace with mapped element name
-     *
-     * @param mkShape: OCCT shape maker.
-     * @param source: source shape.
-     * @param op: optional string to be encoded into topo naming for indicating
-     *            the operation
-     *
-     * @return The original content of this TopoShape is discarded and replaced
-     *         with the new shape built by the shape maker. The function
-     *         returns the TopoShape itself as a self reference so that
-     *         multiple operations can be carried out for the same shape in the
-     *         same line of code.
-     */
-    TopoShape& makeElementShape(BRepPrimAPI_MakeHalfSpace& mkShape,
-                                const TopoShape& source,
-                                const char* op = nullptr);
-    /** Specialized shape making for BRepBuilderAPI_MakeHalfSpace with mapped element name
-     *
-     * @param mkShape: OCCT shape maker.
-     * @param op: optional string to be encoded into topo naming for indicating
-     *            the operation
-     *
-     * @return Returns the new shape built by the shape maker with mappend element
-     *         name generated using this shape as the source. The shape itself
-     *         is not modified.
-     */
-    TopoShape makeElementShape(BRepPrimAPI_MakeHalfSpace& mkShape, const char* op = nullptr) const
-    {
-        return TopoShape(0, Hasher).makeElementShape(mkShape, *this, op);
-    }
-
-    /** Specialized shape making for BRepBuilderAPI_MakePrism with mapped element name
-     *
-     * @param mkShape: OCCT shape maker.
-     * @param sources: list of source shapes.
-     * @param op: optional string to be encoded into topo naming for indicating
-     *            the operation
-     *
-     * @return The original content of this TopoShape is discarded and replaced
-     *         with the new shape built by the shape maker. The function
-     *         returns the TopoShape itself as a self reference so that
-     *         multiple operations can be carried out for the same shape in the
-     *         same line of code.
-     */
-    TopoShape& makeElementShape(BRepFeat_MakePrism& mkShape,
-                                const std::vector<TopoShape>& sources,
-                                const TopoShape& uptoface,
-                                const char* op);
-
-    /** Helper class to return the generated and modified shape given an input shape
-     *
-     * Shape history information is extracted using OCCT APIs
-     * BRepBuilderAPI_MakeShape::Generated/Modified(). However, there is often
-     * some glitches in various derived class. So we use this class as an
-     * abstraction, and create various derived classes to deal with the glitches.
-     */
-
-    friend class TopoShapeCache;
-
-private:
-    // Cache storage
-    mutable std::shared_ptr<TopoShapeCache> _parentCache;
-    mutable std::shared_ptr<TopoShapeCache> _cache;
-    mutable TopLoc_Location _subLocation;
-
-    /** Helper class to ensure synchronization of element map and cache
-     *
-     * It exposes constant methods of OCCT TopoDS_Shape unchanged, and wraps all
-     * non-constant method to auto-clear the element names in the owner TopoShape
-     */
-    class ShapeProtector: public TopoDS_Shape
-    {
-    public:
-        using TopoDS_Shape::TopoDS_Shape;
-        using TopoDS_Shape::operator=;
-
-        explicit ShapeProtector(TopoShape & owner)
-            : _owner(&owner)
-        {}
-
-        ShapeProtector(TopoShape & owner, const TopoDS_Shape & shape)
-            : TopoDS_Shape(shape), _owner(&owner)
-        {}
-
-        void Nullify()
-        {
-            if (!this->IsNull()) {
-                _owner->resetElementMap();
-                _owner->_cache.reset();
-                _owner->_parentCache.reset();
-            }
-        }
-
-        const TopLoc_Location& Location() const
-        {
-            // Some platforms do not support "using TopoDS_Shape::Location" here because of an
-            // ambiguous lookup, so implement it manually.
-            return TopoDS_Shape::Location();
-        }
-
-        void Location(const TopLoc_Location& Loc)
-        {
-            // Location does not affect element map or cache
-            TopoShape::locate(*dynamic_cast<TopoDS_Shape*>(this), Loc);
-        }
-
-        void Move(const TopLoc_Location& position)
-        {
-            // Move does not affect element map or cache
-            TopoShape::move(*dynamic_cast<TopoDS_Shape*>(this), position);
-        }
-
-        using TopoDS_Shape::Orientation;
-        void Orientation(const TopAbs_Orientation Orient)
-        {
-            _owner->flushElementMap();
-            TopoDS_Shape::Orientation(Orient);
-            if (_owner->_cache) {
-                _owner->initCache();
-            }
-        }
-
-        void Reverse()
-        {
-            _owner->flushElementMap();
-            TopoDS_Shape::Reverse();
-            if (_owner->_cache) {
-                _owner->initCache();
-            }
-        }
-
-        void Complement()
-        {
-            _owner->flushElementMap();
-            TopoDS_Shape::Complement();
-            if (_owner->_cache) {
-                _owner->initCache();
-            }
-        }
-
-        void Compose(const TopAbs_Orientation Orient)
-        {
-            _owner->flushElementMap();
-            TopoDS_Shape::Compose(Orient);
-            if (_owner->_cache) {
-                _owner->initCache();
-            }
-        }
-
-        void EmptyCopy()
-        {
-            _owner->flushElementMap();
-            TopoDS_Shape::EmptyCopy();
-            if (_owner->_cache) {
-                _owner->initCache();
-            }
-        }
-
-        void TShape(const Handle(TopoDS_TShape) & T)
-        {
-            _owner->flushElementMap();
-            TopoDS_Shape::TShape(T);
-            if (_owner->_cache) {
-                _owner->initCache();
-            }
-        }
-
-        TopoShape* _owner;
-    };
-
-    ShapeProtector _Shape;
-
-private:
-    // Helper methods
-    static std::vector<Data::ElementMap::MappedChildElements>
-    createChildMap(size_t count, const std::vector<TopoShape>& shapes, const char* op);
-
-    void setupChild(Data::ElementMap::MappedChildElements& child,
-                    TopAbs_ShapeEnum elementType,
-                    const TopoShape& topoShape,
-                    size_t shapeCount,
-                    const char* op);
-    void mapSubElementForShape(const TopoShape& other, const char* op);
-    void mapSubElementTypeForShape(const TopoShape& other,
-                                   TopAbs_ShapeEnum type,
-                                   const char* op,
-                                   int count,
-                                   bool forward,
-                                   bool& warned);
-    void mapCompoundSubElements(const std::vector<TopoShape>& shapes, const char* op);
-
-    /** Given a set of edges, return a sorted list of connected edges
-     *
-     * @param edges: (input/output) input list of shapes. Must be of type edge.
-     *               On return, the returned connected edges will be removed
-     *               from this list. You can repeated call this function to find
-     *               all wires.
-     * @param keepOrder: whether to respect the order of the input edges
-     * @param tol: tolerance for checking the distance of two vertex to decide
-     *             if two edges are connected
-     * @return Return a list of ordered connected edges.
-     */
-    static std::deque<TopoShape>
-    sortEdges(std::list<TopoShape>& edges, bool keepOrder = false, double tol = 0.0);
-    static TopoShape reverseEdge (const TopoShape& edge);
-};
-
-<<<<<<< HEAD
-=======
-
-/** Shape mapper for generic BRepBuilderAPI_MakeShape derived class
- *
- * Uses BRepBuilderAPI_MakeShape::Modified/Generated() function to extract
- * shape history for generating mapped element names
- */
-struct PartExport MapperMaker: TopoShape::Mapper
-{
-    BRepBuilderAPI_MakeShape& maker;
-    explicit MapperMaker(BRepBuilderAPI_MakeShape& maker)
-        : maker(maker)
-    {}
-    const std::vector<TopoDS_Shape>& modified(const TopoDS_Shape& s) const override;
-    const std::vector<TopoDS_Shape>& generated(const TopoDS_Shape& s) const override;
-};
-
-}  // namespace Part
->>>>>>> 31b40ce6
-
-/// Shape hasher that ignore orientation
-struct ShapeHasher
-{
-    inline size_t operator()(const TopoShape& s) const
-    {
-#if OCC_VERSION_HEX >= 0x070800
-        return std::hash<TopoDS_Shape> {}(s.getShape());
-#else
-        return s.getShape().HashCode(INT_MAX);
-#endif
-    }
-    inline size_t operator()(const TopoDS_Shape& s) const
-    {
-#if OCC_VERSION_HEX >= 0x070800
-        return std::hash<TopoDS_Shape> {}(s);
-#else
-        return s.HashCode(INT_MAX);
-#endif
-    }
-    inline bool operator()(const TopoShape& a, const TopoShape& b) const
-    {
-        return a.getShape().IsSame(b.getShape());
-    }
-    inline bool operator()(const TopoDS_Shape& a, const TopoDS_Shape& b) const
-    {
-        return a.IsSame(b);
-    }
-    template<class T>
-    static inline void hash_combine(std::size_t& seed, const T& v)
-    {
-        // copied from boost::hash_combine
-        std::hash<T> hasher;
-        seed ^= hasher(v) + 0x9e3779b9 + (seed << 6) + (seed >> 2);
-    }
-    inline size_t operator()(const std::pair<TopoShape, TopoShape>& s) const
-    {
-#if OCC_VERSION_HEX >= 0x070800
-        size_t res = std::hash<TopoDS_Shape> {}(s.first.getShape());
-        hash_combine(res, std::hash<TopoDS_Shape> {}(s.second.getShape()));
-#else
-        size_t res = s.first.getShape().HashCode(INT_MAX);
-        hash_combine(res, s.second.getShape().HashCode(INT_MAX));
-#endif
-        return res;
-    }
-    inline size_t operator()(const std::pair<TopoDS_Shape, TopoDS_Shape>& s) const
-    {
-#if OCC_VERSION_HEX >= 0x070800
-        size_t res = std::hash<TopoDS_Shape> {}(s.first);
-        hash_combine(res, std::hash<TopoDS_Shape> {}(s.second));
-#else
-        size_t res = s.first.HashCode(INT_MAX);
-        hash_combine(res, s.second.HashCode(INT_MAX));
-#endif
-        return res;
-    }
-    inline bool operator()(const std::pair<TopoShape, TopoShape>& a,
-                           const std::pair<TopoShape, TopoShape>& b) const
-    {
-        return a.first.getShape().IsSame(b.first.getShape())
-            && a.second.getShape().IsSame(b.second.getShape());
-    }
-    inline bool operator()(const std::pair<TopoDS_Shape, TopoDS_Shape>& a,
-                           const std::pair<TopoDS_Shape, TopoDS_Shape>& b) const
-    {
-        return a.first.IsSame(b.first) && a.second.IsSame(b.second);
-    }
-};
-
-/** Shape mapper for generic BRepBuilderAPI_MakeShape derived class
- *
- * Uses BRepBuilderAPI_MakeShape::Modified/Generated() function to extract
- * shape history for generating mapped element names
- */
-struct PartExport MapperMaker: TopoShape::Mapper {
-    BRepBuilderAPI_MakeShape &maker;
-    MapperMaker(BRepBuilderAPI_MakeShape &maker)
-        :maker(maker)
-    {}
-    virtual const std::vector<TopoDS_Shape> &modified(const TopoDS_Shape &s) const override;
-    virtual const std::vector<TopoDS_Shape> &generated(const TopoDS_Shape &s) const override;
-};
-
-/** Shape mapper for BRepTools_History
- *
- * Uses BRepTools_History::Modified/Generated() function to extract
- * shape history for generating mapped element names
- */
-struct PartExport MapperHistory: TopoShape::Mapper {
-    Handle(BRepTools_History) history;
-    MapperHistory(const Handle(BRepTools_History) &history);
-    MapperHistory(const Handle(BRepTools_ReShape) &reshape);
-    MapperHistory(ShapeFix_Root &fix);
-    virtual const std::vector<TopoDS_Shape> &modified(const TopoDS_Shape &s) const override;
-    virtual const std::vector<TopoDS_Shape> &generated(const TopoDS_Shape &s) const override;
-};
-
-}  // namespace Part
-
-#endif  // PART_TOPOSHAPE_H
+/***************************************************************************
+ *   Copyright (c) 2002 Jürgen Riegel <juergen.riegel@web.de>              *
+ *                                                                         *
+ *   This file is part of the FreeCAD CAx development system.              *
+ *                                                                         *
+ *   This library is free software; you can redistribute it and/or         *
+ *   modify it under the terms of the GNU Library General Public           *
+ *   License as published by the Free Software Foundation; either          *
+ *   version 2 of the License, or (at your option) any later version.      *
+ *                                                                         *
+ *   This library  is distributed in the hope that it will be useful,      *
+ *   but WITHOUT ANY WARRANTY; without even the implied warranty of        *
+ *   MERCHANTABILITY or FITNESS FOR A PARTICULAR PURPOSE.  See the         *
+ *   GNU Library General Public License for more details.                  *
+ *                                                                         *
+ *   You should have received a copy of the GNU Library General Public     *
+ *   License along with this library; see the file COPYING.LIB. If not,    *
+ *   write to the Free Software Foundation, Inc., 59 Temple Place,         *
+ *   Suite 330, Boston, MA  02111-1307, USA                                *
+ *                                                                         *
+ ***************************************************************************/
+
+#ifndef PART_TOPOSHAPE_H
+#define PART_TOPOSHAPE_H
+
+#include <iosfwd>
+#include <list>
+
+#include <App/ComplexGeoData.h>
+#include <Base/Exception.h>
+#include <Mod/Part/PartGlobal.h>
+
+#include <BRepBuilderAPI_MakeShape.hxx>
+#include <BRepTools_History.hxx>
+#include <BRepTools_ReShape.hxx>
+#include <ShapeFix_Root.hxx>
+#include <TopoDS_Compound.hxx>
+#include <TopoDS_Wire.hxx>
+#include <TopTools_ListOfShape.hxx>
+#include <BRepBuilderAPI_MakeShape.hxx>
+#include <BRepBuilderAPI_Sewing.hxx>
+#include <BRepOffsetAPI_ThruSections.hxx>
+#include <BRepOffsetAPI_MakePipeShell.hxx>
+#include <BRepFeat_MakePrism.hxx>
+#include <BRepPrimAPI_MakeHalfSpace.hxx>
+
+class gp_Ax1;
+class gp_Ax2;
+class gp_Pln;
+class gp_Vec;
+
+namespace App
+{
+class Color;
+}
+
+namespace Part
+{
+
+struct ShapeHasher;
+class TopoShape;
+class TopoShapeCache;
+typedef std::unordered_map<TopoShape, TopoShape, ShapeHasher, ShapeHasher> TopoShapeMap;
+
+/* A special sub-class to indicate null shapes
+ */
+class PartExport NullShapeException: public Base::ValueError
+{
+public:
+    /// Construction
+    NullShapeException();
+    explicit NullShapeException(const char* sMessage);
+    explicit NullShapeException(const std::string& sMessage);
+    /// Destruction
+    ~NullShapeException() noexcept override = default;
+};
+
+/* A special sub-class to indicate boolean failures
+ */
+class PartExport BooleanException: public Base::CADKernelError
+{
+public:
+    /// Construction
+    BooleanException();
+    explicit BooleanException(const char* sMessage);
+    explicit BooleanException(const std::string& sMessage);
+    /// Destruction
+    ~BooleanException() noexcept override = default;
+};
+
+class PartExport ShapeSegment: public Data::Segment
+{
+    TYPESYSTEM_HEADER_WITH_OVERRIDE();
+
+public:
+    explicit ShapeSegment(const TopoDS_Shape& ShapeIn)
+        : Shape(ShapeIn)
+    {}
+    ShapeSegment() = default;
+    std::string getName() const override;
+
+    TopoDS_Shape Shape;
+};
+
+/// When tracing an element's history, one can either stop the trace when the element's type
+/// changes, or continue tracing the history through the change. This enumeration replaces a boolean
+/// parameter in the original Toponaming branch by realthunder.
+enum class HistoryTraceType
+{
+    stopOnTypeChange,
+    followTypeChange
+};
+
+/// Behavior of refines when a problem arises; either leave the shape untouched or throw an exception.
+/// This replaces a boolean parameter in the original Toponaming branch by realthunder..
+enum class RefineFail
+{
+    shapeUntouched,
+    throwException
+};
+
+/** The representation for a CAD Shape
+ */
+class PartExport TopoShape: public Data::ComplexGeoData
+{
+    TYPESYSTEM_HEADER_WITH_OVERRIDE();
+
+public:
+    TopoShape(long Tag=0,
+              App::StringHasherRef hasher=App::StringHasherRef(),
+              const TopoDS_Shape &shape=TopoDS_Shape());  // Cannot be made explicit
+    TopoShape(const TopoDS_Shape&,
+              long Tag=0,
+              App::StringHasherRef hasher=App::StringHasherRef());  // Cannot be made explicit
+    TopoShape(const TopoShape&);
+    ~TopoShape() override;
+
+    void setShape(const TopoDS_Shape& shape, bool resetElementMap = true);
+
+    inline void setShape(const TopoShape& shape)
+    {
+        *this = shape;
+    }
+
+    inline const TopoDS_Shape& getShape() const
+    {
+        return this->_Shape;
+    }
+
+    void operator=(const TopoShape&);
+
+    /** @name Placement control */
+    //@{
+    /// set the transformation of the CasCade Shape
+    void setTransform(const Base::Matrix4D& rclTrf) override;
+    /// set the transformation of the CasCade Shape
+    void setShapePlacement(const Base::Placement& rclTrf);
+    /// get the transformation of the CasCade Shape
+    Base::Placement getShapePlacement() const;
+    /// get the transformation of the CasCade Shape
+    Base::Matrix4D getTransform() const override;
+    /// Bound box from the CasCade shape
+    Base::BoundBox3d getBoundBox() const override;
+    bool getCenterOfGravity(Base::Vector3d& center) const override;
+    static void convertTogpTrsf(const Base::Matrix4D& mtrx, gp_Trsf& trsf);
+    static void convertToMatrix(const gp_Trsf& trsf, Base::Matrix4D& mtrx);
+    static Base::Matrix4D convert(const gp_Trsf& trsf);
+    static gp_Trsf convert(const Base::Matrix4D& mtrx);
+    //@}
+
+    /** @name Getting basic geometric entities */
+    //@{
+private:
+    /** Get lines from sub-shape */
+    void getLinesFromSubShape(const TopoDS_Shape& shape,
+                              std::vector<Base::Vector3d>& vertices,
+                              std::vector<Line>& lines) const;
+    void getFacesFromDomains(const std::vector<Domain>& domains,
+                             std::vector<Base::Vector3d>& vertices,
+                             std::vector<Facet>& faces) const;
+
+public:
+    /// Get the standard accuracy to be used with getPoints, getLines or getFaces
+    double getAccuracy() const override;
+    /** Get points from object with given accuracy */
+    void getPoints(std::vector<Base::Vector3d>& Points,
+                   std::vector<Base::Vector3d>& Normals,
+                   double Accuracy,
+                   uint16_t flags = 0) const override;
+    /** Get lines from object with given accuracy */
+    void getLines(std::vector<Base::Vector3d>& Points,
+                  std::vector<Line>& lines,
+                  double Accuracy,
+                  uint16_t flags = 0) const override;
+    void getFaces(std::vector<Base::Vector3d>& Points,
+                  std::vector<Facet>& faces,
+                  double Accuracy,
+                  uint16_t flags = 0) const override;
+    void setFaces(const std::vector<Base::Vector3d>& Points,
+                  const std::vector<Facet>& faces,
+                  double tolerance = 1.0e-06);
+    void getDomains(std::vector<Domain>&) const;
+    //@}
+
+    /** @name Subelement management */
+    //@{
+    /// Unlike \ref getTypeAndIndex() this function only handles the supported
+    /// element types.
+    static std::pair<std::string, unsigned long> getElementTypeAndIndex(const char* Name);
+    /** Sub type list
+     *  List of different subelement types
+     *  it is NOT a list of the subelements itself
+     */
+    std::vector<const char*> getElementTypes() const override;
+    unsigned long countSubElements(const char* Type) const override;
+    /// get the subelement by type and number
+    Data::Segment* getSubElement(const char* Type, unsigned long) const override;
+    /** Get lines from segment */
+    void getLinesFromSubElement(const Data::Segment*,
+                                std::vector<Base::Vector3d>& Points,
+                                std::vector<Line>& lines) const override;
+    /** Get faces from segment */
+    void getFacesFromSubElement(const Data::Segment*,
+                                std::vector<Base::Vector3d>& Points,
+                                std::vector<Base::Vector3d>& PointNormals,
+                                std::vector<Facet>& faces) const override;
+    //@}
+    /// get the Topo"sub"Shape with the given name
+    TopoDS_Shape getSubShape(const char* Type, bool silent = false) const;
+    TopoDS_Shape getSubShape(TopAbs_ShapeEnum type, int idx, bool silent = false) const;
+    std::vector<TopoShape> getSubTopoShapes(TopAbs_ShapeEnum type = TopAbs_SHAPE) const;
+    std::vector<TopoDS_Shape> getSubShapes(TopAbs_ShapeEnum type = TopAbs_SHAPE) const;
+    unsigned long countSubShapes(const char* Type) const;
+    unsigned long countSubShapes(TopAbs_ShapeEnum type) const;
+    bool hasSubShape(const char* Type) const;
+    bool hasSubShape(TopAbs_ShapeEnum type) const;
+    /// get the Topo"sub"Shape with the given name
+    PyObject* getPySubShape(const char* Type, bool silent = false) const;
+    PyObject* getPyObject() override;
+    void setPyObject(PyObject*) override;
+
+    /** @name Save/restore */
+    //@{
+    void Save(Base::Writer& writer) const override;
+    void Restore(Base::XMLReader& reader) override;
+
+    void SaveDocFile(Base::Writer& writer) const override;
+    void RestoreDocFile(Base::Reader& reader) override;
+    unsigned int getMemSize() const override;
+    //@}
+
+    /** @name Input/Output */
+    //@{
+    void read(const char* FileName);
+    void write(const char* FileName) const;
+    void dump(std::ostream& out) const;
+    void importIges(const char* FileName);
+    void importStep(const char* FileName);
+    void importBrep(const char* FileName);
+    void importBrep(std::istream&, int indicator = 1);
+    void importBinary(std::istream&);
+    void exportIges(const char* FileName) const;
+    void exportStep(const char* FileName) const;
+    void exportBrep(const char* FileName) const;
+    void exportBrep(std::ostream&) const;
+    void exportBinary(std::ostream&) const;
+    void exportStl(const char* FileName, double deflection) const;
+    void exportFaceSet(double, double, const std::vector<App::Color>&, std::ostream&) const;
+    void exportLineSet(std::ostream&) const;
+    //@}
+
+    /** @name Query*/
+    //@{
+    bool isNull() const;
+    bool isValid() const;
+    bool analyze(bool runBopCheck, std::ostream&) const;
+    bool isClosed() const;
+    bool isCoplanar(const TopoShape& other, double tol = -1) const;
+    bool findPlane(gp_Pln& plane, double tol = -1) const;
+    /// Returns true if the expansion of the shape is infinite, false otherwise
+    bool isInfinite() const;
+    /// Checks whether the shape is a planar face
+    bool isPlanar(double tol = 1.0e-7) const;
+    //@}
+
+    /** @name Boolean operation*/
+    //@{
+    TopoDS_Shape cut(TopoDS_Shape) const;
+    TopoDS_Shape cut(const std::vector<TopoDS_Shape>&, Standard_Real tolerance = 0.0) const;
+    TopoDS_Shape common(TopoDS_Shape) const;
+    TopoDS_Shape common(const std::vector<TopoDS_Shape>&, Standard_Real tolerance = 0.0) const;
+    TopoDS_Shape fuse(TopoDS_Shape) const;
+    TopoDS_Shape fuse(const std::vector<TopoDS_Shape>&, Standard_Real tolerance = 0.0) const;
+    TopoDS_Shape oldFuse(TopoDS_Shape) const;
+    TopoDS_Shape section(TopoDS_Shape, Standard_Boolean approximate = Standard_False) const;
+    TopoDS_Shape section(const std::vector<TopoDS_Shape>&,
+                         Standard_Real tolerance = 0.0,
+                         Standard_Boolean approximate = Standard_False) const;
+    std::list<TopoDS_Wire> slice(const Base::Vector3d&, double) const;
+    TopoDS_Compound slices(const Base::Vector3d&, const std::vector<double>&) const;
+    /**
+     * @brief generalFuse: run general fuse algorithm between this and shapes
+     * supplied as sOthers
+     *
+     * @param sOthers (input): list of shapes to run the algorithm between
+     * (this is automatically added to the list)
+     *
+     * @param tolerance (input): fuzzy value (pass zero to disable fuzzyness
+     * and use shape tolerances only)
+     *
+     * @param mapInOut (output): pointer to list of lists, to write the info
+     * which shapes in result came from which argument shape. The length of
+     * list is equal to length of sOthers+1. First element is a list of shapes
+     * that came from shape of this, and the rest are those that come from
+     * shapes in sOthers. If the info is not needed, nullptr can be passed.
+     *
+     * @return compound of slices that can be combined to reproduce results of
+     * cut, fuse, common. The shapes share edges and faces where they touch.
+     * For example, if input shapes are two intersecting spheres, GFA returns
+     * three solids: two cuts and common.
+     */
+    TopoDS_Shape generalFuse(const std::vector<TopoDS_Shape>& sOthers,
+                             Standard_Real tolerance,
+                             std::vector<TopTools_ListOfShape>* mapInOut = nullptr) const;
+    //@}
+
+    /** Sweeping */
+    //@{
+    TopoDS_Shape makePipe(const TopoDS_Shape& profile) const;
+    TopoDS_Shape makePipeShell(const TopTools_ListOfShape& profiles,
+                               const Standard_Boolean make_solid,
+                               const Standard_Boolean isFrenet = Standard_False,
+                               int transition = 0) const;
+    TopoDS_Shape makePrism(const gp_Vec&) const;
+    /// revolve shape. Note: isSolid is deprecated (instead, use some Part::FaceMaker to make a
+    /// face, first).
+    TopoDS_Shape revolve(const gp_Ax1&, double d, Standard_Boolean isSolid = Standard_False) const;
+    TopoDS_Shape makeSweep(const TopoDS_Shape& profile, double, int) const;
+    TopoDS_Shape makeTube(double radius, double tol, int cont, int maxdeg, int maxsegm) const;
+    TopoDS_Shape makeTorus(Standard_Real radius1,
+                           Standard_Real radius2,
+                           Standard_Real angle1,
+                           Standard_Real angle2,
+                           Standard_Real angle3,
+                           Standard_Boolean isSolid = Standard_True) const;
+    TopoDS_Shape makeHelix(Standard_Real pitch,
+                           Standard_Real height,
+                           Standard_Real radius,
+                           Standard_Real angle = 0,
+                           Standard_Boolean left = Standard_False,
+                           Standard_Boolean style = Standard_False) const;
+    TopoDS_Shape makeLongHelix(Standard_Real pitch,
+                               Standard_Real height,
+                               Standard_Real radius,
+                               Standard_Real angle = 0,
+                               Standard_Boolean left = Standard_False) const;
+    TopoDS_Shape makeSpiralHelix(Standard_Real radiusbottom,
+                                 Standard_Real radiustop,
+                                 Standard_Real height,
+                                 Standard_Real nbturns = 1,
+                                 Standard_Real breakperiod = 1,
+                                 Standard_Boolean left = Standard_False) const;
+    TopoDS_Shape makeThread(Standard_Real pitch,
+                            Standard_Real depth,
+                            Standard_Real height,
+                            Standard_Real radius) const;
+    TopoDS_Shape makeLoft(const TopTools_ListOfShape& profiles,
+                          Standard_Boolean isSolid,
+                          Standard_Boolean isRuled,
+                          Standard_Boolean isClosed = Standard_False,
+                          Standard_Integer maxDegree = 5) const;
+    TopoDS_Shape makeOffsetShape(double offset,
+                                 double tol,
+                                 bool intersection = false,
+                                 bool selfInter = false,
+                                 short offsetMode = 0,
+                                 short join = 0,
+                                 bool fill = false) const;
+    TopoDS_Shape makeOffset2D(double offset,
+                              short joinType = 0,
+                              bool fill = false,
+                              bool allowOpenResult = false,
+                              bool intersection = false) const;
+    TopoDS_Shape makeThickSolid(const TopTools_ListOfShape& remFace,
+                                double offset,
+                                double tol,
+                                bool intersection = false,
+                                bool selfInter = false,
+                                short offsetMode = 0,
+                                short join = 0) const;
+    //@}
+
+    /** @name Manipulation*/
+    //@{
+    void transformGeometry(const Base::Matrix4D& rclMat) override;
+    TopoDS_Shape transformGShape(const Base::Matrix4D&, bool copy = false) const;
+    bool transformShape(const Base::Matrix4D&, bool copy, bool checkScale = false);
+    TopoDS_Shape mirror(const gp_Ax2&) const;
+    TopoDS_Shape toNurbs() const;
+    TopoDS_Shape replaceShape(const std::vector<std::pair<TopoDS_Shape, TopoDS_Shape>>& s) const;
+    TopoDS_Shape removeShape(const std::vector<TopoDS_Shape>& s) const;
+    void sewShape(double tolerance = 1.0e-06);
+    bool fix();
+    bool fix(double, double, double);
+    bool fixSolidOrientation();
+    bool removeInternalWires(double);
+    TopoDS_Shape removeSplitter() const;
+    TopoDS_Shape defeaturing(const std::vector<TopoDS_Shape>& s) const;
+    TopoDS_Shape makeShell(const TopoDS_Shape&) const;
+    //@}
+    
+    /// Wire re-orientation when calling splitWires()
+    enum SplitWireReorient {
+        /// Keep original reorientation
+        NoReorient,
+        /// Make outer wire forward, and inner wires reversed
+        Reorient,
+        /// Make both outer and inner wires forward
+        ReorientForward,
+        /// Make both outer and inner wires reversed
+        ReorientReversed,
+    };
+    /** Return the outer and inner wires of a face
+     *
+     * @param inner: optional output of inner wires
+     * @param reorient: wire reorientation, see SplitWireReorient
+     *
+     * @return Return the outer wire
+     */
+    TopoShape splitWires(std::vector<TopoShape> *inner = nullptr,
+                         SplitWireReorient reorient = Reorient) const;
+
+    /** @name Element name mapping aware shape maker
+     *
+     * To be complete in next batch of patches
+     */
+    //@{
+    TopoShape&
+    makeCompound(const std::vector<TopoShape>& shapes, const char* op = nullptr, bool force = true);
+
+    TopoShape&
+    makeWires(const TopoShape& shape, const char* op = nullptr, bool fix = false, double tol = 0.0);
+    TopoShape makeWires(const char* op = nullptr, bool fix = false, double tol = 0.0) const
+    {
+        return TopoShape().makeWires(*this, op, fix, tol);
+    }
+    TopoShape& makeFace(const std::vector<TopoShape>& shapes,
+                        const char* op = nullptr,
+                        const char* maker = nullptr);
+    TopoShape&
+    makeFace(const TopoShape& shape, const char* op = nullptr, const char* maker = nullptr);
+    TopoShape makeFace(const char* op = nullptr, const char* maker = nullptr) const
+    {
+        return TopoShape().makeFace(*this, op, maker);
+    }
+    bool _makeTransform(const TopoShape& shape,
+                        const Base::Matrix4D& mat,
+                        const char* op = nullptr,
+                        bool checkScale = false,
+                        bool copy = false);
+
+    TopoShape& makeTransform(const TopoShape& shape,
+                             const Base::Matrix4D& mat,
+                             const char* op = nullptr,
+                             bool checkScale = false,
+                             bool copy = false)
+    {
+        _makeTransform(shape, mat, op, checkScale, copy);
+        return *this;
+    }
+    TopoShape makeTransform(const Base::Matrix4D& mat,
+                            const char* op = nullptr,
+                            bool checkScale = false,
+                            bool copy = false) const
+    {
+        return TopoShape().makeTransform(*this, mat, op, checkScale, copy);
+    }
+
+    TopoShape& makeTransform(const TopoShape& shape,
+                             const gp_Trsf& trsf,
+                             const char* op = nullptr,
+                             bool copy = false);
+    TopoShape makeTransform(const gp_Trsf& trsf, const char* op = nullptr, bool copy = false) const
+    {
+        return TopoShape().makeTransform(*this, trsf, op, copy);
+    }
+
+    /** Move the shape to a new location
+     *
+     * @param loc: location
+     *
+     * The location is applied in addition to any current transformation of the shape
+     */
+    void move(const TopLoc_Location& loc)
+    {
+        _Shape.Move(loc);
+    }
+    /** Return a new shape that is moved to a new location
+     *
+     * @param loc: location
+     *
+     * @return Return a shallow copy of the shape moved to the new location
+     *         that is applied in addition to any current transformation of the
+     *         shape
+     */
+    TopoShape moved(const TopLoc_Location& loc) const
+    {
+        TopoShape ret(*this);
+        ret._Shape.Move(loc);
+        return ret;
+    }
+    /** Move and/or rotate the shape
+     *
+     * @param trsf: OCCT transformation (must not have scale)
+     *
+     * The transformation is applied in addition to any current transformation
+     * of the shape
+     */
+    void move(const gp_Trsf& trsf)
+    {
+        move(_Shape, trsf);
+    }
+    /** Return a new transformed shape
+     *
+     * @param trsf: OCCT transformation (must not have scale)
+     *
+     * @return Return a shallow copy of the shape transformed to the new
+     *         location that is applied in addition to any current
+     *         transformation of the shape
+     */
+    TopoShape moved(const gp_Trsf& trsf) const
+    {
+        return moved(_Shape, trsf);
+    }
+    /** Set a new location for the shape
+     *
+     * @param loc: shape location
+     *
+     * Any previous location of the shape is discarded before applying the
+     * input location
+     */
+    void locate(const TopLoc_Location& loc)
+    {
+        _Shape.Location(loc);
+    }
+    /** ReturnSet a new location for the shape
+     *
+     * @param loc: shape location
+     *
+     * @return Return a shallow copy the shape in a new location. Any previous
+     *         location of the shape is discarded before applying the input
+     *         location
+     */
+    TopoShape located(const TopLoc_Location& loc) const
+    {
+        TopoShape ret(*this);
+        ret._Shape.Location(loc);
+        return ret;
+    }
+    /** Set a new transformation for the shape
+     *
+     * @param trsf: OCCT transformation (must not have scale)
+     *
+     * Any previous transformation of the shape is discarded before applying
+     * the input transformation
+     */
+    void locate(const gp_Trsf& trsf)
+    {
+        located(_Shape, trsf);
+    }
+    /** Set a new transformation for the shape
+     *
+     * @param trsf: OCCT transformation (must not have scale)
+     *
+     * Any previous transformation of the shape is discarded before applying
+     * the input transformation.
+     */
+    TopoShape located(const gp_Trsf& trsf) const
+    {
+        return located(_Shape, trsf);
+    }
+
+    static TopoDS_Shape& move(TopoDS_Shape& tds, const TopLoc_Location& loc);
+    static TopoDS_Shape moved(const TopoDS_Shape& tds, const TopLoc_Location& loc);
+    static TopoDS_Shape& move(TopoDS_Shape& tds, const gp_Trsf& transfer);
+    static TopoDS_Shape moved(const TopoDS_Shape& tds, const gp_Trsf& transfer);
+    static TopoDS_Shape& locate(TopoDS_Shape& tds, const TopLoc_Location& loc);
+    static TopoDS_Shape located(const TopoDS_Shape& tds, const TopLoc_Location& loc);
+    static TopoDS_Shape& locate(TopoDS_Shape& tds, const gp_Trsf& transfer);
+    static TopoDS_Shape located(const TopoDS_Shape& tds, const gp_Trsf& transfer);
+
+    TopoShape& makeGTransform(const TopoShape& shape,
+                              const Base::Matrix4D& mat,
+                              const char* op = nullptr,
+                              bool copy = false);
+    TopoShape
+    makeGTransform(const Base::Matrix4D& mat, const char* op = nullptr, bool copy = false) const
+    {
+        return TopoShape().makeGTransform(*this, mat, op, copy);
+    }
+    
+    /** Refine the input shape by merging faces/edges that share the same geometry
+     *
+     * @param source: input shape
+     * @param op: optional string to be encoded into topo naming for indicating
+     *            the operation
+     * @param no_fail: if throwException, throw exception if failed to refine. Or else,
+     *                 if shapeUntouched the shape remains untouched if failed.
+     *
+     * @return The original content of this TopoShape is discarded and replaced
+     *         with the refined shape. The function returns the TopoShape
+     *         itself as a self reference so that multiple operations can be
+     *         carried out for the same shape in the same line of code.
+     */
+    TopoShape& makeElementRefine(const TopoShape& source,
+                                 const char* op = nullptr,
+                                 RefineFail no_fail = RefineFail::throwException);
+
+    /** Refine the input shape by merging faces/edges that share the same geometry
+     *
+     * @param source: input shape
+     * @param op: optional string to be encoded into topo naming for indicating
+     *            the operation
+     * @param no_fail: if throwException, throw exception if failed to refine. Or else,
+     *                 if shapeUntouched the shape remains untouched if failed.
+     *
+     * @return Return a refined shape. The shape itself is not modified
+     */
+    TopoShape makeElementRefine(const char* op = nullptr,
+                                RefineFail no_fail = RefineFail::throwException) const
+    {
+        return TopoShape(Tag, Hasher).makeElementRefine(*this, op, no_fail);
+    }
+
+
+    TopoShape& makeRefine(const TopoShape& shape,
+                          const char* op = nullptr,
+                          RefineFail no_fail = RefineFail::throwException);
+
+    TopoShape makeRefine(const char* op = nullptr,
+                         RefineFail no_fail = RefineFail::throwException) const
+    {
+        return TopoShape().makeRefine(*this, op, no_fail);
+    }
+    //@}
+
+    static TopAbs_ShapeEnum shapeType(const char* type, bool silent = false);
+    static TopAbs_ShapeEnum shapeType(char type, bool silent = false);
+    TopAbs_ShapeEnum shapeType(bool silent = false) const;
+    static const std::string& shapeName(TopAbs_ShapeEnum type, bool silent = false);
+    const std::string& shapeName(bool silent = false) const;
+    static std::pair<TopAbs_ShapeEnum, int> shapeTypeAndIndex(const char* name);
+
+    Data::MappedName setElementComboName(const Data::IndexedName & element, 
+                                         const std::vector<Data::MappedName> &names,
+                                         const char *marker=nullptr,
+                                         const char *op=nullptr,
+                                         const Data::ElementIDRefs *sids=nullptr);
+
+    /** @name sub shape cached functions
+     *
+     * Mapped element names introduces some overhead when getting sub shapes
+     * from a shape. These functions use internal caches for sub-shape maps to
+     * improve performance.
+     */
+    //@{
+    void initCache(int reset = 0) const;
+    int findShape(const TopoDS_Shape& subshape) const;
+    TopoDS_Shape findShape(const char* name) const;
+    TopoDS_Shape findShape(TopAbs_ShapeEnum type, int idx) const;
+    int findAncestor(const TopoDS_Shape& subshape, TopAbs_ShapeEnum type) const;
+    TopoDS_Shape findAncestorShape(const TopoDS_Shape& subshape, TopAbs_ShapeEnum type) const;
+    std::vector<int> findAncestors(const TopoDS_Shape& subshape, TopAbs_ShapeEnum type) const;
+    std::vector<TopoDS_Shape> findAncestorsShapes(const TopoDS_Shape& subshape,
+                                                  TopAbs_ShapeEnum type) const;
+    /** Search sub shape
+     *
+     * unlike findShape(), the input shape does not have to be an actual
+     * sub-shape of this shape. The sub-shape is searched by shape geometry
+     *
+     * @param subshape: a sub shape to search
+     * @param names: optional output of found sub shape indexed based name
+     * @param checkGeometry: whether to compare shape geometry
+     * @param tol: tolerance to check coincident vertices
+     * @param atol: tolerance to check for same angles
+     */
+    // TODO: Implement this method and its tests later in Toponaming Phase 3.
+    // std::vector<TopoShape> searchSubShape(const TopoShape &subshape,
+    //                                      std::vector<std::string> *names=nullptr,
+    //                                      bool checkGeometry=true,
+    //                                      double tol=1e-7, double atol=1e-12) const;
+    //@}
+
+    void copyElementMap(const TopoShape & topoShape, const char *op=nullptr);
+    bool canMapElement(const TopoShape &other) const;
+    void mapSubElement(const TopoShape &other,const char *op=nullptr, bool forceHasher=false);
+    void mapSubElement(const std::vector<TopoShape> &shapes, const char *op=nullptr);
+    void mapSubElementsTo(std::vector<TopoShape> &shapes, const char *op=nullptr) const;
+    bool hasPendingElementMap() const;
+
+    /** Helper class to return the generated and modified shape given an input shape
+     *
+     * Shape history information is extracted using OCCT APIs
+     * BRepBuilderAPI_MakeShape::Generated/Modified(). However, there is often
+     * some glitches in various derived class. So we use this class as an
+     * abstraction, and create various derived classes to deal with the glitches.
+     */
+    struct PartExport Mapper {
+        /// Helper vector for temporary storage of both generated and modified shapes
+        mutable std::vector<TopoDS_Shape> _res;
+        virtual ~Mapper() {}
+        /// Return a list of shape generated from the given input shape
+        virtual const std::vector<TopoDS_Shape> &generated(const TopoDS_Shape &) const {
+            return _res;
+        }
+        /// Return a list of shape modified from the given input shape
+        virtual const std::vector<TopoDS_Shape> &modified(const TopoDS_Shape &) const {
+            return _res;
+        }
+    };
+
+    /** Core function to generate mapped element names from shape history
+     *
+     * @param shape: the new shape
+     * @param mapper: for mapping input shapes to generated/modified shapes
+     * @param sources: list of source shapes.
+     * @param op: optional string to be encoded into topo naming for indicating
+     *            the operation
+     *
+     * @return The original content of this TopoShape is discarded and replaced
+     *         with the given new shape. The function returns the TopoShape
+     *         itself as a self reference so that multiple operations can be
+     *         carried out for the same shape in the same line of code.
+     */
+    TopoShape &makeShapeWithElementMap(const TopoDS_Shape &shape,
+                                       const Mapper &mapper,
+                                       const std::vector<TopoShape> &sources,
+                                       const char *op=nullptr);
+    /**
+     * When given a single shape to create a compound, two results are possible: either to simply
+     * return the shape as given, or to force it to be placed in a Compound.
+     */
+    enum class SingleShapeCompoundCreationPolicy {
+        RETURN_SHAPE,
+        FORCE_COMPOUND
+    };
+
+    /** Make a compound shape
+     *
+     * @param shapes: input shapes
+     * @param op: optional string to be encoded into topo naming for indicating
+     *            the operation
+     * @param policy: set behavior when only a single shape is given
+     *
+     * @return The original content of this TopoShape is discarded and replaced
+     *         with the new shape. The function returns the TopoShape itself as
+     *         a reference so that multiple operations can be carried out for
+     *         the same shape in the same line of code.
+     */
+    TopoShape& makeElementCompound(const std::vector<TopoShape>& shapes,
+                                   const char* op = nullptr,
+                                   SingleShapeCompoundCreationPolicy policy = SingleShapeCompoundCreationPolicy::FORCE_COMPOUND);
+
+
+    enum class ConnectionPolicy {
+        REQUIRE_SHARED_VERTEX,
+        MERGE_WITH_TOLERANCE
+    };
+
+    /** Make a compound of wires by connecting input edges
+     *
+     * @param shapes: input shapes. Can be any type of shape. Edges will be
+     *                extracted for building wires.
+     * @param op: optional string to be encoded into topo naming for indicating
+     *            the operation
+     * @param keepOrder: whether to respect the order of the input edges
+     * @param tol: tolerance for checking the distance of two vertex to decide
+     *             if two edges are connected
+     * @param shared: if true, then only connect edges if they shared the same
+     *                vertex, or else use \c tol to check for connection.
+     * @param output: optional output mapping from wire edges to input edge.
+     *                Note that edges may be modified after adding to the wire,
+     *                so the output edges may not be the same as the input
+     *                ones.
+     *
+     * @return The function produces either a wire or a compound of wires. The
+     *         original content of this TopoShape is discarded and replaced
+     *         with the new shape. The function returns the TopoShape itself as
+     *         a reference so that multiple operations can be carried out for
+     *         the same shape in the same line of code.
+     */
+    TopoShape& makeElementWires(const std::vector<TopoShape>& shapes,
+                                const char* op = nullptr,
+                                double tol = 0.0,
+                                ConnectionPolicy policy = ConnectionPolicy::MERGE_WITH_TOLERANCE,
+                                TopoShapeMap* output = nullptr);
+
+
+    /** Make a compound of wires by connecting input edges
+     *
+     * @param shape: input shape. Can be any type of shape. Edges will be
+     *               extracted for building wires.
+     * @param op: optional string to be encoded into topo naming for indicating
+     *            the operation
+     * @param keepOrder: whether to respect the order of the input edges
+     * @param tol: tolerance for checking the distance of two vertex to decide
+     *             if two edges are connected
+     * @param policy: if REQUIRE_SHARED_VERTEX, then only connect edges if they shared the same
+     *                vertex. If MERGE_WITH_TOLERANCE use \c tol to check for connection.
+     * @param output: optional output mapping from wire edges to input edge.
+     *                Note that edges may be modified after adding to the wire,
+     *                so the output edges may not be the same as the input
+     *                ones.
+     *
+     * @return The function produces either a wire or a compound of wires. The
+     *         original content of this TopoShape is discarded and replaced
+     *         with the new shape. The function returns the TopoShape itself as
+     *         a reference so that multiple operations can be carried out for
+     *         the same shape in the same line of code.
+     */
+    TopoShape& makeElementWires(const TopoShape& shape,
+                                const char* op = nullptr,
+                                double tol = 0.0,
+                                ConnectionPolicy policy = ConnectionPolicy::MERGE_WITH_TOLERANCE,
+                                TopoShapeMap* output = nullptr);
+
+    /** Make a compound of wires by connecting input edges in the given order
+     *
+     * @param shapes: input shapes. Can be any type of shape. Edges will be
+     *                extracted for building wires.
+     * @param op: optional string to be encoded into topo naming for indicating
+     *            the operation
+     * @param tol: tolerance for checking the distance of two vertex to decide
+     *             if two edges are connected
+     * @param output: optional output mapping from wire edges to input edge.
+     *                Note that edges may be modified after adding to the wire,
+     *                so the output edges may not be the same as the input
+     *                ones.
+     *
+     * @return Same as makeElementWires() but respects the order of the input edges.
+     *         The function produces either a wire or a compound of wires. The
+     *         original content of this TopoShape is discarded and replaced
+     *         with the new shape. The function returns the TopoShape itself as
+     *         a reference so that multiple operations can be carried out for
+     *         the same shape in the same line of code.
+     */
+    TopoShape& makeElementOrderedWires(const std::vector<TopoShape>& shapes,
+                                       const char* op = nullptr,
+                                       double tol = 0.0,
+                                       TopoShapeMap* output = nullptr);
+
+    /** Make a wire or compound of wires with the edges inside the this shape
+     *
+     * @param op: optional string to be encoded into topo naming for indicating
+     *            the operation
+     * @param keepOrder: whether to respect the order of the input edges
+     * @param tol: tolerance for checking the distance of two vertex to decide
+     *             if two edges are connected
+     * @param shared: if true, then only connect edges if they shared the same
+     *                vertex, or else use \c tol to check for connection.
+     * @param output: optional output mapping from wire edges to input edge.
+     *                Note that edges may be modified after adding to the wire,
+     *                so the output edges may not be the same as the input
+     *                ones.
+     *
+     *
+     * @return The function returns a new shape of either a single wire or a
+     *         compound of wires. The shape itself is not modified.
+     */
+    TopoShape makeElementWires(const char* op = nullptr,
+                               double tol = 0.0,
+                               ConnectionPolicy policy = ConnectionPolicy::MERGE_WITH_TOLERANCE,
+                               TopoShapeMap* output = nullptr) const
+    {
+        return TopoShape(0, Hasher).makeElementWires(*this, op, tol, policy, output);
+    }
+
+
+
+    /** Make a deep copy of the shape
+     *
+     * @param source: input shape
+     * @param op: optional string to be encoded into topo naming for indicating
+     *            the operation
+     * @param copyGeom: whether to copy internal geometry of the shape
+     * @param copyMesh: whether to copy internal meshes of the shape
+     *
+     * @return The original content of this TopoShape is discarded and replaced
+     *         with a deep copy of the input shape. The function returns the
+     *         TopoShape itself as a self reference so that multiple operations
+     *         can be carried out for the same shape in the same line of code.
+     */
+    TopoShape &makeElementCopy(const TopoShape &source, const char *op=nullptr, bool copyGeom=true, bool copyMesh=false);
+
+    /** Make a deep copy of the shape
+     *
+     * @param op: optional string to be encoded into topo naming for indicating
+     *            the operation
+     * @param copyGeom: whether to copy internal geometry of the shape
+     * @param copyMesh: whether to copy internal meshes of the shape
+     *
+     * @return Return a deep copy of the shape. The shape itself is not
+     *         modified
+     */
+    TopoShape makeElementCopy(const char *op=nullptr, bool copyGeom=true, bool copyMesh=false) const {
+        return TopoShape(Tag,Hasher).makeElementCopy(*this,op,copyGeom,copyMesh);
+    }
+
+    /* Make a shell using this shape
+     * @param silent: whether to throw exception on failure
+     * @param op: optional string to be encoded into topo naming for indicating
+     *            the operation
+     *
+     * @return The original content of this TopoShape is discarded and replaced
+     *         with the new shape. The function returns the TopoShape itself as
+     *         a self reference so that multiple operations can be carried out
+     *         for the same shape in the same line of code.
+     */
+    TopoShape& makeElementShell(bool silent = true, const char* op = nullptr);
+
+    /* Make a shell with input wires
+     *
+     * @param wires: input wires
+     * @param silent: whether to throw exception on failure
+     * @param op: optional string to be encoded into topo naming for indicating
+     *            the operation
+     *
+     * @return The original content of this TopoShape is discarded and replaced
+     *         with the new shape. The function returns the TopoShape itself as
+     *         a self reference so that multiple operations can be carried out
+     *         for the same shape in the same line of code.
+     */
+    TopoShape& makeElementShellFromWires(const std::vector<TopoShape>& wires,
+                                         bool silent = true,
+                                         const char* op = nullptr);
+    /* Make a shell with input wires
+     *
+     * @param wires: input wires
+     * @param silent: whether to throw exception on failure
+     * @param op: optional string to be encoded into topo naming for indicating
+     *            the operation
+     *
+     * @return Return the new shape. The TopoShape itself is not modified.
+     */
+    TopoShape& makeElementShellFromWires(bool silent = true, const char* op = nullptr)
+    {
+        return makeElementShellFromWires(getSubTopoShapes(TopAbs_WIRE), silent, op);
+    }
+
+    TopoShape& makeElementFace(const std::vector<TopoShape>& shapes,
+                               const char* op = nullptr,
+                               const char* maker = nullptr,
+                               const gp_Pln* plane = nullptr);
+    /** Make a planar face with the input wire or edge
+     *
+     * @param shape: input shape. Can be either edge, wire, or compound of
+     *               those two types
+     * @param op: optional string to be encoded into topo naming for indicating
+     *            the operation
+     * @param maker: optional type name of the face maker. If not given,
+     *               default to "Part::FaceMakerBullseye"
+     * @param plane: optional plane of the face.
+     *
+     * @return The function creates a planar face. The original content of this
+     *         TopoShape is discarded and replaced with the new shape. The
+     *         function returns the TopoShape itself as a reference so that
+     *         multiple operations can be carried out for the same shape in the
+     *         same line of code.
+     */
+    TopoShape& makeElementFace(const TopoShape& shape,
+                               const char* op = nullptr,
+                               const char* maker = nullptr,
+                               const gp_Pln* plane = nullptr);
+    /** Make a planar face using this shape
+     *
+     * @param op: optional string to be encoded into topo naming for indicating
+     *            the operation
+     * @param maker: optional type name of the face maker. If not given,
+     *               default to "Part::FaceMakerBullseye"
+     * @param plane: optional plane of the face.
+     *
+     * @return The function returns a new planar face made using the wire or edge
+     *         inside this shape. The shape itself is not modified.
+     */
+    TopoShape makeElementFace(const char* op = nullptr,
+                              const char* maker = nullptr,
+                              const gp_Pln* plane = nullptr) const
+    {
+        return TopoShape(0, Hasher).makeElementFace(*this, op, maker, plane);
+    }
+
+    /// Filling style when making a BSpline face
+    enum class FillingStyle
+    {
+        /// The style with the flattest patches
+        Stretch,
+        /// A rounded style of patch with less depth than those of Curved
+        Coons,
+        /// The style with the most rounded patches
+        Curved,
+    };
+
+    struct BRepFillingParams;
+
+    /** Provides information about the continuity of a curve.
+     *  Corresponds to OCCT type GeomAbs_Shape
+     */
+    enum class Continuity {
+        /// Only geometric continuity
+        C0,
+        /** for each point on the curve, the tangent vectors 'on the right' and 'on
+        *  the left' are collinear with the same orientation.
+        */
+        G1, 
+        /** Continuity of the first derivative. The 'C1' curve is also 'G1' but, in
+        *  addition, the tangent vectors 'on the right' and 'on the left' are equal.
+        */
+        C1,
+
+        /** For each point on the curve, the normalized normal vectors 'on the
+        *  right' and 'on the left' are equal.
+        */
+        G2,
+
+        /// Continuity of the second derivative.
+        C2,
+
+        /// Continuity of the third derivative.
+        C3,
+
+        /** Continuity of the N-th derivative, whatever is the value given for N
+        * (infinite order of continuity). Also provides information about the
+        * continuity of a surface.
+        */
+        CN,
+    };
+
+
+    /** Generic shape making with mapped element name from shape history
+     *
+     * @param mkShape: OCCT shape maker.
+     * @param sources: list of source shapes.
+     * @param op: optional string to be encoded into topo naming for indicating
+     *            the operation
+     *
+     * @return The original content of this TopoShape is discarded and replaced
+     *         with the new shape built by the shape maker. The function
+     *         returns the TopoShape itself as a self reference so that
+     *         multiple operations can be carried out for the same shape in the
+     *         same line of code.
+     */
+    TopoShape& makeElementShape(BRepBuilderAPI_MakeShape& mkShape,
+                                const std::vector<TopoShape>& sources,
+                                const char* op = nullptr);
+    /** Generic shape making with mapped element name from shape history
+     *
+     * @param mkShape: OCCT shape maker.
+     * @param source: source shape.
+     * @param op: optional string to be encoded into topo naming for indicating
+     *            the operation
+     *
+     * @return The original content of this TopoShape is discarded and replaced
+     *         with the new shape built by the shape maker. The function
+     *         returns the TopoShape itself as a self reference so that
+     *         multiple operations can be carried out for the same shape in the
+     *         same line of code.
+     */
+    TopoShape& makeElementShape(BRepBuilderAPI_MakeShape& mkShape,
+                                const TopoShape& source,
+                                const char* op = nullptr);
+    /** Generic shape making with mapped element name from shape history
+     *
+     * @param mkShape: OCCT shape maker.
+     * @param op: optional string to be encoded into topo naming for indicating
+     *            the operation
+     *
+     * @return Returns the new shape built by the shape maker with mappend element
+     *         name generated using this shape as the source. The shape itself
+     *         is not modified.
+     */
+    TopoShape makeElementShape(BRepBuilderAPI_MakeShape& mkShape, const char* op = nullptr) const
+    {
+        return TopoShape(0, Hasher).makeElementShape(mkShape, *this, op);
+    }
+
+    /** Specialized shape making for BRepBuilderAPI_Sewing with mapped element name
+     *
+     * @param mkShape: OCCT shape maker.
+     * @param sources: list of source shapes.
+     * @param op: optional string to be encoded into topo naming for indicating
+     *            the operation
+     *
+     * @return The original content of this TopoShape is discarded and replaced
+     *         with the new shape built by the shape maker. The function
+     *         returns the TopoShape itself as a self reference so that
+     *         multiple operations can be carried out for the same shape in the
+     *         same line of code.
+     */
+    TopoShape& makeElementShape(BRepBuilderAPI_Sewing& mkShape,
+                                const std::vector<TopoShape>& sources,
+                                const char* op = nullptr);
+    /** Specialized shape making for BRepBuilderAPI_Sewing with mapped element name
+     *
+     * @param mkShape: OCCT shape maker.
+     * @param source: source shape.
+     * @param op: optional string to be encoded into topo naming for indicating
+     *            the operation
+     *
+     * @return The original content of this TopoShape is discarded and replaced
+     *         with the new shape built by the shape maker. The function
+     *         returns the TopoShape itself as a self reference so that
+     *         multiple operations can be carried out for the same shape in the
+     *         same line of code.
+     */
+    TopoShape& makeElementShape(BRepBuilderAPI_Sewing& mkShape,
+                                const TopoShape& source,
+                                const char* op = nullptr);
+    /** Specialized shape making for BRepBuilderAPI_Sewing with mapped element name
+     *
+     * @param mkShape: OCCT shape maker.
+     * @param op: optional string to be encoded into topo naming for indicating
+     *            the operation
+     *
+     * @return Returns the new shape built by the shape maker with mappend element
+     *         name generated using this shape as the source. The shape itself
+     *         is not modified.
+     */
+    TopoShape makeElementShape(BRepBuilderAPI_Sewing& mkShape, const char* op = nullptr) const
+    {
+        return TopoShape(0, Hasher).makeElementShape(mkShape, *this, op);
+    }
+
+    /** Specialized shape making for BRepBuilderAPI_ThruSections with mapped element name
+     *
+     * @param mkShape: OCCT shape maker.
+     * @param sources: list of source shapes.
+     * @param op: optional string to be encoded into topo naming for indicating
+     *            the operation
+     *
+     * @return The original content of this TopoShape is discarded and replaced
+     *         with the new shape built by the shape maker. The function
+     *         returns the TopoShape itself as a self reference so that
+     *         multiple operations can be carried out for the same shape in the
+     *         same line of code.
+     */
+    TopoShape& makeElementShape(BRepOffsetAPI_ThruSections& mkShape,
+                                const std::vector<TopoShape>& sources,
+                                const char* op = nullptr);
+    /** Specialized shape making for BRepBuilderAPI_Sewing with mapped element name
+     *
+     * @param mkShape: OCCT shape maker.
+     * @param source: source shape.
+     * @param op: optional string to be encoded into topo naming for indicating
+     *            the operation
+     *
+     * @return The original content of this TopoShape is discarded and replaced
+     *         with the new shape built by the shape maker. The function
+     *         returns the TopoShape itself as a self reference so that
+     *         multiple operations can be carried out for the same shape in the
+     *         same line of code.
+     */
+    TopoShape& makeElementShape(BRepOffsetAPI_ThruSections& mkShape,
+                                const TopoShape& source,
+                                const char* op = nullptr);
+    /** Specialized shape making for BRepBuilderAPI_Sewing with mapped element name
+     *
+     * @param mkShape: OCCT shape maker.
+     * @param op: optional string to be encoded into topo naming for indicating
+     *            the operation
+     *
+     * @return Returns the new shape built by the shape maker with mappend element
+     *         name generated using this shape as the source. The shape itself
+     *         is not modified.
+     */
+    TopoShape makeElementShape(BRepOffsetAPI_ThruSections& mkShape, const char* op = nullptr) const
+    {
+        return TopoShape(0, Hasher).makeElementShape(mkShape, *this, op);
+    }
+
+    /** Specialized shape making for BRepBuilderAPI_MakePipeShell with mapped element name
+     *
+     * @param mkShape: OCCT shape maker.
+     * @param sources: list of source shapes.
+     * @param op: optional string to be encoded into topo naming for indicating
+     *            the operation
+     *
+     * @return The original content of this TopoShape is discarded and replaced
+     *         with the new shape built by the shape maker. The function
+     *         returns the TopoShape itself as a self reference so that
+     *         multiple operations can be carried out for the same shape in the
+     *         same line of code.
+     */
+    TopoShape& makeElementShape(BRepOffsetAPI_MakePipeShell& mkShape,
+                                const std::vector<TopoShape>& sources,
+                                const char* op = nullptr);
+
+    /** Specialized shape making for BRepBuilderAPI_MakeHalfSpace with mapped element name
+     *
+     * @param mkShape: OCCT shape maker.
+     * @param source: source shape.
+     * @param op: optional string to be encoded into topo naming for indicating
+     *            the operation
+     *
+     * @return The original content of this TopoShape is discarded and replaced
+     *         with the new shape built by the shape maker. The function
+     *         returns the TopoShape itself as a self reference so that
+     *         multiple operations can be carried out for the same shape in the
+     *         same line of code.
+     */
+    TopoShape& makeElementShape(BRepPrimAPI_MakeHalfSpace& mkShape,
+                                const TopoShape& source,
+                                const char* op = nullptr);
+    /** Specialized shape making for BRepBuilderAPI_MakeHalfSpace with mapped element name
+     *
+     * @param mkShape: OCCT shape maker.
+     * @param op: optional string to be encoded into topo naming for indicating
+     *            the operation
+     *
+     * @return Returns the new shape built by the shape maker with mappend element
+     *         name generated using this shape as the source. The shape itself
+     *         is not modified.
+     */
+    TopoShape makeElementShape(BRepPrimAPI_MakeHalfSpace& mkShape, const char* op = nullptr) const
+    {
+        return TopoShape(0, Hasher).makeElementShape(mkShape, *this, op);
+    }
+
+    /** Specialized shape making for BRepBuilderAPI_MakePrism with mapped element name
+     *
+     * @param mkShape: OCCT shape maker.
+     * @param sources: list of source shapes.
+     * @param op: optional string to be encoded into topo naming for indicating
+     *            the operation
+     *
+     * @return The original content of this TopoShape is discarded and replaced
+     *         with the new shape built by the shape maker. The function
+     *         returns the TopoShape itself as a self reference so that
+     *         multiple operations can be carried out for the same shape in the
+     *         same line of code.
+     */
+    TopoShape& makeElementShape(BRepFeat_MakePrism& mkShape,
+                                const std::vector<TopoShape>& sources,
+                                const TopoShape& uptoface,
+                                const char* op);
+
+    /** Helper class to return the generated and modified shape given an input shape
+     *
+     * Shape history information is extracted using OCCT APIs
+     * BRepBuilderAPI_MakeShape::Generated/Modified(). However, there is often
+     * some glitches in various derived class. So we use this class as an
+     * abstraction, and create various derived classes to deal with the glitches.
+     */
+
+    friend class TopoShapeCache;
+
+private:
+    // Cache storage
+    mutable std::shared_ptr<TopoShapeCache> _parentCache;
+    mutable std::shared_ptr<TopoShapeCache> _cache;
+    mutable TopLoc_Location _subLocation;
+
+    /** Helper class to ensure synchronization of element map and cache
+     *
+     * It exposes constant methods of OCCT TopoDS_Shape unchanged, and wraps all
+     * non-constant method to auto-clear the element names in the owner TopoShape
+     */
+    class ShapeProtector: public TopoDS_Shape
+    {
+    public:
+        using TopoDS_Shape::TopoDS_Shape;
+        using TopoDS_Shape::operator=;
+
+        explicit ShapeProtector(TopoShape & owner)
+            : _owner(&owner)
+        {}
+
+        ShapeProtector(TopoShape & owner, const TopoDS_Shape & shape)
+            : TopoDS_Shape(shape), _owner(&owner)
+        {}
+
+        void Nullify()
+        {
+            if (!this->IsNull()) {
+                _owner->resetElementMap();
+                _owner->_cache.reset();
+                _owner->_parentCache.reset();
+            }
+        }
+
+        const TopLoc_Location& Location() const
+        {
+            // Some platforms do not support "using TopoDS_Shape::Location" here because of an
+            // ambiguous lookup, so implement it manually.
+            return TopoDS_Shape::Location();
+        }
+
+        void Location(const TopLoc_Location& Loc)
+        {
+            // Location does not affect element map or cache
+            TopoShape::locate(*dynamic_cast<TopoDS_Shape*>(this), Loc);
+        }
+
+        void Move(const TopLoc_Location& position)
+        {
+            // Move does not affect element map or cache
+            TopoShape::move(*dynamic_cast<TopoDS_Shape*>(this), position);
+        }
+
+        using TopoDS_Shape::Orientation;
+        void Orientation(const TopAbs_Orientation Orient)
+        {
+            _owner->flushElementMap();
+            TopoDS_Shape::Orientation(Orient);
+            if (_owner->_cache) {
+                _owner->initCache();
+            }
+        }
+
+        void Reverse()
+        {
+            _owner->flushElementMap();
+            TopoDS_Shape::Reverse();
+            if (_owner->_cache) {
+                _owner->initCache();
+            }
+        }
+
+        void Complement()
+        {
+            _owner->flushElementMap();
+            TopoDS_Shape::Complement();
+            if (_owner->_cache) {
+                _owner->initCache();
+            }
+        }
+
+        void Compose(const TopAbs_Orientation Orient)
+        {
+            _owner->flushElementMap();
+            TopoDS_Shape::Compose(Orient);
+            if (_owner->_cache) {
+                _owner->initCache();
+            }
+        }
+
+        void EmptyCopy()
+        {
+            _owner->flushElementMap();
+            TopoDS_Shape::EmptyCopy();
+            if (_owner->_cache) {
+                _owner->initCache();
+            }
+        }
+
+        void TShape(const Handle(TopoDS_TShape) & T)
+        {
+            _owner->flushElementMap();
+            TopoDS_Shape::TShape(T);
+            if (_owner->_cache) {
+                _owner->initCache();
+            }
+        }
+
+        TopoShape* _owner;
+    };
+
+    ShapeProtector _Shape;
+
+private:
+    // Helper methods
+    static std::vector<Data::ElementMap::MappedChildElements>
+    createChildMap(size_t count, const std::vector<TopoShape>& shapes, const char* op);
+
+    void setupChild(Data::ElementMap::MappedChildElements& child,
+                    TopAbs_ShapeEnum elementType,
+                    const TopoShape& topoShape,
+                    size_t shapeCount,
+                    const char* op);
+    void mapSubElementForShape(const TopoShape& other, const char* op);
+    void mapSubElementTypeForShape(const TopoShape& other,
+                                   TopAbs_ShapeEnum type,
+                                   const char* op,
+                                   int count,
+                                   bool forward,
+                                   bool& warned);
+    void mapCompoundSubElements(const std::vector<TopoShape>& shapes, const char* op);
+
+    /** Given a set of edges, return a sorted list of connected edges
+     *
+     * @param edges: (input/output) input list of shapes. Must be of type edge.
+     *               On return, the returned connected edges will be removed
+     *               from this list. You can repeated call this function to find
+     *               all wires.
+     * @param keepOrder: whether to respect the order of the input edges
+     * @param tol: tolerance for checking the distance of two vertex to decide
+     *             if two edges are connected
+     * @return Return a list of ordered connected edges.
+     */
+    static std::deque<TopoShape>
+    sortEdges(std::list<TopoShape>& edges, bool keepOrder = false, double tol = 0.0);
+    static TopoShape reverseEdge (const TopoShape& edge);
+};
+
+
+/// Shape hasher that ignore orientation
+struct ShapeHasher
+{
+    inline size_t operator()(const TopoShape& s) const
+    {
+#if OCC_VERSION_HEX >= 0x070800
+        return std::hash<TopoDS_Shape> {}(s.getShape());
+#else
+        return s.getShape().HashCode(INT_MAX);
+#endif
+    }
+    inline size_t operator()(const TopoDS_Shape& s) const
+    {
+#if OCC_VERSION_HEX >= 0x070800
+        return std::hash<TopoDS_Shape> {}(s);
+#else
+        return s.HashCode(INT_MAX);
+#endif
+    }
+    inline bool operator()(const TopoShape& a, const TopoShape& b) const
+    {
+        return a.getShape().IsSame(b.getShape());
+    }
+    inline bool operator()(const TopoDS_Shape& a, const TopoDS_Shape& b) const
+    {
+        return a.IsSame(b);
+    }
+    template<class T>
+    static inline void hash_combine(std::size_t& seed, const T& v)
+    {
+        // copied from boost::hash_combine
+        std::hash<T> hasher;
+        seed ^= hasher(v) + 0x9e3779b9 + (seed << 6) + (seed >> 2);
+    }
+    inline size_t operator()(const std::pair<TopoShape, TopoShape>& s) const
+    {
+#if OCC_VERSION_HEX >= 0x070800
+        size_t res = std::hash<TopoDS_Shape> {}(s.first.getShape());
+        hash_combine(res, std::hash<TopoDS_Shape> {}(s.second.getShape()));
+#else
+        size_t res = s.first.getShape().HashCode(INT_MAX);
+        hash_combine(res, s.second.getShape().HashCode(INT_MAX));
+#endif
+        return res;
+    }
+    inline size_t operator()(const std::pair<TopoDS_Shape, TopoDS_Shape>& s) const
+    {
+#if OCC_VERSION_HEX >= 0x070800
+        size_t res = std::hash<TopoDS_Shape> {}(s.first);
+        hash_combine(res, std::hash<TopoDS_Shape> {}(s.second));
+#else
+        size_t res = s.first.HashCode(INT_MAX);
+        hash_combine(res, s.second.HashCode(INT_MAX));
+#endif
+        return res;
+    }
+    inline bool operator()(const std::pair<TopoShape, TopoShape>& a,
+                           const std::pair<TopoShape, TopoShape>& b) const
+    {
+        return a.first.getShape().IsSame(b.first.getShape())
+            && a.second.getShape().IsSame(b.second.getShape());
+    }
+    inline bool operator()(const std::pair<TopoDS_Shape, TopoDS_Shape>& a,
+                           const std::pair<TopoDS_Shape, TopoDS_Shape>& b) const
+    {
+        return a.first.IsSame(b.first) && a.second.IsSame(b.second);
+    }
+};
+
+/** Shape mapper for generic BRepBuilderAPI_MakeShape derived class
+ *
+ * Uses BRepBuilderAPI_MakeShape::Modified/Generated() function to extract
+ * shape history for generating mapped element names
+ */
+struct PartExport MapperMaker: TopoShape::Mapper {
+    BRepBuilderAPI_MakeShape &maker;
+    MapperMaker(BRepBuilderAPI_MakeShape &maker)
+        :maker(maker)
+    {}
+    virtual const std::vector<TopoDS_Shape> &modified(const TopoDS_Shape &s) const override;
+    virtual const std::vector<TopoDS_Shape> &generated(const TopoDS_Shape &s) const override;
+};
+
+/** Shape mapper for BRepTools_History
+ *
+ * Uses BRepTools_History::Modified/Generated() function to extract
+ * shape history for generating mapped element names
+ */
+struct PartExport MapperHistory: TopoShape::Mapper {
+    Handle(BRepTools_History) history;
+    MapperHistory(const Handle(BRepTools_History) &history);
+    MapperHistory(const Handle(BRepTools_ReShape) &reshape);
+    MapperHistory(ShapeFix_Root &fix);
+    virtual const std::vector<TopoDS_Shape> &modified(const TopoDS_Shape &s) const override;
+    virtual const std::vector<TopoDS_Shape> &generated(const TopoDS_Shape &s) const override;
+};
+
+}  // namespace Part
+
+#endif  // PART_TOPOSHAPE_H