// SPDX-License-Identifier: LGPL-2.1-or-later
/****************************************************************************
 *                                                                          *
 *   Copyright (c) 2022 Zheng, Lei <realthunder.dev@gmail.com>              *
 *   Copyright (c) 2023 FreeCAD Project Association                         *
 *                                                                          *
 *   This file is part of FreeCAD.                                          *
 *                                                                          *
 *   FreeCAD is free software: you can redistribute it and/or modify it     *
 *   under the terms of the GNU Lesser General Public License as            *
 *   published by the Free Software Foundation, either version 2.1 of the   *
 *   License, or (at your option) any later version.                        *
 *                                                                          *
 *   FreeCAD is distributed in the hope that it will be useful, but         *
 *   WITHOUT ANY WARRANTY; without even the implied warranty of             *
 *   MERCHANTABILITY or FITNESS FOR A PARTICULAR PURPOSE. See the GNU       *
 *   Lesser General Public License for more details.                        *
 *                                                                          *
 *   You should have received a copy of the GNU Lesser General Public       *
 *   License along with FreeCAD. If not, see                                *
 *   <https://www.gnu.org/licenses/>.                                       *
 *                                                                          *
 ***************************************************************************/


#include "PreCompiled.h"
#ifndef _PreComp_

#include <BRepBuilderAPI_MakeWire.hxx>
#include <BRepCheck_Analyzer.hxx>
#include <BRepFill_Generator.hxx>
#include <BRepTools.hxx>
#include <BRep_Builder.hxx>
#include <Precision.hxx>
#include <ShapeFix_Shape.hxx>
#include <ShapeFix_ShapeTolerance.hxx>
#include <ShapeUpgrade_ShellSewing.hxx>
#include <gp_Pln.hxx>

#include <utility>
#endif

#include "TopoShape.h"
#include "TopoShapeCache.h"
#include "TopoShapeOpCode.h"
#include "FaceMaker.h"

<<<<<<< HEAD
#include "TopoShapeOpCode.h"
=======
#include <App/ElementNamingUtils.h>

>>>>>>> 90d36f60

FC_LOG_LEVEL_INIT("TopoShape", true, true)  // NOLINT

namespace Part
{

void TopoShape::initCache(int reset) const
{
    if (reset > 0 || !_cache || _cache->isTouched(_Shape)) {
        if (_parentCache) {
            _parentCache.reset();
            _subLocation.Identity();
        }
        _cache = std::make_shared<TopoShapeCache>(_Shape);
    }
}

void TopoShape::setShape(const TopoDS_Shape& shape, bool resetElementMap)
{
    if (resetElementMap) {
        this->resetElementMap();
    }
    else if (_cache && _cache->isTouched(shape)) {
        this->flushElementMap();
    }
    //_Shape._Shape = shape; // TODO: Replace the next line with this once ShapeProtector is
    // available.
    _Shape = shape;
    if (_cache) {
        initCache();
    }
}


TopoDS_Shape& TopoShape::move(TopoDS_Shape& tds, const TopLoc_Location& location)
{
#if OCC_VERSION_HEX < 0x070600
    tds.Move(location);
#else
    tds.Move(location, false);
#endif
    return tds;
}

TopoDS_Shape TopoShape::moved(const TopoDS_Shape& tds, const TopLoc_Location& location)
{
#if OCC_VERSION_HEX < 0x070600
    return tds.Moved(location);
#else
    return tds.Moved(location, false);
#endif
}

TopoDS_Shape& TopoShape::move(TopoDS_Shape& tds, const gp_Trsf& transfer)
{
#if OCC_VERSION_HEX < 0x070600
    static constexpr double scalePrecision {1e-14};
    if (std::abs(transfer.ScaleFactor()) > scalePrecision)
#else
    if (std::abs(transfer.ScaleFactor()) > TopLoc_Location::ScalePrec())
#endif
    {
        auto transferCopy(transfer);
        transferCopy.SetScaleFactor(1.0);
        tds.Move(transferCopy);
    }
    else {
        tds.Move(transfer);
    }
    return tds;
}

TopoDS_Shape TopoShape::moved(const TopoDS_Shape& tds, const gp_Trsf& transfer)
{
    TopoDS_Shape sCopy(tds);
    return move(sCopy, transfer);
}

TopoDS_Shape& TopoShape::locate(TopoDS_Shape& tds, const TopLoc_Location& loc)
{
    tds.Location(TopLoc_Location());
    return move(tds, loc);
}

TopoDS_Shape TopoShape::located(const TopoDS_Shape& tds, const TopLoc_Location& loc)
{
    auto sCopy(tds);
    sCopy.Location(TopLoc_Location());
    return moved(sCopy, loc);
}

TopoDS_Shape& TopoShape::locate(TopoDS_Shape& tds, const gp_Trsf& transfer)
{
    tds.Location(TopLoc_Location());
    return move(tds, transfer);
}

TopoDS_Shape TopoShape::located(const TopoDS_Shape& tds, const gp_Trsf& transfer)
{
    auto sCopy(tds);
    sCopy.Location(TopLoc_Location());
    return moved(sCopy, transfer);
}


int TopoShape::findShape(const TopoDS_Shape& subshape) const
{
    initCache();
    return _cache->findShape(_Shape, subshape);
}


TopoDS_Shape TopoShape::findShape(const char* name) const
{
    if (!name) {
        return {};
    }

    Data::MappedElement res = getElementName(name);
    if (!res.index) {
        return {};
    }

    auto idx = shapeTypeAndIndex(name);
    if (idx.second == 0) {
        return {};
    }
    initCache();
    return _cache->findShape(_Shape, idx.first, idx.second);
}

TopoDS_Shape TopoShape::findShape(TopAbs_ShapeEnum type, int idx) const
{
    initCache();
    return _cache->findShape(_Shape, type, idx);
}

int TopoShape::findAncestor(const TopoDS_Shape& subshape, TopAbs_ShapeEnum type) const
{
    initCache();
    return _cache->findShape(_Shape, _cache->findAncestor(_Shape, subshape, type));
}

TopoDS_Shape TopoShape::findAncestorShape(const TopoDS_Shape& subshape, TopAbs_ShapeEnum type) const
{
    initCache();
    return _cache->findAncestor(_Shape, subshape, type);
}

std::vector<int> TopoShape::findAncestors(const TopoDS_Shape& subshape, TopAbs_ShapeEnum type) const
{
    const auto& shapes = findAncestorsShapes(subshape, type);
    std::vector<int> ret;
    ret.reserve(shapes.size());
    for (const auto& shape : shapes) {
        ret.push_back(findShape(shape));
    }
    return ret;
}

std::vector<TopoDS_Shape> TopoShape::findAncestorsShapes(const TopoDS_Shape& subshape,
                                                         TopAbs_ShapeEnum type) const
{
    initCache();
    std::vector<TopoDS_Shape> shapes;
    _cache->findAncestor(_Shape, subshape, type, &shapes);
    return shapes;
}

// The following lines should be used for now to replace the original macros (in the future we can
// refactor to use std::source_location and eliminate the use of the macros entirely).
//     FC_THROWM(NullShapeException, "Null shape");
//     FC_THROWM(NullShapeException, "Null input shape");
//     FC_WARN("Null input shape");  // NOLINT
//
// The original macros:
// #define HANDLE_NULL_SHAPE _HANDLE_NULL_SHAPE("Null shape",true)
// #define HANDLE_NULL_INPUT _HANDLE_NULL_SHAPE("Null input shape",true)
// #define WARN_NULL_INPUT _HANDLE_NULL_SHAPE("Null input shape",false)

bool TopoShape::hasPendingElementMap() const
{
    return !elementMap(false) && this->_cache
        && (this->_parentCache || this->_cache->cachedElementMap);
}

bool TopoShape::canMapElement(const TopoShape& other) const
{
    if (isNull() || other.isNull() || this == &other || other.Tag == -1 || Tag == -1) {
        return false;
    }
    if ((other.Tag == 0) && !other.elementMap(false) && !other.hasPendingElementMap()) {
        return false;
    }
    initCache();
    other.initCache();
    _cache->relations.clear();
    return true;
}

namespace
{
size_t checkSubshapeCount(const TopoShape& topoShape1,
                          const TopoShape& topoShape2,
                          TopAbs_ShapeEnum elementType)
{
    auto count = topoShape1.countSubShapes(elementType);
    auto other = topoShape2.countSubShapes(elementType);
    if (count != other) {
        FC_WARN("sub shape mismatch");  // NOLINT
        if (count > other) {
            count = other;
        }
    }
    return count;
}
}  // namespace

void TopoShape::setupChild(Data::ElementMap::MappedChildElements& child,
                           TopAbs_ShapeEnum elementType,
                           const TopoShape& topoShape,
                           size_t shapeCount,
                           const char* op)
{
    child.indexedName = Data::IndexedName::fromConst(TopoShape::shapeName(elementType).c_str(), 1);
    child.offset = 0;
    child.count = static_cast<int>(shapeCount);
    child.elementMap = topoShape.elementMap();
    if (this->Tag != topoShape.Tag) {
        child.tag = topoShape.Tag;
    }
    else {
        child.tag = 0;
    }
    if (op) {
        child.postfix = op;
    }
}

void TopoShape::copyElementMap(const TopoShape& topoShape, const char* op)
{
    if (topoShape.isNull() || isNull()) {
        return;
    }
    std::vector<Data::ElementMap::MappedChildElements> children;
    std::array<TopAbs_ShapeEnum, 3> elementTypes = {TopAbs_VERTEX, TopAbs_EDGE, TopAbs_FACE};
    for (const auto elementType : elementTypes) {
        auto count = checkSubshapeCount(*this, topoShape, elementType);
        if (count == 0) {
            continue;
        }
        children.emplace_back();
        auto& child = children.back();
        setupChild(child, elementType, topoShape, count, op);
    }
    resetElementMap();
    if (!Hasher) {
        Hasher = topoShape.Hasher;
    }
    setMappedChildElements(children);
}

namespace
{
void warnIfLogging()
{
    if (FC_LOG_INSTANCE.isEnabled(FC_LOGLEVEL_LOG)) {
        FC_WARN("hasher mismatch");  // NOLINT
    }
};

void hasherMismatchError()
{
    FC_ERR("hasher mismatch");  // NOLINT
}


void checkAndMatchHasher(TopoShape& topoShape1, const TopoShape& topoShape2)
{
    if (topoShape1.Hasher) {
        if (topoShape2.Hasher != topoShape1.Hasher) {
            if (topoShape1.getElementMapSize(false) == 0U) {
                warnIfLogging();
            }
            else {
                hasherMismatchError();
            }
            topoShape1.Hasher = topoShape2.Hasher;
        }
    }
    else {
        topoShape1.Hasher = topoShape2.Hasher;
    }
}
}  // namespace


// TODO: Refactor mapSubElementTypeForShape to reduce complexity
void TopoShape::mapSubElementTypeForShape(const TopoShape& other,
                                          TopAbs_ShapeEnum type,
                                          const char* op,
                                          int count,
                                          bool forward,
                                          bool& warned)
{
    auto& shapeMap = _cache->getAncestry(type);
    auto& otherMap = other._cache->getAncestry(type);
    const char* shapeType = shapeName(type).c_str();

    // 1-indexed for readability (e.g. there is no "Edge0", we started at "Edge1", etc.)
    for (int outerCounter = 1; outerCounter <= count; ++outerCounter) {
        int innerCounter {0};
        int index {0};
        if (forward) {
            innerCounter = outerCounter;
            index = shapeMap.find(_Shape, otherMap.find(other._Shape, outerCounter));
            if (index == 0) {
                continue;
            }
        }
        else {
            index = outerCounter;
            innerCounter = otherMap.find(other._Shape, shapeMap.find(_Shape, outerCounter));
            if (innerCounter == 0) {
                continue;
            }
        }
        Data::IndexedName element = Data::IndexedName::fromConst(shapeType, index);
        for (auto& mappedName :
             other.getElementMappedNames(Data::IndexedName::fromConst(shapeType, innerCounter),
                                         true)) {
            auto& name = mappedName.first;
            auto& sids = mappedName.second;
            if (!sids.empty()) {
                if (!Hasher) {
                    Hasher = sids[0].getHasher();
                }
                else if (!sids[0].isFromSameHasher(Hasher)) {
                    if (!warned) {
                        warned = true;
                        FC_WARN("hasher mismatch");  // NOLINT
                    }
                    sids.clear();
                }
            }
            std::ostringstream ss;
            char elementType {shapeName(type)[0]};
            if (!elementMap()) {
                FC_THROWM(NullShapeException, "No element map");  // NOLINT
            }
            elementMap()->encodeElementName(elementType, name, ss, &sids, Tag, op, other.Tag);
            elementMap()->setElementName(element, name, Tag, &sids);
        }
    }
}

void TopoShape::mapSubElementForShape(const TopoShape& other, const char* op)
{
    bool warned = false;
    static const std::array<TopAbs_ShapeEnum, 3> types = {TopAbs_VERTEX, TopAbs_EDGE, TopAbs_FACE};

    for (auto type : types) {
        auto& shapeMap = _cache->getAncestry(type);
        auto& otherMap = other._cache->getAncestry(type);
        if ((shapeMap.count() == 0) || (otherMap.count() == 0)) {
            continue;
        }

        bool forward {false};
        int count {0};
        if (otherMap.count() <= shapeMap.count()) {
            forward = true;
            count = otherMap.count();
        }
        else {
            forward = false;
            count = shapeMap.count();
        }
        mapSubElementTypeForShape(other, type, op, count, forward, warned);
    }
}

void TopoShape::mapSubElement(const TopoShape& other, const char* op, bool forceHasher)
{
    if (!canMapElement(other)) {
        return;
    }

    if ((getElementMapSize(false) == 0U) && this->_Shape.IsPartner(other._Shape)) {
        if (!this->Hasher) {
            this->Hasher = other.Hasher;
        }
        copyElementMap(other, op);
        return;
    }

    if (!forceHasher && other.Hasher) {
        checkAndMatchHasher(*this, other);
    }

    mapSubElementForShape(other, op);
}

std::vector<Data::ElementMap::MappedChildElements>
TopoShape::createChildMap(size_t count, const std::vector<TopoShape>& shapes, const char* op)
{
    std::vector<Data::ElementMap::MappedChildElements> children;
    children.reserve(count * (size_t)3);
    std::array<TopAbs_ShapeEnum, 3> types = {TopAbs_VERTEX, TopAbs_EDGE, TopAbs_FACE};
    for (const auto topAbsType : types) {
        size_t offset = 0;
        for (auto& topoShape : shapes) {
            if (topoShape.isNull()) {
                continue;
            }
            auto subShapeCount = topoShape.countSubShapes(topAbsType);
            if (subShapeCount == 0) {
                continue;
            }
            children.emplace_back();
            auto& child = children.back();
            child.indexedName =
                Data::IndexedName::fromConst(TopoShape::shapeName(topAbsType).c_str(), 1);
            child.offset = static_cast<int>(offset);
            offset += subShapeCount;
            child.count = static_cast<int>(subShapeCount);
            child.elementMap = topoShape.elementMap();
            child.tag = topoShape.Tag;
            if (op) {
                child.postfix = op;
            }
        }
    }
    return children;
}

void TopoShape::mapCompoundSubElements(const std::vector<TopoShape>& shapes, const char* op)
{
    int count = 0;
    for (auto& topoShape : shapes) {
        if (topoShape.isNull()) {
            continue;
        }
        ++count;
        auto subshape = getSubShape(TopAbs_SHAPE, count, /*silent = */ true);
        if (!subshape.IsPartner(topoShape._Shape)) {
            return;  // Not a partner shape, don't do any mapping at all
        }
    }
    auto children {createChildMap(count, shapes, op)};
    setMappedChildElements(children);
}

void TopoShape::mapSubElement(const std::vector<TopoShape>& shapes, const char* op)
{
    if (shapes.empty()) {
        return;
    }

    if (shapeType(true) == TopAbs_COMPOUND) {
        mapCompoundSubElements(shapes, op);
    }
    else {
        for (auto& shape : shapes) {
            mapSubElement(shape, op);
        }
    }
}

struct ShapeInfo
{
    const TopoDS_Shape& shape;
    TopoShapeCache::Ancestry& cache;
    TopAbs_ShapeEnum type;
    const char* shapetype;

    ShapeInfo(const TopoDS_Shape& shape, TopAbs_ShapeEnum type, TopoShapeCache::Ancestry& cache)
        : shape(shape)
        , cache(cache)
        , type(type)
        , shapetype(TopoShape::shapeName(type).c_str())
    {}

    int count() const
    {
        return cache.count();
    }

    TopoDS_Shape find(int index)
    {
        return cache.find(shape, index);
    }

    int find(const TopoDS_Shape& subshape)
    {
        return cache.find(shape, subshape);
    }
};

////////////////////////////////////////
// makESHAPE -> makeShapeWithElementMap
///////////////////////////////////////

struct NameKey
{
    Data::MappedName name;
    long tag = 0;
    int shapetype = 0;

    NameKey()
    = default;
    explicit NameKey(Data::MappedName  n)
        : name(std::move(n))
    {}
    NameKey(int type, Data::MappedName  n)
        : name(std::move(n))
    {
        // Order the shape type from vertex < edge < face < other.  We'll rely
        // on this for sorting when we name the geometry element.
        switch (type) {
            case TopAbs_VERTEX:
                shapetype = 0;
                break;
            case TopAbs_EDGE:
                shapetype = 1;
                break;
            case TopAbs_FACE:
                shapetype = 2;
                break;
            default:
                shapetype = 3;
        }
    }
    bool operator<(const NameKey& other) const
    {
        if (shapetype < other.shapetype) {
            return true;
        }
        if (shapetype > other.shapetype) {
            return false;
        }
        if (tag < other.tag) {
            return true;
        }
        if (tag > other.tag) {
            return false;
        }
        return name < other.name;
    }
};

struct NameInfo
{
    int index {};
    Data::ElementIDRefs sids;
    const char* shapetype {};
};


const std::string& modPostfix()
{
    static std::string postfix(Data::POSTFIX_MOD);
    return postfix;
}

const std::string& modgenPostfix()
{
    static std::string postfix(Data::POSTFIX_MODGEN);
    return postfix;
}

const std::string& genPostfix()
{
    static std::string postfix(Data::POSTFIX_GEN);
    return postfix;
}

const std::string& upperPostfix()
{
    static std::string postfix(Data::POSTFIX_UPPER);
    return postfix;
}

const std::string& lowerPostfix()
{
    static std::string postfix(Data::POSTFIX_LOWER);
    return postfix;
}

// TODO: Refactor checkForParallelOrCoplanar to reduce complexity
void checkForParallelOrCoplanar(const TopoDS_Shape& newShape,
                                const ShapeInfo& newInfo,
                                std::vector<TopoDS_Shape>& newShapes,
                                const gp_Pln& pln,
                                int parallelFace,
                                int& coplanarFace,
                                int& checkParallel)
{
    for (TopExp_Explorer xp(newShape, newInfo.type); xp.More(); xp.Next()) {
        newShapes.push_back(xp.Current());

        if ((parallelFace < 0 || coplanarFace < 0) && checkParallel > 0) {
            // Specialized checking for high level mapped
            // face that are either coplanar or parallel
            // with the source face, which are common in
            // operations like extrusion. Once found, the
            // first coplanar face will assign an index of
            // INT_MIN+1, and the first parallel face
            // INT_MIN. The purpose of these special
            // indexing is to make the name more stable for
            // those generated faces.
            //
            // For example, the top or bottom face of an
            // extrusion will be named using the extruding
            // face. With a fixed index, the name is no
            // longer affected by adding/removing of holes
            // inside the extruding face/sketch.
            gp_Pln plnOther;
            if (TopoShape(newShapes.back()).findPlane(plnOther)) {
                if (pln.Axis().IsParallel(plnOther.Axis(), Precision::Angular())) {
                    if (coplanarFace < 0) {
                        gp_Vec vec(pln.Axis().Location(), plnOther.Axis().Location());
                        Standard_Real D1 = gp_Vec(pln.Axis().Direction()).Dot(vec);
                        if (D1 < 0) {
                            D1 = -D1;
                        }
                        Standard_Real D2 = gp_Vec(plnOther.Axis().Direction()).Dot(vec);
                        if (D2 < 0) {
                            D2 = -D2;
                        }
                        if (D1 <= Precision::Confusion() && D2 <= Precision::Confusion()) {
                            coplanarFace = (int)newShapes.size();
                            continue;
                        }
                    }
                    if (parallelFace < 0) {
                        parallelFace = (int)newShapes.size();
                    }
                }
            }
        }
    }
}

// TODO: Refactor makeShapeWithElementMap to reduce complexity
TopoShape& TopoShape::makeShapeWithElementMap(const TopoDS_Shape& shape,
                                              const Mapper& mapper,
                                              const std::vector<TopoShape>& shapes,
                                              const char* op)
{
    setShape(shape);
    if (shape.IsNull()) {
        FC_THROWM(NullShapeException, "Null shape");
    }

    if (shapes.empty()) {
        return *this;
    }

    size_t canMap = 0;
    for (auto& incomingShape : shapes) {
        if (canMapElement(incomingShape)) {
            ++canMap;
        }
    }
    if (canMap == 0U) {
        return *this;
    }
    if (canMap != shapes.size() && FC_LOG_INSTANCE.isEnabled(FC_LOGLEVEL_LOG)) {
        FC_WARN("Not all input shapes are mappable");  // NOLINT
    }

    if (!op) {
        op = Part::OpCodes::Maker;
    }
    std::string _op = op;
    _op += '_';

    initCache();
    ShapeInfo vertexInfo(_Shape, TopAbs_VERTEX, _cache->getAncestry(TopAbs_VERTEX));
    ShapeInfo edgeInfo(_Shape, TopAbs_EDGE, _cache->getAncestry(TopAbs_EDGE));
    ShapeInfo faceInfo(_Shape, TopAbs_FACE, _cache->getAncestry(TopAbs_FACE));
    mapSubElement(shapes, op);

    std::array<ShapeInfo*, 3> infos = {&vertexInfo, &edgeInfo, &faceInfo};

    std::array<ShapeInfo*, TopAbs_SHAPE> infoMap {};
    infoMap[TopAbs_VERTEX] = &vertexInfo;
    infoMap[TopAbs_EDGE] = &edgeInfo;
    infoMap[TopAbs_WIRE] = &edgeInfo;
    infoMap[TopAbs_FACE] = &faceInfo;
    infoMap[TopAbs_SHELL] = &faceInfo;
    infoMap[TopAbs_SOLID] = &faceInfo;
    infoMap[TopAbs_COMPOUND] = &faceInfo;
    infoMap[TopAbs_COMPSOLID] = &faceInfo;

    std::ostringstream ss;
    std::string postfix;
    Data::MappedName newName;

    std::map<Data::IndexedName, std::map<NameKey, NameInfo>> newNames;

    // First, collect names from other shapes that generates or modifies the
    // new shape
    for (auto& pinfo : infos) {
        auto& info = *pinfo;
        for (const auto & incomingShape : shapes) {
            if (!canMapElement(incomingShape)) {
                continue;
            }
            auto& otherMap = incomingShape._cache->getAncestry(info.type);
            if (otherMap.count() == 0) {
                continue;
            }

            for (int i = 1; i <= otherMap.count(); i++) {
                const auto& otherElement = otherMap.find(incomingShape._Shape, i);
                // Find all new objects that are a modification of the old object
                Data::ElementIDRefs sids;
                NameKey key(info.type,
                    incomingShape.getMappedName(Data::IndexedName::fromConst(info.shapetype, i),
                                                true,
                                                &sids));

                int newShapeCounter = 0;
                for (auto& newShape : mapper.modified(otherElement)) {
                    ++newShapeCounter;
                    if (newShape.ShapeType() >= TopAbs_SHAPE) {
                        // NOLINTNEXTLINE
                        FC_ERR("unknown modified shape type " << newShape.ShapeType() << " from "
                                                              << info.shapetype << i);
                        continue;
                    }
                    auto& newInfo = *infoMap.at(newShape.ShapeType());
                    if (newInfo.type != newShape.ShapeType()) {
                        if (FC_LOG_INSTANCE.isEnabled(FC_LOGLEVEL_LOG)) {
                            // TODO: it seems modified shape may report higher
                            // level shape type just like generated shape below.
                            // Maybe we shall do the same for name construction.
                            // NOLINTNEXTLINE
                            FC_WARN("modified shape type " << shapeName(newShape.ShapeType())
                                                           << " mismatch with " << info.shapetype
                                                           << i);
                        }
                        continue;
                    }
                    int newShapeIndex = newInfo.find(newShape);
                    if (newShapeIndex == 0) {
                        // This warning occurs in makERevolve. It generates
                        // some shape from a vertex that never made into the
                        // final shape. There may be incomingShape cases there.
                        if (FC_LOG_INSTANCE.isEnabled(FC_LOGLEVEL_LOG)) {
                            // NOLINTNEXTLINE
                            FC_WARN("Cannot find " << op << " modified " << newInfo.shapetype
                                                   << " from " << info.shapetype << i);
                        }
                        continue;
                    }

                    Data::IndexedName element = Data::IndexedName::fromConst(newInfo.shapetype, newShapeIndex);
                    if (getMappedName(element)) {
                        continue;
                    }

                    key.tag = incomingShape.Tag;
                    auto& name_info = newNames[element][key];
                    name_info.sids = sids;
                    name_info.index = newShapeCounter;
                    name_info.shapetype = info.shapetype;
                }

                int checkParallel = -1;
                gp_Pln pln;

                // Find all new objects that were generated from an old object
                // (e.g. a face generated from an edge)
                newShapeCounter = 0;
                for (auto& newShape : mapper.generated(otherElement)) {
                    if (newShape.ShapeType() >= TopAbs_SHAPE) {
                        // NOLINTNEXTLINE
                        FC_ERR("unknown generated shape type " << newShape.ShapeType() << " from "
                                                               << info.shapetype << i);
                        continue;
                    }

                    int parallelFace = -1;
                    int coplanarFace = -1;
                    auto& newInfo = *infoMap.at(newShape.ShapeType());
                    std::vector<TopoDS_Shape> newShapes;
                    int shapeOffset = 0;
                    if (newInfo.type == newShape.ShapeType()) {
                        newShapes.push_back(newShape);
                    }
                    else {
                        // It is possible for the maker to report generating a
                        // higher level shape, such as shell or solid. For
                        // example, when extruding, OCC will report the
                        // extruding face generating the entire solid. However,
                        // it will also report the edges of the extruding face
                        // generating the side faces. In this case, too much
                        // information is bad for us. We don't want the name of
                        // the side face (and its edges) to be coupled with
                        // incomingShape (unrelated) edges in the extruding face.
                        //
                        // shapeOffset below is used to make sure the higher
                        // level mapped names comes late after sorting. We'll
                        // ignore those names if there are more precise mapping
                        // available.
                        shapeOffset = 3;

                        if (info.type == TopAbs_FACE && checkParallel < 0) {
                            if (!TopoShape(otherElement).findPlane(pln)) {
                                checkParallel = 0;
                            }
                            else {
                                checkParallel = 1;
                            }
                        }
                        checkForParallelOrCoplanar(newShape,
                                                   newInfo,
                                                   newShapes,
                                                   pln,
                                                   parallelFace,
                                                   coplanarFace,
                                                   checkParallel);
                    }
                    key.shapetype += shapeOffset;
                    for (auto& workingShape : newShapes) {
                        ++newShapeCounter;
                        int workingShapeIndex = newInfo.find(workingShape);
                        if (workingShapeIndex == 0) {
                            if (FC_LOG_INSTANCE.isEnabled(FC_LOGLEVEL_LOG)) {
                                // NOLINTNEXTLINE
                                FC_WARN("Cannot find " << op << " generated " << newInfo.shapetype
                                                       << " from " << info.shapetype << i);
                            }
                            continue;
                        }

                        Data::IndexedName element =
                            Data::IndexedName::fromConst(newInfo.shapetype, workingShapeIndex);
                        auto mapped = getMappedName(element);
                        if (mapped) {
                            continue;
                        }

                        key.tag = incomingShape.Tag;
                        auto& name_info = newNames[element][key];
                        name_info.sids = sids;
                        if (newShapeCounter == parallelFace) {
                            name_info.index = std::numeric_limits<int>::min();
                        }
                        else if (newShapeCounter == coplanarFace) {
                            name_info.index = std::numeric_limits<int>::min() + 1;
                        }
                        else {
                            name_info.index = -newShapeCounter;
                        }
                        name_info.shapetype = info.shapetype;
                    }
                    key.shapetype -= shapeOffset;
                }
            }
        }
    }

    // We shall first exclude those names generated from high level mapping. If
    // there are still any unnamed elements left after we go through the process
    // below, we set delayed=true, and start using those excluded names.
    bool delayed = false;

    while (true) {

        // Construct the names for modification/generation info collected in
        // the previous step
        for (auto itName = newNames.begin(), itNext = itName; itNext != newNames.end();
             itName = itNext) {
            // We treat the first modified/generated source shape name specially.
            // If case there are more than one source shape. We hash the first
            // source name separately, and then obtain the second string id by
            // hashing all the source names together.  We then use the second
            // string id as the postfix for our name.
            //
            // In this way, we can associate the same source that are modified by
            // multiple other shapes.

            ++itNext;

            auto& element = itName->first;
            auto& names = itName->second;
            const auto& first_key = names.begin()->first;
            auto& first_info = names.begin()->second;

            if (!delayed && first_key.shapetype >= 3 && first_info.index > INT_MIN + 1) {
                // This name is mapped from high level (shell, solid, etc.)
                // Delay till next round.
                //
                // index>INT_MAX+1 is for checking generated coplanar and
                // parallel face mapping, which has special fixed index to make
                // name stable.  These names are not delayed.
                continue;
            }
            if (!delayed && getMappedName(element)) {
                newNames.erase(itName);
                continue;
            }

            int name_type =
                first_info.index > 0 ? 1 : 2;  // index>0 means modified, or else generated
            Data::MappedName first_name = first_key.name;

            Data::ElementIDRefs sids(first_info.sids);

            postfix.clear();
            if (names.size() > 1) {
                ss.str("");
                ss << '(';
                bool first = true;
                auto it = names.begin();
                int count = 0;
                for (++it; it != names.end(); ++it) {
                    auto& other_key = it->first;
                    if (other_key.shapetype >= 3 && first_key.shapetype < 3) {
                        // shapetype>=3 means it's a high level mapping (e.g. a face
                        // generates a solid). We don't want that if there are more
                        // precise low level mapping available. See comments above
                        // for more details.
                        break;
                    }
                    if (first) {
                        first = false;
                    }
                    else {
                        ss << '|';
                    }
                    auto& other_info = it->second;
                    std::ostringstream ss2;
                    if (other_info.index != 1) {
                        // 'K' marks the additional source shape of this
                        // generate (or modified) shape.
                        ss2 << elementMapPrefix() << 'K';
                        if (other_info.index == INT_MIN) {
                            ss2 << '0';
                        }
                        else if (other_info.index == INT_MIN + 1) {
                            ss2 << "00";
                        }
                        else {
                            // The same source shape may generate or modify
                            // more than one shape. The index here marks the
                            // position it is reported by OCC. Including the
                            // index here is likely to degrade name stablilty,
                            // but is unfortunately a necessity to avoid
                            // duplicate names.
                            ss2 << other_info.index;
                        }
                    }
                    Data::MappedName other_name = other_key.name;
                    elementMap()->encodeElementName(*other_info.shapetype,
                                                    other_name,
                                                    ss2,
                                                    &sids,
                                                    Tag,
                                                    nullptr,
                                                    other_key.tag);
                    ss << other_name;
                    if ((name_type == 1 && other_info.index < 0)
                        || (name_type == 2 && other_info.index > 0)) {
                        if (FC_LOG_INSTANCE.isEnabled(FC_LOGLEVEL_LOG)) {
                            FC_WARN("element is both generated and modified");  // NOLINT
                        }
                        name_type = 0;
                    }
                    sids += other_info.sids;
                    // To avoid the name becoming to long, just put some limit here
                    if (++count == 4) {
                        break;
                    }
                }
                if (!first) {
                    ss << ')';
                    if (Hasher) {
                        sids.push_back(Hasher->getID(ss.str().c_str()));
                        ss.str("");
                        ss << sids.back().toString();
                    }
                    postfix = ss.str();
                }
            }

            ss.str("");
            if (name_type == 2) {
                ss << genPostfix();
            }
            else if (name_type == 1) {
                ss << modPostfix();
            }
            else {
                ss << modgenPostfix();
            }
            if (first_info.index == INT_MIN) {
                ss << '0';
            }
            else if (first_info.index == INT_MIN + 1) {
                ss << "00";
            }
            else if (abs(first_info.index) > 1) {
                ss << abs(first_info.index);
            }
            ss << postfix;
            elementMap()
                ->encodeElementName(element[0], first_name, ss, &sids, Tag, op, first_key.tag);
            elementMap()->setElementName(element, first_name, Tag, &sids);

            if (!delayed && first_key.shapetype < 3) {
                newNames.erase(itName);
            }
        }

        // The reverse pass. Starting from the highest level element, i.e.
        // Face, for any element that are named, assign names for its lower unnamed
        // elements. For example, if Edge1 is named E1, and its vertexes are not
        // named, then name them as E1;U1, E1;U2, etc.
        //
        // In order to make the name as stable as possible, we may assign multiple
        // names (which must be sorted, because we may use the first one to name
        // upper element in the final pass) to lower element if it appears in
        // multiple higher elements, e.g. same edge in multiple faces.

        for (size_t infoIndex = infos.size() - 1; infoIndex != 0; --infoIndex) {
            std::map<Data::IndexedName,
                     std::map<Data::MappedName, NameInfo, Data::ElementNameComparator>>
                names;
            auto& info = *infos.at(infoIndex);
            auto& next = *infos.at(infoIndex - 1);
            int elementCounter = 1;
            auto it = newNames.end();
            if (delayed) {
                it = newNames.upper_bound(Data::IndexedName::fromConst(info.shapetype, 0));
            }
            for (;; ++elementCounter) {
                Data::IndexedName element;
                if (!delayed) {
                    if (elementCounter > info.count()) {
                        break;
                    }
                    element = Data::IndexedName::fromConst(info.shapetype, elementCounter);
                    if (newNames.count(element) != 0U) {
                        continue;
                    }
                }
                else if (it == newNames.end()
                         || !boost::starts_with(it->first.getType(), info.shapetype)) {
                    break;
                }
                else {
                    element = it->first;
                    ++it;
                    elementCounter = element.getIndex();
                    if (elementCounter == 0 || elementCounter > info.count()) {
                        continue;
                    }
                }
                Data::ElementIDRefs sids;
                Data::MappedName mapped = getMappedName(element, false, &sids);
                if (!mapped) {
                    continue;
                }

                TopTools_IndexedMapOfShape submap;
                TopExp::MapShapes(info.find(elementCounter), next.type, submap);
                for (int submapIndex = 1, infoCounter = 1; submapIndex <= submap.Extent(); ++submapIndex) {
                    ss.str("");
                    int elementIndex = next.find(submap(submapIndex));
                    assert(elementIndex);
                    Data::IndexedName indexedName = Data::IndexedName::fromConst(next.shapetype, elementIndex);
                    if (getMappedName(indexedName)) {
                        continue;
                    }
                    auto& infoRef = names[indexedName][mapped];
                    infoRef.index = infoCounter++;
                    infoRef.sids = sids;
                }
            }
            // Assign the actual names
            for (auto& [indexedName, nameInfoMap] : names) {
                // Do we really want multiple names for an element in this case?
                // If not, we just pick the name in the first sorting order here.
                auto& nameInfoMapEntry = *nameInfoMap.begin();
                {
                    auto& nameInfo = nameInfoMapEntry.second;
                    auto& sids = nameInfo.sids;
                    newName = nameInfoMapEntry.first;
                    ss.str("");
                    ss << upperPostfix();
                    if (nameInfo.index > 1) {
                        ss << nameInfo.index;
                    }
                    elementMap()->encodeElementName(indexedName[0], newName, ss, &sids, Tag, op);
                    elementMap()->setElementName(indexedName, newName, Tag, &sids);
                }
            }
        }

        // The forward pass. For any elements that are not named, try construct its
        // name from the lower elements
        bool hasUnnamed = false;
        for (size_t ifo = 1; ifo < infos.size(); ++ifo) {
            auto& info = *infos.at(ifo);
            auto& prev = *infos.at(ifo-1);
            for (int i = 1; i <= info.count(); ++i) {
                Data::IndexedName element = Data::IndexedName::fromConst(info.shapetype, i);
                if (getMappedName(element)) {
                    continue;
                }

                Data::ElementIDRefs sids;
                std::map<Data::MappedName, Data::IndexedName, Data::ElementNameComparator> names;
                TopExp_Explorer xp;
                if (info.type == TopAbs_FACE) {
                    xp.Init(BRepTools::OuterWire(TopoDS::Face(info.find(i))), TopAbs_EDGE);
                }
                else {
                    xp.Init(info.find(i), prev.type);
                }
                for (; xp.More(); xp.Next()) {
                    int previousElementIndex = prev.find(xp.Current());
                    assert(previousElementIndex);
                    Data::IndexedName prevElement = Data::IndexedName::fromConst(prev.shapetype, previousElementIndex);
                    if (!delayed && (newNames.count(prevElement) != 0U)) {
                        names.clear();
                        break;
                    }
                    Data::ElementIDRefs sid;
                    Data::MappedName name = getMappedName(prevElement, false, &sid);
                    if (!name) {
                        // only assign name if all lower elements are named
                        if (FC_LOG_INSTANCE.isEnabled(FC_LOGLEVEL_LOG)) {
                            FC_WARN("unnamed lower element " << prevElement);  // NOLINT
                        }
                        names.clear();
                        break;
                    }
                    auto res = names.emplace(name, prevElement);
                    if (res.second) {
                        sids += sid;
                    }
                    else if (prevElement != res.first->second) {
                        // The seam edge will appear twice, which is normal. We
                        // only warn if the mapped element names are different.
                        // NOLINTNEXTLINE
                        FC_WARN("lower element " << prevElement << " and " << res.first->second
                                                 << " has duplicated name " << name << " for "
                                                 << info.shapetype << i);
                    }
                }
                if (names.empty()) {
                    hasUnnamed = true;
                    continue;
                }
                auto it = names.begin();
                newName = it->first;
                if (names.size() == 1) {
                    ss << lowerPostfix();
                }
                else {
                    bool first = true;
                    ss.str("");
                    if (!Hasher) {
                        ss << lowerPostfix();
                    }
                    ss << '(';
                    int count = 0;
                    for (++it; it != names.end(); ++it) {
                        if (first) {
                            first = false;
                        }
                        else {
                            ss << '|';
                        }
                        ss << it->first;

                        // To avoid the name becoming to long, just put some limit here
                        if (++count == 4) {
                            break;
                        }
                    }
                    ss << ')';
                    if (Hasher) {
                        sids.push_back(Hasher->getID(ss.str().c_str()));
                        ss.str("");
                        ss << lowerPostfix() << sids.back().toString();
                    }
                }
                elementMap()->encodeElementName(element[0], newName, ss, &sids, Tag, op);
                elementMap()->setElementName(element, newName, Tag, &sids);
            }
        }
        if (!hasUnnamed || delayed || newNames.empty()) {
            break;
        }
        delayed = true;
    }
    return *this;
}

namespace
{
void addShapesToBuilder(const std::vector<TopoShape>& shapes,
                        BRep_Builder& builder,
                        TopoDS_Compound& comp)
{
    int count = 0;
    for (auto& topoShape : shapes) {
        if (topoShape.isNull()) {
            FC_WARN("Null input shape");  // NOLINT
            continue;
        }
        builder.Add(comp, topoShape.getShape());
        ++count;
    }
    if (count == 0) {
        FC_THROWM(NullShapeException, "Null shape");
    }
}
}  // namespace

TopoShape&
TopoShape::makeElementCompound(const std::vector<TopoShape>& shapes, const char* op, bool force)
{
    if (!force && shapes.size() == 1) {
        *this = shapes[0];
        return *this;
    }

    BRep_Builder builder;
    TopoDS_Compound comp;
    builder.MakeCompound(comp);

    if (shapes.empty()) {
        setShape(comp);
        return *this;
    }
    addShapesToBuilder(shapes, builder, comp);
    setShape(comp);
    initCache();

    mapSubElement(shapes, op);
    return *this;
}

struct MapperSewing: Part::TopoShape::Mapper
{
    BRepBuilderAPI_Sewing& maker;
    MapperSewing(BRepBuilderAPI_Sewing& maker)
        : maker(maker)
    {}
    virtual const std::vector<TopoDS_Shape>& modified(const TopoDS_Shape& s) const override
    {
        _res.clear();
        try {
            const auto& shape = maker.Modified(s);
            if (!shape.IsNull() && !shape.IsSame(s)) {
                _res.push_back(shape);
            }
            else {
                const auto& sshape = maker.ModifiedSubShape(s);
                if (!sshape.IsNull() && !sshape.IsSame(s)) {
                    _res.push_back(sshape);
                }
            }
        }
        catch (const Standard_Failure& e) {
            if (FC_LOG_INSTANCE.isEnabled(FC_LOGLEVEL_LOG)) {
                FC_WARN("Exception on shape mapper: " << e.GetMessageString());
            }
        }
        return _res;
    }
};

struct MapperThruSections: MapperMaker
{
    TopoShape firstProfile;
    TopoShape lastProfile;

    MapperThruSections(BRepOffsetAPI_ThruSections& tmaker, const std::vector<TopoShape>& profiles)
        : MapperMaker(tmaker)
    {
        if (!tmaker.FirstShape().IsNull()) {
            firstProfile = profiles.front();
        }
        if (!tmaker.LastShape().IsNull()) {
            lastProfile = profiles.back();
        }
    }
    virtual const std::vector<TopoDS_Shape>& generated(const TopoDS_Shape& s) const override
    {
        MapperMaker::generated(s);
        if (_res.size()) {
            return _res;
        }
        try {
            auto& tmaker = static_cast<BRepOffsetAPI_ThruSections&>(maker);
            auto shape = tmaker.GeneratedFace(s);
            if (!shape.IsNull()) {
                _res.push_back(shape);
            }
            if (firstProfile.getShape().IsSame(s) || firstProfile.findShape(s)) {
                _res.push_back(tmaker.FirstShape());
            }
            else if (lastProfile.getShape().IsSame(s) || lastProfile.findShape(s)) {
                _res.push_back(tmaker.LastShape());
            }
        }
        catch (const Standard_Failure& e) {
            if (FC_LOG_INSTANCE.isEnabled(FC_LOGLEVEL_LOG)) {
                FC_WARN("Exception on shape mapper: " << e.GetMessageString());
            }
        }
        return _res;
    }
};


TopoShape& TopoShape::makeElementShape(BRepBuilderAPI_MakeShape& mkShape,
                                       const TopoShape& source,
                                       const char* op)
{
    std::vector<TopoShape> sources(1, source);
    return makeElementShape(mkShape, sources, op);
}

TopoShape& TopoShape::makeElementShape(BRepBuilderAPI_MakeShape& mkShape,
                                       const std::vector<TopoShape>& shapes,
                                       const char* op)
{
    return makeShapeWithElementMap(mkShape.Shape(), MapperMaker(mkShape), shapes, op);
}

TopoShape&
TopoShape::makeElementShape(BRepOffsetAPI_ThruSections& mk, const TopoShape& source, const char* op)
{
    if (!op) {
        op = Part::OpCodes::ThruSections;
    }
    return makeElementShape(mk, std::vector<TopoShape>(1, source), op);
}

TopoShape& TopoShape::makeElementShape(BRepOffsetAPI_ThruSections& mk,
                                       const std::vector<TopoShape>& sources,
                                       const char* op)
{
    if (!op) {
        op = Part::OpCodes::ThruSections;
    }
    return makeShapeWithElementMap(mk.Shape(), MapperThruSections(mk, sources), sources, op);
}

TopoShape& TopoShape::makeElementShape(BRepBuilderAPI_Sewing& mk,
                                       const std::vector<TopoShape>& shapes,
                                       const char* op)
{
    if (!op) {
        op = Part::OpCodes::Sewing;
    }
    return makeShapeWithElementMap(mk.SewedShape(), MapperSewing(mk), shapes, op);
}

TopoShape&
TopoShape::makeElementShape(BRepBuilderAPI_Sewing& mkShape, const TopoShape& source, const char* op)
{
    if (!op) {
        op = Part::OpCodes::Sewing;
    }
    return makeElementShape(mkShape, std::vector<TopoShape>(1, source), op);
}

TopoShape& TopoShape::makeElementShape(BRepPrimAPI_MakeHalfSpace& mkShape,
                                       const TopoShape& source,
                                       const char* op)
{
    if (!op) {
        op = Part::OpCodes::HalfSpace;
    }
    return makeShapeWithElementMap(mkShape.Solid(), MapperMaker(mkShape), {source}, op);
}

TopoShape& TopoShape::makeElementFace(const TopoShape& shape,
                                      const char* op,
                                      const char* maker,
                                      const gp_Pln* plane)
{
    std::vector<TopoShape> shapes;
    if (shape.isNull()) {
        FC_THROWM(NullShapeException, "Null shape");
    }
    if (shape.getShape().ShapeType() == TopAbs_COMPOUND) {
        shapes = shape.getSubTopoShapes();
    }
    else {
        shapes.push_back(shape);
    }
    return makeElementFace(shapes, op, maker, plane);
}

TopoShape& TopoShape::makeElementFace(const std::vector<TopoShape>& shapes,
                                      const char* op,
                                      const char* maker,
                                      const gp_Pln* plane)
{
    if (!maker || !maker[0]) {
        maker = "Part::FaceMakerBullseye";
    }
    std::unique_ptr<FaceMaker> mkFace = FaceMaker::ConstructFromType(maker);
    mkFace->MyHasher = Hasher;
    mkFace->MyOp = op;
    if (plane) {
        mkFace->setPlane(*plane);
    }

    for (auto& shape : shapes) {
        if (shape.getShape().ShapeType() == TopAbs_COMPOUND) {
            mkFace->useTopoCompound(shape);
        }
        else {
            mkFace->addTopoShape(shape);
        }
    }
    mkFace->Build();

    const auto& ret = mkFace->getTopoShape();
    setShape(ret._Shape);
    Hasher = ret.Hasher;
    resetElementMap(ret.elementMap());
    if (!isValid()) {
        ShapeFix_ShapeTolerance aSFT;
        aSFT.LimitTolerance(getShape(),
                            Precision::Confusion(),
                            Precision::Confusion(),
                            TopAbs_SHAPE);

        // In some cases, the OCC reports the returned shape having invalid
        // tolerance. Not sure about the real cause.
        //
        // Update: one of the cause is related to OCC bug in
        // BRepBuilder_FindPlane, A possible call sequence is,
        //
        //      makEOffset2D() -> TopoShape::findPlane() -> BRepLib_FindSurface
        //
        // See code comments in findPlane() for the description of the bug and
        // work around.

        ShapeFix_Shape fixer(getShape());
        fixer.Perform();
        setShape(fixer.Shape(), false);

        if (!isValid()) {
            FC_WARN("makeElementFace: resulting face is invalid");
        }
    }
    return *this;
}

/**
 *  Encode and set an element name in the elementMap.  If a hasher is defined, apply it to the name.
 *
 * @param element   The element name(type) that provides 1 one character suffix to the name IF
 * <conditions>.
 * @param names     The subnames to build the name from.  If empty, return the TopoShape MappedName.
 * @param marker    The elementMap name or suffix to start the name with.  If null, use the
 *                  elementMapPrefix.
 * @param op        The op text passed to the element name encoder along with the TopoShape Tag
 * @param _sids     If defined, records the sub ids processed.
 *
 * @return          The encoded, possibly hashed name.
 */
Data::MappedName TopoShape::setElementComboName(const Data::IndexedName& element,
                                                const std::vector<Data::MappedName>& names,
                                                const char* marker,
                                                const char* op,
                                                const Data::ElementIDRefs* _sids)
{
    if (names.empty()) {
        return Data::MappedName();
    }
    std::string _marker;
    if (!marker) {
        marker = elementMapPrefix().c_str();
    }
    else if (!boost::starts_with(marker, elementMapPrefix())) {
        _marker = elementMapPrefix() + marker;
        marker = _marker.c_str();
    }
    auto it = names.begin();
    Data::MappedName newName = *it;
    std::ostringstream ss;
    Data::ElementIDRefs sids;
    if (_sids) {
        sids = *_sids;
    }
    if (names.size() == 1) {
        ss << marker;
    }
    else {
        bool first = true;
        ss.str("");
        if (!Hasher) {
            ss << marker;
        }
        ss << '(';
        for (++it; it != names.end(); ++it) {
            if (first) {
                first = false;
            }
            else {
                ss << '|';
            }
            ss << *it;
        }
        ss << ')';
        if (Hasher) {
            sids.push_back(Hasher->getID(ss.str().c_str()));
            ss.str("");
            ss << marker << sids.back().toString();
        }
    }
    elementMap()->encodeElementName(element[0], newName, ss, &sids, Tag, op);
    return elementMap()->setElementName(element, newName, Tag, &sids);
}

/**
 * Reorient the outer and inner wires of the TopoShape
 *
 * @param inner If this is not a nullptr, then any inner wires processed will be returned in this
 * vector.
 * @param reorient  One of NoReorient, Reorient ( Outer forward, inner reversed ),
 *                  ReorientForward ( all forward ), or ReorientReversed ( all reversed )
 * @return The outer wire, or an empty TopoShape if this isn't a Face, has no Face subShapes, or the
 *         outer wire isn't found.
 */
TopoShape TopoShape::splitWires(std::vector<TopoShape>* inner, SplitWireReorient reorient) const
{
    // ShapeAnalysis::OuterWire() is un-reliable for some reason. OCC source
    // code shows it works by creating face using each wire, and then test using
    // BRepTopAdaptor_FClass2d::PerformInfinitePoint() to check if it is an out
    // bound wire. And practice shows it sometimes returns the incorrect
    // result. Need more investigation. Note that this may be related to
    // unreliable solid face orientation
    // (https://forum.freecadweb.org/viewtopic.php?p=446006#p445674)
    //
    // Use BrepTools::OuterWire() instead. OCC source code shows it is
    // implemented using simple bound box checking. This should be a
    // reliable method, especially so for a planar face.

    TopoDS_Shape tmp;
    if (shapeType(true) == TopAbs_FACE) {
        tmp = BRepTools::OuterWire(TopoDS::Face(_Shape));
    }
    else if (countSubShapes(TopAbs_FACE) == 1) {
        tmp = BRepTools::OuterWire(TopoDS::Face(getSubShape(TopAbs_FACE, 1)));
    }
    if (tmp.IsNull()) {
        return TopoShape();
    }
    const auto& wires = getSubTopoShapes(TopAbs_WIRE);
    auto it = wires.begin();

    TopAbs_Orientation orientOuter, orientInner;
    switch (reorient) {
        case ReorientReversed:
            orientOuter = orientInner = TopAbs_REVERSED;
            break;
        case ReorientForward:
            orientOuter = orientInner = TopAbs_FORWARD;
            break;
        default:
            orientOuter = TopAbs_FORWARD;
            orientInner = TopAbs_REVERSED;
            break;
    }

    auto doReorient = [](TopoShape& s, TopAbs_Orientation orient) {
        // Special case of single edge wire. Make sure the edge is in the
        // required orientation. This is necessary because BRepFill_OffsetWire
        // has special handling of circular edge offset, which seem to only
        // respect the edge orientation and disregard the wire orientation. The
        // orientation is used to determine whether to shrink or expand.
        if (s.countSubShapes(TopAbs_EDGE) == 1) {
            TopoDS_Shape e = s.getSubShape(TopAbs_EDGE, 1);
            if (e.Orientation() == orient) {
                if (s._Shape.Orientation() == orient) {
                    return;
                }
            }
            else {
                e = e.Oriented(orient);
            }
            BRepBuilderAPI_MakeWire mkWire(TopoDS::Edge(e));
            s.setShape(mkWire.Shape(), false);
        }
        else if (s._Shape.Orientation() != orient) {
            s.setShape(s._Shape.Oriented(orient), false);
        }
    };

    for (; it != wires.end(); ++it) {
        auto& wire = *it;
        if (wire.getShape().IsSame(tmp)) {
            if (inner) {
                for (++it; it != wires.end(); ++it) {
                    inner->push_back(*it);
                    if (reorient) {
                        doReorient(inner->back(), orientInner);
                    }
                }
            }
            auto res = wire;
            if (reorient) {
                doReorient(res, orientOuter);
            }
            return res;
        }
        if (inner) {
            inner->push_back(wire);
            if (reorient) {
                doReorient(inner->back(), orientInner);
            }
        }
    }
    return TopoShape();
}

<<<<<<< HEAD
TopoShape& TopoShape::makeElementShape(BRepBuilderAPI_MakeShape& mkShape,
                                       const TopoShape& source,
                                       const char* op)
{
    std::vector<TopoShape> sources(1, source);
    return makeElementShape(mkShape, sources, op);
}

TopoShape& TopoShape::makeElementShape(BRepBuilderAPI_MakeShape& mkShape,
                                       const std::vector<TopoShape>& shapes,
                                       const char* op)
{
    return makeShapeWithElementMap(mkShape.Shape(), MapperMaker(mkShape), shapes, op);
}

TopoShape&
TopoShape::makeElementShape(BRepOffsetAPI_ThruSections& mk, const TopoShape& source, const char* op)
{
    if (!op) {
        op = Part::OpCodes::ThruSections;
    }
    return makeElementShape(mk, std::vector<TopoShape>(1, source), op);
}

TopoShape& TopoShape::makeElementShape(BRepOffsetAPI_ThruSections& mk,
                                       const std::vector<TopoShape>& sources,
                                       const char* op)
{
    if (!op) {
        op = Part::OpCodes::ThruSections;
    }
    return makeShapeWithElementMap(mk.Shape(), MapperThruSections(mk, sources), sources, op);
}

TopoShape& TopoShape::makeElementShape(BRepBuilderAPI_Sewing& mk,
                                       const std::vector<TopoShape>& shapes,
                                       const char* op)
{
    if (!op) {
        op = Part::OpCodes::Sewing;
    }
    return makeShapeWithElementMap(mk.SewedShape(), MapperSewing(mk), shapes, op);
}

TopoShape&
TopoShape::makeElementShape(BRepBuilderAPI_Sewing& mkShape, const TopoShape& source, const char* op)
{
    if (!op) {
        op = Part::OpCodes::Sewing;
    }
    return makeElementShape(mkShape, std::vector<TopoShape>(1, source), op);
}

struct MapperSewing: Part::TopoShape::Mapper
{
    BRepBuilderAPI_Sewing& maker;
    MapperSewing(BRepBuilderAPI_Sewing& maker)
        : maker(maker)
    {}
    virtual const std::vector<TopoDS_Shape>& modified(const TopoDS_Shape& s) const override
    {
        _res.clear();
        try {
            const auto& shape = maker.Modified(s);
            if (!shape.IsNull() && !shape.IsSame(s)) {
                _res.push_back(shape);
            }
            else {
                const auto& sshape = maker.ModifiedSubShape(s);
                if (!sshape.IsNull() && !sshape.IsSame(s)) {
                    _res.push_back(sshape);
                }
=======
struct MapperFill: Part::TopoShape::Mapper
{
    BRepFill_Generator& maker;
    explicit MapperFill(BRepFill_Generator& maker)
        : maker(maker)
    {}
    const std::vector<TopoDS_Shape>& generated(const TopoDS_Shape& s) const override
    {
        _res.clear();
        try {
            TopTools_ListIteratorOfListOfShape it;
            for (it.Initialize(maker.GeneratedShapes(s)); it.More(); it.Next()) {
                _res.push_back(it.Value());
>>>>>>> 90d36f60
            }
        }
        catch (const Standard_Failure& e) {
            if (FC_LOG_INSTANCE.isEnabled(FC_LOGLEVEL_LOG)) {
                FC_WARN("Exception on shape mapper: " << e.GetMessageString());
            }
        }
        return _res;
    }
};

<<<<<<< HEAD
const std::vector<TopoDS_Shape>& MapperMaker::modified(const TopoDS_Shape& s) const
{
    _res.clear();
    try {
        TopTools_ListIteratorOfListOfShape it;
        for (it.Initialize(maker.Modified(s)); it.More(); it.Next()) {
            _res.push_back(it.Value());
        }
    }
    catch (const Standard_Failure& e) {
        if (FC_LOG_INSTANCE.isEnabled(FC_LOGLEVEL_LOG)) {
            FC_WARN("Exception on shape mapper: " << e.GetMessageString());
        }
    }
    return _res;
}

const std::vector<TopoDS_Shape>& MapperMaker::generated(const TopoDS_Shape& s) const
{
    _res.clear();
    try {
        TopTools_ListIteratorOfListOfShape it;
        for (it.Initialize(maker.Generated(s)); it.More(); it.Next()) {
            _res.push_back(it.Value());
        }
    }
    catch (const Standard_Failure& e) {
        if (FC_LOG_INSTANCE.isEnabled(FC_LOGLEVEL_LOG)) {
            FC_WARN("Exception on shape mapper: " << e.GetMessageString());
        }
    }
    return _res;
}
=======
// topo naming counterpart of TopoShape::makeShell()
TopoShape& TopoShape::makeElementShell(bool silent, const char* op)
{
    if (silent) {
        if (isNull()) {
            return *this;
        }

        if (shapeType(true) != TopAbs_COMPOUND) {
            return *this;
        }

        // we need a compound that consists of only faces
        TopExp_Explorer it;
        // no shells
        if (hasSubShape(TopAbs_SHELL)) {
            return *this;
        }

        // no wires outside a face
        it.Init(_Shape, TopAbs_WIRE, TopAbs_FACE);
        if (it.More()) {
            return *this;
        }

        // no edges outside a wire
        it.Init(_Shape, TopAbs_EDGE, TopAbs_WIRE);
        if (it.More()) {
            return *this;
        }

        // no vertexes outside an edge
        it.Init(_Shape, TopAbs_VERTEX, TopAbs_EDGE);
        if (it.More()) {
            return *this;
        }
    }
    else if (!hasSubShape(TopAbs_FACE)) {
        FC_THROWM(Base::CADKernelError, "Cannot make shell without face");
    }

    BRep_Builder builder;
    TopoDS_Shape shape;
    TopoDS_Shell shell;
    builder.MakeShell(shell);

    try {
        for (const auto& face : getSubShapes(TopAbs_FACE)) {
            builder.Add(shell, face);
        }

        TopoShape tmp(Tag, Hasher, shell);
        tmp.resetElementMap();
        tmp.mapSubElement(*this, op);

        shape = shell;
        BRepCheck_Analyzer check(shell);
        if (!check.IsValid()) {
            ShapeUpgrade_ShellSewing sewShell;
            shape = sewShell.ApplySewing(shell);
            // TODO confirm the above won't change OCCT topological naming
        }

        if (shape.IsNull()) {
            if (silent) {
                return *this;
            }
            FC_THROWM(NullShapeException, "Failed to make shell");
        }

        if (shape.ShapeType() != TopAbs_SHELL) {
            if (silent) {
                return *this;
            }
            FC_THROWM(Base::CADKernelError,
                      "Failed to make shell: unexpected output shape type "
                          << shapeType(shape.ShapeType(), true));
        }

        setShape(shape);
        resetElementMap(tmp.elementMap());
    }
    catch (Standard_Failure& e) {
        if (!silent) {
            FC_THROWM(Base::CADKernelError, "Failed to make shell: " << e.GetMessageString());
        }
    }

    return *this;
}

// TopoShape& TopoShape::makeElementShellFromWires(const std::vector<TopoShape>& wires,
//                                                 bool silent,
//                                                 const char* op)
// {
//     BRepFill_Generator maker;
//     for (auto& w : wires) {
//         if (w.shapeType(silent) == TopAbs_WIRE) {
//             maker.AddWire(TopoDS::Wire(w.getShape()));
//         }
//     }
//     if (wires.empty()) {
//         if (silent) {
//             _Shape.Nullify();
//             return *this;
//         }
//         FC_THROWM(NullShapeException, "No input shapes");
//     }
//     maker.Perform();
//     this->makeShapeWithElementMap(maker.Shell(), MapperFill(maker), wires, op);
//     return *this;
// }
>>>>>>> 90d36f60

}  // namespace Part<|MERGE_RESOLUTION|>--- conflicted
+++ resolved
@@ -45,12 +45,8 @@
 #include "TopoShapeOpCode.h"
 #include "FaceMaker.h"
 
-<<<<<<< HEAD
 #include "TopoShapeOpCode.h"
-=======
 #include <App/ElementNamingUtils.h>
-
->>>>>>> 90d36f60
 
 FC_LOG_LEVEL_INIT("TopoShape", true, true)  // NOLINT
 
@@ -1684,7 +1680,6 @@
     return TopoShape();
 }
 
-<<<<<<< HEAD
 TopoShape& TopoShape::makeElementShape(BRepBuilderAPI_MakeShape& mkShape,
                                        const TopoShape& source,
                                        const char* op)
@@ -1757,7 +1752,16 @@
                 if (!sshape.IsNull() && !sshape.IsSame(s)) {
                     _res.push_back(sshape);
                 }
-=======
+            }
+        }
+        catch (const Standard_Failure& e) {
+            if (FC_LOG_INSTANCE.isEnabled(FC_LOGLEVEL_LOG)) {
+                FC_WARN("Exception on shape mapper: " << e.GetMessageString());
+            }
+        }
+        return _res;
+    }
+};
 struct MapperFill: Part::TopoShape::Mapper
 {
     BRepFill_Generator& maker;
@@ -1771,7 +1775,6 @@
             TopTools_ListIteratorOfListOfShape it;
             for (it.Initialize(maker.GeneratedShapes(s)); it.More(); it.Next()) {
                 _res.push_back(it.Value());
->>>>>>> 90d36f60
             }
         }
         catch (const Standard_Failure& e) {
@@ -1783,7 +1786,6 @@
     }
 };
 
-<<<<<<< HEAD
 const std::vector<TopoDS_Shape>& MapperMaker::modified(const TopoDS_Shape& s) const
 {
     _res.clear();
@@ -1817,7 +1819,7 @@
     }
     return _res;
 }
-=======
+
 // topo naming counterpart of TopoShape::makeShell()
 TopoShape& TopoShape::makeElementShell(bool silent, const char* op)
 {
@@ -1930,6 +1932,5 @@
 //     this->makeShapeWithElementMap(maker.Shell(), MapperFill(maker), wires, op);
 //     return *this;
 // }
->>>>>>> 90d36f60
 
 }  // namespace Part