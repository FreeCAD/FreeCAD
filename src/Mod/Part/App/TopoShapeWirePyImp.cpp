--- conflicted
+++ resolved
@@ -1,880 +1,861 @@
-// SPDX-License-Identifier: LGPL-2.1-or-later
-
-/***************************************************************************
- *   Copyright (c) 2008 Jürgen Riegel <juergen.riegel@web.de>              *
- *                                                                         *
- *   This file is part of the FreeCAD CAx development system.              *
- *                                                                         *
- *   This library is free software; you can redistribute it and/or         *
- *   modify it under the terms of the GNU Library General Public           *
- *   License as published by the Free Software Foundation; either          *
- *   version 2 of the License, or (at your option) any later version.      *
- *                                                                         *
- *   This library  is distributed in the hope that it will be useful,      *
- *   but WITHOUT ANY WARRANTY; without even the implied warranty of        *
- *   MERCHANTABILITY or FITNESS FOR A PARTICULAR PURPOSE.  See the         *
- *   GNU Library General Public License for more details.                  *
- *                                                                         *
- *   You should have received a copy of the GNU Library General Public     *
- *   License along with this library; see the file COPYING.LIB. If not,    *
- *   write to the Free Software Foundation, Inc., 59 Temple Place,         *
- *   Suite 330, Boston, MA  02111-1307, USA                                *
- *                                                                         *
- ***************************************************************************/
-
-#include <Approx_Curve3d.hxx>
-#include <BRepAdaptor_CompCurve.hxx>
-#include <BRepBuilderAPI_FindPlane.hxx>
-#include <BRepBuilderAPI_MakeWire.hxx>
-#include <BRepGProp.hxx>
-#include <BRepOffsetAPI_MakeOffset.hxx>
-#include <BRepTools_WireExplorer.hxx>
-#include <GProp_GProps.hxx>
-#include <GProp_PrincipalProps.hxx>
-#include <GCPnts_QuasiUniformAbscissa.hxx>
-#include <GCPnts_QuasiUniformDeflection.hxx>
-#include <GCPnts_TangentialDeflection.hxx>
-#include <GCPnts_UniformAbscissa.hxx>
-#include <GCPnts_UniformDeflection.hxx>
-#include <Precision.hxx>
-#include <ShapeAlgo_AlgoContainer.hxx>
-#include <ShapeFix_Wire.hxx>
-#include <TopExp.hxx>
-#include <TopoDS.hxx>
-#include <TopoDS_Wire.hxx>
-
-#include <BRepOffsetAPI_MakeEvolved.hxx>
-
-#include <Base/GeometryPyCXX.h>
-#include <Base/PyWrapParseTupleAndKeywords.h>
-
-#include <Mod/Part/App/BSplineCurvePy.h>
-#include <Mod/Part/App/TopoShapeFacePy.h>
-#include <Mod/Part/App/TopoShapeWirePy.h>
-#include <Mod/Part/App/TopoShapeWirePy.cpp>
-#include "OCCError.h"
-#include "Tools.h"
-
-
-using namespace Part;
-
-namespace Part
-{
-extern Py::Object shape2pyshape(const TopoDS_Shape& shape);
-}
-
-
-// returns a string which represents the object e.g. when printed in python
-std::string TopoShapeWirePy::representation() const
-{
-    std::stringstream str;
-    str << "<Wire object at " << getTopoShapePtr() << ">";
-
-    return str.str();
-}
-
-PyObject* TopoShapeWirePy::PyMake(struct _typeobject*, PyObject*, PyObject*)  // Python wrapper
-{
-    // create a new instance of TopoShapeWirePy and the Twin object
-    return new TopoShapeWirePy(new TopoShape);
-}
-
-// constructor method
-int TopoShapeWirePy::PyInit(PyObject* args, PyObject* /*kwd*/)
-{
-    if (PyArg_ParseTuple(args, "")) {
-        // Undefined Wire
-        getTopoShapePtr()->setShape(TopoDS_Wire());
-        return 0;
-    }
-
-    PyErr_Clear();
-    PyObject* pcObj;
-    if (PyArg_ParseTuple(args, "O!", &(Part::TopoShapePy::Type), &pcObj)) {
-        BRepBuilderAPI_MakeWire mkWire;
-        const TopoShape& sh = *(static_cast<Part::TopoShapePy*>(pcObj)->getTopoShapePtr());
-        if (sh.isNull()) {
-            PyErr_SetString(PyExc_TypeError, "given shape is invalid");
-            return -1;
-        }
-<<<<<<< HEAD
-        if (sh.shapeType() == TopAbs_EDGE)
-            mkWire.Add(TopoDS::Edge(sh.getShape()));
-        else if (sh.shapeType() == TopAbs_WIRE)
-            mkWire.Add(TopoDS::Wire(sh.getShape()));
-=======
-        if (sh.ShapeType() == TopAbs_EDGE) {
-            mkWire.Add(TopoDS::Edge(sh));
-        }
-        else if (sh.ShapeType() == TopAbs_WIRE) {
-            mkWire.Add(TopoDS::Wire(sh));
-        }
->>>>>>> f218c5f2
-        else {
-            PyErr_SetString(PyExc_TypeError, "shape is neither edge nor wire");
-            return -1;
-        }
-
-        try {
-            getTopoShapePtr()->setShape(mkWire.Wire());
-            getTopoShapePtr()->mapSubElement(sh);
-            return 0;
-        }
-        catch (Standard_Failure& e) {
-
-            PyErr_SetString(PartExceptionOCCError, e.GetMessageString());
-            return -1;
-        }
-    }
-
-    PyErr_Clear();
-    if (PyArg_ParseTuple(args, "O", &pcObj)) {
-        if (!Py::Object(pcObj).isList() && !Py::Object(pcObj).isTuple()) {
-            PyErr_SetString(PyExc_TypeError, "object is neither a list nor a tuple");
-            return -1;
-        }
-
-        std::vector<TopoShape> shapes;
-        BRepBuilderAPI_MakeWire mkWire;
-        Py::Sequence list(pcObj);
-        for (Py::Sequence::iterator it = list.begin(); it != list.end(); ++it) {
-            PyObject* item = (*it).ptr();
-            if (PyObject_TypeCheck(item, &(Part::TopoShapePy::Type))) {
-<<<<<<< HEAD
-                const TopoShape& sh = *(static_cast<Part::TopoShapePy*>(item)->getTopoShapePtr());
-                if (sh.isNull()) {
-                    PyErr_SetString(PyExc_TypeError, "given shape is invalid");
-                    return -1;
-                }
-                if (sh.shapeType() == TopAbs_EDGE)
-                    mkWire.Add(TopoDS::Edge(sh.getShape()));
-                else if (sh.shapeType() == TopAbs_WIRE)
-                    mkWire.Add(TopoDS::Wire(sh.getShape()));
-=======
-                const TopoDS_Shape& sh
-                    = static_cast<Part::TopoShapePy*>(item)->getTopoShapePtr()->getShape();
-                if (sh.IsNull()) {
-                    PyErr_SetString(PyExc_TypeError, "given shape is invalid");
-                    return -1;
-                }
-                if (sh.ShapeType() == TopAbs_EDGE) {
-                    mkWire.Add(TopoDS::Edge(sh));
-                }
-                else if (sh.ShapeType() == TopAbs_WIRE) {
-                    mkWire.Add(TopoDS::Wire(sh));
-                }
->>>>>>> f218c5f2
-                else {
-                    PyErr_SetString(PyExc_TypeError, "shape is neither edge nor wire");
-                    return -1;
-                }
-                shapes.push_back(sh);
-            }
-            else {
-                PyErr_SetString(PyExc_TypeError, "item is not a shape");
-                return -1;
-            }
-        }
-
-        try {
-            getTopoShapePtr()->setShape(mkWire.Wire());
-            getTopoShapePtr()->mapSubElement(shapes);
-            return 0;
-        }
-        catch (Standard_Failure& e) {
-
-            PyErr_SetString(PartExceptionOCCError, e.GetMessageString());
-            return -1;
-        }
-    }
-
-    PyErr_SetString(PartExceptionOCCError, "edge or wire or list of edges and wires expected");
-    return -1;
-}
-
-PyObject* TopoShapeWirePy::add(PyObject* args)
-{
-    PyObject* edge;
-    if (!PyArg_ParseTuple(args, "O!", &(TopoShapePy::Type), &edge)) {
-        return nullptr;
-    }
-    const TopoDS_Wire& w = TopoDS::Wire(getTopoShapePtr()->getShape());
-    BRepBuilderAPI_MakeWire mkWire(w);
-
-    const TopoDS_Shape& sh = static_cast<Part::TopoShapePy*>(edge)->getTopoShapePtr()->getShape();
-    if (sh.IsNull()) {
-        PyErr_SetString(PyExc_TypeError, "given shape is invalid");
-        return nullptr;
-    }
-    if (sh.ShapeType() == TopAbs_EDGE) {
-        mkWire.Add(TopoDS::Edge(sh));
-    }
-    else if (sh.ShapeType() == TopAbs_WIRE) {
-        mkWire.Add(TopoDS::Wire(sh));
-    }
-    else {
-        PyErr_SetString(PyExc_TypeError, "shape is neither edge nor wire");
-        return nullptr;
-    }
-
-    try {
-        getTopoShapePtr()->setShape(mkWire.Wire());
-        Py_Return;
-    }
-    catch (Standard_Failure& e) {
-
-        PyErr_SetString(PartExceptionOCCError, e.GetMessageString());
-        return nullptr;
-    }
-}
-
-PyObject* TopoShapeWirePy::fixWire(PyObject* args)
-{
-    PyObject* face = nullptr;
-    double tol = Precision::Confusion();
-    if (!PyArg_ParseTuple(args, "|O!d", &(TopoShapeFacePy::Type), &face, &tol)) {
-        return nullptr;
-    }
-
-    try {
-        ShapeFix_Wire aFix;
-        const TopoDS_Wire& w = TopoDS::Wire(getTopoShapePtr()->getShape());
-
-        if (face) {
-            const TopoDS_Face& f = TopoDS::Face(
-                static_cast<TopoShapePy*>(face)->getTopoShapePtr()->getShape()
-            );
-            aFix.Init(w, f, tol);
-        }
-        else {
-            aFix.SetPrecision(tol);
-            aFix.Load(w);
-        }
-
-        aFix.FixReorder();
-        aFix.FixConnected();
-        aFix.FixClosed();
-        getTopoShapePtr()->setShape(aFix.Wire());
-
-        Py_Return;
-    }
-    catch (Standard_Failure& e) {
-
-        PyErr_SetString(PartExceptionOCCError, e.GetMessageString());
-        return nullptr;
-    }
-}
-
-PyObject* TopoShapeWirePy::makeOffset(PyObject* args) const
-{
-    double dist;
-    if (!PyArg_ParseTuple(args, "d", &dist)) {
-        return nullptr;
-    }
-    const TopoDS_Wire& w = TopoDS::Wire(getTopoShapePtr()->getShape());
-    BRepBuilderAPI_FindPlane findPlane(w);
-    if (!findPlane.Found()) {
-        PyErr_SetString(PartExceptionOCCError, "No planar wire");
-        return nullptr;
-    }
-
-    BRepOffsetAPI_MakeOffset mkOffset(w);
-    mkOffset.Perform(dist);
-
-    return new TopoShapePy(new TopoShape(mkOffset.Shape()));
-}
-
-PyObject* TopoShapeWirePy::makePipe(PyObject* args) const
-{
-    PyObject* pShape;
-    if (PyArg_ParseTuple(args, "O!", &(Part::TopoShapePy::Type), &pShape)) {
-        try {
-            TopoDS_Shape profile = static_cast<TopoShapePy*>(pShape)->getTopoShapePtr()->getShape();
-            TopoDS_Shape shape = this->getTopoShapePtr()->makePipe(profile);
-            return new TopoShapePy(new TopoShape(shape));
-        }
-        catch (Standard_Failure& e) {
-
-            PyErr_SetString(PartExceptionOCCError, e.GetMessageString());
-            return nullptr;
-        }
-    }
-
-    return nullptr;
-}
-
-PyObject* TopoShapeWirePy::makePipeShell(PyObject* args) const
-{
-    PyObject* obj;
-    PyObject* make_solid = Py_False;
-    PyObject* is_Frenet = Py_False;
-    int transition = 0;
-
-    if (PyArg_ParseTuple(args, "O|O!O!i", &obj, &PyBool_Type, &make_solid, &PyBool_Type, &is_Frenet, &transition)) {
-        try {
-            TopTools_ListOfShape sections;
-            Py::Sequence list(obj);
-            for (Py::Sequence::iterator it = list.begin(); it != list.end(); ++it) {
-                if (PyObject_TypeCheck((*it).ptr(), &(Part::TopoShapePy::Type))) {
-                    const TopoDS_Shape& shape
-                        = static_cast<TopoShapePy*>((*it).ptr())->getTopoShapePtr()->getShape();
-                    sections.Append(shape);
-                }
-            }
-            TopoDS_Shape shape = this->getTopoShapePtr()->makePipeShell(
-                sections,
-                Base::asBoolean(make_solid),
-                Base::asBoolean(is_Frenet),
-                transition
-            );
-            return new TopoShapePy(new TopoShape(shape));
-        }
-        catch (Standard_Failure& e) {
-
-            PyErr_SetString(PartExceptionOCCError, e.GetMessageString());
-            return nullptr;
-        }
-    }
-
-    return nullptr;
-}
-
-/*
-import PartEnums
-v = App.Vector
-profile = Part.makePolygon([v(0.,0.,0.), v(-60.,-60.,-100.), v(-60.,-60.,-140.)])
-spine = Part.makePolygon([v(0.,0.,0.), v(100.,0.,0.), v(100.,100.,0.), v(0.,100.,0.), v(0.,0.,0.)])
-evolve = spine.makeEvolved(Profile=profile, Join=PartEnums.JoinType.Arc)
-*/
-PyObject* TopoShapeWirePy::makeEvolved(PyObject* args, PyObject* kwds) const
-{
-    PyObject* Profile;
-    PyObject* AxeProf = Py_True;
-    PyObject* Solid = Py_False;
-    PyObject* ProfOnSpine = Py_False;
-    int JoinType = int(GeomAbs_Arc);
-    double Tolerance = 0.0000001;
-
-    static const std::array<const char*, 7>
-        kwds_evolve {"Profile", "Join", "AxeProf", "Solid", "ProfOnSpine", "Tolerance", nullptr};
-    if (!Base::Wrapped_ParseTupleAndKeywords(
-            args,
-            kwds,
-            "O!|iO!O!O!d",
-            kwds_evolve,
-            &TopoShapeWirePy::Type,
-            &Profile,
-            &JoinType,
-            &PyBool_Type,
-            &AxeProf,
-            &PyBool_Type,
-            &Solid,
-            &PyBool_Type,
-            &ProfOnSpine,
-            &Tolerance
-        )) {
-        return nullptr;
-    }
-
-    const TopoDS_Wire& spine = TopoDS::Wire(getTopoShapePtr()->getShape());
-    BRepBuilderAPI_FindPlane findPlane(spine);
-    if (!findPlane.Found()) {
-        PyErr_SetString(PartExceptionOCCError, "No planar wire");
-        return nullptr;
-    }
-
-    const TopoDS_Wire& profile = TopoDS::Wire(
-        static_cast<TopoShapeWirePy*>(Profile)->getTopoShapePtr()->getShape()
-    );
-
-    GeomAbs_JoinType joinType;
-    switch (JoinType) {
-        case GeomAbs_Tangent:
-            joinType = GeomAbs_Tangent;
-            break;
-        case GeomAbs_Intersection:
-            joinType = GeomAbs_Intersection;
-            break;
-        default:
-            joinType = GeomAbs_Arc;
-            break;
-    }
-
-    try {
-        BRepOffsetAPI_MakeEvolved evolved(
-            spine,
-            profile,
-            joinType,
-            Base::asBoolean(AxeProf),
-            Base::asBoolean(Solid),
-            Base::asBoolean(ProfOnSpine),
-            Tolerance
-        );
-        TopoDS_Shape shape = evolved.Shape();
-        return Py::new_reference_to(shape2pyshape(shape));
-    }
-    catch (Standard_Failure& e) {
-        PyErr_SetString(PartExceptionOCCError, e.GetMessageString());
-        return nullptr;
-    }
-}
-
-PyObject* TopoShapeWirePy::makeHomogenousWires(PyObject* args) const
-{
-    PyObject* wire;
-    if (!PyArg_ParseTuple(args, "O!", &(Part::TopoShapeWirePy::Type), &wire)) {
-        return nullptr;
-    }
-    try {
-        TopoDS_Wire o1, o2;
-        const TopoDS_Wire& w1 = TopoDS::Wire(getTopoShapePtr()->getShape());
-        const TopoDS_Wire& w2 = TopoDS::Wire(
-            static_cast<TopoShapePy*>(wire)->getTopoShapePtr()->getShape()
-        );
-        ShapeAlgo_AlgoContainer shapeAlgo;
-        if (shapeAlgo.HomoWires(w1, w2, o1, o2, Standard_True)) {
-            getTopoShapePtr()->setShape(o1);
-            return new TopoShapeWirePy(new TopoShape(o2));
-        }
-        else {
-            Py_INCREF(wire);
-            return wire;
-        }
-    }
-    catch (Standard_Failure& e) {
-
-        PyErr_SetString(PartExceptionOCCError, e.GetMessageString());
-        return nullptr;
-    }
-}
-
-PyObject* TopoShapeWirePy::approximate(PyObject* args, PyObject* kwds) const
-{
-    double tol2d = gp::Resolution();
-    double tol3d = 0.0001;
-    int maxseg = 10, maxdeg = 3;
-
-    static const std::array<const char*, 5>
-        kwds_approx {"Tol2d", "Tol3d", "MaxSegments", "MaxDegree", nullptr};
-    if (!Base::Wrapped_ParseTupleAndKeywords(
-            args,
-            kwds,
-            "|ddii",
-            kwds_approx,
-            &tol2d,
-            &tol3d,
-            &maxseg,
-            &maxdeg
-        )) {
-        return nullptr;
-    }
-    try {
-        BRepAdaptor_CompCurve adapt(TopoDS::Wire(getTopoShapePtr()->getShape()));
-        auto hcurve = adapt.Trim(adapt.FirstParameter(), adapt.LastParameter(), tol2d);
-        Approx_Curve3d approx(hcurve, tol3d, GeomAbs_C0, maxseg, maxdeg);
-        if (approx.IsDone()) {
-            return new BSplineCurvePy(new GeomBSplineCurve(approx.Curve()));
-        }
-        else {
-            PyErr_SetString(PartExceptionOCCError, "failed to approximate wire");
-            return nullptr;
-        }
-    }
-    catch (Standard_Failure&) {
-        PyErr_SetString(PartExceptionOCCError, "failed to approximate wire");
-        return nullptr;
-    }
-}
-
-PyObject* TopoShapeWirePy::discretize(PyObject* args, PyObject* kwds) const
-{
-    try {
-        BRepAdaptor_CompCurve adapt(TopoDS::Wire(getTopoShapePtr()->getShape()));
-        bool uniformAbscissaPoints = false;
-        bool uniformAbscissaDistance = false;
-        int numPoints = -1;
-        double distance = -1;
-        double first = adapt.FirstParameter();
-        double last = adapt.LastParameter();
-
-        // use no kwds
-        PyObject* dist_or_num;
-        if (PyArg_ParseTuple(args, "O", &dist_or_num)) {
-            if (PyLong_Check(dist_or_num)) {
-                numPoints = PyLong_AsLong(dist_or_num);
-                uniformAbscissaPoints = true;
-            }
-            else if (PyFloat_Check(dist_or_num)) {
-                distance = PyFloat_AsDouble(dist_or_num);
-                uniformAbscissaDistance = true;
-            }
-            else {
-                PyErr_SetString(PyExc_TypeError, "Either int or float expected");
-                return nullptr;
-            }
-        }
-        else {
-            // use Number kwds
-            static const std::array<const char*, 4> kwds_numPoints {"Number", "First", "Last", nullptr};
-            PyErr_Clear();
-            if (Base::Wrapped_ParseTupleAndKeywords(
-                    args,
-                    kwds,
-                    "i|dd",
-                    kwds_numPoints,
-                    &numPoints,
-                    &first,
-                    &last
-                )) {
-                uniformAbscissaPoints = true;
-            }
-            else {
-                // use Abscissa kwds
-                static const std::array<const char*, 4> kwds_Distance {
-                    "Distance",
-                    "First",
-                    "Last",
-                    nullptr
-                };
-                PyErr_Clear();
-                if (Base::Wrapped_ParseTupleAndKeywords(
-                        args,
-                        kwds,
-                        "d|dd",
-                        kwds_Distance,
-                        &distance,
-                        &first,
-                        &last
-                    )) {
-                    uniformAbscissaDistance = true;
-                }
-            }
-        }
-
-        if (uniformAbscissaPoints || uniformAbscissaDistance) {
-            GCPnts_UniformAbscissa discretizer;
-            if (uniformAbscissaPoints) {
-                discretizer.Initialize(adapt, numPoints, first, last);
-            }
-            else {
-                discretizer.Initialize(adapt, distance, first, last);
-            }
-
-            if (discretizer.IsDone() && discretizer.NbPoints() > 0) {
-                Py::List points;
-                int nbPoints = discretizer.NbPoints();
-                for (int i = 1; i <= nbPoints; i++) {
-                    gp_Pnt p = adapt.Value(discretizer.Parameter(i));
-                    points.append(Py::Vector(Base::Vector3d(p.X(), p.Y(), p.Z())));
-                }
-
-                return Py::new_reference_to(points);
-            }
-            else {
-                PyErr_SetString(PartExceptionOCCError, "Discretization of wire failed");
-                return nullptr;
-            }
-        }
-
-        // use Deflection kwds
-        static const std::array<const char*, 4> kwds_Deflection {"Deflection", "First", "Last", nullptr};
-        PyErr_Clear();
-        double deflection;
-        if (Base::Wrapped_ParseTupleAndKeywords(
-                args,
-                kwds,
-                "d|dd",
-                kwds_Deflection,
-                &deflection,
-                &first,
-                &last
-            )) {
-            GCPnts_UniformDeflection discretizer(adapt, deflection, first, last);
-            if (discretizer.IsDone() && discretizer.NbPoints() > 0) {
-                Py::List points;
-                int nbPoints = discretizer.NbPoints();
-                for (int i = 1; i <= nbPoints; i++) {
-                    gp_Pnt p = discretizer.Value(i);
-                    points.append(Py::Vector(Base::Vector3d(p.X(), p.Y(), p.Z())));
-                }
-
-                return Py::new_reference_to(points);
-            }
-            else {
-                PyErr_SetString(PartExceptionOCCError, "Discretization of wire failed");
-                return nullptr;
-            }
-        }
-
-        // use TangentialDeflection kwds
-        static const std::array<const char*, 6>
-            kwds_TangentialDeflection {"Angular", "Curvature", "First", "Last", "Minimum", nullptr};
-        PyErr_Clear();
-        double angular;
-        double curvature;
-        int minimumPoints = 2;
-        if (Base::Wrapped_ParseTupleAndKeywords(
-                args,
-                kwds,
-                "dd|ddi",
-                kwds_TangentialDeflection,
-                &angular,
-                &curvature,
-                &first,
-                &last,
-                &minimumPoints
-            )) {
-            GCPnts_TangentialDeflection discretizer(adapt, first, last, angular, curvature, minimumPoints);
-            if (discretizer.NbPoints() > 0) {
-                Py::List points;
-                int nbPoints = discretizer.NbPoints();
-                for (int i = 1; i <= nbPoints; i++) {
-                    gp_Pnt p = discretizer.Value(i);
-                    points.append(Py::Vector(Base::Vector3d(p.X(), p.Y(), p.Z())));
-                }
-
-                return Py::new_reference_to(points);
-            }
-            else {
-                PyErr_SetString(PartExceptionOCCError, "Discretization of wire failed");
-                return nullptr;
-            }
-        }
-
-        // use QuasiNumber kwds
-        static const std::array<const char*, 4> kwds_QuasiNumPoints {
-            "QuasiNumber",
-            "First",
-            "Last",
-            nullptr
-        };
-        PyErr_Clear();
-        int quasiNumPoints;
-        if (Base::Wrapped_ParseTupleAndKeywords(
-                args,
-                kwds,
-                "i|dd",
-                kwds_QuasiNumPoints,
-                &quasiNumPoints,
-                &first,
-                &last
-            )) {
-            GCPnts_QuasiUniformAbscissa discretizer(adapt, quasiNumPoints, first, last);
-            if (discretizer.NbPoints() > 0) {
-                Py::List points;
-                int nbPoints = discretizer.NbPoints();
-                for (int i = 1; i <= nbPoints; i++) {
-                    gp_Pnt p = adapt.Value(discretizer.Parameter(i));
-                    points.append(Py::Vector(Base::Vector3d(p.X(), p.Y(), p.Z())));
-                }
-
-                return Py::new_reference_to(points);
-            }
-            else {
-                PyErr_SetString(PartExceptionOCCError, "Discretization of wire failed");
-                return nullptr;
-            }
-        }
-
-        // use QuasiDeflection kwds
-        static const std::array<const char*, 4> kwds_QuasiDeflection {
-            "QuasiDeflection",
-            "First",
-            "Last",
-            nullptr
-        };
-        PyErr_Clear();
-        double quasiDeflection;
-        if (Base::Wrapped_ParseTupleAndKeywords(
-                args,
-                kwds,
-                "d|dd",
-                kwds_QuasiDeflection,
-                &quasiDeflection,
-                &first,
-                &last
-            )) {
-            GCPnts_QuasiUniformDeflection discretizer(adapt, quasiDeflection, first, last);
-            if (discretizer.NbPoints() > 0) {
-                Py::List points;
-                int nbPoints = discretizer.NbPoints();
-                for (int i = 1; i <= nbPoints; i++) {
-                    gp_Pnt p = discretizer.Value(i);
-                    points.append(Py::Vector(Base::Vector3d(p.X(), p.Y(), p.Z())));
-                }
-
-                return Py::new_reference_to(points);
-            }
-            else {
-                PyErr_SetString(PartExceptionOCCError, "Discretization of wire failed");
-                return nullptr;
-            }
-        }
-    }
-    catch (const Base::Exception& e) {
-        PyErr_SetString(PartExceptionOCCError, e.what());
-        return nullptr;
-    }
-
-    PyErr_SetString(PartExceptionOCCError, "Wrong arguments");
-    return nullptr;
-}
-
-Py::String TopoShapeWirePy::getContinuity() const
-{
-    BRepAdaptor_CompCurve adapt(TopoDS::Wire(getTopoShapePtr()->getShape()));
-    std::string cont;
-    switch (adapt.Continuity()) {
-        case GeomAbs_C0:
-            cont = "C0";
-            break;
-        case GeomAbs_G1:
-            cont = "G1";
-            break;
-        case GeomAbs_C1:
-            cont = "C1";
-            break;
-        case GeomAbs_G2:
-            cont = "G2";
-            break;
-        case GeomAbs_C2:
-            cont = "C2";
-            break;
-        case GeomAbs_C3:
-            cont = "C3";
-            break;
-        case GeomAbs_CN:
-            cont = "CN";
-            break;
-    }
-
-    return Py::String(cont);
-}
-
-Py::Object TopoShapeWirePy::getMass() const
-{
-    GProp_GProps props;
-    BRepGProp::LinearProperties(getTopoShapePtr()->getShape(), props);
-    double c = props.Mass();
-    return Py::Float(c);
-}
-
-Py::Object TopoShapeWirePy::getCenterOfMass() const
-{
-    GProp_GProps props;
-    BRepGProp::LinearProperties(getTopoShapePtr()->getShape(), props);
-    gp_Pnt c = props.CentreOfMass();
-    return Py::Vector(Base::Vector3d(c.X(), c.Y(), c.Z()));
-}
-
-Py::Object TopoShapeWirePy::getMatrixOfInertia() const
-{
-    GProp_GProps props;
-    BRepGProp::LinearProperties(getTopoShapePtr()->getShape(), props);
-    gp_Mat m = props.MatrixOfInertia();
-    Base::Matrix4D mat;
-    for (int i = 0; i < 3; i++) {
-        for (int j = 0; j < 3; j++) {
-            mat[i][j] = m(i + 1, j + 1);
-        }
-    }
-    return Py::Matrix(mat);
-}
-
-Py::Object TopoShapeWirePy::getStaticMoments() const
-{
-    GProp_GProps props;
-    BRepGProp::LinearProperties(getTopoShapePtr()->getShape(), props);
-    Standard_Real lx, ly, lz;
-    props.StaticMoments(lx, ly, lz);
-    Py::Tuple tuple(3);
-    tuple.setItem(0, Py::Float(lx));
-    tuple.setItem(1, Py::Float(ly));
-    tuple.setItem(2, Py::Float(lz));
-    return tuple;
-}
-
-Py::Dict TopoShapeWirePy::getPrincipalProperties() const
-{
-    GProp_GProps props;
-    BRepGProp::LinearProperties(getTopoShapePtr()->getShape(), props);
-    GProp_PrincipalProps pprops = props.PrincipalProperties();
-
-    Py::Dict dict;
-    dict.setItem("SymmetryAxis", Py::Boolean(pprops.HasSymmetryAxis() ? true : false));
-    dict.setItem("SymmetryPoint", Py::Boolean(pprops.HasSymmetryPoint() ? true : false));
-    Standard_Real lx, ly, lz;
-    pprops.Moments(lx, ly, lz);
-    Py::Tuple tuple(3);
-    tuple.setItem(0, Py::Float(lx));
-    tuple.setItem(1, Py::Float(ly));
-    tuple.setItem(2, Py::Float(lz));
-    dict.setItem("Moments", tuple);
-    dict.setItem(
-        "FirstAxisOfInertia",
-        Py::Vector(Base::convertTo<Base::Vector3d>(pprops.FirstAxisOfInertia()))
-    );
-    dict.setItem(
-        "SecondAxisOfInertia",
-        Py::Vector(Base::convertTo<Base::Vector3d>(pprops.SecondAxisOfInertia()))
-    );
-    dict.setItem(
-        "ThirdAxisOfInertia",
-        Py::Vector(Base::convertTo<Base::Vector3d>(pprops.ThirdAxisOfInertia()))
-    );
-
-    Standard_Real Rxx, Ryy, Rzz;
-    pprops.RadiusOfGyration(Rxx, Ryy, Rzz);
-    Py::Tuple rog(3);
-    rog.setItem(0, Py::Float(Rxx));
-    rog.setItem(1, Py::Float(Ryy));
-    rog.setItem(2, Py::Float(Rzz));
-    dict.setItem("RadiusOfGyration", rog);
-    return dict;
-}
-
-Py::List TopoShapeWirePy::getOrderedEdges() const
-{
-    Py::List ret;
-
-    BRepTools_WireExplorer xp(TopoDS::Wire(getTopoShapePtr()->getShape()));
-    while (xp.More()) {
-        ret.append(shape2pyshape(xp.Current()));
-        xp.Next();
-    }
-
-    return ret;
-}
-
-Py::List TopoShapeWirePy::getOrderedVertexes() const
-{
-    Py::List ret;
-
-    TopoDS_Wire wire = TopoDS::Wire(getTopoShapePtr()->getShape());
-    BRepTools_WireExplorer xp(wire);
-    while (xp.More()) {
-        ret.append(shape2pyshape(xp.CurrentVertex()));
-        xp.Next();
-    }
-
-    // special treatment for open wires
-    TopoDS_Vertex Vfirst, Vlast;
-    TopExp::Vertices(wire, Vfirst, Vlast);
-    if (!Vfirst.IsNull() && !Vlast.IsNull()) {
-        if (!Vfirst.IsSame(Vlast)) {
-            ret.append(shape2pyshape(Vlast));
-        }
-    }
-
-    return ret;
-}
-
-PyObject* TopoShapeWirePy::getCustomAttributes(const char* /*attr*/) const
-{
-    return nullptr;
-}
-
-int TopoShapeWirePy::setCustomAttributes(const char* /*attr*/, PyObject* /*obj*/)
-{
-    return 0;
-}
+// SPDX-License-Identifier: LGPL-2.1-or-later
+
+/***************************************************************************
+ *   Copyright (c) 2008 Jürgen Riegel <juergen.riegel@web.de>              *
+ *                                                                         *
+ *   This file is part of the FreeCAD CAx development system.              *
+ *                                                                         *
+ *   This library is free software; you can redistribute it and/or         *
+ *   modify it under the terms of the GNU Library General Public           *
+ *   License as published by the Free Software Foundation; either          *
+ *   version 2 of the License, or (at your option) any later version.      *
+ *                                                                         *
+ *   This library  is distributed in the hope that it will be useful,      *
+ *   but WITHOUT ANY WARRANTY; without even the implied warranty of        *
+ *   MERCHANTABILITY or FITNESS FOR A PARTICULAR PURPOSE.  See the         *
+ *   GNU Library General Public License for more details.                  *
+ *                                                                         *
+ *   You should have received a copy of the GNU Library General Public     *
+ *   License along with this library; see the file COPYING.LIB. If not,    *
+ *   write to the Free Software Foundation, Inc., 59 Temple Place,         *
+ *   Suite 330, Boston, MA  02111-1307, USA                                *
+ *                                                                         *
+ ***************************************************************************/
+
+#include <Approx_Curve3d.hxx>
+#include <BRepAdaptor_CompCurve.hxx>
+#include <BRepBuilderAPI_FindPlane.hxx>
+#include <BRepBuilderAPI_MakeWire.hxx>
+#include <BRepGProp.hxx>
+#include <BRepOffsetAPI_MakeOffset.hxx>
+#include <BRepTools_WireExplorer.hxx>
+#include <GProp_GProps.hxx>
+#include <GProp_PrincipalProps.hxx>
+#include <GCPnts_QuasiUniformAbscissa.hxx>
+#include <GCPnts_QuasiUniformDeflection.hxx>
+#include <GCPnts_TangentialDeflection.hxx>
+#include <GCPnts_UniformAbscissa.hxx>
+#include <GCPnts_UniformDeflection.hxx>
+#include <Precision.hxx>
+#include <ShapeAlgo_AlgoContainer.hxx>
+#include <ShapeFix_Wire.hxx>
+#include <TopExp.hxx>
+#include <TopoDS.hxx>
+#include <TopoDS_Wire.hxx>
+
+#include <BRepOffsetAPI_MakeEvolved.hxx>
+
+#include <Base/GeometryPyCXX.h>
+#include <Base/PyWrapParseTupleAndKeywords.h>
+
+#include <Mod/Part/App/BSplineCurvePy.h>
+#include <Mod/Part/App/TopoShapeFacePy.h>
+#include <Mod/Part/App/TopoShapeWirePy.h>
+#include <Mod/Part/App/TopoShapeWirePy.cpp>
+#include "OCCError.h"
+#include "Tools.h"
+
+
+using namespace Part;
+
+namespace Part
+{
+extern Py::Object shape2pyshape(const TopoDS_Shape& shape);
+}
+
+
+// returns a string which represents the object e.g. when printed in python
+std::string TopoShapeWirePy::representation() const
+{
+    std::stringstream str;
+    str << "<Wire object at " << getTopoShapePtr() << ">";
+
+    return str.str();
+}
+
+PyObject* TopoShapeWirePy::PyMake(struct _typeobject*, PyObject*, PyObject*)  // Python wrapper
+{
+    // create a new instance of TopoShapeWirePy and the Twin object
+    return new TopoShapeWirePy(new TopoShape);
+}
+
+// constructor method
+int TopoShapeWirePy::PyInit(PyObject* args, PyObject* /*kwd*/)
+{
+    if (PyArg_ParseTuple(args, "")) {
+        // Undefined Wire
+        getTopoShapePtr()->setShape(TopoDS_Wire());
+        return 0;
+    }
+
+    PyErr_Clear();
+    PyObject* pcObj;
+    if (PyArg_ParseTuple(args, "O!", &(Part::TopoShapePy::Type), &pcObj)) {
+        BRepBuilderAPI_MakeWire mkWire;
+        const TopoShape& sh = *(static_cast<Part::TopoShapePy*>(pcObj)->getTopoShapePtr());
+        if (sh.isNull()) {
+            PyErr_SetString(PyExc_TypeError, "given shape is invalid");
+            return -1;
+        }
+        if (sh.shapeType() == TopAbs_EDGE) {
+            mkWire.Add(TopoDS::Edge(sh.getShape()));
+        }
+        else if (sh.shapeType() == TopAbs_WIRE) {
+            mkWire.Add(TopoDS::Wire(sh.getShape()));
+        }
+        else {
+            PyErr_SetString(PyExc_TypeError, "shape is neither edge nor wire");
+            return -1;
+        }
+
+        try {
+            getTopoShapePtr()->setShape(mkWire.Wire());
+            getTopoShapePtr()->mapSubElement(sh);
+            return 0;
+        }
+        catch (Standard_Failure& e) {
+
+            PyErr_SetString(PartExceptionOCCError, e.GetMessageString());
+            return -1;
+        }
+    }
+
+    PyErr_Clear();
+    if (PyArg_ParseTuple(args, "O", &pcObj)) {
+        if (!Py::Object(pcObj).isList() && !Py::Object(pcObj).isTuple()) {
+            PyErr_SetString(PyExc_TypeError, "object is neither a list nor a tuple");
+            return -1;
+        }
+
+        std::vector<TopoShape> shapes;
+        BRepBuilderAPI_MakeWire mkWire;
+        Py::Sequence list(pcObj);
+        for (Py::Sequence::iterator it = list.begin(); it != list.end(); ++it) {
+            PyObject* item = (*it).ptr();
+            if (PyObject_TypeCheck(item, &(Part::TopoShapePy::Type))) {
+                const TopoShape& sh 
+                    = *(static_cast<Part::TopoShapePy*>(item)->getTopoShapePtr());
+                if (sh.isNull()) {
+                    PyErr_SetString(PyExc_TypeError, "given shape is invalid");
+                    return -1;
+                }
+                if (sh.shapeType() == TopAbs_EDGE) {
+                    mkWire.Add(TopoDS::Edge(sh.getShape()));
+                }
+                else if (sh.shapeType() == TopAbs_WIRE) {
+                    mkWire.Add(TopoDS::Wire(sh.getShape()));
+                }
+                else {
+                    PyErr_SetString(PyExc_TypeError, "shape is neither edge nor wire");
+                    return -1;
+                }
+                shapes.push_back(sh);
+            }
+            else {
+                PyErr_SetString(PyExc_TypeError, "item is not a shape");
+                return -1;
+            }
+        }
+
+        try {
+            getTopoShapePtr()->setShape(mkWire.Wire());
+            getTopoShapePtr()->mapSubElement(shapes);
+            return 0;
+        }
+        catch (Standard_Failure& e) {
+
+            PyErr_SetString(PartExceptionOCCError, e.GetMessageString());
+            return -1;
+        }
+    }
+
+    PyErr_SetString(PartExceptionOCCError, "edge or wire or list of edges and wires expected");
+    return -1;
+}
+
+PyObject* TopoShapeWirePy::add(PyObject* args)
+{
+    PyObject* edge;
+    if (!PyArg_ParseTuple(args, "O!", &(TopoShapePy::Type), &edge)) {
+        return nullptr;
+    }
+    const TopoDS_Wire& w = TopoDS::Wire(getTopoShapePtr()->getShape());
+    BRepBuilderAPI_MakeWire mkWire(w);
+
+    const TopoDS_Shape& sh = static_cast<Part::TopoShapePy*>(edge)->getTopoShapePtr()->getShape();
+    if (sh.IsNull()) {
+        PyErr_SetString(PyExc_TypeError, "given shape is invalid");
+        return nullptr;
+    }
+    if (sh.ShapeType() == TopAbs_EDGE) {
+        mkWire.Add(TopoDS::Edge(sh));
+    }
+    else if (sh.ShapeType() == TopAbs_WIRE) {
+        mkWire.Add(TopoDS::Wire(sh));
+    }
+    else {
+        PyErr_SetString(PyExc_TypeError, "shape is neither edge nor wire");
+        return nullptr;
+    }
+
+    try {
+        getTopoShapePtr()->setShape(mkWire.Wire());
+        Py_Return;
+    }
+    catch (Standard_Failure& e) {
+
+        PyErr_SetString(PartExceptionOCCError, e.GetMessageString());
+        return nullptr;
+    }
+}
+
+PyObject* TopoShapeWirePy::fixWire(PyObject* args)
+{
+    PyObject* face = nullptr;
+    double tol = Precision::Confusion();
+    if (!PyArg_ParseTuple(args, "|O!d", &(TopoShapeFacePy::Type), &face, &tol)) {
+        return nullptr;
+    }
+
+    try {
+        ShapeFix_Wire aFix;
+        const TopoDS_Wire& w = TopoDS::Wire(getTopoShapePtr()->getShape());
+
+        if (face) {
+            const TopoDS_Face& f = TopoDS::Face(
+                static_cast<TopoShapePy*>(face)->getTopoShapePtr()->getShape()
+            );
+            aFix.Init(w, f, tol);
+        }
+        else {
+            aFix.SetPrecision(tol);
+            aFix.Load(w);
+        }
+
+        aFix.FixReorder();
+        aFix.FixConnected();
+        aFix.FixClosed();
+        getTopoShapePtr()->setShape(aFix.Wire());
+
+        Py_Return;
+    }
+    catch (Standard_Failure& e) {
+
+        PyErr_SetString(PartExceptionOCCError, e.GetMessageString());
+        return nullptr;
+    }
+}
+
+PyObject* TopoShapeWirePy::makeOffset(PyObject* args) const
+{
+    double dist;
+    if (!PyArg_ParseTuple(args, "d", &dist)) {
+        return nullptr;
+    }
+    const TopoDS_Wire& w = TopoDS::Wire(getTopoShapePtr()->getShape());
+    BRepBuilderAPI_FindPlane findPlane(w);
+    if (!findPlane.Found()) {
+        PyErr_SetString(PartExceptionOCCError, "No planar wire");
+        return nullptr;
+    }
+
+    BRepOffsetAPI_MakeOffset mkOffset(w);
+    mkOffset.Perform(dist);
+
+    return new TopoShapePy(new TopoShape(mkOffset.Shape()));
+}
+
+PyObject* TopoShapeWirePy::makePipe(PyObject* args) const
+{
+    PyObject* pShape;
+    if (PyArg_ParseTuple(args, "O!", &(Part::TopoShapePy::Type), &pShape)) {
+        try {
+            TopoDS_Shape profile = static_cast<TopoShapePy*>(pShape)->getTopoShapePtr()->getShape();
+            TopoDS_Shape shape = this->getTopoShapePtr()->makePipe(profile);
+            return new TopoShapePy(new TopoShape(shape));
+        }
+        catch (Standard_Failure& e) {
+
+            PyErr_SetString(PartExceptionOCCError, e.GetMessageString());
+            return nullptr;
+        }
+    }
+
+    return nullptr;
+}
+
+PyObject* TopoShapeWirePy::makePipeShell(PyObject* args) const
+{
+    PyObject* obj;
+    PyObject* make_solid = Py_False;
+    PyObject* is_Frenet = Py_False;
+    int transition = 0;
+
+    if (PyArg_ParseTuple(args, "O|O!O!i", &obj, &PyBool_Type, &make_solid, &PyBool_Type, &is_Frenet, &transition)) {
+        try {
+            TopTools_ListOfShape sections;
+            Py::Sequence list(obj);
+            for (Py::Sequence::iterator it = list.begin(); it != list.end(); ++it) {
+                if (PyObject_TypeCheck((*it).ptr(), &(Part::TopoShapePy::Type))) {
+                    const TopoDS_Shape& shape
+                        = static_cast<TopoShapePy*>((*it).ptr())->getTopoShapePtr()->getShape();
+                    sections.Append(shape);
+                }
+            }
+            TopoDS_Shape shape = this->getTopoShapePtr()->makePipeShell(
+                sections,
+                Base::asBoolean(make_solid),
+                Base::asBoolean(is_Frenet),
+                transition
+            );
+            return new TopoShapePy(new TopoShape(shape));
+        }
+        catch (Standard_Failure& e) {
+
+            PyErr_SetString(PartExceptionOCCError, e.GetMessageString());
+            return nullptr;
+        }
+    }
+
+    return nullptr;
+}
+
+/*
+import PartEnums
+v = App.Vector
+profile = Part.makePolygon([v(0.,0.,0.), v(-60.,-60.,-100.), v(-60.,-60.,-140.)])
+spine = Part.makePolygon([v(0.,0.,0.), v(100.,0.,0.), v(100.,100.,0.), v(0.,100.,0.), v(0.,0.,0.)])
+evolve = spine.makeEvolved(Profile=profile, Join=PartEnums.JoinType.Arc)
+*/
+PyObject* TopoShapeWirePy::makeEvolved(PyObject* args, PyObject* kwds) const
+{
+    PyObject* Profile;
+    PyObject* AxeProf = Py_True;
+    PyObject* Solid = Py_False;
+    PyObject* ProfOnSpine = Py_False;
+    int JoinType = int(GeomAbs_Arc);
+    double Tolerance = 0.0000001;
+
+    static const std::array<const char*, 7>
+        kwds_evolve {"Profile", "Join", "AxeProf", "Solid", "ProfOnSpine", "Tolerance", nullptr};
+    if (!Base::Wrapped_ParseTupleAndKeywords(
+            args,
+            kwds,
+            "O!|iO!O!O!d",
+            kwds_evolve,
+            &TopoShapeWirePy::Type,
+            &Profile,
+            &JoinType,
+            &PyBool_Type,
+            &AxeProf,
+            &PyBool_Type,
+            &Solid,
+            &PyBool_Type,
+            &ProfOnSpine,
+            &Tolerance
+        )) {
+        return nullptr;
+    }
+
+    const TopoDS_Wire& spine = TopoDS::Wire(getTopoShapePtr()->getShape());
+    BRepBuilderAPI_FindPlane findPlane(spine);
+    if (!findPlane.Found()) {
+        PyErr_SetString(PartExceptionOCCError, "No planar wire");
+        return nullptr;
+    }
+
+    const TopoDS_Wire& profile = TopoDS::Wire(
+        static_cast<TopoShapeWirePy*>(Profile)->getTopoShapePtr()->getShape()
+    );
+
+    GeomAbs_JoinType joinType;
+    switch (JoinType) {
+        case GeomAbs_Tangent:
+            joinType = GeomAbs_Tangent;
+            break;
+        case GeomAbs_Intersection:
+            joinType = GeomAbs_Intersection;
+            break;
+        default:
+            joinType = GeomAbs_Arc;
+            break;
+    }
+
+    try {
+        BRepOffsetAPI_MakeEvolved evolved(
+            spine,
+            profile,
+            joinType,
+            Base::asBoolean(AxeProf),
+            Base::asBoolean(Solid),
+            Base::asBoolean(ProfOnSpine),
+            Tolerance
+        );
+        TopoDS_Shape shape = evolved.Shape();
+        return Py::new_reference_to(shape2pyshape(shape));
+    }
+    catch (Standard_Failure& e) {
+        PyErr_SetString(PartExceptionOCCError, e.GetMessageString());
+        return nullptr;
+    }
+}
+
+PyObject* TopoShapeWirePy::makeHomogenousWires(PyObject* args) const
+{
+    PyObject* wire;
+    if (!PyArg_ParseTuple(args, "O!", &(Part::TopoShapeWirePy::Type), &wire)) {
+        return nullptr;
+    }
+    try {
+        TopoDS_Wire o1, o2;
+        const TopoDS_Wire& w1 = TopoDS::Wire(getTopoShapePtr()->getShape());
+        const TopoDS_Wire& w2 = TopoDS::Wire(
+            static_cast<TopoShapePy*>(wire)->getTopoShapePtr()->getShape()
+        );
+        ShapeAlgo_AlgoContainer shapeAlgo;
+        if (shapeAlgo.HomoWires(w1, w2, o1, o2, Standard_True)) {
+            getTopoShapePtr()->setShape(o1);
+            return new TopoShapeWirePy(new TopoShape(o2));
+        }
+        else {
+            Py_INCREF(wire);
+            return wire;
+        }
+    }
+    catch (Standard_Failure& e) {
+
+        PyErr_SetString(PartExceptionOCCError, e.GetMessageString());
+        return nullptr;
+    }
+}
+
+PyObject* TopoShapeWirePy::approximate(PyObject* args, PyObject* kwds) const
+{
+    double tol2d = gp::Resolution();
+    double tol3d = 0.0001;
+    int maxseg = 10, maxdeg = 3;
+
+    static const std::array<const char*, 5>
+        kwds_approx {"Tol2d", "Tol3d", "MaxSegments", "MaxDegree", nullptr};
+    if (!Base::Wrapped_ParseTupleAndKeywords(
+            args,
+            kwds,
+            "|ddii",
+            kwds_approx,
+            &tol2d,
+            &tol3d,
+            &maxseg,
+            &maxdeg
+        )) {
+        return nullptr;
+    }
+    try {
+        BRepAdaptor_CompCurve adapt(TopoDS::Wire(getTopoShapePtr()->getShape()));
+        auto hcurve = adapt.Trim(adapt.FirstParameter(), adapt.LastParameter(), tol2d);
+        Approx_Curve3d approx(hcurve, tol3d, GeomAbs_C0, maxseg, maxdeg);
+        if (approx.IsDone()) {
+            return new BSplineCurvePy(new GeomBSplineCurve(approx.Curve()));
+        }
+        else {
+            PyErr_SetString(PartExceptionOCCError, "failed to approximate wire");
+            return nullptr;
+        }
+    }
+    catch (Standard_Failure&) {
+        PyErr_SetString(PartExceptionOCCError, "failed to approximate wire");
+        return nullptr;
+    }
+}
+
+PyObject* TopoShapeWirePy::discretize(PyObject* args, PyObject* kwds) const
+{
+    try {
+        BRepAdaptor_CompCurve adapt(TopoDS::Wire(getTopoShapePtr()->getShape()));
+        bool uniformAbscissaPoints = false;
+        bool uniformAbscissaDistance = false;
+        int numPoints = -1;
+        double distance = -1;
+        double first = adapt.FirstParameter();
+        double last = adapt.LastParameter();
+
+        // use no kwds
+        PyObject* dist_or_num;
+        if (PyArg_ParseTuple(args, "O", &dist_or_num)) {
+            if (PyLong_Check(dist_or_num)) {
+                numPoints = PyLong_AsLong(dist_or_num);
+                uniformAbscissaPoints = true;
+            }
+            else if (PyFloat_Check(dist_or_num)) {
+                distance = PyFloat_AsDouble(dist_or_num);
+                uniformAbscissaDistance = true;
+            }
+            else {
+                PyErr_SetString(PyExc_TypeError, "Either int or float expected");
+                return nullptr;
+            }
+        }
+        else {
+            // use Number kwds
+            static const std::array<const char*, 4> kwds_numPoints {"Number", "First", "Last", nullptr};
+            PyErr_Clear();
+            if (Base::Wrapped_ParseTupleAndKeywords(
+                    args,
+                    kwds,
+                    "i|dd",
+                    kwds_numPoints,
+                    &numPoints,
+                    &first,
+                    &last
+                )) {
+                uniformAbscissaPoints = true;
+            }
+            else {
+                // use Abscissa kwds
+                static const std::array<const char*, 4> kwds_Distance {
+                    "Distance",
+                    "First",
+                    "Last",
+                    nullptr
+                };
+                PyErr_Clear();
+                if (Base::Wrapped_ParseTupleAndKeywords(
+                        args,
+                        kwds,
+                        "d|dd",
+                        kwds_Distance,
+                        &distance,
+                        &first,
+                        &last
+                    )) {
+                    uniformAbscissaDistance = true;
+                }
+            }
+        }
+
+        if (uniformAbscissaPoints || uniformAbscissaDistance) {
+            GCPnts_UniformAbscissa discretizer;
+            if (uniformAbscissaPoints) {
+                discretizer.Initialize(adapt, numPoints, first, last);
+            }
+            else {
+                discretizer.Initialize(adapt, distance, first, last);
+            }
+
+            if (discretizer.IsDone() && discretizer.NbPoints() > 0) {
+                Py::List points;
+                int nbPoints = discretizer.NbPoints();
+                for (int i = 1; i <= nbPoints; i++) {
+                    gp_Pnt p = adapt.Value(discretizer.Parameter(i));
+                    points.append(Py::Vector(Base::Vector3d(p.X(), p.Y(), p.Z())));
+                }
+
+                return Py::new_reference_to(points);
+            }
+            else {
+                PyErr_SetString(PartExceptionOCCError, "Discretization of wire failed");
+                return nullptr;
+            }
+        }
+
+        // use Deflection kwds
+        static const std::array<const char*, 4> kwds_Deflection {"Deflection", "First", "Last", nullptr};
+        PyErr_Clear();
+        double deflection;
+        if (Base::Wrapped_ParseTupleAndKeywords(
+                args,
+                kwds,
+                "d|dd",
+                kwds_Deflection,
+                &deflection,
+                &first,
+                &last
+            )) {
+            GCPnts_UniformDeflection discretizer(adapt, deflection, first, last);
+            if (discretizer.IsDone() && discretizer.NbPoints() > 0) {
+                Py::List points;
+                int nbPoints = discretizer.NbPoints();
+                for (int i = 1; i <= nbPoints; i++) {
+                    gp_Pnt p = discretizer.Value(i);
+                    points.append(Py::Vector(Base::Vector3d(p.X(), p.Y(), p.Z())));
+                }
+
+                return Py::new_reference_to(points);
+            }
+            else {
+                PyErr_SetString(PartExceptionOCCError, "Discretization of wire failed");
+                return nullptr;
+            }
+        }
+
+        // use TangentialDeflection kwds
+        static const std::array<const char*, 6>
+            kwds_TangentialDeflection {"Angular", "Curvature", "First", "Last", "Minimum", nullptr};
+        PyErr_Clear();
+        double angular;
+        double curvature;
+        int minimumPoints = 2;
+        if (Base::Wrapped_ParseTupleAndKeywords(
+                args,
+                kwds,
+                "dd|ddi",
+                kwds_TangentialDeflection,
+                &angular,
+                &curvature,
+                &first,
+                &last,
+                &minimumPoints
+            )) {
+            GCPnts_TangentialDeflection discretizer(adapt, first, last, angular, curvature, minimumPoints);
+            if (discretizer.NbPoints() > 0) {
+                Py::List points;
+                int nbPoints = discretizer.NbPoints();
+                for (int i = 1; i <= nbPoints; i++) {
+                    gp_Pnt p = discretizer.Value(i);
+                    points.append(Py::Vector(Base::Vector3d(p.X(), p.Y(), p.Z())));
+                }
+
+                return Py::new_reference_to(points);
+            }
+            else {
+                PyErr_SetString(PartExceptionOCCError, "Discretization of wire failed");
+                return nullptr;
+            }
+        }
+
+        // use QuasiNumber kwds
+        static const std::array<const char*, 4> kwds_QuasiNumPoints {
+            "QuasiNumber",
+            "First",
+            "Last",
+            nullptr
+        };
+        PyErr_Clear();
+        int quasiNumPoints;
+        if (Base::Wrapped_ParseTupleAndKeywords(
+                args,
+                kwds,
+                "i|dd",
+                kwds_QuasiNumPoints,
+                &quasiNumPoints,
+                &first,
+                &last
+            )) {
+            GCPnts_QuasiUniformAbscissa discretizer(adapt, quasiNumPoints, first, last);
+            if (discretizer.NbPoints() > 0) {
+                Py::List points;
+                int nbPoints = discretizer.NbPoints();
+                for (int i = 1; i <= nbPoints; i++) {
+                    gp_Pnt p = adapt.Value(discretizer.Parameter(i));
+                    points.append(Py::Vector(Base::Vector3d(p.X(), p.Y(), p.Z())));
+                }
+
+                return Py::new_reference_to(points);
+            }
+            else {
+                PyErr_SetString(PartExceptionOCCError, "Discretization of wire failed");
+                return nullptr;
+            }
+        }
+
+        // use QuasiDeflection kwds
+        static const std::array<const char*, 4> kwds_QuasiDeflection {
+            "QuasiDeflection",
+            "First",
+            "Last",
+            nullptr
+        };
+        PyErr_Clear();
+        double quasiDeflection;
+        if (Base::Wrapped_ParseTupleAndKeywords(
+                args,
+                kwds,
+                "d|dd",
+                kwds_QuasiDeflection,
+                &quasiDeflection,
+                &first,
+                &last
+            )) {
+            GCPnts_QuasiUniformDeflection discretizer(adapt, quasiDeflection, first, last);
+            if (discretizer.NbPoints() > 0) {
+                Py::List points;
+                int nbPoints = discretizer.NbPoints();
+                for (int i = 1; i <= nbPoints; i++) {
+                    gp_Pnt p = discretizer.Value(i);
+                    points.append(Py::Vector(Base::Vector3d(p.X(), p.Y(), p.Z())));
+                }
+
+                return Py::new_reference_to(points);
+            }
+            else {
+                PyErr_SetString(PartExceptionOCCError, "Discretization of wire failed");
+                return nullptr;
+            }
+        }
+    }
+    catch (const Base::Exception& e) {
+        PyErr_SetString(PartExceptionOCCError, e.what());
+        return nullptr;
+    }
+
+    PyErr_SetString(PartExceptionOCCError, "Wrong arguments");
+    return nullptr;
+}
+
+Py::String TopoShapeWirePy::getContinuity() const
+{
+    BRepAdaptor_CompCurve adapt(TopoDS::Wire(getTopoShapePtr()->getShape()));
+    std::string cont;
+    switch (adapt.Continuity()) {
+        case GeomAbs_C0:
+            cont = "C0";
+            break;
+        case GeomAbs_G1:
+            cont = "G1";
+            break;
+        case GeomAbs_C1:
+            cont = "C1";
+            break;
+        case GeomAbs_G2:
+            cont = "G2";
+            break;
+        case GeomAbs_C2:
+            cont = "C2";
+            break;
+        case GeomAbs_C3:
+            cont = "C3";
+            break;
+        case GeomAbs_CN:
+            cont = "CN";
+            break;
+    }
+
+    return Py::String(cont);
+}
+
+Py::Object TopoShapeWirePy::getMass() const
+{
+    GProp_GProps props;
+    BRepGProp::LinearProperties(getTopoShapePtr()->getShape(), props);
+    double c = props.Mass();
+    return Py::Float(c);
+}
+
+Py::Object TopoShapeWirePy::getCenterOfMass() const
+{
+    GProp_GProps props;
+    BRepGProp::LinearProperties(getTopoShapePtr()->getShape(), props);
+    gp_Pnt c = props.CentreOfMass();
+    return Py::Vector(Base::Vector3d(c.X(), c.Y(), c.Z()));
+}
+
+Py::Object TopoShapeWirePy::getMatrixOfInertia() const
+{
+    GProp_GProps props;
+    BRepGProp::LinearProperties(getTopoShapePtr()->getShape(), props);
+    gp_Mat m = props.MatrixOfInertia();
+    Base::Matrix4D mat;
+    for (int i = 0; i < 3; i++) {
+        for (int j = 0; j < 3; j++) {
+            mat[i][j] = m(i + 1, j + 1);
+        }
+    }
+    return Py::Matrix(mat);
+}
+
+Py::Object TopoShapeWirePy::getStaticMoments() const
+{
+    GProp_GProps props;
+    BRepGProp::LinearProperties(getTopoShapePtr()->getShape(), props);
+    Standard_Real lx, ly, lz;
+    props.StaticMoments(lx, ly, lz);
+    Py::Tuple tuple(3);
+    tuple.setItem(0, Py::Float(lx));
+    tuple.setItem(1, Py::Float(ly));
+    tuple.setItem(2, Py::Float(lz));
+    return tuple;
+}
+
+Py::Dict TopoShapeWirePy::getPrincipalProperties() const
+{
+    GProp_GProps props;
+    BRepGProp::LinearProperties(getTopoShapePtr()->getShape(), props);
+    GProp_PrincipalProps pprops = props.PrincipalProperties();
+
+    Py::Dict dict;
+    dict.setItem("SymmetryAxis", Py::Boolean(pprops.HasSymmetryAxis() ? true : false));
+    dict.setItem("SymmetryPoint", Py::Boolean(pprops.HasSymmetryPoint() ? true : false));
+    Standard_Real lx, ly, lz;
+    pprops.Moments(lx, ly, lz);
+    Py::Tuple tuple(3);
+    tuple.setItem(0, Py::Float(lx));
+    tuple.setItem(1, Py::Float(ly));
+    tuple.setItem(2, Py::Float(lz));
+    dict.setItem("Moments", tuple);
+    dict.setItem(
+        "FirstAxisOfInertia",
+        Py::Vector(Base::convertTo<Base::Vector3d>(pprops.FirstAxisOfInertia()))
+    );
+    dict.setItem(
+        "SecondAxisOfInertia",
+        Py::Vector(Base::convertTo<Base::Vector3d>(pprops.SecondAxisOfInertia()))
+    );
+    dict.setItem(
+        "ThirdAxisOfInertia",
+        Py::Vector(Base::convertTo<Base::Vector3d>(pprops.ThirdAxisOfInertia()))
+    );
+
+    Standard_Real Rxx, Ryy, Rzz;
+    pprops.RadiusOfGyration(Rxx, Ryy, Rzz);
+    Py::Tuple rog(3);
+    rog.setItem(0, Py::Float(Rxx));
+    rog.setItem(1, Py::Float(Ryy));
+    rog.setItem(2, Py::Float(Rzz));
+    dict.setItem("RadiusOfGyration", rog);
+    return dict;
+}
+
+Py::List TopoShapeWirePy::getOrderedEdges() const
+{
+    Py::List ret;
+
+    BRepTools_WireExplorer xp(TopoDS::Wire(getTopoShapePtr()->getShape()));
+    while (xp.More()) {
+        ret.append(shape2pyshape(xp.Current()));
+        xp.Next();
+    }
+
+    return ret;
+}
+
+Py::List TopoShapeWirePy::getOrderedVertexes() const
+{
+    Py::List ret;
+
+    TopoDS_Wire wire = TopoDS::Wire(getTopoShapePtr()->getShape());
+    BRepTools_WireExplorer xp(wire);
+    while (xp.More()) {
+        ret.append(shape2pyshape(xp.CurrentVertex()));
+        xp.Next();
+    }
+
+    // special treatment for open wires
+    TopoDS_Vertex Vfirst, Vlast;
+    TopExp::Vertices(wire, Vfirst, Vlast);
+    if (!Vfirst.IsNull() && !Vlast.IsNull()) {
+        if (!Vfirst.IsSame(Vlast)) {
+            ret.append(shape2pyshape(Vlast));
+        }
+    }
+
+    return ret;
+}
+
+PyObject* TopoShapeWirePy::getCustomAttributes(const char* /*attr*/) const
+{
+    return nullptr;
+}
+
+int TopoShapeWirePy::setCustomAttributes(const char* /*attr*/, PyObject* /*obj*/)
+{
+    return 0;
+}