--- conflicted
+++ resolved
@@ -1,931 +1,918 @@
-/***************************************************************************
- *   Copyright (c) 2002 Jürgen Riegel <juergen.riegel@web.de>              *
- *                                                                         *
- *   This file is part of the FreeCAD CAx development system.              *
- *                                                                         *
- *   This library is free software; you can redistribute it and/or         *
- *   modify it under the terms of the GNU Library General Public           *
- *   License as published by the Free Software Foundation; either          *
- *   version 2 of the License, or (at your option) any later version.      *
- *                                                                         *
- *   This library  is distributed in the hope that it will be useful,      *
- *   but WITHOUT ANY WARRANTY; without even the implied warranty of        *
- *   MERCHANTABILITY or FITNESS FOR A PARTICULAR PURPOSE.  See the         *
- *   GNU Library General Public License for more details.                  *
- *                                                                         *
- *   You should have received a copy of the GNU Library General Public     *
- *   License along with this library; see the file COPYING.LIB. If not,    *
- *   write to the Free Software Foundation, Inc., 59 Temple Place,         *
- *   Suite 330, Boston, MA  02111-1307, USA                                *
- *                                                                         *
- ***************************************************************************/
-
-
-#include "PreCompiled.h"
-
-#ifndef _PreComp_
-# include <sstream>
-# include <BRepAdaptor_Curve.hxx>
-# include <BRepAdaptor_Surface.hxx>
-# include <BRepBndLib.hxx>
-# include <BRepBuilderAPI_GTransform.hxx>
-# include <Bnd_Box.hxx>
-# include <BRepTools.hxx>
-# include <BRepTools_ShapeSet.hxx>
-# include <BRepBuilderAPI_Copy.hxx>
-# include <TopTools_HSequenceOfShape.hxx>
-# include <TopTools_MapOfShape.hxx>
-# include <TopoDS.hxx>
-# include <TopoDS_Iterator.hxx>
-# include <TopExp.hxx>
-# include <Standard_Failure.hxx>
-# include <Standard_Version.hxx>
-# include <gp_GTrsf.hxx>
-# include <gp_Trsf.hxx>
-# include <BRepBuilderAPI_MakeShape.hxx>
-# include <TopTools_ListIteratorOfListOfShape.hxx>
-
-#if OCC_VERSION_HEX >= 0x060800
-# include <OSD_OpenFile.hxx>
-#endif
-
-#endif // _PreComp_
-
-#include <Base/Console.h>
-#include <Base/Writer.h>
-#include <Base/Reader.h>
-#include <Base/Exception.h>
-#include <Base/FileInfo.h>
-#include <Base/Stream.h>
-#include <App/Application.h>
-#include <App/Document.h>
-#include <App/DocumentObject.h>
-#include <App/ObjectIdentifier.h>
-#include <App/GeoFeature.h>
-
-#include "PartPyCXX.h"
-#include "PropertyTopoShape.h"
-#include "TopoShapePy.h"
-#include "TopoShapeFacePy.h"
-#include "TopoShapeEdgePy.h"
-#include "TopoShapeWirePy.h"
-#include "TopoShapeVertexPy.h"
-#include "TopoShapeSolidPy.h"
-#include "TopoShapeShellPy.h"
-#include "TopoShapeCompSolidPy.h"
-#include "TopoShapeCompoundPy.h"
-
-FC_LOG_LEVEL_INIT("PropShape",true,true);
-
-using namespace Part;
-
-TYPESYSTEM_SOURCE(Part::PropertyPartShape , App::PropertyComplexGeoData)
-
-PropertyPartShape::PropertyPartShape()
-{
-}
-
-PropertyPartShape::~PropertyPartShape()
-{
-}
-
-void PropertyPartShape::setValue(const TopoShape& sh)
-{
-    aboutToSetValue();
-    _Shape = sh;
-    auto obj = dynamic_cast<App::DocumentObject*>(getContainer());
-    if(obj) {
-        auto tag = obj->getID();
-        if(_Shape.Tag && tag!=_Shape.Tag) {
-            auto hasher = _Shape.Hasher?_Shape.Hasher:obj->getDocument()->getStringHasher();
-            _Shape.reTagElementMap(tag,hasher);
-        } else
-            _Shape.Tag = obj->getID();
-    }
-    hasSetValue();
-    _Ver.clear();
-}
-
-void PropertyPartShape::setValue(const TopoDS_Shape& sh, bool resetElementMap)
-{
-    aboutToSetValue();
-    auto obj = dynamic_cast<App::DocumentObject*>(getContainer());
-    if(obj)
-        _Shape.Tag = obj->getID();
-    _Shape.setShape(sh,resetElementMap);
-    hasSetValue();
-    _Ver.clear();
-}
-
-const TopoDS_Shape& PropertyPartShape::getValue(void)const
-{
-    return _Shape.getShape();
-}
-
-const TopoShape& PropertyPartShape::getShape() const
-{
-    _Shape.initCache(-1);
-    return this->_Shape;
-}
-
-const Data::ComplexGeoData* PropertyPartShape::getComplexData() const
-{
-    _Shape.initCache(-1);
-    return &(this->_Shape);
-}
-
-Base::BoundBox3d PropertyPartShape::getBoundingBox() const
-{
-    Base::BoundBox3d box;
-    if (_Shape.getShape().IsNull())
-        return box;
-    try {
-        // If the shape is empty an exception may be thrown
-        Bnd_Box bounds;
-        BRepBndLib::Add(_Shape.getShape(), bounds);
-        bounds.SetGap(0.0);
-        Standard_Real xMin, yMin, zMin, xMax, yMax, zMax;
-        bounds.Get(xMin, yMin, zMin, xMax, yMax, zMax);
-
-        box.MinX = xMin;
-        box.MaxX = xMax;
-        box.MinY = yMin;
-        box.MaxY = yMax;
-        box.MinZ = zMin;
-        box.MaxZ = zMax;
-    }
-    catch (Standard_Failure&) {
-    }
-
-    return box;
-}
-
-void PropertyPartShape::transformGeometry(const Base::Matrix4D &rclTrf)
-{
-    aboutToSetValue();
-    _Shape.transformGeometry(rclTrf);
-    hasSetValue();
-}
-
-PyObject *PropertyPartShape::getPyObject(void)
-{
-    auto prop = static_cast<Base::PyObjectBase*>(Py::new_reference_to(shape2pyshape(_Shape)));
-    if (prop) prop->setConst();
-    return prop;
-}
-
-void PropertyPartShape::setPyObject(PyObject *value)
-{
-    if (PyObject_TypeCheck(value, &(TopoShapePy::Type))) {
-        auto shape = *static_cast<TopoShapePy*>(value)->getTopoShapePtr();
-        auto owner = dynamic_cast<App::DocumentObject*>(getContainer());
-        if(owner && owner->getDocument()) {
-            if(shape.Tag || shape.getElementMapSize()) {
-                // We can't trust the meaning of the input shape tag, so we
-                // remap anyway
-                TopoShape res(owner->getID(),owner->getDocument()->getStringHasher(),shape.getShape());
-                res.mapSubElement(shape);
-                shape = res;
-            }else{
-                shape.Tag = owner->getID();
-                shape.Hasher.reset();
-            }
-        }
-        setValue(shape);
-    }
-    else {
-        std::string error = std::string("type must be 'Shape', not ");
-        error += value->ob_type->tp_name;
-        throw Base::TypeError(error);
-    }
-}
-
-App::Property *PropertyPartShape::Copy(void) const
-{
-    PropertyPartShape *prop = new PropertyPartShape();
-    prop->_Shape = this->_Shape.makECopy();
-    prop->_Ver = this->_Ver;
-    return prop;
-}
-
-void PropertyPartShape::Paste(const App::Property &from)
-{
-    auto prop = Base::freecad_dynamic_cast<const PropertyPartShape>(&from);
-    if(prop) {
-        setValue(prop->_Shape);
-        _Ver = prop->_Ver;
-    }
-}
-
-unsigned int PropertyPartShape::getMemSize (void) const
-{
-    return _Shape.getMemSize();
-}
-
-void PropertyPartShape::getPaths(std::vector<App::ObjectIdentifier> &paths) const
-{
-<<<<<<< HEAD
-    paths.push_back(App::ObjectIdentifier(*this)
-                    << App::ObjectIdentifier::SimpleComponent(App::ObjectIdentifier::String("ShapeType")));
-    paths.push_back(App::ObjectIdentifier(*this)
-                    << App::ObjectIdentifier::SimpleComponent(App::ObjectIdentifier::String("Orientation")));
-    paths.push_back(App::ObjectIdentifier(*this)
-                    << App::ObjectIdentifier::SimpleComponent(App::ObjectIdentifier::String("Length")));
-    paths.push_back(App::ObjectIdentifier(getContainer()) << App::ObjectIdentifier::SimpleComponent(getName())
-                    << App::ObjectIdentifier::SimpleComponent(App::ObjectIdentifier::String("Area")));
-    paths.push_back(App::ObjectIdentifier(*this)
-                    << App::ObjectIdentifier::SimpleComponent(App::ObjectIdentifier::String("Volume")));
-=======
-    // The paths below seem to only there for expression completer. They are no
-    // longer required because the completer will now dig into all Python attributes.
-    (void)paths;
-
-    // paths.push_back(App::ObjectIdentifier(getContainer()) << App::ObjectIdentifier::Component::SimpleComponent(getName())
-    //                 << App::ObjectIdentifier::Component::SimpleComponent(App::ObjectIdentifier::String("ShapeType")));
-    // paths.push_back(App::ObjectIdentifier(getContainer()) << App::ObjectIdentifier::Component::SimpleComponent(getName())
-    //                 << App::ObjectIdentifier::Component::SimpleComponent(App::ObjectIdentifier::String("Orientation")));
-    // paths.push_back(App::ObjectIdentifier(getContainer()) << App::ObjectIdentifier::Component::SimpleComponent(getName())
-    //                 << App::ObjectIdentifier::Component::SimpleComponent(App::ObjectIdentifier::String("Length")));
-    // paths.push_back(App::ObjectIdentifier(getContainer()) << App::ObjectIdentifier::Component::SimpleComponent(getName())
-    //                 << App::ObjectIdentifier::Component::SimpleComponent(App::ObjectIdentifier::String("Area")));
-    // paths.push_back(App::ObjectIdentifier(getContainer()) << App::ObjectIdentifier::Component::SimpleComponent(getName())
-    //                 << App::ObjectIdentifier::Component::SimpleComponent(App::ObjectIdentifier::String("Volume")));
->>>>>>> c782435b
-}
-
-static void BRepTools_Write(const TopoDS_Shape& Sh, Standard_OStream& S);
-
-void PropertyPartShape::Save (Base::Writer &writer) const
-{
-    //See SaveDocFile(), RestoreDocFile()
-    writer.Stream() << writer.ind() << "<Part";
-    bool saveHasher=false;
-    auto owner = dynamic_cast<App::DocumentObject*>(getContainer());
-    if(owner && !_Shape.Hasher.isNull()) {
-        auto ret = owner->getDocument()->addStringHasher(_Shape.Hasher);
-        writer.Stream() << " HasherIndex=\"" << ret.second << '"';
-        if(ret.first) {
-            saveHasher = true;
-            writer.Stream() << " SaveHasher=\"1\"";
-        }
-    }
-    std::string version;
-    // If exporting, do not export mapped element name, but still make a mark
-    if(owner) {
-        if(!owner->isExporting())
-            version = _Ver.size()?_Ver:owner->getElementMapVersion(this);
-    }else
-        version = _Ver.size()?_Ver:_Shape.getElementMapVersion();
-    writer.Stream() << " ElementMap=\"" << version << '"';
-
-    bool binary = writer.getMode("BinaryBrep");
-    bool toXML = writer.getFileVersion()>1 && writer.isForceXML()>=(binary?3:2);
-    if(!toXML) {
-        writer.Stream() << " file=\""
-            << writer.addFile(getFileName(binary?".bin":".brp"), this)
-            << "\"/>\n";
-    } else if(binary) {
-        writer.Stream() << " binary=\"1\">\n";
-        TopoShape shape;
-        shape.setShape(_Shape.getShape());
-        shape.exportBinary(writer.beginCharStream(true));
-        writer.endCharStream() <<  writer.ind() << "</Part>\n";
-    } else {
-        writer.Stream() << " brep=\"1\">\n";
-        BRepTools_Write(_Shape.getShape(), writer.beginCharStream(false)<<'\n');
-        writer.endCharStream() << '\n' << writer.ind() << "</Part>\n";
-    }
-
-    if(saveHasher) {
-        if(!toXML && writer.getFileVersion()>1)
-            _Shape.Hasher->setPersistenceFileName(getFileName(".Table").c_str());
-        else
-            _Shape.Hasher->setPersistenceFileName(0);
-        _Shape.Hasher->Save(writer);
-    }
-    if(version.size()) {
-        if(!toXML && writer.getFileVersion()>1)
-            _Shape.setPersistenceFileName(getFileName(".Map").c_str());
-        else
-            _Shape.setPersistenceFileName(0);
-        _Shape.Save(writer);
-    }
-}
-
-std::string PropertyPartShape::getElementMapVersion(bool restored) const {
-    if(restored)
-        return _Ver;
-    return PropertyComplexGeoData::getElementMapVersion(false);
-}
-
-void PropertyPartShape::Restore(Base::XMLReader &reader)
-{
-    reader.readElement("Part");
-
-    auto owner = Base::freecad_dynamic_cast<App::DocumentObject>(getContainer());
-    _Ver.clear();
-    bool has_ver = reader.hasAttribute("ElementMap");
-    if(has_ver)
-        _Ver = reader.getAttribute("ElementMap");
-
-    int hasher_idx = reader.getAttributeAsInteger("HasherIndex","-1");
-    int save_hasher = reader.getAttributeAsInteger("SaveHasher","");
-
-    TopoDS_Shape sh;
-
-    if(reader.hasAttribute("file")) {
-        std::string file = reader.getAttribute("file");
-        if (!file.empty()) {
-            // initiate a file read
-            reader.addFile(file.c_str(),this);
-        }
-    } else if(reader.getAttributeAsInteger("binary","")) {
-        TopoShape shape;
-        shape.importBinary(reader.beginCharStream(true));
-        sh = shape.getShape();
-    } else if(reader.getAttributeAsInteger("brep","")) {
-        BRep_Builder builder;
-        BRepTools::Read(sh, reader.beginCharStream(false), builder);
-    }
-
-    reader.readEndElement("Part");
-
-    if(owner && hasher_idx>=0) {
-        _Shape.Hasher = owner->getDocument()->getStringHasher(hasher_idx);
-        if(save_hasher)
-            _Shape.Hasher->Restore(reader);
-    }
-
-    if(has_ver) {
-        if(owner && owner->getDocument()->testStatus(App::Document::PartialDoc))
-            _Shape.Restore(reader);
-        else if(_Ver.empty()) {
-            // empty string marks the need for recompute after import
-            if(owner) owner->getDocument()->addRecomputeObject(owner);
-        }else{
-            _Shape.Restore(reader);
-            auto ver = owner?owner->getElementMapVersion(this):_Shape.getElementMapVersion();
-            if(ver!=_Ver) {
-                // version mismatch, signal for regenerating.
-                if(owner && owner->getNameInDocument()) {
-                    static const char *warnedDoc=0;
-                    if(warnedDoc != owner->getDocument()->getName()) {
-                        warnedDoc = owner->getDocument()->getName();
-                        FC_WARN("Recomputation required for document '" << warnedDoc 
-                                << "' on geo element version change: " 
-                                << _Ver << " -> " << ver);
-                    }
-                    owner->getDocument()->addRecomputeObject(owner);
-                }
-            }else
-                _Ver = ver;
-        }
-    } else if(owner && !owner->getDocument()->testStatus(App::Document::PartialDoc)) {
-        static int buildElementMap = -1;
-        if(buildElementMap<0) {
-            ParameterGrp::handle hGrp = App::GetApplication().GetParameterGroupByPath(
-                    "User parameter:BaseApp/Preferences/Mod/Part/General");
-            buildElementMap = hGrp->GetBool("AutoElementMap",true)?1:0;
-        }
-        if(buildElementMap) {
-            FC_WARN("auto generate element map: " << owner->getFullName());
-            owner->getDocument()->addRecomputeObject(owner);
-        }
-    }
-
-    aboutToSetValue();
-    _Shape.setShape(sh,false);
-    hasSetValue();
-}
-
-// The following two functions are copied from OCCT BRepTools.cxx and modified
-// to disable saving of triangulation
-//
-static void BRepTools_Write(const TopoDS_Shape& Sh, Standard_OStream& S) {
-  BRepTools_ShapeSet SS(Standard_False);
-  // SS.SetProgress(PR);
-  SS.Add(Sh);
-  SS.Write(S);
-  SS.Write(Sh,S);
-}
-
-static Standard_Boolean  BRepTools_Write(const TopoDS_Shape& Sh, const Standard_CString File)
-{
-  std::ofstream os;
-#if OCC_VERSION_HEX >= 0x060800
-  OSD_OpenStream(os, File, std::ios::out);
-#else
-  os.open(File, std::ios::out);
-#endif
-  if (!os.rdbuf()->is_open()) return Standard_False;
-
-  Standard_Boolean isGood = (os.good() && !os.eof());
-  if(!isGood)
-    return isGood;
-
-  BRepTools_ShapeSet SS(Standard_False);
-  // SS.SetProgress(PR);
-  SS.Add(Sh);
-
-  os << "DBRep_DrawableShape\n";  // for easy Draw read
-  SS.Write(os);
-  isGood = os.good();
-  if(isGood )
-    SS.Write(Sh,os);
-  os.flush();
-  isGood = os.good();
-
-  errno = 0;
-  os.close();
-  isGood = os.good() && isGood && !errno;
-
-  return isGood;
-}
-
-void PropertyPartShape::SaveDocFile (Base::Writer &writer) const
-{
-    // Even if the shape is null, we shall still save it, so that there is
-    // some content inside the file, or else, we'll get some annoying error
-    // message when restoring.
-    //
-    // if (_Shape.getShape().IsNull())
-    //     return;
-
-    TopoDS_Shape myShape = _Shape.getShape();
-    if(writer.getMode("BinaryBrep")) {
-        TopoShape shape;
-        shape.setShape(myShape);
-        shape.exportBinary(writer.Stream());
-    }
-    else {
-        bool direct = App::GetApplication().GetParameterGroupByPath
-            ("User parameter:BaseApp/Preferences/Mod/Part/General")->GetBool("DirectAccess", true);
-        if (!direct) {
-            // create a temporary file and copy the content to the zip stream
-            // once the tmp. filename is known use always the same because otherwise
-            // we may run into some problems on the Linux platform
-            static Base::FileInfo fi(App::Application::getTempFileName());
-
-            if (!BRepTools_Write(myShape,(Standard_CString)fi.filePath().c_str())) {
-                // Note: Do NOT throw an exception here because if the tmp. file could
-                // not be created we should not abort.
-                // We only print an error message but continue writing the next files to the
-                // stream...
-                App::PropertyContainer* father = this->getContainer();
-                if (father && father->isDerivedFrom(App::DocumentObject::getClassTypeId())) {
-                    App::DocumentObject* obj = static_cast<App::DocumentObject*>(father);
-                    Base::Console().Error("Shape of '%s' cannot be written to BRep file '%s'\n",
-                        obj->Label.getValue(),fi.filePath().c_str());
-                }
-                else {
-                    Base::Console().Error("Cannot save BRep file '%s'\n", fi.filePath().c_str());
-                }
-
-                std::stringstream ss;
-                ss << "Cannot save BRep file '" << fi.filePath() << "'";
-                writer.addError(ss.str());
-            }
-
-            Base::ifstream file(fi, std::ios::in | std::ios::binary);
-            if (file) {
-                //unsigned long ulSize = 0;
-                std::streambuf* buf = file.rdbuf();
-                //if (buf) {
-                //    unsigned long ulCurr;
-                //    ulCurr = buf->pubseekoff(0, std::ios::cur, std::ios::in);
-                //    ulSize = buf->pubseekoff(0, std::ios::end, std::ios::in);
-                //    buf->pubseekoff(ulCurr, std::ios::beg, std::ios::in);
-                //}
-
-                // read in the ASCII file and write back to the stream
-                //std::strstreambuf sbuf(ulSize);
-                //file >> &sbuf;
-                //writer.Stream() << &sbuf;
-                writer.Stream() << buf;
-            }
-
-            file.close();
-            // remove temp file
-            fi.deleteFile();
-        }
-        else {
-            BRepTools_Write(myShape, writer.Stream());
-        }
-    }
-}
-
-void PropertyPartShape::RestoreDocFile(Base::Reader &reader)
-{
-    // save the element map
-    auto elementMap = _Shape.resetElementMap();
-    auto hasher = _Shape.Hasher;
-
-    Base::FileInfo brep(reader.getFileName());
-    TopoShape shape;
-    if (brep.hasExtension("bin")) {
-        shape.importBinary(reader);
-    }
-    else {
-        TopoDS_Shape sh;
-        bool direct = App::GetApplication().GetParameterGroupByPath
-            ("User parameter:BaseApp/Preferences/Mod/Part/General")->GetBool("DirectAccess", true);
-        if (!direct) {
-            BRep_Builder builder;
-            // create a temporary file and copy the content from the zip stream
-            Base::FileInfo fi(App::Application::getTempFileName());
-
-            // read in the ASCII file and write back to the file stream
-            Base::ofstream file(fi, std::ios::out | std::ios::binary);
-            unsigned long ulSize = 0;
-            if (reader) {
-                std::streambuf* buf = file.rdbuf();
-                reader >> buf;
-                file.flush();
-                ulSize = buf->pubseekoff(0, std::ios::cur, std::ios::in);
-            }
-            file.close();
-
-            // Read the shape from the temp file, if the file is empty the stored shape was already empty.
-            // If it's still empty after reading the (non-empty) file there must occurred an error.
-            if (ulSize > 0) {
-                if (!BRepTools::Read(sh, (Standard_CString)fi.filePath().c_str(), builder)) {
-                    // Note: Do NOT throw an exception here because if the tmp. created file could
-                    // not be read it's NOT an indication for an invalid input stream 'reader'.
-                    // We only print an error message but continue reading the next files from the
-                    // stream...
-                    App::PropertyContainer* father = this->getContainer();
-                    if (father && father->isDerivedFrom(App::DocumentObject::getClassTypeId())) {
-                        App::DocumentObject* obj = static_cast<App::DocumentObject*>(father);
-                        Base::Console().Error("BRep file '%s' with shape of '%s' seems to be empty\n",
-                            fi.filePath().c_str(),obj->Label.getValue());
-                    }
-                    else {
-                        Base::Console().Warning("Loaded BRep file '%s' seems to be empty\n", fi.filePath().c_str());
-                    }
-                }
-            }
-
-            // delete the temp file
-            fi.deleteFile();
-            shape.setShape(sh);
-        }
-        else {
-            BRep_Builder builder;
-            BRepTools::Read(sh, reader, builder);
-            shape.setShape(sh);
-        }
-    }
-
-    std::string ver = _Ver;
-    // restore the element map
-    shape.Hasher = hasher;
-    shape.resetElementMap(elementMap);
-    setValue(shape);
-    _Ver = ver;
-}
-
-// -------------------------------------------------------------------------
-
-ShapeHistory::ShapeHistory(BRepBuilderAPI_MakeShape& mkShape, TopAbs_ShapeEnum type,
-                           const TopoDS_Shape& newS, const TopoDS_Shape& oldS)
-{
-    reset(mkShape,type,newS,oldS);
-}
-
-void ShapeHistory::reset(BRepBuilderAPI_MakeShape& mkShape, TopAbs_ShapeEnum type,
-                                 const TopoDS_Shape& newS, const TopoDS_Shape& oldS)
-{
-    shapeMap.clear();
-    this->type = type;
-
-    TopTools_IndexedMapOfShape newM, oldM;
-    TopExp::MapShapes(newS, type, newM); // map containing all old objects of type "type"
-    TopExp::MapShapes(oldS, type, oldM); // map containing all new objects of type "type"
-
-    // Look at all objects in the old shape and try to find the modified object in the new shape
-    for (int i=1; i<=oldM.Extent(); i++) {
-        bool found = false;
-        TopTools_ListIteratorOfListOfShape it;
-        // Find all new objects that are a modification of the old object (e.g. a face was resized)
-        for (it.Initialize(mkShape.Modified(oldM(i))); it.More(); it.Next()) {
-            found = true;
-            for (int j=1; j<=newM.Extent(); j++) { // one old object might create several new ones!
-                if (newM(j).IsPartner(it.Value())) {
-                    shapeMap[i-1].push_back(j-1); // adjust indices to start at zero
-                    break;
-                }
-            }
-        }
-
-        // Find all new objects that were generated from an old object (e.g. a face generated from an edge)
-        for (it.Initialize(mkShape.Generated(oldM(i))); it.More(); it.Next()) {
-            found = true;
-            for (int j=1; j<=newM.Extent(); j++) {
-                if (newM(j).IsPartner(it.Value())) {
-                    shapeMap[i-1].push_back(j-1);
-                    break;
-                }
-            }
-        }
-
-        if (!found) {
-            // Find all old objects that don't exist any more (e.g. a face was completely cut away)
-            if (mkShape.IsDeleted(oldM(i))) {
-                shapeMap[i-1] = std::vector<int>();
-            }
-            else {
-                // Mop up the rest (will this ever be reached?)
-                for (int j=1; j<=newM.Extent(); j++) {
-                    if (newM(j).IsPartner(oldM(i))) {
-                        shapeMap[i-1].push_back(j-1);
-                        break;
-                    }
-                }
-            }
-        }
-    }
-}
-
-void ShapeHistory::join(const ShapeHistory& newH)
-{
-    ShapeHistory join;
-
-    for (ShapeHistory::MapList::const_iterator it = shapeMap.begin(); it != shapeMap.end(); ++it) {
-        int old_shape_index = it->first;
-        if (it->second.empty())
-            join.shapeMap[old_shape_index] = ShapeHistory::List();
-        for (ShapeHistory::List::const_iterator jt = it->second.begin(); jt != it->second.end(); ++jt) {
-            ShapeHistory::MapList::const_iterator kt = newH.shapeMap.find(*jt);
-            if (kt != newH.shapeMap.end()) {
-                ShapeHistory::List& ary = join.shapeMap[old_shape_index];
-                ary.insert(ary.end(), kt->second.begin(), kt->second.end());
-            }
-        }
-    }
-
-    shapeMap.swap(join.shapeMap);
-}
-
-// -------------------------------------------------------------------------
-
-TYPESYSTEM_SOURCE(Part::PropertyShapeHistory , App::PropertyLists)
-
-PropertyShapeHistory::PropertyShapeHistory()
-{
-}
-
-PropertyShapeHistory::~PropertyShapeHistory()
-{
-}
-
-void PropertyShapeHistory::setValue(const ShapeHistory& sh)
-{
-    aboutToSetValue();
-    _lValueList.resize(1);
-    _lValueList[0] = sh;
-    hasSetValue();
-}
-
-void PropertyShapeHistory::setValues(const std::vector<ShapeHistory>& values)
-{
-    aboutToSetValue();
-    _lValueList = values;
-    hasSetValue();
-}
-
-PyObject *PropertyShapeHistory::getPyObject(void)
-{
-    return Py::new_reference_to(Py::None());
-}
-
-void PropertyShapeHistory::setPyObject(PyObject *)
-{
-}
-
-void PropertyShapeHistory::Save (Base::Writer &) const
-{
-}
-
-void PropertyShapeHistory::Restore(Base::XMLReader &)
-{
-}
-
-void PropertyShapeHistory::SaveDocFile (Base::Writer &) const
-{
-}
-
-void PropertyShapeHistory::RestoreDocFile(Base::Reader &)
-{
-}
-
-App::Property *PropertyShapeHistory::Copy(void) const
-{
-    PropertyShapeHistory *p= new PropertyShapeHistory();
-    p->_lValueList = _lValueList;
-    return p;
-}
-
-void PropertyShapeHistory::Paste(const Property &from)
-{
-    aboutToSetValue();
-    _lValueList = dynamic_cast<const PropertyShapeHistory&>(from)._lValueList;
-    hasSetValue();
-}
-
-// -------------------------------------------------------------------------
-
-TYPESYSTEM_SOURCE(Part::PropertyFilletEdges , App::PropertyLists)
-
-PropertyFilletEdges::PropertyFilletEdges()
-{
-}
-
-PropertyFilletEdges::~PropertyFilletEdges()
-{
-}
-
-void PropertyFilletEdges::setValue(int id, double r1, double r2)
-{
-    setValue(FilletElement(id,r1,r2));
-}
-
-PyObject *PropertyFilletEdges::getPyObject(void)
-{
-    Py::List list(getSize());
-    std::vector<FilletElement>::const_iterator it;
-    int index = 0;
-    for (it = _lValueList.begin(); it != _lValueList.end(); ++it) {
-        Py::Tuple ent(3);
-#if PY_MAJOR_VERSION >= 3
-        ent.setItem(0, Py::Long(it->edgeid));
-#else
-        ent.setItem(0, Py::Int(it->edgeid));
-#endif
-        ent.setItem(1, Py::Float(it->radius1));
-        ent.setItem(2, Py::Float(it->radius2));
-        list[index++] = ent;
-    }
-
-    return Py::new_reference_to(list);
-}
-
-FilletElement PropertyFilletEdges::getPyValue(PyObject *item) const
-{
-    FilletElement fe;
-    if(!PyObject_TypeCheck(item, &PyTuple_Type))
-        throw Base::TypeError();
-
-    try {
-        Py::Tuple ent(item);
-#if PY_MAJOR_VERSION >= 3
-        fe.edgeid = (int)Py::Long(ent.getItem(0));
-#else
-        fe.edgeid = (int)Py::Int(ent.getItem(0));
-#endif
-        fe.radius1 = (double)Py::Float(ent.getItem(1));
-        fe.radius2 = (double)Py::Float(ent.getItem(2));
-    } catch (Py::Exception &) {
-        Base::PyException::ThrowException();
-    }
-    return fe;
-}
-
-bool PropertyFilletEdges::saveXML(Base::Writer &writer) const {
-    writer.Stream() << ">\n";
-    for(auto &v : _lValueList)
-        writer.Stream() << v.edgeid << ' ' << v.radius1 << ' ' << v.radius2 << '\n';
-    return false;
-}
-
-void PropertyFilletEdges::restoreXML(Base::XMLReader &reader)
-{
-    unsigned count = reader.getAttributeAsUnsigned("count");
-    auto &s = reader.beginCharStream(false);
-    std::vector<FilletElement> values(count);
-    for(auto &v : values) 
-        s >> v.edgeid >> v.radius1 >> v.radius2;
-    reader.endCharStream();
-    setValues(std::move(values));
-}
-
-void PropertyFilletEdges::saveStream(Base::OutputStream &str) const
-{
-    for (std::vector<FilletElement>::const_iterator it = _lValueList.begin(); it != _lValueList.end(); ++it) {
-        str << it->edgeid << it->radius1 << it->radius2;
-    }
-}
-
-void PropertyFilletEdges::restoreStream(Base::InputStream &str, unsigned uCt)
-{
-    std::vector<FilletElement> values(uCt);
-    for (std::vector<FilletElement>::iterator it = values.begin(); it != values.end(); ++it) {
-        str >> it->edgeid >> it->radius1 >> it->radius2;
-    }
-    setValues(std::move(values));
-}
-
-App::Property *PropertyFilletEdges::Copy(void) const
-{
-    PropertyFilletEdges *p= new PropertyFilletEdges();
-    p->_lValueList = _lValueList;
-    return p;
-}
-
-void PropertyFilletEdges::Paste(const Property &from)
-{
-    setValues(dynamic_cast<const PropertyFilletEdges&>(from)._lValueList);
-}
-
-// -------------------------------------------------------------------------
-
-TYPESYSTEM_SOURCE(Part::PropertyShapeCache, App::Property);
-
-App::Property *PropertyShapeCache::Copy(void) const {
-    return new PropertyShapeCache();
-}
-
-void PropertyShapeCache::Paste(const App::Property &) {
-    cache.clear();
-}
-
-void PropertyShapeCache::Save (Base::Writer &) const
-{
-}
-
-void PropertyShapeCache::Restore(Base::XMLReader &)
-{
-}
-
-PyObject *PropertyShapeCache::getPyObject() {
-    Py::List res;
-    for(auto &v : cache)
-        res.append(Py::TupleN(Py::String(v.first),shape2pyshape(v.second)));
-    return Py::new_reference_to(res);
-}
-
-void PropertyShapeCache::setPyObject(PyObject *value) {
-    if(!value)
-        return;
-    if(value == Py_None)
-        cache.clear();
-    App::PropertyStringList prop;
-    prop.setPyObject(value);
-    for(const auto &sub : prop.getValues())
-        cache.erase(sub);
-}
-
-#define SHAPE_CACHE_NAME "_Part_ShapeCache"
-PropertyShapeCache *PropertyShapeCache::get(const App::DocumentObject *obj, bool create) {
-    auto prop = Base::freecad_dynamic_cast<PropertyShapeCache>(
-            obj->getDynamicPropertyByName(SHAPE_CACHE_NAME));
-    if(prop && prop->getContainer()==obj)
-        return prop;
-    if(!create)
-        return 0;
-
-    prop = static_cast<PropertyShapeCache*>(
-            const_cast<App::DocumentObject*>(obj)->addDynamicProperty("Part::PropertyShapeCache",
-                SHAPE_CACHE_NAME,"Part","Shape cache",
-                App::Prop_NoPersist|App::Prop_Output|App::Prop_Hidden));
-    if(!prop) 
-        FC_ERR("Failed to add shape cache for " << obj->getFullName());
-    else
-        prop->connChanged = const_cast<App::DocumentObject*>(obj)->signalEarlyChanged.connect(
-                boost::bind(&PropertyShapeCache::slotChanged,prop,_1,_2));
-    return prop;
-}
-
-bool PropertyShapeCache::getShape(const App::DocumentObject *obj, TopoShape &shape, const char *subname) {
-    auto prop = get(obj,false);
-    if(!prop)
-        return false;
-    if(!subname) subname = "";
-    auto it = prop->cache.find(subname);
-    if(it!=prop->cache.end()) {
-        shape = it->second;
-        return !shape.isNull();
-    }
-    return false;
-}
-
-void PropertyShapeCache::setShape(
-        const App::DocumentObject *obj, const TopoShape &shape, const char *subname) 
-{
-    auto prop = get(obj,true);
-    if(!prop)
-        return;
-    if(!subname) subname = "";
-    prop->cache[subname] = shape;
-}
-
-void PropertyShapeCache::slotChanged(const App::DocumentObject &, const App::Property &prop) {
-    auto propName = prop.getName();
-    if(!propName) return;
-    if(strcmp(propName,"Group")==0 || 
-            strcmp(propName,"Shape")==0 ||
-            strstr(propName,"Touched")!=0)
-    {
-        cache.clear();
-    }
-}
-
+/***************************************************************************
+ *   Copyright (c) 2002 Jürgen Riegel <juergen.riegel@web.de>              *
+ *                                                                         *
+ *   This file is part of the FreeCAD CAx development system.              *
+ *                                                                         *
+ *   This library is free software; you can redistribute it and/or         *
+ *   modify it under the terms of the GNU Library General Public           *
+ *   License as published by the Free Software Foundation; either          *
+ *   version 2 of the License, or (at your option) any later version.      *
+ *                                                                         *
+ *   This library  is distributed in the hope that it will be useful,      *
+ *   but WITHOUT ANY WARRANTY; without even the implied warranty of        *
+ *   MERCHANTABILITY or FITNESS FOR A PARTICULAR PURPOSE.  See the         *
+ *   GNU Library General Public License for more details.                  *
+ *                                                                         *
+ *   You should have received a copy of the GNU Library General Public     *
+ *   License along with this library; see the file COPYING.LIB. If not,    *
+ *   write to the Free Software Foundation, Inc., 59 Temple Place,         *
+ *   Suite 330, Boston, MA  02111-1307, USA                                *
+ *                                                                         *
+ ***************************************************************************/
+
+
+#include "PreCompiled.h"
+
+#ifndef _PreComp_
+# include <sstream>
+# include <BRepAdaptor_Curve.hxx>
+# include <BRepAdaptor_Surface.hxx>
+# include <BRepBndLib.hxx>
+# include <BRepBuilderAPI_GTransform.hxx>
+# include <Bnd_Box.hxx>
+# include <BRepTools.hxx>
+# include <BRepTools_ShapeSet.hxx>
+# include <BRepBuilderAPI_Copy.hxx>
+# include <TopTools_HSequenceOfShape.hxx>
+# include <TopTools_MapOfShape.hxx>
+# include <TopoDS.hxx>
+# include <TopoDS_Iterator.hxx>
+# include <TopExp.hxx>
+# include <Standard_Failure.hxx>
+# include <Standard_Version.hxx>
+# include <gp_GTrsf.hxx>
+# include <gp_Trsf.hxx>
+# include <BRepBuilderAPI_MakeShape.hxx>
+# include <TopTools_ListIteratorOfListOfShape.hxx>
+
+#if OCC_VERSION_HEX >= 0x060800
+# include <OSD_OpenFile.hxx>
+#endif
+
+#endif // _PreComp_
+
+#include <Base/Console.h>
+#include <Base/Writer.h>
+#include <Base/Reader.h>
+#include <Base/Exception.h>
+#include <Base/FileInfo.h>
+#include <Base/Stream.h>
+#include <App/Application.h>
+#include <App/Document.h>
+#include <App/DocumentObject.h>
+#include <App/ObjectIdentifier.h>
+#include <App/GeoFeature.h>
+
+#include "PartPyCXX.h"
+#include "PropertyTopoShape.h"
+#include "TopoShapePy.h"
+#include "TopoShapeFacePy.h"
+#include "TopoShapeEdgePy.h"
+#include "TopoShapeWirePy.h"
+#include "TopoShapeVertexPy.h"
+#include "TopoShapeSolidPy.h"
+#include "TopoShapeShellPy.h"
+#include "TopoShapeCompSolidPy.h"
+#include "TopoShapeCompoundPy.h"
+
+FC_LOG_LEVEL_INIT("PropShape",true,true);
+
+using namespace Part;
+
+TYPESYSTEM_SOURCE(Part::PropertyPartShape , App::PropertyComplexGeoData)
+
+PropertyPartShape::PropertyPartShape()
+{
+}
+
+PropertyPartShape::~PropertyPartShape()
+{
+}
+
+void PropertyPartShape::setValue(const TopoShape& sh)
+{
+    aboutToSetValue();
+    _Shape = sh;
+    auto obj = dynamic_cast<App::DocumentObject*>(getContainer());
+    if(obj) {
+        auto tag = obj->getID();
+        if(_Shape.Tag && tag!=_Shape.Tag) {
+            auto hasher = _Shape.Hasher?_Shape.Hasher:obj->getDocument()->getStringHasher();
+            _Shape.reTagElementMap(tag,hasher);
+        } else
+            _Shape.Tag = obj->getID();
+    }
+    hasSetValue();
+    _Ver.clear();
+}
+
+void PropertyPartShape::setValue(const TopoDS_Shape& sh, bool resetElementMap)
+{
+    aboutToSetValue();
+    auto obj = dynamic_cast<App::DocumentObject*>(getContainer());
+    if(obj)
+        _Shape.Tag = obj->getID();
+    _Shape.setShape(sh,resetElementMap);
+    hasSetValue();
+    _Ver.clear();
+}
+
+const TopoDS_Shape& PropertyPartShape::getValue(void)const
+{
+    return _Shape.getShape();
+}
+
+const TopoShape& PropertyPartShape::getShape() const
+{
+    _Shape.initCache(-1);
+    return this->_Shape;
+}
+
+const Data::ComplexGeoData* PropertyPartShape::getComplexData() const
+{
+    _Shape.initCache(-1);
+    return &(this->_Shape);
+}
+
+Base::BoundBox3d PropertyPartShape::getBoundingBox() const
+{
+    Base::BoundBox3d box;
+    if (_Shape.getShape().IsNull())
+        return box;
+    try {
+        // If the shape is empty an exception may be thrown
+        Bnd_Box bounds;
+        BRepBndLib::Add(_Shape.getShape(), bounds);
+        bounds.SetGap(0.0);
+        Standard_Real xMin, yMin, zMin, xMax, yMax, zMax;
+        bounds.Get(xMin, yMin, zMin, xMax, yMax, zMax);
+
+        box.MinX = xMin;
+        box.MaxX = xMax;
+        box.MinY = yMin;
+        box.MaxY = yMax;
+        box.MinZ = zMin;
+        box.MaxZ = zMax;
+    }
+    catch (Standard_Failure&) {
+    }
+
+    return box;
+}
+
+void PropertyPartShape::transformGeometry(const Base::Matrix4D &rclTrf)
+{
+    aboutToSetValue();
+    _Shape.transformGeometry(rclTrf);
+    hasSetValue();
+}
+
+PyObject *PropertyPartShape::getPyObject(void)
+{
+    auto prop = static_cast<Base::PyObjectBase*>(Py::new_reference_to(shape2pyshape(_Shape)));
+    if (prop) prop->setConst();
+    return prop;
+}
+
+void PropertyPartShape::setPyObject(PyObject *value)
+{
+    if (PyObject_TypeCheck(value, &(TopoShapePy::Type))) {
+        auto shape = *static_cast<TopoShapePy*>(value)->getTopoShapePtr();
+        auto owner = dynamic_cast<App::DocumentObject*>(getContainer());
+        if(owner && owner->getDocument()) {
+            if(shape.Tag || shape.getElementMapSize()) {
+                // We can't trust the meaning of the input shape tag, so we
+                // remap anyway
+                TopoShape res(owner->getID(),owner->getDocument()->getStringHasher(),shape.getShape());
+                res.mapSubElement(shape);
+                shape = res;
+            }else{
+                shape.Tag = owner->getID();
+                shape.Hasher.reset();
+            }
+        }
+        setValue(shape);
+    }
+    else {
+        std::string error = std::string("type must be 'Shape', not ");
+        error += value->ob_type->tp_name;
+        throw Base::TypeError(error);
+    }
+}
+
+App::Property *PropertyPartShape::Copy(void) const
+{
+    PropertyPartShape *prop = new PropertyPartShape();
+    prop->_Shape = this->_Shape.makECopy();
+    prop->_Ver = this->_Ver;
+    return prop;
+}
+
+void PropertyPartShape::Paste(const App::Property &from)
+{
+    auto prop = Base::freecad_dynamic_cast<const PropertyPartShape>(&from);
+    if(prop) {
+        setValue(prop->_Shape);
+        _Ver = prop->_Ver;
+    }
+}
+
+unsigned int PropertyPartShape::getMemSize (void) const
+{
+    return _Shape.getMemSize();
+}
+
+void PropertyPartShape::getPaths(std::vector<App::ObjectIdentifier> &paths) const
+{
+    // The paths below seem to only there for expression completer. They are no
+    // longer required because the completer will now dig into all Python attributes.
+    (void)paths;
+
+    // paths.push_back(App::ObjectIdentifier(getContainer()) << App::ObjectIdentifier::Component::SimpleComponent(getName())
+    //                 << App::ObjectIdentifier::Component::SimpleComponent(App::ObjectIdentifier::String("ShapeType")));
+    // paths.push_back(App::ObjectIdentifier(getContainer()) << App::ObjectIdentifier::Component::SimpleComponent(getName())
+    //                 << App::ObjectIdentifier::Component::SimpleComponent(App::ObjectIdentifier::String("Orientation")));
+    // paths.push_back(App::ObjectIdentifier(getContainer()) << App::ObjectIdentifier::Component::SimpleComponent(getName())
+    //                 << App::ObjectIdentifier::Component::SimpleComponent(App::ObjectIdentifier::String("Length")));
+    // paths.push_back(App::ObjectIdentifier(getContainer()) << App::ObjectIdentifier::Component::SimpleComponent(getName())
+    //                 << App::ObjectIdentifier::Component::SimpleComponent(App::ObjectIdentifier::String("Area")));
+    // paths.push_back(App::ObjectIdentifier(getContainer()) << App::ObjectIdentifier::Component::SimpleComponent(getName())
+    //                 << App::ObjectIdentifier::Component::SimpleComponent(App::ObjectIdentifier::String("Volume")));
+}
+
+static void BRepTools_Write(const TopoDS_Shape& Sh, Standard_OStream& S);
+
+void PropertyPartShape::Save (Base::Writer &writer) const
+{
+    //See SaveDocFile(), RestoreDocFile()
+    writer.Stream() << writer.ind() << "<Part";
+    bool saveHasher=false;
+    auto owner = dynamic_cast<App::DocumentObject*>(getContainer());
+    if(owner && !_Shape.Hasher.isNull()) {
+        auto ret = owner->getDocument()->addStringHasher(_Shape.Hasher);
+        writer.Stream() << " HasherIndex=\"" << ret.second << '"';
+        if(ret.first) {
+            saveHasher = true;
+            writer.Stream() << " SaveHasher=\"1\"";
+        }
+    }
+    std::string version;
+    // If exporting, do not export mapped element name, but still make a mark
+    if(owner) {
+        if(!owner->isExporting())
+            version = _Ver.size()?_Ver:owner->getElementMapVersion(this);
+    }else
+        version = _Ver.size()?_Ver:_Shape.getElementMapVersion();
+    writer.Stream() << " ElementMap=\"" << version << '"';
+
+    bool binary = writer.getMode("BinaryBrep");
+    bool toXML = writer.getFileVersion()>1 && writer.isForceXML()>=(binary?3:2);
+    if(!toXML) {
+        writer.Stream() << " file=\""
+            << writer.addFile(getFileName(binary?".bin":".brp"), this)
+            << "\"/>\n";
+    } else if(binary) {
+        writer.Stream() << " binary=\"1\">\n";
+        TopoShape shape;
+        shape.setShape(_Shape.getShape());
+        shape.exportBinary(writer.beginCharStream(true));
+        writer.endCharStream() <<  writer.ind() << "</Part>\n";
+    } else {
+        writer.Stream() << " brep=\"1\">\n";
+        BRepTools_Write(_Shape.getShape(), writer.beginCharStream(false)<<'\n');
+        writer.endCharStream() << '\n' << writer.ind() << "</Part>\n";
+    }
+
+    if(saveHasher) {
+        if(!toXML && writer.getFileVersion()>1)
+            _Shape.Hasher->setPersistenceFileName(getFileName(".Table").c_str());
+        else
+            _Shape.Hasher->setPersistenceFileName(0);
+        _Shape.Hasher->Save(writer);
+    }
+    if(version.size()) {
+        if(!toXML && writer.getFileVersion()>1)
+            _Shape.setPersistenceFileName(getFileName(".Map").c_str());
+        else
+            _Shape.setPersistenceFileName(0);
+        _Shape.Save(writer);
+    }
+}
+
+std::string PropertyPartShape::getElementMapVersion(bool restored) const {
+    if(restored)
+        return _Ver;
+    return PropertyComplexGeoData::getElementMapVersion(false);
+}
+
+void PropertyPartShape::Restore(Base::XMLReader &reader)
+{
+    reader.readElement("Part");
+
+    auto owner = Base::freecad_dynamic_cast<App::DocumentObject>(getContainer());
+    _Ver.clear();
+    bool has_ver = reader.hasAttribute("ElementMap");
+    if(has_ver)
+        _Ver = reader.getAttribute("ElementMap");
+
+    int hasher_idx = reader.getAttributeAsInteger("HasherIndex","-1");
+    int save_hasher = reader.getAttributeAsInteger("SaveHasher","");
+
+    TopoDS_Shape sh;
+
+    if(reader.hasAttribute("file")) {
+        std::string file = reader.getAttribute("file");
+        if (!file.empty()) {
+            // initiate a file read
+            reader.addFile(file.c_str(),this);
+        }
+    } else if(reader.getAttributeAsInteger("binary","")) {
+        TopoShape shape;
+        shape.importBinary(reader.beginCharStream(true));
+        sh = shape.getShape();
+    } else if(reader.getAttributeAsInteger("brep","")) {
+        BRep_Builder builder;
+        BRepTools::Read(sh, reader.beginCharStream(false), builder);
+    }
+
+    reader.readEndElement("Part");
+
+    if(owner && hasher_idx>=0) {
+        _Shape.Hasher = owner->getDocument()->getStringHasher(hasher_idx);
+        if(save_hasher)
+            _Shape.Hasher->Restore(reader);
+    }
+
+    if(has_ver) {
+        if(owner && owner->getDocument()->testStatus(App::Document::PartialDoc))
+            _Shape.Restore(reader);
+        else if(_Ver.empty()) {
+            // empty string marks the need for recompute after import
+            if(owner) owner->getDocument()->addRecomputeObject(owner);
+        }else{
+            _Shape.Restore(reader);
+            auto ver = owner?owner->getElementMapVersion(this):_Shape.getElementMapVersion();
+            if(ver!=_Ver) {
+                // version mismatch, signal for regenerating.
+                if(owner && owner->getNameInDocument()) {
+                    static const char *warnedDoc=0;
+                    if(warnedDoc != owner->getDocument()->getName()) {
+                        warnedDoc = owner->getDocument()->getName();
+                        FC_WARN("Recomputation required for document '" << warnedDoc 
+                                << "' on geo element version change: " 
+                                << _Ver << " -> " << ver);
+                    }
+                    owner->getDocument()->addRecomputeObject(owner);
+                }
+            }else
+                _Ver = ver;
+        }
+    } else if(owner && !owner->getDocument()->testStatus(App::Document::PartialDoc)) {
+        static int buildElementMap = -1;
+        if(buildElementMap<0) {
+            ParameterGrp::handle hGrp = App::GetApplication().GetParameterGroupByPath(
+                    "User parameter:BaseApp/Preferences/Mod/Part/General");
+            buildElementMap = hGrp->GetBool("AutoElementMap",true)?1:0;
+        }
+        if(buildElementMap) {
+            FC_WARN("auto generate element map: " << owner->getFullName());
+            owner->getDocument()->addRecomputeObject(owner);
+        }
+    }
+
+    aboutToSetValue();
+    _Shape.setShape(sh,false);
+    hasSetValue();
+}
+
+// The following two functions are copied from OCCT BRepTools.cxx and modified
+// to disable saving of triangulation
+//
+static void BRepTools_Write(const TopoDS_Shape& Sh, Standard_OStream& S) {
+  BRepTools_ShapeSet SS(Standard_False);
+  // SS.SetProgress(PR);
+  SS.Add(Sh);
+  SS.Write(S);
+  SS.Write(Sh,S);
+}
+
+static Standard_Boolean  BRepTools_Write(const TopoDS_Shape& Sh, const Standard_CString File)
+{
+  std::ofstream os;
+#if OCC_VERSION_HEX >= 0x060800
+  OSD_OpenStream(os, File, std::ios::out);
+#else
+  os.open(File, std::ios::out);
+#endif
+  if (!os.rdbuf()->is_open()) return Standard_False;
+
+  Standard_Boolean isGood = (os.good() && !os.eof());
+  if(!isGood)
+    return isGood;
+
+  BRepTools_ShapeSet SS(Standard_False);
+  // SS.SetProgress(PR);
+  SS.Add(Sh);
+
+  os << "DBRep_DrawableShape\n";  // for easy Draw read
+  SS.Write(os);
+  isGood = os.good();
+  if(isGood )
+    SS.Write(Sh,os);
+  os.flush();
+  isGood = os.good();
+
+  errno = 0;
+  os.close();
+  isGood = os.good() && isGood && !errno;
+
+  return isGood;
+}
+
+void PropertyPartShape::SaveDocFile (Base::Writer &writer) const
+{
+    // Even if the shape is null, we shall still save it, so that there is
+    // some content inside the file, or else, we'll get some annoying error
+    // message when restoring.
+    //
+    // if (_Shape.getShape().IsNull())
+    //     return;
+
+    TopoDS_Shape myShape = _Shape.getShape();
+    if(writer.getMode("BinaryBrep")) {
+        TopoShape shape;
+        shape.setShape(myShape);
+        shape.exportBinary(writer.Stream());
+    }
+    else {
+        bool direct = App::GetApplication().GetParameterGroupByPath
+            ("User parameter:BaseApp/Preferences/Mod/Part/General")->GetBool("DirectAccess", true);
+        if (!direct) {
+            // create a temporary file and copy the content to the zip stream
+            // once the tmp. filename is known use always the same because otherwise
+            // we may run into some problems on the Linux platform
+            static Base::FileInfo fi(App::Application::getTempFileName());
+
+            if (!BRepTools_Write(myShape,(Standard_CString)fi.filePath().c_str())) {
+                // Note: Do NOT throw an exception here because if the tmp. file could
+                // not be created we should not abort.
+                // We only print an error message but continue writing the next files to the
+                // stream...
+                App::PropertyContainer* father = this->getContainer();
+                if (father && father->isDerivedFrom(App::DocumentObject::getClassTypeId())) {
+                    App::DocumentObject* obj = static_cast<App::DocumentObject*>(father);
+                    Base::Console().Error("Shape of '%s' cannot be written to BRep file '%s'\n",
+                        obj->Label.getValue(),fi.filePath().c_str());
+                }
+                else {
+                    Base::Console().Error("Cannot save BRep file '%s'\n", fi.filePath().c_str());
+                }
+
+                std::stringstream ss;
+                ss << "Cannot save BRep file '" << fi.filePath() << "'";
+                writer.addError(ss.str());
+            }
+
+            Base::ifstream file(fi, std::ios::in | std::ios::binary);
+            if (file) {
+                //unsigned long ulSize = 0;
+                std::streambuf* buf = file.rdbuf();
+                //if (buf) {
+                //    unsigned long ulCurr;
+                //    ulCurr = buf->pubseekoff(0, std::ios::cur, std::ios::in);
+                //    ulSize = buf->pubseekoff(0, std::ios::end, std::ios::in);
+                //    buf->pubseekoff(ulCurr, std::ios::beg, std::ios::in);
+                //}
+
+                // read in the ASCII file and write back to the stream
+                //std::strstreambuf sbuf(ulSize);
+                //file >> &sbuf;
+                //writer.Stream() << &sbuf;
+                writer.Stream() << buf;
+            }
+
+            file.close();
+            // remove temp file
+            fi.deleteFile();
+        }
+        else {
+            BRepTools_Write(myShape, writer.Stream());
+        }
+    }
+}
+
+void PropertyPartShape::RestoreDocFile(Base::Reader &reader)
+{
+    // save the element map
+    auto elementMap = _Shape.resetElementMap();
+    auto hasher = _Shape.Hasher;
+
+    Base::FileInfo brep(reader.getFileName());
+    TopoShape shape;
+    if (brep.hasExtension("bin")) {
+        shape.importBinary(reader);
+    }
+    else {
+        TopoDS_Shape sh;
+        bool direct = App::GetApplication().GetParameterGroupByPath
+            ("User parameter:BaseApp/Preferences/Mod/Part/General")->GetBool("DirectAccess", true);
+        if (!direct) {
+            BRep_Builder builder;
+            // create a temporary file and copy the content from the zip stream
+            Base::FileInfo fi(App::Application::getTempFileName());
+
+            // read in the ASCII file and write back to the file stream
+            Base::ofstream file(fi, std::ios::out | std::ios::binary);
+            unsigned long ulSize = 0;
+            if (reader) {
+                std::streambuf* buf = file.rdbuf();
+                reader >> buf;
+                file.flush();
+                ulSize = buf->pubseekoff(0, std::ios::cur, std::ios::in);
+            }
+            file.close();
+
+            // Read the shape from the temp file, if the file is empty the stored shape was already empty.
+            // If it's still empty after reading the (non-empty) file there must occurred an error.
+            if (ulSize > 0) {
+                if (!BRepTools::Read(sh, (Standard_CString)fi.filePath().c_str(), builder)) {
+                    // Note: Do NOT throw an exception here because if the tmp. created file could
+                    // not be read it's NOT an indication for an invalid input stream 'reader'.
+                    // We only print an error message but continue reading the next files from the
+                    // stream...
+                    App::PropertyContainer* father = this->getContainer();
+                    if (father && father->isDerivedFrom(App::DocumentObject::getClassTypeId())) {
+                        App::DocumentObject* obj = static_cast<App::DocumentObject*>(father);
+                        Base::Console().Error("BRep file '%s' with shape of '%s' seems to be empty\n",
+                            fi.filePath().c_str(),obj->Label.getValue());
+                    }
+                    else {
+                        Base::Console().Warning("Loaded BRep file '%s' seems to be empty\n", fi.filePath().c_str());
+                    }
+                }
+            }
+
+            // delete the temp file
+            fi.deleteFile();
+            shape.setShape(sh);
+        }
+        else {
+            BRep_Builder builder;
+            BRepTools::Read(sh, reader, builder);
+            shape.setShape(sh);
+        }
+    }
+
+    std::string ver = _Ver;
+    // restore the element map
+    shape.Hasher = hasher;
+    shape.resetElementMap(elementMap);
+    setValue(shape);
+    _Ver = ver;
+}
+
+// -------------------------------------------------------------------------
+
+ShapeHistory::ShapeHistory(BRepBuilderAPI_MakeShape& mkShape, TopAbs_ShapeEnum type,
+                           const TopoDS_Shape& newS, const TopoDS_Shape& oldS)
+{
+    reset(mkShape,type,newS,oldS);
+}
+
+void ShapeHistory::reset(BRepBuilderAPI_MakeShape& mkShape, TopAbs_ShapeEnum type,
+                                 const TopoDS_Shape& newS, const TopoDS_Shape& oldS)
+{
+    shapeMap.clear();
+    this->type = type;
+
+    TopTools_IndexedMapOfShape newM, oldM;
+    TopExp::MapShapes(newS, type, newM); // map containing all old objects of type "type"
+    TopExp::MapShapes(oldS, type, oldM); // map containing all new objects of type "type"
+
+    // Look at all objects in the old shape and try to find the modified object in the new shape
+    for (int i=1; i<=oldM.Extent(); i++) {
+        bool found = false;
+        TopTools_ListIteratorOfListOfShape it;
+        // Find all new objects that are a modification of the old object (e.g. a face was resized)
+        for (it.Initialize(mkShape.Modified(oldM(i))); it.More(); it.Next()) {
+            found = true;
+            for (int j=1; j<=newM.Extent(); j++) { // one old object might create several new ones!
+                if (newM(j).IsPartner(it.Value())) {
+                    shapeMap[i-1].push_back(j-1); // adjust indices to start at zero
+                    break;
+                }
+            }
+        }
+
+        // Find all new objects that were generated from an old object (e.g. a face generated from an edge)
+        for (it.Initialize(mkShape.Generated(oldM(i))); it.More(); it.Next()) {
+            found = true;
+            for (int j=1; j<=newM.Extent(); j++) {
+                if (newM(j).IsPartner(it.Value())) {
+                    shapeMap[i-1].push_back(j-1);
+                    break;
+                }
+            }
+        }
+
+        if (!found) {
+            // Find all old objects that don't exist any more (e.g. a face was completely cut away)
+            if (mkShape.IsDeleted(oldM(i))) {
+                shapeMap[i-1] = std::vector<int>();
+            }
+            else {
+                // Mop up the rest (will this ever be reached?)
+                for (int j=1; j<=newM.Extent(); j++) {
+                    if (newM(j).IsPartner(oldM(i))) {
+                        shapeMap[i-1].push_back(j-1);
+                        break;
+                    }
+                }
+            }
+        }
+    }
+}
+
+void ShapeHistory::join(const ShapeHistory& newH)
+{
+    ShapeHistory join;
+
+    for (ShapeHistory::MapList::const_iterator it = shapeMap.begin(); it != shapeMap.end(); ++it) {
+        int old_shape_index = it->first;
+        if (it->second.empty())
+            join.shapeMap[old_shape_index] = ShapeHistory::List();
+        for (ShapeHistory::List::const_iterator jt = it->second.begin(); jt != it->second.end(); ++jt) {
+            ShapeHistory::MapList::const_iterator kt = newH.shapeMap.find(*jt);
+            if (kt != newH.shapeMap.end()) {
+                ShapeHistory::List& ary = join.shapeMap[old_shape_index];
+                ary.insert(ary.end(), kt->second.begin(), kt->second.end());
+            }
+        }
+    }
+
+    shapeMap.swap(join.shapeMap);
+}
+
+// -------------------------------------------------------------------------
+
+TYPESYSTEM_SOURCE(Part::PropertyShapeHistory , App::PropertyLists)
+
+PropertyShapeHistory::PropertyShapeHistory()
+{
+}
+
+PropertyShapeHistory::~PropertyShapeHistory()
+{
+}
+
+void PropertyShapeHistory::setValue(const ShapeHistory& sh)
+{
+    aboutToSetValue();
+    _lValueList.resize(1);
+    _lValueList[0] = sh;
+    hasSetValue();
+}
+
+void PropertyShapeHistory::setValues(const std::vector<ShapeHistory>& values)
+{
+    aboutToSetValue();
+    _lValueList = values;
+    hasSetValue();
+}
+
+PyObject *PropertyShapeHistory::getPyObject(void)
+{
+    return Py::new_reference_to(Py::None());
+}
+
+void PropertyShapeHistory::setPyObject(PyObject *)
+{
+}
+
+void PropertyShapeHistory::Save (Base::Writer &) const
+{
+}
+
+void PropertyShapeHistory::Restore(Base::XMLReader &)
+{
+}
+
+void PropertyShapeHistory::SaveDocFile (Base::Writer &) const
+{
+}
+
+void PropertyShapeHistory::RestoreDocFile(Base::Reader &)
+{
+}
+
+App::Property *PropertyShapeHistory::Copy(void) const
+{
+    PropertyShapeHistory *p= new PropertyShapeHistory();
+    p->_lValueList = _lValueList;
+    return p;
+}
+
+void PropertyShapeHistory::Paste(const Property &from)
+{
+    aboutToSetValue();
+    _lValueList = dynamic_cast<const PropertyShapeHistory&>(from)._lValueList;
+    hasSetValue();
+}
+
+// -------------------------------------------------------------------------
+
+TYPESYSTEM_SOURCE(Part::PropertyFilletEdges , App::PropertyLists)
+
+PropertyFilletEdges::PropertyFilletEdges()
+{
+}
+
+PropertyFilletEdges::~PropertyFilletEdges()
+{
+}
+
+void PropertyFilletEdges::setValue(int id, double r1, double r2)
+{
+    setValue(FilletElement(id,r1,r2));
+}
+
+PyObject *PropertyFilletEdges::getPyObject(void)
+{
+    Py::List list(getSize());
+    std::vector<FilletElement>::const_iterator it;
+    int index = 0;
+    for (it = _lValueList.begin(); it != _lValueList.end(); ++it) {
+        Py::Tuple ent(3);
+#if PY_MAJOR_VERSION >= 3
+        ent.setItem(0, Py::Long(it->edgeid));
+#else
+        ent.setItem(0, Py::Int(it->edgeid));
+#endif
+        ent.setItem(1, Py::Float(it->radius1));
+        ent.setItem(2, Py::Float(it->radius2));
+        list[index++] = ent;
+    }
+
+    return Py::new_reference_to(list);
+}
+
+FilletElement PropertyFilletEdges::getPyValue(PyObject *item) const
+{
+    FilletElement fe;
+    if(!PyObject_TypeCheck(item, &PyTuple_Type))
+        throw Base::TypeError();
+
+    try {
+        Py::Tuple ent(item);
+#if PY_MAJOR_VERSION >= 3
+        fe.edgeid = (int)Py::Long(ent.getItem(0));
+#else
+        fe.edgeid = (int)Py::Int(ent.getItem(0));
+#endif
+        fe.radius1 = (double)Py::Float(ent.getItem(1));
+        fe.radius2 = (double)Py::Float(ent.getItem(2));
+    } catch (Py::Exception &) {
+        Base::PyException::ThrowException();
+    }
+    return fe;
+}
+
+bool PropertyFilletEdges::saveXML(Base::Writer &writer) const {
+    writer.Stream() << ">\n";
+    for(auto &v : _lValueList)
+        writer.Stream() << v.edgeid << ' ' << v.radius1 << ' ' << v.radius2 << '\n';
+    return false;
+}
+
+void PropertyFilletEdges::restoreXML(Base::XMLReader &reader)
+{
+    unsigned count = reader.getAttributeAsUnsigned("count");
+    auto &s = reader.beginCharStream(false);
+    std::vector<FilletElement> values(count);
+    for(auto &v : values) 
+        s >> v.edgeid >> v.radius1 >> v.radius2;
+    reader.endCharStream();
+    setValues(std::move(values));
+}
+
+void PropertyFilletEdges::saveStream(Base::OutputStream &str) const
+{
+    for (std::vector<FilletElement>::const_iterator it = _lValueList.begin(); it != _lValueList.end(); ++it) {
+        str << it->edgeid << it->radius1 << it->radius2;
+    }
+}
+
+void PropertyFilletEdges::restoreStream(Base::InputStream &str, unsigned uCt)
+{
+    std::vector<FilletElement> values(uCt);
+    for (std::vector<FilletElement>::iterator it = values.begin(); it != values.end(); ++it) {
+        str >> it->edgeid >> it->radius1 >> it->radius2;
+    }
+    setValues(std::move(values));
+}
+
+App::Property *PropertyFilletEdges::Copy(void) const
+{
+    PropertyFilletEdges *p= new PropertyFilletEdges();
+    p->_lValueList = _lValueList;
+    return p;
+}
+
+void PropertyFilletEdges::Paste(const Property &from)
+{
+    setValues(dynamic_cast<const PropertyFilletEdges&>(from)._lValueList);
+}
+
+// -------------------------------------------------------------------------
+
+TYPESYSTEM_SOURCE(Part::PropertyShapeCache, App::Property);
+
+App::Property *PropertyShapeCache::Copy(void) const {
+    return new PropertyShapeCache();
+}
+
+void PropertyShapeCache::Paste(const App::Property &) {
+    cache.clear();
+}
+
+void PropertyShapeCache::Save (Base::Writer &) const
+{
+}
+
+void PropertyShapeCache::Restore(Base::XMLReader &)
+{
+}
+
+PyObject *PropertyShapeCache::getPyObject() {
+    Py::List res;
+    for(auto &v : cache)
+        res.append(Py::TupleN(Py::String(v.first),shape2pyshape(v.second)));
+    return Py::new_reference_to(res);
+}
+
+void PropertyShapeCache::setPyObject(PyObject *value) {
+    if(!value)
+        return;
+    if(value == Py_None)
+        cache.clear();
+    App::PropertyStringList prop;
+    prop.setPyObject(value);
+    for(const auto &sub : prop.getValues())
+        cache.erase(sub);
+}
+
+#define SHAPE_CACHE_NAME "_Part_ShapeCache"
+PropertyShapeCache *PropertyShapeCache::get(const App::DocumentObject *obj, bool create) {
+    auto prop = Base::freecad_dynamic_cast<PropertyShapeCache>(
+            obj->getDynamicPropertyByName(SHAPE_CACHE_NAME));
+    if(prop && prop->getContainer()==obj)
+        return prop;
+    if(!create)
+        return 0;
+
+    prop = static_cast<PropertyShapeCache*>(
+            const_cast<App::DocumentObject*>(obj)->addDynamicProperty("Part::PropertyShapeCache",
+                SHAPE_CACHE_NAME,"Part","Shape cache",
+                App::Prop_NoPersist|App::Prop_Output|App::Prop_Hidden));
+    if(!prop) 
+        FC_ERR("Failed to add shape cache for " << obj->getFullName());
+    else
+        prop->connChanged = const_cast<App::DocumentObject*>(obj)->signalEarlyChanged.connect(
+                boost::bind(&PropertyShapeCache::slotChanged,prop,_1,_2));
+    return prop;
+}
+
+bool PropertyShapeCache::getShape(const App::DocumentObject *obj, TopoShape &shape, const char *subname) {
+    auto prop = get(obj,false);
+    if(!prop)
+        return false;
+    if(!subname) subname = "";
+    auto it = prop->cache.find(subname);
+    if(it!=prop->cache.end()) {
+        shape = it->second;
+        return !shape.isNull();
+    }
+    return false;
+}
+
+void PropertyShapeCache::setShape(
+        const App::DocumentObject *obj, const TopoShape &shape, const char *subname) 
+{
+    auto prop = get(obj,true);
+    if(!prop)
+        return;
+    if(!subname) subname = "";
+    prop->cache[subname] = shape;
+}
+
+void PropertyShapeCache::slotChanged(const App::DocumentObject &, const App::Property &prop) {
+    auto propName = prop.getName();
+    if(!propName) return;
+    if(strcmp(propName,"Group")==0 || 
+            strcmp(propName,"Shape")==0 ||
+            strstr(propName,"Touched")!=0)
+    {
+        cache.clear();
+    }
+}
+