--- conflicted
+++ resolved
@@ -1,1042 +1,1034 @@
-/***************************************************************************
- *   Copyright (c) 2002 Jürgen Riegel <juergen.riegel@web.de>              *
- *                                                                         *
- *   This file is part of the FreeCAD CAx development system.              *
- *                                                                         *
- *   This library is free software; you can redistribute it and/or         *
- *   modify it under the terms of the GNU Library General Public           *
- *   License as published by the Free Software Foundation; either          *
- *   version 2 of the License, or (at your option) any later version.      *
- *                                                                         *
- *   This library  is distributed in the hope that it will be useful,      *
- *   but WITHOUT ANY WARRANTY; without even the implied warranty of        *
- *   MERCHANTABILITY or FITNESS FOR A PARTICULAR PURPOSE.  See the         *
- *   GNU Library General Public License for more details.                  *
- *                                                                         *
- *   You should have received a copy of the GNU Library General Public     *
- *   License along with this library; see the file COPYING.LIB. If not,    *
- *   write to the Free Software Foundation, Inc., 59 Temple Place,         *
- *   Suite 330, Boston, MA  02111-1307, USA                                *
- *                                                                         *
- ***************************************************************************/
-
-#include "PreCompiled.h"
-
-#ifndef _PreComp_
-# include <sstream>
-# include <Bnd_Box.hxx>
-# include <BRepBndLib.hxx>
-# include <BRepBuilderAPI_Copy.hxx>
-# include <BRepTools.hxx>
-# include <BRepTools_ShapeSet.hxx>
-# include <OSD_OpenFile.hxx>
-# include <Standard_Failure.hxx>
-# include <Standard_Version.hxx>
-# include <TopoDS.hxx>
-#endif // _PreComp_
-
-#include <App/Application.h>
-#include <App/Document.h>
-#include <App/DocumentObject.h>
-#include <App/ObjectIdentifier.h>
-#include <Base/Console.h>
-#include <Base/Exception.h>
-#include <Base/FileInfo.h>
-#include <Base/Reader.h>
-#include <Base/Stream.h>
-#include <Base/Writer.h>
-
-#include "PartFeature.h"
-#include "PartPyCXX.h"
-#include "PropertyTopoShape.h"
-#include "TopoShapePy.h"
-#include "PartFeature.h"
-
-FC_LOG_LEVEL_INIT("App", true, true)
-
-namespace sp = std::placeholders;
-using namespace Part;
-
-TYPESYSTEM_SOURCE(Part::PropertyPartShape , App::PropertyComplexGeoData)
-
-PropertyPartShape::PropertyPartShape() = default;
-
-PropertyPartShape::~PropertyPartShape() = default;
-
-void PropertyPartShape::setValue(const TopoShape& sh)
-{
-    aboutToSetValue();
-    TopoShape oldShape = _Shape;
-    _Shape = sh;
-
-    auto obj = freecad_cast<App::DocumentObject*>(getContainer());
-    if(obj) {
-<<<<<<< HEAD
-        if (needsToMigrate && obj->getDocument() && !obj->getDocument()->isAnyRestoring()) {
-            _Shape.enableMigration(oldShape.getElementMap());
-            needsToMigrate = false;
-        }
-=======
-        if(_Shape.getElementMap().size() != sh.getElementMap().size()) {
-            TopoShape res(obj->getID(), sh.Hasher, _Shape.getShape());
-            res.mapSubElement(_Shape);
-            _Shape = res;
-        }
-
->>>>>>> 1a0c9c25
-        auto tag = obj->getID();
-        if(_Shape.Tag && tag!=_Shape.Tag) {
-            auto hasher = _Shape.Hasher ? _Shape.Hasher : obj->getDocument()->getStringHasher();
-
-            _Shape.reTagElementMap(tag,hasher);
-        } else 
-            _Shape.Tag = obj->getID();
-        if (!_Shape.Hasher && _Shape.hasChildElementMap()) {
-            _Shape.Hasher = obj->getDocument()->getStringHasher();
-            _Shape.hashChildMaps();
-        }
-    }
-    hasSetValue();
-    _Ver.clear();
-}
-
-void PropertyPartShape::setValue(const TopoDS_Shape& sh, bool resetElementMap)
-{
-    aboutToSetValue();
-    auto obj = dynamic_cast<App::DocumentObject*>(getContainer());
-    if(obj) {
-        _Shape.Tag = obj->getID();
-    }
-    _Shape.setShape(sh,resetElementMap);
-    
-    hasSetValue();
-    _Ver.clear();
-}
-
-const TopoDS_Shape& PropertyPartShape::getValue() const
-{
-    return _Shape.getShape();
-}
-
-const TopoShape& PropertyPartShape::getShape() const
-{
-    _Shape.initCache(-1);
-    // March, 2024 Toponaming project:  There was originally an unused feature to disable
-    // elementMapping that has not been kept:
-    //    if (Feature::isElementMappingDisabled(getContainer()))
-    //        res.Tag = -1;
-    //    else if (!res.Tag) {
-    if (!_Shape.Tag) {
-        if (auto parent = freecad_cast<App::DocumentObject*>(getContainer())) {
-            _Shape.Tag = parent->getID();
-        }
-    }
-    return _Shape;
-}
-
-const Data::ComplexGeoData* PropertyPartShape::getComplexData() const
-{
-    _Shape.initCache(-1);
-    return &(this->_Shape);
-}
-
-Base::BoundBox3d PropertyPartShape::getBoundingBox() const
-{
-    Base::BoundBox3d box;
-    if (_Shape.getShape().IsNull())
-        return box;
-    try {
-        // If the shape is empty an exception may be thrown
-        Bnd_Box bounds;
-        BRepBndLib::Add(_Shape.getShape(), bounds);
-        bounds.SetGap(0.0);
-        Standard_Real xMin, yMin, zMin, xMax, yMax, zMax;
-        bounds.Get(xMin, yMin, zMin, xMax, yMax, zMax);
-
-        box.MinX = xMin;
-        box.MaxX = xMax;
-        box.MinY = yMin;
-        box.MaxY = yMax;
-        box.MinZ = zMin;
-        box.MaxZ = zMax;
-    }
-    catch (Standard_Failure&) {
-    }
-
-    return box;
-}
-
-void PropertyPartShape::setTransform(const Base::Matrix4D &rclTrf)
-{
-    _Shape.setTransform(rclTrf);
-}
-
-Base::Matrix4D PropertyPartShape::getTransform() const
-{
-    return _Shape.getTransform();
-}
-
-void PropertyPartShape::transformGeometry(const Base::Matrix4D &rclTrf)
-{
-    aboutToSetValue();
-    _Shape.transformGeometry(rclTrf);
-    hasSetValue();
-}
-
-PyObject *PropertyPartShape::getPyObject()
-{
-    Base::PyObjectBase* prop = static_cast<Base::PyObjectBase*>(_Shape.getPyObject());
-    if (prop)
-        prop->setConst();
-    return prop;
-}
-
-void PropertyPartShape::setPyObject(PyObject *value)
-{
-    if (PyObject_TypeCheck(value, &(TopoShapePy::Type))) {
-        auto shape = *static_cast<TopoShapePy*>(value)->getTopoShapePtr();
-        auto owner = dynamic_cast<App::DocumentObject*>(getContainer());
-        if(owner && owner->getDocument()) {
-            if(shape.Tag || shape.getElementMapSize()) {
-                // We can't trust the meaning of the input shape tag, so we
-                // remap anyway
-                TopoShape res(owner->getID(),owner->getDocument()->getStringHasher(),shape.getShape());
-                res.mapSubElement(shape);
-                shape = res;
-            }else{
-                shape.Tag = owner->getID();
-                if ( shape.Hasher ) {   // TODO: This null guard added during TNP transition
-                    shape.Hasher->clear();
-                }
-            }
-        }
-        setValue(shape);
-    }
-    else {
-        std::string error = std::string("type must be 'Shape', not ");
-        error += value->ob_type->tp_name;
-        throw Base::TypeError(error);
-    }
-}
-
-App::Property *PropertyPartShape::Copy() const
-{
-    PropertyPartShape *prop = new PropertyPartShape();
-
-    // March, 2024 Toponaming project:  There was originally a feature to enable making an element
-    // copy ( new geometry and map ) that has not been kept:
-//    if (PartParams::getShapePropertyCopy()) {
-//        // makeElementCopy() consume too much memory for complex geometry.
-//        prop->_Shape = this->_Shape.makeElementCopy();
-//    } else
-//        prop->_Shape = this->_Shape;
-    prop->_Shape = this->_Shape;
-    prop->_Ver = this->_Ver;
-    return prop;
-}
-
-void PropertyPartShape::Paste(const App::Property &from)
-{
-    auto prop = freecad_cast<const PropertyPartShape*>(&from);
-    if(prop) {
-        setValue(prop->_Shape);
-        _Ver = prop->_Ver;
-    }
-}
-
-unsigned int PropertyPartShape::getMemSize () const
-{
-    return _Shape.getMemSize();
-}
-
-void PropertyPartShape::getPaths(std::vector<App::ObjectIdentifier> &paths) const
-{
-    paths.push_back(App::ObjectIdentifier(getContainer()) << App::ObjectIdentifier::Component::SimpleComponent(getName())
-                    << App::ObjectIdentifier::Component::SimpleComponent(App::ObjectIdentifier::String("ShapeType")));
-    paths.push_back(App::ObjectIdentifier(getContainer()) << App::ObjectIdentifier::Component::SimpleComponent(getName())
-                    << App::ObjectIdentifier::Component::SimpleComponent(App::ObjectIdentifier::String("Orientation")));
-    paths.push_back(App::ObjectIdentifier(getContainer()) << App::ObjectIdentifier::Component::SimpleComponent(getName())
-                    << App::ObjectIdentifier::Component::SimpleComponent(App::ObjectIdentifier::String("Length")));
-    paths.push_back(App::ObjectIdentifier(getContainer()) << App::ObjectIdentifier::Component::SimpleComponent(getName())
-                    << App::ObjectIdentifier::Component::SimpleComponent(App::ObjectIdentifier::String("Area")));
-    paths.push_back(App::ObjectIdentifier(getContainer()) << App::ObjectIdentifier::Component::SimpleComponent(getName())
-                    << App::ObjectIdentifier::Component::SimpleComponent(App::ObjectIdentifier::String("Volume")));
-}
-
-void PropertyPartShape::beforeSave() const
-{
-    _HasherIndex = 0;
-    _SaveHasher = false;
-    auto owner = freecad_cast<App::DocumentObject*>(getContainer());
-    if(owner && !_Shape.isNull() && _Shape.getElementMapSize()>0) {
-        auto ret = owner->getDocument()->addStringHasher(_Shape.Hasher);
-        _HasherIndex = ret.second;
-        _SaveHasher = ret.first;
-        _Shape.beforeSave();
-    }
-}
-void PropertyPartShape::Save (Base::Writer &writer) const
-{
-    //See SaveDocFile(), RestoreDocFile()
-    writer.Stream() << writer.ind() << "<Part";
-    auto owner = dynamic_cast<App::DocumentObject*>(getContainer());
-    if(owner && !_Shape.isNull()
-        && _Shape.getElementMapSize()>0
-        && !_Shape.Hasher.isNull()) {
-        writer.Stream() << " HasherIndex=\"" << _HasherIndex << '"';
-        if(_SaveHasher)
-            writer.Stream() << " SaveHasher=\"1\"";
-    }
-    std::string version;
-    // If exporting, do not export mapped element name, but still make a mark
-    if(owner) {
-        if(!owner->isExporting())
-            version = _Ver.size()?_Ver:owner->getElementMapVersion(this);
-    }else
-        version = _Ver.size()?_Ver:_Shape.getElementMapVersion();
-    writer.Stream() << " ElementMap=\"" << version << '"';
-
-    bool binary = writer.getMode("BinaryBrep");
-    bool toXML = writer.isForceXML();
-    if(!toXML) {
-        writer.Stream() << " file=\""
-                        << writer.addFile(getFileName(binary?".bin":".brp").c_str(), this)
-                        << "\"/>\n";
-    } else if(binary) {
-        writer.Stream() << " binary=\"1\">\n";
-        _Shape.exportBinary(writer.beginCharStream(Base::CharStreamFormat::Base64Encoded));
-        writer.endCharStream() <<  writer.ind() << "</Part>\n";
-    } else {
-        writer.Stream() << " brep=\"1\">\n";
-        _Shape.exportBrep(writer.beginCharStream(Base::CharStreamFormat::Raw)<<'\n');
-        writer.endCharStream() << '\n' << writer.ind() << "</Part>\n";
-    }
-
-    if(_SaveHasher) {
-        if(!toXML)
-            _Shape.Hasher->setPersistenceFileName(getFileName(".Table").c_str());
-        else
-            _Shape.Hasher->setPersistenceFileName(0);
-        _Shape.Hasher->Save(writer);
-    }
-    if(version.size()) {
-        if(!toXML)
-            _Shape.setPersistenceFileName(getFileName(".Map").c_str());
-        else
-            _Shape.setPersistenceFileName(0);
-        _Shape.Save(writer);
-    }
-}
-
-std::string PropertyPartShape::getElementMapVersion(bool restored) const {
-    if(restored)
-        return _Ver;
-    return PropertyComplexGeoData::getElementMapVersion(false);
-}
-
-void PropertyPartShape::Restore(Base::XMLReader &reader)
-{
-    reader.readElement("Part");
-
-    auto owner = freecad_cast<App::DocumentObject*>(getContainer());
-    _Ver = "?";
-    bool has_ver = reader.hasAttribute("ElementMap");
-    if (has_ver)
-        _Ver = reader.getAttribute<const char*>("ElementMap");
-
-    int hasher_idx = reader.getAttribute<int>("HasherIndex", -1);
-    int save_hasher = reader.getAttribute<int>("SaveHasher", 0);
-
-    TopoShape shape;
-
-    if (reader.hasAttribute("file")) {
-        std::string file = reader.getAttribute<const char*>("file");
-        if (!file.empty()) {
-            // initiate a file read
-            reader.addFile(file.c_str(), this);
-        }
-    }
-    else if (reader.hasAttribute(("binary")) && reader.getAttribute<long>("binary")) {
-        TopoShape shape;
-        shape.importBinary(reader.beginCharStream());
-        shape = shape.getShape();
-    }
-    else if (reader.hasAttribute("brep") && reader.getAttribute<long>("brep")) {
-        shape.importBrep(reader.beginCharStream(Base::CharStreamFormat::Raw));
-    }
-
-    reader.readEndElement("Part");
-
-    if(owner && hasher_idx>=0) {
-        _Shape.Hasher = owner->getDocument()->getStringHasher(hasher_idx);
-        if(save_hasher)
-            _Shape.Hasher->Restore(reader);
-    }
-
-    if(has_ver) {
-        // The file name here is not used for restore, but just a way to get
-        // more useful error message if something wrong when restoring
-        _Shape.setPersistenceFileName(getFileName().c_str());
-        if(owner && owner->getDocument()->testStatus(App::Document::PartialDoc))
-            _Shape.Restore(reader);
-        else if(_Ver == "?" || _Ver.empty()) {
-            // This indicate the shape is saved by legacy version without
-            // element map info.
-            if(owner) {
-                // This will ask user for recompute after import
-                owner->getDocument()->addRecomputeObject(owner);
-            }
-        }else{
-            _Shape.Restore(reader);
-            if (owner ? owner->checkElementMapVersion(this, _Ver.c_str())
-                      : _Shape.checkElementMapVersion(_Ver.c_str())) {
-                auto ver = owner?owner->getElementMapVersion(this):_Shape.getElementMapVersion();
-<<<<<<< HEAD
-                if(!owner || !owner->getNameInDocument()) {
-=======
-                if(!owner || !owner->getNameInDocument()) { // do not check the map size, as it might not be restored yet.
->>>>>>> 1a0c9c25
-                    _Ver = ver;
-                } else {
-                    // version mismatch, signal for regenerating.
-                    static const char *warnedDoc=0;
-                    if(warnedDoc != owner->getDocument()->getName()) {
-                        warnedDoc = owner->getDocument()->getName();
-                        FC_WARN("Recomputation required for document '" << warnedDoc
-                                                                        << "' on toponaming change for " << getFullName()
-                                                                        << ": " << _Ver << " -> " << ver);
-                    }
-                    owner->getDocument()->addRecomputeObject(owner);
-
-                    // tell the element map that it needs to migrate
-                    needsToMigrate = true;
-                }
-            }
-        }
-    } else if(owner && !owner->getDocument()->testStatus(App::Document::PartialDoc)) {
-        // Toponaming 09/2024:  Original code has an infrastructure for document parameters we aren't bringing in:
-        // if(App::DocumentParams::getWarnRecomputeOnRestore()) {
-        // However, this warning appeared on all files without element maps, and is now superseded by a user dialog
-        // after loading that is triggered by any call to addRecomputeObject()
-        // FC_WARN("Pending recompute for generating element map: " << owner->getFullName());
-        owner->getDocument()->addRecomputeObject(owner);
-    }
-
-    if (!shape.isNull() || !_Shape.isNull()) {
-        aboutToSetValue();
-        _Shape.setShape(shape.getShape(),false);
-        hasSetValue();
-    }
-}
-
-void PropertyPartShape::afterRestore()
-{
-    if (_Shape.isRestoreFailed()) {
-        // this cause GeoFeature::updateElementReference() to call
-        // PropertyLinkBase::updateElementReferences() with reverse = true, in
-        // order to try to regenerate the element map
-        _Ver = "?";
-    }
-    else if (_Shape.getElementMapSize() == 0) {
-        if (_Shape.Hasher)
-            _Shape.Hasher->clear();
-    }
-    PropertyComplexGeoData::afterRestore();
-}
-
-// The following function is copied from OCCT BRepTools.cxx and modified
-// to disable saving of triangulation
-//
-
-static Standard_Boolean  BRepTools_Write(const TopoDS_Shape& Sh, const Standard_CString File)
-{
-  std::ofstream os;
-  OSD_OpenStream(os, File, std::ios::out);
-
-  if (!os.rdbuf()->is_open())
-      return Standard_False;
-
-  Standard_Boolean isGood = (os.good() && !os.eof());
-  if(!isGood)
-    return isGood;
-
-  // See TopTools_FormatVersion of OCCT 7.6
-  enum {
-      VERSION_1 = 1,
-      VERSION_2 = 2,
-      VERSION_3 = 3
-  };
-
-  BRepTools_ShapeSet SS(Standard_False);
-  SS.SetFormatNb(VERSION_1);
-  // SS.SetProgress(PR);
-  SS.Add(Sh);
-
-  os << "DBRep_DrawableShape\n";  // for easy Draw read
-  SS.Write(os);
-  isGood = os.good();
-  if(isGood )
-    SS.Write(Sh,os);
-  os.flush();
-  isGood = os.good();
-
-  errno = 0;
-  os.close();
-  isGood = os.good() && isGood && !errno;
-
-  return isGood;
-}
-
-void PropertyPartShape::saveToFile(Base::Writer &writer) const
-{
-    // create a temporary file and copy the content to the zip stream
-    // once the tmp. filename is known use always the same because otherwise
-    // we may run into some problems on the Linux platform
-    static Base::FileInfo fi(App::Application::getTempFileName());
-
-    TopoDS_Shape myShape = _Shape.getShape();
-    if (!BRepTools_Write(myShape,static_cast<Standard_CString>(fi.filePath().c_str()))) {
-        // Note: Do NOT throw an exception here because if the tmp. file could
-        // not be created we should not abort.
-        // We only print an error message but continue writing the next files to the
-        // stream...
-        App::PropertyContainer* father = this->getContainer();
-        if (father && father->isDerivedFrom<App::DocumentObject>()) {
-            App::DocumentObject* obj = static_cast<App::DocumentObject*>(father);
-            Base::Console().error("Shape of '%s' cannot be written to BRep file '%s'\n",
-                obj->Label.getValue(),fi.filePath().c_str());
-        }
-        else {
-            Base::Console().error("Cannot save BRep file '%s'\n", fi.filePath().c_str());
-        }
-
-        std::stringstream ss;
-        ss << "Cannot save BRep file '" << fi.filePath() << "'";
-        writer.addError(ss.str());
-    }
-
-    Base::ifstream file(fi, std::ios::in | std::ios::binary);
-    if (file) {
-        std::streambuf* buf = file.rdbuf();
-        writer.Stream() << buf;
-    }
-
-    file.close();
-    // remove temp file
-    fi.deleteFile();
-}
-
-void PropertyPartShape::loadFromFile(Base::Reader &reader)
-{
-    BRep_Builder builder;
-    // create a temporary file and copy the content from the zip stream
-    Base::FileInfo fi(App::Application::getTempFileName());
-
-    // read in the ASCII file and write back to the file stream
-    Base::ofstream file(fi, std::ios::out | std::ios::binary);
-    unsigned long ulSize = 0;
-    if (reader) {
-        std::streambuf* buf = file.rdbuf();
-        reader >> buf;
-        file.flush();
-        ulSize = buf->pubseekoff(0, std::ios::cur, std::ios::in);
-    }
-    file.close();
-
-    // Read the shape from the temp file, if the file is empty the stored shape was already empty.
-    // If it's still empty after reading the (non-empty) file there must occurred an error.
-    TopoDS_Shape shape;
-    if (ulSize > 0) {
-        if (!BRepTools::Read(shape, static_cast<Standard_CString>(fi.filePath().c_str()), builder)) {
-            // Note: Do NOT throw an exception here because if the tmp. created file could
-            // not be read it's NOT an indication for an invalid input stream 'reader'.
-            // We only print an error message but continue reading the next files from the
-            // stream...
-            App::PropertyContainer* father = this->getContainer();
-            if (father && father->isDerivedFrom<App::DocumentObject>()) {
-                App::DocumentObject* obj = static_cast<App::DocumentObject*>(father);
-                Base::Console().error("BRep file '%s' with shape of '%s' seems to be empty\n",
-                    fi.filePath().c_str(),obj->Label.getValue());
-            }
-            else {
-                Base::Console().warning("Loaded BRep file '%s' seems to be empty\n", fi.filePath().c_str());
-            }
-        }
-    }
-
-    // delete the temp file
-    fi.deleteFile();
-    setValue(shape);
-}
-
-void PropertyPartShape::loadFromStream(Base::Reader &reader)
-{
-    try {
-        reader.exceptions(std::istream::failbit | std::istream::badbit);
-        BRep_Builder builder;
-        TopoDS_Shape shape;
-        BRepTools::Read(shape, reader, builder);
-        setValue(shape);
-    }
-    catch (const std::exception&) {
-        if (!reader.eof())
-            Base::Console().warning("Failed to load BRep file %s\n", reader.getFileName().c_str());
-    }
-}
-
-void PropertyPartShape::SaveDocFile (Base::Writer &writer) const
-{
-    // If the shape is empty we simply store nothing. The file size will be 0 which
-    // can be checked when reading in the data.
-    if (_Shape.getShape().IsNull())
-        return;
-    TopoDS_Shape myShape = _Shape.getShape();
-    if (writer.getMode("BinaryBrep")) {
-        TopoShape shape;
-        shape.setShape(myShape);
-        shape.exportBinary(writer.Stream());
-    }
-    else {
-        bool direct = App::GetApplication().GetParameterGroupByPath
-            ("User parameter:BaseApp/Preferences/Mod/Part/General")->GetBool("DirectAccess", true);
-        if (!direct) {
-            saveToFile(writer);
-        }
-        else {
-            TopoShape shape;
-            shape.setShape(myShape);
-            shape.exportBrep(writer.Stream());
-        }
-    }
-}
-
-void PropertyPartShape::RestoreDocFile(Base::Reader &reader)
-{
-
-    // save the element map
-    auto elementMap = _Shape.resetElementMap();
-    auto hasher = _Shape.Hasher;
-
-    Base::FileInfo brep(reader.getFileName());
-    TopoShape shape;
-
-    // In LS3 the following statement is executed right before shape.Hasher = hasher;
-    // https://github.com/realthunder/FreeCAD/blob/a9810d509a6f112b5ac03d4d4831b67e6bffd5b7/src/Mod/Part/App/PropertyTopoShape.cpp#L639
-    // Now it's not possible anymore because both PropertyPartShape::loadFromFile() and
-    // PropertyPartShape::loadFromStream() calls PropertyPartShape::setValue() which clears the
-    // value of _Ver.
-    // Therefore we're storing the value of _Ver here so that we don't lose it.
-
-    std::string ver = _Ver;
-
-    if (brep.hasExtension("bin")) {
-        shape.importBinary(reader);
-    }
-    else {
-        bool direct = App::GetApplication().GetParameterGroupByPath
-            ("User parameter:BaseApp/Preferences/Mod/Part/General")->GetBool("DirectAccess", true);
-        if (!direct) {
-            loadFromFile(reader);
-        }
-        else {
-            auto iostate = reader.exceptions();
-            loadFromStream(reader);
-            reader.exceptions(iostate);
-        }
-        shape = getValue();
-    }
-
-    // restore the element map
-    shape.Hasher = hasher;
-    shape.resetElementMap(elementMap);
-    setValue(shape);
-    _Ver = ver;
-}
-
-// -------------------------------------------------------------------------
-
-ShapeHistory::ShapeHistory(BRepBuilderAPI_MakeShape& mkShape, TopAbs_ShapeEnum type,
-                           const TopoDS_Shape& newS, const TopoDS_Shape& oldS)
-{
-    reset(mkShape,type,newS,oldS);
-}
-
-void ShapeHistory::reset(BRepBuilderAPI_MakeShape& mkShape, TopAbs_ShapeEnum type,
-                         const TopoDS_Shape& newS, const TopoDS_Shape& oldS)
-{
-    shapeMap.clear();
-    this->type = type;
-
-    TopTools_IndexedMapOfShape newM, oldM;
-    TopExp::MapShapes(newS, type, newM); // map containing all old objects of type "type"
-    TopExp::MapShapes(oldS, type, oldM); // map containing all new objects of type "type"
-
-    // Look at all objects in the old shape and try to find the modified object in the new shape
-    for (int i=1; i<=oldM.Extent(); i++) {
-        bool found = false;
-        TopTools_ListIteratorOfListOfShape it;
-        // Find all new objects that are a modification of the old object (e.g. a face was resized)
-        for (it.Initialize(mkShape.Modified(oldM(i))); it.More(); it.Next()) {
-            found = true;
-            for (int j=1; j<=newM.Extent(); j++) { // one old object might create several new ones!
-                if (newM(j).IsPartner(it.Value())) {
-                    shapeMap[i-1].push_back(j-1); // adjust indices to start at zero
-                    break;
-                }
-            }
-        }
-
-        // Find all new objects that were generated from an old object (e.g. a face generated from an edge)
-        for (it.Initialize(mkShape.Generated(oldM(i))); it.More(); it.Next()) {
-            found = true;
-            for (int j=1; j<=newM.Extent(); j++) {
-                if (newM(j).IsPartner(it.Value())) {
-                    shapeMap[i-1].push_back(j-1);
-                    break;
-                }
-            }
-        }
-
-        if (!found) {
-            // Find all old objects that don't exist any more (e.g. a face was completely cut away)
-            if (mkShape.IsDeleted(oldM(i))) {
-                shapeMap[i-1] = std::vector<int>();
-            }
-            else {
-                // Mop up the rest (will this ever be reached?)
-                for (int j=1; j<=newM.Extent(); j++) {
-                    if (newM(j).IsPartner(oldM(i))) {
-                        shapeMap[i-1].push_back(j-1);
-                        break;
-                    }
-                }
-            }
-        }
-    }
-}
-
-void ShapeHistory::join(const ShapeHistory& newH)
-{
-    ShapeHistory join;
-
-    for (ShapeHistory::MapList::const_iterator it = shapeMap.begin(); it != shapeMap.end(); ++it) {
-        int old_shape_index = it->first;
-        if (it->second.empty())
-            join.shapeMap[old_shape_index] = ShapeHistory::List();
-        for (ShapeHistory::List::const_iterator jt = it->second.begin(); jt != it->second.end(); ++jt) {
-            ShapeHistory::MapList::const_iterator kt = newH.shapeMap.find(*jt);
-            if (kt != newH.shapeMap.end()) {
-                ShapeHistory::List& ary = join.shapeMap[old_shape_index];
-                ary.insert(ary.end(), kt->second.begin(), kt->second.end());
-            }
-        }
-    }
-
-    shapeMap.swap(join.shapeMap);
-}
-
-// -------------------------------------------------------------------------
-
-TYPESYSTEM_SOURCE(Part::PropertyShapeHistory , App::PropertyLists)
-
-PropertyShapeHistory::PropertyShapeHistory() = default;
-
-PropertyShapeHistory::~PropertyShapeHistory() = default;
-
-void PropertyShapeHistory::setValue(const ShapeHistory& sh)
-{
-    aboutToSetValue();
-    _lValueList.resize(1);
-    _lValueList[0] = sh;
-    hasSetValue();
-}
-
-void PropertyShapeHistory::setValues(const std::vector<ShapeHistory>& values)
-{
-    aboutToSetValue();
-    _lValueList = values;
-    hasSetValue();
-}
-
-PyObject *PropertyShapeHistory::getPyObject()
-{
-    return Py::new_reference_to(Py::None());
-}
-
-void PropertyShapeHistory::setPyObject(PyObject *)
-{
-}
-
-void PropertyShapeHistory::Save (Base::Writer &) const
-{
-}
-
-void PropertyShapeHistory::Restore(Base::XMLReader &)
-{
-}
-
-void PropertyShapeHistory::SaveDocFile (Base::Writer &) const
-{
-}
-
-void PropertyShapeHistory::RestoreDocFile(Base::Reader &)
-{
-}
-
-App::Property *PropertyShapeHistory::Copy() const
-{
-    PropertyShapeHistory *p= new PropertyShapeHistory();
-    p->_lValueList = _lValueList;
-    return p;
-}
-
-void PropertyShapeHistory::Paste(const Property &from)
-{
-    aboutToSetValue();
-    _lValueList = dynamic_cast<const PropertyShapeHistory&>(from)._lValueList;
-    hasSetValue();
-}
-
-// -------------------------------------------------------------------------
-
-TYPESYSTEM_SOURCE(Part::PropertyFilletEdges , App::PropertyLists)
-
-PropertyFilletEdges::PropertyFilletEdges() = default;
-
-PropertyFilletEdges::~PropertyFilletEdges() = default;
-
-void PropertyFilletEdges::setValue(int id, double r1, double r2)
-{
-    aboutToSetValue();
-    _lValueList.resize(1);
-    _lValueList[0].edgeid = id;
-    _lValueList[0].radius1 = r1;
-    _lValueList[0].radius2 = r2;
-    hasSetValue();
-}
-
-void PropertyFilletEdges::setValues(const std::vector<FilletElement>& values)
-{
-    aboutToSetValue();
-    _lValueList = values;
-    hasSetValue();
-}
-
-PyObject *PropertyFilletEdges::getPyObject()
-{
-    Py::List list(getSize());
-    std::vector<FilletElement>::const_iterator it;
-    int index = 0;
-    for (it = _lValueList.begin(); it != _lValueList.end(); ++it) {
-        Py::Tuple ent(3);
-        ent.setItem(0, Py::Long(it->edgeid));
-        ent.setItem(1, Py::Float(it->radius1));
-        ent.setItem(2, Py::Float(it->radius2));
-        list[index++] = ent;
-    }
-
-    return Py::new_reference_to(list);
-}
-
-void PropertyFilletEdges::setPyObject(PyObject *value)
-{
-    Py::Sequence list(value);
-    std::vector<FilletElement> values;
-    values.reserve(list.size());
-    for (Py::Sequence::iterator it = list.begin(); it != list.end(); ++it) {
-        FilletElement fe;
-        Py::Tuple ent(*it);
-        fe.edgeid = (int)Py::Long(ent.getItem(0));
-        fe.radius1 = (double)Py::Float(ent.getItem(1));
-        fe.radius2 = (double)Py::Float(ent.getItem(2));
-        values.push_back(fe);
-    }
-
-    setValues(values);
-}
-
-void PropertyFilletEdges::Save (Base::Writer &writer) const
-{
-    if (!writer.isForceXML()) {
-        writer.Stream() << writer.ind() << "<FilletEdges file=\"" << writer.addFile(getName(), this) << "\"/>" << std::endl;
-    }
-}
-
-void PropertyFilletEdges::Restore(Base::XMLReader &reader)
-{
-    reader.readElement("FilletEdges");
-    std::string file (reader.getAttribute<const char*>("file") );
-
-    if (!file.empty()) {
-        // initiate a file read
-        reader.addFile(file.c_str(),this);
-    }
-}
-
-void PropertyFilletEdges::SaveDocFile (Base::Writer &writer) const
-{
-    Base::OutputStream str(writer.Stream());
-    uint32_t uCt = (uint32_t)getSize();
-    str << uCt;
-    for (const auto & it : _lValueList) {
-        str << it.edgeid << it.radius1 << it.radius2;
-    }
-}
-
-void PropertyFilletEdges::RestoreDocFile(Base::Reader &reader)
-{
-    Base::InputStream str(reader);
-    uint32_t uCt=0;
-    str >> uCt;
-    std::vector<FilletElement> values(uCt);
-    for (auto & it : values) {
-        str >> it.edgeid >> it.radius1 >> it.radius2;
-    }
-    setValues(values);
-}
-
-App::Property *PropertyFilletEdges::Copy() const
-{
-    PropertyFilletEdges *p= new PropertyFilletEdges();
-    p->_lValueList = _lValueList;
-    return p;
-}
-
-void PropertyFilletEdges::Paste(const Property &from)
-{
-    aboutToSetValue();
-    _lValueList = dynamic_cast<const PropertyFilletEdges&>(from)._lValueList;
-    hasSetValue();
-}
-
-// -------------------------------------------------------------------------
-
-TYPESYSTEM_SOURCE(Part::PropertyShapeCache, App::Property);
-
-App::Property *PropertyShapeCache::Copy(void) const {
-    return new PropertyShapeCache();
-}
-
-void PropertyShapeCache::Paste(const App::Property &) {
-    cache.clear();
-}
-
-void PropertyShapeCache::Save (Base::Writer &) const
-{
-}
-
-void PropertyShapeCache::Restore(Base::XMLReader &)
-{
-}
-
-/**
- * Make a new python List with a tuple for each cache entry containing the key and the shape
- * @return the python list
- */
-PyObject *PropertyShapeCache::getPyObject() {
-    Py::List res;
-    for(auto &v : cache)
-        res.append(Py::TupleN(Py::String(v.first),shape2pyshape(v.second)));
-    return Py::new_reference_to(res);
-}
-
-/**
- * Remove the cache entries for every element in the list
- * @param value A python list of entry names
- */
-void PropertyShapeCache::setPyObject(PyObject *value) {
-    if(!value)
-        return;
-    if(value == Py_None) {
-        cache.clear();
-        return;
-    }
-    App::PropertyStringList prop;
-    prop.setPyObject(value);
-    for(const auto &sub : prop.getValues())
-        cache.erase(sub);
-}
-
-#define SHAPE_CACHE_NAME "_Part_ShapeCache"
-/**
- * Find or create the shape cache for a document object
- * @param obj The document object
- * @param create True if we should create the cache if it doesn't exist
- * @return The shape cache, or null if we aren't creating and it doesn't exist
- */
-PropertyShapeCache *PropertyShapeCache::get(const App::DocumentObject *obj, bool create) {
-    auto prop = freecad_cast<PropertyShapeCache*>(
-        obj->getDynamicPropertyByName(SHAPE_CACHE_NAME));
-    if(prop && prop->getContainer()==obj)
-        return prop;
-    if(!create)
-        return 0;
-
-    prop = static_cast<PropertyShapeCache*>(
-        const_cast<App::DocumentObject*>(obj)->addDynamicProperty("Part::PropertyShapeCache",
-                                                                  SHAPE_CACHE_NAME,"Part","Shape cache",
-                                                                  App::Prop_NoPersist|App::Prop_Output|App::Prop_Hidden));
-    if(!prop)
-        FC_ERR("Failed to add shape cache for " << obj->getFullName());
-    else
-        prop->connChanged = const_cast<App::DocumentObject*>(obj)->signalEarlyChanged.connect(
-            std::bind(&PropertyShapeCache::slotChanged,prop,sp::_1,sp::_2));
-    return prop;
-}
-
-/**
- * Look up and return a shape in the cache
- * @param obj The document object to look in
- * @param shape The found shape is returned here
- * @param subname The key to look up
- * @return True if the name was found
- */
-bool PropertyShapeCache::getShape(const App::DocumentObject *obj, TopoShape &shape, const char *subname) {
-// March, 2024 Toponaming project:  There was originally a feature to disable shape cache
-// that has not been kept:
-//    if (PartParams::getDisableShapeCache())
-//        return false;
-    auto prop = get(obj,false);
-    if(!prop)
-        return false;
-    if(!subname) subname = "";
-    auto it = prop->cache.find(subname);
-    if(it!=prop->cache.end()) {
-        shape = it->second;
-        return !shape.isNull();
-    }
-    return false;
-}
-
-/**
- * Find or create the property shape cache in a document object and then add an entry
- * @param obj The Object
- * @param shape The shape to cache
- * @param subname The key to point at that shape
- */
-void PropertyShapeCache::setShape(
-    const App::DocumentObject *obj, const TopoShape &shape, const char *subname)
-{
-// March, 2024 Toponaming project:  There was originally a feature to disable shape cache
-// that has not been kept:
-//    if (PartParams::getDisableShapeCache())
-//        return;
-    auto prop = get(obj,true);
-    if(!prop)
-        return;
-    if(!subname) subname = "";
-    prop->cache[subname] = shape;
-}
-
-void PropertyShapeCache::slotChanged(const App::DocumentObject &, const App::Property &prop) {
-    auto propName = prop.getName();
-    if(!propName) return;
-    if(strcmp(propName,"Group")==0 ||
-        strcmp(propName,"Shape")==0 ||
-        strstr(propName,"Touched")!=0)
-    {
-        FC_LOG("clear shape cache on changed " << prop.getFullName());
-        cache.clear();
-    }
-}
-
+/***************************************************************************
+ *   Copyright (c) 2002 Jürgen Riegel <juergen.riegel@web.de>              *
+ *                                                                         *
+ *   This file is part of the FreeCAD CAx development system.              *
+ *                                                                         *
+ *   This library is free software; you can redistribute it and/or         *
+ *   modify it under the terms of the GNU Library General Public           *
+ *   License as published by the Free Software Foundation; either          *
+ *   version 2 of the License, or (at your option) any later version.      *
+ *                                                                         *
+ *   This library  is distributed in the hope that it will be useful,      *
+ *   but WITHOUT ANY WARRANTY; without even the implied warranty of        *
+ *   MERCHANTABILITY or FITNESS FOR A PARTICULAR PURPOSE.  See the         *
+ *   GNU Library General Public License for more details.                  *
+ *                                                                         *
+ *   You should have received a copy of the GNU Library General Public     *
+ *   License along with this library; see the file COPYING.LIB. If not,    *
+ *   write to the Free Software Foundation, Inc., 59 Temple Place,         *
+ *   Suite 330, Boston, MA  02111-1307, USA                                *
+ *                                                                         *
+ ***************************************************************************/
+
+#include "PreCompiled.h"
+
+#ifndef _PreComp_
+# include <sstream>
+# include <Bnd_Box.hxx>
+# include <BRepBndLib.hxx>
+# include <BRepBuilderAPI_Copy.hxx>
+# include <BRepTools.hxx>
+# include <BRepTools_ShapeSet.hxx>
+# include <OSD_OpenFile.hxx>
+# include <Standard_Failure.hxx>
+# include <Standard_Version.hxx>
+# include <TopoDS.hxx>
+#endif // _PreComp_
+
+#include <App/Application.h>
+#include <App/Document.h>
+#include <App/DocumentObject.h>
+#include <App/ObjectIdentifier.h>
+#include <Base/Console.h>
+#include <Base/Exception.h>
+#include <Base/FileInfo.h>
+#include <Base/Reader.h>
+#include <Base/Stream.h>
+#include <Base/Writer.h>
+
+#include "PartFeature.h"
+#include "PartPyCXX.h"
+#include "PropertyTopoShape.h"
+#include "TopoShapePy.h"
+#include "PartFeature.h"
+
+FC_LOG_LEVEL_INIT("App", true, true)
+
+namespace sp = std::placeholders;
+using namespace Part;
+
+TYPESYSTEM_SOURCE(Part::PropertyPartShape , App::PropertyComplexGeoData)
+
+PropertyPartShape::PropertyPartShape() = default;
+
+PropertyPartShape::~PropertyPartShape() = default;
+
+void PropertyPartShape::setValue(const TopoShape& sh)
+{
+    aboutToSetValue();
+    TopoShape oldShape = _Shape;
+    _Shape = sh;
+
+    auto obj = freecad_cast<App::DocumentObject*>(getContainer());
+    if(obj) {
+        if (needsToMigrate && obj->getDocument() && !obj->getDocument()->isAnyRestoring()) {
+            _Shape.enableMigration(oldShape.getElementMap());
+            needsToMigrate = false;
+        }
+        if(_Shape.getElementMap().size() != sh.getElementMap().size()) {
+            TopoShape res(obj->getID(), sh.Hasher, _Shape.getShape());
+            res.mapSubElement(_Shape);
+            _Shape = res;
+        }
+        auto tag = obj->getID();
+        if(_Shape.Tag && tag!=_Shape.Tag) {
+            auto hasher = _Shape.Hasher ? _Shape.Hasher : obj->getDocument()->getStringHasher();
+
+            _Shape.reTagElementMap(tag,hasher);
+        } else 
+            _Shape.Tag = obj->getID();
+        if (!_Shape.Hasher && _Shape.hasChildElementMap()) {
+            _Shape.Hasher = obj->getDocument()->getStringHasher();
+            _Shape.hashChildMaps();
+        }
+    }
+    hasSetValue();
+    _Ver.clear();
+}
+
+void PropertyPartShape::setValue(const TopoDS_Shape& sh, bool resetElementMap)
+{
+    aboutToSetValue();
+    auto obj = dynamic_cast<App::DocumentObject*>(getContainer());
+    if(obj) {
+        _Shape.Tag = obj->getID();
+    }
+    _Shape.setShape(sh,resetElementMap);
+    
+    hasSetValue();
+    _Ver.clear();
+}
+
+const TopoDS_Shape& PropertyPartShape::getValue() const
+{
+    return _Shape.getShape();
+}
+
+const TopoShape& PropertyPartShape::getShape() const
+{
+    _Shape.initCache(-1);
+    // March, 2024 Toponaming project:  There was originally an unused feature to disable
+    // elementMapping that has not been kept:
+    //    if (Feature::isElementMappingDisabled(getContainer()))
+    //        res.Tag = -1;
+    //    else if (!res.Tag) {
+    if (!_Shape.Tag) {
+        if (auto parent = freecad_cast<App::DocumentObject*>(getContainer())) {
+            _Shape.Tag = parent->getID();
+        }
+    }
+    return _Shape;
+}
+
+const Data::ComplexGeoData* PropertyPartShape::getComplexData() const
+{
+    _Shape.initCache(-1);
+    return &(this->_Shape);
+}
+
+Base::BoundBox3d PropertyPartShape::getBoundingBox() const
+{
+    Base::BoundBox3d box;
+    if (_Shape.getShape().IsNull())
+        return box;
+    try {
+        // If the shape is empty an exception may be thrown
+        Bnd_Box bounds;
+        BRepBndLib::Add(_Shape.getShape(), bounds);
+        bounds.SetGap(0.0);
+        Standard_Real xMin, yMin, zMin, xMax, yMax, zMax;
+        bounds.Get(xMin, yMin, zMin, xMax, yMax, zMax);
+
+        box.MinX = xMin;
+        box.MaxX = xMax;
+        box.MinY = yMin;
+        box.MaxY = yMax;
+        box.MinZ = zMin;
+        box.MaxZ = zMax;
+    }
+    catch (Standard_Failure&) {
+    }
+
+    return box;
+}
+
+void PropertyPartShape::setTransform(const Base::Matrix4D &rclTrf)
+{
+    _Shape.setTransform(rclTrf);
+}
+
+Base::Matrix4D PropertyPartShape::getTransform() const
+{
+    return _Shape.getTransform();
+}
+
+void PropertyPartShape::transformGeometry(const Base::Matrix4D &rclTrf)
+{
+    aboutToSetValue();
+    _Shape.transformGeometry(rclTrf);
+    hasSetValue();
+}
+
+PyObject *PropertyPartShape::getPyObject()
+{
+    Base::PyObjectBase* prop = static_cast<Base::PyObjectBase*>(_Shape.getPyObject());
+    if (prop)
+        prop->setConst();
+    return prop;
+}
+
+void PropertyPartShape::setPyObject(PyObject *value)
+{
+    if (PyObject_TypeCheck(value, &(TopoShapePy::Type))) {
+        auto shape = *static_cast<TopoShapePy*>(value)->getTopoShapePtr();
+        auto owner = dynamic_cast<App::DocumentObject*>(getContainer());
+        if(owner && owner->getDocument()) {
+            if(shape.Tag || shape.getElementMapSize()) {
+                // We can't trust the meaning of the input shape tag, so we
+                // remap anyway
+                TopoShape res(owner->getID(),owner->getDocument()->getStringHasher(),shape.getShape());
+                res.mapSubElement(shape);
+                shape = res;
+            }else{
+                shape.Tag = owner->getID();
+                if ( shape.Hasher ) {   // TODO: This null guard added during TNP transition
+                    shape.Hasher->clear();
+                }
+            }
+        }
+        setValue(shape);
+    }
+    else {
+        std::string error = std::string("type must be 'Shape', not ");
+        error += value->ob_type->tp_name;
+        throw Base::TypeError(error);
+    }
+}
+
+App::Property *PropertyPartShape::Copy() const
+{
+    PropertyPartShape *prop = new PropertyPartShape();
+
+    // March, 2024 Toponaming project:  There was originally a feature to enable making an element
+    // copy ( new geometry and map ) that has not been kept:
+//    if (PartParams::getShapePropertyCopy()) {
+//        // makeElementCopy() consume too much memory for complex geometry.
+//        prop->_Shape = this->_Shape.makeElementCopy();
+//    } else
+//        prop->_Shape = this->_Shape;
+    prop->_Shape = this->_Shape;
+    prop->_Ver = this->_Ver;
+    return prop;
+}
+
+void PropertyPartShape::Paste(const App::Property &from)
+{
+    auto prop = freecad_cast<const PropertyPartShape*>(&from);
+    if(prop) {
+        setValue(prop->_Shape);
+        _Ver = prop->_Ver;
+    }
+}
+
+unsigned int PropertyPartShape::getMemSize () const
+{
+    return _Shape.getMemSize();
+}
+
+void PropertyPartShape::getPaths(std::vector<App::ObjectIdentifier> &paths) const
+{
+    paths.push_back(App::ObjectIdentifier(getContainer()) << App::ObjectIdentifier::Component::SimpleComponent(getName())
+                    << App::ObjectIdentifier::Component::SimpleComponent(App::ObjectIdentifier::String("ShapeType")));
+    paths.push_back(App::ObjectIdentifier(getContainer()) << App::ObjectIdentifier::Component::SimpleComponent(getName())
+                    << App::ObjectIdentifier::Component::SimpleComponent(App::ObjectIdentifier::String("Orientation")));
+    paths.push_back(App::ObjectIdentifier(getContainer()) << App::ObjectIdentifier::Component::SimpleComponent(getName())
+                    << App::ObjectIdentifier::Component::SimpleComponent(App::ObjectIdentifier::String("Length")));
+    paths.push_back(App::ObjectIdentifier(getContainer()) << App::ObjectIdentifier::Component::SimpleComponent(getName())
+                    << App::ObjectIdentifier::Component::SimpleComponent(App::ObjectIdentifier::String("Area")));
+    paths.push_back(App::ObjectIdentifier(getContainer()) << App::ObjectIdentifier::Component::SimpleComponent(getName())
+                    << App::ObjectIdentifier::Component::SimpleComponent(App::ObjectIdentifier::String("Volume")));
+}
+
+void PropertyPartShape::beforeSave() const
+{
+    _HasherIndex = 0;
+    _SaveHasher = false;
+    auto owner = freecad_cast<App::DocumentObject*>(getContainer());
+    if(owner && !_Shape.isNull() && _Shape.getElementMapSize()>0) {
+        auto ret = owner->getDocument()->addStringHasher(_Shape.Hasher);
+        _HasherIndex = ret.second;
+        _SaveHasher = ret.first;
+        _Shape.beforeSave();
+    }
+}
+void PropertyPartShape::Save (Base::Writer &writer) const
+{
+    //See SaveDocFile(), RestoreDocFile()
+    writer.Stream() << writer.ind() << "<Part";
+    auto owner = dynamic_cast<App::DocumentObject*>(getContainer());
+    if(owner && !_Shape.isNull()
+        && _Shape.getElementMapSize()>0
+        && !_Shape.Hasher.isNull()) {
+        writer.Stream() << " HasherIndex=\"" << _HasherIndex << '"';
+        if(_SaveHasher)
+            writer.Stream() << " SaveHasher=\"1\"";
+    }
+    std::string version;
+    // If exporting, do not export mapped element name, but still make a mark
+    if(owner) {
+        if(!owner->isExporting())
+            version = _Ver.size()?_Ver:owner->getElementMapVersion(this);
+    }else
+        version = _Ver.size()?_Ver:_Shape.getElementMapVersion();
+    writer.Stream() << " ElementMap=\"" << version << '"';
+
+    bool binary = writer.getMode("BinaryBrep");
+    bool toXML = writer.isForceXML();
+    if(!toXML) {
+        writer.Stream() << " file=\""
+                        << writer.addFile(getFileName(binary?".bin":".brp").c_str(), this)
+                        << "\"/>\n";
+    } else if(binary) {
+        writer.Stream() << " binary=\"1\">\n";
+        _Shape.exportBinary(writer.beginCharStream(Base::CharStreamFormat::Base64Encoded));
+        writer.endCharStream() <<  writer.ind() << "</Part>\n";
+    } else {
+        writer.Stream() << " brep=\"1\">\n";
+        _Shape.exportBrep(writer.beginCharStream(Base::CharStreamFormat::Raw)<<'\n');
+        writer.endCharStream() << '\n' << writer.ind() << "</Part>\n";
+    }
+
+    if(_SaveHasher) {
+        if(!toXML)
+            _Shape.Hasher->setPersistenceFileName(getFileName(".Table").c_str());
+        else
+            _Shape.Hasher->setPersistenceFileName(0);
+        _Shape.Hasher->Save(writer);
+    }
+    if(version.size()) {
+        if(!toXML)
+            _Shape.setPersistenceFileName(getFileName(".Map").c_str());
+        else
+            _Shape.setPersistenceFileName(0);
+        _Shape.Save(writer);
+    }
+}
+
+std::string PropertyPartShape::getElementMapVersion(bool restored) const {
+    if(restored)
+        return _Ver;
+    return PropertyComplexGeoData::getElementMapVersion(false);
+}
+
+void PropertyPartShape::Restore(Base::XMLReader &reader)
+{
+    reader.readElement("Part");
+
+    auto owner = freecad_cast<App::DocumentObject*>(getContainer());
+    _Ver = "?";
+    bool has_ver = reader.hasAttribute("ElementMap");
+    if (has_ver)
+        _Ver = reader.getAttribute<const char*>("ElementMap");
+
+    int hasher_idx = reader.getAttribute<int>("HasherIndex", -1);
+    int save_hasher = reader.getAttribute<int>("SaveHasher", 0);
+
+    TopoShape shape;
+
+    if (reader.hasAttribute("file")) {
+        std::string file = reader.getAttribute<const char*>("file");
+        if (!file.empty()) {
+            // initiate a file read
+            reader.addFile(file.c_str(), this);
+        }
+    }
+    else if (reader.hasAttribute(("binary")) && reader.getAttribute<long>("binary")) {
+        TopoShape shape;
+        shape.importBinary(reader.beginCharStream());
+        shape = shape.getShape();
+    }
+    else if (reader.hasAttribute("brep") && reader.getAttribute<long>("brep")) {
+        shape.importBrep(reader.beginCharStream(Base::CharStreamFormat::Raw));
+    }
+
+    reader.readEndElement("Part");
+
+    if(owner && hasher_idx>=0) {
+        _Shape.Hasher = owner->getDocument()->getStringHasher(hasher_idx);
+        if(save_hasher)
+            _Shape.Hasher->Restore(reader);
+    }
+
+    if(has_ver) {
+        // The file name here is not used for restore, but just a way to get
+        // more useful error message if something wrong when restoring
+        _Shape.setPersistenceFileName(getFileName().c_str());
+        if(owner && owner->getDocument()->testStatus(App::Document::PartialDoc))
+            _Shape.Restore(reader);
+        else if(_Ver == "?" || _Ver.empty()) {
+            // This indicate the shape is saved by legacy version without
+            // element map info.
+            if(owner) {
+                // This will ask user for recompute after import
+                owner->getDocument()->addRecomputeObject(owner);
+            }
+        }else{
+            _Shape.Restore(reader);
+            if (owner ? owner->checkElementMapVersion(this, _Ver.c_str())
+                      : _Shape.checkElementMapVersion(_Ver.c_str())) {
+                auto ver = owner?owner->getElementMapVersion(this):_Shape.getElementMapVersion();
+                if(!owner || !owner->getNameInDocument()) {
+                    _Ver = ver;
+                } else {
+                    // version mismatch, signal for regenerating.
+                    static const char *warnedDoc=0;
+                    if(warnedDoc != owner->getDocument()->getName()) {
+                        warnedDoc = owner->getDocument()->getName();
+                        FC_WARN("Recomputation required for document '" << warnedDoc
+                                                                        << "' on toponaming change for " << getFullName()
+                                                                        << ": " << _Ver << " -> " << ver);
+                    }
+                    owner->getDocument()->addRecomputeObject(owner);
+
+                    // tell the element map that it needs to migrate
+                    needsToMigrate = true;
+                }
+            }
+        }
+    } else if(owner && !owner->getDocument()->testStatus(App::Document::PartialDoc)) {
+        // Toponaming 09/2024:  Original code has an infrastructure for document parameters we aren't bringing in:
+        // if(App::DocumentParams::getWarnRecomputeOnRestore()) {
+        // However, this warning appeared on all files without element maps, and is now superseded by a user dialog
+        // after loading that is triggered by any call to addRecomputeObject()
+        // FC_WARN("Pending recompute for generating element map: " << owner->getFullName());
+        owner->getDocument()->addRecomputeObject(owner);
+    }
+
+    if (!shape.isNull() || !_Shape.isNull()) {
+        aboutToSetValue();
+        _Shape.setShape(shape.getShape(),false);
+        hasSetValue();
+    }
+}
+
+void PropertyPartShape::afterRestore()
+{
+    if (_Shape.isRestoreFailed()) {
+        // this cause GeoFeature::updateElementReference() to call
+        // PropertyLinkBase::updateElementReferences() with reverse = true, in
+        // order to try to regenerate the element map
+        _Ver = "?";
+    }
+    else if (_Shape.getElementMapSize() == 0) {
+        if (_Shape.Hasher)
+            _Shape.Hasher->clear();
+    }
+    PropertyComplexGeoData::afterRestore();
+}
+
+// The following function is copied from OCCT BRepTools.cxx and modified
+// to disable saving of triangulation
+//
+
+static Standard_Boolean  BRepTools_Write(const TopoDS_Shape& Sh, const Standard_CString File)
+{
+  std::ofstream os;
+  OSD_OpenStream(os, File, std::ios::out);
+
+  if (!os.rdbuf()->is_open())
+      return Standard_False;
+
+  Standard_Boolean isGood = (os.good() && !os.eof());
+  if(!isGood)
+    return isGood;
+
+  // See TopTools_FormatVersion of OCCT 7.6
+  enum {
+      VERSION_1 = 1,
+      VERSION_2 = 2,
+      VERSION_3 = 3
+  };
+
+  BRepTools_ShapeSet SS(Standard_False);
+  SS.SetFormatNb(VERSION_1);
+  // SS.SetProgress(PR);
+  SS.Add(Sh);
+
+  os << "DBRep_DrawableShape\n";  // for easy Draw read
+  SS.Write(os);
+  isGood = os.good();
+  if(isGood )
+    SS.Write(Sh,os);
+  os.flush();
+  isGood = os.good();
+
+  errno = 0;
+  os.close();
+  isGood = os.good() && isGood && !errno;
+
+  return isGood;
+}
+
+void PropertyPartShape::saveToFile(Base::Writer &writer) const
+{
+    // create a temporary file and copy the content to the zip stream
+    // once the tmp. filename is known use always the same because otherwise
+    // we may run into some problems on the Linux platform
+    static Base::FileInfo fi(App::Application::getTempFileName());
+
+    TopoDS_Shape myShape = _Shape.getShape();
+    if (!BRepTools_Write(myShape,static_cast<Standard_CString>(fi.filePath().c_str()))) {
+        // Note: Do NOT throw an exception here because if the tmp. file could
+        // not be created we should not abort.
+        // We only print an error message but continue writing the next files to the
+        // stream...
+        App::PropertyContainer* father = this->getContainer();
+        if (father && father->isDerivedFrom<App::DocumentObject>()) {
+            App::DocumentObject* obj = static_cast<App::DocumentObject*>(father);
+            Base::Console().error("Shape of '%s' cannot be written to BRep file '%s'\n",
+                obj->Label.getValue(),fi.filePath().c_str());
+        }
+        else {
+            Base::Console().error("Cannot save BRep file '%s'\n", fi.filePath().c_str());
+        }
+
+        std::stringstream ss;
+        ss << "Cannot save BRep file '" << fi.filePath() << "'";
+        writer.addError(ss.str());
+    }
+
+    Base::ifstream file(fi, std::ios::in | std::ios::binary);
+    if (file) {
+        std::streambuf* buf = file.rdbuf();
+        writer.Stream() << buf;
+    }
+
+    file.close();
+    // remove temp file
+    fi.deleteFile();
+}
+
+void PropertyPartShape::loadFromFile(Base::Reader &reader)
+{
+    BRep_Builder builder;
+    // create a temporary file and copy the content from the zip stream
+    Base::FileInfo fi(App::Application::getTempFileName());
+
+    // read in the ASCII file and write back to the file stream
+    Base::ofstream file(fi, std::ios::out | std::ios::binary);
+    unsigned long ulSize = 0;
+    if (reader) {
+        std::streambuf* buf = file.rdbuf();
+        reader >> buf;
+        file.flush();
+        ulSize = buf->pubseekoff(0, std::ios::cur, std::ios::in);
+    }
+    file.close();
+
+    // Read the shape from the temp file, if the file is empty the stored shape was already empty.
+    // If it's still empty after reading the (non-empty) file there must occurred an error.
+    TopoDS_Shape shape;
+    if (ulSize > 0) {
+        if (!BRepTools::Read(shape, static_cast<Standard_CString>(fi.filePath().c_str()), builder)) {
+            // Note: Do NOT throw an exception here because if the tmp. created file could
+            // not be read it's NOT an indication for an invalid input stream 'reader'.
+            // We only print an error message but continue reading the next files from the
+            // stream...
+            App::PropertyContainer* father = this->getContainer();
+            if (father && father->isDerivedFrom<App::DocumentObject>()) {
+                App::DocumentObject* obj = static_cast<App::DocumentObject*>(father);
+                Base::Console().error("BRep file '%s' with shape of '%s' seems to be empty\n",
+                    fi.filePath().c_str(),obj->Label.getValue());
+            }
+            else {
+                Base::Console().warning("Loaded BRep file '%s' seems to be empty\n", fi.filePath().c_str());
+            }
+        }
+    }
+
+    // delete the temp file
+    fi.deleteFile();
+    setValue(shape);
+}
+
+void PropertyPartShape::loadFromStream(Base::Reader &reader)
+{
+    try {
+        reader.exceptions(std::istream::failbit | std::istream::badbit);
+        BRep_Builder builder;
+        TopoDS_Shape shape;
+        BRepTools::Read(shape, reader, builder);
+        setValue(shape);
+    }
+    catch (const std::exception&) {
+        if (!reader.eof())
+            Base::Console().warning("Failed to load BRep file %s\n", reader.getFileName().c_str());
+    }
+}
+
+void PropertyPartShape::SaveDocFile (Base::Writer &writer) const
+{
+    // If the shape is empty we simply store nothing. The file size will be 0 which
+    // can be checked when reading in the data.
+    if (_Shape.getShape().IsNull())
+        return;
+    TopoDS_Shape myShape = _Shape.getShape();
+    if (writer.getMode("BinaryBrep")) {
+        TopoShape shape;
+        shape.setShape(myShape);
+        shape.exportBinary(writer.Stream());
+    }
+    else {
+        bool direct = App::GetApplication().GetParameterGroupByPath
+            ("User parameter:BaseApp/Preferences/Mod/Part/General")->GetBool("DirectAccess", true);
+        if (!direct) {
+            saveToFile(writer);
+        }
+        else {
+            TopoShape shape;
+            shape.setShape(myShape);
+            shape.exportBrep(writer.Stream());
+        }
+    }
+}
+
+void PropertyPartShape::RestoreDocFile(Base::Reader &reader)
+{
+
+    // save the element map
+    auto elementMap = _Shape.resetElementMap();
+    auto hasher = _Shape.Hasher;
+
+    Base::FileInfo brep(reader.getFileName());
+    TopoShape shape;
+
+    // In LS3 the following statement is executed right before shape.Hasher = hasher;
+    // https://github.com/realthunder/FreeCAD/blob/a9810d509a6f112b5ac03d4d4831b67e6bffd5b7/src/Mod/Part/App/PropertyTopoShape.cpp#L639
+    // Now it's not possible anymore because both PropertyPartShape::loadFromFile() and
+    // PropertyPartShape::loadFromStream() calls PropertyPartShape::setValue() which clears the
+    // value of _Ver.
+    // Therefore we're storing the value of _Ver here so that we don't lose it.
+
+    std::string ver = _Ver;
+
+    if (brep.hasExtension("bin")) {
+        shape.importBinary(reader);
+    }
+    else {
+        bool direct = App::GetApplication().GetParameterGroupByPath
+            ("User parameter:BaseApp/Preferences/Mod/Part/General")->GetBool("DirectAccess", true);
+        if (!direct) {
+            loadFromFile(reader);
+        }
+        else {
+            auto iostate = reader.exceptions();
+            loadFromStream(reader);
+            reader.exceptions(iostate);
+        }
+        shape = getValue();
+    }
+
+    // restore the element map
+    shape.Hasher = hasher;
+    shape.resetElementMap(elementMap);
+    setValue(shape);
+    _Ver = ver;
+}
+
+// -------------------------------------------------------------------------
+
+ShapeHistory::ShapeHistory(BRepBuilderAPI_MakeShape& mkShape, TopAbs_ShapeEnum type,
+                           const TopoDS_Shape& newS, const TopoDS_Shape& oldS)
+{
+    reset(mkShape,type,newS,oldS);
+}
+
+void ShapeHistory::reset(BRepBuilderAPI_MakeShape& mkShape, TopAbs_ShapeEnum type,
+                         const TopoDS_Shape& newS, const TopoDS_Shape& oldS)
+{
+    shapeMap.clear();
+    this->type = type;
+
+    TopTools_IndexedMapOfShape newM, oldM;
+    TopExp::MapShapes(newS, type, newM); // map containing all old objects of type "type"
+    TopExp::MapShapes(oldS, type, oldM); // map containing all new objects of type "type"
+
+    // Look at all objects in the old shape and try to find the modified object in the new shape
+    for (int i=1; i<=oldM.Extent(); i++) {
+        bool found = false;
+        TopTools_ListIteratorOfListOfShape it;
+        // Find all new objects that are a modification of the old object (e.g. a face was resized)
+        for (it.Initialize(mkShape.Modified(oldM(i))); it.More(); it.Next()) {
+            found = true;
+            for (int j=1; j<=newM.Extent(); j++) { // one old object might create several new ones!
+                if (newM(j).IsPartner(it.Value())) {
+                    shapeMap[i-1].push_back(j-1); // adjust indices to start at zero
+                    break;
+                }
+            }
+        }
+
+        // Find all new objects that were generated from an old object (e.g. a face generated from an edge)
+        for (it.Initialize(mkShape.Generated(oldM(i))); it.More(); it.Next()) {
+            found = true;
+            for (int j=1; j<=newM.Extent(); j++) {
+                if (newM(j).IsPartner(it.Value())) {
+                    shapeMap[i-1].push_back(j-1);
+                    break;
+                }
+            }
+        }
+
+        if (!found) {
+            // Find all old objects that don't exist any more (e.g. a face was completely cut away)
+            if (mkShape.IsDeleted(oldM(i))) {
+                shapeMap[i-1] = std::vector<int>();
+            }
+            else {
+                // Mop up the rest (will this ever be reached?)
+                for (int j=1; j<=newM.Extent(); j++) {
+                    if (newM(j).IsPartner(oldM(i))) {
+                        shapeMap[i-1].push_back(j-1);
+                        break;
+                    }
+                }
+            }
+        }
+    }
+}
+
+void ShapeHistory::join(const ShapeHistory& newH)
+{
+    ShapeHistory join;
+
+    for (ShapeHistory::MapList::const_iterator it = shapeMap.begin(); it != shapeMap.end(); ++it) {
+        int old_shape_index = it->first;
+        if (it->second.empty())
+            join.shapeMap[old_shape_index] = ShapeHistory::List();
+        for (ShapeHistory::List::const_iterator jt = it->second.begin(); jt != it->second.end(); ++jt) {
+            ShapeHistory::MapList::const_iterator kt = newH.shapeMap.find(*jt);
+            if (kt != newH.shapeMap.end()) {
+                ShapeHistory::List& ary = join.shapeMap[old_shape_index];
+                ary.insert(ary.end(), kt->second.begin(), kt->second.end());
+            }
+        }
+    }
+
+    shapeMap.swap(join.shapeMap);
+}
+
+// -------------------------------------------------------------------------
+
+TYPESYSTEM_SOURCE(Part::PropertyShapeHistory , App::PropertyLists)
+
+PropertyShapeHistory::PropertyShapeHistory() = default;
+
+PropertyShapeHistory::~PropertyShapeHistory() = default;
+
+void PropertyShapeHistory::setValue(const ShapeHistory& sh)
+{
+    aboutToSetValue();
+    _lValueList.resize(1);
+    _lValueList[0] = sh;
+    hasSetValue();
+}
+
+void PropertyShapeHistory::setValues(const std::vector<ShapeHistory>& values)
+{
+    aboutToSetValue();
+    _lValueList = values;
+    hasSetValue();
+}
+
+PyObject *PropertyShapeHistory::getPyObject()
+{
+    return Py::new_reference_to(Py::None());
+}
+
+void PropertyShapeHistory::setPyObject(PyObject *)
+{
+}
+
+void PropertyShapeHistory::Save (Base::Writer &) const
+{
+}
+
+void PropertyShapeHistory::Restore(Base::XMLReader &)
+{
+}
+
+void PropertyShapeHistory::SaveDocFile (Base::Writer &) const
+{
+}
+
+void PropertyShapeHistory::RestoreDocFile(Base::Reader &)
+{
+}
+
+App::Property *PropertyShapeHistory::Copy() const
+{
+    PropertyShapeHistory *p= new PropertyShapeHistory();
+    p->_lValueList = _lValueList;
+    return p;
+}
+
+void PropertyShapeHistory::Paste(const Property &from)
+{
+    aboutToSetValue();
+    _lValueList = dynamic_cast<const PropertyShapeHistory&>(from)._lValueList;
+    hasSetValue();
+}
+
+// -------------------------------------------------------------------------
+
+TYPESYSTEM_SOURCE(Part::PropertyFilletEdges , App::PropertyLists)
+
+PropertyFilletEdges::PropertyFilletEdges() = default;
+
+PropertyFilletEdges::~PropertyFilletEdges() = default;
+
+void PropertyFilletEdges::setValue(int id, double r1, double r2)
+{
+    aboutToSetValue();
+    _lValueList.resize(1);
+    _lValueList[0].edgeid = id;
+    _lValueList[0].radius1 = r1;
+    _lValueList[0].radius2 = r2;
+    hasSetValue();
+}
+
+void PropertyFilletEdges::setValues(const std::vector<FilletElement>& values)
+{
+    aboutToSetValue();
+    _lValueList = values;
+    hasSetValue();
+}
+
+PyObject *PropertyFilletEdges::getPyObject()
+{
+    Py::List list(getSize());
+    std::vector<FilletElement>::const_iterator it;
+    int index = 0;
+    for (it = _lValueList.begin(); it != _lValueList.end(); ++it) {
+        Py::Tuple ent(3);
+        ent.setItem(0, Py::Long(it->edgeid));
+        ent.setItem(1, Py::Float(it->radius1));
+        ent.setItem(2, Py::Float(it->radius2));
+        list[index++] = ent;
+    }
+
+    return Py::new_reference_to(list);
+}
+
+void PropertyFilletEdges::setPyObject(PyObject *value)
+{
+    Py::Sequence list(value);
+    std::vector<FilletElement> values;
+    values.reserve(list.size());
+    for (Py::Sequence::iterator it = list.begin(); it != list.end(); ++it) {
+        FilletElement fe;
+        Py::Tuple ent(*it);
+        fe.edgeid = (int)Py::Long(ent.getItem(0));
+        fe.radius1 = (double)Py::Float(ent.getItem(1));
+        fe.radius2 = (double)Py::Float(ent.getItem(2));
+        values.push_back(fe);
+    }
+
+    setValues(values);
+}
+
+void PropertyFilletEdges::Save (Base::Writer &writer) const
+{
+    if (!writer.isForceXML()) {
+        writer.Stream() << writer.ind() << "<FilletEdges file=\"" << writer.addFile(getName(), this) << "\"/>" << std::endl;
+    }
+}
+
+void PropertyFilletEdges::Restore(Base::XMLReader &reader)
+{
+    reader.readElement("FilletEdges");
+    std::string file (reader.getAttribute<const char*>("file") );
+
+    if (!file.empty()) {
+        // initiate a file read
+        reader.addFile(file.c_str(),this);
+    }
+}
+
+void PropertyFilletEdges::SaveDocFile (Base::Writer &writer) const
+{
+    Base::OutputStream str(writer.Stream());
+    uint32_t uCt = (uint32_t)getSize();
+    str << uCt;
+    for (const auto & it : _lValueList) {
+        str << it.edgeid << it.radius1 << it.radius2;
+    }
+}
+
+void PropertyFilletEdges::RestoreDocFile(Base::Reader &reader)
+{
+    Base::InputStream str(reader);
+    uint32_t uCt=0;
+    str >> uCt;
+    std::vector<FilletElement> values(uCt);
+    for (auto & it : values) {
+        str >> it.edgeid >> it.radius1 >> it.radius2;
+    }
+    setValues(values);
+}
+
+App::Property *PropertyFilletEdges::Copy() const
+{
+    PropertyFilletEdges *p= new PropertyFilletEdges();
+    p->_lValueList = _lValueList;
+    return p;
+}
+
+void PropertyFilletEdges::Paste(const Property &from)
+{
+    aboutToSetValue();
+    _lValueList = dynamic_cast<const PropertyFilletEdges&>(from)._lValueList;
+    hasSetValue();
+}
+
+// -------------------------------------------------------------------------
+
+TYPESYSTEM_SOURCE(Part::PropertyShapeCache, App::Property);
+
+App::Property *PropertyShapeCache::Copy(void) const {
+    return new PropertyShapeCache();
+}
+
+void PropertyShapeCache::Paste(const App::Property &) {
+    cache.clear();
+}
+
+void PropertyShapeCache::Save (Base::Writer &) const
+{
+}
+
+void PropertyShapeCache::Restore(Base::XMLReader &)
+{
+}
+
+/**
+ * Make a new python List with a tuple for each cache entry containing the key and the shape
+ * @return the python list
+ */
+PyObject *PropertyShapeCache::getPyObject() {
+    Py::List res;
+    for(auto &v : cache)
+        res.append(Py::TupleN(Py::String(v.first),shape2pyshape(v.second)));
+    return Py::new_reference_to(res);
+}
+
+/**
+ * Remove the cache entries for every element in the list
+ * @param value A python list of entry names
+ */
+void PropertyShapeCache::setPyObject(PyObject *value) {
+    if(!value)
+        return;
+    if(value == Py_None) {
+        cache.clear();
+        return;
+    }
+    App::PropertyStringList prop;
+    prop.setPyObject(value);
+    for(const auto &sub : prop.getValues())
+        cache.erase(sub);
+}
+
+#define SHAPE_CACHE_NAME "_Part_ShapeCache"
+/**
+ * Find or create the shape cache for a document object
+ * @param obj The document object
+ * @param create True if we should create the cache if it doesn't exist
+ * @return The shape cache, or null if we aren't creating and it doesn't exist
+ */
+PropertyShapeCache *PropertyShapeCache::get(const App::DocumentObject *obj, bool create) {
+    auto prop = freecad_cast<PropertyShapeCache*>(
+        obj->getDynamicPropertyByName(SHAPE_CACHE_NAME));
+    if(prop && prop->getContainer()==obj)
+        return prop;
+    if(!create)
+        return 0;
+
+    prop = static_cast<PropertyShapeCache*>(
+        const_cast<App::DocumentObject*>(obj)->addDynamicProperty("Part::PropertyShapeCache",
+                                                                  SHAPE_CACHE_NAME,"Part","Shape cache",
+                                                                  App::Prop_NoPersist|App::Prop_Output|App::Prop_Hidden));
+    if(!prop)
+        FC_ERR("Failed to add shape cache for " << obj->getFullName());
+    else
+        prop->connChanged = const_cast<App::DocumentObject*>(obj)->signalEarlyChanged.connect(
+            std::bind(&PropertyShapeCache::slotChanged,prop,sp::_1,sp::_2));
+    return prop;
+}
+
+/**
+ * Look up and return a shape in the cache
+ * @param obj The document object to look in
+ * @param shape The found shape is returned here
+ * @param subname The key to look up
+ * @return True if the name was found
+ */
+bool PropertyShapeCache::getShape(const App::DocumentObject *obj, TopoShape &shape, const char *subname) {
+// March, 2024 Toponaming project:  There was originally a feature to disable shape cache
+// that has not been kept:
+//    if (PartParams::getDisableShapeCache())
+//        return false;
+    auto prop = get(obj,false);
+    if(!prop)
+        return false;
+    if(!subname) subname = "";
+    auto it = prop->cache.find(subname);
+    if(it!=prop->cache.end()) {
+        shape = it->second;
+        return !shape.isNull();
+    }
+    return false;
+}
+
+/**
+ * Find or create the property shape cache in a document object and then add an entry
+ * @param obj The Object
+ * @param shape The shape to cache
+ * @param subname The key to point at that shape
+ */
+void PropertyShapeCache::setShape(
+    const App::DocumentObject *obj, const TopoShape &shape, const char *subname)
+{
+// March, 2024 Toponaming project:  There was originally a feature to disable shape cache
+// that has not been kept:
+//    if (PartParams::getDisableShapeCache())
+//        return;
+    auto prop = get(obj,true);
+    if(!prop)
+        return;
+    if(!subname) subname = "";
+    prop->cache[subname] = shape;
+}
+
+void PropertyShapeCache::slotChanged(const App::DocumentObject &, const App::Property &prop) {
+    auto propName = prop.getName();
+    if(!propName) return;
+    if(strcmp(propName,"Group")==0 ||
+        strcmp(propName,"Shape")==0 ||
+        strstr(propName,"Touched")!=0)
+    {
+        FC_LOG("clear shape cache on changed " << prop.getFullName());
+        cache.clear();
+    }
+}
+