// SPDX-License-Identifier: LGPL-2.1-or-later

/***************************************************************************
 *   Copyright (c) 2008 Jürgen Riegel <juergen.riegel@web.de>              *
 *                                                                         *
 *   This file is part of the FreeCAD CAx development system.              *
 *                                                                         *
 *   This library is free software; you can redistribute it and/or         *
 *   modify it under the terms of the GNU Library General Public           *
 *   License as published by the Free Software Foundation; either          *
 *   version 2 of the License, or (at your option) any later version.      *
 *                                                                         *
 *   This library  is distributed in the hope that it will be useful,      *
 *   but WITHOUT ANY WARRANTY; without even the implied warranty of        *
 *   MERCHANTABILITY or FITNESS FOR A PARTICULAR PURPOSE.  See the         *
 *   GNU Library General Public License for more details.                  *
 *                                                                         *
 *   You should have received a copy of the GNU Library General Public     *
 *   License along with this library; see the file COPYING.LIB. If not,    *
 *   write to the Free Software Foundation, Inc., 59 Temple Place,         *
 *   Suite 330, Boston, MA  02111-1307, USA                                *
 *                                                                         *
 ***************************************************************************/

#include <limits>
#include <sstream>
#include <boost/regex.hpp>

#include <BRep_Tool.hxx>
#include <BRepAlgo_NormalProjection.hxx>
#include <BRepBndLib.hxx>
#include <BRepBuilderAPI_Copy.hxx>
#include <BRepBuilderAPI_MakeVertex.hxx>
#include <BRepBuilderAPI_Transform.hxx>
#include <BRepClass3d_SolidClassifier.hxx>
#include <BRepExtrema_DistShapeShape.hxx>
#include <BRepExtrema_ShapeProximity.hxx>
#include <BRepExtrema_SupportType.hxx>
#include <BRepFilletAPI_MakeChamfer.hxx>
#include <BRepFilletAPI_MakeFillet.hxx>
#include <BRepGProp.hxx>
#include <BRepMesh_IncrementalMesh.hxx>
#include <BRepProj_Projection.hxx>
#include <BRepTools.hxx>
#include <Geom_Plane.hxx>
#include <gp_Ax1.hxx>
#include <gp_Ax2.hxx>
#include <gp_Dir.hxx>
#include <gp_Pln.hxx>
#include <gp_Pnt.hxx>
#include <gp_Trsf.hxx>
#include <GProp_GProps.hxx>
#include <HLRAppli_ReflectLines.hxx>
#include <Precision.hxx>
#include <Poly_Polygon3D.hxx>
#include <Poly_Triangulation.hxx>
#include <ShapeAnalysis_ShapeTolerance.hxx>
#include <ShapeFix_ShapeTolerance.hxx>
#include <Standard_Version.hxx>
#include <TopExp.hxx>
#include <TopExp_Explorer.hxx>
#include <TopLoc_Location.hxx>
#include <TopoDS.hxx>
#include <TopoDS_Iterator.hxx>
#include <TopTools_IndexedMapOfShape.hxx>
#include <TopTools_ListIteratorOfListOfShape.hxx>
#include <TopTools_ListOfShape.hxx>

#include <App/PropertyStandard.h>
#include <App/StringHasherPy.h>
#include <Base/FileInfo.h>
#include <Base/GeometryPyCXX.h>
#include <Base/MatrixPy.h>
#include <Base/PyWrapParseTupleAndKeywords.h>
#include <Base/Rotation.h>
#include <Base/Stream.h>
#include <Base/Tools.h>
#include <Base/Vector3D.h>
#include <Base/VectorPy.h>

#include <Mod/Part/App/TopoShapePy.h>
#include <Mod/Part/App/TopoShapePy.cpp>

#include <Mod/Part/App/GeometryPy.h>
#include <Mod/Part/App/PlanePy.h>
#include <Mod/Part/App/TopoShapeCompoundPy.h>
#include <Mod/Part/App/TopoShapeCompSolidPy.h>
#include <Mod/Part/App/TopoShapeEdgePy.h>
#include <Mod/Part/App/TopoShapeFacePy.h>
#include <Mod/Part/App/TopoShapeOpCode.h>
#include <Mod/Part/App/TopoShapeShellPy.h>
#include <Mod/Part/App/TopoShapeSolidPy.h>
#include <Mod/Part/App/TopoShapeVertexPy.h>
#include <Mod/Part/App/TopoShapeWirePy.h>

#include "OCCError.h"
#include "PartPyCXX.h"
#include "ShapeMapHasher.h"
#include "TopoShapeMapper.h"


using namespace Part;

static Py_hash_t _TopoShapeHash(PyObject* self)
{
    if (!self) {
        PyErr_SetString(
            PyExc_TypeError,
            "descriptor 'hash' of 'Part.TopoShape' object needs an argument"
        );
        return 0;
    }
    if (!static_cast<Base::PyObjectBase*>(self)->isValid()) {
        PyErr_SetString(
            PyExc_ReferenceError,
            "This object is already deleted most likely through closing a document. "
            "This reference is no longer valid!"
        );
        return 0;
    }
#if OCC_VERSION_HEX >= 0x070800
    return std::hash<TopoDS_Shape> {}(static_cast<TopoShapePy*>(self)->getTopoShapePtr()->getShape());
#else
    return static_cast<TopoShapePy*>(self)->getTopoShapePtr()->getShape().HashCode(
        std::numeric_limits<int>::max()
    );
#endif
}

struct TopoShapePyInit
{
    TopoShapePyInit()
    {
        TopoShapePy::Type.tp_hash = _TopoShapeHash;
    }
} _TopoShapePyInit;

// returns a string which represents the object e.g. when printed in python
std::string TopoShapePy::representation() const
{
    std::stringstream str;
    str << "<Shape object at " << getTopoShapePtr() << ">";

    return str.str();
}

PyObject* TopoShapePy::PyMake(struct _typeobject*, PyObject*, PyObject*)  // Python wrapper
{
    // create a new instance of TopoShapePy and the Twin object
    return new TopoShapePy(new TopoShape);
}

int TopoShapePy::PyInit(PyObject* args, PyObject* keywds)
{
    static const std::array<const char*, 5> kwlist {"shape", "op", "tag", "hasher", nullptr};
    long tag = 0;
    PyObject* pyHasher = nullptr;
    const char* op = nullptr;
    PyObject* pcObj = nullptr;
    if (!Base::Wrapped_ParseTupleAndKeywords(
            args,
            keywds,
            "|OsiO!",
            kwlist,
            &pcObj,
            &op,
            &tag,
            &App::StringHasherPy::Type,
            &pyHasher
        )) {
        return -1;
    }
    auto& self = *getTopoShapePtr();
    self.Tag = tag;
    if (pyHasher) {
        self.Hasher = static_cast<App::StringHasherPy*>(pyHasher)->getStringHasherPtr();
    }
    auto shapes = getPyShapes(pcObj);
    PY_TRY
    {
        if (shapes.size() == 1 && !op) {
            auto s = shapes.front();
            if (self.Tag) {
                if ((s.Tag && self.Tag != s.Tag)
                    || (self.Hasher && s.getElementMapSize() && self.Hasher != s.Hasher)) {
                    s.reTagElementMap(self.Tag, self.Hasher);
                }
                else {
                    s.Tag = self.Tag;
                    s.Hasher = self.Hasher;
                }
            }
            self = s;
        }
        else if (shapes.size()) {
            if (!op) {
                op = Part::OpCodes::Fuse;
            }
            self.makeElementBoolean(op, shapes);
        }
    }
    _PY_CATCH_OCC(return (-1))
    return 0;
}

PyObject* TopoShapePy::copy(PyObject* args) const
{
    PyObject* copyGeom = Py_True;
    PyObject* copyMesh = Py_False;
    const char* op = nullptr;
    PyObject* pyHasher = nullptr;
    if (!PyArg_ParseTuple(
            args,
            "|sO!O!O!",
            &op,
            &App::StringHasherPy::Type,
            &pyHasher,
            &PyBool_Type,
            &copyGeom,
            &PyBool_Type,
            &copyMesh
        )) {
        PyErr_Clear();
        if (!PyArg_ParseTuple(args, "|O!O!", &PyBool_Type, &copyGeom, &PyBool_Type, &copyMesh)) {
            return 0;
        }
    }
    if (op && !op[0]) {
        op = nullptr;
    }
    App::StringHasherRef hasher;
    if (pyHasher) {
        hasher = static_cast<App::StringHasherPy*>(pyHasher)->getStringHasherPtr();
    }
    auto& self = *getTopoShapePtr();
    return Py::new_reference_to(shape2pyshape(
        TopoShape(self.Tag, hasher)
            .makeElementCopy(self, op, PyObject_IsTrue(copyGeom), PyObject_IsTrue(copyMesh))
    ));
}

PyObject* TopoShapePy::cleaned(PyObject* args) const
{
    if (!PyArg_ParseTuple(args, "")) {
        return nullptr;
    }
    auto& self = *getTopoShapePtr();
    TopoShape copy(self.makeElementCopy());
    if (!copy.isNull()) {
        BRepTools::Clean(copy.getShape());  // remove triangulation
    }
    return Py::new_reference_to(shape2pyshape(copy));
}

PyObject* TopoShapePy::replaceShape(PyObject* args) const
{
    PyObject* l;
    if (!PyArg_ParseTuple(args, "O", &l)) {
        return nullptr;
    }

    try {
        Py::Sequence list(l);
        std::vector<std::pair<TopoShape, TopoShape>> shapes;
        for (Py::Sequence::iterator it = list.begin(); it != list.end(); ++it) {
            Py::Tuple tuple(*it);
            Py::TopoShape sh1(tuple[0]);
            Py::TopoShape sh2(tuple[1]);
            shapes.push_back(
                std::make_pair(
                    *sh1.extensionObject()->getTopoShapePtr(),
                    *sh2.extensionObject()->getTopoShapePtr()
                )
            );
        }
        return Py::new_reference_to(shape2pyshape(getTopoShapePtr()->replaceElementShape(shapes)));
    }
    catch (const Py::Exception&) {
        return nullptr;
    }
    catch (...) {
        PyErr_SetString(PartExceptionOCCError, "failed to replace shape");
        return nullptr;
    }
}

PyObject* TopoShapePy::removeShape(PyObject* args) const
{
    PyObject* l;
    if (!PyArg_ParseTuple(args, "O", &l)) {
        return nullptr;
    }

    try {
        return Py::new_reference_to(
            shape2pyshape(getTopoShapePtr()->removeElementShape(getPyShapes(l)))
        );
    }
    catch (...) {
        PyErr_SetString(PartExceptionOCCError, "failed to remove shape");
        return nullptr;
    }
}

PyObject* TopoShapePy::read(PyObject* args)
{
    char* Name;
    if (!PyArg_ParseTuple(args, "et", "utf-8", &Name)) {
        return nullptr;
    }

    std::string EncodedName = std::string(Name);
    PyMem_Free(Name);

    getTopoShapePtr()->read(EncodedName.c_str());
    Py_Return;
}

PyObject* TopoShapePy::writeInventor(PyObject* args, PyObject* keywds) const
{
    static const std::array<const char*, 5> kwlist {"Mode", "Deviation", "Angle", "FaceColors", nullptr};

    double dev = 0.3, angle = 0.4;
    int mode = 2;
    PyObject* pylist = nullptr;
    if (!Base::Wrapped_ParseTupleAndKeywords(args, keywds, "|iddO", kwlist, &mode, &dev, &angle, &pylist)) {
        return nullptr;
    }

    std::vector<Base::Color> faceColors;
    if (pylist) {
        App::PropertyColorList prop;
        prop.setPyObject(pylist);
        faceColors = prop.getValues();
    }

    std::stringstream result;
    BRepMesh_IncrementalMesh(getTopoShapePtr()->getShape(), dev);
    if (mode == 0) {
        getTopoShapePtr()->exportFaceSet(dev, angle, faceColors, result);
    }
    else if (mode == 1) {
        getTopoShapePtr()->exportLineSet(result);
    }
    else {
        getTopoShapePtr()->exportFaceSet(dev, angle, faceColors, result);
        getTopoShapePtr()->exportLineSet(result);
    }
    return Py::new_reference_to(Py::String(result.str()));
}

PyObject* TopoShapePy::exportIges(PyObject* args) const
{
    char* Name;
    if (!PyArg_ParseTuple(args, "et", "utf-8", &Name)) {
        return nullptr;
    }

    std::string EncodedName = std::string(Name);
    PyMem_Free(Name);

    try {
        // write iges file
        getTopoShapePtr()->exportIges(EncodedName.c_str());
    }
    catch (const Base::Exception& e) {
        PyErr_SetString(PartExceptionOCCError, e.what());
        return nullptr;
    }

    Py_Return;
}

PyObject* TopoShapePy::exportStep(PyObject* args) const
{
    char* Name;
    if (!PyArg_ParseTuple(args, "et", "utf-8", &Name)) {
        return nullptr;
    }

    std::string EncodedName = std::string(Name);
    PyMem_Free(Name);

    try {
        // write step file
        getTopoShapePtr()->exportStep(EncodedName.c_str());
    }
    catch (const Base::Exception& e) {
        PyErr_SetString(PartExceptionOCCError, e.what());
        return nullptr;
    }

    Py_Return;
}

PyObject* TopoShapePy::exportBrep(PyObject* args) const
{
    char* Name;
    if (PyArg_ParseTuple(args, "et", "utf-8", &Name)) {
        std::string EncodedName = std::string(Name);
        PyMem_Free(Name);

        try {
            // write brep file
            getTopoShapePtr()->exportBrep(EncodedName.c_str());
        }
        catch (const Base::Exception& e) {
            PyErr_SetString(PartExceptionOCCError, e.what());
            return nullptr;
        }

        Py_Return;
    }

    PyErr_Clear();

    PyObject* input;
    if (PyArg_ParseTuple(args, "O", &input)) {
        try {
            // write brep
            Base::PyStreambuf buf(input);
            std::ostream str(nullptr);
            str.rdbuf(&buf);
            getTopoShapePtr()->exportBrep(str);
        }
        catch (const Base::Exception& e) {
            PyErr_SetString(PartExceptionOCCError, e.what());
            return nullptr;
        }

        Py_Return;
    }

    PyErr_SetString(PyExc_TypeError, "expect string or file object");
    return nullptr;
}

PyObject* TopoShapePy::exportBinary(PyObject* args) const
{
    char* input;
    if (!PyArg_ParseTuple(args, "s", &input)) {
        return nullptr;
    }

    try {
        // read binary brep
        Base::FileInfo fi(input);
        Base::ofstream str(fi, std::ios::out | std::ios::binary);
        getTopoShapePtr()->exportBinary(str);
        str.close();
    }
    catch (const Base::Exception& e) {
        PyErr_SetString(PartExceptionOCCError, e.what());
        return nullptr;
    }

    Py_Return;
}

PyObject* TopoShapePy::dumpToString(PyObject* args) const
{
    if (!PyArg_ParseTuple(args, "")) {
        return nullptr;
    }

    try {
        std::stringstream str;
        getTopoShapePtr()->dump(str);
        return Py::new_reference_to(Py::String(str.str()));
    }
    catch (const Base::Exception& e) {
        PyErr_SetString(PartExceptionOCCError, e.what());
        return nullptr;
    }
    catch (const std::exception& e) {
        PyErr_SetString(PartExceptionOCCError, e.what());
        return nullptr;
    }
    catch (Standard_Failure& e) {

        PyErr_SetString(PartExceptionOCCError, e.GetMessageString());
        return nullptr;
    }
}

PyObject* TopoShapePy::exportBrepToString(PyObject* args) const
{
    if (!PyArg_ParseTuple(args, "")) {
        return nullptr;
    }

    try {
        // write brep file
        std::stringstream str;
        getTopoShapePtr()->exportBrep(str);
        return Py::new_reference_to(Py::String(str.str()));
    }
    catch (const Base::Exception& e) {
        PyErr_SetString(PartExceptionOCCError, e.what());
        return nullptr;
    }
    catch (const std::exception& e) {
        PyErr_SetString(PartExceptionOCCError, e.what());
        return nullptr;
    }
    catch (Standard_Failure& e) {
        PyErr_SetString(PartExceptionOCCError, e.GetMessageString());
        return nullptr;
    }
}

PyObject* TopoShapePy::importBrep(PyObject* args)
{
    char* Name;
    if (PyArg_ParseTuple(args, "et", "utf-8", &Name)) {
        std::string EncodedName = std::string(Name);
        PyMem_Free(Name);

        try {
            // write brep file
            getTopoShapePtr()->importBrep(EncodedName.c_str());
        }
        catch (const Base::Exception& e) {
            PyErr_SetString(PartExceptionOCCError, e.what());
            return nullptr;
        }

        Py_Return;
    }

    PyErr_Clear();
    PyObject* input;
    if (PyArg_ParseTuple(args, "O", &input)) {
        try {
            // read brep
            Base::PyStreambuf buf(input);
            std::istream str(nullptr);
            str.rdbuf(&buf);
            getTopoShapePtr()->importBrep(str);
        }
        catch (const Base::Exception& e) {
            PyErr_SetString(PartExceptionOCCError, e.what());
            return nullptr;
        }

        Py_Return;
    }

    PyErr_SetString(PyExc_TypeError, "expect string or file object");
    return nullptr;
}

PyObject* TopoShapePy::importBinary(PyObject* args)
{
    char* input;
    if (!PyArg_ParseTuple(args, "s", &input)) {
        return nullptr;
    }

    try {
        // read binary brep
        Base::FileInfo fi(input);
        Base::ifstream str(fi, std::ios::in | std::ios::binary);
        getTopoShapePtr()->importBinary(str);
        str.close();
    }
    catch (const Base::Exception& e) {
        PyErr_SetString(PartExceptionOCCError, e.what());
        return nullptr;
    }

    Py_Return;
}

PyObject* TopoShapePy::importBrepFromString(PyObject* args)
{
    char* input;
    int indicator = 1;
    if (!PyArg_ParseTuple(args, "s|i", &input, &indicator)) {
        return nullptr;
    }

    try {
        // read brep
        std::stringstream str(input);
        getTopoShapePtr()->importBrep(str, indicator);
    }
    catch (const Base::Exception& e) {
        PyErr_SetString(PartExceptionOCCError, e.what());
        return nullptr;
    }
    catch (const std::exception& e) {
        PyErr_SetString(PartExceptionOCCError, e.what());
        return nullptr;
    }
    catch (Standard_Failure& e) {
        PyErr_SetString(PartExceptionOCCError, e.GetMessageString());
        return nullptr;
    }

    Py_Return;
}

PyObject* TopoShapePy::dumps(PyObject* args) const
{
    return exportBrepToString(args);
}


PyObject* TopoShapePy::loads(PyObject* args)
{
    if (!getTopoShapePtr()) {
        PyErr_SetString(Base::PyExc_FC_GeneralError, "no c++ object");
        return nullptr;
    }
    else {
        return importBrepFromString(args);
    }
}

PyObject* TopoShapePy::exportStl(PyObject* args) const
{
    double deflection = 0.01;
    char* Name;
    if (!PyArg_ParseTuple(args, "et|d", "utf-8", &Name, &deflection)) {
        return nullptr;
    }

    std::string EncodedName = std::string(Name);
    PyMem_Free(Name);

    try {
        // write stl file
        getTopoShapePtr()->exportStl(EncodedName.c_str(), deflection);
    }
    catch (const Base::Exception& e) {
        PyErr_SetString(PartExceptionOCCError, e.what());
        return nullptr;
    }
    catch (Standard_Failure& e) {
        PyErr_SetString(PartExceptionOCCError, e.GetMessageString());
        return nullptr;
    }

    Py_Return;
}

PyObject* TopoShapePy::extrude(PyObject* args) const
{
    PyObject* pVec;
    if (!PyArg_ParseTuple(args, "O!", &(Base::VectorPy::Type), &pVec)) {
        return nullptr;
    }

    try {
        Base::Vector3d vec = static_cast<Base::VectorPy*>(pVec)->value();
        return Py::new_reference_to(
            shape2pyshape(getTopoShapePtr()->makeElementPrism(gp_Vec(vec.x, vec.y, vec.z)))
        );
    }
    catch (Standard_Failure& e) {
        PyErr_SetString(PartExceptionOCCError, e.GetMessageString());
        return nullptr;
    }
}

PyObject* TopoShapePy::revolve(PyObject* args) const
{
    PyObject *pPos, *pDir;
    double angle = 360;
    if (!PyArg_ParseTuple(
            args,
            "O!O!|d",
            &(Base::VectorPy::Type),
            &pPos,
            &(Base::VectorPy::Type),
            &pDir,
            &angle
        )) {
        return nullptr;
    }
    Base::Vector3d pos = static_cast<Base::VectorPy*>(pPos)->value();
    Base::Vector3d dir = static_cast<Base::VectorPy*>(pDir)->value();
    try {
        return Py::new_reference_to(shape2pyshape(
            getTopoShapePtr()->makeElementRevolve(
                gp_Ax1(gp_Pnt(pos.x, pos.y, pos.z), gp_Dir(dir.x, dir.y, dir.z)),
                Base::toRadians<double>(angle)
            )
        ));
    }
    catch (Standard_Failure& e) {
        PyErr_SetString(PartExceptionOCCError, e.GetMessageString());
        return nullptr;
    }
}

PyObject* TopoShapePy::check(PyObject* args) const
{
    PyObject* runBopCheck = Py_False;
    if (!PyArg_ParseTuple(args, "|O!", &(PyBool_Type), &runBopCheck)) {
        return nullptr;
    }

    if (!getTopoShapePtr()->getShape().IsNull()) {
        std::stringstream str;
        if (!getTopoShapePtr()->analyze(Base::asBoolean(runBopCheck), str)) {
            PyErr_SetString(PyExc_ValueError, str.str().c_str());
            return nullptr;
        }
    }

    Py_Return;
}

static PyObject* makeShape(const char* op, const TopoShape& shape, PyObject* args)
{
    double tol = 0;
    PyObject* pcObj;
    if (!PyArg_ParseTuple(args, "O|d", &pcObj, &tol)) {
        return 0;
    }
    PY_TRY
    {
        std::vector<TopoShape> shapes;
        shapes.push_back(shape);
        getPyShapes(pcObj, shapes);
        return Py::new_reference_to(shape2pyshape(TopoShape().makeElementBoolean(op, shapes, 0, tol)));
    }
    PY_CATCH_OCC
}

PyObject* TopoShapePy::fuse(PyObject* args) const
{
    return makeShape(Part::OpCodes::Fuse, *getTopoShapePtr(), args);
}

PyObject* TopoShapePy::multiFuse(PyObject* args) const
{
    return makeShape(Part::OpCodes::Fuse, *getTopoShapePtr(), args);
}

PyObject* TopoShapePy::common(PyObject* args) const
{
    return makeShape(Part::OpCodes::Common, *getTopoShapePtr(), args);
}

PyObject* TopoShapePy::section(PyObject* args) const
{
    return makeShape(Part::OpCodes::Section, *getTopoShapePtr(), args);
}

PyObject* TopoShapePy::slice(PyObject* args) const
{
    PyObject* dir;
    double d;
    if (!PyArg_ParseTuple(args, "O!d", &(Base::VectorPy::Type), &dir, &d)) {
        return nullptr;
    }

    Base::Vector3d vec = Py::Vector(dir, false).toVector();

    try {
        Py::List wires;
        for (auto& w : getTopoShapePtr()->makeElementSlice(vec, d).getSubTopoShapes(TopAbs_WIRE)) {
            wires.append(shape2pyshape(w));
        }
        return Py::new_reference_to(wires);
    }
    catch (Standard_Failure& e) {

        PyErr_SetString(PartExceptionOCCError, e.GetMessageString());
        return nullptr;
    }
    catch (const std::exception& e) {
        PyErr_SetString(PartExceptionOCCError, e.what());
        return nullptr;
    }
}

PyObject* TopoShapePy::slices(PyObject* args) const
{
    PyObject *dir, *dist;
    if (!PyArg_ParseTuple(args, "O!O", &(Base::VectorPy::Type), &dir, &dist)) {
        return nullptr;
    }

    try {
        Base::Vector3d vec = Py::Vector(dir, false).toVector();
        Py::Sequence list(dist);
        std::vector<double> d;
        d.reserve(list.size());
        for (Py::Sequence::iterator it = list.begin(); it != list.end(); ++it) {
            d.push_back((double)Py::Float(*it));
        }
        return Py::new_reference_to(shape2pyshape(getTopoShapePtr()->makeElementSlices(vec, d)));
    }
    catch (Standard_Failure& e) {
        PyErr_SetString(PartExceptionOCCError, e.GetMessageString());
        return nullptr;
    }
    catch (const std::exception& e) {
        PyErr_SetString(PartExceptionOCCError, e.what());
        return nullptr;
    }
}

PyObject* TopoShapePy::cut(PyObject* args) const
{
    return makeShape(Part::OpCodes::Cut, *getTopoShapePtr(), args);
}

PyObject* TopoShapePy::generalFuse(PyObject* args) const
{
    double tolerance = 0.0;
    PyObject* pcObj;
    if (!PyArg_ParseTuple(args, "O|d", &pcObj, &tolerance)) {
        return nullptr;
    }

    std::vector<std::vector<TopoShape>> modifies;
    std::vector<TopoShape> shapes;
    shapes.push_back(*getTopoShapePtr());
    try {
        getPyShapes(pcObj, shapes);
        TopoShape res;
        res.makeElementGeneralFuse(shapes, modifies, tolerance);
        Py::List mapPy;
        for (auto& mod : modifies) {
            Py::List shapesPy;
            for (auto& sh : mod) {
                shapesPy.append(shape2pyshape(sh));
            }
            mapPy.append(shapesPy);
        }
        Py::Tuple ret(2);
        ret[0] = shape2pyshape(res);
        ret[1] = mapPy;
        return Py::new_reference_to(ret);
    }
    PY_CATCH_OCC
}

PyObject* TopoShapePy::sewShape(PyObject* args)
{
    double tolerance = 1.0e-06;
    if (!PyArg_ParseTuple(args, "|d", &tolerance)) {
        return nullptr;
    }

    try {
        getTopoShapePtr()->sewShape();
        Py_Return;
    }
    catch (Standard_Failure& e) {
        PyErr_SetString(PartExceptionOCCError, e.GetMessageString());
        return nullptr;
    }
}

PyObject* TopoShapePy::childShapes(PyObject* args) const
{
    PyObject* cumOri = Py_True;
    PyObject* cumLoc = Py_True;
    if (!PyArg_ParseTuple(args, "|O!O!", &(PyBool_Type), &cumOri, &(PyBool_Type), &cumLoc)) {
        return nullptr;
    }

    TopoShape shape = *getTopoShapePtr();
    if (!PyObject_IsTrue(cumOri)) {
        shape.setShape(shape.getShape().Oriented(TopAbs_FORWARD), false);
    }
    if (!PyObject_IsTrue(cumLoc)) {
        shape.setShape(shape.getShape().Located(TopLoc_Location()), false);
    }
    Py::List list;
    PY_TRY
    {
        for (auto& s : shape.getSubTopoShapes()) {
            list.append(shape2pyshape(s));
        }
        return Py::new_reference_to(list);
    }
    PY_CATCH_OCC
}

namespace Part
{
// Containers to associate TopAbs_ShapeEnum values to each TopoShape*Py class
static const std::vector<std::pair<PyTypeObject*, TopAbs_ShapeEnum>> vecTypeShape = {
    {&TopoShapeCompoundPy::Type, TopAbs_COMPOUND},
    {&TopoShapeCompSolidPy::Type, TopAbs_COMPSOLID},
    {&TopoShapeSolidPy::Type, TopAbs_SOLID},
    {&TopoShapeShellPy::Type, TopAbs_SHELL},
    {&TopoShapeFacePy::Type, TopAbs_FACE},
    {&TopoShapeWirePy::Type, TopAbs_WIRE},
    {&TopoShapeEdgePy::Type, TopAbs_EDGE},
    {&TopoShapeVertexPy::Type, TopAbs_VERTEX},
    {&TopoShapePy::Type, TopAbs_SHAPE}
};

static const std::map<PyTypeObject*, TopAbs_ShapeEnum> mapTypeShape(
    vecTypeShape.begin(),
    vecTypeShape.end()
);

// Returns shape type of a Python type. Similar to TopAbs::ShapeTypeFromString.
// Returns TopAbs_SHAPE if pyType is not a subclass of any of the TopoShape*Py.
static TopAbs_ShapeEnum ShapeTypeFromPyType(PyTypeObject* pyType)
{
    for (const auto& it : vecTypeShape) {
        if (PyType_IsSubtype(pyType, it.first)) {
            return it.second;
        }
    }
    return TopAbs_SHAPE;
}
}  // namespace Part

PyObject* TopoShapePy::ancestorsOfType(PyObject* args) const
{
    PyObject* pcObj;
    PyObject* type;
    if (!PyArg_ParseTuple(args, "O!O!", &(TopoShapePy::Type), &pcObj, &PyType_Type, &type)) {
        return nullptr;
    }

    try {
<<<<<<< HEAD
        const TopoShape& model = *getTopoShapePtr();
        const TopoDS_Shape& shape = static_cast<TopoShapePy*>(pcObj)->
                getTopoShapePtr()->getShape();
        if (model.isNull() || shape.IsNull()) {
=======
        const TopoDS_Shape& model = getTopoShapePtr()->getShape();
        const TopoDS_Shape& shape = static_cast<TopoShapePy*>(pcObj)->getTopoShapePtr()->getShape();
        if (model.IsNull() || shape.IsNull()) {
>>>>>>> f218c5f2
            PyErr_SetString(PyExc_ValueError, "Shape is null");
            return nullptr;
        }

        PyTypeObject* pyType = reinterpret_cast<PyTypeObject*>(type);
        TopAbs_ShapeEnum shapetype = ShapeTypeFromPyType(pyType);
        if (!PyType_IsSubtype(pyType, &TopoShapePy::Type)) {
            PyErr_SetString(PyExc_TypeError, "type must be a Shape subtype");
            return nullptr;
        }

        auto indices = model.findAncestors(shape, shapetype);
        Py::List list;
<<<<<<< HEAD
        for(auto idx : indices)
            list.append(shape2pyshape(model.getSubTopoShape(shapetype, idx)));
=======
        std::set<Standard_Integer> hashes;
        TopTools_ListIteratorOfListOfShape it(ancestors);
        for (; it.More(); it.Next()) {
            // make sure to avoid duplicates
            Standard_Integer code = ShapeMapHasher {}(it.Value());
            if (hashes.find(code) == hashes.end()) {
                list.append(shape2pyshape(it.Value()));
                hashes.insert(code);
            }
        }

>>>>>>> f218c5f2
        return Py::new_reference_to(list);
    }
    catch (Standard_Failure& e) {
        PyErr_SetString(PartExceptionOCCError, e.GetMessageString());
        return nullptr;
    }
}

PyObject* TopoShapePy::removeInternalWires(PyObject* args)
{
    double minArea;
    if (!PyArg_ParseTuple(args, "d", &minArea)) {
        return nullptr;
    }

    try {
        bool ok = getTopoShapePtr()->removeInternalWires(minArea);
        PyObject* ret = ok ? Py_True : Py_False;
        Py_INCREF(ret);
        return ret;
    }
    catch (Standard_Failure& e) {
        PyErr_SetString(PartExceptionOCCError, e.GetMessageString());
        return nullptr;
    }
}

PyObject* TopoShapePy::mirror(PyObject* args) const
{
    PyObject *v1, *v2;
    if (!PyArg_ParseTuple(args, "O!O!", &(Base::VectorPy::Type), &v1, &(Base::VectorPy::Type), &v2)) {
        return nullptr;
    }

    Base::Vector3d base = Py::Vector(v1, false).toVector();
    Base::Vector3d norm = Py::Vector(v2, false).toVector();

    try {
        gp_Ax2 ax2(gp_Pnt(base.x, base.y, base.z), gp_Dir(norm.x, norm.y, norm.z));
        return Py::new_reference_to(shape2pyshape(getTopoShapePtr()->makeElementMirror(ax2)));
    }
    catch (Standard_Failure& e) {
        PyErr_SetString(PartExceptionOCCError, e.GetMessageString());
        return nullptr;
    }
}

PyObject* TopoShapePy::transformGeometry(PyObject* args) const
{
    PyObject* obj;
    PyObject* cpy = Py_False;
    if (!PyArg_ParseTuple(args, "O!|O!", &(Base::MatrixPy::Type), &obj, &PyBool_Type, &cpy)) {
        return nullptr;
    }

    try {
        Base::Matrix4D mat = static_cast<Base::MatrixPy*>(obj)->value();
        TopoDS_Shape shape = this->getTopoShapePtr()->transformGShape(mat, Base::asBoolean(cpy));
        return new TopoShapePy(new TopoShape(shape));
    }
    catch (Standard_Failure& e) {
        PyErr_SetString(PartExceptionOCCError, e.GetMessageString());
        return nullptr;
    }
}

PyObject* TopoShapePy::transformShape(PyObject* args)
{
    PyObject* obj;
    PyObject* copy = Py_False;
    PyObject* checkScale = Py_False;
    if (!PyArg_ParseTuple(
            args,
            "O!|O!O!",
            &(Base::MatrixPy::Type),
            &obj,
            &(PyBool_Type),
            &copy,
            &(PyBool_Type),
            &checkScale
        )) {
        return nullptr;
    }

    Base::Matrix4D mat = static_cast<Base::MatrixPy*>(obj)->value();
    PY_TRY
    {
        this->getTopoShapePtr()->transformShape(mat, Base::asBoolean(copy), Base::asBoolean(checkScale));
        return IncRef();
    }
    PY_CATCH_OCC
}

PyObject* TopoShapePy::transformed(PyObject* args, PyObject* keywds) const
{
    static const std::array<const char*, 5> kwlist {"matrix", "copy", "checkScale", "op", nullptr};
    PyObject* pymat;
    PyObject* copy = Py_False;
    PyObject* checkScale = Py_False;
    const char* op = nullptr;
    if (!Base::Wrapped_ParseTupleAndKeywords(
            args,
            keywds,
            "O!|O!O!s",
            kwlist,
            &Base::MatrixPy::Type,
            &pymat,
            &PyBool_Type,
            &copy,
            &PyBool_Type,
            &checkScale,
            &op
        )) {
        return nullptr;
    }

    Base::Matrix4D mat = static_cast<Base::MatrixPy*>(pymat)->value();
    (void)op;
    PY_TRY
    {
        TopoShape s(*getTopoShapePtr());
        s.transformShape(mat, Base::asBoolean(copy), Base::asBoolean(checkScale));
        return Py::new_reference_to(shape2pyshape(s));
    }
    PY_CATCH_OCC
}

PyObject* TopoShapePy::translate(PyObject* args)
{
    PyObject* obj;
    if (!PyArg_ParseTuple(args, "O", &obj)) {
        return nullptr;
    }

    Base::Vector3d vec;
    if (PyObject_TypeCheck(obj, &(Base::VectorPy::Type))) {
        vec = static_cast<Base::VectorPy*>(obj)->value();
    }
    else if (PyObject_TypeCheck(obj, &PyTuple_Type)) {
        vec = Base::getVectorFromTuple<double>(obj);
    }
    else {
        PyErr_SetString(PyExc_TypeError, "either vector or tuple expected");
        return nullptr;
    }

    gp_Trsf mov;
    mov.SetTranslation(gp_Vec(vec.x, vec.y, vec.z));
    TopLoc_Location loc(mov);
    TopoDS_Shape shape = getTopoShapePtr()->getShape();
    shape.Move(loc);
    getTopoShapePtr()->setShape(shape);

    return IncRef();
}

PyObject* TopoShapePy::rotate(PyObject* args)
{
    PyObject *obj1, *obj2;
    double angle;
    if (!PyArg_ParseTuple(args, "OOd", &obj1, &obj2, &angle)) {
        return nullptr;
    }

    PY_TRY
    {
        // Vector also supports sequence
        Py::Sequence p1(obj1), p2(obj2);
        // Convert into OCC representation
        gp_Pnt pos
            = gp_Pnt((double)Py::Float(p1[0]), (double)Py::Float(p1[1]), (double)Py::Float(p1[2]));
        gp_Dir dir
            = gp_Dir((double)Py::Float(p2[0]), (double)Py::Float(p2[1]), (double)Py::Float(p2[2]));

        gp_Ax1 axis(pos, dir);
        gp_Trsf mov;
        mov.SetRotation(axis, Base::toRadians<double>(angle));
        TopLoc_Location loc(mov);
        TopoDS_Shape shape = getTopoShapePtr()->getShape();
        shape.Move(loc);
        getTopoShapePtr()->setShape(shape);

        return IncRef();
    }
    PY_CATCH_OCC
}

PyObject* TopoShapePy::scale(PyObject* args)
{
    double factor;
    PyObject* p = nullptr;
    if (!PyArg_ParseTuple(args, "d|O!", &factor, &(Base::VectorPy::Type), &p)) {
        return nullptr;
    }

    gp_Pnt pos(0, 0, 0);
    if (p) {
        Base::Vector3d pnt = static_cast<Base::VectorPy*>(p)->value();
        pos.SetX(pnt.x);
        pos.SetY(pnt.y);
        pos.SetZ(pnt.z);
    }
    if (fabs(factor) < Precision::Confusion()) {
        PyErr_SetString(PyExc_ValueError, "scale factor too small");
        return nullptr;
    }

    PY_TRY
    {
        const TopoDS_Shape& shape = getTopoShapePtr()->getShape();
        if (!shape.IsNull()) {
            gp_Trsf scl;
            scl.SetScale(pos, factor);
            BRepBuilderAPI_Transform BRepScale(scl);
            bool bCopy = true;
            BRepScale.Perform(shape, bCopy);
            TopoShape copy(*getTopoShapePtr());
            getTopoShapePtr()->makeElementShape(BRepScale, copy);
        }
        return IncRef();
    }
    PY_CATCH_OCC
}

PyObject* TopoShapePy::translated(PyObject* args) const
{
    Py::Object pyobj(shape2pyshape(*getTopoShapePtr()));
    return static_cast<TopoShapePy*>(pyobj.ptr())->translate(args);
}

PyObject* TopoShapePy::rotated(PyObject* args) const
{
    Py::Object pyobj(shape2pyshape(*getTopoShapePtr()));
    return static_cast<TopoShapePy*>(pyobj.ptr())->rotate(args);
}

PyObject* TopoShapePy::scaled(PyObject* args) const
{
    Py::Object pyobj(shape2pyshape(*getTopoShapePtr()));
    return static_cast<TopoShapePy*>(pyobj.ptr())->scale(args);
}

PyObject* TopoShapePy::makeFillet(PyObject* args) const
{
    // use two radii for all edges
    double radius1, radius2;
    PyObject* obj;
    if (!PyArg_ParseTuple(args, "ddO", &radius1, &radius2, &obj)) {
        PyErr_Clear();
        if (!PyArg_ParseTuple(args, "dO", &radius1, &obj)) {
            PyErr_SetString(
                PyExc_TypeError,
                "This method accepts:\n"
                "-- one radius and a list of edges\n"
                "-- two radii and a list of edges"
            );
            return 0;
        }
        radius2 = radius1;
    }
    PY_TRY
    {
        return Py::new_reference_to(
            shape2pyshape(getTopoShapePtr()->makeElementFillet(getPyShapes(obj), radius1, radius2))
        );
    }
    PY_CATCH_OCC
    PyErr_Clear();
    // use one radius for all edges
    double radius;
    if (PyArg_ParseTuple(args, "dO", &radius, &obj)) {
        try {
            const TopoDS_Shape& shape = this->getTopoShapePtr()->getShape();
            BRepFilletAPI_MakeFillet mkFillet(shape);
            Py::Sequence list(obj);
            for (Py::Sequence::iterator it = list.begin(); it != list.end(); ++it) {
                if (PyObject_TypeCheck((*it).ptr(), &(Part::TopoShapePy::Type))) {
                    const TopoDS_Shape& edge
                        = static_cast<TopoShapePy*>((*it).ptr())->getTopoShapePtr()->getShape();
                    if (edge.ShapeType() == TopAbs_EDGE) {
                        // Add edge to fillet algorithm
                        mkFillet.Add(radius, TopoDS::Edge(edge));
                    }
                }
            }
            return new TopoShapePy(new TopoShape(mkFillet.Shape()));
        }
        catch (Standard_Failure& e) {
            PyErr_SetString(PartExceptionOCCError, e.GetMessageString());
            return nullptr;
        }
    }

    PyErr_SetString(
        PyExc_TypeError,
        "This method accepts:\n"
        "-- one radius and a list of edges\n"
        "-- two radii and a list of edges"
    );
    return nullptr;
}

// TODO:  Should this python interface support all three chamfer methods and not just two?
PyObject* TopoShapePy::makeChamfer(PyObject* args) const
{
    // use two radii for all edges
    double radius1, radius2;
    PyObject* obj;
    if (!PyArg_ParseTuple(args, "ddO", &radius1, &radius2, &obj)) {
        if (!PyArg_ParseTuple(args, "dO", &radius1, &obj)) {
            PyErr_SetString(
                PyExc_TypeError,
                "This method accepts:\n"
                "-- one radius and a list of edges\n"
                "-- two radii and a list of edges"
            );
            return 0;
        }
        PyErr_Clear();
        radius2 = radius1;
    }
    PY_TRY
    {
        return Py::new_reference_to(shape2pyshape(
            getTopoShapePtr()
                ->makeElementChamfer(getPyShapes(obj), Part::ChamferType::twoDistances, radius1, radius2)
        ));
    }
    PY_CATCH_OCC
    PyErr_Clear();
    // use one radius for all edges
    // TODO: Should this be using makeElementChamfer to support Toponaming fixes?
    double radius;
    if (PyArg_ParseTuple(args, "dO", &radius, &obj)) {
        try {
            const TopoDS_Shape& shape = this->getTopoShapePtr()->getShape();
            BRepFilletAPI_MakeChamfer mkChamfer(shape);
            TopTools_IndexedMapOfShape mapOfEdges;
            TopTools_IndexedDataMapOfShapeListOfShape mapEdgeFace;
            TopExp::MapShapesAndAncestors(shape, TopAbs_EDGE, TopAbs_FACE, mapEdgeFace);
            TopExp::MapShapes(shape, TopAbs_EDGE, mapOfEdges);
            Py::Sequence list(obj);
            for (Py::Sequence::iterator it = list.begin(); it != list.end(); ++it) {
                if (PyObject_TypeCheck((*it).ptr(), &(Part::TopoShapePy::Type))) {
                    const TopoDS_Shape& edge
                        = static_cast<TopoShapePy*>((*it).ptr())->getTopoShapePtr()->getShape();
                    if (edge.ShapeType() == TopAbs_EDGE) {
                        // Add edge to fillet algorithm
                        const TopoDS_Face& face = TopoDS::Face(mapEdgeFace.FindFromKey(edge).First());
                        mkChamfer.Add(radius, radius, TopoDS::Edge(edge), face);
                    }
                }
            }
            return new TopoShapePy(new TopoShape(mkChamfer.Shape()));
        }
        catch (Standard_Failure& e) {
            PyErr_SetString(PartExceptionOCCError, e.GetMessageString());
            return nullptr;
        }
    }

    PyErr_SetString(
        PyExc_TypeError,
        "This method accepts:\n"
        "-- one radius and a list of edges\n"
        "-- two radii and a list of edges"
    );
    return nullptr;
}

PyObject* TopoShapePy::makeThickness(PyObject* args) const
{
    PyObject* obj;
    double offset, tolerance;
    PyObject* inter = Py_False;
    PyObject* self_inter = Py_False;
    short offsetMode = 0, join = 0;
    if (!PyArg_ParseTuple(
            args,
            "Odd|O!O!hh",
            &obj,
            &offset,
            &tolerance,
            &(PyBool_Type),
            &inter,
            &(PyBool_Type),
            &self_inter,
            &offsetMode,
            &join
        )) {
        return nullptr;
    }

    try {
        return Py::new_reference_to(shape2pyshape(
            getTopoShapePtr()->makeElementThickSolid(
                getPyShapes(obj),
                offset,
                tolerance,
                PyObject_IsTrue(inter) ? true : false,
                PyObject_IsTrue(self_inter) ? true : false,
                offsetMode,
                static_cast<JoinType>(join)
            )
        ));
    }
    catch (Standard_Failure& e) {
        PyErr_SetString(PartExceptionOCCError, e.GetMessageString());
        return nullptr;
    }
}

PyObject* TopoShapePy::makeOffsetShape(PyObject* args, PyObject* keywds) const
{
    static const std::array<const char*, 8>
        kwlist {"offset", "tolerance", "inter", "self_inter", "offsetMode", "join", "fill", nullptr};
    double offset, tolerance;
    PyObject* inter = Py_False;
    PyObject* self_inter = Py_False;
    PyObject* fill = Py_False;
    short offsetMode = 0, join = 0;
    if (!Base::Wrapped_ParseTupleAndKeywords(
            args,
            keywds,
            "dd|O!O!hhO!",
            kwlist,
            &offset,
            &tolerance,
            &(PyBool_Type),
            &inter,
            &(PyBool_Type),
            &self_inter,
            &offsetMode,
            &join,
            &(PyBool_Type),
            &fill
        )) {
        return nullptr;
    }

    try {
        return Py::new_reference_to(shape2pyshape(
            getTopoShapePtr()->makeElementOffset(
                offset,
                tolerance,
                PyObject_IsTrue(inter) ? true : false,
                PyObject_IsTrue(self_inter) ? true : false,
                offsetMode,
                static_cast<JoinType>(join),
                PyObject_IsTrue(fill) ? FillType::fill : FillType::noFill
            )
        ));
    }
    catch (Standard_Failure& e) {
        PyErr_SetString(PartExceptionOCCError, e.GetMessageString());
        return nullptr;
    }
}

PyObject* TopoShapePy::makeOffset2D(PyObject* args, PyObject* keywds) const
{
    static const std::array<const char*, 6>
        kwlist {"offset", "join", "fill", "openResult", "intersection", nullptr};
    double offset;
    PyObject* fill = Py_False;
    PyObject* openResult = Py_False;
    PyObject* inter = Py_False;
    short join = 0;
    if (!Base::Wrapped_ParseTupleAndKeywords(
            args,
            keywds,
            "d|hO!O!O!",
            kwlist,
            &offset,
            &join,
            &(PyBool_Type),
            &fill,
            &(PyBool_Type),
            &openResult,
            &(PyBool_Type),
            &inter
        )) {
        return nullptr;
    }

    try {
        return Py::new_reference_to(shape2pyshape(
            getTopoShapePtr()->makeElementOffset2D(
                offset,
                static_cast<JoinType>(join),
                PyObject_IsTrue(fill) ? FillType::fill : FillType::noFill,
                PyObject_IsTrue(openResult) ? OpenResult::allowOpenResult : OpenResult::noOpenResult,
                PyObject_IsTrue(inter) ? true : false
            )
        ));
    }
    PY_CATCH_OCC;
}

PyObject* TopoShapePy::reverse(PyObject* args)
{
    if (!PyArg_ParseTuple(args, "")) {
        return nullptr;
    }

    TopoDS_Shape shape = getTopoShapePtr()->getShape();
    shape.Reverse();
    getTopoShapePtr()->setShape(shape);

    Py_Return;
}

PyObject* TopoShapePy::reversed(PyObject* args) const
{
    if (!PyArg_ParseTuple(args, "")) {
        return nullptr;
    }

    TopoDS_Shape shape = getTopoShapePtr()->getShape();
    shape = shape.Reversed();

    PyTypeObject* type = this->GetType();
    PyObject* cpy = nullptr;

    // let the type object decide
    if (type->tp_new) {
        cpy = type->tp_new(type, const_cast<TopoShapePy*>(this), nullptr);
    }
    if (!cpy) {
        PyErr_SetString(PyExc_TypeError, "failed to create copy of shape");
        return nullptr;
    }

    if (!shape.IsNull()) {
        static_cast<TopoShapePy*>(cpy)->getTopoShapePtr()->setShape(shape);
    }
    return cpy;
}

PyObject* TopoShapePy::complement(PyObject* args)
{
    if (!PyArg_ParseTuple(args, "")) {
        return nullptr;
    }

    TopoDS_Shape shape = getTopoShapePtr()->getShape();
    shape.Complement();
    getTopoShapePtr()->setShape(shape);

    Py_Return;
}

PyObject* TopoShapePy::nullify(PyObject* args)
{
    if (!PyArg_ParseTuple(args, "")) {
        return nullptr;
    }

    TopoDS_Shape shape = getTopoShapePtr()->getShape();
    shape.Nullify();
    getTopoShapePtr()->setShape(shape);

    Py_Return;
}

PyObject* TopoShapePy::isNull(PyObject* args) const
{
    if (!PyArg_ParseTuple(args, "")) {
        return nullptr;
    }

    bool null = getTopoShapePtr()->isNull();
    return Py_BuildValue("O", (null ? Py_True : Py_False));
}

PyObject* TopoShapePy::isClosed(PyObject* args) const
{
    if (!PyArg_ParseTuple(args, "")) {
        return nullptr;
    }

    try {
        if (getTopoShapePtr()->getShape().IsNull()) {
            Standard_Failure::Raise("Cannot determine the 'Closed'' flag of an empty shape");
        }
        return Py_BuildValue("O", (getTopoShapePtr()->isClosed() ? Py_True : Py_False));
    }
    catch (...) {
        PyErr_SetString(PyExc_RuntimeError, "check failed, shape may be empty");
        return nullptr;
    }
}

PyObject* TopoShapePy::isEqual(PyObject* args) const
{
    PyObject* pcObj;
    if (!PyArg_ParseTuple(args, "O!", &(TopoShapePy::Type), &pcObj)) {
        return nullptr;
    }

    TopoDS_Shape shape = static_cast<TopoShapePy*>(pcObj)->getTopoShapePtr()->getShape();
    Standard_Boolean test = (getTopoShapePtr()->getShape().IsEqual(shape));

    return Py_BuildValue("O", (test ? Py_True : Py_False));
}

PyObject* TopoShapePy::isSame(PyObject* args) const
{
    PyObject* pcObj;
    if (!PyArg_ParseTuple(args, "O!", &(TopoShapePy::Type), &pcObj)) {
        return nullptr;
    }

    TopoDS_Shape shape = static_cast<TopoShapePy*>(pcObj)->getTopoShapePtr()->getShape();
    Standard_Boolean test = getTopoShapePtr()->getShape().IsSame(shape);

    return Py_BuildValue("O", (test ? Py_True : Py_False));
}

PyObject* TopoShapePy::isPartner(PyObject* args) const
{
    PyObject* pcObj;
    if (!PyArg_ParseTuple(args, "O!", &(TopoShapePy::Type), &pcObj)) {
        return nullptr;
    }

    TopoDS_Shape shape = static_cast<TopoShapePy*>(pcObj)->getTopoShapePtr()->getShape();
    Standard_Boolean test = getTopoShapePtr()->getShape().IsPartner(shape);

    return Py_BuildValue("O", (test ? Py_True : Py_False));
}

PyObject* TopoShapePy::isValid(PyObject* args) const
{
    if (!PyArg_ParseTuple(args, "")) {
        return nullptr;
    }

    PY_TRY
    {
        return Py_BuildValue("O", (getTopoShapePtr()->isValid() ? Py_True : Py_False));
    }
    PY_CATCH_OCC
}

PyObject* TopoShapePy::isCoplanar(PyObject* args) const
{
    PyObject* pyObj;
    double tol = -1;
    if (!PyArg_ParseTuple(args, "O!|d", &TopoShapePy::Type, &pyObj, &tol)) {
        return nullptr;
    }

    PY_TRY
    {
        return Py::new_reference_to(
            Py::Boolean(
                getTopoShapePtr()->isCoplanar(*static_cast<TopoShapePy*>(pyObj)->getTopoShapePtr(), tol)
            )
        );
    }
    PY_CATCH_OCC
}

PyObject* TopoShapePy::isInfinite(PyObject* args) const
{
    if (!PyArg_ParseTuple(args, "")) {
        return nullptr;
    }

    PY_TRY
    {
        return Py::new_reference_to(Py::Boolean(getTopoShapePtr()->isInfinite()));
    }
    PY_CATCH_OCC
}

PyObject* TopoShapePy::findPlane(PyObject* args) const
{
    double tol = -1;
    if (!PyArg_ParseTuple(args, "|d", &tol)) {
        return nullptr;
    }

    PY_TRY
    {
        gp_Pln pln;
        if (getTopoShapePtr()->findPlane(pln, tol)) {
            return new PlanePy(new GeomPlane(new Geom_Plane(pln)));
        }
        Py_Return;
    }
    PY_CATCH_OCC
}

PyObject* TopoShapePy::fix(PyObject* args)
{
    double prec, mintol, maxtol;
    if (!PyArg_ParseTuple(args, "ddd", &prec, &mintol, &maxtol)) {
        return nullptr;
    }

    try {
        return Py_BuildValue("O", (getTopoShapePtr()->fix(prec, mintol, maxtol) ? Py_True : Py_False));
    }
    catch (...) {
        PyErr_SetString(PyExc_RuntimeError, "check failed, shape may be empty");
        return nullptr;
    }
}

PyObject* TopoShapePy::hashCode(PyObject* args) const
{
    int upper = IntegerLast();
    if (!PyArg_ParseTuple(args, "|i", &upper)) {
        return nullptr;
    }

    int hc = ShapeMapHasher {}(getTopoShapePtr()->getShape());
    return Py_BuildValue("i", hc);
}

PyObject* TopoShapePy::tessellate(PyObject* args) const
{
    double tolerance;
    PyObject* ok = Py_False;
    if (!PyArg_ParseTuple(args, "d|O!", &tolerance, &PyBool_Type, &ok)) {
        return nullptr;
    }

    try {
        std::vector<Base::Vector3d> Points;
        std::vector<Data::ComplexGeoData::Facet> Facets;
        if (Base::asBoolean(ok)) {
            BRepTools::Clean(getTopoShapePtr()->getShape());
        }
        getTopoShapePtr()->getFaces(Points, Facets, tolerance);
        Py::Tuple tuple(2);
        Py::List vertex;
        for (const auto& Point : Points) {
            vertex.append(Py::asObject(new Base::VectorPy(Point)));
        }
        tuple.setItem(0, vertex);
        Py::List facet;
        for (const auto& it : Facets) {
            Py::Tuple f(3);
            f.setItem(0, Py::Long((long)it.I1));
            f.setItem(1, Py::Long((long)it.I2));
            f.setItem(2, Py::Long((long)it.I3));
            facet.append(f);
        }
        tuple.setItem(1, facet);
        return Py::new_reference_to(tuple);
    }
    catch (Standard_Failure& e) {
        PyErr_SetString(PartExceptionOCCError, e.GetMessageString());
        return nullptr;
    }
}

PyObject* TopoShapePy::project(PyObject* args) const
{
    PyObject* obj;

    BRepAlgo_NormalProjection algo;
    algo.Init(this->getTopoShapePtr()->getShape());
    if (!PyArg_ParseTuple(args, "O", &obj)) {
        return nullptr;
    }

    try {
        Py::Sequence list(obj);
        for (Py::Sequence::iterator it = list.begin(); it != list.end(); ++it) {
            if (PyObject_TypeCheck((*it).ptr(), &(Part::TopoShapePy::Type))) {
                const TopoDS_Shape& shape
                    = static_cast<TopoShapePy*>((*it).ptr())->getTopoShapePtr()->getShape();
                algo.Add(shape);
            }
        }

        algo.Compute3d(Standard_True);
        algo.SetLimit(Standard_True);
        algo.SetParams(1.e-6, 1.e-6, GeomAbs_C1, 14, 10000);
        // algo.SetDefaultParams();
        algo.Build();
        return new TopoShapePy(new TopoShape(algo.Projection()));
    }
    catch (Standard_Failure&) {
        PyErr_SetString(PartExceptionOCCError, "Failed to project shape");
        return nullptr;
    }
}

PyObject* TopoShapePy::makeParallelProjection(PyObject* args) const
{
    PyObject *pShape, *pDir;
    if (!PyArg_ParseTuple(args, "O!O!", &(Part::TopoShapePy::Type), &pShape, &Base::VectorPy::Type, &pDir)) {
        return nullptr;
    }

    try {
        const TopoDS_Shape& shape = this->getTopoShapePtr()->getShape();
        const TopoDS_Shape& wire = static_cast<TopoShapePy*>(pShape)->getTopoShapePtr()->getShape();
        Base::Vector3d vec = Py::Vector(pDir, false).toVector();
        BRepProj_Projection proj(wire, shape, gp_Dir(vec.x, vec.y, vec.z));
        TopoDS_Shape projected = proj.Shape();
        return new TopoShapePy(new TopoShape(projected));
    }
    catch (Standard_Failure& e) {
        PyErr_SetString(PartExceptionOCCError, e.GetMessageString());
        return nullptr;
    }
}

PyObject* TopoShapePy::makePerspectiveProjection(PyObject* args) const
{
    PyObject *pShape, *pDir;
    if (!PyArg_ParseTuple(args, "O!O!", &(Part::TopoShapePy::Type), &pShape, &Base::VectorPy::Type, &pDir)) {
        return nullptr;
    }

    try {
        const TopoDS_Shape& shape = this->getTopoShapePtr()->getShape();
        const TopoDS_Shape& wire = static_cast<TopoShapePy*>(pShape)->getTopoShapePtr()->getShape();
        Base::Vector3d vec = Py::Vector(pDir, false).toVector();
        BRepProj_Projection proj(wire, shape, gp_Pnt(vec.x, vec.y, vec.z));
        TopoDS_Shape projected = proj.Shape();
        return new TopoShapePy(new TopoShape(projected));
    }
    catch (Standard_Failure& e) {
        PyErr_SetString(PartExceptionOCCError, e.GetMessageString());
        return nullptr;
    }
}

/*!
from pivy import coin

rot=Gui.ActiveDocument.ActiveView.getCameraOrientation()
vdir=App.Vector(0,0,-1)
vdir=rot.multVec(vdir)
udir=App.Vector(0,1,0)
udir=rot.multVec(udir)

pos=Gui.ActiveDocument.ActiveView.getCameraNode().position.getValue().getValue()
pos=App.Vector(*pos)

shape=App.ActiveDocument.ActiveObject.Shape
reflect=shape.reflectLines(ViewDir=vdir, ViewPos=pos, UpDir=udir, EdgeType="Sharp", Visible=True,
OnShape=False) Part.show(reflect)
 */
PyObject* TopoShapePy::reflectLines(PyObject* args, PyObject* kwds) const
{
    static const std::array<const char*, 7>
        kwlist {"ViewDir", "ViewPos", "UpDir", "EdgeType", "Visible", "OnShape", nullptr};

    const char* type = "OutLine";
    PyObject* vis = Py_True;
    PyObject* in3d = Py_False;
    PyObject* pPos = nullptr;
    PyObject* pUp = nullptr;
    PyObject* pView;
    if (!Base::Wrapped_ParseTupleAndKeywords(
            args,
            kwds,
            "O!|O!O!sO!O!",
            kwlist,
            &Base::VectorPy::Type,
            &pView,
            &Base::VectorPy::Type,
            &pPos,
            &Base::VectorPy::Type,
            &pUp,
            &type,
            &PyBool_Type,
            &vis,
            &PyBool_Type,
            &in3d
        )) {
        return nullptr;
    }

    try {
        HLRBRep_TypeOfResultingEdge t;
        std::string str = type;
        if (str == "IsoLine") {
            t = HLRBRep_IsoLine;
        }
        else if (str == "Rg1Line") {
            t = HLRBRep_Rg1Line;
        }
        else if (str == "RgNLine") {
            t = HLRBRep_RgNLine;
        }
        else if (str == "Sharp") {
            t = HLRBRep_Sharp;
        }
        else {
            t = HLRBRep_OutLine;
        }

        Base::Vector3d p(0.0, 0.0, 0.0);
        if (pPos) {
            p = Py::Vector(pPos, false).toVector();
        }
        Base::Vector3d u(0.0, 1.0, 0.0);
        if (pUp) {
            u = Py::Vector(pUp, false).toVector();
        }

        Base::Vector3d v = Py::Vector(pView, false).toVector();
        const TopoDS_Shape& shape = this->getTopoShapePtr()->getShape();
        HLRAppli_ReflectLines reflect(shape);
        reflect.SetAxes(v.x, v.y, v.z, p.x, p.y, p.z, u.x, u.y, u.z);
        reflect.Perform();
        TopoDS_Shape lines
            = reflect.GetCompoundOf3dEdges(t, Base::asBoolean(vis), Base::asBoolean(in3d));
        return new TopoShapePy(new TopoShape(lines));
    }
    catch (Standard_Failure& e) {
        PyErr_SetString(PartExceptionOCCError, e.GetMessageString());
        return nullptr;
    }
}

PyObject* TopoShapePy::makeShapeFromMesh(PyObject* args)
{
    PyObject* tup;
    double tolerance = 1.0e-06;
    PyObject* sewShape = Py_True;
    if (!PyArg_ParseTuple(args, "O!|dO!", &PyTuple_Type, &tup, &tolerance, &PyBool_Type, &sewShape)) {
        return nullptr;
    }

    try {
        Py::Tuple tuple(tup);
        Py::Sequence vertex(tuple[0]);
        Py::Sequence facets(tuple[1]);

        std::vector<Base::Vector3d> Points;
        for (Py::Sequence::iterator it = vertex.begin(); it != vertex.end(); ++it) {
            Py::Vector vec(*it);
            Points.push_back(vec.toVector());
        }
        std::vector<Data::ComplexGeoData::Facet> Facets;
        for (Py::Sequence::iterator it = facets.begin(); it != facets.end(); ++it) {
            Data::ComplexGeoData::Facet face;
            Py::Tuple f(*it);
            face.I1 = (int)Py::Long(f[0]);
            face.I2 = (int)Py::Long(f[1]);
            face.I3 = (int)Py::Long(f[2]);
            Facets.push_back(face);
        }

        getTopoShapePtr()->setFaces(Points, Facets, tolerance);
        if (Base::asBoolean(sewShape)) {
            getTopoShapePtr()->sewShape(tolerance);
        }

        Py_Return;
    }
    PY_CATCH_OCC
}

PyObject* TopoShapePy::makeEvolved(PyObject* args, PyObject* kwds) const
{
    PyObject* Profile;
    PyObject* AxeProf = Py_True;
    PyObject* Solid = Py_False;
    PyObject* ProfOnSpine = Py_False;
    auto JoinType = JoinType::arc;
    double Tolerance = 0.0000001;

    static const std::array<const char*, 7>
        kwds_evolve {"Profile", "Join", "AxeProf", "Solid", "ProfOnSpine", "Tolerance", nullptr};
    if (!Base::Wrapped_ParseTupleAndKeywords(
            args,
            kwds,
            "O!|iO!O!O!d",
            kwds_evolve,
            &TopoShapePy::Type,
            &Profile,
            &JoinType,
            &PyBool_Type,
            &AxeProf,
            &PyBool_Type,
            &Solid,
            &PyBool_Type,
            &ProfOnSpine,
            &Tolerance
        )) {
        return nullptr;
    }
    try {
        return Py::new_reference_to(shape2pyshape(
            getTopoShapePtr()->makeElementEvolve(
                *static_cast<TopoShapePy*>(Profile)->getTopoShapePtr(),
                JoinType,
                PyObject_IsTrue(AxeProf) ? CoordinateSystem::global : CoordinateSystem::relativeToSpine,
                PyObject_IsTrue(Solid) ? MakeSolid::makeSolid : MakeSolid::noSolid,
                PyObject_IsTrue(ProfOnSpine) ? Spine::on : Spine::notOn,
                Tolerance
            )
        ));
    }
    PY_CATCH_OCC
}

PyObject* TopoShapePy::makeWires(PyObject* args) const
{
    const char* op = nullptr;
    if (!PyArg_ParseTuple(args, "s", &op)) {
        return nullptr;
    }

    PY_TRY
    {
        return Py::new_reference_to(shape2pyshape(getTopoShapePtr()->makeWires(op)));
    }
    PY_CATCH_OCC
}

PyObject* TopoShapePy::toNurbs(PyObject* args) const
{
    if (!PyArg_ParseTuple(args, "")) {
        return nullptr;
    }

    try {
        // Convert into nurbs
        TopoDS_Shape nurbs = this->getTopoShapePtr()->toNurbs();
        return new TopoShapePy(new TopoShape(nurbs));
    }
    catch (Standard_Failure& e) {
        PyErr_SetString(PartExceptionOCCError, e.GetMessageString());
        return nullptr;
    }
}

PyObject* TopoShapePy::isInside(PyObject* args) const
{
    PyObject* point;
    double tolerance;
    PyObject* checkFace = Py_False;
    TopAbs_State stateIn = TopAbs_IN;
    if (!PyArg_ParseTuple(args, "O!dO!", &(Base::VectorPy::Type), &point, &tolerance, &PyBool_Type, &checkFace)) {
        return nullptr;
    }

    try {
        TopoDS_Shape shape = getTopoShapePtr()->getShape();
        if (shape.IsNull()) {
            PyErr_SetString(PartExceptionOCCError, "Cannot handle null shape");
            return nullptr;
        }

        Base::Vector3d pnt = static_cast<Base::VectorPy*>(point)->value();
        gp_Pnt vertex = gp_Pnt(pnt.x, pnt.y, pnt.z);
        if (shape.ShapeType() == TopAbs_VERTEX || shape.ShapeType() == TopAbs_EDGE
            || shape.ShapeType() == TopAbs_WIRE || shape.ShapeType() == TopAbs_FACE) {

            BRepBuilderAPI_MakeVertex mkVertex(vertex);
            BRepExtrema_DistShapeShape extss;
            extss.LoadS1(mkVertex.Vertex());
            extss.LoadS2(shape);
            if (!extss.Perform()) {
                PyErr_SetString(PartExceptionOCCError, "Failed to determine distance to shape");
                return nullptr;
            }
            Standard_Boolean test = (extss.Value() <= tolerance);
            return Py_BuildValue("O", (test ? Py_True : Py_False));
        }
        else {
            BRepClass3d_SolidClassifier solidClassifier(shape);
            solidClassifier.Perform(vertex, tolerance);
            Standard_Boolean test = (solidClassifier.State() == stateIn);

            if (Base::asBoolean(checkFace) && solidClassifier.IsOnAFace()) {
                test = Standard_True;
            }
            return Py_BuildValue("O", (test ? Py_True : Py_False));
        }
    }
    catch (Standard_Failure& e) {
        PyErr_SetString(PartExceptionOCCError, e.GetMessageString());
        return nullptr;
    }
    catch (const std::exception& e) {
        PyErr_SetString(PartExceptionOCCError, e.what());
        return nullptr;
    }
}

PyObject* TopoShapePy::removeSplitter(PyObject* args) const
{
    if (!PyArg_ParseTuple(args, "")) {
        return nullptr;
    }

    try {
        return Py::new_reference_to(shape2pyshape(getTopoShapePtr()->makeElementRefine()));
    }
    catch (Standard_Failure& e) {
        PyErr_SetString(PartExceptionOCCError, e.GetMessageString());
        return nullptr;
    }
}

PyObject* TopoShapePy::getElement(PyObject* args) const
{
    char* input;
    PyObject* silent = Py_False;
    if (!PyArg_ParseTuple(args, "s|O", &input, &silent)) {
        return nullptr;
    }
    try {
        PyObject* res = getTopoShapePtr()->getPySubShape(input, PyObject_IsTrue(silent));
        if (!res) {
            Py_Return;
        }
        return res;
    }
    PY_CATCH_OCC
}

PyObject* TopoShapePy::countElement(PyObject* args) const
{
    char* input;
    if (!PyArg_ParseTuple(args, "s", &input)) {
        return nullptr;
    }

    PY_TRY
    {
        return Py::new_reference_to(Py::Long((long)getTopoShapePtr()->countSubShapes(input)));
    }
    PY_CATCH_OCC
}

PyObject* TopoShapePy::getTolerance(PyObject* args) const
{
    int mode;
    PyObject* type = reinterpret_cast<PyObject*>(&TopoShapePy::Type);
    if (!PyArg_ParseTuple(args, "i|O!", &mode, &PyType_Type, &type)) {
        return nullptr;
    }

    try {
        TopoDS_Shape shape = this->getTopoShapePtr()->getShape();
        PyTypeObject* pyType = reinterpret_cast<PyTypeObject*>(type);
        TopAbs_ShapeEnum shapetype = ShapeTypeFromPyType(pyType);
        if (!PyType_IsSubtype(pyType, &TopoShapePy::Type)
            || (shapetype != TopAbs_SHAPE && shapetype != TopAbs_VERTEX && shapetype != TopAbs_EDGE
                && shapetype != TopAbs_FACE && shapetype != TopAbs_SHELL)) {
            PyErr_SetString(PyExc_TypeError, "shape type must be Shape, Vertex, Edge, Face or Shell");
            return nullptr;
        }

        ShapeAnalysis_ShapeTolerance analysis;
        double tolerance = analysis.Tolerance(shape, mode, shapetype);
        return PyFloat_FromDouble(tolerance);
    }
    catch (Standard_Failure& e) {
        PyErr_SetString(PartExceptionOCCError, e.GetMessageString());
        return nullptr;
    }
}

PyObject* TopoShapePy::overTolerance(PyObject* args) const
{
    double value;
    PyObject* type = reinterpret_cast<PyObject*>(&TopoShapePy::Type);
    if (!PyArg_ParseTuple(args, "d|O!", &value, &PyType_Type, &type)) {
        return nullptr;
    }

    try {
        TopoDS_Shape shape = this->getTopoShapePtr()->getShape();
        PyTypeObject* pyType = reinterpret_cast<PyTypeObject*>(type);
        TopAbs_ShapeEnum shapetype = ShapeTypeFromPyType(pyType);
        if (!PyType_IsSubtype(pyType, &TopoShapePy::Type)
            || (shapetype != TopAbs_SHAPE && shapetype != TopAbs_VERTEX && shapetype != TopAbs_EDGE
                && shapetype != TopAbs_FACE && shapetype != TopAbs_SHELL)) {
            PyErr_SetString(PyExc_TypeError, "shape type must be Shape, Vertex, Edge, Face or Shell");
            return nullptr;
        }

        ShapeAnalysis_ShapeTolerance analysis;
        Handle(TopTools_HSequenceOfShape) seq = analysis.OverTolerance(shape, value, shapetype);
        Py::Tuple tuple(seq->Length());
        std::size_t index = 0;
        for (int i = 1; i <= seq->Length(); i++) {
            TopoDS_Shape item = seq->Value(i);
            tuple.setItem(index++, shape2pyshape(item));
        }
        return Py::new_reference_to(tuple);
    }
    catch (Standard_Failure& e) {
        PyErr_SetString(PartExceptionOCCError, e.GetMessageString());
        return nullptr;
    }
}

PyObject* TopoShapePy::inTolerance(PyObject* args) const
{
    double valmin;
    double valmax;
    PyObject* type = reinterpret_cast<PyObject*>(&TopoShapePy::Type);
    if (!PyArg_ParseTuple(args, "dd|O!", &valmin, &valmax, &PyType_Type, &type)) {
        return nullptr;
    }

    try {
        TopoDS_Shape shape = this->getTopoShapePtr()->getShape();
        PyTypeObject* pyType = reinterpret_cast<PyTypeObject*>(type);
        TopAbs_ShapeEnum shapetype = ShapeTypeFromPyType(pyType);
        if (!PyType_IsSubtype(pyType, &TopoShapePy::Type)
            || (shapetype != TopAbs_SHAPE && shapetype != TopAbs_VERTEX && shapetype != TopAbs_EDGE
                && shapetype != TopAbs_FACE && shapetype != TopAbs_SHELL)) {
            PyErr_SetString(PyExc_TypeError, "shape type must be Shape, Vertex, Edge, Face or Shell");
            return nullptr;
        }

        ShapeAnalysis_ShapeTolerance analysis;
        Handle(TopTools_HSequenceOfShape) seq = analysis.InTolerance(shape, valmin, valmax, shapetype);
        Py::Tuple tuple(seq->Length());
        std::size_t index = 0;
        for (int i = 1; i <= seq->Length(); i++) {
            TopoDS_Shape item = seq->Value(i);
            tuple.setItem(index++, shape2pyshape(item));
        }
        return Py::new_reference_to(tuple);
    }
    catch (Standard_Failure& e) {
        PyErr_SetString(PartExceptionOCCError, e.GetMessageString());
        return nullptr;
    }
}

PyObject* TopoShapePy::globalTolerance(PyObject* args) const
{
    int mode;
    if (!PyArg_ParseTuple(args, "i", &mode)) {
        return nullptr;
    }

    try {
        TopoDS_Shape shape = this->getTopoShapePtr()->getShape();
        ShapeAnalysis_ShapeTolerance analysis;
        analysis.Tolerance(shape, mode);
        double tolerance = analysis.GlobalTolerance(mode);

        return PyFloat_FromDouble(tolerance);
    }
    catch (Standard_Failure& e) {
        PyErr_SetString(PartExceptionOCCError, e.GetMessageString());
        return nullptr;
    }
}

PyObject* TopoShapePy::fixTolerance(PyObject* args) const
{
    double value;
    PyObject* type = reinterpret_cast<PyObject*>(&TopoShapePy::Type);
    if (!PyArg_ParseTuple(args, "d|O!", &value, &PyType_Type, &type)) {
        return nullptr;
    }

    try {
        TopoDS_Shape shape = this->getTopoShapePtr()->getShape();
        PyTypeObject* pyType = reinterpret_cast<PyTypeObject*>(type);
        TopAbs_ShapeEnum shapetype = ShapeTypeFromPyType(pyType);
        if (!PyType_IsSubtype(pyType, &TopoShapePy::Type)) {
            PyErr_SetString(PyExc_TypeError, "type must be a Shape subtype");
            return nullptr;
        }

        ShapeFix_ShapeTolerance fix;
        fix.SetTolerance(shape, value, shapetype);
        Py_Return;
    }
    catch (Standard_Failure& e) {
        PyErr_SetString(PartExceptionOCCError, e.GetMessageString());
        return nullptr;
    }
}

PyObject* TopoShapePy::limitTolerance(PyObject* args) const
{
    double tmin;
    double tmax = 0;
    PyObject* type = reinterpret_cast<PyObject*>(&TopoShapePy::Type);
    if (!PyArg_ParseTuple(args, "d|dO!", &tmin, &tmax, &PyType_Type, &type)) {
        return nullptr;
    }

    try {
        TopoDS_Shape shape = this->getTopoShapePtr()->getShape();
        PyTypeObject* pyType = reinterpret_cast<PyTypeObject*>(type);
        TopAbs_ShapeEnum shapetype = ShapeTypeFromPyType(pyType);
        if (!PyType_IsSubtype(pyType, &TopoShapePy::Type)) {
            PyErr_SetString(PyExc_TypeError, "type must be a Shape subtype");
            return nullptr;
        }

        ShapeFix_ShapeTolerance fix;
        Standard_Boolean ok = fix.LimitTolerance(shape, tmin, tmax, shapetype);
        return PyBool_FromLong(ok ? 1 : 0);
    }
    catch (Standard_Failure& e) {
        PyErr_SetString(PartExceptionOCCError, e.GetMessageString());
        return nullptr;
    }
}

PyObject* _getSupportIndex(const char* suppStr, TopoShape* ts, TopoDS_Shape suppShape)
{
    std::stringstream ss;
    TopoDS_Shape subShape;

    unsigned long nSubShapes = ts->countSubShapes(suppStr);
    long supportIndex = -1;
    for (unsigned long j = 1; j <= nSubShapes; j++) {
        ss.str("");
        ss << suppStr << j;
        subShape = ts->getSubShape(ss.str().c_str());
        if (subShape.IsEqual(suppShape)) {
            supportIndex = j - 1;
            break;
        }
    }
    return PyLong_FromLong(supportIndex);
}

PyObject* TopoShapePy::proximity(PyObject* args) const
{
    using BRepExtrema_OverlappedSubShapes = BRepExtrema_MapOfIntegerPackedMapOfInteger;

    PyObject* ps2;
    Standard_Real tol = Precision::Confusion();
    if (!PyArg_ParseTuple(args, "O!|d", &(TopoShapePy::Type), &ps2, &tol)) {
        return nullptr;
    }

    const TopoDS_Shape& s1 = getTopoShapePtr()->getShape();
    const TopoDS_Shape& s2 = static_cast<Part::TopoShapePy*>(ps2)->getTopoShapePtr()->getShape();
    if (s1.IsNull()) {
        PyErr_SetString(PyExc_ValueError, "proximity: Shape object is invalid");
        return nullptr;
    }
    if (s2.IsNull()) {
        PyErr_SetString(PyExc_ValueError, "proximity: Shape parameter is invalid");
        return nullptr;
    }

    BRepExtrema_ShapeProximity proximity;
    proximity.LoadShape1(s1);
    proximity.LoadShape2(s2);
    if (tol > 0.0) {
        proximity.SetTolerance(tol);
    }

    proximity.Perform();
    if (!proximity.IsDone()) {
        PyErr_SetString(
            PartExceptionOCCError,
            "BRepExtrema_ShapeProximity failed, make sure the shapes are tessellated"
        );
        return nullptr;
    }

    Py::List overlappssindex1;
    Py::List overlappssindex2;

    for (BRepExtrema_OverlappedSubShapes::Iterator anIt1(proximity.OverlapSubShapes1()); anIt1.More();
         anIt1.Next()) {
        overlappssindex1.append(Py::Long(anIt1.Key() + 1));
    }
    for (BRepExtrema_OverlappedSubShapes::Iterator anIt2(proximity.OverlapSubShapes2()); anIt2.More();
         anIt2.Next()) {
        overlappssindex2.append(Py::Long(anIt2.Key() + 1));
    }

    Py::Tuple tuple(2);
    tuple.setItem(0, overlappssindex1);
    tuple.setItem(1, overlappssindex2);
    return Py::new_reference_to(tuple);  // face indexes
}

PyObject* TopoShapePy::distToShape(PyObject* args) const
{
    PyObject* ps2;
    gp_Pnt P1, P2;
    BRepExtrema_SupportType supportType1, supportType2;
    TopoDS_Shape suppS1, suppS2;
    Standard_Real minDist = -1, t1, t2, u1, v1, u2, v2;
    Standard_Real tol = Precision::Confusion();

    if (!PyArg_ParseTuple(args, "O!|d", &(TopoShapePy::Type), &ps2, &tol)) {
        return nullptr;
    }

    const TopoDS_Shape& s1 = getTopoShapePtr()->getShape();
    TopoShape* ts1 = getTopoShapePtr();
    const TopoDS_Shape& s2 = static_cast<Part::TopoShapePy*>(ps2)->getTopoShapePtr()->getShape();
    TopoShape* ts2 = static_cast<Part::TopoShapePy*>(ps2)->getTopoShapePtr();

    if (s2.IsNull()) {
        PyErr_SetString(PyExc_TypeError, "distToShape: Shape parameter is invalid");
        return nullptr;
    }
    BRepExtrema_DistShapeShape extss;
    extss.SetDeflection(tol);
#if OCC_VERSION_HEX >= 0x070600
    extss.SetMultiThread(true);
#endif
    extss.LoadS1(s1);
    extss.LoadS2(s2);
    try {
        extss.Perform();
    }
    catch (const Standard_Failure& e) {
        PyErr_SetString(PyExc_RuntimeError, e.GetMessageString());
        return nullptr;
    }
    if (!extss.IsDone()) {
        PyErr_SetString(PyExc_RuntimeError, "BRepExtrema_DistShapeShape failed");
        return nullptr;
    }
    Py::List solnPts;
    Py::List solnGeom;
    int count = extss.NbSolution();
    if (count != 0) {
        minDist = extss.Value();
        // extss.Dump(std::cout);
        for (int i = 1; i <= count; i++) {
            Py::Object pt1, pt2;
            Py::String suppType1, suppType2;
            Py::Long suppIndex1, suppIndex2;
            Py::Object param1, param2;

            P1 = extss.PointOnShape1(i);
            pt1 = Py::asObject(new Base::VectorPy(new Base::Vector3d(P1.X(), P1.Y(), P1.Z())));
            supportType1 = extss.SupportTypeShape1(i);
            suppS1 = extss.SupportOnShape1(i);
            switch (supportType1) {
                case BRepExtrema_IsVertex:
                    suppType1 = Py::String("Vertex");
                    suppIndex1 = Py::asObject(_getSupportIndex("Vertex", ts1, suppS1));
                    param1 = Py::None();
                    break;
                case BRepExtrema_IsOnEdge:
                    suppType1 = Py::String("Edge");
                    suppIndex1 = Py::asObject(_getSupportIndex("Edge", ts1, suppS1));
                    extss.ParOnEdgeS1(i, t1);
                    param1 = Py::Float(t1);
                    break;
                case BRepExtrema_IsInFace:
                    suppType1 = Py::String("Face");
                    suppIndex1 = Py::asObject(_getSupportIndex("Face", ts1, suppS1));
                    extss.ParOnFaceS1(i, u1, v1);
                    {
                        Py::Tuple tup(2);
                        tup[0] = Py::Float(u1);
                        tup[1] = Py::Float(v1);
                        param1 = tup;
                    }
                    break;
                default:
                    Base::Console().message(
                        "distToShape: supportType1 is unknown: %d \n",
                        static_cast<int>(supportType1)
                    );
                    suppType1 = Py::String("Unknown");
                    suppIndex1 = -1;
                    param1 = Py::None();
            }

            P2 = extss.PointOnShape2(i);
            pt2 = Py::asObject(new Base::VectorPy(new Base::Vector3d(P2.X(), P2.Y(), P2.Z())));
            supportType2 = extss.SupportTypeShape2(i);
            suppS2 = extss.SupportOnShape2(i);
            switch (supportType2) {
                case BRepExtrema_IsVertex:
                    suppType2 = Py::String("Vertex");
                    suppIndex2 = Py::asObject(_getSupportIndex("Vertex", ts2, suppS2));
                    param2 = Py::None();
                    break;
                case BRepExtrema_IsOnEdge:
                    suppType2 = Py::String("Edge");
                    suppIndex2 = Py::asObject(_getSupportIndex("Edge", ts2, suppS2));
                    extss.ParOnEdgeS2(i, t2);
                    param2 = Py::Float(t2);
                    break;
                case BRepExtrema_IsInFace:
                    suppType2 = Py::String("Face");
                    suppIndex2 = Py::asObject(_getSupportIndex("Face", ts2, suppS2));
                    extss.ParOnFaceS2(i, u2, v2);
                    {
                        Py::Tuple tup(2);
                        tup[0] = Py::Float(u2);
                        tup[1] = Py::Float(v2);
                        param2 = tup;
                    }
                    break;
                default:
                    Base::Console().message(
                        "distToShape: supportType2 is unknown: %d \n",
                        static_cast<int>(supportType2)
                    );
                    suppType2 = Py::String("Unknown");
                    suppIndex2 = -1;
                    param2 = Py::None();
            }
            Py::Tuple pts(2);
            pts[0] = pt1;
            pts[1] = pt2;
            solnPts.append(pts);

            Py::Tuple geom(6);
            geom[0] = suppType1;
            geom[1] = suppIndex1;
            geom[2] = param1;
            geom[3] = suppType2;
            geom[4] = suppIndex2;
            geom[5] = param2;

            solnGeom.append(geom);
        }
    }
    else {
        PyErr_SetString(PyExc_TypeError, "distToShape: No Solutions Found.");
        return nullptr;
    }
    Py::Tuple ret(3);
    ret[0] = Py::Float(minDist);
    ret[1] = solnPts;
    ret[2] = solnGeom;
    return Py::new_reference_to(ret);
}

PyObject* TopoShapePy::optimalBoundingBox(PyObject* args) const
{
    PyObject* useT = Py_True;
    PyObject* useS = Py_False;
    if (!PyArg_ParseTuple(args, "|O!O!", &PyBool_Type, &useT, &PyBool_Type, &useS)) {
        return nullptr;
    }

    try {
        TopoDS_Shape shape = this->getTopoShapePtr()->getShape();
        Bnd_Box bounds;
        BRepBndLib::AddOptimal(shape, bounds, Base::asBoolean(useT), Base::asBoolean(useS));
        bounds.SetGap(0.0);
        Standard_Real xMin, yMin, zMin, xMax, yMax, zMax;
        bounds.Get(xMin, yMin, zMin, xMax, yMax, zMax);

        Base::BoundBox3d box;
        box.MinX = xMin;
        box.MaxX = xMax;
        box.MinY = yMin;
        box.MaxY = yMax;
        box.MinZ = zMin;
        box.MaxZ = zMax;

        Py::BoundingBox pybox(box);
        return Py::new_reference_to(pybox);
    }
    catch (const Standard_Failure& e) {
        throw Py::RuntimeError(e.GetMessageString());
    }
}

PyObject* TopoShapePy::clearCache(PyObject* args)
{
    if (!PyArg_ParseTuple(args, "")) {
        return 0;
    }
    getTopoShapePtr()->initCache(1);
    return IncRef();
}

PyObject* TopoShapePy::defeaturing(PyObject* args) const
{
    PyObject* l;
    if (!PyArg_ParseTuple(args, "O", &l)) {
        return nullptr;
    }

    try {
        Py::Sequence list(l);
        std::vector<TopoDS_Shape> shapes;
        for (Py::Sequence::iterator it = list.begin(); it != list.end(); ++it) {
            Py::TopoShape sh(*it);
            shapes.push_back(sh.extensionObject()->getTopoShapePtr()->getShape());
        }
        PyTypeObject* type = this->GetType();
        PyObject* inst = type->tp_new(type, const_cast<TopoShapePy*>(this), nullptr);
        static_cast<TopoShapePy*>(inst)->getTopoShapePtr()->setShape(
            this->getTopoShapePtr()->defeaturing(shapes)
        );
        return inst;
    }
    catch (const Standard_Failure& e) {
        PyErr_SetString(PartExceptionOCCError, e.GetMessageString());
        return nullptr;
    }
}

PyObject* TopoShapePy::findSubShape(PyObject* args) const
{
    PyObject* pyobj;
    if (!PyArg_ParseTuple(args, "O", &pyobj)) {
        return nullptr;
    }

    PY_TRY
    {
        Py::List res;
        for (auto& s : getPyShapes(pyobj)) {
            int index = getTopoShapePtr()->findShape(s.getShape());
            if (index > 0) {
                res.append(Py::TupleN(Py::String(s.shapeName()), Py::Long(index)));
            }
            else {
                res.append(Py::TupleN(Py::Object(), Py::Long(0)));
            }
        }
        if (PySequence_Check(pyobj)) {
            return Py::new_reference_to(res);
        }
        return Py::new_reference_to(Py::Object(res[0].ptr()));
    }
    PY_CATCH_OCC
}

PyObject* TopoShapePy::findSubShapesWithSharedVertex(PyObject* args, PyObject* keywds) const
{
    static const std::array<const char*, 7>
        kwlist {"shape", "needName", "checkGeometry", "tol", "atol", "singleResult", nullptr};
    PyObject* pyobj;
    PyObject* needName = Py_False;
    PyObject* checkGeometry = Py_True;
    PyObject* singleResult = Py_False;
    double tol = 1e-7;
    double atol = 1e-12;
    if (!Base::Wrapped_ParseTupleAndKeywords(
            args,
            keywds,
            "O!|OOddO",
            kwlist,
            &Type,
            &pyobj,
            &needName,
            &checkGeometry,
            &tol,
            &atol,
            &singleResult
        )) {
        return nullptr;
    }

    PY_TRY
    {
        Py::List res;
        const TopoShape& shape = *static_cast<TopoShapePy*>(pyobj)->getTopoShapePtr();
        Data::SearchOptions options;
        if (PyObject_IsTrue(checkGeometry)) {
            options.setFlag(Data::SearchOption::CheckGeometry);
        }
        if (PyObject_IsTrue(singleResult)) {
            options.setFlag(Data::SearchOption::SingleResult);
        }
        if (PyObject_IsTrue(needName)) {
            std::vector<std::string> names;
            auto shapes
                = getTopoShapePtr()->findSubShapesWithSharedVertex(shape, &names, options, tol, atol);
            for (std::size_t i = 0; i < shapes.size(); ++i) {
                res.append(Py::TupleN(Py::String(names[i]), shape2pyshape(shapes[i])));
            }
        }
        else {
            for (auto& s :
                 getTopoShapePtr()->findSubShapesWithSharedVertex(shape, nullptr, options, tol, atol)) {
                res.append(shape2pyshape(s));
            }
        }
        return Py::new_reference_to(res);
    }
    PY_CATCH_OCC
}

// End of Methods, Start of Attributes

Py::String TopoShapePy::getShapeType() const
{
    TopoDS_Shape sh = getTopoShapePtr()->getShape();
    if (sh.IsNull()) {
        throw Py::Exception(Base::PyExc_FC_GeneralError, "cannot determine type of null shape");
    }

    TopAbs_ShapeEnum type = sh.ShapeType();
    std::string name;
    switch (type) {
        case TopAbs_COMPOUND:
            name = "Compound";
            break;
        case TopAbs_COMPSOLID:
            name = "CompSolid";
            break;
        case TopAbs_SOLID:
            name = "Solid";
            break;
        case TopAbs_SHELL:
            name = "Shell";
            break;
        case TopAbs_FACE:
            name = "Face";
            break;
        case TopAbs_WIRE:
            name = "Wire";
            break;
        case TopAbs_EDGE:
            name = "Edge";
            break;
        case TopAbs_VERTEX:
            name = "Vertex";
            break;
        case TopAbs_SHAPE:
            name = "Shape";
            break;
    }

    return Py::String(name);
}

Py::String TopoShapePy::getOrientation() const
{
    TopoDS_Shape sh = getTopoShapePtr()->getShape();
    if (sh.IsNull()) {
        throw Py::Exception(Base::PyExc_FC_GeneralError, "cannot determine orientation of null shape");
    }

    TopAbs_Orientation type = sh.Orientation();
    std::string name;
    switch (type) {
        case TopAbs_FORWARD:
            name = "Forward";
            break;
        case TopAbs_REVERSED:
            name = "Reversed";
            break;
        case TopAbs_INTERNAL:
            name = "Internal";
            break;
        case TopAbs_EXTERNAL:
            name = "External";
            break;
    }

    return Py::String(name);
}

void TopoShapePy::setOrientation(Py::String arg)
{
    TopoDS_Shape sh = getTopoShapePtr()->getShape();
    if (sh.IsNull()) {
        throw Py::Exception(Base::PyExc_FC_GeneralError, "cannot determine orientation of null shape");
    }

    std::string name = static_cast<std::string>(arg);
    TopAbs_Orientation type;
    if (name == "Forward") {
        type = TopAbs_FORWARD;
    }
    else if (name == "Reversed") {
        type = TopAbs_REVERSED;
    }
    else if (name == "Internal") {
        type = TopAbs_INTERNAL;
    }
    else if (name == "External") {
        type = TopAbs_EXTERNAL;
    }
    else {
        throw Py::AttributeError("Invalid orientation type");
    }

    sh.Orientation(type);
    getTopoShapePtr()->setShape(sh);
}

static Py::List getElements(const TopoShape& sh, TopAbs_ShapeEnum type, TopAbs_ShapeEnum avoid = TopAbs_SHAPE)
{
    Py::List ret;
    for (auto& shape : sh.getSubTopoShapes(type, avoid)) {
        ret.append(shape2pyshape(shape));
    }
    return ret;
}

PyObject* TopoShapePy::getChildShapes(PyObject* args) const
{
    const char* type;
    const char* avoid = nullptr;
    if (!PyArg_ParseTuple(args, "s|s", &type, &avoid)) {
        return nullptr;
    }

    PY_TRY
    {
        return Py::new_reference_to(getElements(
            *getTopoShapePtr(),
            TopoShape::shapeType(type),
            !Base::Tools::isNullOrEmpty(avoid) ? TopoShape::shapeType(avoid) : TopAbs_SHAPE
        ));
    }
    PY_CATCH_OCC;
}

Py::List TopoShapePy::getSubShapes() const
{
    return getElements(*getTopoShapePtr(), TopAbs_SHAPE);
}

Py::List TopoShapePy::getFaces() const
{
    return getElements(*getTopoShapePtr(), TopAbs_FACE);
}

Py::List TopoShapePy::getVertexes() const
{
    return getElements(*getTopoShapePtr(), TopAbs_VERTEX);
}

Py::List TopoShapePy::getShells() const
{
    return getElements(*getTopoShapePtr(), TopAbs_SHELL);
}

Py::List TopoShapePy::getSolids() const
{
    return getElements(*getTopoShapePtr(), TopAbs_SOLID);
}

Py::List TopoShapePy::getCompSolids() const
{
    return getElements(*getTopoShapePtr(), TopAbs_COMPSOLID);
}

Py::List TopoShapePy::getEdges() const
{
    return getElements(*getTopoShapePtr(), TopAbs_EDGE);
}

Py::List TopoShapePy::getWires() const
{
    return getElements(*getTopoShapePtr(), TopAbs_WIRE);
}

Py::List TopoShapePy::getCompounds() const
{
    return getElements(*getTopoShapePtr(), TopAbs_COMPOUND);
}

Py::Float TopoShapePy::getLength() const
{
    const TopoDS_Shape& shape = getTopoShapePtr()->getShape();
    if (shape.IsNull()) {
        throw Py::RuntimeError("shape is invalid");
    }
    GProp_GProps props;
    BRepGProp::LinearProperties(shape, props);
    return Py::Float(props.Mass());
}

Py::Float TopoShapePy::getArea() const
{
    const TopoDS_Shape& shape = getTopoShapePtr()->getShape();
    if (shape.IsNull()) {
        throw Py::RuntimeError("shape is invalid");
    }
    GProp_GProps props;
    BRepGProp::SurfaceProperties(shape, props);
    return Py::Float(props.Mass());
}

Py::Float TopoShapePy::getVolume() const
{
    const TopoDS_Shape& shape = getTopoShapePtr()->getShape();
    if (shape.IsNull()) {
        throw Py::RuntimeError("shape is invalid");
    }
    GProp_GProps props;
    BRepGProp::VolumeProperties(shape, props);
    return Py::Float(props.Mass());
}

PyObject* TopoShapePy::getElementHistory(PyObject* args) const
{
    const char* pyname;
    if (!PyArg_ParseTuple(args, "s", &pyname)) {
        return 0;
    }

    Data::MappedName name(pyname);
    PY_TRY
    {
        Data::MappedName original;
        std::vector<Data::MappedName> history;
        long tag = getTopoShapePtr()->getElementHistory(name, &original, &history);
        if (!tag) {
            Py_Return;
        }
        Py::Tuple ret(3);
        ret.setItem(0, Py::Long(tag));
        std::string tmp;
        ret.setItem(1, Py::String(original.appendToBuffer(tmp)));
        Py::List pyHistory;
        for (auto& h : history) {
            tmp.clear();
            pyHistory.append(Py::String(h.appendToBuffer(tmp)));
        }
        ret.setItem(2, pyHistory);
        return Py::new_reference_to(ret);
    }
    PY_CATCH_OCC
}

struct PyShapeMapper: Part::ShapeMapper
{
    bool populate(MappingStatus status, PyObject* pyobj)
    {
        if (!pyobj || pyobj == Py_None) {
            return true;
        }
        try {
            Py::Sequence seq(pyobj);
            for (size_t i = 0, count = seq.size(); i < count; ++i) {
                Py::Sequence item(seq[i].ptr());
                if (item.size() != 2) {
                    return false;
                }

                Part::ShapeMapper::populate(
                    status,
                    getPyShapes(item[0].ptr()),
                    getPyShapes(item[1].ptr())
                );
            }
        }
        catch (Py::Exception&) {
            PyErr_Clear();
            return false;
        }
        return true;
    }

    void init(PyObject* g, PyObject* m)
    {
        const char* msg
            = "Expect input mapping to be a list of tuple(srcShape|shapeList, dstShape|shapeList)";
        if (!populate(MappingStatus::Generated, g) || !populate(MappingStatus::Modified, m)) {
            throw Py::TypeError(msg);
        }
    }
};

PyObject* TopoShapePy::mapShapes(PyObject* args)
{
    PyObject* generated;
    PyObject* modified;
    const char* op = nullptr;
    if (!PyArg_ParseTuple(args, "OO|s", &generated, &modified, &op)) {
        return 0;
    }
    PY_TRY
    {
        PyShapeMapper mapper;
        mapper.init(generated, modified);
        TopoShape& self = *getTopoShapePtr();
        TopoShape s(self.Tag, self.Hasher);
        s.makeShapeWithElementMap(self.getShape(), mapper, mapper.shapes, op);
        self = s;
        return IncRef();
    }
    PY_CATCH_OCC
}

PyObject* TopoShapePy::mapSubElement(PyObject* args)
{
    const char* op = nullptr;
    PyObject* sh;
    if (!PyArg_ParseTuple(args, "O|s", &sh, &op)) {
        return 0;
    }
    PY_TRY
    {
        getTopoShapePtr()->mapSubElement(getPyShapes(sh), op);
        return IncRef();
    }
    PY_CATCH_OCC
}

PyObject* TopoShapePy::getCustomAttributes(const char* attr) const
{
    if (!attr) {
        return nullptr;
    }
    PY_TRY
    {
        TopoDS_Shape res = getTopoShapePtr()->getSubShape(attr, true);
        if (!res.IsNull()) {
            return Py::new_reference_to(shape2pyshape(res));
        }
    }
    PY_CATCH_OCC
    return nullptr;
}

int TopoShapePy::setCustomAttributes(const char*, PyObject*)
{
    return 0;
}
<|MERGE_RESOLUTION|>--- conflicted
+++ resolved
@@ -1,2991 +1,2971 @@
-// SPDX-License-Identifier: LGPL-2.1-or-later
-
-/***************************************************************************
- *   Copyright (c) 2008 Jürgen Riegel <juergen.riegel@web.de>              *
- *                                                                         *
- *   This file is part of the FreeCAD CAx development system.              *
- *                                                                         *
- *   This library is free software; you can redistribute it and/or         *
- *   modify it under the terms of the GNU Library General Public           *
- *   License as published by the Free Software Foundation; either          *
- *   version 2 of the License, or (at your option) any later version.      *
- *                                                                         *
- *   This library  is distributed in the hope that it will be useful,      *
- *   but WITHOUT ANY WARRANTY; without even the implied warranty of        *
- *   MERCHANTABILITY or FITNESS FOR A PARTICULAR PURPOSE.  See the         *
- *   GNU Library General Public License for more details.                  *
- *                                                                         *
- *   You should have received a copy of the GNU Library General Public     *
- *   License along with this library; see the file COPYING.LIB. If not,    *
- *   write to the Free Software Foundation, Inc., 59 Temple Place,         *
- *   Suite 330, Boston, MA  02111-1307, USA                                *
- *                                                                         *
- ***************************************************************************/
-
-#include <limits>
-#include <sstream>
-#include <boost/regex.hpp>
-
-#include <BRep_Tool.hxx>
-#include <BRepAlgo_NormalProjection.hxx>
-#include <BRepBndLib.hxx>
-#include <BRepBuilderAPI_Copy.hxx>
-#include <BRepBuilderAPI_MakeVertex.hxx>
-#include <BRepBuilderAPI_Transform.hxx>
-#include <BRepClass3d_SolidClassifier.hxx>
-#include <BRepExtrema_DistShapeShape.hxx>
-#include <BRepExtrema_ShapeProximity.hxx>
-#include <BRepExtrema_SupportType.hxx>
-#include <BRepFilletAPI_MakeChamfer.hxx>
-#include <BRepFilletAPI_MakeFillet.hxx>
-#include <BRepGProp.hxx>
-#include <BRepMesh_IncrementalMesh.hxx>
-#include <BRepProj_Projection.hxx>
-#include <BRepTools.hxx>
-#include <Geom_Plane.hxx>
-#include <gp_Ax1.hxx>
-#include <gp_Ax2.hxx>
-#include <gp_Dir.hxx>
-#include <gp_Pln.hxx>
-#include <gp_Pnt.hxx>
-#include <gp_Trsf.hxx>
-#include <GProp_GProps.hxx>
-#include <HLRAppli_ReflectLines.hxx>
-#include <Precision.hxx>
-#include <Poly_Polygon3D.hxx>
-#include <Poly_Triangulation.hxx>
-#include <ShapeAnalysis_ShapeTolerance.hxx>
-#include <ShapeFix_ShapeTolerance.hxx>
-#include <Standard_Version.hxx>
-#include <TopExp.hxx>
-#include <TopExp_Explorer.hxx>
-#include <TopLoc_Location.hxx>
-#include <TopoDS.hxx>
-#include <TopoDS_Iterator.hxx>
-#include <TopTools_IndexedMapOfShape.hxx>
-#include <TopTools_ListIteratorOfListOfShape.hxx>
-#include <TopTools_ListOfShape.hxx>
-
-#include <App/PropertyStandard.h>
-#include <App/StringHasherPy.h>
-#include <Base/FileInfo.h>
-#include <Base/GeometryPyCXX.h>
-#include <Base/MatrixPy.h>
-#include <Base/PyWrapParseTupleAndKeywords.h>
-#include <Base/Rotation.h>
-#include <Base/Stream.h>
-#include <Base/Tools.h>
-#include <Base/Vector3D.h>
-#include <Base/VectorPy.h>
-
-#include <Mod/Part/App/TopoShapePy.h>
-#include <Mod/Part/App/TopoShapePy.cpp>
-
-#include <Mod/Part/App/GeometryPy.h>
-#include <Mod/Part/App/PlanePy.h>
-#include <Mod/Part/App/TopoShapeCompoundPy.h>
-#include <Mod/Part/App/TopoShapeCompSolidPy.h>
-#include <Mod/Part/App/TopoShapeEdgePy.h>
-#include <Mod/Part/App/TopoShapeFacePy.h>
-#include <Mod/Part/App/TopoShapeOpCode.h>
-#include <Mod/Part/App/TopoShapeShellPy.h>
-#include <Mod/Part/App/TopoShapeSolidPy.h>
-#include <Mod/Part/App/TopoShapeVertexPy.h>
-#include <Mod/Part/App/TopoShapeWirePy.h>
-
-#include "OCCError.h"
-#include "PartPyCXX.h"
-#include "ShapeMapHasher.h"
-#include "TopoShapeMapper.h"
-
-
-using namespace Part;
-
-static Py_hash_t _TopoShapeHash(PyObject* self)
-{
-    if (!self) {
-        PyErr_SetString(
-            PyExc_TypeError,
-            "descriptor 'hash' of 'Part.TopoShape' object needs an argument"
-        );
-        return 0;
-    }
-    if (!static_cast<Base::PyObjectBase*>(self)->isValid()) {
-        PyErr_SetString(
-            PyExc_ReferenceError,
-            "This object is already deleted most likely through closing a document. "
-            "This reference is no longer valid!"
-        );
-        return 0;
-    }
-#if OCC_VERSION_HEX >= 0x070800
-    return std::hash<TopoDS_Shape> {}(static_cast<TopoShapePy*>(self)->getTopoShapePtr()->getShape());
-#else
-    return static_cast<TopoShapePy*>(self)->getTopoShapePtr()->getShape().HashCode(
-        std::numeric_limits<int>::max()
-    );
-#endif
-}
-
-struct TopoShapePyInit
-{
-    TopoShapePyInit()
-    {
-        TopoShapePy::Type.tp_hash = _TopoShapeHash;
-    }
-} _TopoShapePyInit;
-
-// returns a string which represents the object e.g. when printed in python
-std::string TopoShapePy::representation() const
-{
-    std::stringstream str;
-    str << "<Shape object at " << getTopoShapePtr() << ">";
-
-    return str.str();
-}
-
-PyObject* TopoShapePy::PyMake(struct _typeobject*, PyObject*, PyObject*)  // Python wrapper
-{
-    // create a new instance of TopoShapePy and the Twin object
-    return new TopoShapePy(new TopoShape);
-}
-
-int TopoShapePy::PyInit(PyObject* args, PyObject* keywds)
-{
-    static const std::array<const char*, 5> kwlist {"shape", "op", "tag", "hasher", nullptr};
-    long tag = 0;
-    PyObject* pyHasher = nullptr;
-    const char* op = nullptr;
-    PyObject* pcObj = nullptr;
-    if (!Base::Wrapped_ParseTupleAndKeywords(
-            args,
-            keywds,
-            "|OsiO!",
-            kwlist,
-            &pcObj,
-            &op,
-            &tag,
-            &App::StringHasherPy::Type,
-            &pyHasher
-        )) {
-        return -1;
-    }
-    auto& self = *getTopoShapePtr();
-    self.Tag = tag;
-    if (pyHasher) {
-        self.Hasher = static_cast<App::StringHasherPy*>(pyHasher)->getStringHasherPtr();
-    }
-    auto shapes = getPyShapes(pcObj);
-    PY_TRY
-    {
-        if (shapes.size() == 1 && !op) {
-            auto s = shapes.front();
-            if (self.Tag) {
-                if ((s.Tag && self.Tag != s.Tag)
-                    || (self.Hasher && s.getElementMapSize() && self.Hasher != s.Hasher)) {
-                    s.reTagElementMap(self.Tag, self.Hasher);
-                }
-                else {
-                    s.Tag = self.Tag;
-                    s.Hasher = self.Hasher;
-                }
-            }
-            self = s;
-        }
-        else if (shapes.size()) {
-            if (!op) {
-                op = Part::OpCodes::Fuse;
-            }
-            self.makeElementBoolean(op, shapes);
-        }
-    }
-    _PY_CATCH_OCC(return (-1))
-    return 0;
-}
-
-PyObject* TopoShapePy::copy(PyObject* args) const
-{
-    PyObject* copyGeom = Py_True;
-    PyObject* copyMesh = Py_False;
-    const char* op = nullptr;
-    PyObject* pyHasher = nullptr;
-    if (!PyArg_ParseTuple(
-            args,
-            "|sO!O!O!",
-            &op,
-            &App::StringHasherPy::Type,
-            &pyHasher,
-            &PyBool_Type,
-            &copyGeom,
-            &PyBool_Type,
-            &copyMesh
-        )) {
-        PyErr_Clear();
-        if (!PyArg_ParseTuple(args, "|O!O!", &PyBool_Type, &copyGeom, &PyBool_Type, &copyMesh)) {
-            return 0;
-        }
-    }
-    if (op && !op[0]) {
-        op = nullptr;
-    }
-    App::StringHasherRef hasher;
-    if (pyHasher) {
-        hasher = static_cast<App::StringHasherPy*>(pyHasher)->getStringHasherPtr();
-    }
-    auto& self = *getTopoShapePtr();
-    return Py::new_reference_to(shape2pyshape(
-        TopoShape(self.Tag, hasher)
-            .makeElementCopy(self, op, PyObject_IsTrue(copyGeom), PyObject_IsTrue(copyMesh))
-    ));
-}
-
-PyObject* TopoShapePy::cleaned(PyObject* args) const
-{
-    if (!PyArg_ParseTuple(args, "")) {
-        return nullptr;
-    }
-    auto& self = *getTopoShapePtr();
-    TopoShape copy(self.makeElementCopy());
-    if (!copy.isNull()) {
-        BRepTools::Clean(copy.getShape());  // remove triangulation
-    }
-    return Py::new_reference_to(shape2pyshape(copy));
-}
-
-PyObject* TopoShapePy::replaceShape(PyObject* args) const
-{
-    PyObject* l;
-    if (!PyArg_ParseTuple(args, "O", &l)) {
-        return nullptr;
-    }
-
-    try {
-        Py::Sequence list(l);
-        std::vector<std::pair<TopoShape, TopoShape>> shapes;
-        for (Py::Sequence::iterator it = list.begin(); it != list.end(); ++it) {
-            Py::Tuple tuple(*it);
-            Py::TopoShape sh1(tuple[0]);
-            Py::TopoShape sh2(tuple[1]);
-            shapes.push_back(
-                std::make_pair(
-                    *sh1.extensionObject()->getTopoShapePtr(),
-                    *sh2.extensionObject()->getTopoShapePtr()
-                )
-            );
-        }
-        return Py::new_reference_to(shape2pyshape(getTopoShapePtr()->replaceElementShape(shapes)));
-    }
-    catch (const Py::Exception&) {
-        return nullptr;
-    }
-    catch (...) {
-        PyErr_SetString(PartExceptionOCCError, "failed to replace shape");
-        return nullptr;
-    }
-}
-
-PyObject* TopoShapePy::removeShape(PyObject* args) const
-{
-    PyObject* l;
-    if (!PyArg_ParseTuple(args, "O", &l)) {
-        return nullptr;
-    }
-
-    try {
-        return Py::new_reference_to(
-            shape2pyshape(getTopoShapePtr()->removeElementShape(getPyShapes(l)))
-        );
-    }
-    catch (...) {
-        PyErr_SetString(PartExceptionOCCError, "failed to remove shape");
-        return nullptr;
-    }
-}
-
-PyObject* TopoShapePy::read(PyObject* args)
-{
-    char* Name;
-    if (!PyArg_ParseTuple(args, "et", "utf-8", &Name)) {
-        return nullptr;
-    }
-
-    std::string EncodedName = std::string(Name);
-    PyMem_Free(Name);
-
-    getTopoShapePtr()->read(EncodedName.c_str());
-    Py_Return;
-}
-
-PyObject* TopoShapePy::writeInventor(PyObject* args, PyObject* keywds) const
-{
-    static const std::array<const char*, 5> kwlist {"Mode", "Deviation", "Angle", "FaceColors", nullptr};
-
-    double dev = 0.3, angle = 0.4;
-    int mode = 2;
-    PyObject* pylist = nullptr;
-    if (!Base::Wrapped_ParseTupleAndKeywords(args, keywds, "|iddO", kwlist, &mode, &dev, &angle, &pylist)) {
-        return nullptr;
-    }
-
-    std::vector<Base::Color> faceColors;
-    if (pylist) {
-        App::PropertyColorList prop;
-        prop.setPyObject(pylist);
-        faceColors = prop.getValues();
-    }
-
-    std::stringstream result;
-    BRepMesh_IncrementalMesh(getTopoShapePtr()->getShape(), dev);
-    if (mode == 0) {
-        getTopoShapePtr()->exportFaceSet(dev, angle, faceColors, result);
-    }
-    else if (mode == 1) {
-        getTopoShapePtr()->exportLineSet(result);
-    }
-    else {
-        getTopoShapePtr()->exportFaceSet(dev, angle, faceColors, result);
-        getTopoShapePtr()->exportLineSet(result);
-    }
-    return Py::new_reference_to(Py::String(result.str()));
-}
-
-PyObject* TopoShapePy::exportIges(PyObject* args) const
-{
-    char* Name;
-    if (!PyArg_ParseTuple(args, "et", "utf-8", &Name)) {
-        return nullptr;
-    }
-
-    std::string EncodedName = std::string(Name);
-    PyMem_Free(Name);
-
-    try {
-        // write iges file
-        getTopoShapePtr()->exportIges(EncodedName.c_str());
-    }
-    catch (const Base::Exception& e) {
-        PyErr_SetString(PartExceptionOCCError, e.what());
-        return nullptr;
-    }
-
-    Py_Return;
-}
-
-PyObject* TopoShapePy::exportStep(PyObject* args) const
-{
-    char* Name;
-    if (!PyArg_ParseTuple(args, "et", "utf-8", &Name)) {
-        return nullptr;
-    }
-
-    std::string EncodedName = std::string(Name);
-    PyMem_Free(Name);
-
-    try {
-        // write step file
-        getTopoShapePtr()->exportStep(EncodedName.c_str());
-    }
-    catch (const Base::Exception& e) {
-        PyErr_SetString(PartExceptionOCCError, e.what());
-        return nullptr;
-    }
-
-    Py_Return;
-}
-
-PyObject* TopoShapePy::exportBrep(PyObject* args) const
-{
-    char* Name;
-    if (PyArg_ParseTuple(args, "et", "utf-8", &Name)) {
-        std::string EncodedName = std::string(Name);
-        PyMem_Free(Name);
-
-        try {
-            // write brep file
-            getTopoShapePtr()->exportBrep(EncodedName.c_str());
-        }
-        catch (const Base::Exception& e) {
-            PyErr_SetString(PartExceptionOCCError, e.what());
-            return nullptr;
-        }
-
-        Py_Return;
-    }
-
-    PyErr_Clear();
-
-    PyObject* input;
-    if (PyArg_ParseTuple(args, "O", &input)) {
-        try {
-            // write brep
-            Base::PyStreambuf buf(input);
-            std::ostream str(nullptr);
-            str.rdbuf(&buf);
-            getTopoShapePtr()->exportBrep(str);
-        }
-        catch (const Base::Exception& e) {
-            PyErr_SetString(PartExceptionOCCError, e.what());
-            return nullptr;
-        }
-
-        Py_Return;
-    }
-
-    PyErr_SetString(PyExc_TypeError, "expect string or file object");
-    return nullptr;
-}
-
-PyObject* TopoShapePy::exportBinary(PyObject* args) const
-{
-    char* input;
-    if (!PyArg_ParseTuple(args, "s", &input)) {
-        return nullptr;
-    }
-
-    try {
-        // read binary brep
-        Base::FileInfo fi(input);
-        Base::ofstream str(fi, std::ios::out | std::ios::binary);
-        getTopoShapePtr()->exportBinary(str);
-        str.close();
-    }
-    catch (const Base::Exception& e) {
-        PyErr_SetString(PartExceptionOCCError, e.what());
-        return nullptr;
-    }
-
-    Py_Return;
-}
-
-PyObject* TopoShapePy::dumpToString(PyObject* args) const
-{
-    if (!PyArg_ParseTuple(args, "")) {
-        return nullptr;
-    }
-
-    try {
-        std::stringstream str;
-        getTopoShapePtr()->dump(str);
-        return Py::new_reference_to(Py::String(str.str()));
-    }
-    catch (const Base::Exception& e) {
-        PyErr_SetString(PartExceptionOCCError, e.what());
-        return nullptr;
-    }
-    catch (const std::exception& e) {
-        PyErr_SetString(PartExceptionOCCError, e.what());
-        return nullptr;
-    }
-    catch (Standard_Failure& e) {
-
-        PyErr_SetString(PartExceptionOCCError, e.GetMessageString());
-        return nullptr;
-    }
-}
-
-PyObject* TopoShapePy::exportBrepToString(PyObject* args) const
-{
-    if (!PyArg_ParseTuple(args, "")) {
-        return nullptr;
-    }
-
-    try {
-        // write brep file
-        std::stringstream str;
-        getTopoShapePtr()->exportBrep(str);
-        return Py::new_reference_to(Py::String(str.str()));
-    }
-    catch (const Base::Exception& e) {
-        PyErr_SetString(PartExceptionOCCError, e.what());
-        return nullptr;
-    }
-    catch (const std::exception& e) {
-        PyErr_SetString(PartExceptionOCCError, e.what());
-        return nullptr;
-    }
-    catch (Standard_Failure& e) {
-        PyErr_SetString(PartExceptionOCCError, e.GetMessageString());
-        return nullptr;
-    }
-}
-
-PyObject* TopoShapePy::importBrep(PyObject* args)
-{
-    char* Name;
-    if (PyArg_ParseTuple(args, "et", "utf-8", &Name)) {
-        std::string EncodedName = std::string(Name);
-        PyMem_Free(Name);
-
-        try {
-            // write brep file
-            getTopoShapePtr()->importBrep(EncodedName.c_str());
-        }
-        catch (const Base::Exception& e) {
-            PyErr_SetString(PartExceptionOCCError, e.what());
-            return nullptr;
-        }
-
-        Py_Return;
-    }
-
-    PyErr_Clear();
-    PyObject* input;
-    if (PyArg_ParseTuple(args, "O", &input)) {
-        try {
-            // read brep
-            Base::PyStreambuf buf(input);
-            std::istream str(nullptr);
-            str.rdbuf(&buf);
-            getTopoShapePtr()->importBrep(str);
-        }
-        catch (const Base::Exception& e) {
-            PyErr_SetString(PartExceptionOCCError, e.what());
-            return nullptr;
-        }
-
-        Py_Return;
-    }
-
-    PyErr_SetString(PyExc_TypeError, "expect string or file object");
-    return nullptr;
-}
-
-PyObject* TopoShapePy::importBinary(PyObject* args)
-{
-    char* input;
-    if (!PyArg_ParseTuple(args, "s", &input)) {
-        return nullptr;
-    }
-
-    try {
-        // read binary brep
-        Base::FileInfo fi(input);
-        Base::ifstream str(fi, std::ios::in | std::ios::binary);
-        getTopoShapePtr()->importBinary(str);
-        str.close();
-    }
-    catch (const Base::Exception& e) {
-        PyErr_SetString(PartExceptionOCCError, e.what());
-        return nullptr;
-    }
-
-    Py_Return;
-}
-
-PyObject* TopoShapePy::importBrepFromString(PyObject* args)
-{
-    char* input;
-    int indicator = 1;
-    if (!PyArg_ParseTuple(args, "s|i", &input, &indicator)) {
-        return nullptr;
-    }
-
-    try {
-        // read brep
-        std::stringstream str(input);
-        getTopoShapePtr()->importBrep(str, indicator);
-    }
-    catch (const Base::Exception& e) {
-        PyErr_SetString(PartExceptionOCCError, e.what());
-        return nullptr;
-    }
-    catch (const std::exception& e) {
-        PyErr_SetString(PartExceptionOCCError, e.what());
-        return nullptr;
-    }
-    catch (Standard_Failure& e) {
-        PyErr_SetString(PartExceptionOCCError, e.GetMessageString());
-        return nullptr;
-    }
-
-    Py_Return;
-}
-
-PyObject* TopoShapePy::dumps(PyObject* args) const
-{
-    return exportBrepToString(args);
-}
-
-
-PyObject* TopoShapePy::loads(PyObject* args)
-{
-    if (!getTopoShapePtr()) {
-        PyErr_SetString(Base::PyExc_FC_GeneralError, "no c++ object");
-        return nullptr;
-    }
-    else {
-        return importBrepFromString(args);
-    }
-}
-
-PyObject* TopoShapePy::exportStl(PyObject* args) const
-{
-    double deflection = 0.01;
-    char* Name;
-    if (!PyArg_ParseTuple(args, "et|d", "utf-8", &Name, &deflection)) {
-        return nullptr;
-    }
-
-    std::string EncodedName = std::string(Name);
-    PyMem_Free(Name);
-
-    try {
-        // write stl file
-        getTopoShapePtr()->exportStl(EncodedName.c_str(), deflection);
-    }
-    catch (const Base::Exception& e) {
-        PyErr_SetString(PartExceptionOCCError, e.what());
-        return nullptr;
-    }
-    catch (Standard_Failure& e) {
-        PyErr_SetString(PartExceptionOCCError, e.GetMessageString());
-        return nullptr;
-    }
-
-    Py_Return;
-}
-
-PyObject* TopoShapePy::extrude(PyObject* args) const
-{
-    PyObject* pVec;
-    if (!PyArg_ParseTuple(args, "O!", &(Base::VectorPy::Type), &pVec)) {
-        return nullptr;
-    }
-
-    try {
-        Base::Vector3d vec = static_cast<Base::VectorPy*>(pVec)->value();
-        return Py::new_reference_to(
-            shape2pyshape(getTopoShapePtr()->makeElementPrism(gp_Vec(vec.x, vec.y, vec.z)))
-        );
-    }
-    catch (Standard_Failure& e) {
-        PyErr_SetString(PartExceptionOCCError, e.GetMessageString());
-        return nullptr;
-    }
-}
-
-PyObject* TopoShapePy::revolve(PyObject* args) const
-{
-    PyObject *pPos, *pDir;
-    double angle = 360;
-    if (!PyArg_ParseTuple(
-            args,
-            "O!O!|d",
-            &(Base::VectorPy::Type),
-            &pPos,
-            &(Base::VectorPy::Type),
-            &pDir,
-            &angle
-        )) {
-        return nullptr;
-    }
-    Base::Vector3d pos = static_cast<Base::VectorPy*>(pPos)->value();
-    Base::Vector3d dir = static_cast<Base::VectorPy*>(pDir)->value();
-    try {
-        return Py::new_reference_to(shape2pyshape(
-            getTopoShapePtr()->makeElementRevolve(
-                gp_Ax1(gp_Pnt(pos.x, pos.y, pos.z), gp_Dir(dir.x, dir.y, dir.z)),
-                Base::toRadians<double>(angle)
-            )
-        ));
-    }
-    catch (Standard_Failure& e) {
-        PyErr_SetString(PartExceptionOCCError, e.GetMessageString());
-        return nullptr;
-    }
-}
-
-PyObject* TopoShapePy::check(PyObject* args) const
-{
-    PyObject* runBopCheck = Py_False;
-    if (!PyArg_ParseTuple(args, "|O!", &(PyBool_Type), &runBopCheck)) {
-        return nullptr;
-    }
-
-    if (!getTopoShapePtr()->getShape().IsNull()) {
-        std::stringstream str;
-        if (!getTopoShapePtr()->analyze(Base::asBoolean(runBopCheck), str)) {
-            PyErr_SetString(PyExc_ValueError, str.str().c_str());
-            return nullptr;
-        }
-    }
-
-    Py_Return;
-}
-
-static PyObject* makeShape(const char* op, const TopoShape& shape, PyObject* args)
-{
-    double tol = 0;
-    PyObject* pcObj;
-    if (!PyArg_ParseTuple(args, "O|d", &pcObj, &tol)) {
-        return 0;
-    }
-    PY_TRY
-    {
-        std::vector<TopoShape> shapes;
-        shapes.push_back(shape);
-        getPyShapes(pcObj, shapes);
-        return Py::new_reference_to(shape2pyshape(TopoShape().makeElementBoolean(op, shapes, 0, tol)));
-    }
-    PY_CATCH_OCC
-}
-
-PyObject* TopoShapePy::fuse(PyObject* args) const
-{
-    return makeShape(Part::OpCodes::Fuse, *getTopoShapePtr(), args);
-}
-
-PyObject* TopoShapePy::multiFuse(PyObject* args) const
-{
-    return makeShape(Part::OpCodes::Fuse, *getTopoShapePtr(), args);
-}
-
-PyObject* TopoShapePy::common(PyObject* args) const
-{
-    return makeShape(Part::OpCodes::Common, *getTopoShapePtr(), args);
-}
-
-PyObject* TopoShapePy::section(PyObject* args) const
-{
-    return makeShape(Part::OpCodes::Section, *getTopoShapePtr(), args);
-}
-
-PyObject* TopoShapePy::slice(PyObject* args) const
-{
-    PyObject* dir;
-    double d;
-    if (!PyArg_ParseTuple(args, "O!d", &(Base::VectorPy::Type), &dir, &d)) {
-        return nullptr;
-    }
-
-    Base::Vector3d vec = Py::Vector(dir, false).toVector();
-
-    try {
-        Py::List wires;
-        for (auto& w : getTopoShapePtr()->makeElementSlice(vec, d).getSubTopoShapes(TopAbs_WIRE)) {
-            wires.append(shape2pyshape(w));
-        }
-        return Py::new_reference_to(wires);
-    }
-    catch (Standard_Failure& e) {
-
-        PyErr_SetString(PartExceptionOCCError, e.GetMessageString());
-        return nullptr;
-    }
-    catch (const std::exception& e) {
-        PyErr_SetString(PartExceptionOCCError, e.what());
-        return nullptr;
-    }
-}
-
-PyObject* TopoShapePy::slices(PyObject* args) const
-{
-    PyObject *dir, *dist;
-    if (!PyArg_ParseTuple(args, "O!O", &(Base::VectorPy::Type), &dir, &dist)) {
-        return nullptr;
-    }
-
-    try {
-        Base::Vector3d vec = Py::Vector(dir, false).toVector();
-        Py::Sequence list(dist);
-        std::vector<double> d;
-        d.reserve(list.size());
-        for (Py::Sequence::iterator it = list.begin(); it != list.end(); ++it) {
-            d.push_back((double)Py::Float(*it));
-        }
-        return Py::new_reference_to(shape2pyshape(getTopoShapePtr()->makeElementSlices(vec, d)));
-    }
-    catch (Standard_Failure& e) {
-        PyErr_SetString(PartExceptionOCCError, e.GetMessageString());
-        return nullptr;
-    }
-    catch (const std::exception& e) {
-        PyErr_SetString(PartExceptionOCCError, e.what());
-        return nullptr;
-    }
-}
-
-PyObject* TopoShapePy::cut(PyObject* args) const
-{
-    return makeShape(Part::OpCodes::Cut, *getTopoShapePtr(), args);
-}
-
-PyObject* TopoShapePy::generalFuse(PyObject* args) const
-{
-    double tolerance = 0.0;
-    PyObject* pcObj;
-    if (!PyArg_ParseTuple(args, "O|d", &pcObj, &tolerance)) {
-        return nullptr;
-    }
-
-    std::vector<std::vector<TopoShape>> modifies;
-    std::vector<TopoShape> shapes;
-    shapes.push_back(*getTopoShapePtr());
-    try {
-        getPyShapes(pcObj, shapes);
-        TopoShape res;
-        res.makeElementGeneralFuse(shapes, modifies, tolerance);
-        Py::List mapPy;
-        for (auto& mod : modifies) {
-            Py::List shapesPy;
-            for (auto& sh : mod) {
-                shapesPy.append(shape2pyshape(sh));
-            }
-            mapPy.append(shapesPy);
-        }
-        Py::Tuple ret(2);
-        ret[0] = shape2pyshape(res);
-        ret[1] = mapPy;
-        return Py::new_reference_to(ret);
-    }
-    PY_CATCH_OCC
-}
-
-PyObject* TopoShapePy::sewShape(PyObject* args)
-{
-    double tolerance = 1.0e-06;
-    if (!PyArg_ParseTuple(args, "|d", &tolerance)) {
-        return nullptr;
-    }
-
-    try {
-        getTopoShapePtr()->sewShape();
-        Py_Return;
-    }
-    catch (Standard_Failure& e) {
-        PyErr_SetString(PartExceptionOCCError, e.GetMessageString());
-        return nullptr;
-    }
-}
-
-PyObject* TopoShapePy::childShapes(PyObject* args) const
-{
-    PyObject* cumOri = Py_True;
-    PyObject* cumLoc = Py_True;
-    if (!PyArg_ParseTuple(args, "|O!O!", &(PyBool_Type), &cumOri, &(PyBool_Type), &cumLoc)) {
-        return nullptr;
-    }
-
-    TopoShape shape = *getTopoShapePtr();
-    if (!PyObject_IsTrue(cumOri)) {
-        shape.setShape(shape.getShape().Oriented(TopAbs_FORWARD), false);
-    }
-    if (!PyObject_IsTrue(cumLoc)) {
-        shape.setShape(shape.getShape().Located(TopLoc_Location()), false);
-    }
-    Py::List list;
-    PY_TRY
-    {
-        for (auto& s : shape.getSubTopoShapes()) {
-            list.append(shape2pyshape(s));
-        }
-        return Py::new_reference_to(list);
-    }
-    PY_CATCH_OCC
-}
-
-namespace Part
-{
-// Containers to associate TopAbs_ShapeEnum values to each TopoShape*Py class
-static const std::vector<std::pair<PyTypeObject*, TopAbs_ShapeEnum>> vecTypeShape = {
-    {&TopoShapeCompoundPy::Type, TopAbs_COMPOUND},
-    {&TopoShapeCompSolidPy::Type, TopAbs_COMPSOLID},
-    {&TopoShapeSolidPy::Type, TopAbs_SOLID},
-    {&TopoShapeShellPy::Type, TopAbs_SHELL},
-    {&TopoShapeFacePy::Type, TopAbs_FACE},
-    {&TopoShapeWirePy::Type, TopAbs_WIRE},
-    {&TopoShapeEdgePy::Type, TopAbs_EDGE},
-    {&TopoShapeVertexPy::Type, TopAbs_VERTEX},
-    {&TopoShapePy::Type, TopAbs_SHAPE}
-};
-
-static const std::map<PyTypeObject*, TopAbs_ShapeEnum> mapTypeShape(
-    vecTypeShape.begin(),
-    vecTypeShape.end()
-);
-
-// Returns shape type of a Python type. Similar to TopAbs::ShapeTypeFromString.
-// Returns TopAbs_SHAPE if pyType is not a subclass of any of the TopoShape*Py.
-static TopAbs_ShapeEnum ShapeTypeFromPyType(PyTypeObject* pyType)
-{
-    for (const auto& it : vecTypeShape) {
-        if (PyType_IsSubtype(pyType, it.first)) {
-            return it.second;
-        }
-    }
-    return TopAbs_SHAPE;
-}
-}  // namespace Part
-
-PyObject* TopoShapePy::ancestorsOfType(PyObject* args) const
-{
-    PyObject* pcObj;
-    PyObject* type;
-    if (!PyArg_ParseTuple(args, "O!O!", &(TopoShapePy::Type), &pcObj, &PyType_Type, &type)) {
-        return nullptr;
-    }
-
-    try {
-<<<<<<< HEAD
-        const TopoShape& model = *getTopoShapePtr();
-        const TopoDS_Shape& shape = static_cast<TopoShapePy*>(pcObj)->
-                getTopoShapePtr()->getShape();
-        if (model.isNull() || shape.IsNull()) {
-=======
-        const TopoDS_Shape& model = getTopoShapePtr()->getShape();
-        const TopoDS_Shape& shape = static_cast<TopoShapePy*>(pcObj)->getTopoShapePtr()->getShape();
-        if (model.IsNull() || shape.IsNull()) {
->>>>>>> f218c5f2
-            PyErr_SetString(PyExc_ValueError, "Shape is null");
-            return nullptr;
-        }
-
-        PyTypeObject* pyType = reinterpret_cast<PyTypeObject*>(type);
-        TopAbs_ShapeEnum shapetype = ShapeTypeFromPyType(pyType);
-        if (!PyType_IsSubtype(pyType, &TopoShapePy::Type)) {
-            PyErr_SetString(PyExc_TypeError, "type must be a Shape subtype");
-            return nullptr;
-        }
-
-        auto indices = model.findAncestors(shape, shapetype);
-        Py::List list;
-<<<<<<< HEAD
-        for(auto idx : indices)
-            list.append(shape2pyshape(model.getSubTopoShape(shapetype, idx)));
-=======
-        std::set<Standard_Integer> hashes;
-        TopTools_ListIteratorOfListOfShape it(ancestors);
-        for (; it.More(); it.Next()) {
-            // make sure to avoid duplicates
-            Standard_Integer code = ShapeMapHasher {}(it.Value());
-            if (hashes.find(code) == hashes.end()) {
-                list.append(shape2pyshape(it.Value()));
-                hashes.insert(code);
-            }
-        }
-
->>>>>>> f218c5f2
-        return Py::new_reference_to(list);
-    }
-    catch (Standard_Failure& e) {
-        PyErr_SetString(PartExceptionOCCError, e.GetMessageString());
-        return nullptr;
-    }
-}
-
-PyObject* TopoShapePy::removeInternalWires(PyObject* args)
-{
-    double minArea;
-    if (!PyArg_ParseTuple(args, "d", &minArea)) {
-        return nullptr;
-    }
-
-    try {
-        bool ok = getTopoShapePtr()->removeInternalWires(minArea);
-        PyObject* ret = ok ? Py_True : Py_False;
-        Py_INCREF(ret);
-        return ret;
-    }
-    catch (Standard_Failure& e) {
-        PyErr_SetString(PartExceptionOCCError, e.GetMessageString());
-        return nullptr;
-    }
-}
-
-PyObject* TopoShapePy::mirror(PyObject* args) const
-{
-    PyObject *v1, *v2;
-    if (!PyArg_ParseTuple(args, "O!O!", &(Base::VectorPy::Type), &v1, &(Base::VectorPy::Type), &v2)) {
-        return nullptr;
-    }
-
-    Base::Vector3d base = Py::Vector(v1, false).toVector();
-    Base::Vector3d norm = Py::Vector(v2, false).toVector();
-
-    try {
-        gp_Ax2 ax2(gp_Pnt(base.x, base.y, base.z), gp_Dir(norm.x, norm.y, norm.z));
-        return Py::new_reference_to(shape2pyshape(getTopoShapePtr()->makeElementMirror(ax2)));
-    }
-    catch (Standard_Failure& e) {
-        PyErr_SetString(PartExceptionOCCError, e.GetMessageString());
-        return nullptr;
-    }
-}
-
-PyObject* TopoShapePy::transformGeometry(PyObject* args) const
-{
-    PyObject* obj;
-    PyObject* cpy = Py_False;
-    if (!PyArg_ParseTuple(args, "O!|O!", &(Base::MatrixPy::Type), &obj, &PyBool_Type, &cpy)) {
-        return nullptr;
-    }
-
-    try {
-        Base::Matrix4D mat = static_cast<Base::MatrixPy*>(obj)->value();
-        TopoDS_Shape shape = this->getTopoShapePtr()->transformGShape(mat, Base::asBoolean(cpy));
-        return new TopoShapePy(new TopoShape(shape));
-    }
-    catch (Standard_Failure& e) {
-        PyErr_SetString(PartExceptionOCCError, e.GetMessageString());
-        return nullptr;
-    }
-}
-
-PyObject* TopoShapePy::transformShape(PyObject* args)
-{
-    PyObject* obj;
-    PyObject* copy = Py_False;
-    PyObject* checkScale = Py_False;
-    if (!PyArg_ParseTuple(
-            args,
-            "O!|O!O!",
-            &(Base::MatrixPy::Type),
-            &obj,
-            &(PyBool_Type),
-            &copy,
-            &(PyBool_Type),
-            &checkScale
-        )) {
-        return nullptr;
-    }
-
-    Base::Matrix4D mat = static_cast<Base::MatrixPy*>(obj)->value();
-    PY_TRY
-    {
-        this->getTopoShapePtr()->transformShape(mat, Base::asBoolean(copy), Base::asBoolean(checkScale));
-        return IncRef();
-    }
-    PY_CATCH_OCC
-}
-
-PyObject* TopoShapePy::transformed(PyObject* args, PyObject* keywds) const
-{
-    static const std::array<const char*, 5> kwlist {"matrix", "copy", "checkScale", "op", nullptr};
-    PyObject* pymat;
-    PyObject* copy = Py_False;
-    PyObject* checkScale = Py_False;
-    const char* op = nullptr;
-    if (!Base::Wrapped_ParseTupleAndKeywords(
-            args,
-            keywds,
-            "O!|O!O!s",
-            kwlist,
-            &Base::MatrixPy::Type,
-            &pymat,
-            &PyBool_Type,
-            &copy,
-            &PyBool_Type,
-            &checkScale,
-            &op
-        )) {
-        return nullptr;
-    }
-
-    Base::Matrix4D mat = static_cast<Base::MatrixPy*>(pymat)->value();
-    (void)op;
-    PY_TRY
-    {
-        TopoShape s(*getTopoShapePtr());
-        s.transformShape(mat, Base::asBoolean(copy), Base::asBoolean(checkScale));
-        return Py::new_reference_to(shape2pyshape(s));
-    }
-    PY_CATCH_OCC
-}
-
-PyObject* TopoShapePy::translate(PyObject* args)
-{
-    PyObject* obj;
-    if (!PyArg_ParseTuple(args, "O", &obj)) {
-        return nullptr;
-    }
-
-    Base::Vector3d vec;
-    if (PyObject_TypeCheck(obj, &(Base::VectorPy::Type))) {
-        vec = static_cast<Base::VectorPy*>(obj)->value();
-    }
-    else if (PyObject_TypeCheck(obj, &PyTuple_Type)) {
-        vec = Base::getVectorFromTuple<double>(obj);
-    }
-    else {
-        PyErr_SetString(PyExc_TypeError, "either vector or tuple expected");
-        return nullptr;
-    }
-
-    gp_Trsf mov;
-    mov.SetTranslation(gp_Vec(vec.x, vec.y, vec.z));
-    TopLoc_Location loc(mov);
-    TopoDS_Shape shape = getTopoShapePtr()->getShape();
-    shape.Move(loc);
-    getTopoShapePtr()->setShape(shape);
-
-    return IncRef();
-}
-
-PyObject* TopoShapePy::rotate(PyObject* args)
-{
-    PyObject *obj1, *obj2;
-    double angle;
-    if (!PyArg_ParseTuple(args, "OOd", &obj1, &obj2, &angle)) {
-        return nullptr;
-    }
-
-    PY_TRY
-    {
-        // Vector also supports sequence
-        Py::Sequence p1(obj1), p2(obj2);
-        // Convert into OCC representation
-        gp_Pnt pos
-            = gp_Pnt((double)Py::Float(p1[0]), (double)Py::Float(p1[1]), (double)Py::Float(p1[2]));
-        gp_Dir dir
-            = gp_Dir((double)Py::Float(p2[0]), (double)Py::Float(p2[1]), (double)Py::Float(p2[2]));
-
-        gp_Ax1 axis(pos, dir);
-        gp_Trsf mov;
-        mov.SetRotation(axis, Base::toRadians<double>(angle));
-        TopLoc_Location loc(mov);
-        TopoDS_Shape shape = getTopoShapePtr()->getShape();
-        shape.Move(loc);
-        getTopoShapePtr()->setShape(shape);
-
-        return IncRef();
-    }
-    PY_CATCH_OCC
-}
-
-PyObject* TopoShapePy::scale(PyObject* args)
-{
-    double factor;
-    PyObject* p = nullptr;
-    if (!PyArg_ParseTuple(args, "d|O!", &factor, &(Base::VectorPy::Type), &p)) {
-        return nullptr;
-    }
-
-    gp_Pnt pos(0, 0, 0);
-    if (p) {
-        Base::Vector3d pnt = static_cast<Base::VectorPy*>(p)->value();
-        pos.SetX(pnt.x);
-        pos.SetY(pnt.y);
-        pos.SetZ(pnt.z);
-    }
-    if (fabs(factor) < Precision::Confusion()) {
-        PyErr_SetString(PyExc_ValueError, "scale factor too small");
-        return nullptr;
-    }
-
-    PY_TRY
-    {
-        const TopoDS_Shape& shape = getTopoShapePtr()->getShape();
-        if (!shape.IsNull()) {
-            gp_Trsf scl;
-            scl.SetScale(pos, factor);
-            BRepBuilderAPI_Transform BRepScale(scl);
-            bool bCopy = true;
-            BRepScale.Perform(shape, bCopy);
-            TopoShape copy(*getTopoShapePtr());
-            getTopoShapePtr()->makeElementShape(BRepScale, copy);
-        }
-        return IncRef();
-    }
-    PY_CATCH_OCC
-}
-
-PyObject* TopoShapePy::translated(PyObject* args) const
-{
-    Py::Object pyobj(shape2pyshape(*getTopoShapePtr()));
-    return static_cast<TopoShapePy*>(pyobj.ptr())->translate(args);
-}
-
-PyObject* TopoShapePy::rotated(PyObject* args) const
-{
-    Py::Object pyobj(shape2pyshape(*getTopoShapePtr()));
-    return static_cast<TopoShapePy*>(pyobj.ptr())->rotate(args);
-}
-
-PyObject* TopoShapePy::scaled(PyObject* args) const
-{
-    Py::Object pyobj(shape2pyshape(*getTopoShapePtr()));
-    return static_cast<TopoShapePy*>(pyobj.ptr())->scale(args);
-}
-
-PyObject* TopoShapePy::makeFillet(PyObject* args) const
-{
-    // use two radii for all edges
-    double radius1, radius2;
-    PyObject* obj;
-    if (!PyArg_ParseTuple(args, "ddO", &radius1, &radius2, &obj)) {
-        PyErr_Clear();
-        if (!PyArg_ParseTuple(args, "dO", &radius1, &obj)) {
-            PyErr_SetString(
-                PyExc_TypeError,
-                "This method accepts:\n"
-                "-- one radius and a list of edges\n"
-                "-- two radii and a list of edges"
-            );
-            return 0;
-        }
-        radius2 = radius1;
-    }
-    PY_TRY
-    {
-        return Py::new_reference_to(
-            shape2pyshape(getTopoShapePtr()->makeElementFillet(getPyShapes(obj), radius1, radius2))
-        );
-    }
-    PY_CATCH_OCC
-    PyErr_Clear();
-    // use one radius for all edges
-    double radius;
-    if (PyArg_ParseTuple(args, "dO", &radius, &obj)) {
-        try {
-            const TopoDS_Shape& shape = this->getTopoShapePtr()->getShape();
-            BRepFilletAPI_MakeFillet mkFillet(shape);
-            Py::Sequence list(obj);
-            for (Py::Sequence::iterator it = list.begin(); it != list.end(); ++it) {
-                if (PyObject_TypeCheck((*it).ptr(), &(Part::TopoShapePy::Type))) {
-                    const TopoDS_Shape& edge
-                        = static_cast<TopoShapePy*>((*it).ptr())->getTopoShapePtr()->getShape();
-                    if (edge.ShapeType() == TopAbs_EDGE) {
-                        // Add edge to fillet algorithm
-                        mkFillet.Add(radius, TopoDS::Edge(edge));
-                    }
-                }
-            }
-            return new TopoShapePy(new TopoShape(mkFillet.Shape()));
-        }
-        catch (Standard_Failure& e) {
-            PyErr_SetString(PartExceptionOCCError, e.GetMessageString());
-            return nullptr;
-        }
-    }
-
-    PyErr_SetString(
-        PyExc_TypeError,
-        "This method accepts:\n"
-        "-- one radius and a list of edges\n"
-        "-- two radii and a list of edges"
-    );
-    return nullptr;
-}
-
-// TODO:  Should this python interface support all three chamfer methods and not just two?
-PyObject* TopoShapePy::makeChamfer(PyObject* args) const
-{
-    // use two radii for all edges
-    double radius1, radius2;
-    PyObject* obj;
-    if (!PyArg_ParseTuple(args, "ddO", &radius1, &radius2, &obj)) {
-        if (!PyArg_ParseTuple(args, "dO", &radius1, &obj)) {
-            PyErr_SetString(
-                PyExc_TypeError,
-                "This method accepts:\n"
-                "-- one radius and a list of edges\n"
-                "-- two radii and a list of edges"
-            );
-            return 0;
-        }
-        PyErr_Clear();
-        radius2 = radius1;
-    }
-    PY_TRY
-    {
-        return Py::new_reference_to(shape2pyshape(
-            getTopoShapePtr()
-                ->makeElementChamfer(getPyShapes(obj), Part::ChamferType::twoDistances, radius1, radius2)
-        ));
-    }
-    PY_CATCH_OCC
-    PyErr_Clear();
-    // use one radius for all edges
-    // TODO: Should this be using makeElementChamfer to support Toponaming fixes?
-    double radius;
-    if (PyArg_ParseTuple(args, "dO", &radius, &obj)) {
-        try {
-            const TopoDS_Shape& shape = this->getTopoShapePtr()->getShape();
-            BRepFilletAPI_MakeChamfer mkChamfer(shape);
-            TopTools_IndexedMapOfShape mapOfEdges;
-            TopTools_IndexedDataMapOfShapeListOfShape mapEdgeFace;
-            TopExp::MapShapesAndAncestors(shape, TopAbs_EDGE, TopAbs_FACE, mapEdgeFace);
-            TopExp::MapShapes(shape, TopAbs_EDGE, mapOfEdges);
-            Py::Sequence list(obj);
-            for (Py::Sequence::iterator it = list.begin(); it != list.end(); ++it) {
-                if (PyObject_TypeCheck((*it).ptr(), &(Part::TopoShapePy::Type))) {
-                    const TopoDS_Shape& edge
-                        = static_cast<TopoShapePy*>((*it).ptr())->getTopoShapePtr()->getShape();
-                    if (edge.ShapeType() == TopAbs_EDGE) {
-                        // Add edge to fillet algorithm
-                        const TopoDS_Face& face = TopoDS::Face(mapEdgeFace.FindFromKey(edge).First());
-                        mkChamfer.Add(radius, radius, TopoDS::Edge(edge), face);
-                    }
-                }
-            }
-            return new TopoShapePy(new TopoShape(mkChamfer.Shape()));
-        }
-        catch (Standard_Failure& e) {
-            PyErr_SetString(PartExceptionOCCError, e.GetMessageString());
-            return nullptr;
-        }
-    }
-
-    PyErr_SetString(
-        PyExc_TypeError,
-        "This method accepts:\n"
-        "-- one radius and a list of edges\n"
-        "-- two radii and a list of edges"
-    );
-    return nullptr;
-}
-
-PyObject* TopoShapePy::makeThickness(PyObject* args) const
-{
-    PyObject* obj;
-    double offset, tolerance;
-    PyObject* inter = Py_False;
-    PyObject* self_inter = Py_False;
-    short offsetMode = 0, join = 0;
-    if (!PyArg_ParseTuple(
-            args,
-            "Odd|O!O!hh",
-            &obj,
-            &offset,
-            &tolerance,
-            &(PyBool_Type),
-            &inter,
-            &(PyBool_Type),
-            &self_inter,
-            &offsetMode,
-            &join
-        )) {
-        return nullptr;
-    }
-
-    try {
-        return Py::new_reference_to(shape2pyshape(
-            getTopoShapePtr()->makeElementThickSolid(
-                getPyShapes(obj),
-                offset,
-                tolerance,
-                PyObject_IsTrue(inter) ? true : false,
-                PyObject_IsTrue(self_inter) ? true : false,
-                offsetMode,
-                static_cast<JoinType>(join)
-            )
-        ));
-    }
-    catch (Standard_Failure& e) {
-        PyErr_SetString(PartExceptionOCCError, e.GetMessageString());
-        return nullptr;
-    }
-}
-
-PyObject* TopoShapePy::makeOffsetShape(PyObject* args, PyObject* keywds) const
-{
-    static const std::array<const char*, 8>
-        kwlist {"offset", "tolerance", "inter", "self_inter", "offsetMode", "join", "fill", nullptr};
-    double offset, tolerance;
-    PyObject* inter = Py_False;
-    PyObject* self_inter = Py_False;
-    PyObject* fill = Py_False;
-    short offsetMode = 0, join = 0;
-    if (!Base::Wrapped_ParseTupleAndKeywords(
-            args,
-            keywds,
-            "dd|O!O!hhO!",
-            kwlist,
-            &offset,
-            &tolerance,
-            &(PyBool_Type),
-            &inter,
-            &(PyBool_Type),
-            &self_inter,
-            &offsetMode,
-            &join,
-            &(PyBool_Type),
-            &fill
-        )) {
-        return nullptr;
-    }
-
-    try {
-        return Py::new_reference_to(shape2pyshape(
-            getTopoShapePtr()->makeElementOffset(
-                offset,
-                tolerance,
-                PyObject_IsTrue(inter) ? true : false,
-                PyObject_IsTrue(self_inter) ? true : false,
-                offsetMode,
-                static_cast<JoinType>(join),
-                PyObject_IsTrue(fill) ? FillType::fill : FillType::noFill
-            )
-        ));
-    }
-    catch (Standard_Failure& e) {
-        PyErr_SetString(PartExceptionOCCError, e.GetMessageString());
-        return nullptr;
-    }
-}
-
-PyObject* TopoShapePy::makeOffset2D(PyObject* args, PyObject* keywds) const
-{
-    static const std::array<const char*, 6>
-        kwlist {"offset", "join", "fill", "openResult", "intersection", nullptr};
-    double offset;
-    PyObject* fill = Py_False;
-    PyObject* openResult = Py_False;
-    PyObject* inter = Py_False;
-    short join = 0;
-    if (!Base::Wrapped_ParseTupleAndKeywords(
-            args,
-            keywds,
-            "d|hO!O!O!",
-            kwlist,
-            &offset,
-            &join,
-            &(PyBool_Type),
-            &fill,
-            &(PyBool_Type),
-            &openResult,
-            &(PyBool_Type),
-            &inter
-        )) {
-        return nullptr;
-    }
-
-    try {
-        return Py::new_reference_to(shape2pyshape(
-            getTopoShapePtr()->makeElementOffset2D(
-                offset,
-                static_cast<JoinType>(join),
-                PyObject_IsTrue(fill) ? FillType::fill : FillType::noFill,
-                PyObject_IsTrue(openResult) ? OpenResult::allowOpenResult : OpenResult::noOpenResult,
-                PyObject_IsTrue(inter) ? true : false
-            )
-        ));
-    }
-    PY_CATCH_OCC;
-}
-
-PyObject* TopoShapePy::reverse(PyObject* args)
-{
-    if (!PyArg_ParseTuple(args, "")) {
-        return nullptr;
-    }
-
-    TopoDS_Shape shape = getTopoShapePtr()->getShape();
-    shape.Reverse();
-    getTopoShapePtr()->setShape(shape);
-
-    Py_Return;
-}
-
-PyObject* TopoShapePy::reversed(PyObject* args) const
-{
-    if (!PyArg_ParseTuple(args, "")) {
-        return nullptr;
-    }
-
-    TopoDS_Shape shape = getTopoShapePtr()->getShape();
-    shape = shape.Reversed();
-
-    PyTypeObject* type = this->GetType();
-    PyObject* cpy = nullptr;
-
-    // let the type object decide
-    if (type->tp_new) {
-        cpy = type->tp_new(type, const_cast<TopoShapePy*>(this), nullptr);
-    }
-    if (!cpy) {
-        PyErr_SetString(PyExc_TypeError, "failed to create copy of shape");
-        return nullptr;
-    }
-
-    if (!shape.IsNull()) {
-        static_cast<TopoShapePy*>(cpy)->getTopoShapePtr()->setShape(shape);
-    }
-    return cpy;
-}
-
-PyObject* TopoShapePy::complement(PyObject* args)
-{
-    if (!PyArg_ParseTuple(args, "")) {
-        return nullptr;
-    }
-
-    TopoDS_Shape shape = getTopoShapePtr()->getShape();
-    shape.Complement();
-    getTopoShapePtr()->setShape(shape);
-
-    Py_Return;
-}
-
-PyObject* TopoShapePy::nullify(PyObject* args)
-{
-    if (!PyArg_ParseTuple(args, "")) {
-        return nullptr;
-    }
-
-    TopoDS_Shape shape = getTopoShapePtr()->getShape();
-    shape.Nullify();
-    getTopoShapePtr()->setShape(shape);
-
-    Py_Return;
-}
-
-PyObject* TopoShapePy::isNull(PyObject* args) const
-{
-    if (!PyArg_ParseTuple(args, "")) {
-        return nullptr;
-    }
-
-    bool null = getTopoShapePtr()->isNull();
-    return Py_BuildValue("O", (null ? Py_True : Py_False));
-}
-
-PyObject* TopoShapePy::isClosed(PyObject* args) const
-{
-    if (!PyArg_ParseTuple(args, "")) {
-        return nullptr;
-    }
-
-    try {
-        if (getTopoShapePtr()->getShape().IsNull()) {
-            Standard_Failure::Raise("Cannot determine the 'Closed'' flag of an empty shape");
-        }
-        return Py_BuildValue("O", (getTopoShapePtr()->isClosed() ? Py_True : Py_False));
-    }
-    catch (...) {
-        PyErr_SetString(PyExc_RuntimeError, "check failed, shape may be empty");
-        return nullptr;
-    }
-}
-
-PyObject* TopoShapePy::isEqual(PyObject* args) const
-{
-    PyObject* pcObj;
-    if (!PyArg_ParseTuple(args, "O!", &(TopoShapePy::Type), &pcObj)) {
-        return nullptr;
-    }
-
-    TopoDS_Shape shape = static_cast<TopoShapePy*>(pcObj)->getTopoShapePtr()->getShape();
-    Standard_Boolean test = (getTopoShapePtr()->getShape().IsEqual(shape));
-
-    return Py_BuildValue("O", (test ? Py_True : Py_False));
-}
-
-PyObject* TopoShapePy::isSame(PyObject* args) const
-{
-    PyObject* pcObj;
-    if (!PyArg_ParseTuple(args, "O!", &(TopoShapePy::Type), &pcObj)) {
-        return nullptr;
-    }
-
-    TopoDS_Shape shape = static_cast<TopoShapePy*>(pcObj)->getTopoShapePtr()->getShape();
-    Standard_Boolean test = getTopoShapePtr()->getShape().IsSame(shape);
-
-    return Py_BuildValue("O", (test ? Py_True : Py_False));
-}
-
-PyObject* TopoShapePy::isPartner(PyObject* args) const
-{
-    PyObject* pcObj;
-    if (!PyArg_ParseTuple(args, "O!", &(TopoShapePy::Type), &pcObj)) {
-        return nullptr;
-    }
-
-    TopoDS_Shape shape = static_cast<TopoShapePy*>(pcObj)->getTopoShapePtr()->getShape();
-    Standard_Boolean test = getTopoShapePtr()->getShape().IsPartner(shape);
-
-    return Py_BuildValue("O", (test ? Py_True : Py_False));
-}
-
-PyObject* TopoShapePy::isValid(PyObject* args) const
-{
-    if (!PyArg_ParseTuple(args, "")) {
-        return nullptr;
-    }
-
-    PY_TRY
-    {
-        return Py_BuildValue("O", (getTopoShapePtr()->isValid() ? Py_True : Py_False));
-    }
-    PY_CATCH_OCC
-}
-
-PyObject* TopoShapePy::isCoplanar(PyObject* args) const
-{
-    PyObject* pyObj;
-    double tol = -1;
-    if (!PyArg_ParseTuple(args, "O!|d", &TopoShapePy::Type, &pyObj, &tol)) {
-        return nullptr;
-    }
-
-    PY_TRY
-    {
-        return Py::new_reference_to(
-            Py::Boolean(
-                getTopoShapePtr()->isCoplanar(*static_cast<TopoShapePy*>(pyObj)->getTopoShapePtr(), tol)
-            )
-        );
-    }
-    PY_CATCH_OCC
-}
-
-PyObject* TopoShapePy::isInfinite(PyObject* args) const
-{
-    if (!PyArg_ParseTuple(args, "")) {
-        return nullptr;
-    }
-
-    PY_TRY
-    {
-        return Py::new_reference_to(Py::Boolean(getTopoShapePtr()->isInfinite()));
-    }
-    PY_CATCH_OCC
-}
-
-PyObject* TopoShapePy::findPlane(PyObject* args) const
-{
-    double tol = -1;
-    if (!PyArg_ParseTuple(args, "|d", &tol)) {
-        return nullptr;
-    }
-
-    PY_TRY
-    {
-        gp_Pln pln;
-        if (getTopoShapePtr()->findPlane(pln, tol)) {
-            return new PlanePy(new GeomPlane(new Geom_Plane(pln)));
-        }
-        Py_Return;
-    }
-    PY_CATCH_OCC
-}
-
-PyObject* TopoShapePy::fix(PyObject* args)
-{
-    double prec, mintol, maxtol;
-    if (!PyArg_ParseTuple(args, "ddd", &prec, &mintol, &maxtol)) {
-        return nullptr;
-    }
-
-    try {
-        return Py_BuildValue("O", (getTopoShapePtr()->fix(prec, mintol, maxtol) ? Py_True : Py_False));
-    }
-    catch (...) {
-        PyErr_SetString(PyExc_RuntimeError, "check failed, shape may be empty");
-        return nullptr;
-    }
-}
-
-PyObject* TopoShapePy::hashCode(PyObject* args) const
-{
-    int upper = IntegerLast();
-    if (!PyArg_ParseTuple(args, "|i", &upper)) {
-        return nullptr;
-    }
-
-    int hc = ShapeMapHasher {}(getTopoShapePtr()->getShape());
-    return Py_BuildValue("i", hc);
-}
-
-PyObject* TopoShapePy::tessellate(PyObject* args) const
-{
-    double tolerance;
-    PyObject* ok = Py_False;
-    if (!PyArg_ParseTuple(args, "d|O!", &tolerance, &PyBool_Type, &ok)) {
-        return nullptr;
-    }
-
-    try {
-        std::vector<Base::Vector3d> Points;
-        std::vector<Data::ComplexGeoData::Facet> Facets;
-        if (Base::asBoolean(ok)) {
-            BRepTools::Clean(getTopoShapePtr()->getShape());
-        }
-        getTopoShapePtr()->getFaces(Points, Facets, tolerance);
-        Py::Tuple tuple(2);
-        Py::List vertex;
-        for (const auto& Point : Points) {
-            vertex.append(Py::asObject(new Base::VectorPy(Point)));
-        }
-        tuple.setItem(0, vertex);
-        Py::List facet;
-        for (const auto& it : Facets) {
-            Py::Tuple f(3);
-            f.setItem(0, Py::Long((long)it.I1));
-            f.setItem(1, Py::Long((long)it.I2));
-            f.setItem(2, Py::Long((long)it.I3));
-            facet.append(f);
-        }
-        tuple.setItem(1, facet);
-        return Py::new_reference_to(tuple);
-    }
-    catch (Standard_Failure& e) {
-        PyErr_SetString(PartExceptionOCCError, e.GetMessageString());
-        return nullptr;
-    }
-}
-
-PyObject* TopoShapePy::project(PyObject* args) const
-{
-    PyObject* obj;
-
-    BRepAlgo_NormalProjection algo;
-    algo.Init(this->getTopoShapePtr()->getShape());
-    if (!PyArg_ParseTuple(args, "O", &obj)) {
-        return nullptr;
-    }
-
-    try {
-        Py::Sequence list(obj);
-        for (Py::Sequence::iterator it = list.begin(); it != list.end(); ++it) {
-            if (PyObject_TypeCheck((*it).ptr(), &(Part::TopoShapePy::Type))) {
-                const TopoDS_Shape& shape
-                    = static_cast<TopoShapePy*>((*it).ptr())->getTopoShapePtr()->getShape();
-                algo.Add(shape);
-            }
-        }
-
-        algo.Compute3d(Standard_True);
-        algo.SetLimit(Standard_True);
-        algo.SetParams(1.e-6, 1.e-6, GeomAbs_C1, 14, 10000);
-        // algo.SetDefaultParams();
-        algo.Build();
-        return new TopoShapePy(new TopoShape(algo.Projection()));
-    }
-    catch (Standard_Failure&) {
-        PyErr_SetString(PartExceptionOCCError, "Failed to project shape");
-        return nullptr;
-    }
-}
-
-PyObject* TopoShapePy::makeParallelProjection(PyObject* args) const
-{
-    PyObject *pShape, *pDir;
-    if (!PyArg_ParseTuple(args, "O!O!", &(Part::TopoShapePy::Type), &pShape, &Base::VectorPy::Type, &pDir)) {
-        return nullptr;
-    }
-
-    try {
-        const TopoDS_Shape& shape = this->getTopoShapePtr()->getShape();
-        const TopoDS_Shape& wire = static_cast<TopoShapePy*>(pShape)->getTopoShapePtr()->getShape();
-        Base::Vector3d vec = Py::Vector(pDir, false).toVector();
-        BRepProj_Projection proj(wire, shape, gp_Dir(vec.x, vec.y, vec.z));
-        TopoDS_Shape projected = proj.Shape();
-        return new TopoShapePy(new TopoShape(projected));
-    }
-    catch (Standard_Failure& e) {
-        PyErr_SetString(PartExceptionOCCError, e.GetMessageString());
-        return nullptr;
-    }
-}
-
-PyObject* TopoShapePy::makePerspectiveProjection(PyObject* args) const
-{
-    PyObject *pShape, *pDir;
-    if (!PyArg_ParseTuple(args, "O!O!", &(Part::TopoShapePy::Type), &pShape, &Base::VectorPy::Type, &pDir)) {
-        return nullptr;
-    }
-
-    try {
-        const TopoDS_Shape& shape = this->getTopoShapePtr()->getShape();
-        const TopoDS_Shape& wire = static_cast<TopoShapePy*>(pShape)->getTopoShapePtr()->getShape();
-        Base::Vector3d vec = Py::Vector(pDir, false).toVector();
-        BRepProj_Projection proj(wire, shape, gp_Pnt(vec.x, vec.y, vec.z));
-        TopoDS_Shape projected = proj.Shape();
-        return new TopoShapePy(new TopoShape(projected));
-    }
-    catch (Standard_Failure& e) {
-        PyErr_SetString(PartExceptionOCCError, e.GetMessageString());
-        return nullptr;
-    }
-}
-
-/*!
-from pivy import coin
-
-rot=Gui.ActiveDocument.ActiveView.getCameraOrientation()
-vdir=App.Vector(0,0,-1)
-vdir=rot.multVec(vdir)
-udir=App.Vector(0,1,0)
-udir=rot.multVec(udir)
-
-pos=Gui.ActiveDocument.ActiveView.getCameraNode().position.getValue().getValue()
-pos=App.Vector(*pos)
-
-shape=App.ActiveDocument.ActiveObject.Shape
-reflect=shape.reflectLines(ViewDir=vdir, ViewPos=pos, UpDir=udir, EdgeType="Sharp", Visible=True,
-OnShape=False) Part.show(reflect)
- */
-PyObject* TopoShapePy::reflectLines(PyObject* args, PyObject* kwds) const
-{
-    static const std::array<const char*, 7>
-        kwlist {"ViewDir", "ViewPos", "UpDir", "EdgeType", "Visible", "OnShape", nullptr};
-
-    const char* type = "OutLine";
-    PyObject* vis = Py_True;
-    PyObject* in3d = Py_False;
-    PyObject* pPos = nullptr;
-    PyObject* pUp = nullptr;
-    PyObject* pView;
-    if (!Base::Wrapped_ParseTupleAndKeywords(
-            args,
-            kwds,
-            "O!|O!O!sO!O!",
-            kwlist,
-            &Base::VectorPy::Type,
-            &pView,
-            &Base::VectorPy::Type,
-            &pPos,
-            &Base::VectorPy::Type,
-            &pUp,
-            &type,
-            &PyBool_Type,
-            &vis,
-            &PyBool_Type,
-            &in3d
-        )) {
-        return nullptr;
-    }
-
-    try {
-        HLRBRep_TypeOfResultingEdge t;
-        std::string str = type;
-        if (str == "IsoLine") {
-            t = HLRBRep_IsoLine;
-        }
-        else if (str == "Rg1Line") {
-            t = HLRBRep_Rg1Line;
-        }
-        else if (str == "RgNLine") {
-            t = HLRBRep_RgNLine;
-        }
-        else if (str == "Sharp") {
-            t = HLRBRep_Sharp;
-        }
-        else {
-            t = HLRBRep_OutLine;
-        }
-
-        Base::Vector3d p(0.0, 0.0, 0.0);
-        if (pPos) {
-            p = Py::Vector(pPos, false).toVector();
-        }
-        Base::Vector3d u(0.0, 1.0, 0.0);
-        if (pUp) {
-            u = Py::Vector(pUp, false).toVector();
-        }
-
-        Base::Vector3d v = Py::Vector(pView, false).toVector();
-        const TopoDS_Shape& shape = this->getTopoShapePtr()->getShape();
-        HLRAppli_ReflectLines reflect(shape);
-        reflect.SetAxes(v.x, v.y, v.z, p.x, p.y, p.z, u.x, u.y, u.z);
-        reflect.Perform();
-        TopoDS_Shape lines
-            = reflect.GetCompoundOf3dEdges(t, Base::asBoolean(vis), Base::asBoolean(in3d));
-        return new TopoShapePy(new TopoShape(lines));
-    }
-    catch (Standard_Failure& e) {
-        PyErr_SetString(PartExceptionOCCError, e.GetMessageString());
-        return nullptr;
-    }
-}
-
-PyObject* TopoShapePy::makeShapeFromMesh(PyObject* args)
-{
-    PyObject* tup;
-    double tolerance = 1.0e-06;
-    PyObject* sewShape = Py_True;
-    if (!PyArg_ParseTuple(args, "O!|dO!", &PyTuple_Type, &tup, &tolerance, &PyBool_Type, &sewShape)) {
-        return nullptr;
-    }
-
-    try {
-        Py::Tuple tuple(tup);
-        Py::Sequence vertex(tuple[0]);
-        Py::Sequence facets(tuple[1]);
-
-        std::vector<Base::Vector3d> Points;
-        for (Py::Sequence::iterator it = vertex.begin(); it != vertex.end(); ++it) {
-            Py::Vector vec(*it);
-            Points.push_back(vec.toVector());
-        }
-        std::vector<Data::ComplexGeoData::Facet> Facets;
-        for (Py::Sequence::iterator it = facets.begin(); it != facets.end(); ++it) {
-            Data::ComplexGeoData::Facet face;
-            Py::Tuple f(*it);
-            face.I1 = (int)Py::Long(f[0]);
-            face.I2 = (int)Py::Long(f[1]);
-            face.I3 = (int)Py::Long(f[2]);
-            Facets.push_back(face);
-        }
-
-        getTopoShapePtr()->setFaces(Points, Facets, tolerance);
-        if (Base::asBoolean(sewShape)) {
-            getTopoShapePtr()->sewShape(tolerance);
-        }
-
-        Py_Return;
-    }
-    PY_CATCH_OCC
-}
-
-PyObject* TopoShapePy::makeEvolved(PyObject* args, PyObject* kwds) const
-{
-    PyObject* Profile;
-    PyObject* AxeProf = Py_True;
-    PyObject* Solid = Py_False;
-    PyObject* ProfOnSpine = Py_False;
-    auto JoinType = JoinType::arc;
-    double Tolerance = 0.0000001;
-
-    static const std::array<const char*, 7>
-        kwds_evolve {"Profile", "Join", "AxeProf", "Solid", "ProfOnSpine", "Tolerance", nullptr};
-    if (!Base::Wrapped_ParseTupleAndKeywords(
-            args,
-            kwds,
-            "O!|iO!O!O!d",
-            kwds_evolve,
-            &TopoShapePy::Type,
-            &Profile,
-            &JoinType,
-            &PyBool_Type,
-            &AxeProf,
-            &PyBool_Type,
-            &Solid,
-            &PyBool_Type,
-            &ProfOnSpine,
-            &Tolerance
-        )) {
-        return nullptr;
-    }
-    try {
-        return Py::new_reference_to(shape2pyshape(
-            getTopoShapePtr()->makeElementEvolve(
-                *static_cast<TopoShapePy*>(Profile)->getTopoShapePtr(),
-                JoinType,
-                PyObject_IsTrue(AxeProf) ? CoordinateSystem::global : CoordinateSystem::relativeToSpine,
-                PyObject_IsTrue(Solid) ? MakeSolid::makeSolid : MakeSolid::noSolid,
-                PyObject_IsTrue(ProfOnSpine) ? Spine::on : Spine::notOn,
-                Tolerance
-            )
-        ));
-    }
-    PY_CATCH_OCC
-}
-
-PyObject* TopoShapePy::makeWires(PyObject* args) const
-{
-    const char* op = nullptr;
-    if (!PyArg_ParseTuple(args, "s", &op)) {
-        return nullptr;
-    }
-
-    PY_TRY
-    {
-        return Py::new_reference_to(shape2pyshape(getTopoShapePtr()->makeWires(op)));
-    }
-    PY_CATCH_OCC
-}
-
-PyObject* TopoShapePy::toNurbs(PyObject* args) const
-{
-    if (!PyArg_ParseTuple(args, "")) {
-        return nullptr;
-    }
-
-    try {
-        // Convert into nurbs
-        TopoDS_Shape nurbs = this->getTopoShapePtr()->toNurbs();
-        return new TopoShapePy(new TopoShape(nurbs));
-    }
-    catch (Standard_Failure& e) {
-        PyErr_SetString(PartExceptionOCCError, e.GetMessageString());
-        return nullptr;
-    }
-}
-
-PyObject* TopoShapePy::isInside(PyObject* args) const
-{
-    PyObject* point;
-    double tolerance;
-    PyObject* checkFace = Py_False;
-    TopAbs_State stateIn = TopAbs_IN;
-    if (!PyArg_ParseTuple(args, "O!dO!", &(Base::VectorPy::Type), &point, &tolerance, &PyBool_Type, &checkFace)) {
-        return nullptr;
-    }
-
-    try {
-        TopoDS_Shape shape = getTopoShapePtr()->getShape();
-        if (shape.IsNull()) {
-            PyErr_SetString(PartExceptionOCCError, "Cannot handle null shape");
-            return nullptr;
-        }
-
-        Base::Vector3d pnt = static_cast<Base::VectorPy*>(point)->value();
-        gp_Pnt vertex = gp_Pnt(pnt.x, pnt.y, pnt.z);
-        if (shape.ShapeType() == TopAbs_VERTEX || shape.ShapeType() == TopAbs_EDGE
-            || shape.ShapeType() == TopAbs_WIRE || shape.ShapeType() == TopAbs_FACE) {
-
-            BRepBuilderAPI_MakeVertex mkVertex(vertex);
-            BRepExtrema_DistShapeShape extss;
-            extss.LoadS1(mkVertex.Vertex());
-            extss.LoadS2(shape);
-            if (!extss.Perform()) {
-                PyErr_SetString(PartExceptionOCCError, "Failed to determine distance to shape");
-                return nullptr;
-            }
-            Standard_Boolean test = (extss.Value() <= tolerance);
-            return Py_BuildValue("O", (test ? Py_True : Py_False));
-        }
-        else {
-            BRepClass3d_SolidClassifier solidClassifier(shape);
-            solidClassifier.Perform(vertex, tolerance);
-            Standard_Boolean test = (solidClassifier.State() == stateIn);
-
-            if (Base::asBoolean(checkFace) && solidClassifier.IsOnAFace()) {
-                test = Standard_True;
-            }
-            return Py_BuildValue("O", (test ? Py_True : Py_False));
-        }
-    }
-    catch (Standard_Failure& e) {
-        PyErr_SetString(PartExceptionOCCError, e.GetMessageString());
-        return nullptr;
-    }
-    catch (const std::exception& e) {
-        PyErr_SetString(PartExceptionOCCError, e.what());
-        return nullptr;
-    }
-}
-
-PyObject* TopoShapePy::removeSplitter(PyObject* args) const
-{
-    if (!PyArg_ParseTuple(args, "")) {
-        return nullptr;
-    }
-
-    try {
-        return Py::new_reference_to(shape2pyshape(getTopoShapePtr()->makeElementRefine()));
-    }
-    catch (Standard_Failure& e) {
-        PyErr_SetString(PartExceptionOCCError, e.GetMessageString());
-        return nullptr;
-    }
-}
-
-PyObject* TopoShapePy::getElement(PyObject* args) const
-{
-    char* input;
-    PyObject* silent = Py_False;
-    if (!PyArg_ParseTuple(args, "s|O", &input, &silent)) {
-        return nullptr;
-    }
-    try {
-        PyObject* res = getTopoShapePtr()->getPySubShape(input, PyObject_IsTrue(silent));
-        if (!res) {
-            Py_Return;
-        }
-        return res;
-    }
-    PY_CATCH_OCC
-}
-
-PyObject* TopoShapePy::countElement(PyObject* args) const
-{
-    char* input;
-    if (!PyArg_ParseTuple(args, "s", &input)) {
-        return nullptr;
-    }
-
-    PY_TRY
-    {
-        return Py::new_reference_to(Py::Long((long)getTopoShapePtr()->countSubShapes(input)));
-    }
-    PY_CATCH_OCC
-}
-
-PyObject* TopoShapePy::getTolerance(PyObject* args) const
-{
-    int mode;
-    PyObject* type = reinterpret_cast<PyObject*>(&TopoShapePy::Type);
-    if (!PyArg_ParseTuple(args, "i|O!", &mode, &PyType_Type, &type)) {
-        return nullptr;
-    }
-
-    try {
-        TopoDS_Shape shape = this->getTopoShapePtr()->getShape();
-        PyTypeObject* pyType = reinterpret_cast<PyTypeObject*>(type);
-        TopAbs_ShapeEnum shapetype = ShapeTypeFromPyType(pyType);
-        if (!PyType_IsSubtype(pyType, &TopoShapePy::Type)
-            || (shapetype != TopAbs_SHAPE && shapetype != TopAbs_VERTEX && shapetype != TopAbs_EDGE
-                && shapetype != TopAbs_FACE && shapetype != TopAbs_SHELL)) {
-            PyErr_SetString(PyExc_TypeError, "shape type must be Shape, Vertex, Edge, Face or Shell");
-            return nullptr;
-        }
-
-        ShapeAnalysis_ShapeTolerance analysis;
-        double tolerance = analysis.Tolerance(shape, mode, shapetype);
-        return PyFloat_FromDouble(tolerance);
-    }
-    catch (Standard_Failure& e) {
-        PyErr_SetString(PartExceptionOCCError, e.GetMessageString());
-        return nullptr;
-    }
-}
-
-PyObject* TopoShapePy::overTolerance(PyObject* args) const
-{
-    double value;
-    PyObject* type = reinterpret_cast<PyObject*>(&TopoShapePy::Type);
-    if (!PyArg_ParseTuple(args, "d|O!", &value, &PyType_Type, &type)) {
-        return nullptr;
-    }
-
-    try {
-        TopoDS_Shape shape = this->getTopoShapePtr()->getShape();
-        PyTypeObject* pyType = reinterpret_cast<PyTypeObject*>(type);
-        TopAbs_ShapeEnum shapetype = ShapeTypeFromPyType(pyType);
-        if (!PyType_IsSubtype(pyType, &TopoShapePy::Type)
-            || (shapetype != TopAbs_SHAPE && shapetype != TopAbs_VERTEX && shapetype != TopAbs_EDGE
-                && shapetype != TopAbs_FACE && shapetype != TopAbs_SHELL)) {
-            PyErr_SetString(PyExc_TypeError, "shape type must be Shape, Vertex, Edge, Face or Shell");
-            return nullptr;
-        }
-
-        ShapeAnalysis_ShapeTolerance analysis;
-        Handle(TopTools_HSequenceOfShape) seq = analysis.OverTolerance(shape, value, shapetype);
-        Py::Tuple tuple(seq->Length());
-        std::size_t index = 0;
-        for (int i = 1; i <= seq->Length(); i++) {
-            TopoDS_Shape item = seq->Value(i);
-            tuple.setItem(index++, shape2pyshape(item));
-        }
-        return Py::new_reference_to(tuple);
-    }
-    catch (Standard_Failure& e) {
-        PyErr_SetString(PartExceptionOCCError, e.GetMessageString());
-        return nullptr;
-    }
-}
-
-PyObject* TopoShapePy::inTolerance(PyObject* args) const
-{
-    double valmin;
-    double valmax;
-    PyObject* type = reinterpret_cast<PyObject*>(&TopoShapePy::Type);
-    if (!PyArg_ParseTuple(args, "dd|O!", &valmin, &valmax, &PyType_Type, &type)) {
-        return nullptr;
-    }
-
-    try {
-        TopoDS_Shape shape = this->getTopoShapePtr()->getShape();
-        PyTypeObject* pyType = reinterpret_cast<PyTypeObject*>(type);
-        TopAbs_ShapeEnum shapetype = ShapeTypeFromPyType(pyType);
-        if (!PyType_IsSubtype(pyType, &TopoShapePy::Type)
-            || (shapetype != TopAbs_SHAPE && shapetype != TopAbs_VERTEX && shapetype != TopAbs_EDGE
-                && shapetype != TopAbs_FACE && shapetype != TopAbs_SHELL)) {
-            PyErr_SetString(PyExc_TypeError, "shape type must be Shape, Vertex, Edge, Face or Shell");
-            return nullptr;
-        }
-
-        ShapeAnalysis_ShapeTolerance analysis;
-        Handle(TopTools_HSequenceOfShape) seq = analysis.InTolerance(shape, valmin, valmax, shapetype);
-        Py::Tuple tuple(seq->Length());
-        std::size_t index = 0;
-        for (int i = 1; i <= seq->Length(); i++) {
-            TopoDS_Shape item = seq->Value(i);
-            tuple.setItem(index++, shape2pyshape(item));
-        }
-        return Py::new_reference_to(tuple);
-    }
-    catch (Standard_Failure& e) {
-        PyErr_SetString(PartExceptionOCCError, e.GetMessageString());
-        return nullptr;
-    }
-}
-
-PyObject* TopoShapePy::globalTolerance(PyObject* args) const
-{
-    int mode;
-    if (!PyArg_ParseTuple(args, "i", &mode)) {
-        return nullptr;
-    }
-
-    try {
-        TopoDS_Shape shape = this->getTopoShapePtr()->getShape();
-        ShapeAnalysis_ShapeTolerance analysis;
-        analysis.Tolerance(shape, mode);
-        double tolerance = analysis.GlobalTolerance(mode);
-
-        return PyFloat_FromDouble(tolerance);
-    }
-    catch (Standard_Failure& e) {
-        PyErr_SetString(PartExceptionOCCError, e.GetMessageString());
-        return nullptr;
-    }
-}
-
-PyObject* TopoShapePy::fixTolerance(PyObject* args) const
-{
-    double value;
-    PyObject* type = reinterpret_cast<PyObject*>(&TopoShapePy::Type);
-    if (!PyArg_ParseTuple(args, "d|O!", &value, &PyType_Type, &type)) {
-        return nullptr;
-    }
-
-    try {
-        TopoDS_Shape shape = this->getTopoShapePtr()->getShape();
-        PyTypeObject* pyType = reinterpret_cast<PyTypeObject*>(type);
-        TopAbs_ShapeEnum shapetype = ShapeTypeFromPyType(pyType);
-        if (!PyType_IsSubtype(pyType, &TopoShapePy::Type)) {
-            PyErr_SetString(PyExc_TypeError, "type must be a Shape subtype");
-            return nullptr;
-        }
-
-        ShapeFix_ShapeTolerance fix;
-        fix.SetTolerance(shape, value, shapetype);
-        Py_Return;
-    }
-    catch (Standard_Failure& e) {
-        PyErr_SetString(PartExceptionOCCError, e.GetMessageString());
-        return nullptr;
-    }
-}
-
-PyObject* TopoShapePy::limitTolerance(PyObject* args) const
-{
-    double tmin;
-    double tmax = 0;
-    PyObject* type = reinterpret_cast<PyObject*>(&TopoShapePy::Type);
-    if (!PyArg_ParseTuple(args, "d|dO!", &tmin, &tmax, &PyType_Type, &type)) {
-        return nullptr;
-    }
-
-    try {
-        TopoDS_Shape shape = this->getTopoShapePtr()->getShape();
-        PyTypeObject* pyType = reinterpret_cast<PyTypeObject*>(type);
-        TopAbs_ShapeEnum shapetype = ShapeTypeFromPyType(pyType);
-        if (!PyType_IsSubtype(pyType, &TopoShapePy::Type)) {
-            PyErr_SetString(PyExc_TypeError, "type must be a Shape subtype");
-            return nullptr;
-        }
-
-        ShapeFix_ShapeTolerance fix;
-        Standard_Boolean ok = fix.LimitTolerance(shape, tmin, tmax, shapetype);
-        return PyBool_FromLong(ok ? 1 : 0);
-    }
-    catch (Standard_Failure& e) {
-        PyErr_SetString(PartExceptionOCCError, e.GetMessageString());
-        return nullptr;
-    }
-}
-
-PyObject* _getSupportIndex(const char* suppStr, TopoShape* ts, TopoDS_Shape suppShape)
-{
-    std::stringstream ss;
-    TopoDS_Shape subShape;
-
-    unsigned long nSubShapes = ts->countSubShapes(suppStr);
-    long supportIndex = -1;
-    for (unsigned long j = 1; j <= nSubShapes; j++) {
-        ss.str("");
-        ss << suppStr << j;
-        subShape = ts->getSubShape(ss.str().c_str());
-        if (subShape.IsEqual(suppShape)) {
-            supportIndex = j - 1;
-            break;
-        }
-    }
-    return PyLong_FromLong(supportIndex);
-}
-
-PyObject* TopoShapePy::proximity(PyObject* args) const
-{
-    using BRepExtrema_OverlappedSubShapes = BRepExtrema_MapOfIntegerPackedMapOfInteger;
-
-    PyObject* ps2;
-    Standard_Real tol = Precision::Confusion();
-    if (!PyArg_ParseTuple(args, "O!|d", &(TopoShapePy::Type), &ps2, &tol)) {
-        return nullptr;
-    }
-
-    const TopoDS_Shape& s1 = getTopoShapePtr()->getShape();
-    const TopoDS_Shape& s2 = static_cast<Part::TopoShapePy*>(ps2)->getTopoShapePtr()->getShape();
-    if (s1.IsNull()) {
-        PyErr_SetString(PyExc_ValueError, "proximity: Shape object is invalid");
-        return nullptr;
-    }
-    if (s2.IsNull()) {
-        PyErr_SetString(PyExc_ValueError, "proximity: Shape parameter is invalid");
-        return nullptr;
-    }
-
-    BRepExtrema_ShapeProximity proximity;
-    proximity.LoadShape1(s1);
-    proximity.LoadShape2(s2);
-    if (tol > 0.0) {
-        proximity.SetTolerance(tol);
-    }
-
-    proximity.Perform();
-    if (!proximity.IsDone()) {
-        PyErr_SetString(
-            PartExceptionOCCError,
-            "BRepExtrema_ShapeProximity failed, make sure the shapes are tessellated"
-        );
-        return nullptr;
-    }
-
-    Py::List overlappssindex1;
-    Py::List overlappssindex2;
-
-    for (BRepExtrema_OverlappedSubShapes::Iterator anIt1(proximity.OverlapSubShapes1()); anIt1.More();
-         anIt1.Next()) {
-        overlappssindex1.append(Py::Long(anIt1.Key() + 1));
-    }
-    for (BRepExtrema_OverlappedSubShapes::Iterator anIt2(proximity.OverlapSubShapes2()); anIt2.More();
-         anIt2.Next()) {
-        overlappssindex2.append(Py::Long(anIt2.Key() + 1));
-    }
-
-    Py::Tuple tuple(2);
-    tuple.setItem(0, overlappssindex1);
-    tuple.setItem(1, overlappssindex2);
-    return Py::new_reference_to(tuple);  // face indexes
-}
-
-PyObject* TopoShapePy::distToShape(PyObject* args) const
-{
-    PyObject* ps2;
-    gp_Pnt P1, P2;
-    BRepExtrema_SupportType supportType1, supportType2;
-    TopoDS_Shape suppS1, suppS2;
-    Standard_Real minDist = -1, t1, t2, u1, v1, u2, v2;
-    Standard_Real tol = Precision::Confusion();
-
-    if (!PyArg_ParseTuple(args, "O!|d", &(TopoShapePy::Type), &ps2, &tol)) {
-        return nullptr;
-    }
-
-    const TopoDS_Shape& s1 = getTopoShapePtr()->getShape();
-    TopoShape* ts1 = getTopoShapePtr();
-    const TopoDS_Shape& s2 = static_cast<Part::TopoShapePy*>(ps2)->getTopoShapePtr()->getShape();
-    TopoShape* ts2 = static_cast<Part::TopoShapePy*>(ps2)->getTopoShapePtr();
-
-    if (s2.IsNull()) {
-        PyErr_SetString(PyExc_TypeError, "distToShape: Shape parameter is invalid");
-        return nullptr;
-    }
-    BRepExtrema_DistShapeShape extss;
-    extss.SetDeflection(tol);
-#if OCC_VERSION_HEX >= 0x070600
-    extss.SetMultiThread(true);
-#endif
-    extss.LoadS1(s1);
-    extss.LoadS2(s2);
-    try {
-        extss.Perform();
-    }
-    catch (const Standard_Failure& e) {
-        PyErr_SetString(PyExc_RuntimeError, e.GetMessageString());
-        return nullptr;
-    }
-    if (!extss.IsDone()) {
-        PyErr_SetString(PyExc_RuntimeError, "BRepExtrema_DistShapeShape failed");
-        return nullptr;
-    }
-    Py::List solnPts;
-    Py::List solnGeom;
-    int count = extss.NbSolution();
-    if (count != 0) {
-        minDist = extss.Value();
-        // extss.Dump(std::cout);
-        for (int i = 1; i <= count; i++) {
-            Py::Object pt1, pt2;
-            Py::String suppType1, suppType2;
-            Py::Long suppIndex1, suppIndex2;
-            Py::Object param1, param2;
-
-            P1 = extss.PointOnShape1(i);
-            pt1 = Py::asObject(new Base::VectorPy(new Base::Vector3d(P1.X(), P1.Y(), P1.Z())));
-            supportType1 = extss.SupportTypeShape1(i);
-            suppS1 = extss.SupportOnShape1(i);
-            switch (supportType1) {
-                case BRepExtrema_IsVertex:
-                    suppType1 = Py::String("Vertex");
-                    suppIndex1 = Py::asObject(_getSupportIndex("Vertex", ts1, suppS1));
-                    param1 = Py::None();
-                    break;
-                case BRepExtrema_IsOnEdge:
-                    suppType1 = Py::String("Edge");
-                    suppIndex1 = Py::asObject(_getSupportIndex("Edge", ts1, suppS1));
-                    extss.ParOnEdgeS1(i, t1);
-                    param1 = Py::Float(t1);
-                    break;
-                case BRepExtrema_IsInFace:
-                    suppType1 = Py::String("Face");
-                    suppIndex1 = Py::asObject(_getSupportIndex("Face", ts1, suppS1));
-                    extss.ParOnFaceS1(i, u1, v1);
-                    {
-                        Py::Tuple tup(2);
-                        tup[0] = Py::Float(u1);
-                        tup[1] = Py::Float(v1);
-                        param1 = tup;
-                    }
-                    break;
-                default:
-                    Base::Console().message(
-                        "distToShape: supportType1 is unknown: %d \n",
-                        static_cast<int>(supportType1)
-                    );
-                    suppType1 = Py::String("Unknown");
-                    suppIndex1 = -1;
-                    param1 = Py::None();
-            }
-
-            P2 = extss.PointOnShape2(i);
-            pt2 = Py::asObject(new Base::VectorPy(new Base::Vector3d(P2.X(), P2.Y(), P2.Z())));
-            supportType2 = extss.SupportTypeShape2(i);
-            suppS2 = extss.SupportOnShape2(i);
-            switch (supportType2) {
-                case BRepExtrema_IsVertex:
-                    suppType2 = Py::String("Vertex");
-                    suppIndex2 = Py::asObject(_getSupportIndex("Vertex", ts2, suppS2));
-                    param2 = Py::None();
-                    break;
-                case BRepExtrema_IsOnEdge:
-                    suppType2 = Py::String("Edge");
-                    suppIndex2 = Py::asObject(_getSupportIndex("Edge", ts2, suppS2));
-                    extss.ParOnEdgeS2(i, t2);
-                    param2 = Py::Float(t2);
-                    break;
-                case BRepExtrema_IsInFace:
-                    suppType2 = Py::String("Face");
-                    suppIndex2 = Py::asObject(_getSupportIndex("Face", ts2, suppS2));
-                    extss.ParOnFaceS2(i, u2, v2);
-                    {
-                        Py::Tuple tup(2);
-                        tup[0] = Py::Float(u2);
-                        tup[1] = Py::Float(v2);
-                        param2 = tup;
-                    }
-                    break;
-                default:
-                    Base::Console().message(
-                        "distToShape: supportType2 is unknown: %d \n",
-                        static_cast<int>(supportType2)
-                    );
-                    suppType2 = Py::String("Unknown");
-                    suppIndex2 = -1;
-                    param2 = Py::None();
-            }
-            Py::Tuple pts(2);
-            pts[0] = pt1;
-            pts[1] = pt2;
-            solnPts.append(pts);
-
-            Py::Tuple geom(6);
-            geom[0] = suppType1;
-            geom[1] = suppIndex1;
-            geom[2] = param1;
-            geom[3] = suppType2;
-            geom[4] = suppIndex2;
-            geom[5] = param2;
-
-            solnGeom.append(geom);
-        }
-    }
-    else {
-        PyErr_SetString(PyExc_TypeError, "distToShape: No Solutions Found.");
-        return nullptr;
-    }
-    Py::Tuple ret(3);
-    ret[0] = Py::Float(minDist);
-    ret[1] = solnPts;
-    ret[2] = solnGeom;
-    return Py::new_reference_to(ret);
-}
-
-PyObject* TopoShapePy::optimalBoundingBox(PyObject* args) const
-{
-    PyObject* useT = Py_True;
-    PyObject* useS = Py_False;
-    if (!PyArg_ParseTuple(args, "|O!O!", &PyBool_Type, &useT, &PyBool_Type, &useS)) {
-        return nullptr;
-    }
-
-    try {
-        TopoDS_Shape shape = this->getTopoShapePtr()->getShape();
-        Bnd_Box bounds;
-        BRepBndLib::AddOptimal(shape, bounds, Base::asBoolean(useT), Base::asBoolean(useS));
-        bounds.SetGap(0.0);
-        Standard_Real xMin, yMin, zMin, xMax, yMax, zMax;
-        bounds.Get(xMin, yMin, zMin, xMax, yMax, zMax);
-
-        Base::BoundBox3d box;
-        box.MinX = xMin;
-        box.MaxX = xMax;
-        box.MinY = yMin;
-        box.MaxY = yMax;
-        box.MinZ = zMin;
-        box.MaxZ = zMax;
-
-        Py::BoundingBox pybox(box);
-        return Py::new_reference_to(pybox);
-    }
-    catch (const Standard_Failure& e) {
-        throw Py::RuntimeError(e.GetMessageString());
-    }
-}
-
-PyObject* TopoShapePy::clearCache(PyObject* args)
-{
-    if (!PyArg_ParseTuple(args, "")) {
-        return 0;
-    }
-    getTopoShapePtr()->initCache(1);
-    return IncRef();
-}
-
-PyObject* TopoShapePy::defeaturing(PyObject* args) const
-{
-    PyObject* l;
-    if (!PyArg_ParseTuple(args, "O", &l)) {
-        return nullptr;
-    }
-
-    try {
-        Py::Sequence list(l);
-        std::vector<TopoDS_Shape> shapes;
-        for (Py::Sequence::iterator it = list.begin(); it != list.end(); ++it) {
-            Py::TopoShape sh(*it);
-            shapes.push_back(sh.extensionObject()->getTopoShapePtr()->getShape());
-        }
-        PyTypeObject* type = this->GetType();
-        PyObject* inst = type->tp_new(type, const_cast<TopoShapePy*>(this), nullptr);
-        static_cast<TopoShapePy*>(inst)->getTopoShapePtr()->setShape(
-            this->getTopoShapePtr()->defeaturing(shapes)
-        );
-        return inst;
-    }
-    catch (const Standard_Failure& e) {
-        PyErr_SetString(PartExceptionOCCError, e.GetMessageString());
-        return nullptr;
-    }
-}
-
-PyObject* TopoShapePy::findSubShape(PyObject* args) const
-{
-    PyObject* pyobj;
-    if (!PyArg_ParseTuple(args, "O", &pyobj)) {
-        return nullptr;
-    }
-
-    PY_TRY
-    {
-        Py::List res;
-        for (auto& s : getPyShapes(pyobj)) {
-            int index = getTopoShapePtr()->findShape(s.getShape());
-            if (index > 0) {
-                res.append(Py::TupleN(Py::String(s.shapeName()), Py::Long(index)));
-            }
-            else {
-                res.append(Py::TupleN(Py::Object(), Py::Long(0)));
-            }
-        }
-        if (PySequence_Check(pyobj)) {
-            return Py::new_reference_to(res);
-        }
-        return Py::new_reference_to(Py::Object(res[0].ptr()));
-    }
-    PY_CATCH_OCC
-}
-
-PyObject* TopoShapePy::findSubShapesWithSharedVertex(PyObject* args, PyObject* keywds) const
-{
-    static const std::array<const char*, 7>
-        kwlist {"shape", "needName", "checkGeometry", "tol", "atol", "singleResult", nullptr};
-    PyObject* pyobj;
-    PyObject* needName = Py_False;
-    PyObject* checkGeometry = Py_True;
-    PyObject* singleResult = Py_False;
-    double tol = 1e-7;
-    double atol = 1e-12;
-    if (!Base::Wrapped_ParseTupleAndKeywords(
-            args,
-            keywds,
-            "O!|OOddO",
-            kwlist,
-            &Type,
-            &pyobj,
-            &needName,
-            &checkGeometry,
-            &tol,
-            &atol,
-            &singleResult
-        )) {
-        return nullptr;
-    }
-
-    PY_TRY
-    {
-        Py::List res;
-        const TopoShape& shape = *static_cast<TopoShapePy*>(pyobj)->getTopoShapePtr();
-        Data::SearchOptions options;
-        if (PyObject_IsTrue(checkGeometry)) {
-            options.setFlag(Data::SearchOption::CheckGeometry);
-        }
-        if (PyObject_IsTrue(singleResult)) {
-            options.setFlag(Data::SearchOption::SingleResult);
-        }
-        if (PyObject_IsTrue(needName)) {
-            std::vector<std::string> names;
-            auto shapes
-                = getTopoShapePtr()->findSubShapesWithSharedVertex(shape, &names, options, tol, atol);
-            for (std::size_t i = 0; i < shapes.size(); ++i) {
-                res.append(Py::TupleN(Py::String(names[i]), shape2pyshape(shapes[i])));
-            }
-        }
-        else {
-            for (auto& s :
-                 getTopoShapePtr()->findSubShapesWithSharedVertex(shape, nullptr, options, tol, atol)) {
-                res.append(shape2pyshape(s));
-            }
-        }
-        return Py::new_reference_to(res);
-    }
-    PY_CATCH_OCC
-}
-
-// End of Methods, Start of Attributes
-
-Py::String TopoShapePy::getShapeType() const
-{
-    TopoDS_Shape sh = getTopoShapePtr()->getShape();
-    if (sh.IsNull()) {
-        throw Py::Exception(Base::PyExc_FC_GeneralError, "cannot determine type of null shape");
-    }
-
-    TopAbs_ShapeEnum type = sh.ShapeType();
-    std::string name;
-    switch (type) {
-        case TopAbs_COMPOUND:
-            name = "Compound";
-            break;
-        case TopAbs_COMPSOLID:
-            name = "CompSolid";
-            break;
-        case TopAbs_SOLID:
-            name = "Solid";
-            break;
-        case TopAbs_SHELL:
-            name = "Shell";
-            break;
-        case TopAbs_FACE:
-            name = "Face";
-            break;
-        case TopAbs_WIRE:
-            name = "Wire";
-            break;
-        case TopAbs_EDGE:
-            name = "Edge";
-            break;
-        case TopAbs_VERTEX:
-            name = "Vertex";
-            break;
-        case TopAbs_SHAPE:
-            name = "Shape";
-            break;
-    }
-
-    return Py::String(name);
-}
-
-Py::String TopoShapePy::getOrientation() const
-{
-    TopoDS_Shape sh = getTopoShapePtr()->getShape();
-    if (sh.IsNull()) {
-        throw Py::Exception(Base::PyExc_FC_GeneralError, "cannot determine orientation of null shape");
-    }
-
-    TopAbs_Orientation type = sh.Orientation();
-    std::string name;
-    switch (type) {
-        case TopAbs_FORWARD:
-            name = "Forward";
-            break;
-        case TopAbs_REVERSED:
-            name = "Reversed";
-            break;
-        case TopAbs_INTERNAL:
-            name = "Internal";
-            break;
-        case TopAbs_EXTERNAL:
-            name = "External";
-            break;
-    }
-
-    return Py::String(name);
-}
-
-void TopoShapePy::setOrientation(Py::String arg)
-{
-    TopoDS_Shape sh = getTopoShapePtr()->getShape();
-    if (sh.IsNull()) {
-        throw Py::Exception(Base::PyExc_FC_GeneralError, "cannot determine orientation of null shape");
-    }
-
-    std::string name = static_cast<std::string>(arg);
-    TopAbs_Orientation type;
-    if (name == "Forward") {
-        type = TopAbs_FORWARD;
-    }
-    else if (name == "Reversed") {
-        type = TopAbs_REVERSED;
-    }
-    else if (name == "Internal") {
-        type = TopAbs_INTERNAL;
-    }
-    else if (name == "External") {
-        type = TopAbs_EXTERNAL;
-    }
-    else {
-        throw Py::AttributeError("Invalid orientation type");
-    }
-
-    sh.Orientation(type);
-    getTopoShapePtr()->setShape(sh);
-}
-
-static Py::List getElements(const TopoShape& sh, TopAbs_ShapeEnum type, TopAbs_ShapeEnum avoid = TopAbs_SHAPE)
-{
-    Py::List ret;
-    for (auto& shape : sh.getSubTopoShapes(type, avoid)) {
-        ret.append(shape2pyshape(shape));
-    }
-    return ret;
-}
-
-PyObject* TopoShapePy::getChildShapes(PyObject* args) const
-{
-    const char* type;
-    const char* avoid = nullptr;
-    if (!PyArg_ParseTuple(args, "s|s", &type, &avoid)) {
-        return nullptr;
-    }
-
-    PY_TRY
-    {
-        return Py::new_reference_to(getElements(
-            *getTopoShapePtr(),
-            TopoShape::shapeType(type),
-            !Base::Tools::isNullOrEmpty(avoid) ? TopoShape::shapeType(avoid) : TopAbs_SHAPE
-        ));
-    }
-    PY_CATCH_OCC;
-}
-
-Py::List TopoShapePy::getSubShapes() const
-{
-    return getElements(*getTopoShapePtr(), TopAbs_SHAPE);
-}
-
-Py::List TopoShapePy::getFaces() const
-{
-    return getElements(*getTopoShapePtr(), TopAbs_FACE);
-}
-
-Py::List TopoShapePy::getVertexes() const
-{
-    return getElements(*getTopoShapePtr(), TopAbs_VERTEX);
-}
-
-Py::List TopoShapePy::getShells() const
-{
-    return getElements(*getTopoShapePtr(), TopAbs_SHELL);
-}
-
-Py::List TopoShapePy::getSolids() const
-{
-    return getElements(*getTopoShapePtr(), TopAbs_SOLID);
-}
-
-Py::List TopoShapePy::getCompSolids() const
-{
-    return getElements(*getTopoShapePtr(), TopAbs_COMPSOLID);
-}
-
-Py::List TopoShapePy::getEdges() const
-{
-    return getElements(*getTopoShapePtr(), TopAbs_EDGE);
-}
-
-Py::List TopoShapePy::getWires() const
-{
-    return getElements(*getTopoShapePtr(), TopAbs_WIRE);
-}
-
-Py::List TopoShapePy::getCompounds() const
-{
-    return getElements(*getTopoShapePtr(), TopAbs_COMPOUND);
-}
-
-Py::Float TopoShapePy::getLength() const
-{
-    const TopoDS_Shape& shape = getTopoShapePtr()->getShape();
-    if (shape.IsNull()) {
-        throw Py::RuntimeError("shape is invalid");
-    }
-    GProp_GProps props;
-    BRepGProp::LinearProperties(shape, props);
-    return Py::Float(props.Mass());
-}
-
-Py::Float TopoShapePy::getArea() const
-{
-    const TopoDS_Shape& shape = getTopoShapePtr()->getShape();
-    if (shape.IsNull()) {
-        throw Py::RuntimeError("shape is invalid");
-    }
-    GProp_GProps props;
-    BRepGProp::SurfaceProperties(shape, props);
-    return Py::Float(props.Mass());
-}
-
-Py::Float TopoShapePy::getVolume() const
-{
-    const TopoDS_Shape& shape = getTopoShapePtr()->getShape();
-    if (shape.IsNull()) {
-        throw Py::RuntimeError("shape is invalid");
-    }
-    GProp_GProps props;
-    BRepGProp::VolumeProperties(shape, props);
-    return Py::Float(props.Mass());
-}
-
-PyObject* TopoShapePy::getElementHistory(PyObject* args) const
-{
-    const char* pyname;
-    if (!PyArg_ParseTuple(args, "s", &pyname)) {
-        return 0;
-    }
-
-    Data::MappedName name(pyname);
-    PY_TRY
-    {
-        Data::MappedName original;
-        std::vector<Data::MappedName> history;
-        long tag = getTopoShapePtr()->getElementHistory(name, &original, &history);
-        if (!tag) {
-            Py_Return;
-        }
-        Py::Tuple ret(3);
-        ret.setItem(0, Py::Long(tag));
-        std::string tmp;
-        ret.setItem(1, Py::String(original.appendToBuffer(tmp)));
-        Py::List pyHistory;
-        for (auto& h : history) {
-            tmp.clear();
-            pyHistory.append(Py::String(h.appendToBuffer(tmp)));
-        }
-        ret.setItem(2, pyHistory);
-        return Py::new_reference_to(ret);
-    }
-    PY_CATCH_OCC
-}
-
-struct PyShapeMapper: Part::ShapeMapper
-{
-    bool populate(MappingStatus status, PyObject* pyobj)
-    {
-        if (!pyobj || pyobj == Py_None) {
-            return true;
-        }
-        try {
-            Py::Sequence seq(pyobj);
-            for (size_t i = 0, count = seq.size(); i < count; ++i) {
-                Py::Sequence item(seq[i].ptr());
-                if (item.size() != 2) {
-                    return false;
-                }
-
-                Part::ShapeMapper::populate(
-                    status,
-                    getPyShapes(item[0].ptr()),
-                    getPyShapes(item[1].ptr())
-                );
-            }
-        }
-        catch (Py::Exception&) {
-            PyErr_Clear();
-            return false;
-        }
-        return true;
-    }
-
-    void init(PyObject* g, PyObject* m)
-    {
-        const char* msg
-            = "Expect input mapping to be a list of tuple(srcShape|shapeList, dstShape|shapeList)";
-        if (!populate(MappingStatus::Generated, g) || !populate(MappingStatus::Modified, m)) {
-            throw Py::TypeError(msg);
-        }
-    }
-};
-
-PyObject* TopoShapePy::mapShapes(PyObject* args)
-{
-    PyObject* generated;
-    PyObject* modified;
-    const char* op = nullptr;
-    if (!PyArg_ParseTuple(args, "OO|s", &generated, &modified, &op)) {
-        return 0;
-    }
-    PY_TRY
-    {
-        PyShapeMapper mapper;
-        mapper.init(generated, modified);
-        TopoShape& self = *getTopoShapePtr();
-        TopoShape s(self.Tag, self.Hasher);
-        s.makeShapeWithElementMap(self.getShape(), mapper, mapper.shapes, op);
-        self = s;
-        return IncRef();
-    }
-    PY_CATCH_OCC
-}
-
-PyObject* TopoShapePy::mapSubElement(PyObject* args)
-{
-    const char* op = nullptr;
-    PyObject* sh;
-    if (!PyArg_ParseTuple(args, "O|s", &sh, &op)) {
-        return 0;
-    }
-    PY_TRY
-    {
-        getTopoShapePtr()->mapSubElement(getPyShapes(sh), op);
-        return IncRef();
-    }
-    PY_CATCH_OCC
-}
-
-PyObject* TopoShapePy::getCustomAttributes(const char* attr) const
-{
-    if (!attr) {
-        return nullptr;
-    }
-    PY_TRY
-    {
-        TopoDS_Shape res = getTopoShapePtr()->getSubShape(attr, true);
-        if (!res.IsNull()) {
-            return Py::new_reference_to(shape2pyshape(res));
-        }
-    }
-    PY_CATCH_OCC
-    return nullptr;
-}
-
-int TopoShapePy::setCustomAttributes(const char*, PyObject*)
-{
-    return 0;
-}
+// SPDX-License-Identifier: LGPL-2.1-or-later
+
+/***************************************************************************
+ *   Copyright (c) 2008 Jürgen Riegel <juergen.riegel@web.de>              *
+ *                                                                         *
+ *   This file is part of the FreeCAD CAx development system.              *
+ *                                                                         *
+ *   This library is free software; you can redistribute it and/or         *
+ *   modify it under the terms of the GNU Library General Public           *
+ *   License as published by the Free Software Foundation; either          *
+ *   version 2 of the License, or (at your option) any later version.      *
+ *                                                                         *
+ *   This library  is distributed in the hope that it will be useful,      *
+ *   but WITHOUT ANY WARRANTY; without even the implied warranty of        *
+ *   MERCHANTABILITY or FITNESS FOR A PARTICULAR PURPOSE.  See the         *
+ *   GNU Library General Public License for more details.                  *
+ *                                                                         *
+ *   You should have received a copy of the GNU Library General Public     *
+ *   License along with this library; see the file COPYING.LIB. If not,    *
+ *   write to the Free Software Foundation, Inc., 59 Temple Place,         *
+ *   Suite 330, Boston, MA  02111-1307, USA                                *
+ *                                                                         *
+ ***************************************************************************/
+
+#include <limits>
+#include <sstream>
+#include <boost/regex.hpp>
+
+#include <BRep_Tool.hxx>
+#include <BRepAlgo_NormalProjection.hxx>
+#include <BRepBndLib.hxx>
+#include <BRepBuilderAPI_Copy.hxx>
+#include <BRepBuilderAPI_MakeVertex.hxx>
+#include <BRepBuilderAPI_Transform.hxx>
+#include <BRepClass3d_SolidClassifier.hxx>
+#include <BRepExtrema_DistShapeShape.hxx>
+#include <BRepExtrema_ShapeProximity.hxx>
+#include <BRepExtrema_SupportType.hxx>
+#include <BRepFilletAPI_MakeChamfer.hxx>
+#include <BRepFilletAPI_MakeFillet.hxx>
+#include <BRepGProp.hxx>
+#include <BRepMesh_IncrementalMesh.hxx>
+#include <BRepProj_Projection.hxx>
+#include <BRepTools.hxx>
+#include <Geom_Plane.hxx>
+#include <gp_Ax1.hxx>
+#include <gp_Ax2.hxx>
+#include <gp_Dir.hxx>
+#include <gp_Pln.hxx>
+#include <gp_Pnt.hxx>
+#include <gp_Trsf.hxx>
+#include <GProp_GProps.hxx>
+#include <HLRAppli_ReflectLines.hxx>
+#include <Precision.hxx>
+#include <Poly_Polygon3D.hxx>
+#include <Poly_Triangulation.hxx>
+#include <ShapeAnalysis_ShapeTolerance.hxx>
+#include <ShapeFix_ShapeTolerance.hxx>
+#include <Standard_Version.hxx>
+#include <TopExp.hxx>
+#include <TopExp_Explorer.hxx>
+#include <TopLoc_Location.hxx>
+#include <TopoDS.hxx>
+#include <TopoDS_Iterator.hxx>
+#include <TopTools_IndexedMapOfShape.hxx>
+#include <TopTools_ListIteratorOfListOfShape.hxx>
+#include <TopTools_ListOfShape.hxx>
+
+#include <App/PropertyStandard.h>
+#include <App/StringHasherPy.h>
+#include <Base/FileInfo.h>
+#include <Base/GeometryPyCXX.h>
+#include <Base/MatrixPy.h>
+#include <Base/PyWrapParseTupleAndKeywords.h>
+#include <Base/Rotation.h>
+#include <Base/Stream.h>
+#include <Base/Tools.h>
+#include <Base/Vector3D.h>
+#include <Base/VectorPy.h>
+
+#include <Mod/Part/App/TopoShapePy.h>
+#include <Mod/Part/App/TopoShapePy.cpp>
+
+#include <Mod/Part/App/GeometryPy.h>
+#include <Mod/Part/App/PlanePy.h>
+#include <Mod/Part/App/TopoShapeCompoundPy.h>
+#include <Mod/Part/App/TopoShapeCompSolidPy.h>
+#include <Mod/Part/App/TopoShapeEdgePy.h>
+#include <Mod/Part/App/TopoShapeFacePy.h>
+#include <Mod/Part/App/TopoShapeOpCode.h>
+#include <Mod/Part/App/TopoShapeShellPy.h>
+#include <Mod/Part/App/TopoShapeSolidPy.h>
+#include <Mod/Part/App/TopoShapeVertexPy.h>
+#include <Mod/Part/App/TopoShapeWirePy.h>
+
+#include "OCCError.h"
+#include "PartPyCXX.h"
+#include "ShapeMapHasher.h"
+#include "TopoShapeMapper.h"
+
+
+using namespace Part;
+
+static Py_hash_t _TopoShapeHash(PyObject* self)
+{
+    if (!self) {
+        PyErr_SetString(
+            PyExc_TypeError,
+            "descriptor 'hash' of 'Part.TopoShape' object needs an argument"
+        );
+        return 0;
+    }
+    if (!static_cast<Base::PyObjectBase*>(self)->isValid()) {
+        PyErr_SetString(
+            PyExc_ReferenceError,
+            "This object is already deleted most likely through closing a document. "
+            "This reference is no longer valid!"
+        );
+        return 0;
+    }
+#if OCC_VERSION_HEX >= 0x070800
+    return std::hash<TopoDS_Shape> {}(static_cast<TopoShapePy*>(self)->getTopoShapePtr()->getShape());
+#else
+    return static_cast<TopoShapePy*>(self)->getTopoShapePtr()->getShape().HashCode(
+        std::numeric_limits<int>::max()
+    );
+#endif
+}
+
+struct TopoShapePyInit
+{
+    TopoShapePyInit()
+    {
+        TopoShapePy::Type.tp_hash = _TopoShapeHash;
+    }
+} _TopoShapePyInit;
+
+// returns a string which represents the object e.g. when printed in python
+std::string TopoShapePy::representation() const
+{
+    std::stringstream str;
+    str << "<Shape object at " << getTopoShapePtr() << ">";
+
+    return str.str();
+}
+
+PyObject* TopoShapePy::PyMake(struct _typeobject*, PyObject*, PyObject*)  // Python wrapper
+{
+    // create a new instance of TopoShapePy and the Twin object
+    return new TopoShapePy(new TopoShape);
+}
+
+int TopoShapePy::PyInit(PyObject* args, PyObject* keywds)
+{
+    static const std::array<const char*, 5> kwlist {"shape", "op", "tag", "hasher", nullptr};
+    long tag = 0;
+    PyObject* pyHasher = nullptr;
+    const char* op = nullptr;
+    PyObject* pcObj = nullptr;
+    if (!Base::Wrapped_ParseTupleAndKeywords(
+            args,
+            keywds,
+            "|OsiO!",
+            kwlist,
+            &pcObj,
+            &op,
+            &tag,
+            &App::StringHasherPy::Type,
+            &pyHasher
+        )) {
+        return -1;
+    }
+    auto& self = *getTopoShapePtr();
+    self.Tag = tag;
+    if (pyHasher) {
+        self.Hasher = static_cast<App::StringHasherPy*>(pyHasher)->getStringHasherPtr();
+    }
+    auto shapes = getPyShapes(pcObj);
+    PY_TRY
+    {
+        if (shapes.size() == 1 && !op) {
+            auto s = shapes.front();
+            if (self.Tag) {
+                if ((s.Tag && self.Tag != s.Tag)
+                    || (self.Hasher && s.getElementMapSize() && self.Hasher != s.Hasher)) {
+                    s.reTagElementMap(self.Tag, self.Hasher);
+                }
+                else {
+                    s.Tag = self.Tag;
+                    s.Hasher = self.Hasher;
+                }
+            }
+            self = s;
+        }
+        else if (shapes.size()) {
+            if (!op) {
+                op = Part::OpCodes::Fuse;
+            }
+            self.makeElementBoolean(op, shapes);
+        }
+    }
+    _PY_CATCH_OCC(return (-1))
+    return 0;
+}
+
+PyObject* TopoShapePy::copy(PyObject* args) const
+{
+    PyObject* copyGeom = Py_True;
+    PyObject* copyMesh = Py_False;
+    const char* op = nullptr;
+    PyObject* pyHasher = nullptr;
+    if (!PyArg_ParseTuple(
+            args,
+            "|sO!O!O!",
+            &op,
+            &App::StringHasherPy::Type,
+            &pyHasher,
+            &PyBool_Type,
+            &copyGeom,
+            &PyBool_Type,
+            &copyMesh
+        )) {
+        PyErr_Clear();
+        if (!PyArg_ParseTuple(args, "|O!O!", &PyBool_Type, &copyGeom, &PyBool_Type, &copyMesh)) {
+            return 0;
+        }
+    }
+    if (op && !op[0]) {
+        op = nullptr;
+    }
+    App::StringHasherRef hasher;
+    if (pyHasher) {
+        hasher = static_cast<App::StringHasherPy*>(pyHasher)->getStringHasherPtr();
+    }
+    auto& self = *getTopoShapePtr();
+    return Py::new_reference_to(shape2pyshape(
+        TopoShape(self.Tag, hasher)
+            .makeElementCopy(self, op, PyObject_IsTrue(copyGeom), PyObject_IsTrue(copyMesh))
+    ));
+}
+
+PyObject* TopoShapePy::cleaned(PyObject* args) const
+{
+    if (!PyArg_ParseTuple(args, "")) {
+        return nullptr;
+    }
+    auto& self = *getTopoShapePtr();
+    TopoShape copy(self.makeElementCopy());
+    if (!copy.isNull()) {
+        BRepTools::Clean(copy.getShape());  // remove triangulation
+    }
+    return Py::new_reference_to(shape2pyshape(copy));
+}
+
+PyObject* TopoShapePy::replaceShape(PyObject* args) const
+{
+    PyObject* l;
+    if (!PyArg_ParseTuple(args, "O", &l)) {
+        return nullptr;
+    }
+
+    try {
+        Py::Sequence list(l);
+        std::vector<std::pair<TopoShape, TopoShape>> shapes;
+        for (Py::Sequence::iterator it = list.begin(); it != list.end(); ++it) {
+            Py::Tuple tuple(*it);
+            Py::TopoShape sh1(tuple[0]);
+            Py::TopoShape sh2(tuple[1]);
+            shapes.push_back(
+                std::make_pair(
+                    *sh1.extensionObject()->getTopoShapePtr(),
+                    *sh2.extensionObject()->getTopoShapePtr()
+                )
+            );
+        }
+        return Py::new_reference_to(shape2pyshape(getTopoShapePtr()->replaceElementShape(shapes)));
+    }
+    catch (const Py::Exception&) {
+        return nullptr;
+    }
+    catch (...) {
+        PyErr_SetString(PartExceptionOCCError, "failed to replace shape");
+        return nullptr;
+    }
+}
+
+PyObject* TopoShapePy::removeShape(PyObject* args) const
+{
+    PyObject* l;
+    if (!PyArg_ParseTuple(args, "O", &l)) {
+        return nullptr;
+    }
+
+    try {
+        return Py::new_reference_to(
+            shape2pyshape(getTopoShapePtr()->removeElementShape(getPyShapes(l)))
+        );
+    }
+    catch (...) {
+        PyErr_SetString(PartExceptionOCCError, "failed to remove shape");
+        return nullptr;
+    }
+}
+
+PyObject* TopoShapePy::read(PyObject* args)
+{
+    char* Name;
+    if (!PyArg_ParseTuple(args, "et", "utf-8", &Name)) {
+        return nullptr;
+    }
+
+    std::string EncodedName = std::string(Name);
+    PyMem_Free(Name);
+
+    getTopoShapePtr()->read(EncodedName.c_str());
+    Py_Return;
+}
+
+PyObject* TopoShapePy::writeInventor(PyObject* args, PyObject* keywds) const
+{
+    static const std::array<const char*, 5> kwlist {"Mode", "Deviation", "Angle", "FaceColors", nullptr};
+
+    double dev = 0.3, angle = 0.4;
+    int mode = 2;
+    PyObject* pylist = nullptr;
+    if (!Base::Wrapped_ParseTupleAndKeywords(args, keywds, "|iddO", kwlist, &mode, &dev, &angle, &pylist)) {
+        return nullptr;
+    }
+
+    std::vector<Base::Color> faceColors;
+    if (pylist) {
+        App::PropertyColorList prop;
+        prop.setPyObject(pylist);
+        faceColors = prop.getValues();
+    }
+
+    std::stringstream result;
+    BRepMesh_IncrementalMesh(getTopoShapePtr()->getShape(), dev);
+    if (mode == 0) {
+        getTopoShapePtr()->exportFaceSet(dev, angle, faceColors, result);
+    }
+    else if (mode == 1) {
+        getTopoShapePtr()->exportLineSet(result);
+    }
+    else {
+        getTopoShapePtr()->exportFaceSet(dev, angle, faceColors, result);
+        getTopoShapePtr()->exportLineSet(result);
+    }
+    return Py::new_reference_to(Py::String(result.str()));
+}
+
+PyObject* TopoShapePy::exportIges(PyObject* args) const
+{
+    char* Name;
+    if (!PyArg_ParseTuple(args, "et", "utf-8", &Name)) {
+        return nullptr;
+    }
+
+    std::string EncodedName = std::string(Name);
+    PyMem_Free(Name);
+
+    try {
+        // write iges file
+        getTopoShapePtr()->exportIges(EncodedName.c_str());
+    }
+    catch (const Base::Exception& e) {
+        PyErr_SetString(PartExceptionOCCError, e.what());
+        return nullptr;
+    }
+
+    Py_Return;
+}
+
+PyObject* TopoShapePy::exportStep(PyObject* args) const
+{
+    char* Name;
+    if (!PyArg_ParseTuple(args, "et", "utf-8", &Name)) {
+        return nullptr;
+    }
+
+    std::string EncodedName = std::string(Name);
+    PyMem_Free(Name);
+
+    try {
+        // write step file
+        getTopoShapePtr()->exportStep(EncodedName.c_str());
+    }
+    catch (const Base::Exception& e) {
+        PyErr_SetString(PartExceptionOCCError, e.what());
+        return nullptr;
+    }
+
+    Py_Return;
+}
+
+PyObject* TopoShapePy::exportBrep(PyObject* args) const
+{
+    char* Name;
+    if (PyArg_ParseTuple(args, "et", "utf-8", &Name)) {
+        std::string EncodedName = std::string(Name);
+        PyMem_Free(Name);
+
+        try {
+            // write brep file
+            getTopoShapePtr()->exportBrep(EncodedName.c_str());
+        }
+        catch (const Base::Exception& e) {
+            PyErr_SetString(PartExceptionOCCError, e.what());
+            return nullptr;
+        }
+
+        Py_Return;
+    }
+
+    PyErr_Clear();
+
+    PyObject* input;
+    if (PyArg_ParseTuple(args, "O", &input)) {
+        try {
+            // write brep
+            Base::PyStreambuf buf(input);
+            std::ostream str(nullptr);
+            str.rdbuf(&buf);
+            getTopoShapePtr()->exportBrep(str);
+        }
+        catch (const Base::Exception& e) {
+            PyErr_SetString(PartExceptionOCCError, e.what());
+            return nullptr;
+        }
+
+        Py_Return;
+    }
+
+    PyErr_SetString(PyExc_TypeError, "expect string or file object");
+    return nullptr;
+}
+
+PyObject* TopoShapePy::exportBinary(PyObject* args) const
+{
+    char* input;
+    if (!PyArg_ParseTuple(args, "s", &input)) {
+        return nullptr;
+    }
+
+    try {
+        // read binary brep
+        Base::FileInfo fi(input);
+        Base::ofstream str(fi, std::ios::out | std::ios::binary);
+        getTopoShapePtr()->exportBinary(str);
+        str.close();
+    }
+    catch (const Base::Exception& e) {
+        PyErr_SetString(PartExceptionOCCError, e.what());
+        return nullptr;
+    }
+
+    Py_Return;
+}
+
+PyObject* TopoShapePy::dumpToString(PyObject* args) const
+{
+    if (!PyArg_ParseTuple(args, "")) {
+        return nullptr;
+    }
+
+    try {
+        std::stringstream str;
+        getTopoShapePtr()->dump(str);
+        return Py::new_reference_to(Py::String(str.str()));
+    }
+    catch (const Base::Exception& e) {
+        PyErr_SetString(PartExceptionOCCError, e.what());
+        return nullptr;
+    }
+    catch (const std::exception& e) {
+        PyErr_SetString(PartExceptionOCCError, e.what());
+        return nullptr;
+    }
+    catch (Standard_Failure& e) {
+
+        PyErr_SetString(PartExceptionOCCError, e.GetMessageString());
+        return nullptr;
+    }
+}
+
+PyObject* TopoShapePy::exportBrepToString(PyObject* args) const
+{
+    if (!PyArg_ParseTuple(args, "")) {
+        return nullptr;
+    }
+
+    try {
+        // write brep file
+        std::stringstream str;
+        getTopoShapePtr()->exportBrep(str);
+        return Py::new_reference_to(Py::String(str.str()));
+    }
+    catch (const Base::Exception& e) {
+        PyErr_SetString(PartExceptionOCCError, e.what());
+        return nullptr;
+    }
+    catch (const std::exception& e) {
+        PyErr_SetString(PartExceptionOCCError, e.what());
+        return nullptr;
+    }
+    catch (Standard_Failure& e) {
+        PyErr_SetString(PartExceptionOCCError, e.GetMessageString());
+        return nullptr;
+    }
+}
+
+PyObject* TopoShapePy::importBrep(PyObject* args)
+{
+    char* Name;
+    if (PyArg_ParseTuple(args, "et", "utf-8", &Name)) {
+        std::string EncodedName = std::string(Name);
+        PyMem_Free(Name);
+
+        try {
+            // write brep file
+            getTopoShapePtr()->importBrep(EncodedName.c_str());
+        }
+        catch (const Base::Exception& e) {
+            PyErr_SetString(PartExceptionOCCError, e.what());
+            return nullptr;
+        }
+
+        Py_Return;
+    }
+
+    PyErr_Clear();
+    PyObject* input;
+    if (PyArg_ParseTuple(args, "O", &input)) {
+        try {
+            // read brep
+            Base::PyStreambuf buf(input);
+            std::istream str(nullptr);
+            str.rdbuf(&buf);
+            getTopoShapePtr()->importBrep(str);
+        }
+        catch (const Base::Exception& e) {
+            PyErr_SetString(PartExceptionOCCError, e.what());
+            return nullptr;
+        }
+
+        Py_Return;
+    }
+
+    PyErr_SetString(PyExc_TypeError, "expect string or file object");
+    return nullptr;
+}
+
+PyObject* TopoShapePy::importBinary(PyObject* args)
+{
+    char* input;
+    if (!PyArg_ParseTuple(args, "s", &input)) {
+        return nullptr;
+    }
+
+    try {
+        // read binary brep
+        Base::FileInfo fi(input);
+        Base::ifstream str(fi, std::ios::in | std::ios::binary);
+        getTopoShapePtr()->importBinary(str);
+        str.close();
+    }
+    catch (const Base::Exception& e) {
+        PyErr_SetString(PartExceptionOCCError, e.what());
+        return nullptr;
+    }
+
+    Py_Return;
+}
+
+PyObject* TopoShapePy::importBrepFromString(PyObject* args)
+{
+    char* input;
+    int indicator = 1;
+    if (!PyArg_ParseTuple(args, "s|i", &input, &indicator)) {
+        return nullptr;
+    }
+
+    try {
+        // read brep
+        std::stringstream str(input);
+        getTopoShapePtr()->importBrep(str, indicator);
+    }
+    catch (const Base::Exception& e) {
+        PyErr_SetString(PartExceptionOCCError, e.what());
+        return nullptr;
+    }
+    catch (const std::exception& e) {
+        PyErr_SetString(PartExceptionOCCError, e.what());
+        return nullptr;
+    }
+    catch (Standard_Failure& e) {
+        PyErr_SetString(PartExceptionOCCError, e.GetMessageString());
+        return nullptr;
+    }
+
+    Py_Return;
+}
+
+PyObject* TopoShapePy::dumps(PyObject* args) const
+{
+    return exportBrepToString(args);
+}
+
+
+PyObject* TopoShapePy::loads(PyObject* args)
+{
+    if (!getTopoShapePtr()) {
+        PyErr_SetString(Base::PyExc_FC_GeneralError, "no c++ object");
+        return nullptr;
+    }
+    else {
+        return importBrepFromString(args);
+    }
+}
+
+PyObject* TopoShapePy::exportStl(PyObject* args) const
+{
+    double deflection = 0.01;
+    char* Name;
+    if (!PyArg_ParseTuple(args, "et|d", "utf-8", &Name, &deflection)) {
+        return nullptr;
+    }
+
+    std::string EncodedName = std::string(Name);
+    PyMem_Free(Name);
+
+    try {
+        // write stl file
+        getTopoShapePtr()->exportStl(EncodedName.c_str(), deflection);
+    }
+    catch (const Base::Exception& e) {
+        PyErr_SetString(PartExceptionOCCError, e.what());
+        return nullptr;
+    }
+    catch (Standard_Failure& e) {
+        PyErr_SetString(PartExceptionOCCError, e.GetMessageString());
+        return nullptr;
+    }
+
+    Py_Return;
+}
+
+PyObject* TopoShapePy::extrude(PyObject* args) const
+{
+    PyObject* pVec;
+    if (!PyArg_ParseTuple(args, "O!", &(Base::VectorPy::Type), &pVec)) {
+        return nullptr;
+    }
+
+    try {
+        Base::Vector3d vec = static_cast<Base::VectorPy*>(pVec)->value();
+        return Py::new_reference_to(
+            shape2pyshape(getTopoShapePtr()->makeElementPrism(gp_Vec(vec.x, vec.y, vec.z)))
+        );
+    }
+    catch (Standard_Failure& e) {
+        PyErr_SetString(PartExceptionOCCError, e.GetMessageString());
+        return nullptr;
+    }
+}
+
+PyObject* TopoShapePy::revolve(PyObject* args) const
+{
+    PyObject *pPos, *pDir;
+    double angle = 360;
+    if (!PyArg_ParseTuple(
+            args,
+            "O!O!|d",
+            &(Base::VectorPy::Type),
+            &pPos,
+            &(Base::VectorPy::Type),
+            &pDir,
+            &angle
+        )) {
+        return nullptr;
+    }
+    Base::Vector3d pos = static_cast<Base::VectorPy*>(pPos)->value();
+    Base::Vector3d dir = static_cast<Base::VectorPy*>(pDir)->value();
+    try {
+        return Py::new_reference_to(shape2pyshape(
+            getTopoShapePtr()->makeElementRevolve(
+                gp_Ax1(gp_Pnt(pos.x, pos.y, pos.z), gp_Dir(dir.x, dir.y, dir.z)),
+                Base::toRadians<double>(angle)
+            )
+        ));
+    }
+    catch (Standard_Failure& e) {
+        PyErr_SetString(PartExceptionOCCError, e.GetMessageString());
+        return nullptr;
+    }
+}
+
+PyObject* TopoShapePy::check(PyObject* args) const
+{
+    PyObject* runBopCheck = Py_False;
+    if (!PyArg_ParseTuple(args, "|O!", &(PyBool_Type), &runBopCheck)) {
+        return nullptr;
+    }
+
+    if (!getTopoShapePtr()->getShape().IsNull()) {
+        std::stringstream str;
+        if (!getTopoShapePtr()->analyze(Base::asBoolean(runBopCheck), str)) {
+            PyErr_SetString(PyExc_ValueError, str.str().c_str());
+            return nullptr;
+        }
+    }
+
+    Py_Return;
+}
+
+static PyObject* makeShape(const char* op, const TopoShape& shape, PyObject* args)
+{
+    double tol = 0;
+    PyObject* pcObj;
+    if (!PyArg_ParseTuple(args, "O|d", &pcObj, &tol)) {
+        return 0;
+    }
+    PY_TRY
+    {
+        std::vector<TopoShape> shapes;
+        shapes.push_back(shape);
+        getPyShapes(pcObj, shapes);
+        return Py::new_reference_to(shape2pyshape(TopoShape().makeElementBoolean(op, shapes, 0, tol)));
+    }
+    PY_CATCH_OCC
+}
+
+PyObject* TopoShapePy::fuse(PyObject* args) const
+{
+    return makeShape(Part::OpCodes::Fuse, *getTopoShapePtr(), args);
+}
+
+PyObject* TopoShapePy::multiFuse(PyObject* args) const
+{
+    return makeShape(Part::OpCodes::Fuse, *getTopoShapePtr(), args);
+}
+
+PyObject* TopoShapePy::common(PyObject* args) const
+{
+    return makeShape(Part::OpCodes::Common, *getTopoShapePtr(), args);
+}
+
+PyObject* TopoShapePy::section(PyObject* args) const
+{
+    return makeShape(Part::OpCodes::Section, *getTopoShapePtr(), args);
+}
+
+PyObject* TopoShapePy::slice(PyObject* args) const
+{
+    PyObject* dir;
+    double d;
+    if (!PyArg_ParseTuple(args, "O!d", &(Base::VectorPy::Type), &dir, &d)) {
+        return nullptr;
+    }
+
+    Base::Vector3d vec = Py::Vector(dir, false).toVector();
+
+    try {
+        Py::List wires;
+        for (auto& w : getTopoShapePtr()->makeElementSlice(vec, d).getSubTopoShapes(TopAbs_WIRE)) {
+            wires.append(shape2pyshape(w));
+        }
+        return Py::new_reference_to(wires);
+    }
+    catch (Standard_Failure& e) {
+
+        PyErr_SetString(PartExceptionOCCError, e.GetMessageString());
+        return nullptr;
+    }
+    catch (const std::exception& e) {
+        PyErr_SetString(PartExceptionOCCError, e.what());
+        return nullptr;
+    }
+}
+
+PyObject* TopoShapePy::slices(PyObject* args) const
+{
+    PyObject *dir, *dist;
+    if (!PyArg_ParseTuple(args, "O!O", &(Base::VectorPy::Type), &dir, &dist)) {
+        return nullptr;
+    }
+
+    try {
+        Base::Vector3d vec = Py::Vector(dir, false).toVector();
+        Py::Sequence list(dist);
+        std::vector<double> d;
+        d.reserve(list.size());
+        for (Py::Sequence::iterator it = list.begin(); it != list.end(); ++it) {
+            d.push_back((double)Py::Float(*it));
+        }
+        return Py::new_reference_to(shape2pyshape(getTopoShapePtr()->makeElementSlices(vec, d)));
+    }
+    catch (Standard_Failure& e) {
+        PyErr_SetString(PartExceptionOCCError, e.GetMessageString());
+        return nullptr;
+    }
+    catch (const std::exception& e) {
+        PyErr_SetString(PartExceptionOCCError, e.what());
+        return nullptr;
+    }
+}
+
+PyObject* TopoShapePy::cut(PyObject* args) const
+{
+    return makeShape(Part::OpCodes::Cut, *getTopoShapePtr(), args);
+}
+
+PyObject* TopoShapePy::generalFuse(PyObject* args) const
+{
+    double tolerance = 0.0;
+    PyObject* pcObj;
+    if (!PyArg_ParseTuple(args, "O|d", &pcObj, &tolerance)) {
+        return nullptr;
+    }
+
+    std::vector<std::vector<TopoShape>> modifies;
+    std::vector<TopoShape> shapes;
+    shapes.push_back(*getTopoShapePtr());
+    try {
+        getPyShapes(pcObj, shapes);
+        TopoShape res;
+        res.makeElementGeneralFuse(shapes, modifies, tolerance);
+        Py::List mapPy;
+        for (auto& mod : modifies) {
+            Py::List shapesPy;
+            for (auto& sh : mod) {
+                shapesPy.append(shape2pyshape(sh));
+            }
+            mapPy.append(shapesPy);
+        }
+        Py::Tuple ret(2);
+        ret[0] = shape2pyshape(res);
+        ret[1] = mapPy;
+        return Py::new_reference_to(ret);
+    }
+    PY_CATCH_OCC
+}
+
+PyObject* TopoShapePy::sewShape(PyObject* args)
+{
+    double tolerance = 1.0e-06;
+    if (!PyArg_ParseTuple(args, "|d", &tolerance)) {
+        return nullptr;
+    }
+
+    try {
+        getTopoShapePtr()->sewShape();
+        Py_Return;
+    }
+    catch (Standard_Failure& e) {
+        PyErr_SetString(PartExceptionOCCError, e.GetMessageString());
+        return nullptr;
+    }
+}
+
+PyObject* TopoShapePy::childShapes(PyObject* args) const
+{
+    PyObject* cumOri = Py_True;
+    PyObject* cumLoc = Py_True;
+    if (!PyArg_ParseTuple(args, "|O!O!", &(PyBool_Type), &cumOri, &(PyBool_Type), &cumLoc)) {
+        return nullptr;
+    }
+
+    TopoShape shape = *getTopoShapePtr();
+    if (!PyObject_IsTrue(cumOri)) {
+        shape.setShape(shape.getShape().Oriented(TopAbs_FORWARD), false);
+    }
+    if (!PyObject_IsTrue(cumLoc)) {
+        shape.setShape(shape.getShape().Located(TopLoc_Location()), false);
+    }
+    Py::List list;
+    PY_TRY
+    {
+        for (auto& s : shape.getSubTopoShapes()) {
+            list.append(shape2pyshape(s));
+        }
+        return Py::new_reference_to(list);
+    }
+    PY_CATCH_OCC
+}
+
+namespace Part
+{
+// Containers to associate TopAbs_ShapeEnum values to each TopoShape*Py class
+static const std::vector<std::pair<PyTypeObject*, TopAbs_ShapeEnum>> vecTypeShape = {
+    {&TopoShapeCompoundPy::Type, TopAbs_COMPOUND},
+    {&TopoShapeCompSolidPy::Type, TopAbs_COMPSOLID},
+    {&TopoShapeSolidPy::Type, TopAbs_SOLID},
+    {&TopoShapeShellPy::Type, TopAbs_SHELL},
+    {&TopoShapeFacePy::Type, TopAbs_FACE},
+    {&TopoShapeWirePy::Type, TopAbs_WIRE},
+    {&TopoShapeEdgePy::Type, TopAbs_EDGE},
+    {&TopoShapeVertexPy::Type, TopAbs_VERTEX},
+    {&TopoShapePy::Type, TopAbs_SHAPE}
+};
+
+static const std::map<PyTypeObject*, TopAbs_ShapeEnum> mapTypeShape(
+    vecTypeShape.begin(),
+    vecTypeShape.end()
+);
+
+// Returns shape type of a Python type. Similar to TopAbs::ShapeTypeFromString.
+// Returns TopAbs_SHAPE if pyType is not a subclass of any of the TopoShape*Py.
+static TopAbs_ShapeEnum ShapeTypeFromPyType(PyTypeObject* pyType)
+{
+    for (const auto& it : vecTypeShape) {
+        if (PyType_IsSubtype(pyType, it.first)) {
+            return it.second;
+        }
+    }
+    return TopAbs_SHAPE;
+}
+}  // namespace Part
+
+PyObject* TopoShapePy::ancestorsOfType(PyObject* args) const
+{
+    PyObject* pcObj;
+    PyObject* type;
+    if (!PyArg_ParseTuple(args, "O!O!", &(TopoShapePy::Type), &pcObj, &PyType_Type, &type)) {
+        return nullptr;
+    }
+
+    try {
+        const TopoShape& model = *getTopoShapePtr();
+        const TopoDS_Shape& shape = static_cast<TopoShapePy*>(pcObj)->getTopoShapePtr()->getShape();
+        if (model.isNull() || shape.IsNull()) {
+            PyErr_SetString(PyExc_ValueError, "Shape is null");
+            return nullptr;
+        }
+
+        PyTypeObject* pyType = reinterpret_cast<PyTypeObject*>(type);
+        TopAbs_ShapeEnum shapetype = ShapeTypeFromPyType(pyType);
+        if (!PyType_IsSubtype(pyType, &TopoShapePy::Type)) {
+            PyErr_SetString(PyExc_TypeError, "type must be a Shape subtype");
+            return nullptr;
+        }
+
+        auto indices = model.findAncestors(shape, shapetype);
+        Py::List list;
+        for(auto idx : indices) {
+            list.append(shape2pyshape(model.getSubTopoShape(shapetype, idx)));
+        }
+        return Py::new_reference_to(list);
+    }
+    catch (Standard_Failure& e) {
+        PyErr_SetString(PartExceptionOCCError, e.GetMessageString());
+        return nullptr;
+    }
+}
+
+PyObject* TopoShapePy::removeInternalWires(PyObject* args)
+{
+    double minArea;
+    if (!PyArg_ParseTuple(args, "d", &minArea)) {
+        return nullptr;
+    }
+
+    try {
+        bool ok = getTopoShapePtr()->removeInternalWires(minArea);
+        PyObject* ret = ok ? Py_True : Py_False;
+        Py_INCREF(ret);
+        return ret;
+    }
+    catch (Standard_Failure& e) {
+        PyErr_SetString(PartExceptionOCCError, e.GetMessageString());
+        return nullptr;
+    }
+}
+
+PyObject* TopoShapePy::mirror(PyObject* args) const
+{
+    PyObject *v1, *v2;
+    if (!PyArg_ParseTuple(args, "O!O!", &(Base::VectorPy::Type), &v1, &(Base::VectorPy::Type), &v2)) {
+        return nullptr;
+    }
+
+    Base::Vector3d base = Py::Vector(v1, false).toVector();
+    Base::Vector3d norm = Py::Vector(v2, false).toVector();
+
+    try {
+        gp_Ax2 ax2(gp_Pnt(base.x, base.y, base.z), gp_Dir(norm.x, norm.y, norm.z));
+        return Py::new_reference_to(shape2pyshape(getTopoShapePtr()->makeElementMirror(ax2)));
+    }
+    catch (Standard_Failure& e) {
+        PyErr_SetString(PartExceptionOCCError, e.GetMessageString());
+        return nullptr;
+    }
+}
+
+PyObject* TopoShapePy::transformGeometry(PyObject* args) const
+{
+    PyObject* obj;
+    PyObject* cpy = Py_False;
+    if (!PyArg_ParseTuple(args, "O!|O!", &(Base::MatrixPy::Type), &obj, &PyBool_Type, &cpy)) {
+        return nullptr;
+    }
+
+    try {
+        Base::Matrix4D mat = static_cast<Base::MatrixPy*>(obj)->value();
+        TopoDS_Shape shape = this->getTopoShapePtr()->transformGShape(mat, Base::asBoolean(cpy));
+        return new TopoShapePy(new TopoShape(shape));
+    }
+    catch (Standard_Failure& e) {
+        PyErr_SetString(PartExceptionOCCError, e.GetMessageString());
+        return nullptr;
+    }
+}
+
+PyObject* TopoShapePy::transformShape(PyObject* args)
+{
+    PyObject* obj;
+    PyObject* copy = Py_False;
+    PyObject* checkScale = Py_False;
+    if (!PyArg_ParseTuple(
+            args,
+            "O!|O!O!",
+            &(Base::MatrixPy::Type),
+            &obj,
+            &(PyBool_Type),
+            &copy,
+            &(PyBool_Type),
+            &checkScale
+        )) {
+        return nullptr;
+    }
+
+    Base::Matrix4D mat = static_cast<Base::MatrixPy*>(obj)->value();
+    PY_TRY
+    {
+        this->getTopoShapePtr()->transformShape(mat, Base::asBoolean(copy), Base::asBoolean(checkScale));
+        return IncRef();
+    }
+    PY_CATCH_OCC
+}
+
+PyObject* TopoShapePy::transformed(PyObject* args, PyObject* keywds) const
+{
+    static const std::array<const char*, 5> kwlist {"matrix", "copy", "checkScale", "op", nullptr};
+    PyObject* pymat;
+    PyObject* copy = Py_False;
+    PyObject* checkScale = Py_False;
+    const char* op = nullptr;
+    if (!Base::Wrapped_ParseTupleAndKeywords(
+            args,
+            keywds,
+            "O!|O!O!s",
+            kwlist,
+            &Base::MatrixPy::Type,
+            &pymat,
+            &PyBool_Type,
+            &copy,
+            &PyBool_Type,
+            &checkScale,
+            &op
+        )) {
+        return nullptr;
+    }
+
+    Base::Matrix4D mat = static_cast<Base::MatrixPy*>(pymat)->value();
+    (void)op;
+    PY_TRY
+    {
+        TopoShape s(*getTopoShapePtr());
+        s.transformShape(mat, Base::asBoolean(copy), Base::asBoolean(checkScale));
+        return Py::new_reference_to(shape2pyshape(s));
+    }
+    PY_CATCH_OCC
+}
+
+PyObject* TopoShapePy::translate(PyObject* args)
+{
+    PyObject* obj;
+    if (!PyArg_ParseTuple(args, "O", &obj)) {
+        return nullptr;
+    }
+
+    Base::Vector3d vec;
+    if (PyObject_TypeCheck(obj, &(Base::VectorPy::Type))) {
+        vec = static_cast<Base::VectorPy*>(obj)->value();
+    }
+    else if (PyObject_TypeCheck(obj, &PyTuple_Type)) {
+        vec = Base::getVectorFromTuple<double>(obj);
+    }
+    else {
+        PyErr_SetString(PyExc_TypeError, "either vector or tuple expected");
+        return nullptr;
+    }
+
+    gp_Trsf mov;
+    mov.SetTranslation(gp_Vec(vec.x, vec.y, vec.z));
+    TopLoc_Location loc(mov);
+    TopoDS_Shape shape = getTopoShapePtr()->getShape();
+    shape.Move(loc);
+    getTopoShapePtr()->setShape(shape);
+
+    return IncRef();
+}
+
+PyObject* TopoShapePy::rotate(PyObject* args)
+{
+    PyObject *obj1, *obj2;
+    double angle;
+    if (!PyArg_ParseTuple(args, "OOd", &obj1, &obj2, &angle)) {
+        return nullptr;
+    }
+
+    PY_TRY
+    {
+        // Vector also supports sequence
+        Py::Sequence p1(obj1), p2(obj2);
+        // Convert into OCC representation
+        gp_Pnt pos
+            = gp_Pnt((double)Py::Float(p1[0]), (double)Py::Float(p1[1]), (double)Py::Float(p1[2]));
+        gp_Dir dir
+            = gp_Dir((double)Py::Float(p2[0]), (double)Py::Float(p2[1]), (double)Py::Float(p2[2]));
+
+        gp_Ax1 axis(pos, dir);
+        gp_Trsf mov;
+        mov.SetRotation(axis, Base::toRadians<double>(angle));
+        TopLoc_Location loc(mov);
+        TopoDS_Shape shape = getTopoShapePtr()->getShape();
+        shape.Move(loc);
+        getTopoShapePtr()->setShape(shape);
+
+        return IncRef();
+    }
+    PY_CATCH_OCC
+}
+
+PyObject* TopoShapePy::scale(PyObject* args)
+{
+    double factor;
+    PyObject* p = nullptr;
+    if (!PyArg_ParseTuple(args, "d|O!", &factor, &(Base::VectorPy::Type), &p)) {
+        return nullptr;
+    }
+
+    gp_Pnt pos(0, 0, 0);
+    if (p) {
+        Base::Vector3d pnt = static_cast<Base::VectorPy*>(p)->value();
+        pos.SetX(pnt.x);
+        pos.SetY(pnt.y);
+        pos.SetZ(pnt.z);
+    }
+    if (fabs(factor) < Precision::Confusion()) {
+        PyErr_SetString(PyExc_ValueError, "scale factor too small");
+        return nullptr;
+    }
+
+    PY_TRY
+    {
+        const TopoDS_Shape& shape = getTopoShapePtr()->getShape();
+        if (!shape.IsNull()) {
+            gp_Trsf scl;
+            scl.SetScale(pos, factor);
+            BRepBuilderAPI_Transform BRepScale(scl);
+            bool bCopy = true;
+            BRepScale.Perform(shape, bCopy);
+            TopoShape copy(*getTopoShapePtr());
+            getTopoShapePtr()->makeElementShape(BRepScale, copy);
+        }
+        return IncRef();
+    }
+    PY_CATCH_OCC
+}
+
+PyObject* TopoShapePy::translated(PyObject* args) const
+{
+    Py::Object pyobj(shape2pyshape(*getTopoShapePtr()));
+    return static_cast<TopoShapePy*>(pyobj.ptr())->translate(args);
+}
+
+PyObject* TopoShapePy::rotated(PyObject* args) const
+{
+    Py::Object pyobj(shape2pyshape(*getTopoShapePtr()));
+    return static_cast<TopoShapePy*>(pyobj.ptr())->rotate(args);
+}
+
+PyObject* TopoShapePy::scaled(PyObject* args) const
+{
+    Py::Object pyobj(shape2pyshape(*getTopoShapePtr()));
+    return static_cast<TopoShapePy*>(pyobj.ptr())->scale(args);
+}
+
+PyObject* TopoShapePy::makeFillet(PyObject* args) const
+{
+    // use two radii for all edges
+    double radius1, radius2;
+    PyObject* obj;
+    if (!PyArg_ParseTuple(args, "ddO", &radius1, &radius2, &obj)) {
+        PyErr_Clear();
+        if (!PyArg_ParseTuple(args, "dO", &radius1, &obj)) {
+            PyErr_SetString(
+                PyExc_TypeError,
+                "This method accepts:\n"
+                "-- one radius and a list of edges\n"
+                "-- two radii and a list of edges"
+            );
+            return 0;
+        }
+        radius2 = radius1;
+    }
+    PY_TRY
+    {
+        return Py::new_reference_to(
+            shape2pyshape(getTopoShapePtr()->makeElementFillet(getPyShapes(obj), radius1, radius2))
+        );
+    }
+    PY_CATCH_OCC
+    PyErr_Clear();
+    // use one radius for all edges
+    double radius;
+    if (PyArg_ParseTuple(args, "dO", &radius, &obj)) {
+        try {
+            const TopoDS_Shape& shape = this->getTopoShapePtr()->getShape();
+            BRepFilletAPI_MakeFillet mkFillet(shape);
+            Py::Sequence list(obj);
+            for (Py::Sequence::iterator it = list.begin(); it != list.end(); ++it) {
+                if (PyObject_TypeCheck((*it).ptr(), &(Part::TopoShapePy::Type))) {
+                    const TopoDS_Shape& edge
+                        = static_cast<TopoShapePy*>((*it).ptr())->getTopoShapePtr()->getShape();
+                    if (edge.ShapeType() == TopAbs_EDGE) {
+                        // Add edge to fillet algorithm
+                        mkFillet.Add(radius, TopoDS::Edge(edge));
+                    }
+                }
+            }
+            return new TopoShapePy(new TopoShape(mkFillet.Shape()));
+        }
+        catch (Standard_Failure& e) {
+            PyErr_SetString(PartExceptionOCCError, e.GetMessageString());
+            return nullptr;
+        }
+    }
+
+    PyErr_SetString(
+        PyExc_TypeError,
+        "This method accepts:\n"
+        "-- one radius and a list of edges\n"
+        "-- two radii and a list of edges"
+    );
+    return nullptr;
+}
+
+// TODO:  Should this python interface support all three chamfer methods and not just two?
+PyObject* TopoShapePy::makeChamfer(PyObject* args) const
+{
+    // use two radii for all edges
+    double radius1, radius2;
+    PyObject* obj;
+    if (!PyArg_ParseTuple(args, "ddO", &radius1, &radius2, &obj)) {
+        if (!PyArg_ParseTuple(args, "dO", &radius1, &obj)) {
+            PyErr_SetString(
+                PyExc_TypeError,
+                "This method accepts:\n"
+                "-- one radius and a list of edges\n"
+                "-- two radii and a list of edges"
+            );
+            return 0;
+        }
+        PyErr_Clear();
+        radius2 = radius1;
+    }
+    PY_TRY
+    {
+        return Py::new_reference_to(shape2pyshape(
+            getTopoShapePtr()
+                ->makeElementChamfer(getPyShapes(obj), Part::ChamferType::twoDistances, radius1, radius2)
+        ));
+    }
+    PY_CATCH_OCC
+    PyErr_Clear();
+    // use one radius for all edges
+    // TODO: Should this be using makeElementChamfer to support Toponaming fixes?
+    double radius;
+    if (PyArg_ParseTuple(args, "dO", &radius, &obj)) {
+        try {
+            const TopoDS_Shape& shape = this->getTopoShapePtr()->getShape();
+            BRepFilletAPI_MakeChamfer mkChamfer(shape);
+            TopTools_IndexedMapOfShape mapOfEdges;
+            TopTools_IndexedDataMapOfShapeListOfShape mapEdgeFace;
+            TopExp::MapShapesAndAncestors(shape, TopAbs_EDGE, TopAbs_FACE, mapEdgeFace);
+            TopExp::MapShapes(shape, TopAbs_EDGE, mapOfEdges);
+            Py::Sequence list(obj);
+            for (Py::Sequence::iterator it = list.begin(); it != list.end(); ++it) {
+                if (PyObject_TypeCheck((*it).ptr(), &(Part::TopoShapePy::Type))) {
+                    const TopoDS_Shape& edge
+                        = static_cast<TopoShapePy*>((*it).ptr())->getTopoShapePtr()->getShape();
+                    if (edge.ShapeType() == TopAbs_EDGE) {
+                        // Add edge to fillet algorithm
+                        const TopoDS_Face& face = TopoDS::Face(mapEdgeFace.FindFromKey(edge).First());
+                        mkChamfer.Add(radius, radius, TopoDS::Edge(edge), face);
+                    }
+                }
+            }
+            return new TopoShapePy(new TopoShape(mkChamfer.Shape()));
+        }
+        catch (Standard_Failure& e) {
+            PyErr_SetString(PartExceptionOCCError, e.GetMessageString());
+            return nullptr;
+        }
+    }
+
+    PyErr_SetString(
+        PyExc_TypeError,
+        "This method accepts:\n"
+        "-- one radius and a list of edges\n"
+        "-- two radii and a list of edges"
+    );
+    return nullptr;
+}
+
+PyObject* TopoShapePy::makeThickness(PyObject* args) const
+{
+    PyObject* obj;
+    double offset, tolerance;
+    PyObject* inter = Py_False;
+    PyObject* self_inter = Py_False;
+    short offsetMode = 0, join = 0;
+    if (!PyArg_ParseTuple(
+            args,
+            "Odd|O!O!hh",
+            &obj,
+            &offset,
+            &tolerance,
+            &(PyBool_Type),
+            &inter,
+            &(PyBool_Type),
+            &self_inter,
+            &offsetMode,
+            &join
+        )) {
+        return nullptr;
+    }
+
+    try {
+        return Py::new_reference_to(shape2pyshape(
+            getTopoShapePtr()->makeElementThickSolid(
+                getPyShapes(obj),
+                offset,
+                tolerance,
+                PyObject_IsTrue(inter) ? true : false,
+                PyObject_IsTrue(self_inter) ? true : false,
+                offsetMode,
+                static_cast<JoinType>(join)
+            )
+        ));
+    }
+    catch (Standard_Failure& e) {
+        PyErr_SetString(PartExceptionOCCError, e.GetMessageString());
+        return nullptr;
+    }
+}
+
+PyObject* TopoShapePy::makeOffsetShape(PyObject* args, PyObject* keywds) const
+{
+    static const std::array<const char*, 8>
+        kwlist {"offset", "tolerance", "inter", "self_inter", "offsetMode", "join", "fill", nullptr};
+    double offset, tolerance;
+    PyObject* inter = Py_False;
+    PyObject* self_inter = Py_False;
+    PyObject* fill = Py_False;
+    short offsetMode = 0, join = 0;
+    if (!Base::Wrapped_ParseTupleAndKeywords(
+            args,
+            keywds,
+            "dd|O!O!hhO!",
+            kwlist,
+            &offset,
+            &tolerance,
+            &(PyBool_Type),
+            &inter,
+            &(PyBool_Type),
+            &self_inter,
+            &offsetMode,
+            &join,
+            &(PyBool_Type),
+            &fill
+        )) {
+        return nullptr;
+    }
+
+    try {
+        return Py::new_reference_to(shape2pyshape(
+            getTopoShapePtr()->makeElementOffset(
+                offset,
+                tolerance,
+                PyObject_IsTrue(inter) ? true : false,
+                PyObject_IsTrue(self_inter) ? true : false,
+                offsetMode,
+                static_cast<JoinType>(join),
+                PyObject_IsTrue(fill) ? FillType::fill : FillType::noFill
+            )
+        ));
+    }
+    catch (Standard_Failure& e) {
+        PyErr_SetString(PartExceptionOCCError, e.GetMessageString());
+        return nullptr;
+    }
+}
+
+PyObject* TopoShapePy::makeOffset2D(PyObject* args, PyObject* keywds) const
+{
+    static const std::array<const char*, 6>
+        kwlist {"offset", "join", "fill", "openResult", "intersection", nullptr};
+    double offset;
+    PyObject* fill = Py_False;
+    PyObject* openResult = Py_False;
+    PyObject* inter = Py_False;
+    short join = 0;
+    if (!Base::Wrapped_ParseTupleAndKeywords(
+            args,
+            keywds,
+            "d|hO!O!O!",
+            kwlist,
+            &offset,
+            &join,
+            &(PyBool_Type),
+            &fill,
+            &(PyBool_Type),
+            &openResult,
+            &(PyBool_Type),
+            &inter
+        )) {
+        return nullptr;
+    }
+
+    try {
+        return Py::new_reference_to(shape2pyshape(
+            getTopoShapePtr()->makeElementOffset2D(
+                offset,
+                static_cast<JoinType>(join),
+                PyObject_IsTrue(fill) ? FillType::fill : FillType::noFill,
+                PyObject_IsTrue(openResult) ? OpenResult::allowOpenResult : OpenResult::noOpenResult,
+                PyObject_IsTrue(inter) ? true : false
+            )
+        ));
+    }
+    PY_CATCH_OCC;
+}
+
+PyObject* TopoShapePy::reverse(PyObject* args)
+{
+    if (!PyArg_ParseTuple(args, "")) {
+        return nullptr;
+    }
+
+    TopoDS_Shape shape = getTopoShapePtr()->getShape();
+    shape.Reverse();
+    getTopoShapePtr()->setShape(shape);
+
+    Py_Return;
+}
+
+PyObject* TopoShapePy::reversed(PyObject* args) const
+{
+    if (!PyArg_ParseTuple(args, "")) {
+        return nullptr;
+    }
+
+    TopoDS_Shape shape = getTopoShapePtr()->getShape();
+    shape = shape.Reversed();
+
+    PyTypeObject* type = this->GetType();
+    PyObject* cpy = nullptr;
+
+    // let the type object decide
+    if (type->tp_new) {
+        cpy = type->tp_new(type, const_cast<TopoShapePy*>(this), nullptr);
+    }
+    if (!cpy) {
+        PyErr_SetString(PyExc_TypeError, "failed to create copy of shape");
+        return nullptr;
+    }
+
+    if (!shape.IsNull()) {
+        static_cast<TopoShapePy*>(cpy)->getTopoShapePtr()->setShape(shape);
+    }
+    return cpy;
+}
+
+PyObject* TopoShapePy::complement(PyObject* args)
+{
+    if (!PyArg_ParseTuple(args, "")) {
+        return nullptr;
+    }
+
+    TopoDS_Shape shape = getTopoShapePtr()->getShape();
+    shape.Complement();
+    getTopoShapePtr()->setShape(shape);
+
+    Py_Return;
+}
+
+PyObject* TopoShapePy::nullify(PyObject* args)
+{
+    if (!PyArg_ParseTuple(args, "")) {
+        return nullptr;
+    }
+
+    TopoDS_Shape shape = getTopoShapePtr()->getShape();
+    shape.Nullify();
+    getTopoShapePtr()->setShape(shape);
+
+    Py_Return;
+}
+
+PyObject* TopoShapePy::isNull(PyObject* args) const
+{
+    if (!PyArg_ParseTuple(args, "")) {
+        return nullptr;
+    }
+
+    bool null = getTopoShapePtr()->isNull();
+    return Py_BuildValue("O", (null ? Py_True : Py_False));
+}
+
+PyObject* TopoShapePy::isClosed(PyObject* args) const
+{
+    if (!PyArg_ParseTuple(args, "")) {
+        return nullptr;
+    }
+
+    try {
+        if (getTopoShapePtr()->getShape().IsNull()) {
+            Standard_Failure::Raise("Cannot determine the 'Closed'' flag of an empty shape");
+        }
+        return Py_BuildValue("O", (getTopoShapePtr()->isClosed() ? Py_True : Py_False));
+    }
+    catch (...) {
+        PyErr_SetString(PyExc_RuntimeError, "check failed, shape may be empty");
+        return nullptr;
+    }
+}
+
+PyObject* TopoShapePy::isEqual(PyObject* args) const
+{
+    PyObject* pcObj;
+    if (!PyArg_ParseTuple(args, "O!", &(TopoShapePy::Type), &pcObj)) {
+        return nullptr;
+    }
+
+    TopoDS_Shape shape = static_cast<TopoShapePy*>(pcObj)->getTopoShapePtr()->getShape();
+    Standard_Boolean test = (getTopoShapePtr()->getShape().IsEqual(shape));
+
+    return Py_BuildValue("O", (test ? Py_True : Py_False));
+}
+
+PyObject* TopoShapePy::isSame(PyObject* args) const
+{
+    PyObject* pcObj;
+    if (!PyArg_ParseTuple(args, "O!", &(TopoShapePy::Type), &pcObj)) {
+        return nullptr;
+    }
+
+    TopoDS_Shape shape = static_cast<TopoShapePy*>(pcObj)->getTopoShapePtr()->getShape();
+    Standard_Boolean test = getTopoShapePtr()->getShape().IsSame(shape);
+
+    return Py_BuildValue("O", (test ? Py_True : Py_False));
+}
+
+PyObject* TopoShapePy::isPartner(PyObject* args) const
+{
+    PyObject* pcObj;
+    if (!PyArg_ParseTuple(args, "O!", &(TopoShapePy::Type), &pcObj)) {
+        return nullptr;
+    }
+
+    TopoDS_Shape shape = static_cast<TopoShapePy*>(pcObj)->getTopoShapePtr()->getShape();
+    Standard_Boolean test = getTopoShapePtr()->getShape().IsPartner(shape);
+
+    return Py_BuildValue("O", (test ? Py_True : Py_False));
+}
+
+PyObject* TopoShapePy::isValid(PyObject* args) const
+{
+    if (!PyArg_ParseTuple(args, "")) {
+        return nullptr;
+    }
+
+    PY_TRY
+    {
+        return Py_BuildValue("O", (getTopoShapePtr()->isValid() ? Py_True : Py_False));
+    }
+    PY_CATCH_OCC
+}
+
+PyObject* TopoShapePy::isCoplanar(PyObject* args) const
+{
+    PyObject* pyObj;
+    double tol = -1;
+    if (!PyArg_ParseTuple(args, "O!|d", &TopoShapePy::Type, &pyObj, &tol)) {
+        return nullptr;
+    }
+
+    PY_TRY
+    {
+        return Py::new_reference_to(
+            Py::Boolean(
+                getTopoShapePtr()->isCoplanar(*static_cast<TopoShapePy*>(pyObj)->getTopoShapePtr(), tol)
+            )
+        );
+    }
+    PY_CATCH_OCC
+}
+
+PyObject* TopoShapePy::isInfinite(PyObject* args) const
+{
+    if (!PyArg_ParseTuple(args, "")) {
+        return nullptr;
+    }
+
+    PY_TRY
+    {
+        return Py::new_reference_to(Py::Boolean(getTopoShapePtr()->isInfinite()));
+    }
+    PY_CATCH_OCC
+}
+
+PyObject* TopoShapePy::findPlane(PyObject* args) const
+{
+    double tol = -1;
+    if (!PyArg_ParseTuple(args, "|d", &tol)) {
+        return nullptr;
+    }
+
+    PY_TRY
+    {
+        gp_Pln pln;
+        if (getTopoShapePtr()->findPlane(pln, tol)) {
+            return new PlanePy(new GeomPlane(new Geom_Plane(pln)));
+        }
+        Py_Return;
+    }
+    PY_CATCH_OCC
+}
+
+PyObject* TopoShapePy::fix(PyObject* args)
+{
+    double prec, mintol, maxtol;
+    if (!PyArg_ParseTuple(args, "ddd", &prec, &mintol, &maxtol)) {
+        return nullptr;
+    }
+
+    try {
+        return Py_BuildValue("O", (getTopoShapePtr()->fix(prec, mintol, maxtol) ? Py_True : Py_False));
+    }
+    catch (...) {
+        PyErr_SetString(PyExc_RuntimeError, "check failed, shape may be empty");
+        return nullptr;
+    }
+}
+
+PyObject* TopoShapePy::hashCode(PyObject* args) const
+{
+    int upper = IntegerLast();
+    if (!PyArg_ParseTuple(args, "|i", &upper)) {
+        return nullptr;
+    }
+
+    int hc = ShapeMapHasher {}(getTopoShapePtr()->getShape());
+    return Py_BuildValue("i", hc);
+}
+
+PyObject* TopoShapePy::tessellate(PyObject* args) const
+{
+    double tolerance;
+    PyObject* ok = Py_False;
+    if (!PyArg_ParseTuple(args, "d|O!", &tolerance, &PyBool_Type, &ok)) {
+        return nullptr;
+    }
+
+    try {
+        std::vector<Base::Vector3d> Points;
+        std::vector<Data::ComplexGeoData::Facet> Facets;
+        if (Base::asBoolean(ok)) {
+            BRepTools::Clean(getTopoShapePtr()->getShape());
+        }
+        getTopoShapePtr()->getFaces(Points, Facets, tolerance);
+        Py::Tuple tuple(2);
+        Py::List vertex;
+        for (const auto& Point : Points) {
+            vertex.append(Py::asObject(new Base::VectorPy(Point)));
+        }
+        tuple.setItem(0, vertex);
+        Py::List facet;
+        for (const auto& it : Facets) {
+            Py::Tuple f(3);
+            f.setItem(0, Py::Long((long)it.I1));
+            f.setItem(1, Py::Long((long)it.I2));
+            f.setItem(2, Py::Long((long)it.I3));
+            facet.append(f);
+        }
+        tuple.setItem(1, facet);
+        return Py::new_reference_to(tuple);
+    }
+    catch (Standard_Failure& e) {
+        PyErr_SetString(PartExceptionOCCError, e.GetMessageString());
+        return nullptr;
+    }
+}
+
+PyObject* TopoShapePy::project(PyObject* args) const
+{
+    PyObject* obj;
+
+    BRepAlgo_NormalProjection algo;
+    algo.Init(this->getTopoShapePtr()->getShape());
+    if (!PyArg_ParseTuple(args, "O", &obj)) {
+        return nullptr;
+    }
+
+    try {
+        Py::Sequence list(obj);
+        for (Py::Sequence::iterator it = list.begin(); it != list.end(); ++it) {
+            if (PyObject_TypeCheck((*it).ptr(), &(Part::TopoShapePy::Type))) {
+                const TopoDS_Shape& shape
+                    = static_cast<TopoShapePy*>((*it).ptr())->getTopoShapePtr()->getShape();
+                algo.Add(shape);
+            }
+        }
+
+        algo.Compute3d(Standard_True);
+        algo.SetLimit(Standard_True);
+        algo.SetParams(1.e-6, 1.e-6, GeomAbs_C1, 14, 10000);
+        // algo.SetDefaultParams();
+        algo.Build();
+        return new TopoShapePy(new TopoShape(algo.Projection()));
+    }
+    catch (Standard_Failure&) {
+        PyErr_SetString(PartExceptionOCCError, "Failed to project shape");
+        return nullptr;
+    }
+}
+
+PyObject* TopoShapePy::makeParallelProjection(PyObject* args) const
+{
+    PyObject *pShape, *pDir;
+    if (!PyArg_ParseTuple(args, "O!O!", &(Part::TopoShapePy::Type), &pShape, &Base::VectorPy::Type, &pDir)) {
+        return nullptr;
+    }
+
+    try {
+        const TopoDS_Shape& shape = this->getTopoShapePtr()->getShape();
+        const TopoDS_Shape& wire = static_cast<TopoShapePy*>(pShape)->getTopoShapePtr()->getShape();
+        Base::Vector3d vec = Py::Vector(pDir, false).toVector();
+        BRepProj_Projection proj(wire, shape, gp_Dir(vec.x, vec.y, vec.z));
+        TopoDS_Shape projected = proj.Shape();
+        return new TopoShapePy(new TopoShape(projected));
+    }
+    catch (Standard_Failure& e) {
+        PyErr_SetString(PartExceptionOCCError, e.GetMessageString());
+        return nullptr;
+    }
+}
+
+PyObject* TopoShapePy::makePerspectiveProjection(PyObject* args) const
+{
+    PyObject *pShape, *pDir;
+    if (!PyArg_ParseTuple(args, "O!O!", &(Part::TopoShapePy::Type), &pShape, &Base::VectorPy::Type, &pDir)) {
+        return nullptr;
+    }
+
+    try {
+        const TopoDS_Shape& shape = this->getTopoShapePtr()->getShape();
+        const TopoDS_Shape& wire = static_cast<TopoShapePy*>(pShape)->getTopoShapePtr()->getShape();
+        Base::Vector3d vec = Py::Vector(pDir, false).toVector();
+        BRepProj_Projection proj(wire, shape, gp_Pnt(vec.x, vec.y, vec.z));
+        TopoDS_Shape projected = proj.Shape();
+        return new TopoShapePy(new TopoShape(projected));
+    }
+    catch (Standard_Failure& e) {
+        PyErr_SetString(PartExceptionOCCError, e.GetMessageString());
+        return nullptr;
+    }
+}
+
+/*!
+from pivy import coin
+
+rot=Gui.ActiveDocument.ActiveView.getCameraOrientation()
+vdir=App.Vector(0,0,-1)
+vdir=rot.multVec(vdir)
+udir=App.Vector(0,1,0)
+udir=rot.multVec(udir)
+
+pos=Gui.ActiveDocument.ActiveView.getCameraNode().position.getValue().getValue()
+pos=App.Vector(*pos)
+
+shape=App.ActiveDocument.ActiveObject.Shape
+reflect=shape.reflectLines(ViewDir=vdir, ViewPos=pos, UpDir=udir, EdgeType="Sharp", Visible=True,
+OnShape=False) Part.show(reflect)
+ */
+PyObject* TopoShapePy::reflectLines(PyObject* args, PyObject* kwds) const
+{
+    static const std::array<const char*, 7>
+        kwlist {"ViewDir", "ViewPos", "UpDir", "EdgeType", "Visible", "OnShape", nullptr};
+
+    const char* type = "OutLine";
+    PyObject* vis = Py_True;
+    PyObject* in3d = Py_False;
+    PyObject* pPos = nullptr;
+    PyObject* pUp = nullptr;
+    PyObject* pView;
+    if (!Base::Wrapped_ParseTupleAndKeywords(
+            args,
+            kwds,
+            "O!|O!O!sO!O!",
+            kwlist,
+            &Base::VectorPy::Type,
+            &pView,
+            &Base::VectorPy::Type,
+            &pPos,
+            &Base::VectorPy::Type,
+            &pUp,
+            &type,
+            &PyBool_Type,
+            &vis,
+            &PyBool_Type,
+            &in3d
+        )) {
+        return nullptr;
+    }
+
+    try {
+        HLRBRep_TypeOfResultingEdge t;
+        std::string str = type;
+        if (str == "IsoLine") {
+            t = HLRBRep_IsoLine;
+        }
+        else if (str == "Rg1Line") {
+            t = HLRBRep_Rg1Line;
+        }
+        else if (str == "RgNLine") {
+            t = HLRBRep_RgNLine;
+        }
+        else if (str == "Sharp") {
+            t = HLRBRep_Sharp;
+        }
+        else {
+            t = HLRBRep_OutLine;
+        }
+
+        Base::Vector3d p(0.0, 0.0, 0.0);
+        if (pPos) {
+            p = Py::Vector(pPos, false).toVector();
+        }
+        Base::Vector3d u(0.0, 1.0, 0.0);
+        if (pUp) {
+            u = Py::Vector(pUp, false).toVector();
+        }
+
+        Base::Vector3d v = Py::Vector(pView, false).toVector();
+        const TopoDS_Shape& shape = this->getTopoShapePtr()->getShape();
+        HLRAppli_ReflectLines reflect(shape);
+        reflect.SetAxes(v.x, v.y, v.z, p.x, p.y, p.z, u.x, u.y, u.z);
+        reflect.Perform();
+        TopoDS_Shape lines
+            = reflect.GetCompoundOf3dEdges(t, Base::asBoolean(vis), Base::asBoolean(in3d));
+        return new TopoShapePy(new TopoShape(lines));
+    }
+    catch (Standard_Failure& e) {
+        PyErr_SetString(PartExceptionOCCError, e.GetMessageString());
+        return nullptr;
+    }
+}
+
+PyObject* TopoShapePy::makeShapeFromMesh(PyObject* args)
+{
+    PyObject* tup;
+    double tolerance = 1.0e-06;
+    PyObject* sewShape = Py_True;
+    if (!PyArg_ParseTuple(args, "O!|dO!", &PyTuple_Type, &tup, &tolerance, &PyBool_Type, &sewShape)) {
+        return nullptr;
+    }
+
+    try {
+        Py::Tuple tuple(tup);
+        Py::Sequence vertex(tuple[0]);
+        Py::Sequence facets(tuple[1]);
+
+        std::vector<Base::Vector3d> Points;
+        for (Py::Sequence::iterator it = vertex.begin(); it != vertex.end(); ++it) {
+            Py::Vector vec(*it);
+            Points.push_back(vec.toVector());
+        }
+        std::vector<Data::ComplexGeoData::Facet> Facets;
+        for (Py::Sequence::iterator it = facets.begin(); it != facets.end(); ++it) {
+            Data::ComplexGeoData::Facet face;
+            Py::Tuple f(*it);
+            face.I1 = (int)Py::Long(f[0]);
+            face.I2 = (int)Py::Long(f[1]);
+            face.I3 = (int)Py::Long(f[2]);
+            Facets.push_back(face);
+        }
+
+        getTopoShapePtr()->setFaces(Points, Facets, tolerance);
+        if (Base::asBoolean(sewShape)) {
+            getTopoShapePtr()->sewShape(tolerance);
+        }
+
+        Py_Return;
+    }
+    PY_CATCH_OCC
+}
+
+PyObject* TopoShapePy::makeEvolved(PyObject* args, PyObject* kwds) const
+{
+    PyObject* Profile;
+    PyObject* AxeProf = Py_True;
+    PyObject* Solid = Py_False;
+    PyObject* ProfOnSpine = Py_False;
+    auto JoinType = JoinType::arc;
+    double Tolerance = 0.0000001;
+
+    static const std::array<const char*, 7>
+        kwds_evolve {"Profile", "Join", "AxeProf", "Solid", "ProfOnSpine", "Tolerance", nullptr};
+    if (!Base::Wrapped_ParseTupleAndKeywords(
+            args,
+            kwds,
+            "O!|iO!O!O!d",
+            kwds_evolve,
+            &TopoShapePy::Type,
+            &Profile,
+            &JoinType,
+            &PyBool_Type,
+            &AxeProf,
+            &PyBool_Type,
+            &Solid,
+            &PyBool_Type,
+            &ProfOnSpine,
+            &Tolerance
+        )) {
+        return nullptr;
+    }
+    try {
+        return Py::new_reference_to(shape2pyshape(
+            getTopoShapePtr()->makeElementEvolve(
+                *static_cast<TopoShapePy*>(Profile)->getTopoShapePtr(),
+                JoinType,
+                PyObject_IsTrue(AxeProf) ? CoordinateSystem::global : CoordinateSystem::relativeToSpine,
+                PyObject_IsTrue(Solid) ? MakeSolid::makeSolid : MakeSolid::noSolid,
+                PyObject_IsTrue(ProfOnSpine) ? Spine::on : Spine::notOn,
+                Tolerance
+            )
+        ));
+    }
+    PY_CATCH_OCC
+}
+
+PyObject* TopoShapePy::makeWires(PyObject* args) const
+{
+    const char* op = nullptr;
+    if (!PyArg_ParseTuple(args, "s", &op)) {
+        return nullptr;
+    }
+
+    PY_TRY
+    {
+        return Py::new_reference_to(shape2pyshape(getTopoShapePtr()->makeWires(op)));
+    }
+    PY_CATCH_OCC
+}
+
+PyObject* TopoShapePy::toNurbs(PyObject* args) const
+{
+    if (!PyArg_ParseTuple(args, "")) {
+        return nullptr;
+    }
+
+    try {
+        // Convert into nurbs
+        TopoDS_Shape nurbs = this->getTopoShapePtr()->toNurbs();
+        return new TopoShapePy(new TopoShape(nurbs));
+    }
+    catch (Standard_Failure& e) {
+        PyErr_SetString(PartExceptionOCCError, e.GetMessageString());
+        return nullptr;
+    }
+}
+
+PyObject* TopoShapePy::isInside(PyObject* args) const
+{
+    PyObject* point;
+    double tolerance;
+    PyObject* checkFace = Py_False;
+    TopAbs_State stateIn = TopAbs_IN;
+    if (!PyArg_ParseTuple(args, "O!dO!", &(Base::VectorPy::Type), &point, &tolerance, &PyBool_Type, &checkFace)) {
+        return nullptr;
+    }
+
+    try {
+        TopoDS_Shape shape = getTopoShapePtr()->getShape();
+        if (shape.IsNull()) {
+            PyErr_SetString(PartExceptionOCCError, "Cannot handle null shape");
+            return nullptr;
+        }
+
+        Base::Vector3d pnt = static_cast<Base::VectorPy*>(point)->value();
+        gp_Pnt vertex = gp_Pnt(pnt.x, pnt.y, pnt.z);
+        if (shape.ShapeType() == TopAbs_VERTEX || shape.ShapeType() == TopAbs_EDGE
+            || shape.ShapeType() == TopAbs_WIRE || shape.ShapeType() == TopAbs_FACE) {
+
+            BRepBuilderAPI_MakeVertex mkVertex(vertex);
+            BRepExtrema_DistShapeShape extss;
+            extss.LoadS1(mkVertex.Vertex());
+            extss.LoadS2(shape);
+            if (!extss.Perform()) {
+                PyErr_SetString(PartExceptionOCCError, "Failed to determine distance to shape");
+                return nullptr;
+            }
+            Standard_Boolean test = (extss.Value() <= tolerance);
+            return Py_BuildValue("O", (test ? Py_True : Py_False));
+        }
+        else {
+            BRepClass3d_SolidClassifier solidClassifier(shape);
+            solidClassifier.Perform(vertex, tolerance);
+            Standard_Boolean test = (solidClassifier.State() == stateIn);
+
+            if (Base::asBoolean(checkFace) && solidClassifier.IsOnAFace()) {
+                test = Standard_True;
+            }
+            return Py_BuildValue("O", (test ? Py_True : Py_False));
+        }
+    }
+    catch (Standard_Failure& e) {
+        PyErr_SetString(PartExceptionOCCError, e.GetMessageString());
+        return nullptr;
+    }
+    catch (const std::exception& e) {
+        PyErr_SetString(PartExceptionOCCError, e.what());
+        return nullptr;
+    }
+}
+
+PyObject* TopoShapePy::removeSplitter(PyObject* args) const
+{
+    if (!PyArg_ParseTuple(args, "")) {
+        return nullptr;
+    }
+
+    try {
+        return Py::new_reference_to(shape2pyshape(getTopoShapePtr()->makeElementRefine()));
+    }
+    catch (Standard_Failure& e) {
+        PyErr_SetString(PartExceptionOCCError, e.GetMessageString());
+        return nullptr;
+    }
+}
+
+PyObject* TopoShapePy::getElement(PyObject* args) const
+{
+    char* input;
+    PyObject* silent = Py_False;
+    if (!PyArg_ParseTuple(args, "s|O", &input, &silent)) {
+        return nullptr;
+    }
+    try {
+        PyObject* res = getTopoShapePtr()->getPySubShape(input, PyObject_IsTrue(silent));
+        if (!res) {
+            Py_Return;
+        }
+        return res;
+    }
+    PY_CATCH_OCC
+}
+
+PyObject* TopoShapePy::countElement(PyObject* args) const
+{
+    char* input;
+    if (!PyArg_ParseTuple(args, "s", &input)) {
+        return nullptr;
+    }
+
+    PY_TRY
+    {
+        return Py::new_reference_to(Py::Long((long)getTopoShapePtr()->countSubShapes(input)));
+    }
+    PY_CATCH_OCC
+}
+
+PyObject* TopoShapePy::getTolerance(PyObject* args) const
+{
+    int mode;
+    PyObject* type = reinterpret_cast<PyObject*>(&TopoShapePy::Type);
+    if (!PyArg_ParseTuple(args, "i|O!", &mode, &PyType_Type, &type)) {
+        return nullptr;
+    }
+
+    try {
+        TopoDS_Shape shape = this->getTopoShapePtr()->getShape();
+        PyTypeObject* pyType = reinterpret_cast<PyTypeObject*>(type);
+        TopAbs_ShapeEnum shapetype = ShapeTypeFromPyType(pyType);
+        if (!PyType_IsSubtype(pyType, &TopoShapePy::Type)
+            || (shapetype != TopAbs_SHAPE && shapetype != TopAbs_VERTEX && shapetype != TopAbs_EDGE
+                && shapetype != TopAbs_FACE && shapetype != TopAbs_SHELL)) {
+            PyErr_SetString(PyExc_TypeError, "shape type must be Shape, Vertex, Edge, Face or Shell");
+            return nullptr;
+        }
+
+        ShapeAnalysis_ShapeTolerance analysis;
+        double tolerance = analysis.Tolerance(shape, mode, shapetype);
+        return PyFloat_FromDouble(tolerance);
+    }
+    catch (Standard_Failure& e) {
+        PyErr_SetString(PartExceptionOCCError, e.GetMessageString());
+        return nullptr;
+    }
+}
+
+PyObject* TopoShapePy::overTolerance(PyObject* args) const
+{
+    double value;
+    PyObject* type = reinterpret_cast<PyObject*>(&TopoShapePy::Type);
+    if (!PyArg_ParseTuple(args, "d|O!", &value, &PyType_Type, &type)) {
+        return nullptr;
+    }
+
+    try {
+        TopoDS_Shape shape = this->getTopoShapePtr()->getShape();
+        PyTypeObject* pyType = reinterpret_cast<PyTypeObject*>(type);
+        TopAbs_ShapeEnum shapetype = ShapeTypeFromPyType(pyType);
+        if (!PyType_IsSubtype(pyType, &TopoShapePy::Type)
+            || (shapetype != TopAbs_SHAPE && shapetype != TopAbs_VERTEX && shapetype != TopAbs_EDGE
+                && shapetype != TopAbs_FACE && shapetype != TopAbs_SHELL)) {
+            PyErr_SetString(PyExc_TypeError, "shape type must be Shape, Vertex, Edge, Face or Shell");
+            return nullptr;
+        }
+
+        ShapeAnalysis_ShapeTolerance analysis;
+        Handle(TopTools_HSequenceOfShape) seq = analysis.OverTolerance(shape, value, shapetype);
+        Py::Tuple tuple(seq->Length());
+        std::size_t index = 0;
+        for (int i = 1; i <= seq->Length(); i++) {
+            TopoDS_Shape item = seq->Value(i);
+            tuple.setItem(index++, shape2pyshape(item));
+        }
+        return Py::new_reference_to(tuple);
+    }
+    catch (Standard_Failure& e) {
+        PyErr_SetString(PartExceptionOCCError, e.GetMessageString());
+        return nullptr;
+    }
+}
+
+PyObject* TopoShapePy::inTolerance(PyObject* args) const
+{
+    double valmin;
+    double valmax;
+    PyObject* type = reinterpret_cast<PyObject*>(&TopoShapePy::Type);
+    if (!PyArg_ParseTuple(args, "dd|O!", &valmin, &valmax, &PyType_Type, &type)) {
+        return nullptr;
+    }
+
+    try {
+        TopoDS_Shape shape = this->getTopoShapePtr()->getShape();
+        PyTypeObject* pyType = reinterpret_cast<PyTypeObject*>(type);
+        TopAbs_ShapeEnum shapetype = ShapeTypeFromPyType(pyType);
+        if (!PyType_IsSubtype(pyType, &TopoShapePy::Type)
+            || (shapetype != TopAbs_SHAPE && shapetype != TopAbs_VERTEX && shapetype != TopAbs_EDGE
+                && shapetype != TopAbs_FACE && shapetype != TopAbs_SHELL)) {
+            PyErr_SetString(PyExc_TypeError, "shape type must be Shape, Vertex, Edge, Face or Shell");
+            return nullptr;
+        }
+
+        ShapeAnalysis_ShapeTolerance analysis;
+        Handle(TopTools_HSequenceOfShape) seq = analysis.InTolerance(shape, valmin, valmax, shapetype);
+        Py::Tuple tuple(seq->Length());
+        std::size_t index = 0;
+        for (int i = 1; i <= seq->Length(); i++) {
+            TopoDS_Shape item = seq->Value(i);
+            tuple.setItem(index++, shape2pyshape(item));
+        }
+        return Py::new_reference_to(tuple);
+    }
+    catch (Standard_Failure& e) {
+        PyErr_SetString(PartExceptionOCCError, e.GetMessageString());
+        return nullptr;
+    }
+}
+
+PyObject* TopoShapePy::globalTolerance(PyObject* args) const
+{
+    int mode;
+    if (!PyArg_ParseTuple(args, "i", &mode)) {
+        return nullptr;
+    }
+
+    try {
+        TopoDS_Shape shape = this->getTopoShapePtr()->getShape();
+        ShapeAnalysis_ShapeTolerance analysis;
+        analysis.Tolerance(shape, mode);
+        double tolerance = analysis.GlobalTolerance(mode);
+
+        return PyFloat_FromDouble(tolerance);
+    }
+    catch (Standard_Failure& e) {
+        PyErr_SetString(PartExceptionOCCError, e.GetMessageString());
+        return nullptr;
+    }
+}
+
+PyObject* TopoShapePy::fixTolerance(PyObject* args) const
+{
+    double value;
+    PyObject* type = reinterpret_cast<PyObject*>(&TopoShapePy::Type);
+    if (!PyArg_ParseTuple(args, "d|O!", &value, &PyType_Type, &type)) {
+        return nullptr;
+    }
+
+    try {
+        TopoDS_Shape shape = this->getTopoShapePtr()->getShape();
+        PyTypeObject* pyType = reinterpret_cast<PyTypeObject*>(type);
+        TopAbs_ShapeEnum shapetype = ShapeTypeFromPyType(pyType);
+        if (!PyType_IsSubtype(pyType, &TopoShapePy::Type)) {
+            PyErr_SetString(PyExc_TypeError, "type must be a Shape subtype");
+            return nullptr;
+        }
+
+        ShapeFix_ShapeTolerance fix;
+        fix.SetTolerance(shape, value, shapetype);
+        Py_Return;
+    }
+    catch (Standard_Failure& e) {
+        PyErr_SetString(PartExceptionOCCError, e.GetMessageString());
+        return nullptr;
+    }
+}
+
+PyObject* TopoShapePy::limitTolerance(PyObject* args) const
+{
+    double tmin;
+    double tmax = 0;
+    PyObject* type = reinterpret_cast<PyObject*>(&TopoShapePy::Type);
+    if (!PyArg_ParseTuple(args, "d|dO!", &tmin, &tmax, &PyType_Type, &type)) {
+        return nullptr;
+    }
+
+    try {
+        TopoDS_Shape shape = this->getTopoShapePtr()->getShape();
+        PyTypeObject* pyType = reinterpret_cast<PyTypeObject*>(type);
+        TopAbs_ShapeEnum shapetype = ShapeTypeFromPyType(pyType);
+        if (!PyType_IsSubtype(pyType, &TopoShapePy::Type)) {
+            PyErr_SetString(PyExc_TypeError, "type must be a Shape subtype");
+            return nullptr;
+        }
+
+        ShapeFix_ShapeTolerance fix;
+        Standard_Boolean ok = fix.LimitTolerance(shape, tmin, tmax, shapetype);
+        return PyBool_FromLong(ok ? 1 : 0);
+    }
+    catch (Standard_Failure& e) {
+        PyErr_SetString(PartExceptionOCCError, e.GetMessageString());
+        return nullptr;
+    }
+}
+
+PyObject* _getSupportIndex(const char* suppStr, TopoShape* ts, TopoDS_Shape suppShape)
+{
+    std::stringstream ss;
+    TopoDS_Shape subShape;
+
+    unsigned long nSubShapes = ts->countSubShapes(suppStr);
+    long supportIndex = -1;
+    for (unsigned long j = 1; j <= nSubShapes; j++) {
+        ss.str("");
+        ss << suppStr << j;
+        subShape = ts->getSubShape(ss.str().c_str());
+        if (subShape.IsEqual(suppShape)) {
+            supportIndex = j - 1;
+            break;
+        }
+    }
+    return PyLong_FromLong(supportIndex);
+}
+
+PyObject* TopoShapePy::proximity(PyObject* args) const
+{
+    using BRepExtrema_OverlappedSubShapes = BRepExtrema_MapOfIntegerPackedMapOfInteger;
+
+    PyObject* ps2;
+    Standard_Real tol = Precision::Confusion();
+    if (!PyArg_ParseTuple(args, "O!|d", &(TopoShapePy::Type), &ps2, &tol)) {
+        return nullptr;
+    }
+
+    const TopoDS_Shape& s1 = getTopoShapePtr()->getShape();
+    const TopoDS_Shape& s2 = static_cast<Part::TopoShapePy*>(ps2)->getTopoShapePtr()->getShape();
+    if (s1.IsNull()) {
+        PyErr_SetString(PyExc_ValueError, "proximity: Shape object is invalid");
+        return nullptr;
+    }
+    if (s2.IsNull()) {
+        PyErr_SetString(PyExc_ValueError, "proximity: Shape parameter is invalid");
+        return nullptr;
+    }
+
+    BRepExtrema_ShapeProximity proximity;
+    proximity.LoadShape1(s1);
+    proximity.LoadShape2(s2);
+    if (tol > 0.0) {
+        proximity.SetTolerance(tol);
+    }
+
+    proximity.Perform();
+    if (!proximity.IsDone()) {
+        PyErr_SetString(
+            PartExceptionOCCError,
+            "BRepExtrema_ShapeProximity failed, make sure the shapes are tessellated"
+        );
+        return nullptr;
+    }
+
+    Py::List overlappssindex1;
+    Py::List overlappssindex2;
+
+    for (BRepExtrema_OverlappedSubShapes::Iterator anIt1(proximity.OverlapSubShapes1()); anIt1.More();
+         anIt1.Next()) {
+        overlappssindex1.append(Py::Long(anIt1.Key() + 1));
+    }
+    for (BRepExtrema_OverlappedSubShapes::Iterator anIt2(proximity.OverlapSubShapes2()); anIt2.More();
+         anIt2.Next()) {
+        overlappssindex2.append(Py::Long(anIt2.Key() + 1));
+    }
+
+    Py::Tuple tuple(2);
+    tuple.setItem(0, overlappssindex1);
+    tuple.setItem(1, overlappssindex2);
+    return Py::new_reference_to(tuple);  // face indexes
+}
+
+PyObject* TopoShapePy::distToShape(PyObject* args) const
+{
+    PyObject* ps2;
+    gp_Pnt P1, P2;
+    BRepExtrema_SupportType supportType1, supportType2;
+    TopoDS_Shape suppS1, suppS2;
+    Standard_Real minDist = -1, t1, t2, u1, v1, u2, v2;
+    Standard_Real tol = Precision::Confusion();
+
+    if (!PyArg_ParseTuple(args, "O!|d", &(TopoShapePy::Type), &ps2, &tol)) {
+        return nullptr;
+    }
+
+    const TopoDS_Shape& s1 = getTopoShapePtr()->getShape();
+    TopoShape* ts1 = getTopoShapePtr();
+    const TopoDS_Shape& s2 = static_cast<Part::TopoShapePy*>(ps2)->getTopoShapePtr()->getShape();
+    TopoShape* ts2 = static_cast<Part::TopoShapePy*>(ps2)->getTopoShapePtr();
+
+    if (s2.IsNull()) {
+        PyErr_SetString(PyExc_TypeError, "distToShape: Shape parameter is invalid");
+        return nullptr;
+    }
+    BRepExtrema_DistShapeShape extss;
+    extss.SetDeflection(tol);
+#if OCC_VERSION_HEX >= 0x070600
+    extss.SetMultiThread(true);
+#endif
+    extss.LoadS1(s1);
+    extss.LoadS2(s2);
+    try {
+        extss.Perform();
+    }
+    catch (const Standard_Failure& e) {
+        PyErr_SetString(PyExc_RuntimeError, e.GetMessageString());
+        return nullptr;
+    }
+    if (!extss.IsDone()) {
+        PyErr_SetString(PyExc_RuntimeError, "BRepExtrema_DistShapeShape failed");
+        return nullptr;
+    }
+    Py::List solnPts;
+    Py::List solnGeom;
+    int count = extss.NbSolution();
+    if (count != 0) {
+        minDist = extss.Value();
+        // extss.Dump(std::cout);
+        for (int i = 1; i <= count; i++) {
+            Py::Object pt1, pt2;
+            Py::String suppType1, suppType2;
+            Py::Long suppIndex1, suppIndex2;
+            Py::Object param1, param2;
+
+            P1 = extss.PointOnShape1(i);
+            pt1 = Py::asObject(new Base::VectorPy(new Base::Vector3d(P1.X(), P1.Y(), P1.Z())));
+            supportType1 = extss.SupportTypeShape1(i);
+            suppS1 = extss.SupportOnShape1(i);
+            switch (supportType1) {
+                case BRepExtrema_IsVertex:
+                    suppType1 = Py::String("Vertex");
+                    suppIndex1 = Py::asObject(_getSupportIndex("Vertex", ts1, suppS1));
+                    param1 = Py::None();
+                    break;
+                case BRepExtrema_IsOnEdge:
+                    suppType1 = Py::String("Edge");
+                    suppIndex1 = Py::asObject(_getSupportIndex("Edge", ts1, suppS1));
+                    extss.ParOnEdgeS1(i, t1);
+                    param1 = Py::Float(t1);
+                    break;
+                case BRepExtrema_IsInFace:
+                    suppType1 = Py::String("Face");
+                    suppIndex1 = Py::asObject(_getSupportIndex("Face", ts1, suppS1));
+                    extss.ParOnFaceS1(i, u1, v1);
+                    {
+                        Py::Tuple tup(2);
+                        tup[0] = Py::Float(u1);
+                        tup[1] = Py::Float(v1);
+                        param1 = tup;
+                    }
+                    break;
+                default:
+                    Base::Console().message(
+                        "distToShape: supportType1 is unknown: %d \n",
+                        static_cast<int>(supportType1)
+                    );
+                    suppType1 = Py::String("Unknown");
+                    suppIndex1 = -1;
+                    param1 = Py::None();
+            }
+
+            P2 = extss.PointOnShape2(i);
+            pt2 = Py::asObject(new Base::VectorPy(new Base::Vector3d(P2.X(), P2.Y(), P2.Z())));
+            supportType2 = extss.SupportTypeShape2(i);
+            suppS2 = extss.SupportOnShape2(i);
+            switch (supportType2) {
+                case BRepExtrema_IsVertex:
+                    suppType2 = Py::String("Vertex");
+                    suppIndex2 = Py::asObject(_getSupportIndex("Vertex", ts2, suppS2));
+                    param2 = Py::None();
+                    break;
+                case BRepExtrema_IsOnEdge:
+                    suppType2 = Py::String("Edge");
+                    suppIndex2 = Py::asObject(_getSupportIndex("Edge", ts2, suppS2));
+                    extss.ParOnEdgeS2(i, t2);
+                    param2 = Py::Float(t2);
+                    break;
+                case BRepExtrema_IsInFace:
+                    suppType2 = Py::String("Face");
+                    suppIndex2 = Py::asObject(_getSupportIndex("Face", ts2, suppS2));
+                    extss.ParOnFaceS2(i, u2, v2);
+                    {
+                        Py::Tuple tup(2);
+                        tup[0] = Py::Float(u2);
+                        tup[1] = Py::Float(v2);
+                        param2 = tup;
+                    }
+                    break;
+                default:
+                    Base::Console().message(
+                        "distToShape: supportType2 is unknown: %d \n",
+                        static_cast<int>(supportType2)
+                    );
+                    suppType2 = Py::String("Unknown");
+                    suppIndex2 = -1;
+                    param2 = Py::None();
+            }
+            Py::Tuple pts(2);
+            pts[0] = pt1;
+            pts[1] = pt2;
+            solnPts.append(pts);
+
+            Py::Tuple geom(6);
+            geom[0] = suppType1;
+            geom[1] = suppIndex1;
+            geom[2] = param1;
+            geom[3] = suppType2;
+            geom[4] = suppIndex2;
+            geom[5] = param2;
+
+            solnGeom.append(geom);
+        }
+    }
+    else {
+        PyErr_SetString(PyExc_TypeError, "distToShape: No Solutions Found.");
+        return nullptr;
+    }
+    Py::Tuple ret(3);
+    ret[0] = Py::Float(minDist);
+    ret[1] = solnPts;
+    ret[2] = solnGeom;
+    return Py::new_reference_to(ret);
+}
+
+PyObject* TopoShapePy::optimalBoundingBox(PyObject* args) const
+{
+    PyObject* useT = Py_True;
+    PyObject* useS = Py_False;
+    if (!PyArg_ParseTuple(args, "|O!O!", &PyBool_Type, &useT, &PyBool_Type, &useS)) {
+        return nullptr;
+    }
+
+    try {
+        TopoDS_Shape shape = this->getTopoShapePtr()->getShape();
+        Bnd_Box bounds;
+        BRepBndLib::AddOptimal(shape, bounds, Base::asBoolean(useT), Base::asBoolean(useS));
+        bounds.SetGap(0.0);
+        Standard_Real xMin, yMin, zMin, xMax, yMax, zMax;
+        bounds.Get(xMin, yMin, zMin, xMax, yMax, zMax);
+
+        Base::BoundBox3d box;
+        box.MinX = xMin;
+        box.MaxX = xMax;
+        box.MinY = yMin;
+        box.MaxY = yMax;
+        box.MinZ = zMin;
+        box.MaxZ = zMax;
+
+        Py::BoundingBox pybox(box);
+        return Py::new_reference_to(pybox);
+    }
+    catch (const Standard_Failure& e) {
+        throw Py::RuntimeError(e.GetMessageString());
+    }
+}
+
+PyObject* TopoShapePy::clearCache(PyObject* args)
+{
+    if (!PyArg_ParseTuple(args, "")) {
+        return 0;
+    }
+    getTopoShapePtr()->initCache(1);
+    return IncRef();
+}
+
+PyObject* TopoShapePy::defeaturing(PyObject* args) const
+{
+    PyObject* l;
+    if (!PyArg_ParseTuple(args, "O", &l)) {
+        return nullptr;
+    }
+
+    try {
+        Py::Sequence list(l);
+        std::vector<TopoDS_Shape> shapes;
+        for (Py::Sequence::iterator it = list.begin(); it != list.end(); ++it) {
+            Py::TopoShape sh(*it);
+            shapes.push_back(sh.extensionObject()->getTopoShapePtr()->getShape());
+        }
+        PyTypeObject* type = this->GetType();
+        PyObject* inst = type->tp_new(type, const_cast<TopoShapePy*>(this), nullptr);
+        static_cast<TopoShapePy*>(inst)->getTopoShapePtr()->setShape(
+            this->getTopoShapePtr()->defeaturing(shapes)
+        );
+        return inst;
+    }
+    catch (const Standard_Failure& e) {
+        PyErr_SetString(PartExceptionOCCError, e.GetMessageString());
+        return nullptr;
+    }
+}
+
+PyObject* TopoShapePy::findSubShape(PyObject* args) const
+{
+    PyObject* pyobj;
+    if (!PyArg_ParseTuple(args, "O", &pyobj)) {
+        return nullptr;
+    }
+
+    PY_TRY
+    {
+        Py::List res;
+        for (auto& s : getPyShapes(pyobj)) {
+            int index = getTopoShapePtr()->findShape(s.getShape());
+            if (index > 0) {
+                res.append(Py::TupleN(Py::String(s.shapeName()), Py::Long(index)));
+            }
+            else {
+                res.append(Py::TupleN(Py::Object(), Py::Long(0)));
+            }
+        }
+        if (PySequence_Check(pyobj)) {
+            return Py::new_reference_to(res);
+        }
+        return Py::new_reference_to(Py::Object(res[0].ptr()));
+    }
+    PY_CATCH_OCC
+}
+
+PyObject* TopoShapePy::findSubShapesWithSharedVertex(PyObject* args, PyObject* keywds) const
+{
+    static const std::array<const char*, 7>
+        kwlist {"shape", "needName", "checkGeometry", "tol", "atol", "singleResult", nullptr};
+    PyObject* pyobj;
+    PyObject* needName = Py_False;
+    PyObject* checkGeometry = Py_True;
+    PyObject* singleResult = Py_False;
+    double tol = 1e-7;
+    double atol = 1e-12;
+    if (!Base::Wrapped_ParseTupleAndKeywords(
+            args,
+            keywds,
+            "O!|OOddO",
+            kwlist,
+            &Type,
+            &pyobj,
+            &needName,
+            &checkGeometry,
+            &tol,
+            &atol,
+            &singleResult
+        )) {
+        return nullptr;
+    }
+
+    PY_TRY
+    {
+        Py::List res;
+        const TopoShape& shape = *static_cast<TopoShapePy*>(pyobj)->getTopoShapePtr();
+        Data::SearchOptions options;
+        if (PyObject_IsTrue(checkGeometry)) {
+            options.setFlag(Data::SearchOption::CheckGeometry);
+        }
+        if (PyObject_IsTrue(singleResult)) {
+            options.setFlag(Data::SearchOption::SingleResult);
+        }
+        if (PyObject_IsTrue(needName)) {
+            std::vector<std::string> names;
+            auto shapes
+                = getTopoShapePtr()->findSubShapesWithSharedVertex(shape, &names, options, tol, atol);
+            for (std::size_t i = 0; i < shapes.size(); ++i) {
+                res.append(Py::TupleN(Py::String(names[i]), shape2pyshape(shapes[i])));
+            }
+        }
+        else {
+            for (auto& s :
+                 getTopoShapePtr()->findSubShapesWithSharedVertex(shape, nullptr, options, tol, atol)) {
+                res.append(shape2pyshape(s));
+            }
+        }
+        return Py::new_reference_to(res);
+    }
+    PY_CATCH_OCC
+}
+
+// End of Methods, Start of Attributes
+
+Py::String TopoShapePy::getShapeType() const
+{
+    TopoDS_Shape sh = getTopoShapePtr()->getShape();
+    if (sh.IsNull()) {
+        throw Py::Exception(Base::PyExc_FC_GeneralError, "cannot determine type of null shape");
+    }
+
+    TopAbs_ShapeEnum type = sh.ShapeType();
+    std::string name;
+    switch (type) {
+        case TopAbs_COMPOUND:
+            name = "Compound";
+            break;
+        case TopAbs_COMPSOLID:
+            name = "CompSolid";
+            break;
+        case TopAbs_SOLID:
+            name = "Solid";
+            break;
+        case TopAbs_SHELL:
+            name = "Shell";
+            break;
+        case TopAbs_FACE:
+            name = "Face";
+            break;
+        case TopAbs_WIRE:
+            name = "Wire";
+            break;
+        case TopAbs_EDGE:
+            name = "Edge";
+            break;
+        case TopAbs_VERTEX:
+            name = "Vertex";
+            break;
+        case TopAbs_SHAPE:
+            name = "Shape";
+            break;
+    }
+
+    return Py::String(name);
+}
+
+Py::String TopoShapePy::getOrientation() const
+{
+    TopoDS_Shape sh = getTopoShapePtr()->getShape();
+    if (sh.IsNull()) {
+        throw Py::Exception(Base::PyExc_FC_GeneralError, "cannot determine orientation of null shape");
+    }
+
+    TopAbs_Orientation type = sh.Orientation();
+    std::string name;
+    switch (type) {
+        case TopAbs_FORWARD:
+            name = "Forward";
+            break;
+        case TopAbs_REVERSED:
+            name = "Reversed";
+            break;
+        case TopAbs_INTERNAL:
+            name = "Internal";
+            break;
+        case TopAbs_EXTERNAL:
+            name = "External";
+            break;
+    }
+
+    return Py::String(name);
+}
+
+void TopoShapePy::setOrientation(Py::String arg)
+{
+    TopoDS_Shape sh = getTopoShapePtr()->getShape();
+    if (sh.IsNull()) {
+        throw Py::Exception(Base::PyExc_FC_GeneralError, "cannot determine orientation of null shape");
+    }
+
+    std::string name = static_cast<std::string>(arg);
+    TopAbs_Orientation type;
+    if (name == "Forward") {
+        type = TopAbs_FORWARD;
+    }
+    else if (name == "Reversed") {
+        type = TopAbs_REVERSED;
+    }
+    else if (name == "Internal") {
+        type = TopAbs_INTERNAL;
+    }
+    else if (name == "External") {
+        type = TopAbs_EXTERNAL;
+    }
+    else {
+        throw Py::AttributeError("Invalid orientation type");
+    }
+
+    sh.Orientation(type);
+    getTopoShapePtr()->setShape(sh);
+}
+
+static Py::List getElements(const TopoShape& sh, TopAbs_ShapeEnum type, TopAbs_ShapeEnum avoid = TopAbs_SHAPE)
+{
+    Py::List ret;
+    for (auto& shape : sh.getSubTopoShapes(type, avoid)) {
+        ret.append(shape2pyshape(shape));
+    }
+    return ret;
+}
+
+PyObject* TopoShapePy::getChildShapes(PyObject* args) const
+{
+    const char* type;
+    const char* avoid = nullptr;
+    if (!PyArg_ParseTuple(args, "s|s", &type, &avoid)) {
+        return nullptr;
+    }
+
+    PY_TRY
+    {
+        return Py::new_reference_to(getElements(
+            *getTopoShapePtr(),
+            TopoShape::shapeType(type),
+            !Base::Tools::isNullOrEmpty(avoid) ? TopoShape::shapeType(avoid) : TopAbs_SHAPE
+        ));
+    }
+    PY_CATCH_OCC;
+}
+
+Py::List TopoShapePy::getSubShapes() const
+{
+    return getElements(*getTopoShapePtr(), TopAbs_SHAPE);
+}
+
+Py::List TopoShapePy::getFaces() const
+{
+    return getElements(*getTopoShapePtr(), TopAbs_FACE);
+}
+
+Py::List TopoShapePy::getVertexes() const
+{
+    return getElements(*getTopoShapePtr(), TopAbs_VERTEX);
+}
+
+Py::List TopoShapePy::getShells() const
+{
+    return getElements(*getTopoShapePtr(), TopAbs_SHELL);
+}
+
+Py::List TopoShapePy::getSolids() const
+{
+    return getElements(*getTopoShapePtr(), TopAbs_SOLID);
+}
+
+Py::List TopoShapePy::getCompSolids() const
+{
+    return getElements(*getTopoShapePtr(), TopAbs_COMPSOLID);
+}
+
+Py::List TopoShapePy::getEdges() const
+{
+    return getElements(*getTopoShapePtr(), TopAbs_EDGE);
+}
+
+Py::List TopoShapePy::getWires() const
+{
+    return getElements(*getTopoShapePtr(), TopAbs_WIRE);
+}
+
+Py::List TopoShapePy::getCompounds() const
+{
+    return getElements(*getTopoShapePtr(), TopAbs_COMPOUND);
+}
+
+Py::Float TopoShapePy::getLength() const
+{
+    const TopoDS_Shape& shape = getTopoShapePtr()->getShape();
+    if (shape.IsNull()) {
+        throw Py::RuntimeError("shape is invalid");
+    }
+    GProp_GProps props;
+    BRepGProp::LinearProperties(shape, props);
+    return Py::Float(props.Mass());
+}
+
+Py::Float TopoShapePy::getArea() const
+{
+    const TopoDS_Shape& shape = getTopoShapePtr()->getShape();
+    if (shape.IsNull()) {
+        throw Py::RuntimeError("shape is invalid");
+    }
+    GProp_GProps props;
+    BRepGProp::SurfaceProperties(shape, props);
+    return Py::Float(props.Mass());
+}
+
+Py::Float TopoShapePy::getVolume() const
+{
+    const TopoDS_Shape& shape = getTopoShapePtr()->getShape();
+    if (shape.IsNull()) {
+        throw Py::RuntimeError("shape is invalid");
+    }
+    GProp_GProps props;
+    BRepGProp::VolumeProperties(shape, props);
+    return Py::Float(props.Mass());
+}
+
+PyObject* TopoShapePy::getElementHistory(PyObject* args) const
+{
+    const char* pyname;
+    if (!PyArg_ParseTuple(args, "s", &pyname)) {
+        return 0;
+    }
+
+    Data::MappedName name(pyname);
+    PY_TRY
+    {
+        Data::MappedName original;
+        std::vector<Data::MappedName> history;
+        long tag = getTopoShapePtr()->getElementHistory(name, &original, &history);
+        if (!tag) {
+            Py_Return;
+        }
+        Py::Tuple ret(3);
+        ret.setItem(0, Py::Long(tag));
+        std::string tmp;
+        ret.setItem(1, Py::String(original.appendToBuffer(tmp)));
+        Py::List pyHistory;
+        for (auto& h : history) {
+            tmp.clear();
+            pyHistory.append(Py::String(h.appendToBuffer(tmp)));
+        }
+        ret.setItem(2, pyHistory);
+        return Py::new_reference_to(ret);
+    }
+    PY_CATCH_OCC
+}
+
+struct PyShapeMapper: Part::ShapeMapper
+{
+    bool populate(MappingStatus status, PyObject* pyobj)
+    {
+        if (!pyobj || pyobj == Py_None) {
+            return true;
+        }
+        try {
+            Py::Sequence seq(pyobj);
+            for (size_t i = 0, count = seq.size(); i < count; ++i) {
+                Py::Sequence item(seq[i].ptr());
+                if (item.size() != 2) {
+                    return false;
+                }
+
+                Part::ShapeMapper::populate(
+                    status,
+                    getPyShapes(item[0].ptr()),
+                    getPyShapes(item[1].ptr())
+                );
+            }
+        }
+        catch (Py::Exception&) {
+            PyErr_Clear();
+            return false;
+        }
+        return true;
+    }
+
+    void init(PyObject* g, PyObject* m)
+    {
+        const char* msg
+            = "Expect input mapping to be a list of tuple(srcShape|shapeList, dstShape|shapeList)";
+        if (!populate(MappingStatus::Generated, g) || !populate(MappingStatus::Modified, m)) {
+            throw Py::TypeError(msg);
+        }
+    }
+};
+
+PyObject* TopoShapePy::mapShapes(PyObject* args)
+{
+    PyObject* generated;
+    PyObject* modified;
+    const char* op = nullptr;
+    if (!PyArg_ParseTuple(args, "OO|s", &generated, &modified, &op)) {
+        return 0;
+    }
+    PY_TRY
+    {
+        PyShapeMapper mapper;
+        mapper.init(generated, modified);
+        TopoShape& self = *getTopoShapePtr();
+        TopoShape s(self.Tag, self.Hasher);
+        s.makeShapeWithElementMap(self.getShape(), mapper, mapper.shapes, op);
+        self = s;
+        return IncRef();
+    }
+    PY_CATCH_OCC
+}
+
+PyObject* TopoShapePy::mapSubElement(PyObject* args)
+{
+    const char* op = nullptr;
+    PyObject* sh;
+    if (!PyArg_ParseTuple(args, "O|s", &sh, &op)) {
+        return 0;
+    }
+    PY_TRY
+    {
+        getTopoShapePtr()->mapSubElement(getPyShapes(sh), op);
+        return IncRef();
+    }
+    PY_CATCH_OCC
+}
+
+PyObject* TopoShapePy::getCustomAttributes(const char* attr) const
+{
+    if (!attr) {
+        return nullptr;
+    }
+    PY_TRY
+    {
+        TopoDS_Shape res = getTopoShapePtr()->getSubShape(attr, true);
+        if (!res.IsNull()) {
+            return Py::new_reference_to(shape2pyshape(res));
+        }
+    }
+    PY_CATCH_OCC
+    return nullptr;
+}
+
+int TopoShapePy::setCustomAttributes(const char*, PyObject*)
+{
+    return 0;
+}