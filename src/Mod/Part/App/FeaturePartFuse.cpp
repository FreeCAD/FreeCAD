--- conflicted
+++ resolved
@@ -1,273 +1,265 @@
-/***************************************************************************
- *   Copyright (c) 2007 Werner Mayer <wmayer[at]users.sourceforge.net>     *
- *                                                                         *
- *   This file is part of the FreeCAD CAx development system.              *
- *                                                                         *
- *   This library is free software; you can redistribute it and/or         *
- *   modify it under the terms of the GNU Library General Public           *
- *   License as published by the Free Software Foundation; either          *
- *   version 2 of the License, or (at your option) any later version.      *
- *                                                                         *
- *   This library  is distributed in the hope that it will be useful,      *
- *   but WITHOUT ANY WARRANTY; without even the implied warranty of        *
- *   MERCHANTABILITY or FITNESS FOR A PARTICULAR PURPOSE.  See the         *
- *   GNU Library General Public License for more details.                  *
- *                                                                         *
- *   You should have received a copy of the GNU Library General Public     *
- *   License along with this library; see the file COPYING.LIB. If not,    *
- *   write to the Free Software Foundation, Inc., 59 Temple Place,         *
- *   Suite 330, Boston, MA  02111-1307, USA                                *
- *                                                                         *
- ***************************************************************************/
-
-
-#include "PreCompiled.h"
-#ifndef _PreComp_
-# include <BRepAlgoAPI_Fuse.hxx>
-# include <BRepCheck_Analyzer.hxx>
-# include <Standard_Failure.hxx>
-# include <TopoDS_Iterator.hxx>
-# include <TopTools_IndexedMapOfShape.hxx>
-# include <TopExp.hxx>
-#endif
-
-
-#include "TopoShapeOpCode.h"
-#include "FeaturePartFuse.h"
-#include "modelRefine.h"
-#include <App/Application.h>
-#include <App/Document.h>
-#include <Base/Parameter.h>
-#include <Base/Exception.h>
-#include <Base/Console.h>
-
-FC_LOG_LEVEL_INIT("Part",true,true);
-
-using namespace Part;
-
-PROPERTY_SOURCE(Part::Fuse, Part::Boolean)
-
-
-Fuse::Fuse(void)
-{
-}
-
-BRepAlgoAPI_BooleanOperation* Fuse::makeOperation(const TopoDS_Shape& base, const TopoDS_Shape& tool) const
-{
-    // Let's call algorithm computing a fuse operation:
-    return new BRepAlgoAPI_Fuse(base, tool);
-}
-
-// ----------------------------------------------------
-
-PROPERTY_SOURCE(Part::MultiFuse, Part::Feature)
-
-
-MultiFuse::MultiFuse(void)
-{
-    ADD_PROPERTY(Shapes,(0));
-    Shapes.setSize(0);
-    ADD_PROPERTY_TYPE(History,(ShapeHistory()), "Boolean", (App::PropertyType)
-        (App::Prop_Output|App::Prop_Transient|App::Prop_Hidden), "Shape history");
-    History.setSize(0);
-
-    ADD_PROPERTY_TYPE(Refine,(0),"Boolean",(App::PropertyType)(App::Prop_None),"Refine shape (clean up redundant edges) after this boolean operation");
-
-    //init Refine property
-    Base::Reference<ParameterGrp> hGrp = App::GetApplication().GetUserParameter()
-        .GetGroup("BaseApp")->GetGroup("Preferences")->GetGroup("Mod/Part/Boolean");
-    this->Refine.setValue(hGrp->GetBool("RefineModel", false));
-
-}
-
-short MultiFuse::mustExecute() const
-{
-    if (Shapes.isTouched())
-        return 1;
-    return 0;
-}
-
-App::DocumentObjectExecReturn *MultiFuse::execute(void)
-{
-#ifdef FC_NO_ELEMENT_MAP
-    std::vector<TopoDS_Shape> s;
-    std::vector<App::DocumentObject*> obj = Shapes.getValues();
-
-    std::vector<App::DocumentObject*>::iterator it;
-    for (it = obj.begin(); it != obj.end(); ++it) {
-        s.push_back(Feature::getShape(*it));
-        if(s.back().IsNull())
-            throw Base::Exception("Input shape is null");
-    }
-
-    bool argumentsAreInCompound = false;
-    TopoDS_Shape compoundOfArguments;
-
-    //if only one source shape, and it is a compound - fuse children of the compound
-    if (s.size() == 1){
-        compoundOfArguments = s[0];
-        if (compoundOfArguments.ShapeType() == TopAbs_COMPOUND){
-            s.clear();
-            TopoDS_Iterator it(compoundOfArguments);
-            for (; it.More(); it.Next()) {
-                const TopoDS_Shape& aChild = it.Value();
-                s.push_back(aChild);
-            }
-            argumentsAreInCompound = true;
-        }
-    }
-
-    if (s.size() >= 2) {
-        try {
-            std::vector<ShapeHistory> history;
-#if OCC_VERSION_HEX <= 0x060800
-            TopoDS_Shape resShape = s.front();
-<<<<<<< HEAD
-            for (std::vector<TopoDS_Shape>::iterator it = s.begin()+1; it != s.end(); ++it) {
-=======
-            if (resShape.IsNull())
-                throw NullShapeException("Input shape is null");
-            for (std::vector<TopoDS_Shape>::iterator it = s.begin()+1; it != s.end(); ++it) {
-                if (it->IsNull())
-                    throw NullShapeException("Input shape is null");
->>>>>>> 73df4e6f
-
-                // Let's call algorithm computing a fuse operation:
-                BRepAlgoAPI_Fuse mkFuse(resShape, *it);
-                // Let's check if the fusion has been successful
-                if (!mkFuse.IsDone()) 
-                    throw BooleanException("Fusion failed");
-                resShape = mkFuse.Shape();
-
-                ShapeHistory hist1(mkFuse, TopAbs_FACE, resShape, mkFuse.Shape1());
-                ShapeHistory hist2(mkFuse, TopAbs_FACE, resShape, mkFuse.Shape2());
-                if (history.empty()) {
-                    history.push_back(hist1);
-                    history.push_back(hist2);
-                }
-                else {
-                    for (std::vector<ShapeHistory>::iterator jt = history.begin(); jt != history.end(); ++jt)
-                        jt->join(hist1);
-                    history.push_back(hist2);
-                }
-            }
-#else
-            BRepAlgoAPI_Fuse mkFuse;
-            TopTools_ListOfShape shapeArguments,shapeTools;
-            const TopoDS_Shape& shape = s.front();
-            if (shape.IsNull())
-                throw Base::RuntimeError("Input shape is null");
-            shapeArguments.Append(shape);
-
-            for (std::vector<TopoDS_Shape>::iterator it = s.begin()+1; it != s.end(); ++it) {
-                if (it->IsNull())
-                    throw Base::RuntimeError("Input shape is null");
-                shapeTools.Append(*it);
-            }
-
-            mkFuse.SetArguments(shapeArguments);
-            mkFuse.SetTools(shapeTools);
-            mkFuse.Build();
-            if (!mkFuse.IsDone())
-                throw Base::RuntimeError("MultiFusion failed");
-
-            TopoDS_Shape resShape = mkFuse.Shape();
-            for (std::vector<TopoDS_Shape>::iterator it = s.begin(); it != s.end(); ++it) {
-                history.emplace_back(mkFuse, TopAbs_FACE, resShape, *it);
-            }
-#endif
-            if (resShape.IsNull())
-                throw Base::RuntimeError("Resulting shape is null");
-
-            Base::Reference<ParameterGrp> hGrp = App::GetApplication().GetUserParameter()
-                .GetGroup("BaseApp")->GetGroup("Preferences")->GetGroup("Mod/Part/Boolean");
-            if (hGrp->GetBool("CheckModel", false)) {
-                BRepCheck_Analyzer aChecker(resShape);
-                if (! aChecker.IsValid() ) {
-                    return new App::DocumentObjectExecReturn("Resulting shape is invalid");
-                }
-            }
-            if (this->Refine.getValue()) {
-                try {
-                    TopoDS_Shape oldShape = resShape;
-                    BRepBuilderAPI_RefineModel mkRefine(oldShape);
-                    resShape = mkRefine.Shape();
-                    ShapeHistory hist(mkRefine, TopAbs_FACE, resShape, oldShape);
-                    for (std::vector<ShapeHistory>::iterator jt = history.begin(); jt != history.end(); ++jt)
-                        jt->join(hist);
-                }
-                catch (Standard_Failure&) {
-                    // do nothing
-                }
-            }
-
-            this->Shape.setValue(resShape);
-
-
-            if (argumentsAreInCompound){
-                //combine histories of every child of source compound into one
-                ShapeHistory overallHist;
-                TopTools_IndexedMapOfShape facesOfCompound;
-                TopAbs_ShapeEnum type = TopAbs_FACE;
-                TopExp::MapShapes(compoundOfArguments, type, facesOfCompound);
-                for (std::size_t iChild = 0; iChild < history.size(); iChild++){ //loop over children of source compound
-                    //for each face of a child, find the inex of the face in compound, and assign the corresponding right-hand-size of the history
-                    TopTools_IndexedMapOfShape facesOfChild;
-                    TopExp::MapShapes(s[iChild], type, facesOfChild);
-                    for(std::pair<const int,ShapeHistory::List> &histitem: history[iChild].shapeMap){ //loop over elements of history - that is - over faces of the child of source compound
-                        int iFaceInChild = histitem.first;
-                        ShapeHistory::List &iFacesInResult = histitem.second;
-                        TopoDS_Shape srcFace = facesOfChild(iFaceInChild + 1); //+1 to convert our 0-based to OCC 1-bsed conventions
-                        int iFaceInCompound = facesOfCompound.FindIndex(srcFace)-1;
-                        overallHist.shapeMap[iFaceInCompound] = iFacesInResult; //this may overwrite existing info if the same face is used in several children of compound. This shouldn't be a problem, because the histories should match anyway...
-                    }
-                }
-                history.clear();
-                history.push_back(overallHist);
-            }
-            this->History.setValues(history);
-        }
-        catch (Standard_Failure& e) {
-            return new App::DocumentObjectExecReturn(e.GetMessageString());
-        }
-    }
-    else {
-        throw Base::CADKernelError("Not enough shape objects linked");
-    }
-
-#else
-
-    std::vector<TopoShape> shapes;
-    for(auto obj : Shapes.getValues()) {
-        TopoShape sh = Feature::getTopoShape(obj);
-        if(sh.isNull())
-            return new App::DocumentObjectExecReturn("Input shape is null");
-        if(!sh.hasSubShape(TopAbs_SOLID)) {
-            if(FC_LOG_INSTANCE.isEnabled(FC_LOGLEVEL_LOG))
-                FC_WARN("fusion of non solid: " << obj->getNameInDocument());
-            else
-                FC_MSG("fusion of non solid: " << obj->getNameInDocument());
-        }
-        shapes.push_back(sh);
-    }
-
-    TopoShape res(0,getDocument()->getStringHasher());
-    res.makEShape(TOPOP_FUSE,shapes);
-    if (res.isNull())
-        throw Base::RuntimeError("Resulting shape is null");
-
-    Base::Reference<ParameterGrp> hGrp = App::GetApplication().GetUserParameter()
-        .GetGroup("BaseApp")->GetGroup("Preferences")->GetGroup("Mod/Part/Boolean");
-    if (hGrp->GetBool("CheckModel", false)) {
-        BRepCheck_Analyzer aChecker(res.getShape());
-        if (! aChecker.IsValid() ) {
-            return new App::DocumentObjectExecReturn("Resulting shape is invalid");
-        }
-    }
-
-    if (this->Refine.getValue())
-        res = res.makERefine();
-    this->Shape.setValue(res);
-#endif
-    return App::DocumentObject::StdReturn;
-}
+/***************************************************************************
+ *   Copyright (c) 2007 Werner Mayer <wmayer[at]users.sourceforge.net>     *
+ *                                                                         *
+ *   This file is part of the FreeCAD CAx development system.              *
+ *                                                                         *
+ *   This library is free software; you can redistribute it and/or         *
+ *   modify it under the terms of the GNU Library General Public           *
+ *   License as published by the Free Software Foundation; either          *
+ *   version 2 of the License, or (at your option) any later version.      *
+ *                                                                         *
+ *   This library  is distributed in the hope that it will be useful,      *
+ *   but WITHOUT ANY WARRANTY; without even the implied warranty of        *
+ *   MERCHANTABILITY or FITNESS FOR A PARTICULAR PURPOSE.  See the         *
+ *   GNU Library General Public License for more details.                  *
+ *                                                                         *
+ *   You should have received a copy of the GNU Library General Public     *
+ *   License along with this library; see the file COPYING.LIB. If not,    *
+ *   write to the Free Software Foundation, Inc., 59 Temple Place,         *
+ *   Suite 330, Boston, MA  02111-1307, USA                                *
+ *                                                                         *
+ ***************************************************************************/
+
+
+#include "PreCompiled.h"
+#ifndef _PreComp_
+# include <BRepAlgoAPI_Fuse.hxx>
+# include <BRepCheck_Analyzer.hxx>
+# include <Standard_Failure.hxx>
+# include <TopoDS_Iterator.hxx>
+# include <TopTools_IndexedMapOfShape.hxx>
+# include <TopExp.hxx>
+#endif
+
+
+#include "TopoShapeOpCode.h"
+#include "FeaturePartFuse.h"
+#include "modelRefine.h"
+#include <App/Application.h>
+#include <App/Document.h>
+#include <Base/Parameter.h>
+#include <Base/Exception.h>
+#include <Base/Console.h>
+
+FC_LOG_LEVEL_INIT("Part",true,true);
+
+using namespace Part;
+
+PROPERTY_SOURCE(Part::Fuse, Part::Boolean)
+
+
+Fuse::Fuse(void)
+{
+}
+
+BRepAlgoAPI_BooleanOperation* Fuse::makeOperation(const TopoDS_Shape& base, const TopoDS_Shape& tool) const
+{
+    // Let's call algorithm computing a fuse operation:
+    return new BRepAlgoAPI_Fuse(base, tool);
+}
+
+// ----------------------------------------------------
+
+PROPERTY_SOURCE(Part::MultiFuse, Part::Feature)
+
+
+MultiFuse::MultiFuse(void)
+{
+    ADD_PROPERTY(Shapes,(0));
+    Shapes.setSize(0);
+    ADD_PROPERTY_TYPE(History,(ShapeHistory()), "Boolean", (App::PropertyType)
+        (App::Prop_Output|App::Prop_Transient|App::Prop_Hidden), "Shape history");
+    History.setSize(0);
+
+    ADD_PROPERTY_TYPE(Refine,(0),"Boolean",(App::PropertyType)(App::Prop_None),"Refine shape (clean up redundant edges) after this boolean operation");
+
+    //init Refine property
+    Base::Reference<ParameterGrp> hGrp = App::GetApplication().GetUserParameter()
+        .GetGroup("BaseApp")->GetGroup("Preferences")->GetGroup("Mod/Part/Boolean");
+    this->Refine.setValue(hGrp->GetBool("RefineModel", false));
+
+}
+
+short MultiFuse::mustExecute() const
+{
+    if (Shapes.isTouched())
+        return 1;
+    return 0;
+}
+
+App::DocumentObjectExecReturn *MultiFuse::execute(void)
+{
+#ifdef FC_NO_ELEMENT_MAP
+    std::vector<TopoDS_Shape> s;
+    std::vector<App::DocumentObject*> obj = Shapes.getValues();
+
+    std::vector<App::DocumentObject*>::iterator it;
+    for (it = obj.begin(); it != obj.end(); ++it) {
+        s.push_back(Feature::getShape(*it));
+        if(s.back().IsNull())
+            throw NullShapeException("Input shape is null");
+    }
+
+    bool argumentsAreInCompound = false;
+    TopoDS_Shape compoundOfArguments;
+
+    //if only one source shape, and it is a compound - fuse children of the compound
+    if (s.size() == 1){
+        compoundOfArguments = s[0];
+        if (compoundOfArguments.ShapeType() == TopAbs_COMPOUND){
+            s.clear();
+            TopoDS_Iterator it(compoundOfArguments);
+            for (; it.More(); it.Next()) {
+                const TopoDS_Shape& aChild = it.Value();
+                s.push_back(aChild);
+            }
+            argumentsAreInCompound = true;
+        }
+    }
+
+    if (s.size() >= 2) {
+        try {
+            std::vector<ShapeHistory> history;
+#if OCC_VERSION_HEX <= 0x060800
+            TopoDS_Shape resShape = s.front();
+            for (std::vector<TopoDS_Shape>::iterator it = s.begin()+1; it != s.end(); ++it) {
+
+                // Let's call algorithm computing a fuse operation:
+                BRepAlgoAPI_Fuse mkFuse(resShape, *it);
+                // Let's check if the fusion has been successful
+                if (!mkFuse.IsDone()) 
+                    throw BooleanException("Fusion failed");
+                resShape = mkFuse.Shape();
+
+                ShapeHistory hist1(mkFuse, TopAbs_FACE, resShape, mkFuse.Shape1());
+                ShapeHistory hist2(mkFuse, TopAbs_FACE, resShape, mkFuse.Shape2());
+                if (history.empty()) {
+                    history.push_back(hist1);
+                    history.push_back(hist2);
+                }
+                else {
+                    for (std::vector<ShapeHistory>::iterator jt = history.begin(); jt != history.end(); ++jt)
+                        jt->join(hist1);
+                    history.push_back(hist2);
+                }
+            }
+#else
+            BRepAlgoAPI_Fuse mkFuse;
+            TopTools_ListOfShape shapeArguments,shapeTools;
+            const TopoDS_Shape& shape = s.front();
+            if (shape.IsNull())
+                throw Base::RuntimeError("Input shape is null");
+            shapeArguments.Append(shape);
+
+            for (std::vector<TopoDS_Shape>::iterator it = s.begin()+1; it != s.end(); ++it) {
+                if (it->IsNull())
+                    throw Base::RuntimeError("Input shape is null");
+                shapeTools.Append(*it);
+            }
+
+            mkFuse.SetArguments(shapeArguments);
+            mkFuse.SetTools(shapeTools);
+            mkFuse.Build();
+            if (!mkFuse.IsDone())
+                throw Base::RuntimeError("MultiFusion failed");
+
+            TopoDS_Shape resShape = mkFuse.Shape();
+            for (std::vector<TopoDS_Shape>::iterator it = s.begin(); it != s.end(); ++it) {
+                history.emplace_back(mkFuse, TopAbs_FACE, resShape, *it);
+            }
+#endif
+            if (resShape.IsNull())
+                throw Base::RuntimeError("Resulting shape is null");
+
+            Base::Reference<ParameterGrp> hGrp = App::GetApplication().GetUserParameter()
+                .GetGroup("BaseApp")->GetGroup("Preferences")->GetGroup("Mod/Part/Boolean");
+            if (hGrp->GetBool("CheckModel", false)) {
+                BRepCheck_Analyzer aChecker(resShape);
+                if (! aChecker.IsValid() ) {
+                    return new App::DocumentObjectExecReturn("Resulting shape is invalid");
+                }
+            }
+            if (this->Refine.getValue()) {
+                try {
+                    TopoDS_Shape oldShape = resShape;
+                    BRepBuilderAPI_RefineModel mkRefine(oldShape);
+                    resShape = mkRefine.Shape();
+                    ShapeHistory hist(mkRefine, TopAbs_FACE, resShape, oldShape);
+                    for (std::vector<ShapeHistory>::iterator jt = history.begin(); jt != history.end(); ++jt)
+                        jt->join(hist);
+                }
+                catch (Standard_Failure&) {
+                    // do nothing
+                }
+            }
+
+            this->Shape.setValue(resShape);
+
+
+            if (argumentsAreInCompound){
+                //combine histories of every child of source compound into one
+                ShapeHistory overallHist;
+                TopTools_IndexedMapOfShape facesOfCompound;
+                TopAbs_ShapeEnum type = TopAbs_FACE;
+                TopExp::MapShapes(compoundOfArguments, type, facesOfCompound);
+                for (std::size_t iChild = 0; iChild < history.size(); iChild++){ //loop over children of source compound
+                    //for each face of a child, find the inex of the face in compound, and assign the corresponding right-hand-size of the history
+                    TopTools_IndexedMapOfShape facesOfChild;
+                    TopExp::MapShapes(s[iChild], type, facesOfChild);
+                    for(std::pair<const int,ShapeHistory::List> &histitem: history[iChild].shapeMap){ //loop over elements of history - that is - over faces of the child of source compound
+                        int iFaceInChild = histitem.first;
+                        ShapeHistory::List &iFacesInResult = histitem.second;
+                        TopoDS_Shape srcFace = facesOfChild(iFaceInChild + 1); //+1 to convert our 0-based to OCC 1-bsed conventions
+                        int iFaceInCompound = facesOfCompound.FindIndex(srcFace)-1;
+                        overallHist.shapeMap[iFaceInCompound] = iFacesInResult; //this may overwrite existing info if the same face is used in several children of compound. This shouldn't be a problem, because the histories should match anyway...
+                    }
+                }
+                history.clear();
+                history.push_back(overallHist);
+            }
+            this->History.setValues(history);
+        }
+        catch (Standard_Failure& e) {
+            return new App::DocumentObjectExecReturn(e.GetMessageString());
+        }
+    }
+    else {
+        throw Base::CADKernelError("Not enough shape objects linked");
+    }
+
+#else
+
+    std::vector<TopoShape> shapes;
+    for(auto obj : Shapes.getValues()) {
+        TopoShape sh = Feature::getTopoShape(obj);
+        if(sh.isNull())
+            return new App::DocumentObjectExecReturn("Input shape is null");
+        if(!sh.hasSubShape(TopAbs_SOLID)) {
+            if(FC_LOG_INSTANCE.isEnabled(FC_LOGLEVEL_LOG))
+                FC_WARN("fusion of non solid: " << obj->getNameInDocument());
+            else
+                FC_MSG("fusion of non solid: " << obj->getNameInDocument());
+        }
+        shapes.push_back(sh);
+    }
+
+    TopoShape res(0,getDocument()->getStringHasher());
+    res.makEShape(TOPOP_FUSE,shapes);
+    if (res.isNull())
+        throw Base::RuntimeError("Resulting shape is null");
+
+    Base::Reference<ParameterGrp> hGrp = App::GetApplication().GetUserParameter()
+        .GetGroup("BaseApp")->GetGroup("Preferences")->GetGroup("Mod/Part/Boolean");
+    if (hGrp->GetBool("CheckModel", false)) {
+        BRepCheck_Analyzer aChecker(res.getShape());
+        if (! aChecker.IsValid() ) {
+            return new App::DocumentObjectExecReturn("Resulting shape is invalid");
+        }
+    }
+
+    if (this->Refine.getValue())
+        res = res.makERefine();
+    this->Shape.setValue(res);
+#endif
+    return App::DocumentObject::StdReturn;
+}