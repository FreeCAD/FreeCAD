--- conflicted
+++ resolved
@@ -567,19 +567,12 @@
 
 def findVertexNameInObject(vertex, obj):
     for i, _ in enumerate(obj.Shape.Vertexes):
-<<<<<<< HEAD
         vertexName = "Vertex" + str(i + 1)
 
         if (
             obj.Shape.getElement(vertexName).Point == vertex.Point
         ): # Don't use the vtx param from enumerate's 2nd output to avoid hasher warning
             return vertexName
-=======
-        if (
-            obj.Shape.getElement("Vertex" + str(i + 1)).Point == vertex.Point
-        ):  # Don't use the vtx param from enumerate's 2nd output to avoid hasher warning
-            return "Vertex" + str(i + 1)
->>>>>>> 6991fb8b
     return ""
 
 
