--- conflicted
+++ resolved
@@ -230,29 +230,7 @@
             // Add a link or a AssemblyLink to it in the AssemblyLink.
             if (obj->isDerivedFrom<AssemblyLink>()) {
                 auto* asmLink = static_cast<AssemblyLink*>(obj);
-<<<<<<< HEAD
                 
-                App::DocumentObject* newObj = doc->addObject("Assembly::AssemblyLink", obj->getNameInDocument());  
-                auto* subAsmLink = static_cast<AssemblyLink*>(newObj);  
-                subAsmLink->LinkedObject.setValue(obj);  
-                subAsmLink->Rigid.setValue(asmLink->Rigid.getValue());  
-                subAsmLink->Label.setValue(obj->Label.getValue());  
-                addObject(subAsmLink);  
-                link = subAsmLink; 
-=======
-                // auto* subAsmLink = new AssemblyLink();
-
-                // doc->addObject(subAsmLink, obj->getNameInDocument());
-                // subAsmLink->Origin.setValue(asmLink->Origin.getValue());
-                // subAsmLink->LinkedObject.setValue(obj);
-                // subAsmLink->Rigid.setValue(asmLink->Rigid.getValue());
-                // subAsmLink->Label.setValue(obj->Label.getValue());
-
-                // addObject(subAsmLink);
-
-                // link = subAsmLink;
-
-
                 App::DocumentObject* newObj =
                     doc->addObject("Assembly::AssemblyLink", obj->getNameInDocument());
                 auto* subAsmLink = static_cast<AssemblyLink*>(newObj);
@@ -261,7 +239,6 @@
                 subAsmLink->Label.setValue(obj->Label.getValue());
                 addObject(subAsmLink);
                 link = subAsmLink;
->>>>>>> a2eced02
             }
             else {
                 auto* appLink = new App::Link();
