/***************************************************************************
 *   Copyright (c) 2008 Werner Mayer <wmayer[at]users.sourceforge.net>     *
 *                                                                         *
 *   This file is part of the FreeCAD CAx development system.              *
 *                                                                         *
 *   This library is free software; you can redistribute it and/or         *
 *   modify it under the terms of the GNU Library General Public           *
 *   License as published by the Free Software Foundation; either          *
 *   version 2 of the License, or (at your option) any later version.      *
 *                                                                         *
 *   This library  is distributed in the hope that it will be useful,      *
 *   but WITHOUT ANY WARRANTY; without even the implied warranty of        *
 *   MERCHANTABILITY or FITNESS FOR A PARTICULAR PURPOSE.  See the         *
 *   GNU Library General Public License for more details.                  *
 *                                                                         *
 *   You should have received a copy of the GNU Library General Public     *
 *   License along with this library; see the file COPYING.LIB. If not,    *
 *   write to the Free Software Foundation, Inc., 59 Temple Place,         *
 *   Suite 330, Boston, MA  02111-1307, USA                                *
 *                                                                         *
 ***************************************************************************/


#include "PreCompiled.h"

#ifndef _PreComp_
# include <sstream>
#endif

<<<<<<< HEAD
#include "Document.h"
#include "Gui/ViewProviderDocumentObject.h"
=======
#include <Gui/ViewProviderDocumentObject.h>
#include <Gui/Document.h>
>>>>>>> 73df4e6f
#include <App/DocumentObject.h>

// inclusion of the generated files (generated out of ViewProviderDocumentObjectPy.xml)
#include "ViewProviderDocumentObjectPy.h"
#include "ViewProviderDocumentObjectPy.cpp"

using namespace Gui;

// returns a string which represents the object e.g. when printed in python
std::string ViewProviderDocumentObjectPy::representation(void) const
{
    std::stringstream str;
    str << "<View provider object at " << getViewProviderDocumentObjectPtr() << ">";

    return str.str();
}

PyObject* ViewProviderDocumentObjectPy::update(PyObject *args)
{
    if (!PyArg_ParseTuple(args, ""))     // convert args: Python->C 
        return NULL;                       // NULL triggers exception 
    PY_TRY {
        getViewProviderDocumentObjectPtr()->updateView();
        Py_Return;
    } PY_CATCH;
}

Py::Object ViewProviderDocumentObjectPy::getObject(void) const
{
    App::DocumentObject* obj = getViewProviderDocumentObjectPtr()->getObject();
    return Py::Object(obj->getPyObject(), true); // do not inc'ref twice
}

<<<<<<< HEAD
Py::Boolean ViewProviderDocumentObjectPy::getForceUpdate() const 
{
    return Py::Boolean(getViewProviderDocumentObjectPtr()->isUpdateForced());
}

void ViewProviderDocumentObjectPy::setForceUpdate(Py::Boolean arg)
{
    getViewProviderDocumentObjectPtr()->forceUpdate(arg);
}

Py::Object ViewProviderDocumentObjectPy::getDocument() const {
    auto doc = getViewProviderDocumentObjectPtr()->getDocument();
    if(!doc)
        return Py::None();
    return Py::Object(doc->getPyObject(),true);
=======
Py::Object ViewProviderDocumentObjectPy::getDocument(void) const
{
    Document* doc = getViewProviderDocumentObjectPtr()->getDocument();
    return Py::asObject(doc->getPyObject()); // do not inc'ref twice
>>>>>>> 73df4e6f
}

PyObject *ViewProviderDocumentObjectPy::getCustomAttributes(const char* /*attr*/) const
{
    return 0;
}

int ViewProviderDocumentObjectPy::setCustomAttributes(const char* /*attr*/, PyObject* /*obj*/)
{
    return 0; 
}
<|MERGE_RESOLUTION|>--- conflicted
+++ resolved
@@ -1,102 +1,89 @@
-/***************************************************************************
- *   Copyright (c) 2008 Werner Mayer <wmayer[at]users.sourceforge.net>     *
- *                                                                         *
- *   This file is part of the FreeCAD CAx development system.              *
- *                                                                         *
- *   This library is free software; you can redistribute it and/or         *
- *   modify it under the terms of the GNU Library General Public           *
- *   License as published by the Free Software Foundation; either          *
- *   version 2 of the License, or (at your option) any later version.      *
- *                                                                         *
- *   This library  is distributed in the hope that it will be useful,      *
- *   but WITHOUT ANY WARRANTY; without even the implied warranty of        *
- *   MERCHANTABILITY or FITNESS FOR A PARTICULAR PURPOSE.  See the         *
- *   GNU Library General Public License for more details.                  *
- *                                                                         *
- *   You should have received a copy of the GNU Library General Public     *
- *   License along with this library; see the file COPYING.LIB. If not,    *
- *   write to the Free Software Foundation, Inc., 59 Temple Place,         *
- *   Suite 330, Boston, MA  02111-1307, USA                                *
- *                                                                         *
- ***************************************************************************/
-
-
-#include "PreCompiled.h"
-
-#ifndef _PreComp_
-# include <sstream>
-#endif
-
-<<<<<<< HEAD
-#include "Document.h"
-#include "Gui/ViewProviderDocumentObject.h"
-=======
-#include <Gui/ViewProviderDocumentObject.h>
-#include <Gui/Document.h>
->>>>>>> 73df4e6f
-#include <App/DocumentObject.h>
-
-// inclusion of the generated files (generated out of ViewProviderDocumentObjectPy.xml)
-#include "ViewProviderDocumentObjectPy.h"
-#include "ViewProviderDocumentObjectPy.cpp"
-
-using namespace Gui;
-
-// returns a string which represents the object e.g. when printed in python
-std::string ViewProviderDocumentObjectPy::representation(void) const
-{
-    std::stringstream str;
-    str << "<View provider object at " << getViewProviderDocumentObjectPtr() << ">";
-
-    return str.str();
-}
-
-PyObject* ViewProviderDocumentObjectPy::update(PyObject *args)
-{
-    if (!PyArg_ParseTuple(args, ""))     // convert args: Python->C 
-        return NULL;                       // NULL triggers exception 
-    PY_TRY {
-        getViewProviderDocumentObjectPtr()->updateView();
-        Py_Return;
-    } PY_CATCH;
-}
-
-Py::Object ViewProviderDocumentObjectPy::getObject(void) const
-{
-    App::DocumentObject* obj = getViewProviderDocumentObjectPtr()->getObject();
-    return Py::Object(obj->getPyObject(), true); // do not inc'ref twice
-}
-
-<<<<<<< HEAD
-Py::Boolean ViewProviderDocumentObjectPy::getForceUpdate() const 
-{
-    return Py::Boolean(getViewProviderDocumentObjectPtr()->isUpdateForced());
-}
-
-void ViewProviderDocumentObjectPy::setForceUpdate(Py::Boolean arg)
-{
-    getViewProviderDocumentObjectPtr()->forceUpdate(arg);
-}
-
-Py::Object ViewProviderDocumentObjectPy::getDocument() const {
-    auto doc = getViewProviderDocumentObjectPtr()->getDocument();
-    if(!doc)
-        return Py::None();
-    return Py::Object(doc->getPyObject(),true);
-=======
-Py::Object ViewProviderDocumentObjectPy::getDocument(void) const
-{
-    Document* doc = getViewProviderDocumentObjectPtr()->getDocument();
-    return Py::asObject(doc->getPyObject()); // do not inc'ref twice
->>>>>>> 73df4e6f
-}
-
-PyObject *ViewProviderDocumentObjectPy::getCustomAttributes(const char* /*attr*/) const
-{
-    return 0;
-}
-
-int ViewProviderDocumentObjectPy::setCustomAttributes(const char* /*attr*/, PyObject* /*obj*/)
-{
-    return 0; 
-}
+/***************************************************************************
+ *   Copyright (c) 2008 Werner Mayer <wmayer[at]users.sourceforge.net>     *
+ *                                                                         *
+ *   This file is part of the FreeCAD CAx development system.              *
+ *                                                                         *
+ *   This library is free software; you can redistribute it and/or         *
+ *   modify it under the terms of the GNU Library General Public           *
+ *   License as published by the Free Software Foundation; either          *
+ *   version 2 of the License, or (at your option) any later version.      *
+ *                                                                         *
+ *   This library  is distributed in the hope that it will be useful,      *
+ *   but WITHOUT ANY WARRANTY; without even the implied warranty of        *
+ *   MERCHANTABILITY or FITNESS FOR A PARTICULAR PURPOSE.  See the         *
+ *   GNU Library General Public License for more details.                  *
+ *                                                                         *
+ *   You should have received a copy of the GNU Library General Public     *
+ *   License along with this library; see the file COPYING.LIB. If not,    *
+ *   write to the Free Software Foundation, Inc., 59 Temple Place,         *
+ *   Suite 330, Boston, MA  02111-1307, USA                                *
+ *                                                                         *
+ ***************************************************************************/
+
+
+#include "PreCompiled.h"
+
+#ifndef _PreComp_
+# include <sstream>
+#endif
+
+#include <Gui/ViewProviderDocumentObject.h>
+#include <Gui/Document.h>
+#include <App/DocumentObject.h>
+
+// inclusion of the generated files (generated out of ViewProviderDocumentObjectPy.xml)
+#include "ViewProviderDocumentObjectPy.h"
+#include "ViewProviderDocumentObjectPy.cpp"
+
+using namespace Gui;
+
+// returns a string which represents the object e.g. when printed in python
+std::string ViewProviderDocumentObjectPy::representation(void) const
+{
+    std::stringstream str;
+    str << "<View provider object at " << getViewProviderDocumentObjectPtr() << ">";
+
+    return str.str();
+}
+
+PyObject* ViewProviderDocumentObjectPy::update(PyObject *args)
+{
+    if (!PyArg_ParseTuple(args, ""))     // convert args: Python->C 
+        return NULL;                       // NULL triggers exception 
+    PY_TRY {
+        getViewProviderDocumentObjectPtr()->updateView();
+        Py_Return;
+    } PY_CATCH;
+}
+
+Py::Object ViewProviderDocumentObjectPy::getObject(void) const
+{
+    App::DocumentObject* obj = getViewProviderDocumentObjectPtr()->getObject();
+    return Py::Object(obj->getPyObject(), true); // do not inc'ref twice
+}
+
+Py::Boolean ViewProviderDocumentObjectPy::getForceUpdate() const 
+{
+    return Py::Boolean(getViewProviderDocumentObjectPtr()->isUpdateForced());
+}
+
+void ViewProviderDocumentObjectPy::setForceUpdate(Py::Boolean arg)
+{
+    getViewProviderDocumentObjectPtr()->forceUpdate(arg);
+}
+
+Py::Object ViewProviderDocumentObjectPy::getDocument(void) const
+{
+    Document* doc = getViewProviderDocumentObjectPtr()->getDocument();
+    return Py::asObject(doc->getPyObject()); // do not inc'ref twice
+}
+
+PyObject *ViewProviderDocumentObjectPy::getCustomAttributes(const char* /*attr*/) const
+{
+    return 0;
+}
+
+int ViewProviderDocumentObjectPy::setCustomAttributes(const char* /*attr*/, PyObject* /*obj*/)
+{
+    return 0; 
+}