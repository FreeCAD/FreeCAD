/***************************************************************************
 *   Copyright (c) 2004 Jürgen Riegel <juergen.riegel@web.de>              *
 *                                                                         *
 *   This file is part of the FreeCAD CAx development system.              *
 *                                                                         *
 *   This library is free software; you can redistribute it and/or         *
 *   modify it under the terms of the GNU Library General Public           *
 *   License as published by the Free Software Foundation; either          *
 *   version 2 of the License, or (at your option) any later version.      *
 *                                                                         *
 *   This library  is distributed in the hope that it will be useful,      *
 *   but WITHOUT ANY WARRANTY; without even the implied warranty of        *
 *   MERCHANTABILITY or FITNESS FOR A PARTICULAR PURPOSE.  See the         *
 *   GNU Library General Public License for more details.                  *
 *                                                                         *
 *   You should have received a copy of the GNU Library General Public     *
 *   License along with this library; see the file COPYING.LIB. If not,    *
 *   write to the Free Software Foundation, Inc., 59 Temple Place,         *
 *   Suite 330, Boston, MA  02111-1307, USA                                *
 *                                                                         *
 ***************************************************************************/


#ifndef GUI_VIEWPROVIDER_H
#define GUI_VIEWPROVIDER_H

#include <map>
#include <vector>
#include <string>
#include <bitset>
#include <QIcon>
#include <boost/signals2.hpp>
#include <boost/intrusive_ptr.hpp>

#include <App/TransactionalObject.h>
#include <App/Material.h>
#include <Base/Vector3D.h>
#include <Base/BoundBox.h>

class SbVec2s;
class SbVec3f;
class SoNode;
class SoPath;
class SoSeparator;
class SoEvent;
class SoSwitch;
class SoTransform;
class SbMatrix;
class SoEventCallback;
class SoPickedPoint;
class SoDetail;
class SoFullPath;
class QString;
class QMenu;
class QObject;


namespace Base {
  class Matrix4D;
}
namespace App {
  class Color;
}

class SoGroup;


namespace Gui {
    namespace TaskView {
        class TaskContent;
    }
class View3DInventorViewer;
class ViewProviderPy;
class ObjectItem;
class MDIView;

enum ViewStatus {
    UpdateData = 0,
    Detach = 1,
    isRestoring = 2,
    UpdatingView = 3,
    TouchDocument = 4,
};


/** Convenience smart pointer to wrap coin node. 
 *
 * It is basically boost::intrusive plus implicit pointer conversion to save the
 * trouble of typing get() all the time.
 */
template<class T>
class CoinPtr: public boost::intrusive_ptr<T> {
public:
    // Too bad, VC2013 does not support constructor inheritance
    //using boost::intrusive_ptr<T>::intrusive_ptr;
    typedef boost::intrusive_ptr<T> inherited;
    CoinPtr() {}
    CoinPtr(T *p, bool add_ref=true):inherited(p,add_ref){}
    template<class Y> CoinPtr(CoinPtr<Y> const &r):inherited(r){}

    operator T *() const {
        return this->get();
    }
};

/** Helper function to deal with bug in SoNode::removeAllChildren()
 *
 * @sa https://bitbucket.org/Coin3D/coin/pull-requests/119/fix-sochildlist-auditing/diff
 */
void GuiExport coinRemoveAllChildren(SoGroup *node);

/** General interface for all visual stuff in FreeCAD
  * This class is used to generate and handle all around
  * visualizing and presenting objects from the FreeCAD
  * App layer to the user. This class and its descendents
  * have to be implemented for any object type in order to
  * show them in the 3DView and TreeView.
  */
class GuiExport ViewProvider : public App::TransactionalObject
{
    PROPERTY_HEADER(Gui::ViewProvider);

public:
    /// constructor.
    ViewProvider();

    /// destructor.
    virtual ~ViewProvider();

    // returns the root node of the Provider (3D)
<<<<<<< HEAD
    virtual SoSeparator* getRoot(void){return pcRoot;}
    // return the mode switch node of the Provider (3D)
    SoSwitch *getModeSwitch(void){return pcModeSwitch;}
    SoTransform *getTransformNode(){return pcTransform;}
=======
    virtual SoSeparator* getRoot(void) const {return pcRoot;}
    // return the mode switch node of the Provider (3D)
    SoSwitch *getModeSwitch(void) const {return pcModeSwitch;}
    SoTransform *getTransformNode() const {return pcTransform;}
>>>>>>> c0753806
    // returns the root for the Annotations.
    SoSeparator* getAnnotation(void);
    // returns the root node of the Provider (3D)
    virtual SoSeparator* getFrontRoot(void) const;
    // returns the root node where the children gets collected(3D)
    virtual SoGroup* getChildRoot(void) const;
    // returns the root node of the Provider (3D)
    virtual SoSeparator* getBackRoot(void) const;
    ///Indicate whether to be added to scene graph or not
    virtual bool canAddToSceneGraph() const {return true;}

    /** deliver the children belonging to this object
      * this method is used to deliver the objects to
      * the 3DView which should be grouped under its
      * scene graph. This affects the visibility and the 3D
      * position of the object.
      */
    virtual std::vector<App::DocumentObject*> claimChildren3D(void) const;

    /** @name Selection handling
      * This group of methods do the selection handling.
      * Here you can define how the selection for your ViewProfider
      * works.
     */
    //@{

    /// indicates if the ViewProvider use the new Selection model
    virtual bool useNewSelectionModel(void) const;
    virtual bool isSelectable(void) const {return true;}
    /// return a hit element given the picked point which contains the full node path
    virtual bool getElementPicked(const SoPickedPoint *, std::string &subname) const;
    /// return a hit element to the selection path or 0
    virtual std::string getElement(const SoDetail *) const { return std::string(); }
    /// return the coin node detail of the subelement
    virtual SoDetail* getDetail(const char *) const { return 0; }

    /** return the coin node detail and path to the node of the subelement
     *
     * @param subname: dot separated string reference to the sub element
     * @param pPath: output coin path leading to the returned element detail
     * @param append: If true, pPath will be first appended with the root node and
     * the mode switch node of this view provider. 
     *
     * @return the coint detail of the subelement
     *
     * If this view provider links to other view provider, then the
     * implementation of getDetailPath() shall also append all intermediate
     * nodes starting just after the mode switch node up till the mode switch of
     * the linked view provider.
     */
    virtual bool getDetailPath(const char *subname, SoFullPath *pPath, bool append, SoDetail *&det) const;

    /** partial rendering setup
     *
     * @param subelements: a list of dot separated string refer to the sub element
     * @param clear: if true, remove the the subelement from partial rendering.
     * If else, add the subelement for rendering.
     *
     * @return Return the number of subelement found
     *
     * Partial rendering only works if there is at least one SoFCSelectRoot node
     * in this view provider
     */
    int partialRender(const std::vector<std::string> &subelements, bool clear);

    virtual std::vector<Base::Vector3d> getModelPoints(const SoPickedPoint *) const;
    /// return the highlight lines for a given element or the whole shape
    virtual std::vector<Base::Vector3d> getSelectionShape(const char* Element) const {
        (void)Element;
        return std::vector<Base::Vector3d>();
    }

    /** Return the bound box of this view object
     *
     * This method shall work regardless whether the current view object is
     * visible or not.
     */
    Base::BoundBox3d getBoundingBox(const char *subname=0, bool transform=true, MDIView *view=0) const;

    /**
     * Get called if the object is about to get deleted.
     * Here you can delete other objects, switch their visibility or prevent the deletion of the object.
     * @param subNames  list of selected subelements
     * @return          true if the deletion is approved by the view provider.
     */
    virtual bool onDelete(const std::vector<std::string> &subNames);
    /** Called before deletion
     *
     * Unlike onDelete(), this function is guaranteed to be called before
     * deletion, either by Document::remObject(), or on document deletion.
     */
    virtual void beforeDelete();
    /**
     * @brief Asks the view provider if the given object that is part of its
     * outlist can be removed from there without breaking it.
     * @param obj is part of the outlist of the object associated to the view provider
     * @return true if the removal is approved by the view provider.
     */
    virtual bool canDelete(App::DocumentObject* obj) const;
    //@}


    /** @name Methods used by the Tree
      * If you want to take control over the
      * appearance of your object in the tree you
      * can reimplemnt these methods.
     */
    //@{
    /// deliver the icon shown in the tree view
    virtual QIcon getIcon(void) const;

    /** deliver the children belonging to this object
      * this method is used to deliver the objects to
      * the tree framework which should be grouped under its
      * label. Obvious is the usage in the group but it can
      * be used for any kind of grouping needed for a special
      * purpose.
      */
    virtual std::vector<App::DocumentObject*> claimChildren(void) const;
    //@}

    /** @name Drag and drop
     * To enable drag and drop you have to re-implement \ref canDragObjects() and
     * \ref canDropObjects() to return true. For finer control you can also re-implement
     * \ref canDragObject() or \ref canDropObject() to filter certain object types, by
     * default these methods don't filter any types.
     * To take action of drag and drop the method \ref dragObject() and \ref dropObject()
     * must be re-implemented, too.
     */
    //@{
    /** Check whether children can be removed from the view provider by drag and drop */
    virtual bool canDragObjects() const;
    /** Check whether the object can be removed from the view provider by drag and drop */
    virtual bool canDragObject(App::DocumentObject*) const;
    /** Remove a child from the view provider by drag and drop */
    virtual void dragObject(App::DocumentObject*);
    /** Check whether objects can be added to the view provider by drag and drop or drop only */
    virtual bool canDropObjects() const;
    /** Check whether the object can be dropped to the view provider by drag and drop or drop only*/
    virtual bool canDropObject(App::DocumentObject*) const;
    /** Return false to force drop only operation for a given object*/
    virtual bool canDragAndDropObject(App::DocumentObject*) const;
    /** Add an object to the view provider by drag and drop */
    virtual void dropObject(App::DocumentObject*);
    /** Query object dropping with full quanlified name 
     *
     * Tree view now calls this function instead of canDropObject(), and may
     * query for objects from other document. The default implementation
     * (actually in ViewProviderDocumentObject) inhibites cross document
     * dropping, and calls canDropObject(obj) for the rest. Override this
     * function to enable cross document linking.
     *
     * @param obj: the object being dropped
     *
     * @param owner: the (grand)parent object of the dropping object. Maybe
     * null. This may not be the top parent object, as tree view will try to
<<<<<<< HEAD
     * find a parent of the dropping object realtive to this object to avoid
=======
     * find a parent of the dropping object relative to this object to avoid
>>>>>>> c0753806
     * cyclic dependency
     *
     * @param subname: subname reference to the dropping object
     *
     * @param elements: non-object sub-elements, e.g. Faces, Edges, selected
     * when the object is being dropped
     *
     * @return Return whether the dropping action is allowed.
     * */
    virtual bool canDropObjectEx(App::DocumentObject *obj, App::DocumentObject *owner, 
            const char *subname, const std::vector<std::string> &elements) const;

    /// return a subname referencing the sub-object holding the dropped objects
    virtual std::string getDropPrefix() const { return std::string(); }

    /** Add an object with full quanlified name to the view provider by drag and drop
     *
     * @param obj: the object being dropped
     *
     * @param owner: the (grand)parent object of the dropping object. Maybe
     * null. This may not be the top parent object, as tree view will try to
<<<<<<< HEAD
     * find a parent of the dropping object realtive to this object to avoid
=======
     * find a parent of the dropping object relative to this object to avoid
>>>>>>> c0753806
     * cyclic dependency
     *
     * @param subname: subname reference to the dropping object
     *
     * @param elements: non-object sub-elements, e.g. Faces, Edges, selected
     * when the object is being dropped
     *
     * @return Optionally returns a subname reference locating the dropped
     * object, which may or may not be the actual dropped object, e.g. it may be
     * a link.
     */
    virtual std::string dropObjectEx(App::DocumentObject *obj, App::DocumentObject *owner, 
            const char *subname, const std::vector<std::string> &elements);
    /** Replace an object to the view provider by drag and drop
     *
     * @param oldObj: object to be replaced
     * @param newObj: object to replace with
     *
<<<<<<< HEAD
     * @return Returns 0 if not found, 1 if succeed, -1 if not supported
=======
     * @return Returns 0 if not found, 1 if succeeded, -1 if not supported
>>>>>>> c0753806
     */
    virtual int replaceObject(App::DocumentObject *oldObj, App::DocumentObject *newObj);
    //@}

<<<<<<< HEAD
    /** Tell the tree view if this object should apear there */
=======
    /** Tell the tree view if this object should appear there */
>>>>>>> c0753806
    virtual bool showInTree() const { return true; }
    /** Tell the tree view to remove children items from the tree root*/
    virtual bool canRemoveChildrenFromRoot() const {return true;}

    /** @name Signals of the view provider */
    //@{
    /// signal on icon change
    boost::signals2::signal<void ()> signalChangeIcon;
    /// signal on tooltip change
    boost::signals2::signal<void (const QString&)> signalChangeToolTip;
    /// signal on status tip change
    boost::signals2::signal<void (const QString&)> signalChangeStatusTip;
    //@}

    /** update the content of the ViewProvider
     * this method have to implement the recalculation
     * of the ViewProvider. There are different reasons to
     * update. E.g. only the view attribute has changed, or
     * the data has manipulated.
     */
    virtual void update(const App::Property*);
    virtual void updateData(const App::Property*);
    bool isUpdatesEnabled () const;
    void setUpdatesEnabled (bool enable);

    /// return the status bits
    unsigned long getStatus() const {return StatusBits.to_ulong();}
    bool testStatus(ViewStatus pos) const {return StatusBits.test((size_t)pos);}
    void setStatus(ViewStatus pos, bool on) {StatusBits.set((size_t)pos, on);}

    std::string toString() const;
    PyObject* getPyObject();

    /** @name Display mode methods
     */
    //@{
    std::string getActiveDisplayMode(void) const;
    /// set the display mode
    virtual void setDisplayMode(const char* ModeName);
    /// get the default display mode
    virtual const char* getDefaultDisplayMode() const;
    /// returns a list of all possible display modes
    virtual std::vector<std::string> getDisplayModes(void) const;
    /// Hides the view provider
    virtual void hide(void);
    /// Shows the view provider
    virtual void show(void);
    /// checks whether the view provider is visible or not
    virtual bool isShow(void) const;
    void setVisible(bool);
    bool isVisible() const;
    void setLinkVisible(bool);
    bool isLinkVisible() const;
    /// Overrides the display mode with mode.
    virtual void setOverrideMode(const std::string &mode);
    const std::string getOverrideMode();
    //@}

<<<<<<< HEAD
    /** @name Color mangement methods 
=======
    /** @name Color management methods 
>>>>>>> c0753806
     */
    //@{
    virtual std::map<std::string, App::Color> getElementColors(const char *element=0) const {
        (void)element;
        return {};
    }
    virtual void setElementColors(const std::map<std::string, App::Color> &colors) {
        (void)colors;
    }
    static const std::string &hiddenMarker();
    static const char *hasHiddenMarker(const char *subname);
    //@}

    /** @name Edit methods
     * if the Viewprovider goes in edit mode
     * you can handle most of the events in the viewer by yourself
     */
    //@{
    enum EditMode {Default = 0,
                   Transform,
                   Cutting,
                   Color,
    };
protected:
    /// is called by the document when the provider goes in edit mode
    virtual bool setEdit(int ModNum);
    /// is called when you lose the edit mode
    virtual void unsetEdit(int ModNum);
    /// return the edit mode or -1 if nothing is being edited
    int getEditingMode() const;

public:
    virtual ViewProvider *startEditing(int ModNum=0);
    bool isEditing() const;
    void finishEditing();
    /// adjust viewer settings when editing a view provider
    virtual void setEditViewer(View3DInventorViewer*, int ModNum);
    /// restores viewer settings when leaving editing mode
    virtual void unsetEditViewer(View3DInventorViewer*);
    //@}

    /** @name Task panel
     * With this interface the ViewProvider can steer the
     * appearance of widgets in the task view
     */
    //@{
    /// get a list of TaskBoxes associated with this object
    virtual void getTaskViewContent(std::vector<Gui::TaskView::TaskContent*>&) const {}
    //@}

    /// is called when the provider is in edit and a key event occurs. Only ESC ends edit.
    virtual bool keyPressed(bool pressed, int key);
    /// is called by the tree if the user double click on the object
    virtual bool doubleClicked(void) { return false; }
    /// is called when the provider is in edit and the mouse is moved
    virtual bool mouseMove(const SbVec2s &cursorPos, View3DInventorViewer* viewer);
    /// is called when the Provider is in edit and the mouse is clicked
    virtual bool mouseButtonPressed(int button, bool pressed, const SbVec2s &cursorPos,
                                    const View3DInventorViewer* viewer);
    /// set up the context-menu with the supported edit modes
    virtual void setupContextMenu(QMenu*, QObject*, const char*) {}

    /** @name direct handling methods
     *  This group of methods is to direct influence the
     *  appearance of the viewed content. It's only for fast
     *  interactions! If you want to set the visual parameters
     *  you have to do it on the object viewed by this provider!
     */
    //@{
    /// set the viewing transformation of the provider
    virtual void setTransformation(const Base::Matrix4D &rcMatrix);
    virtual void setTransformation(const SbMatrix &rcMatrix);
    static SbMatrix convert(const Base::Matrix4D &rcMatrix);
    static Base::Matrix4D convert(const SbMatrix &sbMat);
    //@}

<<<<<<< HEAD
    virtual MDIView *getMDIView() {return 0;}
=======
    virtual MDIView *getMDIView() const {
        return nullptr;
    }
>>>>>>> c0753806

public:
    // this method is called by the viewer when the ViewProvider is in edit
    static void eventCallback(void * ud, SoEventCallback * node);

    //restoring the object from document:
    //this may be of interest to extensions, hence call them
    virtual void Restore(Base::XMLReader& reader);
    bool isRestoring() {return testStatus(Gui::isRestoring);}


    /** @name Display mask modes
     * Mainly controls an SoSwitch node which selects the display mask modes.
     * The number of display mask modes doesn't necessarily match with the number
     * of display modes.
     * E.g. various display modes like Gaussian curvature, mean curvature or gray
     * values are displayed by one display mask mode that handles color values.
     */
    //@{
    /// Adds a new display mask mode
    void addDisplayMaskMode( SoNode *node, const char* type );
    /// Activates the display mask mode \a type
    void setDisplayMaskMode( const char* type );
    /// Get the node to the display mask mode \a type
    SoNode* getDisplayMaskMode(const char* type) const;
    /// Returns a list of added display mask modes
    std::vector<std::string> getDisplayMaskModes() const;
    void setDefaultMode(int);
    int getDefaultMode() const;
    //@}
    
    virtual void setRenderCacheMode(int);

protected:
    /** Helper method to check that the node is valid, i.e. it must not cause
     * and infinite recursion.
     */
    bool checkRecursion(SoNode*);
    /** Helper method to get picked entities while editing.
     * It's in the responsibility of the caller to delete the returned instance.
     */
    SoPickedPoint* getPointOnRay(const SbVec2s& pos,
                                 const View3DInventorViewer* viewer) const;
    /** Helper method to get picked entities while editing.
     * It's in the responsibility of the caller to delete the returned instance.
     */
    SoPickedPoint* getPointOnRay(const SbVec3f& pos, const SbVec3f& dir,
                                 const View3DInventorViewer* viewer) const;
    /// Reimplemented from subclass
    void onChanged(const App::Property* prop);


    /** @name Methods used by the Tree
     * If you want to take control over the
     * viewprovider specific overlay icons, such as status, you
     * can reimplement this method.
     */
    virtual QIcon mergeOverlayIcons (const QIcon & orig) const;

protected:
    /// The root Separator of the ViewProvider
    SoSeparator *pcRoot;
    /// this is transformation for the provider
    SoTransform *pcTransform;
    const char* sPixmap;
    /// this is the mode switch, all the different viewing modes are collected here
    SoSwitch    *pcModeSwitch;
    /// The root separator for annotations
    SoSeparator *pcAnnotation;
    ViewProviderPy* pyViewObject;
    std::string overrideMode;
    std::bitset<32> StatusBits;

private:
    void setModeSwitch();
    int _iActualMode;
    int _iEditMode;
    int viewOverrideMode;
    std::string _sCurrentMode;
    std::map<std::string, int> _sDisplayMaskModes;
};

} // namespace Gui

#endif // GUI_VIEWPROVIDER_H
<|MERGE_RESOLUTION|>--- conflicted
+++ resolved
@@ -1,591 +1,560 @@
-/***************************************************************************
- *   Copyright (c) 2004 Jürgen Riegel <juergen.riegel@web.de>              *
- *                                                                         *
- *   This file is part of the FreeCAD CAx development system.              *
- *                                                                         *
- *   This library is free software; you can redistribute it and/or         *
- *   modify it under the terms of the GNU Library General Public           *
- *   License as published by the Free Software Foundation; either          *
- *   version 2 of the License, or (at your option) any later version.      *
- *                                                                         *
- *   This library  is distributed in the hope that it will be useful,      *
- *   but WITHOUT ANY WARRANTY; without even the implied warranty of        *
- *   MERCHANTABILITY or FITNESS FOR A PARTICULAR PURPOSE.  See the         *
- *   GNU Library General Public License for more details.                  *
- *                                                                         *
- *   You should have received a copy of the GNU Library General Public     *
- *   License along with this library; see the file COPYING.LIB. If not,    *
- *   write to the Free Software Foundation, Inc., 59 Temple Place,         *
- *   Suite 330, Boston, MA  02111-1307, USA                                *
- *                                                                         *
- ***************************************************************************/
-
-
-#ifndef GUI_VIEWPROVIDER_H
-#define GUI_VIEWPROVIDER_H
-
-#include <map>
-#include <vector>
-#include <string>
-#include <bitset>
-#include <QIcon>
-#include <boost/signals2.hpp>
-#include <boost/intrusive_ptr.hpp>
-
-#include <App/TransactionalObject.h>
-#include <App/Material.h>
-#include <Base/Vector3D.h>
-#include <Base/BoundBox.h>
-
-class SbVec2s;
-class SbVec3f;
-class SoNode;
-class SoPath;
-class SoSeparator;
-class SoEvent;
-class SoSwitch;
-class SoTransform;
-class SbMatrix;
-class SoEventCallback;
-class SoPickedPoint;
-class SoDetail;
-class SoFullPath;
-class QString;
-class QMenu;
-class QObject;
-
-
-namespace Base {
-  class Matrix4D;
-}
-namespace App {
-  class Color;
-}
-
-class SoGroup;
-
-
-namespace Gui {
-    namespace TaskView {
-        class TaskContent;
-    }
-class View3DInventorViewer;
-class ViewProviderPy;
-class ObjectItem;
-class MDIView;
-
-enum ViewStatus {
-    UpdateData = 0,
-    Detach = 1,
-    isRestoring = 2,
-    UpdatingView = 3,
-    TouchDocument = 4,
-};
-
-
-/** Convenience smart pointer to wrap coin node. 
- *
- * It is basically boost::intrusive plus implicit pointer conversion to save the
- * trouble of typing get() all the time.
- */
-template<class T>
-class CoinPtr: public boost::intrusive_ptr<T> {
-public:
-    // Too bad, VC2013 does not support constructor inheritance
-    //using boost::intrusive_ptr<T>::intrusive_ptr;
-    typedef boost::intrusive_ptr<T> inherited;
-    CoinPtr() {}
-    CoinPtr(T *p, bool add_ref=true):inherited(p,add_ref){}
-    template<class Y> CoinPtr(CoinPtr<Y> const &r):inherited(r){}
-
-    operator T *() const {
-        return this->get();
-    }
-};
-
-/** Helper function to deal with bug in SoNode::removeAllChildren()
- *
- * @sa https://bitbucket.org/Coin3D/coin/pull-requests/119/fix-sochildlist-auditing/diff
- */
-void GuiExport coinRemoveAllChildren(SoGroup *node);
-
-/** General interface for all visual stuff in FreeCAD
-  * This class is used to generate and handle all around
-  * visualizing and presenting objects from the FreeCAD
-  * App layer to the user. This class and its descendents
-  * have to be implemented for any object type in order to
-  * show them in the 3DView and TreeView.
-  */
-class GuiExport ViewProvider : public App::TransactionalObject
-{
-    PROPERTY_HEADER(Gui::ViewProvider);
-
-public:
-    /// constructor.
-    ViewProvider();
-
-    /// destructor.
-    virtual ~ViewProvider();
-
-    // returns the root node of the Provider (3D)
-<<<<<<< HEAD
-    virtual SoSeparator* getRoot(void){return pcRoot;}
-    // return the mode switch node of the Provider (3D)
-    SoSwitch *getModeSwitch(void){return pcModeSwitch;}
-    SoTransform *getTransformNode(){return pcTransform;}
-=======
-    virtual SoSeparator* getRoot(void) const {return pcRoot;}
-    // return the mode switch node of the Provider (3D)
-    SoSwitch *getModeSwitch(void) const {return pcModeSwitch;}
-    SoTransform *getTransformNode() const {return pcTransform;}
->>>>>>> c0753806
-    // returns the root for the Annotations.
-    SoSeparator* getAnnotation(void);
-    // returns the root node of the Provider (3D)
-    virtual SoSeparator* getFrontRoot(void) const;
-    // returns the root node where the children gets collected(3D)
-    virtual SoGroup* getChildRoot(void) const;
-    // returns the root node of the Provider (3D)
-    virtual SoSeparator* getBackRoot(void) const;
-    ///Indicate whether to be added to scene graph or not
-    virtual bool canAddToSceneGraph() const {return true;}
-
-    /** deliver the children belonging to this object
-      * this method is used to deliver the objects to
-      * the 3DView which should be grouped under its
-      * scene graph. This affects the visibility and the 3D
-      * position of the object.
-      */
-    virtual std::vector<App::DocumentObject*> claimChildren3D(void) const;
-
-    /** @name Selection handling
-      * This group of methods do the selection handling.
-      * Here you can define how the selection for your ViewProfider
-      * works.
-     */
-    //@{
-
-    /// indicates if the ViewProvider use the new Selection model
-    virtual bool useNewSelectionModel(void) const;
-    virtual bool isSelectable(void) const {return true;}
-    /// return a hit element given the picked point which contains the full node path
-    virtual bool getElementPicked(const SoPickedPoint *, std::string &subname) const;
-    /// return a hit element to the selection path or 0
-    virtual std::string getElement(const SoDetail *) const { return std::string(); }
-    /// return the coin node detail of the subelement
-    virtual SoDetail* getDetail(const char *) const { return 0; }
-
-    /** return the coin node detail and path to the node of the subelement
-     *
-     * @param subname: dot separated string reference to the sub element
-     * @param pPath: output coin path leading to the returned element detail
-     * @param append: If true, pPath will be first appended with the root node and
-     * the mode switch node of this view provider. 
-     *
-     * @return the coint detail of the subelement
-     *
-     * If this view provider links to other view provider, then the
-     * implementation of getDetailPath() shall also append all intermediate
-     * nodes starting just after the mode switch node up till the mode switch of
-     * the linked view provider.
-     */
-    virtual bool getDetailPath(const char *subname, SoFullPath *pPath, bool append, SoDetail *&det) const;
-
-    /** partial rendering setup
-     *
-     * @param subelements: a list of dot separated string refer to the sub element
-     * @param clear: if true, remove the the subelement from partial rendering.
-     * If else, add the subelement for rendering.
-     *
-     * @return Return the number of subelement found
-     *
-     * Partial rendering only works if there is at least one SoFCSelectRoot node
-     * in this view provider
-     */
-    int partialRender(const std::vector<std::string> &subelements, bool clear);
-
-    virtual std::vector<Base::Vector3d> getModelPoints(const SoPickedPoint *) const;
-    /// return the highlight lines for a given element or the whole shape
-    virtual std::vector<Base::Vector3d> getSelectionShape(const char* Element) const {
-        (void)Element;
-        return std::vector<Base::Vector3d>();
-    }
-
-    /** Return the bound box of this view object
-     *
-     * This method shall work regardless whether the current view object is
-     * visible or not.
-     */
-    Base::BoundBox3d getBoundingBox(const char *subname=0, bool transform=true, MDIView *view=0) const;
-
-    /**
-     * Get called if the object is about to get deleted.
-     * Here you can delete other objects, switch their visibility or prevent the deletion of the object.
-     * @param subNames  list of selected subelements
-     * @return          true if the deletion is approved by the view provider.
-     */
-    virtual bool onDelete(const std::vector<std::string> &subNames);
-    /** Called before deletion
-     *
-     * Unlike onDelete(), this function is guaranteed to be called before
-     * deletion, either by Document::remObject(), or on document deletion.
-     */
-    virtual void beforeDelete();
-    /**
-     * @brief Asks the view provider if the given object that is part of its
-     * outlist can be removed from there without breaking it.
-     * @param obj is part of the outlist of the object associated to the view provider
-     * @return true if the removal is approved by the view provider.
-     */
-    virtual bool canDelete(App::DocumentObject* obj) const;
-    //@}
-
-
-    /** @name Methods used by the Tree
-      * If you want to take control over the
-      * appearance of your object in the tree you
-      * can reimplemnt these methods.
-     */
-    //@{
-    /// deliver the icon shown in the tree view
-    virtual QIcon getIcon(void) const;
-
-    /** deliver the children belonging to this object
-      * this method is used to deliver the objects to
-      * the tree framework which should be grouped under its
-      * label. Obvious is the usage in the group but it can
-      * be used for any kind of grouping needed for a special
-      * purpose.
-      */
-    virtual std::vector<App::DocumentObject*> claimChildren(void) const;
-    //@}
-
-    /** @name Drag and drop
-     * To enable drag and drop you have to re-implement \ref canDragObjects() and
-     * \ref canDropObjects() to return true. For finer control you can also re-implement
-     * \ref canDragObject() or \ref canDropObject() to filter certain object types, by
-     * default these methods don't filter any types.
-     * To take action of drag and drop the method \ref dragObject() and \ref dropObject()
-     * must be re-implemented, too.
-     */
-    //@{
-    /** Check whether children can be removed from the view provider by drag and drop */
-    virtual bool canDragObjects() const;
-    /** Check whether the object can be removed from the view provider by drag and drop */
-    virtual bool canDragObject(App::DocumentObject*) const;
-    /** Remove a child from the view provider by drag and drop */
-    virtual void dragObject(App::DocumentObject*);
-    /** Check whether objects can be added to the view provider by drag and drop or drop only */
-    virtual bool canDropObjects() const;
-    /** Check whether the object can be dropped to the view provider by drag and drop or drop only*/
-    virtual bool canDropObject(App::DocumentObject*) const;
-    /** Return false to force drop only operation for a given object*/
-    virtual bool canDragAndDropObject(App::DocumentObject*) const;
-    /** Add an object to the view provider by drag and drop */
-    virtual void dropObject(App::DocumentObject*);
-    /** Query object dropping with full quanlified name 
-     *
-     * Tree view now calls this function instead of canDropObject(), and may
-     * query for objects from other document. The default implementation
-     * (actually in ViewProviderDocumentObject) inhibites cross document
-     * dropping, and calls canDropObject(obj) for the rest. Override this
-     * function to enable cross document linking.
-     *
-     * @param obj: the object being dropped
-     *
-     * @param owner: the (grand)parent object of the dropping object. Maybe
-     * null. This may not be the top parent object, as tree view will try to
-<<<<<<< HEAD
-     * find a parent of the dropping object realtive to this object to avoid
-=======
-     * find a parent of the dropping object relative to this object to avoid
->>>>>>> c0753806
-     * cyclic dependency
-     *
-     * @param subname: subname reference to the dropping object
-     *
-     * @param elements: non-object sub-elements, e.g. Faces, Edges, selected
-     * when the object is being dropped
-     *
-     * @return Return whether the dropping action is allowed.
-     * */
-    virtual bool canDropObjectEx(App::DocumentObject *obj, App::DocumentObject *owner, 
-            const char *subname, const std::vector<std::string> &elements) const;
-
-    /// return a subname referencing the sub-object holding the dropped objects
-    virtual std::string getDropPrefix() const { return std::string(); }
-
-    /** Add an object with full quanlified name to the view provider by drag and drop
-     *
-     * @param obj: the object being dropped
-     *
-     * @param owner: the (grand)parent object of the dropping object. Maybe
-     * null. This may not be the top parent object, as tree view will try to
-<<<<<<< HEAD
-     * find a parent of the dropping object realtive to this object to avoid
-=======
-     * find a parent of the dropping object relative to this object to avoid
->>>>>>> c0753806
-     * cyclic dependency
-     *
-     * @param subname: subname reference to the dropping object
-     *
-     * @param elements: non-object sub-elements, e.g. Faces, Edges, selected
-     * when the object is being dropped
-     *
-     * @return Optionally returns a subname reference locating the dropped
-     * object, which may or may not be the actual dropped object, e.g. it may be
-     * a link.
-     */
-    virtual std::string dropObjectEx(App::DocumentObject *obj, App::DocumentObject *owner, 
-            const char *subname, const std::vector<std::string> &elements);
-    /** Replace an object to the view provider by drag and drop
-     *
-     * @param oldObj: object to be replaced
-     * @param newObj: object to replace with
-     *
-<<<<<<< HEAD
-     * @return Returns 0 if not found, 1 if succeed, -1 if not supported
-=======
-     * @return Returns 0 if not found, 1 if succeeded, -1 if not supported
->>>>>>> c0753806
-     */
-    virtual int replaceObject(App::DocumentObject *oldObj, App::DocumentObject *newObj);
-    //@}
-
-<<<<<<< HEAD
-    /** Tell the tree view if this object should apear there */
-=======
-    /** Tell the tree view if this object should appear there */
->>>>>>> c0753806
-    virtual bool showInTree() const { return true; }
-    /** Tell the tree view to remove children items from the tree root*/
-    virtual bool canRemoveChildrenFromRoot() const {return true;}
-
-    /** @name Signals of the view provider */
-    //@{
-    /// signal on icon change
-    boost::signals2::signal<void ()> signalChangeIcon;
-    /// signal on tooltip change
-    boost::signals2::signal<void (const QString&)> signalChangeToolTip;
-    /// signal on status tip change
-    boost::signals2::signal<void (const QString&)> signalChangeStatusTip;
-    //@}
-
-    /** update the content of the ViewProvider
-     * this method have to implement the recalculation
-     * of the ViewProvider. There are different reasons to
-     * update. E.g. only the view attribute has changed, or
-     * the data has manipulated.
-     */
-    virtual void update(const App::Property*);
-    virtual void updateData(const App::Property*);
-    bool isUpdatesEnabled () const;
-    void setUpdatesEnabled (bool enable);
-
-    /// return the status bits
-    unsigned long getStatus() const {return StatusBits.to_ulong();}
-    bool testStatus(ViewStatus pos) const {return StatusBits.test((size_t)pos);}
-    void setStatus(ViewStatus pos, bool on) {StatusBits.set((size_t)pos, on);}
-
-    std::string toString() const;
-    PyObject* getPyObject();
-
-    /** @name Display mode methods
-     */
-    //@{
-    std::string getActiveDisplayMode(void) const;
-    /// set the display mode
-    virtual void setDisplayMode(const char* ModeName);
-    /// get the default display mode
-    virtual const char* getDefaultDisplayMode() const;
-    /// returns a list of all possible display modes
-    virtual std::vector<std::string> getDisplayModes(void) const;
-    /// Hides the view provider
-    virtual void hide(void);
-    /// Shows the view provider
-    virtual void show(void);
-    /// checks whether the view provider is visible or not
-    virtual bool isShow(void) const;
-    void setVisible(bool);
-    bool isVisible() const;
-    void setLinkVisible(bool);
-    bool isLinkVisible() const;
-    /// Overrides the display mode with mode.
-    virtual void setOverrideMode(const std::string &mode);
-    const std::string getOverrideMode();
-    //@}
-
-<<<<<<< HEAD
-    /** @name Color mangement methods 
-=======
-    /** @name Color management methods 
->>>>>>> c0753806
-     */
-    //@{
-    virtual std::map<std::string, App::Color> getElementColors(const char *element=0) const {
-        (void)element;
-        return {};
-    }
-    virtual void setElementColors(const std::map<std::string, App::Color> &colors) {
-        (void)colors;
-    }
-    static const std::string &hiddenMarker();
-    static const char *hasHiddenMarker(const char *subname);
-    //@}
-
-    /** @name Edit methods
-     * if the Viewprovider goes in edit mode
-     * you can handle most of the events in the viewer by yourself
-     */
-    //@{
-    enum EditMode {Default = 0,
-                   Transform,
-                   Cutting,
-                   Color,
-    };
-protected:
-    /// is called by the document when the provider goes in edit mode
-    virtual bool setEdit(int ModNum);
-    /// is called when you lose the edit mode
-    virtual void unsetEdit(int ModNum);
-    /// return the edit mode or -1 if nothing is being edited
-    int getEditingMode() const;
-
-public:
-    virtual ViewProvider *startEditing(int ModNum=0);
-    bool isEditing() const;
-    void finishEditing();
-    /// adjust viewer settings when editing a view provider
-    virtual void setEditViewer(View3DInventorViewer*, int ModNum);
-    /// restores viewer settings when leaving editing mode
-    virtual void unsetEditViewer(View3DInventorViewer*);
-    //@}
-
-    /** @name Task panel
-     * With this interface the ViewProvider can steer the
-     * appearance of widgets in the task view
-     */
-    //@{
-    /// get a list of TaskBoxes associated with this object
-    virtual void getTaskViewContent(std::vector<Gui::TaskView::TaskContent*>&) const {}
-    //@}
-
-    /// is called when the provider is in edit and a key event occurs. Only ESC ends edit.
-    virtual bool keyPressed(bool pressed, int key);
-    /// is called by the tree if the user double click on the object
-    virtual bool doubleClicked(void) { return false; }
-    /// is called when the provider is in edit and the mouse is moved
-    virtual bool mouseMove(const SbVec2s &cursorPos, View3DInventorViewer* viewer);
-    /// is called when the Provider is in edit and the mouse is clicked
-    virtual bool mouseButtonPressed(int button, bool pressed, const SbVec2s &cursorPos,
-                                    const View3DInventorViewer* viewer);
-    /// set up the context-menu with the supported edit modes
-    virtual void setupContextMenu(QMenu*, QObject*, const char*) {}
-
-    /** @name direct handling methods
-     *  This group of methods is to direct influence the
-     *  appearance of the viewed content. It's only for fast
-     *  interactions! If you want to set the visual parameters
-     *  you have to do it on the object viewed by this provider!
-     */
-    //@{
-    /// set the viewing transformation of the provider
-    virtual void setTransformation(const Base::Matrix4D &rcMatrix);
-    virtual void setTransformation(const SbMatrix &rcMatrix);
-    static SbMatrix convert(const Base::Matrix4D &rcMatrix);
-    static Base::Matrix4D convert(const SbMatrix &sbMat);
-    //@}
-
-<<<<<<< HEAD
-    virtual MDIView *getMDIView() {return 0;}
-=======
-    virtual MDIView *getMDIView() const {
-        return nullptr;
-    }
->>>>>>> c0753806
-
-public:
-    // this method is called by the viewer when the ViewProvider is in edit
-    static void eventCallback(void * ud, SoEventCallback * node);
-
-    //restoring the object from document:
-    //this may be of interest to extensions, hence call them
-    virtual void Restore(Base::XMLReader& reader);
-    bool isRestoring() {return testStatus(Gui::isRestoring);}
-
-
-    /** @name Display mask modes
-     * Mainly controls an SoSwitch node which selects the display mask modes.
-     * The number of display mask modes doesn't necessarily match with the number
-     * of display modes.
-     * E.g. various display modes like Gaussian curvature, mean curvature or gray
-     * values are displayed by one display mask mode that handles color values.
-     */
-    //@{
-    /// Adds a new display mask mode
-    void addDisplayMaskMode( SoNode *node, const char* type );
-    /// Activates the display mask mode \a type
-    void setDisplayMaskMode( const char* type );
-    /// Get the node to the display mask mode \a type
-    SoNode* getDisplayMaskMode(const char* type) const;
-    /// Returns a list of added display mask modes
-    std::vector<std::string> getDisplayMaskModes() const;
-    void setDefaultMode(int);
-    int getDefaultMode() const;
-    //@}
-    
-    virtual void setRenderCacheMode(int);
-
-protected:
-    /** Helper method to check that the node is valid, i.e. it must not cause
-     * and infinite recursion.
-     */
-    bool checkRecursion(SoNode*);
-    /** Helper method to get picked entities while editing.
-     * It's in the responsibility of the caller to delete the returned instance.
-     */
-    SoPickedPoint* getPointOnRay(const SbVec2s& pos,
-                                 const View3DInventorViewer* viewer) const;
-    /** Helper method to get picked entities while editing.
-     * It's in the responsibility of the caller to delete the returned instance.
-     */
-    SoPickedPoint* getPointOnRay(const SbVec3f& pos, const SbVec3f& dir,
-                                 const View3DInventorViewer* viewer) const;
-    /// Reimplemented from subclass
-    void onChanged(const App::Property* prop);
-
-
-    /** @name Methods used by the Tree
-     * If you want to take control over the
-     * viewprovider specific overlay icons, such as status, you
-     * can reimplement this method.
-     */
-    virtual QIcon mergeOverlayIcons (const QIcon & orig) const;
-
-protected:
-    /// The root Separator of the ViewProvider
-    SoSeparator *pcRoot;
-    /// this is transformation for the provider
-    SoTransform *pcTransform;
-    const char* sPixmap;
-    /// this is the mode switch, all the different viewing modes are collected here
-    SoSwitch    *pcModeSwitch;
-    /// The root separator for annotations
-    SoSeparator *pcAnnotation;
-    ViewProviderPy* pyViewObject;
-    std::string overrideMode;
-    std::bitset<32> StatusBits;
-
-private:
-    void setModeSwitch();
-    int _iActualMode;
-    int _iEditMode;
-    int viewOverrideMode;
-    std::string _sCurrentMode;
-    std::map<std::string, int> _sDisplayMaskModes;
-};
-
-} // namespace Gui
-
-#endif // GUI_VIEWPROVIDER_H
+/***************************************************************************
+ *   Copyright (c) 2004 Jürgen Riegel <juergen.riegel@web.de>              *
+ *                                                                         *
+ *   This file is part of the FreeCAD CAx development system.              *
+ *                                                                         *
+ *   This library is free software; you can redistribute it and/or         *
+ *   modify it under the terms of the GNU Library General Public           *
+ *   License as published by the Free Software Foundation; either          *
+ *   version 2 of the License, or (at your option) any later version.      *
+ *                                                                         *
+ *   This library  is distributed in the hope that it will be useful,      *
+ *   but WITHOUT ANY WARRANTY; without even the implied warranty of        *
+ *   MERCHANTABILITY or FITNESS FOR A PARTICULAR PURPOSE.  See the         *
+ *   GNU Library General Public License for more details.                  *
+ *                                                                         *
+ *   You should have received a copy of the GNU Library General Public     *
+ *   License along with this library; see the file COPYING.LIB. If not,    *
+ *   write to the Free Software Foundation, Inc., 59 Temple Place,         *
+ *   Suite 330, Boston, MA  02111-1307, USA                                *
+ *                                                                         *
+ ***************************************************************************/
+
+
+#ifndef GUI_VIEWPROVIDER_H
+#define GUI_VIEWPROVIDER_H
+
+#include <map>
+#include <vector>
+#include <string>
+#include <bitset>
+#include <QIcon>
+#include <boost/signals2.hpp>
+#include <boost/intrusive_ptr.hpp>
+
+#include <App/TransactionalObject.h>
+#include <App/Material.h>
+#include <Base/Vector3D.h>
+#include <Base/BoundBox.h>
+
+class SbVec2s;
+class SbVec3f;
+class SoNode;
+class SoPath;
+class SoSeparator;
+class SoEvent;
+class SoSwitch;
+class SoTransform;
+class SbMatrix;
+class SoEventCallback;
+class SoPickedPoint;
+class SoDetail;
+class SoFullPath;
+class QString;
+class QMenu;
+class QObject;
+
+
+namespace Base {
+  class Matrix4D;
+}
+namespace App {
+  class Color;
+}
+
+class SoGroup;
+
+
+namespace Gui {
+    namespace TaskView {
+        class TaskContent;
+    }
+class View3DInventorViewer;
+class ViewProviderPy;
+class ObjectItem;
+class MDIView;
+
+enum ViewStatus {
+    UpdateData = 0,
+    Detach = 1,
+    isRestoring = 2,
+    UpdatingView = 3,
+    TouchDocument = 4,
+};
+
+
+/** Convenience smart pointer to wrap coin node. 
+ *
+ * It is basically boost::intrusive plus implicit pointer conversion to save the
+ * trouble of typing get() all the time.
+ */
+template<class T>
+class CoinPtr: public boost::intrusive_ptr<T> {
+public:
+    // Too bad, VC2013 does not support constructor inheritance
+    //using boost::intrusive_ptr<T>::intrusive_ptr;
+    typedef boost::intrusive_ptr<T> inherited;
+    CoinPtr() {}
+    CoinPtr(T *p, bool add_ref=true):inherited(p,add_ref){}
+    template<class Y> CoinPtr(CoinPtr<Y> const &r):inherited(r){}
+
+    operator T *() const {
+        return this->get();
+    }
+};
+
+/** Helper function to deal with bug in SoNode::removeAllChildren()
+ *
+ * @sa https://bitbucket.org/Coin3D/coin/pull-requests/119/fix-sochildlist-auditing/diff
+ */
+void GuiExport coinRemoveAllChildren(SoGroup *node);
+
+/** General interface for all visual stuff in FreeCAD
+  * This class is used to generate and handle all around
+  * visualizing and presenting objects from the FreeCAD
+  * App layer to the user. This class and its descendents
+  * have to be implemented for any object type in order to
+  * show them in the 3DView and TreeView.
+  */
+class GuiExport ViewProvider : public App::TransactionalObject
+{
+    PROPERTY_HEADER(Gui::ViewProvider);
+
+public:
+    /// constructor.
+    ViewProvider();
+
+    /// destructor.
+    virtual ~ViewProvider();
+
+    // returns the root node of the Provider (3D)
+    virtual SoSeparator* getRoot(void) const {return pcRoot;}
+    // return the mode switch node of the Provider (3D)
+    SoSwitch *getModeSwitch(void) const {return pcModeSwitch;}
+    SoTransform *getTransformNode() const {return pcTransform;}
+    // returns the root for the Annotations.
+    SoSeparator* getAnnotation(void);
+    // returns the root node of the Provider (3D)
+    virtual SoSeparator* getFrontRoot(void) const;
+    // returns the root node where the children gets collected(3D)
+    virtual SoGroup* getChildRoot(void) const;
+    // returns the root node of the Provider (3D)
+    virtual SoSeparator* getBackRoot(void) const;
+    ///Indicate whether to be added to scene graph or not
+    virtual bool canAddToSceneGraph() const {return true;}
+
+    /** deliver the children belonging to this object
+      * this method is used to deliver the objects to
+      * the 3DView which should be grouped under its
+      * scene graph. This affects the visibility and the 3D
+      * position of the object.
+      */
+    virtual std::vector<App::DocumentObject*> claimChildren3D(void) const;
+
+    /** @name Selection handling
+      * This group of methods do the selection handling.
+      * Here you can define how the selection for your ViewProfider
+      * works.
+     */
+    //@{
+
+    /// indicates if the ViewProvider use the new Selection model
+    virtual bool useNewSelectionModel(void) const;
+    virtual bool isSelectable(void) const {return true;}
+    /// return a hit element given the picked point which contains the full node path
+    virtual bool getElementPicked(const SoPickedPoint *, std::string &subname) const;
+    /// return a hit element to the selection path or 0
+    virtual std::string getElement(const SoDetail *) const { return std::string(); }
+    /// return the coin node detail of the subelement
+    virtual SoDetail* getDetail(const char *) const { return 0; }
+
+    /** return the coin node detail and path to the node of the subelement
+     *
+     * @param subname: dot separated string reference to the sub element
+     * @param pPath: output coin path leading to the returned element detail
+     * @param append: If true, pPath will be first appended with the root node and
+     * the mode switch node of this view provider. 
+     *
+     * @return the coint detail of the subelement
+     *
+     * If this view provider links to other view provider, then the
+     * implementation of getDetailPath() shall also append all intermediate
+     * nodes starting just after the mode switch node up till the mode switch of
+     * the linked view provider.
+     */
+    virtual bool getDetailPath(const char *subname, SoFullPath *pPath, bool append, SoDetail *&det) const;
+
+    /** partial rendering setup
+     *
+     * @param subelements: a list of dot separated string refer to the sub element
+     * @param clear: if true, remove the the subelement from partial rendering.
+     * If else, add the subelement for rendering.
+     *
+     * @return Return the number of subelement found
+     *
+     * Partial rendering only works if there is at least one SoFCSelectRoot node
+     * in this view provider
+     */
+    int partialRender(const std::vector<std::string> &subelements, bool clear);
+
+    virtual std::vector<Base::Vector3d> getModelPoints(const SoPickedPoint *) const;
+    /// return the highlight lines for a given element or the whole shape
+    virtual std::vector<Base::Vector3d> getSelectionShape(const char* Element) const {
+        (void)Element;
+        return std::vector<Base::Vector3d>();
+    }
+
+    /** Return the bound box of this view object
+     *
+     * This method shall work regardless whether the current view object is
+     * visible or not.
+     */
+    Base::BoundBox3d getBoundingBox(const char *subname=0, bool transform=true, MDIView *view=0) const;
+
+    /**
+     * Get called if the object is about to get deleted.
+     * Here you can delete other objects, switch their visibility or prevent the deletion of the object.
+     * @param subNames  list of selected subelements
+     * @return          true if the deletion is approved by the view provider.
+     */
+    virtual bool onDelete(const std::vector<std::string> &subNames);
+    /** Called before deletion
+     *
+     * Unlike onDelete(), this function is guaranteed to be called before
+     * deletion, either by Document::remObject(), or on document deletion.
+     */
+    virtual void beforeDelete();
+    /**
+     * @brief Asks the view provider if the given object that is part of its
+     * outlist can be removed from there without breaking it.
+     * @param obj is part of the outlist of the object associated to the view provider
+     * @return true if the removal is approved by the view provider.
+     */
+    virtual bool canDelete(App::DocumentObject* obj) const;
+    //@}
+
+
+    /** @name Methods used by the Tree
+      * If you want to take control over the
+      * appearance of your object in the tree you
+      * can reimplemnt these methods.
+     */
+    //@{
+    /// deliver the icon shown in the tree view
+    virtual QIcon getIcon(void) const;
+
+    /** deliver the children belonging to this object
+      * this method is used to deliver the objects to
+      * the tree framework which should be grouped under its
+      * label. Obvious is the usage in the group but it can
+      * be used for any kind of grouping needed for a special
+      * purpose.
+      */
+    virtual std::vector<App::DocumentObject*> claimChildren(void) const;
+    //@}
+
+    /** @name Drag and drop
+     * To enable drag and drop you have to re-implement \ref canDragObjects() and
+     * \ref canDropObjects() to return true. For finer control you can also re-implement
+     * \ref canDragObject() or \ref canDropObject() to filter certain object types, by
+     * default these methods don't filter any types.
+     * To take action of drag and drop the method \ref dragObject() and \ref dropObject()
+     * must be re-implemented, too.
+     */
+    //@{
+    /** Check whether children can be removed from the view provider by drag and drop */
+    virtual bool canDragObjects() const;
+    /** Check whether the object can be removed from the view provider by drag and drop */
+    virtual bool canDragObject(App::DocumentObject*) const;
+    /** Remove a child from the view provider by drag and drop */
+    virtual void dragObject(App::DocumentObject*);
+    /** Check whether objects can be added to the view provider by drag and drop or drop only */
+    virtual bool canDropObjects() const;
+    /** Check whether the object can be dropped to the view provider by drag and drop or drop only*/
+    virtual bool canDropObject(App::DocumentObject*) const;
+    /** Return false to force drop only operation for a given object*/
+    virtual bool canDragAndDropObject(App::DocumentObject*) const;
+    /** Add an object to the view provider by drag and drop */
+    virtual void dropObject(App::DocumentObject*);
+    /** Query object dropping with full quanlified name 
+     *
+     * Tree view now calls this function instead of canDropObject(), and may
+     * query for objects from other document. The default implementation
+     * (actually in ViewProviderDocumentObject) inhibites cross document
+     * dropping, and calls canDropObject(obj) for the rest. Override this
+     * function to enable cross document linking.
+     *
+     * @param obj: the object being dropped
+     *
+     * @param owner: the (grand)parent object of the dropping object. Maybe
+     * null. This may not be the top parent object, as tree view will try to
+     * find a parent of the dropping object relative to this object to avoid
+     * cyclic dependency
+     *
+     * @param subname: subname reference to the dropping object
+     *
+     * @param elements: non-object sub-elements, e.g. Faces, Edges, selected
+     * when the object is being dropped
+     *
+     * @return Return whether the dropping action is allowed.
+     * */
+    virtual bool canDropObjectEx(App::DocumentObject *obj, App::DocumentObject *owner, 
+            const char *subname, const std::vector<std::string> &elements) const;
+
+    /// return a subname referencing the sub-object holding the dropped objects
+    virtual std::string getDropPrefix() const { return std::string(); }
+
+    /** Add an object with full quanlified name to the view provider by drag and drop
+     *
+     * @param obj: the object being dropped
+     *
+     * @param owner: the (grand)parent object of the dropping object. Maybe
+     * null. This may not be the top parent object, as tree view will try to
+     * find a parent of the dropping object relative to this object to avoid
+     * cyclic dependency
+     *
+     * @param subname: subname reference to the dropping object
+     *
+     * @param elements: non-object sub-elements, e.g. Faces, Edges, selected
+     * when the object is being dropped
+     *
+     * @return Optionally returns a subname reference locating the dropped
+     * object, which may or may not be the actual dropped object, e.g. it may be
+     * a link.
+     */
+    virtual std::string dropObjectEx(App::DocumentObject *obj, App::DocumentObject *owner, 
+            const char *subname, const std::vector<std::string> &elements);
+    /** Replace an object to the view provider by drag and drop
+     *
+     * @param oldObj: object to be replaced
+     * @param newObj: object to replace with
+     *
+     * @return Returns 0 if not found, 1 if succeeded, -1 if not supported
+     */
+    virtual int replaceObject(App::DocumentObject *oldObj, App::DocumentObject *newObj);
+    //@}
+
+    /** Tell the tree view if this object should appear there */
+    virtual bool showInTree() const { return true; }
+    /** Tell the tree view to remove children items from the tree root*/
+    virtual bool canRemoveChildrenFromRoot() const {return true;}
+
+    /** @name Signals of the view provider */
+    //@{
+    /// signal on icon change
+    boost::signals2::signal<void ()> signalChangeIcon;
+    /// signal on tooltip change
+    boost::signals2::signal<void (const QString&)> signalChangeToolTip;
+    /// signal on status tip change
+    boost::signals2::signal<void (const QString&)> signalChangeStatusTip;
+    //@}
+
+    /** update the content of the ViewProvider
+     * this method have to implement the recalculation
+     * of the ViewProvider. There are different reasons to
+     * update. E.g. only the view attribute has changed, or
+     * the data has manipulated.
+     */
+    virtual void update(const App::Property*);
+    virtual void updateData(const App::Property*);
+    bool isUpdatesEnabled () const;
+    void setUpdatesEnabled (bool enable);
+
+    /// return the status bits
+    unsigned long getStatus() const {return StatusBits.to_ulong();}
+    bool testStatus(ViewStatus pos) const {return StatusBits.test((size_t)pos);}
+    void setStatus(ViewStatus pos, bool on) {StatusBits.set((size_t)pos, on);}
+
+    std::string toString() const;
+    PyObject* getPyObject();
+
+    /** @name Display mode methods
+     */
+    //@{
+    std::string getActiveDisplayMode(void) const;
+    /// set the display mode
+    virtual void setDisplayMode(const char* ModeName);
+    /// get the default display mode
+    virtual const char* getDefaultDisplayMode() const;
+    /// returns a list of all possible display modes
+    virtual std::vector<std::string> getDisplayModes(void) const;
+    /// Hides the view provider
+    virtual void hide(void);
+    /// Shows the view provider
+    virtual void show(void);
+    /// checks whether the view provider is visible or not
+    virtual bool isShow(void) const;
+    void setVisible(bool);
+    bool isVisible() const;
+    void setLinkVisible(bool);
+    bool isLinkVisible() const;
+    /// Overrides the display mode with mode.
+    virtual void setOverrideMode(const std::string &mode);
+    const std::string getOverrideMode();
+    //@}
+
+    /** @name Color management methods 
+     */
+    //@{
+    virtual std::map<std::string, App::Color> getElementColors(const char *element=0) const {
+        (void)element;
+        return {};
+    }
+    virtual void setElementColors(const std::map<std::string, App::Color> &colors) {
+        (void)colors;
+    }
+    static const std::string &hiddenMarker();
+    static const char *hasHiddenMarker(const char *subname);
+    //@}
+
+    /** @name Edit methods
+     * if the Viewprovider goes in edit mode
+     * you can handle most of the events in the viewer by yourself
+     */
+    //@{
+    enum EditMode {Default = 0,
+                   Transform,
+                   Cutting,
+                   Color,
+    };
+protected:
+    /// is called by the document when the provider goes in edit mode
+    virtual bool setEdit(int ModNum);
+    /// is called when you lose the edit mode
+    virtual void unsetEdit(int ModNum);
+    /// return the edit mode or -1 if nothing is being edited
+    int getEditingMode() const;
+
+public:
+    virtual ViewProvider *startEditing(int ModNum=0);
+    bool isEditing() const;
+    void finishEditing();
+    /// adjust viewer settings when editing a view provider
+    virtual void setEditViewer(View3DInventorViewer*, int ModNum);
+    /// restores viewer settings when leaving editing mode
+    virtual void unsetEditViewer(View3DInventorViewer*);
+    //@}
+
+    /** @name Task panel
+     * With this interface the ViewProvider can steer the
+     * appearance of widgets in the task view
+     */
+    //@{
+    /// get a list of TaskBoxes associated with this object
+    virtual void getTaskViewContent(std::vector<Gui::TaskView::TaskContent*>&) const {}
+    //@}
+
+    /// is called when the provider is in edit and a key event occurs. Only ESC ends edit.
+    virtual bool keyPressed(bool pressed, int key);
+    /// is called by the tree if the user double click on the object
+    virtual bool doubleClicked(void) { return false; }
+    /// is called when the provider is in edit and the mouse is moved
+    virtual bool mouseMove(const SbVec2s &cursorPos, View3DInventorViewer* viewer);
+    /// is called when the Provider is in edit and the mouse is clicked
+    virtual bool mouseButtonPressed(int button, bool pressed, const SbVec2s &cursorPos,
+                                    const View3DInventorViewer* viewer);
+    /// set up the context-menu with the supported edit modes
+    virtual void setupContextMenu(QMenu*, QObject*, const char*) {}
+
+    /** @name direct handling methods
+     *  This group of methods is to direct influence the
+     *  appearance of the viewed content. It's only for fast
+     *  interactions! If you want to set the visual parameters
+     *  you have to do it on the object viewed by this provider!
+     */
+    //@{
+    /// set the viewing transformation of the provider
+    virtual void setTransformation(const Base::Matrix4D &rcMatrix);
+    virtual void setTransformation(const SbMatrix &rcMatrix);
+    static SbMatrix convert(const Base::Matrix4D &rcMatrix);
+    static Base::Matrix4D convert(const SbMatrix &sbMat);
+    //@}
+
+    virtual MDIView *getMDIView() const {
+        return nullptr;
+    }
+
+public:
+    // this method is called by the viewer when the ViewProvider is in edit
+    static void eventCallback(void * ud, SoEventCallback * node);
+
+    //restoring the object from document:
+    //this may be of interest to extensions, hence call them
+    virtual void Restore(Base::XMLReader& reader);
+    bool isRestoring() {return testStatus(Gui::isRestoring);}
+
+
+    /** @name Display mask modes
+     * Mainly controls an SoSwitch node which selects the display mask modes.
+     * The number of display mask modes doesn't necessarily match with the number
+     * of display modes.
+     * E.g. various display modes like Gaussian curvature, mean curvature or gray
+     * values are displayed by one display mask mode that handles color values.
+     */
+    //@{
+    /// Adds a new display mask mode
+    void addDisplayMaskMode( SoNode *node, const char* type );
+    /// Activates the display mask mode \a type
+    void setDisplayMaskMode( const char* type );
+    /// Get the node to the display mask mode \a type
+    SoNode* getDisplayMaskMode(const char* type) const;
+    /// Returns a list of added display mask modes
+    std::vector<std::string> getDisplayMaskModes() const;
+    void setDefaultMode(int);
+    int getDefaultMode() const;
+    //@}
+    
+    virtual void setRenderCacheMode(int);
+
+protected:
+    /** Helper method to check that the node is valid, i.e. it must not cause
+     * and infinite recursion.
+     */
+    bool checkRecursion(SoNode*);
+    /** Helper method to get picked entities while editing.
+     * It's in the responsibility of the caller to delete the returned instance.
+     */
+    SoPickedPoint* getPointOnRay(const SbVec2s& pos,
+                                 const View3DInventorViewer* viewer) const;
+    /** Helper method to get picked entities while editing.
+     * It's in the responsibility of the caller to delete the returned instance.
+     */
+    SoPickedPoint* getPointOnRay(const SbVec3f& pos, const SbVec3f& dir,
+                                 const View3DInventorViewer* viewer) const;
+    /// Reimplemented from subclass
+    void onChanged(const App::Property* prop);
+
+
+    /** @name Methods used by the Tree
+     * If you want to take control over the
+     * viewprovider specific overlay icons, such as status, you
+     * can reimplement this method.
+     */
+    virtual QIcon mergeOverlayIcons (const QIcon & orig) const;
+
+protected:
+    /// The root Separator of the ViewProvider
+    SoSeparator *pcRoot;
+    /// this is transformation for the provider
+    SoTransform *pcTransform;
+    const char* sPixmap;
+    /// this is the mode switch, all the different viewing modes are collected here
+    SoSwitch    *pcModeSwitch;
+    /// The root separator for annotations
+    SoSeparator *pcAnnotation;
+    ViewProviderPy* pyViewObject;
+    std::string overrideMode;
+    std::bitset<32> StatusBits;
+
+private:
+    void setModeSwitch();
+    int _iActualMode;
+    int _iEditMode;
+    int viewOverrideMode;
+    std::string _sCurrentMode;
+    std::map<std::string, int> _sDisplayMaskModes;
+};
+
+} // namespace Gui
+
+#endif // GUI_VIEWPROVIDER_H