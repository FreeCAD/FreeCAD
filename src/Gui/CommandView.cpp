--- conflicted
+++ resolved
@@ -1,3577 +1,3477 @@
-/***************************************************************************
- *   Copyright (c) 2002 Jürgen Riegel <juergen.riegel@web.de>              *
- *                                                                         *
- *   This file is part of the FreeCAD CAx development system.              *
- *                                                                         *
- *   This library is free software; you can redistribute it and/or         *
- *   modify it under the terms of the GNU Library General Public           *
- *   License as published by the Free Software Foundation; either          *
- *   version 2 of the License, or (at your option) any later version.      *
- *                                                                         *
- *   This library  is distributed in the hope that it will be useful,      *
- *   but WITHOUT ANY WARRANTY; without even the implied warranty of        *
- *   MERCHANTABILITY or FITNESS FOR A PARTICULAR PURPOSE.  See the         *
- *   GNU Library General Public License for more details.                  *
- *                                                                         *
- *   You should have received a copy of the GNU Library General Public     *
- *   License along with this library; see the file COPYING.LIB. If not,    *
- *   write to the Free Software Foundation, Inc., 59 Temple Place,         *
- *   Suite 330, Boston, MA  02111-1307, USA                                *
- *                                                                         *
- ***************************************************************************/
-
-
-#include "PreCompiled.h"
-
-#ifndef _PreComp_
-# include <sstream>
-# include <Inventor/events/SoMouseButtonEvent.h>
-# include <Inventor/nodes/SoOrthographicCamera.h>
-# include <Inventor/nodes/SoPerspectiveCamera.h>
-# include <QFile>
-# include <QFileInfo>
-# include <QFont>
-# include <QFontMetrics>
-# include <QMessageBox>
-# include <QPainter>
-# include <QTextStream>
-# include <boost/bind.hpp>
-#endif
-
-#include "Command.h"
-#include "Action.h"
-#include "Application.h"
-#include "BitmapFactory.h"
-#include "Control.h"
-#include "Clipping.h"
-#include "FileDialog.h"
-#include "MainWindow.h"
-#include "Tree.h"
-#include "View.h"
-#include "Document.h"
-#include "Macro.h"
-#include "DlgDisplayPropertiesImp.h"
-#include "DlgSettingsImageImp.h"
-#include "Selection.h"
-#include "SoFCOffscreenRenderer.h"
-#include "SoFCBoundingBox.h"
-#include "SoFCUnifiedSelection.h"
-#include "SoAxisCrossKit.h"
-#include "View3DInventor.h"
-#include "View3DInventorViewer.h"
-#include "WaitCursor.h"
-#include "ViewProviderMeasureDistance.h"
-#include "ViewProviderGeometryObject.h"
-#include "SceneInspector.h"
-#include "DemoMode.h"
-#include "TextureMapping.h"
-#include "Utilities.h"
-#include "NavigationStyle.h"
-
-#include <Base/Console.h>
-#include <Base/Tools2D.h>
-#include <Base/Exception.h>
-#include <Base/FileInfo.h>
-#include <Base/Reader.h>
-#include <Base/Parameter.h>
-#include <App/Application.h>
-#include <App/Document.h>
-#include <App/GeoFeature.h>
-#include <App/DocumentObjectGroup.h>
-#include <App/MeasureDistance.h>
-#include <App/DocumentObject.h>
-#include <App/ComplexGeoDataPy.h>
-#include <App/GeoFeatureGroupExtension.h>
-
-#include <QDomDocument>
-#include <QDomElement>
-
-using namespace Gui;
-using Gui::Dialog::DlgSettingsImageImp;
-
-//++++++++++++++++++++++++++++++++++++++++++++++++++++++++++++++++++++++++++++++++++++++++++++++++++++++++++++++
-
-DEF_STD_CMD_AC(StdOrthographicCamera)
-
-StdOrthographicCamera::StdOrthographicCamera()
-  : Command("Std_OrthographicCamera")
-{
-    sGroup        = QT_TR_NOOP("Standard-View");
-    sMenuText     = QT_TR_NOOP("Orthographic view");
-    sToolTipText  = QT_TR_NOOP("Switches to orthographic view mode");
-    sWhatsThis    = "Std_OrthographicCamera";
-    sStatusTip    = QT_TR_NOOP("Switches to orthographic view mode");
-    sPixmap       = "view-isometric";
-    sAccel        = "V, O";
-    eType         = Alter3DView;
-}
-
-void StdOrthographicCamera::activated(int iMsg)
-{
-    if (iMsg == 1) {
-        View3DInventor* view = qobject_cast<View3DInventor*>(getMainWindow()->activeWindow());
-        SoCamera* cam = view->getViewer()->getSoRenderManager()->getCamera();
-        if (!cam || cam->getTypeId() != SoOrthographicCamera::getClassTypeId())
-
-            doCommand(Command::Gui,"Gui.activeDocument().activeView().setCameraType(\"Orthographic\")");
-    }
-}
-
-bool StdOrthographicCamera::isActive(void)
-{
-    View3DInventor* view = qobject_cast<View3DInventor*>(getMainWindow()->activeWindow());
-    if (view) {
-        // update the action group if needed
-        bool check = _pcAction->isChecked();
-        SoCamera* cam = view->getViewer()->getSoRenderManager()->getCamera();
-        bool mode = cam ? cam->getTypeId() == SoOrthographicCamera::getClassTypeId() : false;
-
-        if (mode != check)
-            _pcAction->setChecked(mode);
-        return true;
-    }
-
-    return false;
-}
-
-Action * StdOrthographicCamera::createAction(void)
-{
-    Action *pcAction = Command::createAction();
-    pcAction->setCheckable(true);
-    return pcAction;
-}
-
-DEF_STD_CMD_AC(StdPerspectiveCamera)
-
-StdPerspectiveCamera::StdPerspectiveCamera()
-  : Command("Std_PerspectiveCamera")
-{
-    sGroup        = QT_TR_NOOP("Standard-View");
-    sMenuText     = QT_TR_NOOP("Perspective view");
-    sToolTipText  = QT_TR_NOOP("Switches to perspective view mode");
-    sWhatsThis    = "Std_PerspectiveCamera";
-    sStatusTip    = QT_TR_NOOP("Switches to perspective view mode");
-    sPixmap       = "view-perspective";
-    sAccel        = "V, P";
-    eType         = Alter3DView;
-}
-
-void StdPerspectiveCamera::activated(int iMsg)
-{
-    if (iMsg == 1) {
-        View3DInventor* view = qobject_cast<View3DInventor*>(getMainWindow()->activeWindow());
-        SoCamera* cam = view->getViewer()->getSoRenderManager()->getCamera();
-        if (!cam || cam->getTypeId() != SoPerspectiveCamera::getClassTypeId())
-
-            doCommand(Command::Gui,"Gui.activeDocument().activeView().setCameraType(\"Perspective\")");
-    }
-}
-
-bool StdPerspectiveCamera::isActive(void)
-{
-    View3DInventor* view = qobject_cast<View3DInventor*>(getMainWindow()->activeWindow());
-    if (view) {
-        // update the action group if needed
-        bool check = _pcAction->isChecked();
-        SoCamera* cam = view->getViewer()->getSoRenderManager()->getCamera();
-        bool mode = cam ? cam->getTypeId() == SoPerspectiveCamera::getClassTypeId() : false;
-
-        if (mode != check)
-            _pcAction->setChecked(mode);
-
-        return true;
-    }
-
-    return false;
-}
-
-Action * StdPerspectiveCamera::createAction(void)
-{
-    Action *pcAction = Command::createAction();
-    pcAction->setCheckable(true);
-    return pcAction;
-}
-
-//===========================================================================
-// Std_FreezeViews
-//===========================================================================
-class StdCmdFreezeViews : public Gui::Command
-{
-public:
-    StdCmdFreezeViews();
-    virtual ~StdCmdFreezeViews(){}
-    const char* className() const
-    { return "StdCmdFreezeViews"; }
-
-protected:
-    virtual void activated(int iMsg);
-    virtual bool isActive(void);
-    virtual Action * createAction(void);
-    virtual void languageChange();
-
-private:
-    void onSaveViews();
-    void onRestoreViews();
-
-private:
-    const int maxViews;
-    int savedViews;
-    int offset;
-    QAction* saveView;
-    QAction* freezeView;
-    QAction* clearView;
-    QAction* separator;
-};
-
-StdCmdFreezeViews::StdCmdFreezeViews()
-  : Command("Std_FreezeViews")
-  , maxViews(50)
-  , savedViews(0)
-  , offset(0)
-  , saveView(0)
-  , freezeView(0)
-  , clearView(0)
-  , separator(0)
-{
-    sGroup        = QT_TR_NOOP("Standard-View");
-    sMenuText     = QT_TR_NOOP("Freeze display");
-    sToolTipText  = QT_TR_NOOP("Freezes the current view position");
-    sWhatsThis    = "Std_FreezeViews";
-    sStatusTip    = QT_TR_NOOP("Freezes the current view position");
-    sAccel        = "Shift+F";
-    eType         = Alter3DView;
-}
-
-Action * StdCmdFreezeViews::createAction(void)
-{
-    ActionGroup* pcAction = new ActionGroup(this, getMainWindow());
-    pcAction->setDropDownMenu(true);
-    applyCommandData(this->className(), pcAction);
-
-    // add the action items
-    saveView = pcAction->addAction(QObject::tr("Save views..."));
-    pcAction->addAction(QObject::tr("Load views..."));
-    pcAction->addAction(QString::fromLatin1(""))->setSeparator(true);
-    freezeView = pcAction->addAction(QObject::tr("Freeze view"));
-    freezeView->setShortcut(QString::fromLatin1(sAccel));
-    clearView = pcAction->addAction(QObject::tr("Clear views"));
-    separator = pcAction->addAction(QString::fromLatin1(""));
-    separator->setSeparator(true);
-    offset = pcAction->actions().count();
-
-    // allow up to 50 views
-    for (int i=0; i<maxViews; i++)
-        pcAction->addAction(QString::fromLatin1(""))->setVisible(false);
-
-    return pcAction;
-}
-
-void StdCmdFreezeViews::activated(int iMsg)
-{
-    ActionGroup* pcAction = qobject_cast<ActionGroup*>(_pcAction);
-
-    if (iMsg == 0) {
-        onSaveViews();
-    }
-    else if (iMsg == 1) {
-        onRestoreViews();
-    }
-    else if (iMsg == 3) {
-        // Create a new view
-        const char* ppReturn=0;
-        getGuiApplication()->sendMsgToActiveView("GetCamera",&ppReturn);
-
-        QList<QAction*> acts = pcAction->actions();
-        int index = 0;
-        for (QList<QAction*>::ConstIterator it = acts.begin()+offset; it != acts.end(); ++it, index++) {
-            if (!(*it)->isVisible()) {
-                savedViews++;
-                QString viewnr = QString(QObject::tr("Restore view &%1")).arg(index+1);
-                (*it)->setText(viewnr);
-                (*it)->setToolTip(QString::fromLatin1(ppReturn));
-                (*it)->setVisible(true);
-                if (index < 9) {
-                    int accel = Qt::CTRL+Qt::Key_1;
-                    (*it)->setShortcut(accel+index);
-                }
-                break;
-            }
-        }
-    }
-    else if (iMsg == 4) {
-        savedViews = 0;
-        QList<QAction*> acts = pcAction->actions();
-        for (QList<QAction*>::ConstIterator it = acts.begin()+offset; it != acts.end(); ++it)
-            (*it)->setVisible(false);
-    }
-    else if (iMsg >= offset) {
-        // Activate a view
-        QList<QAction*> acts = pcAction->actions();
-        QString data = acts[iMsg]->toolTip();
-        QString send = QString::fromLatin1("SetCamera %1").arg(data);
-        getGuiApplication()->sendMsgToActiveView(send.toLatin1());
-    }
-}
-
-void StdCmdFreezeViews::onSaveViews()
-{
-    // Save the views to an XML file
-    QString fn = FileDialog::getSaveFileName(getMainWindow(), QObject::tr("Save frozen views"),
-                                             QString(), QString::fromLatin1("%1 (*.cam)").arg(QObject::tr("Frozen views")));
-    if (fn.isEmpty())
-        return;
-    QFile file(fn);
-    if (file.open(QFile::WriteOnly))
-    {
-        QTextStream str(&file);
-        ActionGroup* pcAction = qobject_cast<ActionGroup*>(_pcAction);
-        QList<QAction*> acts = pcAction->actions();
-        str << "<?xml version='1.0' encoding='utf-8'?>" << endl
-            << "<FrozenViews SchemaVersion=\"1\">" << endl;
-        str << "  <Views Count=\"" << savedViews <<"\">" << endl;
-
-        for (QList<QAction*>::ConstIterator it = acts.begin()+offset; it != acts.end(); ++it) {
-            if ( !(*it)->isVisible() )
-                break;
-            QString data = (*it)->toolTip();
-
-            // remove the first line because it's a comment like '#Inventor V2.1 ascii'
-            QString viewPos;
-            if ( !data.isEmpty() ) {
-                QStringList lines = data.split(QString::fromLatin1("\n"));
-                if ( lines.size() > 1 ) {
-                    lines.pop_front();
-                    viewPos = lines.join(QString::fromLatin1(" "));
-                }
-            }
-
-            str << "    <Camera settings=\"" << viewPos.toLatin1().constData() << "\"/>" << endl;
-        }
-
-        str << "  </Views>" << endl;
-        str << "</FrozenViews>" << endl;
-    }
-}
-
-void StdCmdFreezeViews::onRestoreViews()
-{
-    // Should we clear the already saved views
-    if (savedViews > 0) {
-        int ret = QMessageBox::question(getMainWindow(), QObject::tr("Restore views"),
-            QObject::tr("Importing the restored views would clear the already stored views.\n"
-                        "Do you want to continue?"), QMessageBox::Yes|QMessageBox::Default,
-                                                     QMessageBox::No|QMessageBox::Escape);
-        if (ret!=QMessageBox::Yes)
-            return;
-    }
-
-    // Restore the views from an XML file
-    QString fn = FileDialog::getOpenFileName(getMainWindow(), QObject::tr("Restore frozen views"),
-                                             QString(), QString::fromLatin1("%1 (*.cam)").arg(QObject::tr("Frozen views")));
-    if (fn.isEmpty())
-        return;
-    QFile file(fn);
-    if (!file.open(QFile::ReadOnly)) {
-        QMessageBox::critical(getMainWindow(), QObject::tr("Restore views"),
-            QObject::tr("Cannot open file '%1'.").arg(fn));
-        return;
-    }
-
-    QDomDocument xmlDocument;
-    QString errorStr;
-    int errorLine;
-    int errorColumn;
-
-    // evaluate the XML content
-    if (!xmlDocument.setContent(&file, true, &errorStr, &errorLine, &errorColumn)) {
-        std::cerr << "Parse error in XML content at line " << errorLine
-                  << ", column " << errorColumn << ": "
-                  << (const char*)errorStr.toLatin1() << std::endl;
-        return;
-    }
-
-    // get the root element
-    QDomElement root = xmlDocument.documentElement();
-    if (root.tagName() != QLatin1String("FrozenViews")) {
-        std::cerr << "Unexpected XML structure" << std::endl;
-        return;
-    }
-
-    bool ok;
-    int scheme = root.attribute(QString::fromLatin1("SchemaVersion")).toInt(&ok);
-    if (!ok) return;
-    // SchemeVersion "1"
-    if (scheme == 1) {
-        // read the views, ignore the attribute 'Count'
-        QDomElement child = root.firstChildElement(QString::fromLatin1("Views"));
-        QDomElement views = child.firstChildElement(QString::fromLatin1("Camera"));
-        QStringList cameras;
-        while (!views.isNull()) {
-            QString setting = views.attribute(QString::fromLatin1("settings"));
-            cameras << setting;
-            views = views.nextSiblingElement(QString::fromLatin1("Camera"));
-        }
-
-        // use this rather than the attribute 'Count' because it could be
-        // changed from outside
-        int ct = cameras.count();
-        ActionGroup* pcAction = qobject_cast<ActionGroup*>(_pcAction);
-        QList<QAction*> acts = pcAction->actions();
-
-        int numRestoredViews = std::min<int>(ct, acts.size()-offset);
-        savedViews = numRestoredViews;
-
-        if (numRestoredViews > 0)
-            separator->setVisible(true);
-        for(int i=0; i<numRestoredViews; i++) {
-            QString setting = cameras[i];
-            QString viewnr = QString(QObject::tr("Restore view &%1")).arg(i+1);
-            acts[i+offset]->setText(viewnr);
-            acts[i+offset]->setToolTip(setting);
-            acts[i+offset]->setVisible(true);
-            if ( i < 9 ) {
-                int accel = Qt::CTRL+Qt::Key_1;
-                acts[i+offset]->setShortcut(accel+i);
-            }
-        }
-
-        // if less views than actions
-        for (int index = numRestoredViews+offset; index < acts.count(); index++)
-            acts[index]->setVisible(false);
-    }
-}
-
-bool StdCmdFreezeViews::isActive(void)
-{
-    View3DInventor* view = qobject_cast<View3DInventor*>(getMainWindow()->activeWindow());
-    if (view) {
-        saveView->setEnabled(savedViews > 0);
-        freezeView->setEnabled(savedViews < maxViews);
-        clearView->setEnabled(savedViews > 0);
-        separator->setVisible(savedViews > 0);
-        return true;
-    }
-    else {
-        separator->setVisible(savedViews > 0);
-    }
-
-    return false;
-}
-
-void StdCmdFreezeViews::languageChange()
-{
-    Command::languageChange();
-
-    if (!_pcAction)
-        return;
-    ActionGroup* pcAction = qobject_cast<ActionGroup*>(_pcAction);
-    QList<QAction*> acts = pcAction->actions();
-    acts[0]->setText(QObject::tr("Save views..."));
-    acts[1]->setText(QObject::tr("Load views..."));
-    acts[3]->setText(QObject::tr("Freeze view"));
-    acts[4]->setText(QObject::tr("Clear views"));
-    int index=1;
-    for (QList<QAction*>::ConstIterator it = acts.begin()+5; it != acts.end(); ++it, index++) {
-        if ((*it)->isVisible()) {
-            QString viewnr = QString(QObject::tr("Restore view &%1")).arg(index);
-            (*it)->setText(viewnr);
-        }
-    }
-}
-
-
-//===========================================================================
-// Std_ToggleClipPlane
-//===========================================================================
-
-DEF_STD_CMD_AC(StdCmdToggleClipPlane)
-
-StdCmdToggleClipPlane::StdCmdToggleClipPlane()
-  : Command("Std_ToggleClipPlane")
-{
-    sGroup        = QT_TR_NOOP("Standard-View");
-    sMenuText     = QT_TR_NOOP("Clipping plane");
-    sToolTipText  = QT_TR_NOOP("Toggles clipping plane for active view");
-    sWhatsThis    = "Std_ToggleClipPlane";
-    sStatusTip    = QT_TR_NOOP("Toggles clipping plane for active view");
-    eType         = Alter3DView;
-}
-
-Action * StdCmdToggleClipPlane::createAction(void)
-{
-    Action *pcAction = (Action*)Command::createAction();
-#if 0
-    pcAction->setCheckable(true);
-#endif
-    return pcAction;
-}
-
-void StdCmdToggleClipPlane::activated(int iMsg)
-{
-    Q_UNUSED(iMsg);
-#if 0
-    View3DInventor* view = qobject_cast<View3DInventor*>(getMainWindow()->activeWindow());
-    if (view) {
-        if (iMsg > 0 && !view->hasClippingPlane())
-            view->toggleClippingPlane();
-        else if (iMsg == 0 && view->hasClippingPlane())
-            view->toggleClippingPlane();
-    }
-#else
-    View3DInventor* view = qobject_cast<View3DInventor*>(getMainWindow()->activeWindow());
-    if (view) {
-        Gui::Control().showDialog(new Gui::Dialog::TaskClipping(view));
-    }
-#endif
-}
-
-bool StdCmdToggleClipPlane::isActive(void)
-{
-#if 0
-    View3DInventor* view = qobject_cast<View3DInventor*>(getMainWindow()->activeWindow());
-    if (view) {
-        Action* action = qobject_cast<Action*>(_pcAction);
-        if (action->isChecked() != view->hasClippingPlane())
-            action->setChecked(view->hasClippingPlane());
-        return true;
-    }
-    else {
-        Action* action = qobject_cast<Action*>(_pcAction);
-        if (action->isChecked())
-            action->setChecked(false);
-        return false;
-    }
-#else
-    if (Gui::Control().activeDialog())
-        return false;
-    return true;
-#endif
-}
-
-//===========================================================================
-// StdCmdDrawStyle
-//===========================================================================
-class StdCmdDrawStyle : public Gui::Command
-{
-public:
-    StdCmdDrawStyle();
-    virtual ~StdCmdDrawStyle(){}
-    virtual void languageChange();
-    virtual const char* className() const {return "StdCmdDrawStyle";}
-    void updateIcon(const Gui::MDIView* view);
-protected:
-    virtual void activated(int iMsg);
-    virtual bool isActive(void);
-    virtual Gui::Action * createAction(void);
-};
-
-StdCmdDrawStyle::StdCmdDrawStyle()
-  : Command("Std_DrawStyle")
-{
-    sGroup        = QT_TR_NOOP("Standard-View");
-    sMenuText     = QT_TR_NOOP("Draw style");
-    sToolTipText  = QT_TR_NOOP("Draw style");
-    sStatusTip    = QT_TR_NOOP("Draw style");
-    sPixmap       = "DrawStyleAsIs";
-    eType         = Alter3DView;
-
-    this->getGuiApplication()->signalActivateView.connect(boost::bind(&StdCmdDrawStyle::updateIcon, this, _1));
-}
-
-Gui::Action * StdCmdDrawStyle::createAction(void)
-{
-    Gui::ActionGroup* pcAction = new Gui::ActionGroup(this, Gui::getMainWindow());
-    pcAction->setDropDownMenu(true);
-    applyCommandData(this->className(), pcAction);
-
-    QAction* a0 = pcAction->addAction(QString());
-    a0->setCheckable(true);
-    a0->setIcon(BitmapFactory().iconFromTheme("DrawStyleAsIs"));
-    a0->setChecked(true);
-    a0->setObjectName(QString::fromLatin1("Std_DrawStyleAsIs"));
-    a0->setShortcut(QKeySequence(QString::fromUtf8("V,1")));
-    QAction* a1 = pcAction->addAction(QString());
-    a1->setCheckable(true);
-    a1->setIcon(BitmapFactory().iconFromTheme("DrawStyleFlatLines"));
-    a1->setObjectName(QString::fromLatin1("Std_DrawStyleFlatLines"));
-    a1->setShortcut(QKeySequence(QString::fromUtf8("V,2")));
-    QAction* a2 = pcAction->addAction(QString());
-    a2->setCheckable(true);
-    a2->setIcon(BitmapFactory().iconFromTheme("DrawStyleShaded"));
-    a2->setObjectName(QString::fromLatin1("Std_DrawStyleShaded"));
-    a2->setShortcut(QKeySequence(QString::fromUtf8("V,3")));
-    QAction* a3 = pcAction->addAction(QString());
-    a3->setCheckable(true);
-    a3->setIcon(BitmapFactory().iconFromTheme("DrawStyleWireFrame"));
-    a3->setObjectName(QString::fromLatin1("Std_DrawStyleWireframe"));
-    a3->setShortcut(QKeySequence(QString::fromUtf8("V,4")));
-    QAction* a4 = pcAction->addAction(QString());
-    a4->setCheckable(true);
-    a4->setIcon(BitmapFactory().iconFromTheme("DrawStylePoints"));
-    a4->setObjectName(QString::fromLatin1("Std_DrawStylePoints"));
-    a4->setShortcut(QKeySequence(QString::fromUtf8("V,5")));
-    QAction* a5 = pcAction->addAction(QString());
-    a5->setCheckable(true);
-    a5->setIcon(BitmapFactory().iconFromTheme("DrawStyleWireFrame"));
-    a5->setObjectName(QString::fromLatin1("Std_DrawStyleHiddenLine"));
-    a5->setShortcut(QKeySequence(QString::fromUtf8("V,6")));
-    QAction* a6 = pcAction->addAction(QString());
-    a6->setCheckable(true);
-    a6->setIcon(BitmapFactory().iconFromTheme("DrawStyleWireFrame"));
-    a6->setObjectName(QString::fromLatin1("Std_DrawStyleNoShading"));
-    a6->setShortcut(QKeySequence(QString::fromUtf8("V,7")));
-
-
-    pcAction->setIcon(a0->icon());
-
-    _pcAction = pcAction;
-    languageChange();
-    return pcAction;
-}
-
-void StdCmdDrawStyle::languageChange()
-{
-    Command::languageChange();
-
-    if (!_pcAction)
-        return;
-    Gui::ActionGroup* pcAction = qobject_cast<Gui::ActionGroup*>(_pcAction);
-    QList<QAction*> a = pcAction->actions();
-
-    a[0]->setText(QCoreApplication::translate(
-        "Std_DrawStyle", "As is"));
-    a[0]->setToolTip(QCoreApplication::translate(
-        "Std_DrawStyle", "Normal mode"));
-
-    a[1]->setText(QCoreApplication::translate(
-        "Std_DrawStyle", "Flat lines"));
-    a[1]->setToolTip(QCoreApplication::translate(
-        "Std_DrawStyle", "Flat lines mode"));
-
-    a[2]->setText(QCoreApplication::translate(
-        "Std_DrawStyle", "Shaded"));
-    a[2]->setToolTip(QCoreApplication::translate(
-        "Std_DrawStyle", "Shaded mode"));
-
-    a[3]->setText(QCoreApplication::translate(
-        "Std_DrawStyle", "Wireframe"));
-    a[3]->setToolTip(QCoreApplication::translate(
-        "Std_DrawStyle", "Wireframe mode"));
-
-    a[4]->setText(QCoreApplication::translate(
-        "Std_DrawStyle", "Points"));
-    a[4]->setToolTip(QCoreApplication::translate(
-        "Std_DrawStyle", "Points mode"));
-
-    a[5]->setText(QCoreApplication::translate(
-        "Std_DrawStyle", "Hidden line"));
-    a[5]->setToolTip(QCoreApplication::translate(
-        "Std_DrawStyle", "Hidden line mode"));
-
-    a[6]->setText(QCoreApplication::translate(
-        "Std_DrawStyle", "No shading"));
-    a[6]->setToolTip(QCoreApplication::translate(
-        "Std_DrawStyle", "No shading mode"));
-}
-
-void StdCmdDrawStyle::updateIcon(const MDIView *view)
-{
-    const Gui::View3DInventor *view3d = dynamic_cast<const Gui::View3DInventor *>(view);
-    if (!view3d)
-        return;
-    Gui::View3DInventorViewer *viewer = view3d->getViewer();
-    if (!viewer)
-        return;
-    std::string mode(viewer->getOverrideMode());
-    Gui::ActionGroup *actionGroup = dynamic_cast<Gui::ActionGroup *>(_pcAction);
-    if (!actionGroup)
-        return;
-
-    if (mode == "Flat Lines")
-    {
-        actionGroup->setCheckedAction(1);
-        return;
-    }
-    if (mode == "Shaded")
-    {
-        actionGroup->setCheckedAction(2);
-        return;
-    }
-    if (mode == "Wireframe")
-    {
-        actionGroup->setCheckedAction(3);
-        return;
-    }
-    if (mode == "Point")
-    {
-        actionGroup->setCheckedAction(4);
-        return;
-    }
-    if (mode == "Hidden Line")
-    {
-        actionGroup->setCheckedAction(5);
-        return;
-    }
-    if (mode == "No shading")
-    {
-        actionGroup->setCheckedAction(6);
-        return;
-    }
-    actionGroup->setCheckedAction(0);
-}
-
-void StdCmdDrawStyle::activated(int iMsg)
-{
-    Gui::Document *doc = this->getActiveGuiDocument();
-    std::list<MDIView*> views = doc->getMDIViews();
-    std::list<MDIView*>::iterator viewIt;
-    bool oneChangedSignal(false);
-    for (viewIt = views.begin(); viewIt != views.end(); ++viewIt)
-    {
-        View3DInventor* view = qobject_cast<View3DInventor*>(*viewIt);
-        if (view)
-        {
-            View3DInventorViewer* viewer;
-            viewer = view->getViewer();
-            if (viewer)
-            {
-                switch (iMsg)
-                {
-                case 1:
-                    (oneChangedSignal) ? viewer->updateOverrideMode("Flat Lines") : viewer->setOverrideMode("Flat Lines");
-                    break;
-                case 2:
-                    (oneChangedSignal) ? viewer->updateOverrideMode("Shaded") : viewer->setOverrideMode("Shaded");
-                    break;
-                case 3:
-                    (oneChangedSignal) ? viewer->updateOverrideMode("Wireframe") : viewer->setOverrideMode("Wireframe");
-                    break;
-                case 4:
-                    (oneChangedSignal) ? viewer->updateOverrideMode("Point") : viewer->setOverrideMode("Point");
-                    break;
-                case 5:
-                    (oneChangedSignal) ? viewer->updateOverrideMode("Hidden Line") : viewer->setOverrideMode("Hidden Line");
-                    break;
-                case 6:
-                    (oneChangedSignal) ? viewer->updateOverrideMode("No Shading") : viewer->setOverrideMode("No Shading");
-                    break;
-                default:
-                    (oneChangedSignal) ? viewer->updateOverrideMode("As Is") : viewer->setOverrideMode("As Is");
-                    break;
-                }
-                oneChangedSignal = true;
-            }
-        }
-    }
-}
-
-bool StdCmdDrawStyle::isActive(void)
-{
-    return Gui::Application::Instance->activeDocument();
-}
-
-//===========================================================================
-// Std_ToggleVisibility
-//===========================================================================
-DEF_STD_CMD_A(StdCmdToggleVisibility)
-
-StdCmdToggleVisibility::StdCmdToggleVisibility()
-  : Command("Std_ToggleVisibility")
-{
-    sGroup        = QT_TR_NOOP("Standard-View");
-    sMenuText     = QT_TR_NOOP("Toggle visibility");
-    sToolTipText  = QT_TR_NOOP("Toggles visibility");
-    sStatusTip    = QT_TR_NOOP("Toggles visibility");
-    sWhatsThis    = "Std_ToggleVisibility";
-    sAccel        = "Space";
-    eType         = Alter3DView;
-}
-
-
-void StdCmdToggleVisibility::activated(int iMsg)
-{
-<<<<<<< HEAD
-    Q_UNUSED(iMsg); 
-    Selection().setVisible(-1);
-=======
-    Q_UNUSED(iMsg);
-    // go through all documents
-    const std::vector<App::Document*> docs = App::GetApplication().getDocuments();
-    for (std::vector<App::Document*>::const_iterator it = docs.begin(); it != docs.end(); ++it) {
-        Document *pcDoc = Application::Instance->getDocument(*it);
-        std::vector<App::DocumentObject*> sel = Selection().getObjectsOfType
-            (App::DocumentObject::getClassTypeId(), (*it)->getName());
-
-        // in case a group object and an object of the group is selected then ignore the group object
-        std::vector<App::DocumentObject*> ignore;
-        for (std::vector<App::DocumentObject*>::iterator ft=sel.begin();ft!=sel.end();++ft) {
-            if ((*ft)->getTypeId().isDerivedFrom(App::DocumentObjectGroup::getClassTypeId())) {
-                App::DocumentObjectGroup* grp = static_cast<App::DocumentObjectGroup*>(*ft);
-                std::vector<App::DocumentObject*> sub = grp->Group.getValues();
-                for (std::vector<App::DocumentObject*>::iterator st = sub.begin(); st != sub.end(); ++st) {
-                    if (std::find(sel.begin(), sel.end(), *st) != sel.end()) {
-                        ignore.push_back(*ft);
-                        break;
-                    }
-                }
-            }
-        }
-
-        if (!ignore.empty()) {
-            std::sort(sel.begin(), sel.end());
-            std::sort(ignore.begin(), ignore.end());
-            std::vector<App::DocumentObject*> diff;
-            std::back_insert_iterator<std::vector<App::DocumentObject*> > biit(diff);
-            std::set_difference(sel.begin(), sel.end(), ignore.begin(), ignore.end(), biit);
-            sel = diff;
-        }
-
-        for (std::vector<App::DocumentObject*>::const_iterator ft=sel.begin();ft!=sel.end();++ft) {
-            if (pcDoc && pcDoc->isShow((*ft)->getNameInDocument()))
-                doCommand(Gui,"Gui.getDocument(\"%s\").getObject(\"%s\").Visibility=False"
-                             , (*it)->getName(), (*ft)->getNameInDocument());
-            else
-                doCommand(Gui,"Gui.getDocument(\"%s\").getObject(\"%s\").Visibility=True"
-                             , (*it)->getName(), (*ft)->getNameInDocument());
-        }
-    }
->>>>>>> 73df4e6f
-}
-
-bool StdCmdToggleVisibility::isActive(void)
-{
-    return (Gui::Selection().size() != 0);
-}
-
-//===========================================================================
-// Std_ToggleSelectability
-//===========================================================================
-DEF_STD_CMD_A(StdCmdToggleSelectability)
-
-StdCmdToggleSelectability::StdCmdToggleSelectability()
-  : Command("Std_ToggleSelectability")
-{
-    sGroup        = QT_TR_NOOP("Standard-View");
-    sMenuText     = QT_TR_NOOP("Toggle selectability");
-    sToolTipText  = QT_TR_NOOP("Toggles the property of the objects to get selected in the 3D-View");
-    sStatusTip    = QT_TR_NOOP("Toggles the property of the objects to get selected in the 3D-View");
-    sWhatsThis    = "Std_ToggleSelectability";
-    sPixmap       = "view-unselectable";
-    eType         = Alter3DView;
-}
-
-void StdCmdToggleSelectability::activated(int iMsg)
-{
-    Q_UNUSED(iMsg);
-    // go through all documents
-    const std::vector<App::Document*> docs = App::GetApplication().getDocuments();
-    for (std::vector<App::Document*>::const_iterator it = docs.begin(); it != docs.end(); ++it) {
-        Document *pcDoc = Application::Instance->getDocument(*it);
-        std::vector<App::DocumentObject*> sel = Selection().getObjectsOfType
-            (App::DocumentObject::getClassTypeId(), (*it)->getName());
-
-
-        for (std::vector<App::DocumentObject*>::const_iterator ft=sel.begin();ft!=sel.end();++ft) {
-            ViewProvider *pr = pcDoc->getViewProviderByName((*ft)->getNameInDocument());
-            if (pr && pr->isDerivedFrom(ViewProviderGeometryObject::getClassTypeId())){
-                if (static_cast<ViewProviderGeometryObject*>(pr)->Selectable.getValue())
-                    doCommand(Gui,"Gui.getDocument(\"%s\").getObject(\"%s\").Selectable=False"
-                                 , (*it)->getName(), (*ft)->getNameInDocument());
-                else
-                    doCommand(Gui,"Gui.getDocument(\"%s\").getObject(\"%s\").Selectable=True"
-                                 , (*it)->getName(), (*ft)->getNameInDocument());
-            }
-        }
-    }
-}
-
-bool StdCmdToggleSelectability::isActive(void)
-{
-    return (Gui::Selection().size() != 0);
-}
-
-//===========================================================================
-// Std_ShowSelection
-//===========================================================================
-DEF_STD_CMD_A(StdCmdShowSelection)
-
-StdCmdShowSelection::StdCmdShowSelection()
-  : Command("Std_ShowSelection")
-{
-    sGroup        = QT_TR_NOOP("Standard-View");
-    sMenuText     = QT_TR_NOOP("Show selection");
-    sToolTipText  = QT_TR_NOOP("Show all selected objects");
-    sStatusTip    = QT_TR_NOOP("Show all selected objects");
-    sWhatsThis    = "Std_ShowSelection";
-    eType         = Alter3DView;
-}
-
-void StdCmdShowSelection::activated(int iMsg)
-{
-<<<<<<< HEAD
-    Q_UNUSED(iMsg); 
-    Selection().setVisible(true);
-=======
-    Q_UNUSED(iMsg);
-    // go through all documents
-    const std::vector<App::Document*> docs = App::GetApplication().getDocuments();
-    for (std::vector<App::Document*>::const_iterator it = docs.begin(); it != docs.end(); ++it) {
-        const std::vector<App::DocumentObject*> sel = Selection().getObjectsOfType
-            (App::DocumentObject::getClassTypeId(), (*it)->getName());
-        for(std::vector<App::DocumentObject*>::const_iterator ft=sel.begin();ft!=sel.end();++ft) {
-            doCommand(Gui,"Gui.getDocument(\"%s\").getObject(\"%s\").Visibility=True"
-                         , (*it)->getName(), (*ft)->getNameInDocument());
-        }
-    }
->>>>>>> 73df4e6f
-}
-
-bool StdCmdShowSelection::isActive(void)
-{
-    return (Gui::Selection().size() != 0);
-}
-
-//===========================================================================
-// Std_HideSelection
-//===========================================================================
-DEF_STD_CMD_A(StdCmdHideSelection)
-
-StdCmdHideSelection::StdCmdHideSelection()
-  : Command("Std_HideSelection")
-{
-    sGroup        = QT_TR_NOOP("Standard-View");
-    sMenuText     = QT_TR_NOOP("Hide selection");
-    sToolTipText  = QT_TR_NOOP("Hide all selected objects");
-    sStatusTip    = QT_TR_NOOP("Hide all selected objects");
-    sWhatsThis    = "Std_HideSelection";
-    eType         = Alter3DView;
-}
-
-void StdCmdHideSelection::activated(int iMsg)
-{
-<<<<<<< HEAD
-    Q_UNUSED(iMsg); 
-    Selection().setVisible(false);
-=======
-    Q_UNUSED(iMsg);
-    // go through all documents
-    const std::vector<App::Document*> docs = App::GetApplication().getDocuments();
-    for (std::vector<App::Document*>::const_iterator it = docs.begin(); it != docs.end(); ++it) {
-        const std::vector<App::DocumentObject*> sel = Selection().getObjectsOfType
-            (App::DocumentObject::getClassTypeId(), (*it)->getName());
-        for(std::vector<App::DocumentObject*>::const_iterator ft=sel.begin();ft!=sel.end();++ft) {
-            doCommand(Gui,"Gui.getDocument(\"%s\").getObject(\"%s\").Visibility=False"
-                         , (*it)->getName(), (*ft)->getNameInDocument());
-        }
-    }
->>>>>>> 73df4e6f
-}
-
-bool StdCmdHideSelection::isActive(void)
-{
-    return (Gui::Selection().size() != 0);
-}
-
-//===========================================================================
-// Std_SelectVisibleObjects
-//===========================================================================
-DEF_STD_CMD_A(StdCmdSelectVisibleObjects)
-
-StdCmdSelectVisibleObjects::StdCmdSelectVisibleObjects()
-  : Command("Std_SelectVisibleObjects")
-{
-    sGroup        = QT_TR_NOOP("Standard-View");
-    sMenuText     = QT_TR_NOOP("Select visible objects");
-    sToolTipText  = QT_TR_NOOP("Select visible objects in the active document");
-    sStatusTip    = QT_TR_NOOP("Select visible objects in the active document");
-    sWhatsThis    = "Std_SelectVisibleObjects";
-    eType         = Alter3DView;
-}
-
-void StdCmdSelectVisibleObjects::activated(int iMsg)
-{
-    Q_UNUSED(iMsg);
-    // go through active document
-    Gui::Document* doc = Application::Instance->activeDocument();
-    App::Document* app = doc->getDocument();
-    const std::vector<App::DocumentObject*> obj = app->getObjectsOfType
-        (App::DocumentObject::getClassTypeId());
-
-    std::vector<App::DocumentObject*> visible;
-    visible.reserve(obj.size());
-    for (std::vector<App::DocumentObject*>::const_iterator it=obj.begin();it!=obj.end();++it) {
-        if (doc->isShow((*it)->getNameInDocument()))
-            visible.push_back(*it);
-    }
-
-    SelectionSingleton& rSel = Selection();
-    rSel.setSelection(app->getName(), visible);
-}
-
-bool StdCmdSelectVisibleObjects::isActive(void)
-{
-    return App::GetApplication().getActiveDocument();
-}
-
-//===========================================================================
-// Std_ToggleObjects
-//===========================================================================
-DEF_STD_CMD_A(StdCmdToggleObjects)
-
-StdCmdToggleObjects::StdCmdToggleObjects()
-  : Command("Std_ToggleObjects")
-{
-    sGroup        = QT_TR_NOOP("Standard-View");
-    sMenuText     = QT_TR_NOOP("Toggle all objects");
-    sToolTipText  = QT_TR_NOOP("Toggles visibility of all objects in the active document");
-    sStatusTip    = QT_TR_NOOP("Toggles visibility of all objects in the active document");
-    sWhatsThis    = "Std_ToggleObjects";
-    eType         = Alter3DView;
-}
-
-void StdCmdToggleObjects::activated(int iMsg)
-{
-    Q_UNUSED(iMsg);
-    // go through active document
-    Gui::Document* doc = Application::Instance->activeDocument();
-    App::Document* app = doc->getDocument();
-    const std::vector<App::DocumentObject*> obj = app->getObjectsOfType
-        (App::DocumentObject::getClassTypeId());
-
-    for (std::vector<App::DocumentObject*>::const_iterator it=obj.begin();it!=obj.end();++it) {
-        if (doc->isShow((*it)->getNameInDocument()))
-            doCommand(Gui,"Gui.getDocument(\"%s\").getObject(\"%s\").Visibility=False"
-                         , app->getName(), (*it)->getNameInDocument());
-        else
-            doCommand(Gui,"Gui.getDocument(\"%s\").getObject(\"%s\").Visibility=True"
-                         , app->getName(), (*it)->getNameInDocument());
-    }
-}
-
-bool StdCmdToggleObjects::isActive(void)
-{
-    return App::GetApplication().getActiveDocument();
-}
-
-//===========================================================================
-// Std_ShowObjects
-//===========================================================================
-DEF_STD_CMD_A(StdCmdShowObjects)
-
-StdCmdShowObjects::StdCmdShowObjects()
-  : Command("Std_ShowObjects")
-{
-    sGroup        = QT_TR_NOOP("Standard-View");
-    sMenuText     = QT_TR_NOOP("Show all objects");
-    sToolTipText  = QT_TR_NOOP("Show all objects in the document");
-    sStatusTip    = QT_TR_NOOP("Show all objects in the document");
-    sWhatsThis    = "Std_ShowObjects";
-    eType         = Alter3DView;
-}
-
-void StdCmdShowObjects::activated(int iMsg)
-{
-    Q_UNUSED(iMsg);
-    // go through active document
-    Gui::Document* doc = Application::Instance->activeDocument();
-    App::Document* app = doc->getDocument();
-    const std::vector<App::DocumentObject*> obj = app->getObjectsOfType
-        (App::DocumentObject::getClassTypeId());
-
-    for (std::vector<App::DocumentObject*>::const_iterator it=obj.begin();it!=obj.end();++it) {
-        doCommand(Gui,"Gui.getDocument(\"%s\").getObject(\"%s\").Visibility=True"
-                     , app->getName(), (*it)->getNameInDocument());
-    }
-}
-
-bool StdCmdShowObjects::isActive(void)
-{
-    return App::GetApplication().getActiveDocument();
-}
-
-//===========================================================================
-// Std_HideObjects
-//===========================================================================
-DEF_STD_CMD_A(StdCmdHideObjects)
-
-StdCmdHideObjects::StdCmdHideObjects()
-  : Command("Std_HideObjects")
-{
-    sGroup        = QT_TR_NOOP("Standard-View");
-    sMenuText     = QT_TR_NOOP("Hide all objects");
-    sToolTipText  = QT_TR_NOOP("Hide all objects in the document");
-    sStatusTip    = QT_TR_NOOP("Hide all objects in the document");
-    sWhatsThis    = "Std_HideObjects";
-    eType         = Alter3DView;
-}
-
-void StdCmdHideObjects::activated(int iMsg)
-{
-    Q_UNUSED(iMsg);
-    // go through active document
-    Gui::Document* doc = Application::Instance->activeDocument();
-    App::Document* app = doc->getDocument();
-    const std::vector<App::DocumentObject*> obj = app->getObjectsOfType
-        (App::DocumentObject::getClassTypeId());
-
-    for (std::vector<App::DocumentObject*>::const_iterator it=obj.begin();it!=obj.end();++it) {
-        doCommand(Gui,"Gui.getDocument(\"%s\").getObject(\"%s\").Visibility=False"
-                     , app->getName(), (*it)->getNameInDocument());
-    }
-}
-
-bool StdCmdHideObjects::isActive(void)
-{
-    return App::GetApplication().getActiveDocument();
-}
-
-//===========================================================================
-// Std_SetAppearance
-//===========================================================================
-DEF_STD_CMD_A(StdCmdSetAppearance)
-
-StdCmdSetAppearance::StdCmdSetAppearance()
-  : Command("Std_SetAppearance")
-{
-    sGroup        = QT_TR_NOOP("Standard-View");
-    sMenuText     = QT_TR_NOOP("Appearance...");
-    sToolTipText  = QT_TR_NOOP("Sets the display properties of the selected object");
-    sWhatsThis    = "Std_SetAppearance";
-    sStatusTip    = QT_TR_NOOP("Sets the display properties of the selected object");
-    sPixmap       = "Std_Tool1";
-    sAccel        = "Ctrl+D";
-    eType         = Alter3DView;
-}
-
-void StdCmdSetAppearance::activated(int iMsg)
-{
-    Q_UNUSED(iMsg);
-    static QPointer<QDialog> dlg = 0;
-    if (!dlg)
-        dlg = new Gui::Dialog::DlgDisplayPropertiesImp(getMainWindow());
-    dlg->setModal(false);
-    dlg->setAttribute(Qt::WA_DeleteOnClose);
-    dlg->show();
-}
-
-bool StdCmdSetAppearance::isActive(void)
-{
-    return Gui::Selection().size() != 0;
-}
-
-//===========================================================================
-// Std_ViewBottom
-//===========================================================================
-DEF_3DV_CMD(StdCmdViewBottom)
-
-StdCmdViewBottom::StdCmdViewBottom()
-  : Command("Std_ViewBottom")
-{
-    sGroup        = QT_TR_NOOP("Standard-View");
-    sMenuText     = QT_TR_NOOP("Bottom");
-    sToolTipText  = QT_TR_NOOP("Set to bottom view");
-    sWhatsThis    = "Std_ViewBottom";
-    sStatusTip    = QT_TR_NOOP("Set to bottom view");
-    sPixmap       = "view-bottom";
-    sAccel        = "5";
-    eType         = Alter3DView;
-}
-
-void StdCmdViewBottom::activated(int iMsg)
-{
-    Q_UNUSED(iMsg);
-    doCommand(Command::Gui,"Gui.activeDocument().activeView().viewBottom()");
-}
-
-//===========================================================================
-// Std_ViewFront
-//===========================================================================
-DEF_3DV_CMD(StdCmdViewFront)
-
-StdCmdViewFront::StdCmdViewFront()
-  : Command("Std_ViewFront")
-{
-    sGroup        = QT_TR_NOOP("Standard-View");
-    sMenuText     = QT_TR_NOOP("Front");
-    sToolTipText  = QT_TR_NOOP("Set to front view");
-    sWhatsThis    = "Std_ViewFront";
-    sStatusTip    = QT_TR_NOOP("Set to front view");
-    sPixmap       = "view-front";
-    sAccel        = "1";
-    eType         = Alter3DView;
-}
-
-void StdCmdViewFront::activated(int iMsg)
-{
-    Q_UNUSED(iMsg);
-    doCommand(Command::Gui,"Gui.activeDocument().activeView().viewFront()");
-}
-
-//===========================================================================
-// Std_ViewLeft
-//===========================================================================
-DEF_3DV_CMD(StdCmdViewLeft)
-
-StdCmdViewLeft::StdCmdViewLeft()
-  : Command("Std_ViewLeft")
-{
-    sGroup        = QT_TR_NOOP("Standard-View");
-    sMenuText     = QT_TR_NOOP("Left");
-    sToolTipText  = QT_TR_NOOP("Set to left view");
-    sWhatsThis    = "Std_ViewLeft";
-    sStatusTip    = QT_TR_NOOP("Set to left view");
-    sPixmap       = "view-left";
-    sAccel        = "6";
-    eType         = Alter3DView;
-}
-
-void StdCmdViewLeft::activated(int iMsg)
-{
-    Q_UNUSED(iMsg);
-    doCommand(Command::Gui,"Gui.activeDocument().activeView().viewLeft()");
-}
-
-//===========================================================================
-// Std_ViewRear
-//===========================================================================
-DEF_3DV_CMD(StdCmdViewRear)
-
-StdCmdViewRear::StdCmdViewRear()
-  : Command("Std_ViewRear")
-{
-    sGroup        = QT_TR_NOOP("Standard-View");
-    sMenuText     = QT_TR_NOOP("Rear");
-    sToolTipText  = QT_TR_NOOP("Set to rear view");
-    sWhatsThis    = "Std_ViewRear";
-    sStatusTip    = QT_TR_NOOP("Set to rear view");
-    sPixmap       = "view-rear";
-    sAccel        = "4";
-    eType         = Alter3DView;
-}
-
-void StdCmdViewRear::activated(int iMsg)
-{
-    Q_UNUSED(iMsg);
-    doCommand(Command::Gui,"Gui.activeDocument().activeView().viewRear()");
-}
-
-//===========================================================================
-// Std_ViewRight
-//===========================================================================
-DEF_3DV_CMD(StdCmdViewRight)
-
-StdCmdViewRight::StdCmdViewRight()
-  : Command("Std_ViewRight")
-{
-    sGroup        = QT_TR_NOOP("Standard-View");
-    sMenuText     = QT_TR_NOOP("Right");
-    sToolTipText  = QT_TR_NOOP("Set to right view");
-    sWhatsThis    = "Std_ViewRight";
-    sStatusTip    = QT_TR_NOOP("Set to right view");
-    sPixmap       = "view-right";
-    sAccel        = "3";
-    eType         = Alter3DView;
-}
-
-void StdCmdViewRight::activated(int iMsg)
-{
-    Q_UNUSED(iMsg);
-    doCommand(Command::Gui,"Gui.activeDocument().activeView().viewRight()");
-}
-
-//===========================================================================
-// Std_ViewTop
-//===========================================================================
-DEF_3DV_CMD(StdCmdViewTop)
-
-StdCmdViewTop::StdCmdViewTop()
-  : Command("Std_ViewTop")
-{
-    sGroup        = QT_TR_NOOP("Standard-View");
-    sMenuText     = QT_TR_NOOP("Top");
-    sToolTipText  = QT_TR_NOOP("Set to top view");
-    sWhatsThis    = "Std_ViewTop";
-    sStatusTip    = QT_TR_NOOP("Set to top view");
-    sPixmap       = "view-top";
-    sAccel        = "2";
-    eType         = Alter3DView;
-}
-
-void StdCmdViewTop::activated(int iMsg)
-{
-    Q_UNUSED(iMsg);
-    doCommand(Command::Gui,"Gui.activeDocument().activeView().viewTop()");
-}
-
-//===========================================================================
-// Std_ViewAxo
-//===========================================================================
-DEF_3DV_CMD(StdCmdViewAxo)
-
-StdCmdViewAxo::StdCmdViewAxo()
-  : Command("Std_ViewAxo")
-{
-    sGroup      = QT_TR_NOOP("Standard-View");
-    sMenuText   = QT_TR_NOOP("Axonometric");
-    sToolTipText= QT_TR_NOOP("Set to axonometric view");
-    sWhatsThis  = "Std_ViewAxo";
-    sStatusTip  = QT_TR_NOOP("Set to axonometric view");
-    sPixmap     = "view-axonometric";
-    sAccel      = "0";
-    eType         = Alter3DView;
-}
-
-void StdCmdViewAxo::activated(int iMsg)
-{
-    Q_UNUSED(iMsg);
-    doCommand(Command::Gui,"Gui.activeDocument().activeView().viewAxonometric()");
-}
-
-//===========================================================================
-// Std_ViewRotateLeft
-//===========================================================================
-DEF_3DV_CMD(StdCmdViewRotateLeft)
-
-StdCmdViewRotateLeft::StdCmdViewRotateLeft()
-  : Command("Std_ViewRotateLeft")
-{
-    sGroup        = QT_TR_NOOP("Standard-View");
-    sMenuText     = QT_TR_NOOP("Rotate Left");
-    sToolTipText  = QT_TR_NOOP("Rotate the view by 90\xc2\xb0 counter-clockwise");
-    sWhatsThis    = "Std_ViewRotateLeft";
-    sStatusTip    = QT_TR_NOOP("Rotate the view by 90\xc2\xb0 counter-clockwise");
-    sPixmap       = "view-rotate-left";
-    sAccel        = "Shift+Left";
-    eType         = Alter3DView;
-}
-
-void StdCmdViewRotateLeft::activated(int iMsg)
-{
-    Q_UNUSED(iMsg);
-    doCommand(Command::Gui,"Gui.activeDocument().activeView().viewRotateLeft()");
-}
-
-
-//===========================================================================
-// Std_ViewRotateRight
-//===========================================================================
-DEF_3DV_CMD(StdCmdViewRotateRight)
-
-StdCmdViewRotateRight::StdCmdViewRotateRight()
-  : Command("Std_ViewRotateRight")
-{
-    sGroup        = QT_TR_NOOP("Standard-View");
-    sMenuText     = QT_TR_NOOP("Rotate Right");
-    sToolTipText  = QT_TR_NOOP("Rotate the view by 90\xc2\xb0 clockwise");
-    sWhatsThis    = "Std_ViewRotateRight";
-    sStatusTip    = QT_TR_NOOP("Rotate the view by 90\xc2\xb0 clockwise");
-    sPixmap       = "view-rotate-right";
-    sAccel        = "Shift+Right";
-    eType         = Alter3DView;
-}
-
-void StdCmdViewRotateRight::activated(int iMsg)
-{
-    Q_UNUSED(iMsg);
-    doCommand(Command::Gui,"Gui.activeDocument().activeView().viewRotateRight()");
-}
-
-
-//===========================================================================
-// Std_ViewFitAll
-//===========================================================================
-DEF_STD_CMD_A(StdCmdViewFitAll)
-
-StdCmdViewFitAll::StdCmdViewFitAll()
-  : Command("Std_ViewFitAll")
-{
-    sGroup        = QT_TR_NOOP("Standard-View");
-    sMenuText     = QT_TR_NOOP("Fit all");
-    sToolTipText  = QT_TR_NOOP("Fits the whole content on the screen");
-    sWhatsThis    = "Std_ViewFitAll";
-    sStatusTip    = QT_TR_NOOP("Fits the whole content on the screen");
-    sPixmap       = "zoom-all";
-    sAccel        = "V, F";
-    eType         = Alter3DView;
-}
-
-void StdCmdViewFitAll::activated(int iMsg)
-{
-    Q_UNUSED(iMsg);
-    //doCommand(Command::Gui,"Gui.activeDocument().activeView().fitAll()");
-    doCommand(Command::Gui,"Gui.SendMsgToActiveView(\"ViewFit\")");
-}
-
-bool StdCmdViewFitAll::isActive(void)
-{
-    //return isViewOfType(Gui::View3DInventor::getClassTypeId());
-    return getGuiApplication()->sendHasMsgToActiveView("ViewFit");
-}
-
-//===========================================================================
-// Std_ViewFitSelection
-//===========================================================================
-DEF_STD_CMD_A(StdCmdViewFitSelection)
-
-StdCmdViewFitSelection::StdCmdViewFitSelection()
-  : Command("Std_ViewFitSelection")
-{
-    sGroup        = QT_TR_NOOP("Standard-View");
-    sMenuText     = QT_TR_NOOP("Fit selection");
-    sToolTipText  = QT_TR_NOOP("Fits the selected content on the screen");
-    sWhatsThis    = "Std_ViewFitSelection";
-    sStatusTip    = QT_TR_NOOP("Fits the selected content on the screen");
-    sAccel        = "V, S";
-#if QT_VERSION >= 0x040200
-    sPixmap       = "zoom-selection";
-#endif
-    eType         = Alter3DView;
-}
-
-void StdCmdViewFitSelection::activated(int iMsg)
-{
-    Q_UNUSED(iMsg);
-    //doCommand(Command::Gui,"Gui.activeDocument().activeView().fitAll()");
-    doCommand(Command::Gui,"Gui.SendMsgToActiveView(\"ViewSelection\")");
-}
-
-bool StdCmdViewFitSelection::isActive(void)
-{
-  //return isViewOfType(Gui::View3DInventor::getClassTypeId());
-  return getGuiApplication()->sendHasMsgToActiveView("ViewSelection");
-}
-
-//===========================================================================
-// Std_ViewDock
-//===========================================================================
-DEF_STD_CMD_A(StdViewDock)
-
-StdViewDock::StdViewDock()
-  : Command("Std_ViewDock")
-{
-    sGroup       = QT_TR_NOOP("Standard-View");
-    sMenuText    = QT_TR_NOOP("Docked");
-    sToolTipText = QT_TR_NOOP("Display the active view either in fullscreen, in undocked or docked mode");
-    sWhatsThis   = "Std_ViewDock";
-    sStatusTip   = QT_TR_NOOP("Display the active view either in fullscreen, in undocked or docked mode");
-    sAccel       = "V, D";
-    eType        = Alter3DView;
-    bCanLog       = false;
-}
-
-void StdViewDock::activated(int iMsg)
-{
-    Q_UNUSED(iMsg);
-}
-
-bool StdViewDock::isActive(void)
-{
-    MDIView* view = getMainWindow()->activeWindow();
-    return (qobject_cast<View3DInventor*>(view) ? true : false);
-}
-
-//===========================================================================
-// Std_ViewUndock
-//===========================================================================
-DEF_STD_CMD_A(StdViewUndock)
-
-StdViewUndock::StdViewUndock()
-  : Command("Std_ViewUndock")
-{
-    sGroup       = QT_TR_NOOP("Standard-View");
-    sMenuText    = QT_TR_NOOP("Undocked");
-    sToolTipText = QT_TR_NOOP("Display the active view either in fullscreen, in undocked or docked mode");
-    sWhatsThis   = "Std_ViewUndock";
-    sStatusTip   = QT_TR_NOOP("Display the active view either in fullscreen, in undocked or docked mode");
-    sAccel       = "V, U";
-    eType        = Alter3DView;
-    bCanLog       = false;
-}
-
-void StdViewUndock::activated(int iMsg)
-{
-    Q_UNUSED(iMsg);
-}
-
-bool StdViewUndock::isActive(void)
-{
-    MDIView* view = getMainWindow()->activeWindow();
-    return (qobject_cast<View3DInventor*>(view) ? true : false);
-}
-
-//===========================================================================
-// Std_MainFullscreen
-//===========================================================================
-DEF_STD_CMD(StdMainFullscreen)
-
-StdMainFullscreen::StdMainFullscreen()
-  : Command("Std_MainFullscreen")
-{
-    sGroup       = QT_TR_NOOP("Standard-View");
-    sMenuText    = QT_TR_NOOP("Fullscreen");
-    sToolTipText = QT_TR_NOOP("Display the main window in fullscreen mode");
-    sWhatsThis   = "Std_MainFullscreen";
-    sStatusTip   = QT_TR_NOOP("Display the main window in fullscreen mode");
-    sPixmap      = "view-fullscreen";
-    sAccel       = "Alt+F11";
-    eType        = Alter3DView;
-}
-
-void StdMainFullscreen::activated(int iMsg)
-{
-    Q_UNUSED(iMsg);
-    MDIView* view = getMainWindow()->activeWindow();
-
-    if (view)
-        view->setCurrentViewMode(MDIView::Child);
-
-    if (getMainWindow()->isFullScreen())
-        getMainWindow()->showNormal();
-    else
-        getMainWindow()->showFullScreen();
-}
-
-//===========================================================================
-// Std_ViewFullscreen
-//===========================================================================
-DEF_STD_CMD_A(StdViewFullscreen)
-
-StdViewFullscreen::StdViewFullscreen()
-  : Command("Std_ViewFullscreen")
-{
-    sGroup       = QT_TR_NOOP("Standard-View");
-    sMenuText    = QT_TR_NOOP("Fullscreen");
-    sToolTipText = QT_TR_NOOP("Display the active view either in fullscreen, in undocked or docked mode");
-    sWhatsThis   = "Std_ViewFullscreen";
-    sStatusTip   = QT_TR_NOOP("Display the active view either in fullscreen, in undocked or docked mode");
-    sPixmap      = "view-fullscreen";
-    sAccel       = "F11";
-    eType        = Alter3DView;
-    bCanLog       = false;
-}
-
-void StdViewFullscreen::activated(int iMsg)
-{
-    Q_UNUSED(iMsg);
-}
-
-bool StdViewFullscreen::isActive(void)
-{
-    MDIView* view = getMainWindow()->activeWindow();
-    return (qobject_cast<View3DInventor*>(view) ? true : false);
-}
-
-//===========================================================================
-// Std_ViewDockUndockFullscreen
-//===========================================================================
-DEF_STD_CMD_AC(StdViewDockUndockFullscreen)
-
-StdViewDockUndockFullscreen::StdViewDockUndockFullscreen()
-  : Command("Std_ViewDockUndockFullscreen")
-{
-    sGroup       = QT_TR_NOOP("Standard-View");
-    sMenuText    = QT_TR_NOOP("Document window");
-    sToolTipText = QT_TR_NOOP("Display the active view either in fullscreen, in undocked or docked mode");
-    sWhatsThis   = "Std_ViewDockUndockFullscreen";
-    sStatusTip   = QT_TR_NOOP("Display the active view either in fullscreen, in undocked or docked mode");
-    eType        = Alter3DView;
-
-    CommandManager &rcCmdMgr = Application::Instance->commandManager();
-    rcCmdMgr.addCommand(new StdViewDock());
-    rcCmdMgr.addCommand(new StdViewUndock());
-    rcCmdMgr.addCommand(new StdViewFullscreen());
-}
-
-Action * StdViewDockUndockFullscreen::createAction(void)
-{
-    ActionGroup* pcAction = new ActionGroup(this, getMainWindow());
-    pcAction->setDropDownMenu(true);
-    pcAction->setText(QCoreApplication::translate(
-        this->className(), sMenuText));
-
-    CommandManager &rcCmdMgr = Application::Instance->commandManager();
-    Command* cmdD = rcCmdMgr.getCommandByName("Std_ViewDock");
-    Command* cmdU = rcCmdMgr.getCommandByName("Std_ViewUndock");
-    Command* cmdF = rcCmdMgr.getCommandByName("Std_ViewFullscreen");
-    cmdD->addToGroup(pcAction, true);
-    cmdU->addToGroup(pcAction, true);
-    cmdF->addToGroup(pcAction, true);
-
-    return pcAction;
-}
-
-void StdViewDockUndockFullscreen::activated(int iMsg)
-{
-    // Check if main window is in fullscreen mode.
-    if (getMainWindow()->isFullScreen())
-        getMainWindow()->showNormal();
-
-    MDIView* view = getMainWindow()->activeWindow();
-    if (!view) return; // no active view
-
-#if defined(HAVE_QT5_OPENGL)
-    // nothing to do when the view is docked and 'Docked' is pressed
-    if (iMsg == 0 && view->currentViewMode() == MDIView::Child)
-        return;
-    // Change the view mode after an mdi view was already visible doesn't
-    // work well with Qt5 any more because of some strange OpenGL behaviour.
-    // A workaround is to clone the mdi view, set its view mode and delete
-    // the original view.
-    Gui::Document* doc = Gui::Application::Instance->activeDocument();
-    if (doc) {
-        Gui::MDIView* clone = doc->cloneView(view);
-        if (!clone)
-            return;
-
-        const char* ppReturn = 0;
-        if (view->onMsg("GetCamera", &ppReturn)) {
-            std::string sMsg = "SetCamera ";
-            sMsg += ppReturn;
-
-            const char** pReturnIgnore=0;
-            clone->onMsg(sMsg.c_str(), pReturnIgnore);
-        }
-
-        if (iMsg==0) {
-            getMainWindow()->addWindow(clone);
-        }
-        else if (iMsg==1) {
-            if (view->currentViewMode() == MDIView::TopLevel)
-                getMainWindow()->addWindow(clone);
-            else
-                clone->setCurrentViewMode(MDIView::TopLevel);
-        }
-        else if (iMsg==2) {
-            if (view->currentViewMode() == MDIView::FullScreen)
-                getMainWindow()->addWindow(clone);
-            else
-                clone->setCurrentViewMode(MDIView::FullScreen);
-        }
-
-        // destroy the old view
-        view->deleteSelf();
-    }
-#else
-    if (iMsg==0) {
-        view->setCurrentViewMode(MDIView::Child);
-    }
-    else if (iMsg==1) {
-        if (view->currentViewMode() == MDIView::TopLevel)
-            view->setCurrentViewMode(MDIView::Child);
-        else
-            view->setCurrentViewMode(MDIView::TopLevel);
-    }
-    else if (iMsg==2) {
-        if (view->currentViewMode() == MDIView::FullScreen)
-            view->setCurrentViewMode(MDIView::Child);
-        else
-            view->setCurrentViewMode(MDIView::FullScreen);
-    }
-#endif
-}
-
-bool StdViewDockUndockFullscreen::isActive(void)
-{
-    MDIView* view = getMainWindow()->activeWindow();
-    if (qobject_cast<View3DInventor*>(view)) {
-        // update the action group if needed
-        ActionGroup* pActGrp = qobject_cast<ActionGroup*>(_pcAction);
-        if (pActGrp) {
-            int index = pActGrp->checkedAction();
-            int mode = (int)(view->currentViewMode());
-            if (index != mode) {
-                // active window has changed with another view mode
-                pActGrp->setCheckedAction(mode);
-            }
-        }
-
-        return true;
-    }
-
-    return false;
-}
-
-
-//===========================================================================
-// Std_ViewVR
-//===========================================================================
-DEF_STD_CMD_A(StdCmdViewVR)
-
-StdCmdViewVR::StdCmdViewVR()
-  : Command("Std_ViewVR")
-{
-    sGroup        = QT_TR_NOOP("Standard-View");
-    sMenuText     = QT_TR_NOOP("FreeCAD-VR");
-    sToolTipText  = QT_TR_NOOP("Extend the FreeCAD 3D Window to a Oculus Rift");
-    sWhatsThis    = "Std_ViewVR";
-    sStatusTip    = QT_TR_NOOP("Extend the FreeCAD 3D Window to a Oculus Rift");
-    eType         = Alter3DView;
-}
-
-void StdCmdViewVR::activated(int iMsg)
-{
-    Q_UNUSED(iMsg);
-  //doCommand(Command::Gui,"Gui.activeDocument().activeView().fitAll()");
-   doCommand(Command::Gui,"Gui.SendMsgToActiveView(\"ViewVR\")");
-}
-
-bool StdCmdViewVR::isActive(void)
-{
-   return getGuiApplication()->sendHasMsgToActiveView("ViewVR");
-}
-
-
-
-//===========================================================================
-// Std_ViewScreenShot
-//===========================================================================
-DEF_STD_CMD_A(StdViewScreenShot)
-
-StdViewScreenShot::StdViewScreenShot()
-  : Command("Std_ViewScreenShot")
-{
-    sGroup      = QT_TR_NOOP("Standard-View");
-    sMenuText   = QT_TR_NOOP("Save picture...");
-    sToolTipText= QT_TR_NOOP("Creates a screenshot of the active view");
-    sWhatsThis  = "Std_ViewScreenShot";
-    sStatusTip  = QT_TR_NOOP("Creates a screenshot of the active view");
-    sPixmap     = "camera-photo";
-    eType         = Alter3DView;
-}
-
-void StdViewScreenShot::activated(int iMsg)
-{
-    Q_UNUSED(iMsg);
-    View3DInventor* view = qobject_cast<View3DInventor*>(getMainWindow()->activeWindow());
-    if (view) {
-        QStringList formats;
-        SbViewportRegion vp(view->getViewer()->getSoRenderManager()->getViewportRegion());
-        {
-            SoQtOffscreenRenderer rd(vp);
-            formats = rd.getWriteImageFiletypeInfo();
-        }
-
-        Base::Reference<ParameterGrp> hExt = App::GetApplication().GetUserParameter().GetGroup("BaseApp")
-                                   ->GetGroup("Preferences")->GetGroup("General");
-        QString ext = QString::fromLatin1(hExt->GetASCII("OffscreenImageFormat").c_str());
-        int backtype = hExt->GetInt("OffscreenImageBackground",0);
-
-        QStringList filter;
-        QString selFilter;
-        for (QStringList::Iterator it = formats.begin(); it != formats.end(); ++it) {
-            filter << QString::fromLatin1("%1 %2 (*.%3)").arg((*it).toUpper()).
-                arg(QObject::tr("files")).arg((*it).toLower());
-            if (ext == *it)
-                selFilter = filter.last();
-        }
-
-        FileOptionsDialog fd(getMainWindow(), 0);
-        fd.setFileMode(QFileDialog::AnyFile);
-        fd.setAcceptMode(QFileDialog::AcceptSave);
-        fd.setWindowTitle(QObject::tr("Save picture"));
-        fd.setNameFilters(filter);
-        if (!selFilter.isEmpty())
-            fd.selectNameFilter(selFilter);
-
-        // create the image options widget
-        DlgSettingsImageImp* opt = new DlgSettingsImageImp(&fd);
-        SbVec2s sz = vp.getWindowSize();
-        opt->setImageSize((int)sz[0], (int)sz[1]);
-        opt->setBackgroundType(backtype);
-
-        fd.setOptionsWidget(FileOptionsDialog::ExtensionRight, opt);
-        fd.setConfirmOverwrite(true);
-        opt->onSelectedFilter(fd.selectedNameFilter());
-        QObject::connect(&fd, SIGNAL(filterSelected(const QString&)),
-                         opt, SLOT(onSelectedFilter(const QString&)));
-
-        if (fd.exec() == QDialog::Accepted) {
-            selFilter = fd.selectedNameFilter();
-            QString fn = fd.selectedFiles().front();
-            // We must convert '\' path separators to '/' before otherwise
-            // Python would interpret them as escape sequences.
-            fn.replace(QLatin1Char('\\'), QLatin1Char('/'));
-
-            Gui::WaitCursor wc;
-
-            // get the defined values
-            int w = opt->imageWidth();
-            int h = opt->imageHeight();
-
-            // search for the matching format
-            QString format = formats.front(); // take the first as default
-            for (QStringList::Iterator it = formats.begin(); it != formats.end(); ++it) {
-                if (selFilter.startsWith((*it).toUpper())) {
-                    format = *it;
-                    break;
-                }
-            }
-
-            hExt->SetASCII("OffscreenImageFormat", (const char*)format.toLatin1());
-
-            // which background chosen
-            const char* background;
-            switch(opt->backgroundType()){
-                case 0:  background="Current"; break;
-                case 1:  background="White"; break;
-                case 2:  background="Black"; break;
-                case 3:  background="Transparent"; break;
-                default: background="Current"; break;
-            }
-            hExt->SetInt("OffscreenImageBackground",opt->backgroundType());
-
-            QString comment = opt->comment();
-            if (!comment.isEmpty()) {
-                // Replace newline escape sequence trough '\\n' string to build one big string,
-                // otherwise Python would interpret it as an invalid command.
-                // Python does the decoding for us.
-                QStringList lines = comment.split(QLatin1String("\n"), QString::KeepEmptyParts );
-                    comment = lines.join(QLatin1String("\\n"));
-                doCommand(Gui,"Gui.activeDocument().activeView().saveImage('%s',%d,%d,'%s','%s')",
-                            fn.toUtf8().constData(),w,h,background,comment.toUtf8().constData());
-            }
-            else {
-                doCommand(Gui,"Gui.activeDocument().activeView().saveImage('%s',%d,%d,'%s')",
-                            fn.toUtf8().constData(),w,h,background);
-            }
-
-            // When adding a watermark check if the image could be created
-            if (opt->addWatermark()) {
-                QFileInfo fi(fn);
-                QPixmap pixmap;
-                if (fi.exists() && pixmap.load(fn)) {
-                    QString name = qApp->applicationName();
-                    std::map<std::string, std::string>& config = App::Application::Config();
-                    QString url  = QString::fromLatin1(config["MaintainerUrl"].c_str());
-                    url = QUrl(url).host();
-
-                    QPixmap appicon = Gui::BitmapFactory().pixmap(config["AppIcon"].c_str());
-
-                    QPainter painter;
-                    painter.begin(&pixmap);
-
-                    painter.drawPixmap(8, h-15-appicon.height(), appicon);
-
-                    QFont font = painter.font();
-                    font.setPointSize(20);
-
-                    int n = QFontMetrics(font).width(name);
-                    int h = pixmap.height();
-
-                    painter.setFont(font);
-                    painter.drawText(8+appicon.width(), h-24, name);
-
-                    font.setPointSize(12);
-                    int u = QFontMetrics(font).width(url);
-                    painter.setFont(font);
-                    painter.drawText(8+appicon.width()+n-u, h-9, url);
-
-                    painter.end();
-                    pixmap.save(fn);
-                }
-            }
-        }
-    }
-}
-
-bool StdViewScreenShot::isActive(void)
-{
-    return isViewOfType(Gui::View3DInventor::getClassTypeId());
-}
-
-
-//===========================================================================
-// Std_ViewCreate
-//===========================================================================
-DEF_STD_CMD_A(StdCmdViewCreate)
-
-StdCmdViewCreate::StdCmdViewCreate()
-  : Command("Std_ViewCreate")
-{
-    sGroup      = QT_TR_NOOP("Standard-View");
-    sMenuText   = QT_TR_NOOP("Create new view");
-    sToolTipText= QT_TR_NOOP("Creates a new view window for the active document");
-    sWhatsThis  = "Std_ViewCreate";
-    sStatusTip  = QT_TR_NOOP("Creates a new view window for the active document");
-    sPixmap     = "window-new";
-    eType         = Alter3DView;
-}
-
-void StdCmdViewCreate::activated(int iMsg)
-{
-    Q_UNUSED(iMsg);
-    getActiveGuiDocument()->createView(View3DInventor::getClassTypeId());
-    getActiveGuiDocument()->getActiveView()->viewAll();
-}
-
-bool StdCmdViewCreate::isActive(void)
-{
-    return (getActiveGuiDocument()!=NULL);
-}
-
-//===========================================================================
-// Std_ToggleNavigation
-//===========================================================================
-DEF_STD_CMD_A(StdCmdToggleNavigation)
-
-StdCmdToggleNavigation::StdCmdToggleNavigation()
-  : Command("Std_ToggleNavigation")
-{
-    sGroup        = QT_TR_NOOP("Standard-View");
-    sMenuText     = QT_TR_NOOP("Toggle navigation/Edit mode");
-    sToolTipText  = QT_TR_NOOP("Toggle between navigation and edit mode");
-    sStatusTip    = QT_TR_NOOP("Toggle between navigation and edit mode");
-    sWhatsThis    = "Std_ToggleNavigation";
-  //iAccel        = Qt::SHIFT+Qt::Key_Space;
-    sAccel        = "Esc";
-    eType         = Alter3DView;
-}
-
-void StdCmdToggleNavigation::activated(int iMsg)
-{
-    Q_UNUSED(iMsg);
-    Gui::MDIView* view = Gui::getMainWindow()->activeWindow();
-    if (view && view->isDerivedFrom(Gui::View3DInventor::getClassTypeId())) {
-        Gui::View3DInventorViewer* viewer = static_cast<Gui::View3DInventor*>(view)->getViewer();
-        SbBool toggle = viewer->isRedirectedToSceneGraph();
-        viewer->setRedirectToSceneGraph(!toggle);
-    }
-}
-
-bool StdCmdToggleNavigation::isActive(void)
-{
-    //#0001087: Inventor Navigation continues with released Mouse Button
-    //This happens because 'Esc' is also used to close the task dialog.
-    //Add also new method 'isRedirectToSceneGraphEnabled' to explicitly
-    //check if this is allowed.
-    if (Gui::Control().activeDialog())
-        return false;
-    Gui::MDIView* view = Gui::getMainWindow()->activeWindow();
-    if (view && view->isDerivedFrom(Gui::View3DInventor::getClassTypeId())) {
-        Gui::View3DInventorViewer* viewer = static_cast<Gui::View3DInventor*>(view)->getViewer();
-        return viewer->isEditing() && viewer->isRedirectToSceneGraphEnabled();
-    }
-    return false;
-}
-
-
-
-#if 0 // old Axis command
-// Command to show/hide axis cross
-class StdCmdAxisCross : public Gui::Command
-{
-private:
-    SoShapeScale* axisCross;
-    SoGroup* axisGroup;
-public:
-    StdCmdAxisCross() : Command("Std_AxisCross"), axisCross(0), axisGroup(0)
-    {
-        sGroup        = QT_TR_NOOP("Standard-View");
-        sMenuText     = QT_TR_NOOP("Toggle axis cross");
-        sToolTipText  = QT_TR_NOOP("Toggle axis cross");
-        sStatusTip    = QT_TR_NOOP("Toggle axis cross");
-        sWhatsThis    = "Std_AxisCross";
-    }
-    ~StdCmdAxisCross()
-    {
-        if (axisGroup)
-            axisGroup->unref();
-        if (axisCross)
-            axisCross->unref();
-    }
-    const char* className() const
-    { return "StdCmdAxisCross"; }
-
-    Action * createAction(void)
-    {
-        axisCross = new Gui::SoShapeScale;
-        axisCross->ref();
-        Gui::SoAxisCrossKit* axisKit = new Gui::SoAxisCrossKit();
-        axisKit->set("xAxis.appearance.drawStyle", "lineWidth 2");
-        axisKit->set("yAxis.appearance.drawStyle", "lineWidth 2");
-        axisKit->set("zAxis.appearance.drawStyle", "lineWidth 2");
-        axisCross->setPart("shape", axisKit);
-        axisGroup = new SoSkipBoundingGroup;
-        axisGroup->ref();
-        axisGroup->addChild(axisCross);
-
-        Action *pcAction = Gui::Command::createAction();
-        pcAction->setCheckable(true);
-        return pcAction;
-    }
-
-protected:
-    void activated(int iMsg)
-    {
-        float scale = 1.0f;
-
-        Gui::View3DInventor* view = qobject_cast<Gui::View3DInventor*>
-            (getMainWindow()->activeWindow());
-        if (view) {
-            SoNode* scene = view->getViewer()->getSceneGraph();
-            SoSeparator* sep = static_cast<SoSeparator*>(scene);
-            bool hasaxis = (sep->findChild(axisGroup) != -1);
-            if (iMsg > 0 && !hasaxis) {
-                axisCross->scaleFactor = scale;
-                sep->addChild(axisGroup);
-            }
-            else if (iMsg == 0 && hasaxis) {
-                sep->removeChild(axisGroup);
-            }
-        }
-    }
-
-    bool isActive(void)
-    {
-        Gui::View3DInventor* view = qobject_cast<View3DInventor*>(Gui::getMainWindow()->activeWindow());
-        if (view) {
-            Gui::View3DInventorViewer* viewer = view->getViewer();
-            if (!viewer)
-                return false; // no active viewer
-            SoGroup* group = dynamic_cast<SoGroup*>(viewer->getSceneGraph());
-            if (!group)
-                return false; // empty scene graph
-            bool hasaxis = group->findChild(axisGroup) != -1;
-            if (_pcAction->isChecked() != hasaxis)
-                _pcAction->setChecked(hasaxis);
-            return true;
-        }
-        else {
-            if (_pcAction->isChecked())
-                _pcAction->setChecked(false);
-            return false;
-        }
-    }
-};
-#else
-//===========================================================================
-// Std_ViewExample1
-//===========================================================================
-DEF_STD_CMD_A(StdCmdAxisCross)
-
-StdCmdAxisCross::StdCmdAxisCross()
-  : Command("Std_AxisCross")
-{
-        sGroup        = QT_TR_NOOP("Standard-View");
-        sMenuText     = QT_TR_NOOP("Toggle axis cross");
-        sToolTipText  = QT_TR_NOOP("Toggle axis cross");
-        sStatusTip    = QT_TR_NOOP("Toggle axis cross");
-        sWhatsThis    = "Std_AxisCross";
-}
-
-void StdCmdAxisCross::activated(int iMsg)
-{
-    Q_UNUSED(iMsg);
-    Gui::View3DInventor* view = qobject_cast<View3DInventor*>(Gui::getMainWindow()->activeWindow());
-    if (view) {
-        if(view->getViewer()->hasAxisCross()== false)
-            doCommand(Command::Gui,"Gui.ActiveDocument.ActiveView.setAxisCross(True)");
-        else
-            doCommand(Command::Gui,"Gui.ActiveDocument.ActiveView.setAxisCross(False)");
-    }
-}
-
-bool StdCmdAxisCross::isActive(void)
-{
-    Gui::View3DInventor* view = qobject_cast<View3DInventor*>(Gui::getMainWindow()->activeWindow());
-    if (view && view->getViewer()->hasAxisCross()) {
-        if (!_pcAction->isChecked())
-            _pcAction->setChecked(true);
-    }
-    else {
-        if (_pcAction->isChecked())
-            _pcAction->setChecked(false);
-    }
-    if (view ) return true;
-    return false;
-
-}
-
-#endif
-
-//===========================================================================
-// Std_ViewExample1
-//===========================================================================
-DEF_STD_CMD_A(StdCmdViewExample1)
-
-StdCmdViewExample1::StdCmdViewExample1()
-  : Command("Std_ViewExample1")
-{
-    sGroup        = QT_TR_NOOP("Standard-View");
-    sMenuText     = QT_TR_NOOP("Inventor example #1");
-    sToolTipText  = QT_TR_NOOP("Shows a 3D texture with manipulator");
-    sWhatsThis    = "Std_ViewExample1";
-    sStatusTip    = QT_TR_NOOP("Shows a 3D texture with manipulator");
-    sPixmap       = "Std_Tool1";
-    eType         = Alter3DView;
-}
-
-void StdCmdViewExample1::activated(int iMsg)
-{
-    Q_UNUSED(iMsg);
-    doCommand(Command::Gui,"Gui.SendMsgToActiveView(\"Example1\")");
-}
-
-bool StdCmdViewExample1::isActive(void)
-{
-    return getGuiApplication()->sendHasMsgToActiveView("Example1");
-}
-
-//===========================================================================
-// Std_ViewExample2
-//===========================================================================
-DEF_STD_CMD_A(StdCmdViewExample2)
-
-StdCmdViewExample2::StdCmdViewExample2()
-  : Command("Std_ViewExample2")
-{
-    sGroup        = QT_TR_NOOP("Standard-View");
-    sMenuText     = QT_TR_NOOP("Inventor example #2");
-    sToolTipText  = QT_TR_NOOP("Shows spheres and drag-lights");
-    sWhatsThis    = "Std_ViewExample2";
-    sStatusTip    = QT_TR_NOOP("Shows spheres and drag-lights");
-    sPixmap       = "Std_Tool2";
-    eType         = Alter3DView;
-}
-
-void StdCmdViewExample2::activated(int iMsg)
-{
-    Q_UNUSED(iMsg);
-    doCommand(Command::Gui,"Gui.SendMsgToActiveView(\"Example2\")");
-}
-
-bool StdCmdViewExample2::isActive(void)
-{
-    return getGuiApplication()->sendHasMsgToActiveView("Example2");
-}
-
-//===========================================================================
-// Std_ViewExample3
-//===========================================================================
-DEF_STD_CMD_A(StdCmdViewExample3)
-
-StdCmdViewExample3::StdCmdViewExample3()
-  : Command("Std_ViewExample3")
-{
-    sGroup        = QT_TR_NOOP("Standard-View");
-    sMenuText     = QT_TR_NOOP("Inventor example #3");
-    sToolTipText  = QT_TR_NOOP("Shows a animated texture");
-    sWhatsThis    = "Std_ViewExample3";
-    sStatusTip    = QT_TR_NOOP("Shows a animated texture");
-    sPixmap       = "Std_Tool3";
-    eType         = Alter3DView;
-}
-
-void StdCmdViewExample3::activated(int iMsg)
-{
-    Q_UNUSED(iMsg);
-    doCommand(Command::Gui,"Gui.SendMsgToActiveView(\"Example3\")");
-}
-
-bool StdCmdViewExample3::isActive(void)
-{
-    return getGuiApplication()->sendHasMsgToActiveView("Example3");
-}
-
-
-//===========================================================================
-// Std_ViewIvStereoOff
-//===========================================================================
-DEF_STD_CMD_A(StdCmdViewIvStereoOff)
-
-StdCmdViewIvStereoOff::StdCmdViewIvStereoOff()
-  : Command("Std_ViewIvStereoOff")
-{
-    sGroup        = QT_TR_NOOP("Standard-View");
-    sMenuText     = QT_TR_NOOP("Stereo Off");
-    sToolTipText  = QT_TR_NOOP("Switch stereo viewing off");
-    sWhatsThis    = "Std_ViewIvStereoOff";
-    sStatusTip    = QT_TR_NOOP("Switch stereo viewing off");
-    sPixmap       = "Std_Tool6";
-    eType         = Alter3DView;
-}
-
-void StdCmdViewIvStereoOff::activated(int iMsg)
-{
-    Q_UNUSED(iMsg);
-    doCommand(Command::Gui,"Gui.activeDocument().activeView().setStereoType(\"None\")");
-}
-
-bool StdCmdViewIvStereoOff::isActive(void)
-{
-    return getGuiApplication()->sendHasMsgToActiveView("SetStereoOff");
-}
-
-
-//===========================================================================
-// Std_ViewIvStereoRedGreen
-//===========================================================================
-DEF_STD_CMD_A(StdCmdViewIvStereoRedGreen)
-
-StdCmdViewIvStereoRedGreen::StdCmdViewIvStereoRedGreen()
-  : Command("Std_ViewIvStereoRedGreen")
-{
-    sGroup        = QT_TR_NOOP("Standard-View");
-    sMenuText     = QT_TR_NOOP("Stereo red/cyan");
-    sToolTipText  = QT_TR_NOOP("Switch stereo viewing to red/cyan");
-    sWhatsThis    = "Std_ViewIvStereoRedGreen";
-    sStatusTip    = QT_TR_NOOP("Switch stereo viewing to red/cyan");
-    sPixmap       = "Std_Tool7";
-    eType         = Alter3DView;
-}
-
-void StdCmdViewIvStereoRedGreen::activated(int iMsg)
-{
-    Q_UNUSED(iMsg);
-    doCommand(Command::Gui,"Gui.activeDocument().activeView().setStereoType(\"Anaglyph\")");
-}
-
-bool StdCmdViewIvStereoRedGreen::isActive(void)
-{
-    return getGuiApplication()->sendHasMsgToActiveView("SetStereoRedGreen");
-}
-
-//===========================================================================
-// Std_ViewIvStereoQuadBuff
-//===========================================================================
-DEF_STD_CMD_A(StdCmdViewIvStereoQuadBuff)
-
-StdCmdViewIvStereoQuadBuff::StdCmdViewIvStereoQuadBuff()
-  : Command("Std_ViewIvStereoQuadBuff")
-{
-    sGroup        = QT_TR_NOOP("Standard-View");
-    sMenuText     = QT_TR_NOOP("Stereo quad buffer");
-    sToolTipText  = QT_TR_NOOP("Switch stereo viewing to quad buffer");
-    sWhatsThis    = "Std_ViewIvStereoQuadBuff";
-    sStatusTip    = QT_TR_NOOP("Switch stereo viewing to quad buffer");
-    sPixmap       = "Std_Tool7";
-    eType         = Alter3DView;
-}
-
-void StdCmdViewIvStereoQuadBuff::activated(int iMsg)
-{
-    Q_UNUSED(iMsg);
-    doCommand(Command::Gui,"Gui.activeDocument().activeView().setStereoType(\"QuadBuffer\")");
-}
-
-bool StdCmdViewIvStereoQuadBuff::isActive(void)
-{
-    return getGuiApplication()->sendHasMsgToActiveView("SetStereoQuadBuff");
-}
-
-//===========================================================================
-// Std_ViewIvStereoInterleavedRows
-//===========================================================================
-DEF_STD_CMD_A(StdCmdViewIvStereoInterleavedRows)
-
-StdCmdViewIvStereoInterleavedRows::StdCmdViewIvStereoInterleavedRows()
-  : Command("Std_ViewIvStereoInterleavedRows")
-{
-    sGroup        = QT_TR_NOOP("Standard-View");
-    sMenuText     = QT_TR_NOOP("Stereo Interleaved Rows");
-    sToolTipText  = QT_TR_NOOP("Switch stereo viewing to Interleaved Rows");
-    sWhatsThis    = "Std_ViewIvStereoInterleavedRows";
-    sStatusTip    = QT_TR_NOOP("Switch stereo viewing to Interleaved Rows");
-    sPixmap       = "Std_Tool7";
-    eType         = Alter3DView;
-}
-
-void StdCmdViewIvStereoInterleavedRows::activated(int iMsg)
-{
-    Q_UNUSED(iMsg);
-    doCommand(Command::Gui,"Gui.activeDocument().activeView().setStereoType(\"InterleavedRows\")");
-}
-
-bool StdCmdViewIvStereoInterleavedRows::isActive(void)
-{
-    return getGuiApplication()->sendHasMsgToActiveView("SetStereoInterleavedRows");
-}
-
-//===========================================================================
-// Std_ViewIvStereoInterleavedColumns
-//===========================================================================
-DEF_STD_CMD_A(StdCmdViewIvStereoInterleavedColumns)
-
-StdCmdViewIvStereoInterleavedColumns::StdCmdViewIvStereoInterleavedColumns()
-  : Command("Std_ViewIvStereoInterleavedColumns")
-{
-    sGroup        = QT_TR_NOOP("Standard-View");
-    sMenuText     = QT_TR_NOOP("Stereo Interleaved Columns");
-    sToolTipText  = QT_TR_NOOP("Switch stereo viewing to Interleaved Columns");
-    sWhatsThis    = "Std_ViewIvStereoInterleavedColumns";
-    sStatusTip    = QT_TR_NOOP("Switch stereo viewing to Interleaved Columns");
-    sPixmap       = "Std_Tool7";
-    eType         = Alter3DView;
-}
-
-void StdCmdViewIvStereoInterleavedColumns::activated(int iMsg)
-{
-    Q_UNUSED(iMsg);
-    doCommand(Command::Gui,"Gui.activeDocument().activeView().setStereoType(\"InterleavedColumns\")");
-}
-
-bool StdCmdViewIvStereoInterleavedColumns::isActive(void)
-{
-    return getGuiApplication()->sendHasMsgToActiveView("SetStereoInterleavedColumns");
-}
-
-
-//===========================================================================
-// Std_ViewIvIssueCamPos
-//===========================================================================
-DEF_STD_CMD_A(StdCmdViewIvIssueCamPos)
-
-StdCmdViewIvIssueCamPos::StdCmdViewIvIssueCamPos()
-  : Command("Std_ViewIvIssueCamPos")
-{
-    sGroup        = QT_TR_NOOP("Standard-View");
-    sMenuText     = QT_TR_NOOP("Issue camera position");
-    sToolTipText  = QT_TR_NOOP("Issue the camera position to the console and to a macro, to easily recall this position");
-    sWhatsThis    = "Std_ViewIvIssueCamPos";
-    sStatusTip    = QT_TR_NOOP("Issue the camera position to the console and to a macro, to easily recall this position");
-    sPixmap       = "Std_Tool8";
-    eType         = Alter3DView;
-}
-
-void StdCmdViewIvIssueCamPos::activated(int iMsg)
-{
-    Q_UNUSED(iMsg);
-    std::string Temp,Temp2;
-    std::string::size_type pos;
-
-    const char* ppReturn=0;
-    getGuiApplication()->sendMsgToActiveView("GetCamera",&ppReturn);
-
-    // remove the #inventor line...
-    Temp2 = ppReturn;
-    pos = Temp2.find_first_of("\n");
-    Temp2.erase(0,pos);
-
-    // remove all returns
-    while((pos=Temp2.find('\n')) != std::string::npos)
-        Temp2.replace(pos,1," ");
-
-    // build up the command string
-    Temp += "Gui.SendMsgToActiveView(\"SetCamera ";
-    Temp += Temp2;
-    Temp += "\")";
-
-    Base::Console().Message("%s\n",Temp2.c_str());
-    getGuiApplication()->macroManager()->addLine(MacroManager::Gui,Temp.c_str());
-}
-
-bool StdCmdViewIvIssueCamPos::isActive(void)
-{
-    return getGuiApplication()->sendHasMsgToActiveView("GetCamera");
-}
-
-
-//===========================================================================
-// Std_ViewZoomIn
-//===========================================================================
-DEF_STD_CMD_A(StdViewZoomIn)
-
-StdViewZoomIn::StdViewZoomIn()
-  : Command("Std_ViewZoomIn")
-{
-    sGroup        = QT_TR_NOOP("Standard-View");
-    sMenuText     = QT_TR_NOOP("Zoom In");
-    sToolTipText  = QT_TR_NOOP("Zoom In");
-    sWhatsThis    = "Std_ViewZoomIn";
-    sStatusTip    = QT_TR_NOOP("Zoom In");
-#if QT_VERSION >= 0x040200
-    sPixmap       = "zoom-in";
-#endif
-    sAccel        = keySequenceToAccel(QKeySequence::ZoomIn);
-    eType         = Alter3DView;
-}
-
-void StdViewZoomIn::activated(int iMsg)
-{
-    Q_UNUSED(iMsg);
-    View3DInventor* view = qobject_cast<View3DInventor*>(getMainWindow()->activeWindow());
-    if ( view ) {
-        View3DInventorViewer* viewer = view->getViewer();
-        viewer->navigationStyle()->zoomIn();
-    }
-}
-
-bool StdViewZoomIn::isActive(void)
-{
-    return (qobject_cast<View3DInventor*>(getMainWindow()->activeWindow()));
-}
-
-//===========================================================================
-// Std_ViewZoomOut
-//===========================================================================
-DEF_STD_CMD_A(StdViewZoomOut)
-
-StdViewZoomOut::StdViewZoomOut()
-  : Command("Std_ViewZoomOut")
-{
-    sGroup        = QT_TR_NOOP("Standard-View");
-    sMenuText     = QT_TR_NOOP("Zoom Out");
-    sToolTipText  = QT_TR_NOOP("Zoom Out");
-    sWhatsThis    = "Std_ViewZoomOut";
-    sStatusTip    = QT_TR_NOOP("Zoom Out");
-#if QT_VERSION >= 0x040200
-    sPixmap       = "zoom-out";
-#endif
-    sAccel        = keySequenceToAccel(QKeySequence::ZoomOut);
-    eType         = Alter3DView;
-}
-
-void StdViewZoomOut::activated(int iMsg)
-{
-    Q_UNUSED(iMsg);
-    View3DInventor* view = qobject_cast<View3DInventor*>(getMainWindow()->activeWindow());
-    if (view) {
-        View3DInventorViewer* viewer = view->getViewer();
-        viewer->navigationStyle()->zoomOut();
-    }
-}
-
-bool StdViewZoomOut::isActive(void)
-{
-    return (qobject_cast<View3DInventor*>(getMainWindow()->activeWindow()));
-}
-
-//===========================================================================
-// Std_ViewBoxZoom
-//===========================================================================
-DEF_3DV_CMD(StdViewBoxZoom)
-
-StdViewBoxZoom::StdViewBoxZoom()
-  : Command("Std_ViewBoxZoom")
-{
-    sGroup        = QT_TR_NOOP("Standard-View");
-    sMenuText     = QT_TR_NOOP("Box zoom");
-    sToolTipText  = QT_TR_NOOP("Box zoom");
-    sWhatsThis    = "Std_ViewBoxZoom";
-    sStatusTip    = QT_TR_NOOP("Box zoom");
-#if QT_VERSION >= 0x040200
-    sPixmap       = "zoom-border";
-#endif
-    sAccel        = "Ctrl+B";
-    eType         = Alter3DView;
-}
-
-void StdViewBoxZoom::activated(int iMsg)
-{
-    Q_UNUSED(iMsg);
-    View3DInventor* view = qobject_cast<View3DInventor*>(getMainWindow()->activeWindow());
-    if ( view ) {
-        View3DInventorViewer* viewer = view->getViewer();
-        if (!viewer->isSelecting())
-            viewer->startSelection(View3DInventorViewer::BoxZoom);
-    }
-}
-
-//===========================================================================
-// Std_BoxSelection
-//===========================================================================
-DEF_3DV_CMD(StdBoxSelection)
-
-StdBoxSelection::StdBoxSelection()
-  : Command("Std_BoxSelection")
-{
-    sGroup        = QT_TR_NOOP("Standard-View");
-    sMenuText     = QT_TR_NOOP("Box selection");
-    sToolTipText  = QT_TR_NOOP("Box selection");
-    sWhatsThis    = "Std_BoxSelection";
-    sStatusTip    = QT_TR_NOOP("Box selection");
-#if QT_VERSION >= 0x040200
-    sPixmap       = "edit-select-box";
-#endif
-    sAccel        = "Shift+B";
-    eType         = AlterSelection;
-}
-
-typedef enum { CENTER, INTERSECT } SelectionMode;
-
-static std::vector<std::string> getBoxSelection(
-        ViewProviderDocumentObject *vp, SelectionMode mode, bool selectElement,
-        const Base::ViewProjMethod &proj, const Base::Polygon2d &polygon,
-        const Base::Matrix4D &mat, bool transform=true, int depth=0)
-{
-    std::vector<std::string> ret;
-    auto obj = vp->getObject();
-    if(!obj || !obj->getNameInDocument())
-        return ret;
-
-    // DO NOT check this view object Visibility, let the caller do this. Because
-    // we may be called by upper object hierarchy that manages our visibility.
-
-    auto bbox3 = vp->getBoundingBox(0,transform);
-    if(!bbox3.IsValid())
-        return ret;
-
-    auto bbox = bbox3.Transformed(mat).ProjectBox(&proj);
-
-    // check if both two boundary points are inside polygon, only
-    // valid since we know the given polygon is a box.
-    if(polygon.Contains(Base::Vector2d(bbox.MinX,bbox.MinY)) && 
-       polygon.Contains(Base::Vector2d(bbox.MaxX,bbox.MaxY))) 
-    {
-        ret.emplace_back("");
-        return ret;
-    }
-
-    if(!bbox.Intersect(polygon)) 
-        return ret;
-
-    const auto &subs = obj->getSubObjects(App::DocumentObject::GS_SELECT);
-    if(subs.empty()) {
-        if(!selectElement) {
-            if(mode==INTERSECT || bbox.Contains(bbox.GetCenter()))
-                ret.emplace_back("");
-            return ret;
-        }
-        Base::PyGILStateLocker lock;
-        PyObject *pyobj = 0;
-        Base::Matrix4D matCopy(mat);
-        obj->getSubObject(0,&pyobj,&matCopy,transform,depth);
-        if(!pyobj)
-            return ret;
-        Py::Object pyobject(pyobj,true);
-        if(!PyObject_TypeCheck(pyobj,&Data::ComplexGeoDataPy::Type))
-            return ret;
-        auto data = static_cast<Data::ComplexGeoDataPy*>(pyobj)->getComplexGeoDataPtr();
-        for(auto type : data->getElementTypes()) {
-            size_t count = data->countSubElements(type);
-            if(!count)
-                continue;
-            for(size_t i=1;i<=count;++i) {
-                std::string element(type);
-                element += std::to_string(i);
-                std::unique_ptr<Data::Segment> segment(data->getSubElementByName(element.c_str()));
-                if(!segment)
-                    continue;
-                std::vector<Base::Vector3d> points;
-                std::vector<Data::ComplexGeoData::Line> lines;
-                data->getLinesFromSubelement(segment.get(),points,lines);
-                if(lines.empty()) {
-                    if(points.empty())
-                        continue;
-                    auto v = proj(points[0]);
-                    if(polygon.Contains(Base::Vector2d(v.x,v.y)))
-                        ret.push_back(element);
-                    continue;
-                }
-                Base::Polygon2d loop;
-                // TODO: can we assume the line returned above are in proper
-                // order if the element is a face?
-                auto v = proj(points[lines.front().I1]);
-                loop.Add(Base::Vector2d(v.x,v.y));
-                for(auto &line : lines) {
-                    for(auto i=line.I1;i<line.I2;++i) {
-                        auto v = proj(points[i+1]);
-                        loop.Add(Base::Vector2d(v.x,v.y));
-                    }
-                }
-                if(!polygon.Intersect(loop))
-                    continue;
-                if(mode==CENTER && !polygon.Contains(loop.CalcBoundBox().GetCenter()))
-                    continue;
-                ret.push_back(element);
-            }
-            break;
-        }
-        return ret;
-    }
-
-    size_t count = 0;
-    for(auto &sub : subs) {
-        App::DocumentObject *parent = 0;
-        std::string childName;
-        Base::Matrix4D smat(mat);
-        auto sobj = obj->resolve(sub.c_str(),&parent,&childName,0,0,&smat,transform,depth+1);
-        if(!sobj) 
-            continue;
-        int vis;
-        if(!parent || (vis=parent->isElementVisible(childName.c_str()))<0)
-            vis = sobj->Visibility.getValue()?1:0;
-
-        if(!vis)
-            continue;
-
-        auto svp = dynamic_cast<ViewProviderDocumentObject*>(Application::Instance->getViewProvider(sobj));
-        if(!svp)
-            continue;
-
-        const auto &sels = getBoxSelection(svp,mode,selectElement,proj,polygon,smat,false,depth+1);
-        if(sels.size()==1 && sels[0] == "")
-            ++count;
-        for(auto &sel : sels)
-            ret.emplace_back(sub+sel);
-    }
-    if(count==subs.size()) {
-        ret.resize(1);
-        ret[0].clear();
-    }
-    return ret;
-}
-
-static void selectionCallback(void * ud, SoEventCallback * cb)
-{
-    bool selectElement = ud?true:false;
-    Gui::View3DInventorViewer* view  = reinterpret_cast<Gui::View3DInventorViewer*>(cb->getUserData());
-    view->removeEventCallback(SoMouseButtonEvent::getClassTypeId(), selectionCallback, ud);
-    SoNode* root = view->getSceneGraph();
-    static_cast<Gui::SoFCUnifiedSelection*>(root)->selectionRole.setValue(true);
-
-    SelectionMode selectionMode = CENTER;
-
-    std::vector<SbVec2f> picked = view->getGLPolygon();
-    SoCamera* cam = view->getSoRenderManager()->getCamera();
-    SbViewVolume vv = cam->getViewVolume();
-    Gui::ViewVolumeProjection proj(vv);
-    Base::Polygon2d polygon;
-    if (picked.size() == 2) {
-        SbVec2f pt1 = picked[0];
-        SbVec2f pt2 = picked[1];
-        polygon.Add(Base::Vector2d(pt1[0], pt1[1]));
-        polygon.Add(Base::Vector2d(pt1[0], pt2[1]));
-        polygon.Add(Base::Vector2d(pt2[0], pt2[1]));
-        polygon.Add(Base::Vector2d(pt2[0], pt1[1]));
-
-        // when selecting from right to left then select by intersection
-        // otherwise if the center is inside the rectangle
-        if (picked[0][0] > picked[1][0])
-            selectionMode = INTERSECT;
-    }
-    else {
-        for (std::vector<SbVec2f>::const_iterator it = picked.begin(); it != picked.end(); ++it)
-            polygon.Add(Base::Vector2d((*it)[0],(*it)[1]));
-    }
-
-    App::Document* doc = App::GetApplication().getActiveDocument();
-    if (doc) {
-        cb->setHandled();
-
-        const SoEvent* ev = cb->getEvent();
-        if (ev && !ev->wasCtrlDown()) {
-            Gui::Selection().clearSelection(doc->getName());
-        }
-
-        for(auto obj : doc->getObjects()) {
-            if(App::GeoFeatureGroupExtension::getGroupOfObject(obj))
-                continue;
-
-            auto vp = dynamic_cast<ViewProviderDocumentObject*>(Application::Instance->getViewProvider(obj));
-            if (!vp || !vp->isVisible())
-                continue;
-
-            Base::Matrix4D mat;
-            for(auto &sub : getBoxSelection(vp,selectionMode,selectElement,proj,polygon,mat)) 
-                Gui::Selection().addSelection(doc->getName(), obj->getNameInDocument(), sub.c_str());
-        }
-    }
-}
-
-void StdBoxSelection::activated(int iMsg)
-{
-    Q_UNUSED(iMsg);
-    View3DInventor* view = qobject_cast<View3DInventor*>(getMainWindow()->activeWindow());
-    if (view) {
-        View3DInventorViewer* viewer = view->getViewer();
-        if (!viewer->isSelecting()) {
-            // #0002931: Box select misbehaves with touchpad navigation style
-            // Notify the navigation style to cleanup internal states
-            int mode = viewer->navigationStyle()->getViewingMode();
-            if (mode != Gui::NavigationStyle::IDLE) {
-                SoKeyboardEvent ev;
-                viewer->navigationStyle()->processEvent(&ev);
-            }
-            viewer->startSelection(View3DInventorViewer::Rubberband);
-            viewer->addEventCallback(SoMouseButtonEvent::getClassTypeId(), selectionCallback);
-            SoNode* root = viewer->getSceneGraph();
-            static_cast<Gui::SoFCUnifiedSelection*>(root)->selectionRole.setValue(false);
-        }
-    }
-}
-
-//===========================================================================
-// Std_BoxElementSelection
-//===========================================================================
-DEF_3DV_CMD(StdBoxElementSelection)
-
-StdBoxElementSelection::StdBoxElementSelection()
-  : Command("Std_BoxElementSelection")
-{
-    sGroup        = QT_TR_NOOP("Standard-View");
-    sMenuText     = QT_TR_NOOP("Box element selection");
-    sToolTipText  = QT_TR_NOOP("Box element selection");
-    sWhatsThis    = "Std_BoxElementSelection";
-    sStatusTip    = QT_TR_NOOP("Box element selection");
-#if QT_VERSION >= 0x040200
-    sPixmap       = "edit-element-select-box";
-#endif
-    sAccel        = "Shift+E";
-    eType         = AlterSelection;
-}
-
-void StdBoxElementSelection::activated(int iMsg)
-{
-    Q_UNUSED(iMsg); 
-    View3DInventor* view = qobject_cast<View3DInventor*>(getMainWindow()->activeWindow());
-    if (view) {
-        View3DInventorViewer* viewer = view->getViewer();
-        if (!viewer->isSelecting()) {
-            // #0002931: Box select misbehaves with touchpad navigation style
-            // Notify the navigation style to cleanup internal states
-            int mode = viewer->navigationStyle()->getViewingMode();
-            if (mode != Gui::NavigationStyle::IDLE) {
-                SoKeyboardEvent ev;
-                viewer->navigationStyle()->processEvent(&ev);
-            }
-            viewer->startSelection(View3DInventorViewer::Rubberband);
-            viewer->addEventCallback(SoMouseButtonEvent::getClassTypeId(), selectionCallback, this);
-            SoNode* root = viewer->getSceneGraph();
-            static_cast<Gui::SoFCUnifiedSelection*>(root)->selectionRole.setValue(false);
-        }
-    }
-}
-
-
-//===========================================================================
-// Std_TreeSelection
-//===========================================================================
-
-DEF_STD_CMD(StdTreeSelection)
-
-StdTreeSelection::StdTreeSelection()
-  : Command("Std_TreeSelection")
-{
-    sGroup        = QT_TR_NOOP("TreeView");
-    sMenuText     = QT_TR_NOOP("Go to selection");
-    sToolTipText  = QT_TR_NOOP("Scroll to first selected item");
-    sWhatsThis    = "Std_TreeSelection";
-    sStatusTip    = QT_TR_NOOP("Scroll to first selected item");
-    eType         = Alter3DView;
-    sPixmap       = "tree-goto-sel";
-    sAccel        = "T,G";
-}
-
-void StdTreeSelection::activated(int iMsg)
-{
-    Q_UNUSED(iMsg);
-    QList<TreeWidget*> tree = Gui::getMainWindow()->findChildren<TreeWidget*>();
-    for (QList<TreeWidget*>::iterator it = tree.begin(); it != tree.end(); ++it) {
-        Gui::Document* doc = Gui::Application::Instance->activeDocument();
-        (*it)->scrollItemToTop(doc);
-    }
-}
-
-//===========================================================================
-// Std_TreeCollapse
-//===========================================================================
-
-DEF_STD_CMD(StdCmdTreeCollapse)
-
-StdCmdTreeCollapse::StdCmdTreeCollapse()
-  : Command("Std_TreeCollapse")
-{
-    sGroup        = QT_TR_NOOP("View");
-    sMenuText     = QT_TR_NOOP("Collapse selected item");
-    sToolTipText  = QT_TR_NOOP("Collapse currently selected tree items");
-    sWhatsThis    = "Std_TreeCollapse";
-    sStatusTip    = QT_TR_NOOP("Collapse currently selected tree items");
-    eType         = Alter3DView;
-}
-
-void StdCmdTreeCollapse::activated(int iMsg)
-{
-    Q_UNUSED(iMsg); 
-    QList<TreeWidget*> tree = Gui::getMainWindow()->findChildren<TreeWidget*>();
-    for (QList<TreeWidget*>::iterator it = tree.begin(); it != tree.end(); ++it)
-        (*it)->expandSelectedItems(TreeItemMode::Collapse);
-}
-
-//===========================================================================
-// Std_TreeExpand
-//===========================================================================
-
-DEF_STD_CMD(StdCmdTreeExpand)
-
-StdCmdTreeExpand::StdCmdTreeExpand()
-  : Command("Std_TreeExpand")
-{
-    sGroup        = QT_TR_NOOP("View");
-    sMenuText     = QT_TR_NOOP("Expand selected item");
-    sToolTipText  = QT_TR_NOOP("Expand currently selected tree items");
-    sWhatsThis    = "Std_TreeExpand";
-    sStatusTip    = QT_TR_NOOP("Expand currently selected tree items");
-    eType         = Alter3DView;
-}
-
-void StdCmdTreeExpand::activated(int iMsg)
-{
-    Q_UNUSED(iMsg); 
-    QList<TreeWidget*> tree = Gui::getMainWindow()->findChildren<TreeWidget*>();
-    for (QList<TreeWidget*>::iterator it = tree.begin(); it != tree.end(); ++it)
-        (*it)->expandSelectedItems(TreeItemMode::Expand);
-}
-
-//===========================================================================
-// Std_TreeSelectAllInstance
-//===========================================================================
-
-DEF_STD_CMD_A(StdCmdTreeSelectAllInstances)
-
-StdCmdTreeSelectAllInstances::StdCmdTreeSelectAllInstances()
-  : Command("Std_TreeSelectAllInstances")
-{
-    sGroup        = QT_TR_NOOP("View");
-    sMenuText     = QT_TR_NOOP("Select all instances");
-    sToolTipText  = QT_TR_NOOP("Select all instances of the current selected object");
-    sWhatsThis    = "Std_TreeSelectAllInstances";
-    sStatusTip    = QT_TR_NOOP("Select all instances of the current selected object");
-    sPixmap       = "sel-instance";
-    eType         = AlterSelection;
-}
-
-bool StdCmdTreeSelectAllInstances::isActive(void)
-{
-    const auto &sels = Selection().getSelectionEx("*",App::DocumentObject::getClassTypeId(),true,true);
-    if(sels.empty())
-        return false;
-    auto obj = sels[0].getObject();
-    if(!obj || !obj->getNameInDocument())
-        return false;
-    return dynamic_cast<ViewProviderDocumentObject*>(
-            Application::Instance->getViewProvider(obj))!=0;
-}
-
-void StdCmdTreeSelectAllInstances::activated(int iMsg)
-{
-    Q_UNUSED(iMsg); 
-    const auto &sels = Selection().getSelectionEx("*",App::DocumentObject::getClassTypeId(),true,true);
-    if(sels.empty())
-        return;
-    auto obj = sels[0].getObject();
-    if(!obj || !obj->getNameInDocument())
-        return;
-    auto vpd = dynamic_cast<ViewProviderDocumentObject*>(
-            Application::Instance->getViewProvider(obj));
-    if(!vpd) 
-        return;
-    Selection().selStackPush();
-    Selection().clearCompleteSelection();
-    for(auto tree : getMainWindow()->findChildren<TreeWidget*>())
-        tree->selectAllInstances(*vpd);
-    Selection().selStackPush();
-}
-
-//===========================================================================
-// Std_MeasureDistance
-//===========================================================================
-
-DEF_STD_CMD_A(StdCmdMeasureDistance)
-
-StdCmdMeasureDistance::StdCmdMeasureDistance()
-  : Command("Std_MeasureDistance")
-{
-    sGroup        = QT_TR_NOOP("View");
-    sMenuText     = QT_TR_NOOP("Measure distance");
-    sToolTipText  = QT_TR_NOOP("Measure distance");
-    sWhatsThis    = "Std_MeasureDistance";
-    sStatusTip    = QT_TR_NOOP("Measure distance");
-    sPixmap       = "view-measurement";
-    eType         = Alter3DView;
-}
-
-// Yay for cheezy drawings!
-/* XPM */
-static const char * cursor_ruler[] = {
-"32 32 3 1",
-" 	c None",
-".	c #FFFFFF",
-"+	c #FF0000",
-"      .                         ",
-"      .                         ",
-"      .                         ",
-"      .                         ",
-"      .                         ",
-"                                ",
-".....   .....                   ",
-"                                ",
-"      .                         ",
-"      .                         ",
-"      .        ++               ",
-"      .       +  +              ",
-"      .      +   ++             ",
-"            +   +  +            ",
-"           +   +    +           ",
-"          +   +     ++          ",
-"          +        +  +         ",
-"           +           +        ",
-"            +         + +       ",
-"             +       +   +      ",
-"              +           +     ",
-"               +         + +    ",
-"                +       +   +   ",
-"                 +           +  ",
-"                  +         + + ",
-"                   +       +  ++",
-"                    +     +   + ",
-"                     +       +  ",
-"                      +     +   ",
-"                       +   +    ",
-"                        + +     ",
-"                         +      "};
-void StdCmdMeasureDistance::activated(int iMsg)
-{
-    Q_UNUSED(iMsg);
-    Gui::Document* doc = Gui::Application::Instance->activeDocument();
-    Gui::View3DInventor* view = static_cast<Gui::View3DInventor*>(doc->getActiveView());
-    if (view) {
-        Gui::View3DInventorViewer* viewer = view->getViewer();
-        viewer->setEditing(true);
-        viewer->setEditingCursor(QCursor(QPixmap(cursor_ruler), 7, 7));
-
-        // Derives from QObject and we have a parent object, so we don't
-        // require a delete.
-        PointMarker* marker = new PointMarker(viewer);
-        viewer->addEventCallback(SoEvent::getClassTypeId(),
-            ViewProviderMeasureDistance::measureDistanceCallback, marker);
-     }
-}
-
-bool StdCmdMeasureDistance::isActive(void)
-{
-    App::Document* doc = App::GetApplication().getActiveDocument();
-    if (!doc || doc->countObjectsOfType(App::GeoFeature::getClassTypeId()) == 0)
-        return false;
-
-    Gui::MDIView* view = Gui::getMainWindow()->activeWindow();
-    if (view && view->isDerivedFrom(Gui::View3DInventor::getClassTypeId())) {
-        Gui::View3DInventorViewer* viewer = static_cast<Gui::View3DInventor*>(view)->getViewer();
-        return !viewer->isEditing();
-    }
-
-    return false;
-}
-
-//===========================================================================
-// Std_SceneInspector
-//===========================================================================
-
-DEF_3DV_CMD(StdCmdSceneInspector)
-
-StdCmdSceneInspector::StdCmdSceneInspector()
-  : Command("Std_SceneInspector")
-{
-    // setting the
-    sGroup        = QT_TR_NOOP("Tools");
-    sMenuText     = QT_TR_NOOP("Scene inspector...");
-    sToolTipText  = QT_TR_NOOP("Scene inspector");
-    sWhatsThis    = "Std_SceneInspector";
-    sStatusTip    = QT_TR_NOOP("Scene inspector");
-    eType         = Alter3DView;
-}
-
-void StdCmdSceneInspector::activated(int iMsg)
-{
-    Q_UNUSED(iMsg);
-    Gui::Document* doc = Application::Instance->activeDocument();
-    if (doc) {
-        static QPointer<Gui::Dialog::DlgInspector> dlg = 0;
-        if (!dlg)
-            dlg = new Gui::Dialog::DlgInspector(getMainWindow());
-        dlg->setDocument(doc);
-        dlg->setAttribute(Qt::WA_DeleteOnClose);
-        dlg->show();
-    }
-}
-
-//===========================================================================
-// Std_TextureMapping
-//===========================================================================
-
-DEF_STD_CMD_A(StdCmdTextureMapping)
-
-StdCmdTextureMapping::StdCmdTextureMapping()
-  : Command("Std_TextureMapping")
-{
-    // setting the
-    sGroup        = QT_TR_NOOP("Tools");
-    sMenuText     = QT_TR_NOOP("Texture mapping...");
-    sToolTipText  = QT_TR_NOOP("Texture mapping");
-    sWhatsThis    = "Std_TextureMapping";
-    sStatusTip    = QT_TR_NOOP("Texture mapping");
-    eType         = Alter3DView;
-}
-
-void StdCmdTextureMapping::activated(int iMsg)
-{
-    Q_UNUSED(iMsg);
-    Gui::Control().showDialog(new Gui::Dialog::TaskTextureMapping);
-}
-
-bool StdCmdTextureMapping::isActive(void)
-{
-    Gui::MDIView* view = getMainWindow()->activeWindow();
-    return view && view->isDerivedFrom(Gui::View3DInventor::getClassTypeId())
-                && (Gui::Control().activeDialog()==0);
-}
-
-DEF_STD_CMD(StdCmdDemoMode)
-
-StdCmdDemoMode::StdCmdDemoMode()
-  : Command("Std_DemoMode")
-{
-    sGroup        = QT_TR_NOOP("Standard-View");
-    sMenuText     = QT_TR_NOOP("View turntable...");
-    sToolTipText  = QT_TR_NOOP("View turntable");
-    sWhatsThis    = "Std_DemoMode";
-    sStatusTip    = QT_TR_NOOP("View turntable");
-    eType         = Alter3DView;
-}
-
-void StdCmdDemoMode::activated(int iMsg)
-{
-    Q_UNUSED(iMsg);
-    static QPointer<QDialog> dlg = 0;
-    if (!dlg)
-        dlg = new Gui::Dialog::DemoMode(getMainWindow());
-    dlg->setAttribute(Qt::WA_DeleteOnClose);
-    dlg->show();
-}
-
-//===========================================================================
-// Part_Measure_Clear_All
-//===========================================================================
-
-DEF_STD_CMD(CmdViewMeasureClearAll)
-
-CmdViewMeasureClearAll::CmdViewMeasureClearAll()
-  : Command("View_Measure_Clear_All")
-{
-    sGroup        = QT_TR_NOOP("Measure");
-    sMenuText     = QT_TR_NOOP("Clear measurement");
-    sToolTipText  = QT_TR_NOOP("Clear measurement");
-    sWhatsThis    = "View_Measure_Clear_All";
-    sStatusTip    = sToolTipText;
-    sPixmap       = "Part_Measure_Clear_All";
-}
-
-void CmdViewMeasureClearAll::activated(int iMsg)
-{
-    Q_UNUSED(iMsg);
-    Gui::View3DInventor *view = dynamic_cast<Gui::View3DInventor*>(Gui::Application::Instance->
-        activeDocument()->getActiveView());
-    if (!view)
-        return;
-    Gui::View3DInventorViewer *viewer = view->getViewer();
-    if (!viewer)
-        return;
-    viewer->eraseAllDimensions();
-}
-
-//===========================================================================
-// Part_Measure_Toggle_All
-//===========================================================================
-
-DEF_STD_CMD(CmdViewMeasureToggleAll)
-
-CmdViewMeasureToggleAll::CmdViewMeasureToggleAll()
-  : Command("View_Measure_Toggle_All")
-{
-    sGroup        = QT_TR_NOOP("Measure");
-    sMenuText     = QT_TR_NOOP("Toggle measurement");
-    sToolTipText  = QT_TR_NOOP("Toggle measurement");
-    sWhatsThis    = "View_Measure_Toggle_All";
-    sStatusTip    = sToolTipText;
-    sPixmap       = "Part_Measure_Toggle_All";
-}
-
-void CmdViewMeasureToggleAll::activated(int iMsg)
-{
-    Q_UNUSED(iMsg);
-    ParameterGrp::handle group = App::GetApplication().GetUserParameter().
-    GetGroup("BaseApp")->GetGroup("Preferences")->GetGroup("View");
-    bool visibility = group->GetBool("DimensionsVisible", true);
-    if (visibility)
-        group->SetBool("DimensionsVisible", false);
-    else
-      group->SetBool("DimensionsVisible", true);
-}
-
-//===========================================================================
-// Std_SelBack
-//===========================================================================
-
-DEF_STD_CMD_A(StdCmdSelBack);
-
-StdCmdSelBack::StdCmdSelBack()
-  :Command("Std_SelBack")
-{
-  sGroup        = QT_TR_NOOP("View");
-  sMenuText     = QT_TR_NOOP("&Back");
-  sToolTipText  = QT_TR_NOOP("Go back to previous selection");
-  sWhatsThis    = "Std_SelBack";
-  sStatusTip    = QT_TR_NOOP("Go back to previous selection");
-  sPixmap       = "sel-back";
-  sAccel        = "S, B";
-  eType         = AlterSelection;
-}
-
-void StdCmdSelBack::activated(int iMsg)
-{
-    Q_UNUSED(iMsg); 
-    Selection().selStackGoBack();
-}
-
-bool StdCmdSelBack::isActive(void)
-{
-  return Selection().selStackBackSize()>1;
-}
-
-//===========================================================================
-// Std_SelForward
-//===========================================================================
-
-DEF_STD_CMD_A(StdCmdSelForward);
-
-StdCmdSelForward::StdCmdSelForward()
-  :Command("Std_SelForward")
-{
-  sGroup        = QT_TR_NOOP("View");
-  sMenuText     = QT_TR_NOOP("&Forward");
-  sToolTipText  = QT_TR_NOOP("Repeat the backed selection");
-  sWhatsThis    = "Std_SelForward";
-  sStatusTip    = QT_TR_NOOP("Repeat the backed selection");
-  sPixmap       = "sel-forward";
-  sAccel        = "S, F";
-  eType         = AlterSelection;
-}
-
-void StdCmdSelForward::activated(int iMsg)
-{
-    Q_UNUSED(iMsg); 
-    Selection().selStackGoForward();
-}
-
-bool StdCmdSelForward::isActive(void)
-{
-  return !!Selection().selStackForwardSize();
-}
-
-//=======================================================================
-// Std_TreeSingleDocument
-//===========================================================================
-#define TREEVIEW_DOC_CMD_DEF(_name,_v) \
-DEF_STD_CMD_AC(StdTree##_name) \
-void StdTree##_name::activated(int){ \
-    FC_TREEPARAM_SET(DocumentMode,_v);\
-    if(_pcAction) _pcAction->setChecked(true,true);\
-}\
-Action * StdTree##_name::createAction(void) {\
-    Action *pcAction = Command::createAction();\
-    pcAction->setCheckable(true);\
-    pcAction->setIcon(QIcon());\
-    _pcAction = pcAction;\
-    isActive();\
-    return pcAction;\
-}\
-bool StdTree##_name::isActive() {\
-    bool checked = FC_TREEPARAM(DocumentMode)==_v;\
-    if(_pcAction && _pcAction->isChecked()!=checked)\
-        _pcAction->setChecked(checked,true);\
-    return true;\
-}
-        
-TREEVIEW_DOC_CMD_DEF(SingleDocument,0)
-
-StdTreeSingleDocument::StdTreeSingleDocument()
-  : Command("Std_TreeSingleDocument")
-{
-    sGroup       = QT_TR_NOOP("TreeView");
-    sMenuText    = QT_TR_NOOP("Single document");
-    sToolTipText = QT_TR_NOOP("Only display the active document in the tree view");
-    sWhatsThis   = "Std_TreeSingleDocument";
-    sStatusTip   = QT_TR_NOOP("Only display the active document in the tree view");
-    sPixmap      = "tree-doc-single";
-    eType        = 0;
-}
-
-<<<<<<< HEAD
-=======
-void StdTreeSingleDocument::activated(int iMsg)
-{
-    Q_UNUSED(iMsg);
-}
-
->>>>>>> 73df4e6f
-//===========================================================================
-// Std_TreeMultiDocument
-//===========================================================================
-TREEVIEW_DOC_CMD_DEF(MultiDocument,1)
-
-StdTreeMultiDocument::StdTreeMultiDocument()
-  : Command("Std_TreeMultiDocument")
-{
-    sGroup       = QT_TR_NOOP("TreeView");
-    sMenuText    = QT_TR_NOOP("Multi document");
-    sToolTipText = QT_TR_NOOP("Display all documents in the tree view");
-    sWhatsThis   = "Std_TreeMultiDocument";
-    sStatusTip   = QT_TR_NOOP("Display all documents in the tree view");
-    sPixmap      = "tree-doc-multi";
-    eType        = 0;
-}
-
-<<<<<<< HEAD
-=======
-void StdTreeMultiDocument::activated(int iMsg)
-{
-    Q_UNUSED(iMsg);
-}
-
-
->>>>>>> 73df4e6f
-//===========================================================================
-// Std_TreeCollapseDocument
-//===========================================================================
-TREEVIEW_DOC_CMD_DEF(CollapseDocument,2)
-
-StdTreeCollapseDocument::StdTreeCollapseDocument()
-  : Command("Std_TreeCollapseDocument")
-{
-    sGroup       = QT_TR_NOOP("TreeView");
-    sMenuText    = QT_TR_NOOP("Collapse/Expand");
-    sToolTipText = QT_TR_NOOP("Expand active document and collapse all others");
-    sWhatsThis   = "Std_TreeCollapseDocument";
-    sStatusTip   = QT_TR_NOOP("Expand active document and collapse all others");
-    sPixmap      = "tree-doc-collapse";
-    eType        = 0;
-}
-
-//===========================================================================
-// Std_TreeSyncView
-//===========================================================================
-#define TREEVIEW_CMD_DEF(_name) \
-DEF_STD_CMD_AC(StdTree##_name) \
-void StdTree##_name::activated(int){ \
-    auto checked = !FC_TREEPARAM(_name);\
-    FC_TREEPARAM_SET(_name,checked);\
-    if(_pcAction) _pcAction->setChecked(checked,true);\
-}\
-Action * StdTree##_name::createAction(void) {\
-    Action *pcAction = Command::createAction();\
-    pcAction->setCheckable(true);\
-    pcAction->setIcon(QIcon());\
-    _pcAction = pcAction;\
-    isActive();\
-    return pcAction;\
-}\
-bool StdTree##_name::isActive() {\
-    bool checked = FC_TREEPARAM(_name);\
-    if(_pcAction && _pcAction->isChecked()!=checked)\
-        _pcAction->setChecked(checked,true);\
-    return true;\
-}
-        
-TREEVIEW_CMD_DEF(SyncView)
-
-StdTreeSyncView::StdTreeSyncView()
-  : Command("Std_TreeSyncView")
-{
-    sGroup       = QT_TR_NOOP("TreeView");
-    sMenuText    = QT_TR_NOOP("Sync view");
-    sToolTipText = QT_TR_NOOP("Auto switch to the 3D view containing the selected item");
-    sStatusTip   = sToolTipText;
-    sWhatsThis   = "Std_TreeSyncView";
-    sPixmap      = "tree-sync-view";
-    sAccel       = "T,1";
-    eType        = 0;
-}
-
-//===========================================================================
-// Std_TreeSyncSelection
-//===========================================================================
-TREEVIEW_CMD_DEF(SyncSelection)
-
-StdTreeSyncSelection::StdTreeSyncSelection()
-  : Command("Std_TreeSyncSelection")
-{
-<<<<<<< HEAD
-    sGroup       = QT_TR_NOOP("TreeView");
-    sMenuText    = QT_TR_NOOP("Sync selection");
-    sToolTipText = QT_TR_NOOP("Auto expand tree item when the corresponding object is selected in 3D view");
-    sStatusTip   = sToolTipText;
-    sWhatsThis   = "Std_TreeSyncSelection";
-    sPixmap      = "tree-sync-sel";
-    sAccel       = "T,2";
-    eType        = 0;
-}
-
-//===========================================================================
-// Std_TreeSyncPlacement
-//===========================================================================
-TREEVIEW_CMD_DEF(SyncPlacement)
-
-StdTreeSyncPlacement::StdTreeSyncPlacement()
-  : Command("Std_TreeSyncPlacement")
-{
-    sGroup       = QT_TR_NOOP("TreeView");
-    sMenuText    = QT_TR_NOOP("Sync placement");
-    sToolTipText = QT_TR_NOOP("Auto adjust placement on drag and drop objects across coordinate systems");
-    sStatusTip   = sToolTipText;
-    sWhatsThis   = "Std_TreeSyncPlacement";
-    sPixmap      = "tree-sync-pla";
-    sAccel       = "T,3";
-    eType        = 0;
-}
-
-//===========================================================================
-// Std_TreePreSelection
-//===========================================================================
-TREEVIEW_CMD_DEF(PreSelection)
-
-StdTreePreSelection::StdTreePreSelection()
-  : Command("Std_TreePreSelection")
-{
-    sGroup       = QT_TR_NOOP("TreeView");
-    sMenuText    = QT_TR_NOOP("Pre-selection");
-    sToolTipText = QT_TR_NOOP("Preselect the object in 3D view when mouse over the tree item");
-    sStatusTip   = sToolTipText;
-    sWhatsThis   = "Std_TreePreSelection";
-    sPixmap      = "tree-pre-sel";
-    sAccel       = "T,4";
-    eType        = 0;
-=======
-    Q_UNUSED(iMsg);
->>>>>>> 73df4e6f
-}
-
-//===========================================================================
-// Std_TreeRecordSelection
-//===========================================================================
-TREEVIEW_CMD_DEF(RecordSelection)
-
-StdTreeRecordSelection::StdTreeRecordSelection()
-  : Command("Std_TreeRecordSelection")
-{
-    sGroup       = QT_TR_NOOP("TreeView");
-    sMenuText    = QT_TR_NOOP("Record selection");
-    sToolTipText = QT_TR_NOOP("Record selection in tree view in order to go back/forward using navigation button");
-    sStatusTip   = sToolTipText;
-    sWhatsThis   = "Std_TreeRecordSelection";
-    sPixmap      = "tree-rec-sel";
-    sAccel       = "T,5";
-    eType        = 0;
-}
-
-//===========================================================================
-// Std_TreeDrag
-//===========================================================================
-DEF_STD_CMD(StdTreeDrag)
-
-StdTreeDrag::StdTreeDrag()
-  : Command("Std_TreeDrag")
-{
-    sGroup       = QT_TR_NOOP("TreeView");
-    sMenuText    = QT_TR_NOOP("Initiate dragging");
-    sToolTipText = QT_TR_NOOP("Initiate dragging of current selected tree items");
-    sStatusTip   = sToolTipText;
-    sWhatsThis   = "Std_TreeDrag";
-    sPixmap      = "tree-item-drag";
-    sAccel       = "T,D";
-    eType        = 0;
-}
-
-void StdTreeDrag::activated(int)
-{
-    if(Gui::Selection().hasSelection()) {
-        for(auto tree : getMainWindow()->findChildren<TreeWidget*>()) {
-            if(tree->isVisible()) {
-                tree->startDragging();
-                break;
-            }
-        }
-    }
-}
-
-//======================================================================
-// Std_TreeViewActions
-//===========================================================================
-//
-class StdCmdTreeViewActions : public Gui::Command
-{
-public:
-    StdCmdTreeViewActions();
-    virtual const char* className() const {return "StdCmdTreeViewActions";}
-protected:
-    virtual void activated(int iMsg);
-    virtual Gui::Action * createAction(void);
-
-    std::vector<std::pair<Command*,size_t> > cmds;
-};
-
-StdCmdTreeViewActions::StdCmdTreeViewActions()
-  : Command("Std_TreeViewActions")
-{
-    sGroup        = QT_TR_NOOP("View");
-<<<<<<< HEAD
-    sMenuText     = QT_TR_NOOP("TreeView actions");
-    sToolTipText  = QT_TR_NOOP("TreeView behavior options and actions");
-    sWhatsThis    = "Std_TreeViewActions";
-    sStatusTip    = QT_TR_NOOP("TreeView behavior options and actions");
-=======
-    sMenuText     = QT_TR_NOOP("Document Tree");
-    sToolTipText  = QT_TR_NOOP("Set visibility of inactive documents in tree view");
-    sWhatsThis    = "Std_TreeViewDocument";
-    sStatusTip    = QT_TR_NOOP("Set visibility of inactive documents in tree view");
->>>>>>> 73df4e6f
-    eType         = 0;
-    bCanLog       = false;
-
-    CommandManager &mgr = Application::Instance->commandManager();
-    cmds.reserve(12);
-    cmds.emplace_back(new StdTreeSyncView(),cmds.size());
-    mgr.addCommand(cmds.back().first);
-    cmds.emplace_back(new StdTreeSyncSelection(),cmds.size());
-    mgr.addCommand(cmds.back().first);
-    cmds.emplace_back(new StdTreeSyncPlacement(),cmds.size());
-    mgr.addCommand(cmds.back().first);
-    cmds.emplace_back(new StdTreePreSelection(),cmds.size());
-    mgr.addCommand(cmds.back().first);
-    cmds.emplace_back(new StdTreeRecordSelection(),cmds.size());
-    mgr.addCommand(cmds.back().first);
-
-    cmds.emplace_back(nullptr,0);
-
-    cmds.emplace_back(new StdTreeSingleDocument(),cmds.size()+1);
-    mgr.addCommand(cmds.back().first);
-    cmds.emplace_back(new StdTreeMultiDocument(),cmds.size()+1);
-    mgr.addCommand(cmds.back().first);
-    cmds.emplace_back(new StdTreeCollapseDocument(),cmds.size()-2);
-    mgr.addCommand(cmds.back().first);
-
-    cmds.emplace_back(nullptr,0);
-
-    cmds.emplace_back(new StdTreeDrag(),cmds.size());
-    mgr.addCommand(cmds.back().first);
-
-    cmds.emplace_back(new StdTreeSelection(),cmds.size());
-    mgr.addCommand(cmds.back().first);
-}
-
-Action * StdCmdTreeViewActions::createAction(void) {
-    ActionGroup* pcAction = new ActionGroup(this, getMainWindow());
-    pcAction->setDropDownMenu(true);
-    pcAction->setExclusive(false);
-    applyCommandData(this->className(), pcAction);
-    pcAction->setCheckable(true);
-
-    for(auto &v : cmds) {
-        if(!v.first)
-            pcAction->addAction(QString::fromLatin1(""))->setSeparator(true);
-        else
-            v.first->addToGroup(pcAction);
-    }
-    pcAction->setIcon(BitmapFactory().iconFromTheme(cmds[0].first->getPixmap()));
-    pcAction->setChecked(cmds[0].first->getAction()->isChecked(),true);
-
-    return pcAction;
-}
-
-void StdCmdTreeViewActions::activated(int iMsg)
-{
-    if(iMsg<0 || iMsg>=(int)cmds.size())
-        return;
-
-    auto &v = cmds[iMsg];
-    if(!v.first)
-        return;
-
-    ActionGroup* pcAction = qobject_cast<ActionGroup*>(_pcAction);
-    if(!pcAction || !pcAction->isExternalTriggered())
-        v.first->invoke(pcAction&&pcAction->isToggled()?1:0);
-
-    Action* cmdAction = v.first->getAction();
-    if(pcAction && cmdAction) {
-        pcAction->setIcon(BitmapFactory().iconFromTheme(v.first->getPixmap()));
-        pcAction->setChecked(cmdAction->isChecked(),true);
-        pcAction->setProperty("defaultAction", QVariant((int)v.second));
-    }
-}
-
-//===========================================================================
-// Instantiation
-//===========================================================================
-
-
-namespace Gui {
-
-void CreateViewStdCommands(void)
-{
-    CommandManager &rcCmdMgr = Application::Instance->commandManager();
-
-    // views
-    rcCmdMgr.addCommand(new StdCmdViewBottom());
-    rcCmdMgr.addCommand(new StdCmdViewFront());
-    rcCmdMgr.addCommand(new StdCmdViewLeft());
-    rcCmdMgr.addCommand(new StdCmdViewRear());
-    rcCmdMgr.addCommand(new StdCmdViewRight());
-    rcCmdMgr.addCommand(new StdCmdViewTop());
-    rcCmdMgr.addCommand(new StdCmdViewAxo());
-    rcCmdMgr.addCommand(new StdCmdViewFitAll());
-    rcCmdMgr.addCommand(new StdCmdViewVR());
-    rcCmdMgr.addCommand(new StdCmdViewFitSelection());
-    rcCmdMgr.addCommand(new StdCmdViewRotateLeft());
-    rcCmdMgr.addCommand(new StdCmdViewRotateRight());
-
-    rcCmdMgr.addCommand(new StdCmdViewExample1());
-    rcCmdMgr.addCommand(new StdCmdViewExample2());
-    rcCmdMgr.addCommand(new StdCmdViewExample3());
-
-    rcCmdMgr.addCommand(new StdCmdViewIvStereoQuadBuff());
-    rcCmdMgr.addCommand(new StdCmdViewIvStereoRedGreen());
-    rcCmdMgr.addCommand(new StdCmdViewIvStereoInterleavedColumns());
-    rcCmdMgr.addCommand(new StdCmdViewIvStereoInterleavedRows());
-    rcCmdMgr.addCommand(new StdCmdViewIvStereoOff());
-
-    rcCmdMgr.addCommand(new StdCmdViewIvIssueCamPos());
-
-    rcCmdMgr.addCommand(new StdCmdViewCreate());
-    rcCmdMgr.addCommand(new StdViewScreenShot());
-    rcCmdMgr.addCommand(new StdMainFullscreen());
-    rcCmdMgr.addCommand(new StdViewDockUndockFullscreen());
-    rcCmdMgr.addCommand(new StdCmdSetAppearance());
-    rcCmdMgr.addCommand(new StdCmdToggleVisibility());
-    rcCmdMgr.addCommand(new StdCmdToggleSelectability());
-    rcCmdMgr.addCommand(new StdCmdShowSelection());
-    rcCmdMgr.addCommand(new StdCmdHideSelection());
-    rcCmdMgr.addCommand(new StdCmdSelectVisibleObjects());
-    rcCmdMgr.addCommand(new StdCmdToggleObjects());
-    rcCmdMgr.addCommand(new StdCmdShowObjects());
-    rcCmdMgr.addCommand(new StdCmdHideObjects());
-    rcCmdMgr.addCommand(new StdOrthographicCamera());
-    rcCmdMgr.addCommand(new StdPerspectiveCamera());
-    rcCmdMgr.addCommand(new StdCmdToggleClipPlane());
-    rcCmdMgr.addCommand(new StdCmdDrawStyle());
-    rcCmdMgr.addCommand(new StdCmdFreezeViews());
-    rcCmdMgr.addCommand(new StdViewZoomIn());
-    rcCmdMgr.addCommand(new StdViewZoomOut());
-    rcCmdMgr.addCommand(new StdViewBoxZoom());
-    rcCmdMgr.addCommand(new StdBoxSelection());
-    rcCmdMgr.addCommand(new StdBoxElementSelection());
-    rcCmdMgr.addCommand(new StdCmdTreeExpand());
-    rcCmdMgr.addCommand(new StdCmdTreeCollapse());
-    rcCmdMgr.addCommand(new StdCmdTreeSelectAllInstances());
-    rcCmdMgr.addCommand(new StdCmdMeasureDistance());
-    rcCmdMgr.addCommand(new StdCmdSceneInspector());
-    rcCmdMgr.addCommand(new StdCmdTextureMapping());
-    rcCmdMgr.addCommand(new StdCmdDemoMode());
-    rcCmdMgr.addCommand(new StdCmdToggleNavigation());
-    rcCmdMgr.addCommand(new StdCmdAxisCross());
-    rcCmdMgr.addCommand(new CmdViewMeasureClearAll());
-    rcCmdMgr.addCommand(new CmdViewMeasureToggleAll());
-    rcCmdMgr.addCommand(new StdCmdSelBack());
-    rcCmdMgr.addCommand(new StdCmdSelForward());
-    rcCmdMgr.addCommand(new StdCmdTreeViewActions());
-}
-
-} // namespace Gui
+/***************************************************************************
+ *   Copyright (c) 2002 Jürgen Riegel <juergen.riegel@web.de>              *
+ *                                                                         *
+ *   This file is part of the FreeCAD CAx development system.              *
+ *                                                                         *
+ *   This library is free software; you can redistribute it and/or         *
+ *   modify it under the terms of the GNU Library General Public           *
+ *   License as published by the Free Software Foundation; either          *
+ *   version 2 of the License, or (at your option) any later version.      *
+ *                                                                         *
+ *   This library  is distributed in the hope that it will be useful,      *
+ *   but WITHOUT ANY WARRANTY; without even the implied warranty of        *
+ *   MERCHANTABILITY or FITNESS FOR A PARTICULAR PURPOSE.  See the         *
+ *   GNU Library General Public License for more details.                  *
+ *                                                                         *
+ *   You should have received a copy of the GNU Library General Public     *
+ *   License along with this library; see the file COPYING.LIB. If not,    *
+ *   write to the Free Software Foundation, Inc., 59 Temple Place,         *
+ *   Suite 330, Boston, MA  02111-1307, USA                                *
+ *                                                                         *
+ ***************************************************************************/
+
+
+#include "PreCompiled.h"
+
+#ifndef _PreComp_
+# include <sstream>
+# include <Inventor/events/SoMouseButtonEvent.h>
+# include <Inventor/nodes/SoOrthographicCamera.h>
+# include <Inventor/nodes/SoPerspectiveCamera.h>
+# include <QFile>
+# include <QFileInfo>
+# include <QFont>
+# include <QFontMetrics>
+# include <QMessageBox>
+# include <QPainter>
+# include <QTextStream>
+# include <boost/bind.hpp>
+#endif
+
+#include "Command.h"
+#include "Action.h"
+#include "Application.h"
+#include "BitmapFactory.h"
+#include "Control.h"
+#include "Clipping.h"
+#include "FileDialog.h"
+#include "MainWindow.h"
+#include "Tree.h"
+#include "View.h"
+#include "Document.h"
+#include "Macro.h"
+#include "DlgDisplayPropertiesImp.h"
+#include "DlgSettingsImageImp.h"
+#include "Selection.h"
+#include "SoFCOffscreenRenderer.h"
+#include "SoFCBoundingBox.h"
+#include "SoFCUnifiedSelection.h"
+#include "SoAxisCrossKit.h"
+#include "View3DInventor.h"
+#include "View3DInventorViewer.h"
+#include "WaitCursor.h"
+#include "ViewProviderMeasureDistance.h"
+#include "ViewProviderGeometryObject.h"
+#include "SceneInspector.h"
+#include "DemoMode.h"
+#include "TextureMapping.h"
+#include "Utilities.h"
+#include "NavigationStyle.h"
+
+#include <Base/Console.h>
+#include <Base/Tools2D.h>
+#include <Base/Exception.h>
+#include <Base/FileInfo.h>
+#include <Base/Reader.h>
+#include <Base/Parameter.h>
+#include <App/Application.h>
+#include <App/Document.h>
+#include <App/GeoFeature.h>
+#include <App/DocumentObjectGroup.h>
+#include <App/MeasureDistance.h>
+#include <App/DocumentObject.h>
+#include <App/ComplexGeoDataPy.h>
+#include <App/GeoFeatureGroupExtension.h>
+
+#include <QDomDocument>
+#include <QDomElement>
+
+using namespace Gui;
+using Gui::Dialog::DlgSettingsImageImp;
+
+//++++++++++++++++++++++++++++++++++++++++++++++++++++++++++++++++++++++++++++++++++++++++++++++++++++++++++++++
+
+DEF_STD_CMD_AC(StdOrthographicCamera)
+
+StdOrthographicCamera::StdOrthographicCamera()
+  : Command("Std_OrthographicCamera")
+{
+    sGroup        = QT_TR_NOOP("Standard-View");
+    sMenuText     = QT_TR_NOOP("Orthographic view");
+    sToolTipText  = QT_TR_NOOP("Switches to orthographic view mode");
+    sWhatsThis    = "Std_OrthographicCamera";
+    sStatusTip    = QT_TR_NOOP("Switches to orthographic view mode");
+    sPixmap       = "view-isometric";
+    sAccel        = "V, O";
+    eType         = Alter3DView;
+}
+
+void StdOrthographicCamera::activated(int iMsg)
+{
+    if (iMsg == 1) {
+        View3DInventor* view = qobject_cast<View3DInventor*>(getMainWindow()->activeWindow());
+        SoCamera* cam = view->getViewer()->getSoRenderManager()->getCamera();
+        if (!cam || cam->getTypeId() != SoOrthographicCamera::getClassTypeId())
+
+            doCommand(Command::Gui,"Gui.activeDocument().activeView().setCameraType(\"Orthographic\")");
+    }
+}
+
+bool StdOrthographicCamera::isActive(void)
+{
+    View3DInventor* view = qobject_cast<View3DInventor*>(getMainWindow()->activeWindow());
+    if (view) {
+        // update the action group if needed
+        bool check = _pcAction->isChecked();
+        SoCamera* cam = view->getViewer()->getSoRenderManager()->getCamera();
+        bool mode = cam ? cam->getTypeId() == SoOrthographicCamera::getClassTypeId() : false;
+
+        if (mode != check)
+            _pcAction->setChecked(mode);
+        return true;
+    }
+
+    return false;
+}
+
+Action * StdOrthographicCamera::createAction(void)
+{
+    Action *pcAction = Command::createAction();
+    pcAction->setCheckable(true);
+    return pcAction;
+}
+
+DEF_STD_CMD_AC(StdPerspectiveCamera)
+
+StdPerspectiveCamera::StdPerspectiveCamera()
+  : Command("Std_PerspectiveCamera")
+{
+    sGroup        = QT_TR_NOOP("Standard-View");
+    sMenuText     = QT_TR_NOOP("Perspective view");
+    sToolTipText  = QT_TR_NOOP("Switches to perspective view mode");
+    sWhatsThis    = "Std_PerspectiveCamera";
+    sStatusTip    = QT_TR_NOOP("Switches to perspective view mode");
+    sPixmap       = "view-perspective";
+    sAccel        = "V, P";
+    eType         = Alter3DView;
+}
+
+void StdPerspectiveCamera::activated(int iMsg)
+{
+    if (iMsg == 1) {
+        View3DInventor* view = qobject_cast<View3DInventor*>(getMainWindow()->activeWindow());
+        SoCamera* cam = view->getViewer()->getSoRenderManager()->getCamera();
+        if (!cam || cam->getTypeId() != SoPerspectiveCamera::getClassTypeId())
+
+            doCommand(Command::Gui,"Gui.activeDocument().activeView().setCameraType(\"Perspective\")");
+    }
+}
+
+bool StdPerspectiveCamera::isActive(void)
+{
+    View3DInventor* view = qobject_cast<View3DInventor*>(getMainWindow()->activeWindow());
+    if (view) {
+        // update the action group if needed
+        bool check = _pcAction->isChecked();
+        SoCamera* cam = view->getViewer()->getSoRenderManager()->getCamera();
+        bool mode = cam ? cam->getTypeId() == SoPerspectiveCamera::getClassTypeId() : false;
+
+        if (mode != check)
+            _pcAction->setChecked(mode);
+
+        return true;
+    }
+
+    return false;
+}
+
+Action * StdPerspectiveCamera::createAction(void)
+{
+    Action *pcAction = Command::createAction();
+    pcAction->setCheckable(true);
+    return pcAction;
+}
+
+//===========================================================================
+// Std_FreezeViews
+//===========================================================================
+class StdCmdFreezeViews : public Gui::Command
+{
+public:
+    StdCmdFreezeViews();
+    virtual ~StdCmdFreezeViews(){}
+    const char* className() const
+    { return "StdCmdFreezeViews"; }
+
+protected:
+    virtual void activated(int iMsg);
+    virtual bool isActive(void);
+    virtual Action * createAction(void);
+    virtual void languageChange();
+
+private:
+    void onSaveViews();
+    void onRestoreViews();
+
+private:
+    const int maxViews;
+    int savedViews;
+    int offset;
+    QAction* saveView;
+    QAction* freezeView;
+    QAction* clearView;
+    QAction* separator;
+};
+
+StdCmdFreezeViews::StdCmdFreezeViews()
+  : Command("Std_FreezeViews")
+  , maxViews(50)
+  , savedViews(0)
+  , offset(0)
+  , saveView(0)
+  , freezeView(0)
+  , clearView(0)
+  , separator(0)
+{
+    sGroup        = QT_TR_NOOP("Standard-View");
+    sMenuText     = QT_TR_NOOP("Freeze display");
+    sToolTipText  = QT_TR_NOOP("Freezes the current view position");
+    sWhatsThis    = "Std_FreezeViews";
+    sStatusTip    = QT_TR_NOOP("Freezes the current view position");
+    sAccel        = "Shift+F";
+    eType         = Alter3DView;
+}
+
+Action * StdCmdFreezeViews::createAction(void)
+{
+    ActionGroup* pcAction = new ActionGroup(this, getMainWindow());
+    pcAction->setDropDownMenu(true);
+    applyCommandData(this->className(), pcAction);
+
+    // add the action items
+    saveView = pcAction->addAction(QObject::tr("Save views..."));
+    pcAction->addAction(QObject::tr("Load views..."));
+    pcAction->addAction(QString::fromLatin1(""))->setSeparator(true);
+    freezeView = pcAction->addAction(QObject::tr("Freeze view"));
+    freezeView->setShortcut(QString::fromLatin1(sAccel));
+    clearView = pcAction->addAction(QObject::tr("Clear views"));
+    separator = pcAction->addAction(QString::fromLatin1(""));
+    separator->setSeparator(true);
+    offset = pcAction->actions().count();
+
+    // allow up to 50 views
+    for (int i=0; i<maxViews; i++)
+        pcAction->addAction(QString::fromLatin1(""))->setVisible(false);
+
+    return pcAction;
+}
+
+void StdCmdFreezeViews::activated(int iMsg)
+{
+    ActionGroup* pcAction = qobject_cast<ActionGroup*>(_pcAction);
+
+    if (iMsg == 0) {
+        onSaveViews();
+    }
+    else if (iMsg == 1) {
+        onRestoreViews();
+    }
+    else if (iMsg == 3) {
+        // Create a new view
+        const char* ppReturn=0;
+        getGuiApplication()->sendMsgToActiveView("GetCamera",&ppReturn);
+
+        QList<QAction*> acts = pcAction->actions();
+        int index = 0;
+        for (QList<QAction*>::ConstIterator it = acts.begin()+offset; it != acts.end(); ++it, index++) {
+            if (!(*it)->isVisible()) {
+                savedViews++;
+                QString viewnr = QString(QObject::tr("Restore view &%1")).arg(index+1);
+                (*it)->setText(viewnr);
+                (*it)->setToolTip(QString::fromLatin1(ppReturn));
+                (*it)->setVisible(true);
+                if (index < 9) {
+                    int accel = Qt::CTRL+Qt::Key_1;
+                    (*it)->setShortcut(accel+index);
+                }
+                break;
+            }
+        }
+    }
+    else if (iMsg == 4) {
+        savedViews = 0;
+        QList<QAction*> acts = pcAction->actions();
+        for (QList<QAction*>::ConstIterator it = acts.begin()+offset; it != acts.end(); ++it)
+            (*it)->setVisible(false);
+    }
+    else if (iMsg >= offset) {
+        // Activate a view
+        QList<QAction*> acts = pcAction->actions();
+        QString data = acts[iMsg]->toolTip();
+        QString send = QString::fromLatin1("SetCamera %1").arg(data);
+        getGuiApplication()->sendMsgToActiveView(send.toLatin1());
+    }
+}
+
+void StdCmdFreezeViews::onSaveViews()
+{
+    // Save the views to an XML file
+    QString fn = FileDialog::getSaveFileName(getMainWindow(), QObject::tr("Save frozen views"),
+                                             QString(), QString::fromLatin1("%1 (*.cam)").arg(QObject::tr("Frozen views")));
+    if (fn.isEmpty())
+        return;
+    QFile file(fn);
+    if (file.open(QFile::WriteOnly))
+    {
+        QTextStream str(&file);
+        ActionGroup* pcAction = qobject_cast<ActionGroup*>(_pcAction);
+        QList<QAction*> acts = pcAction->actions();
+        str << "<?xml version='1.0' encoding='utf-8'?>" << endl
+            << "<FrozenViews SchemaVersion=\"1\">" << endl;
+        str << "  <Views Count=\"" << savedViews <<"\">" << endl;
+
+        for (QList<QAction*>::ConstIterator it = acts.begin()+offset; it != acts.end(); ++it) {
+            if ( !(*it)->isVisible() )
+                break;
+            QString data = (*it)->toolTip();
+
+            // remove the first line because it's a comment like '#Inventor V2.1 ascii'
+            QString viewPos;
+            if ( !data.isEmpty() ) {
+                QStringList lines = data.split(QString::fromLatin1("\n"));
+                if ( lines.size() > 1 ) {
+                    lines.pop_front();
+                    viewPos = lines.join(QString::fromLatin1(" "));
+                }
+            }
+
+            str << "    <Camera settings=\"" << viewPos.toLatin1().constData() << "\"/>" << endl;
+        }
+
+        str << "  </Views>" << endl;
+        str << "</FrozenViews>" << endl;
+    }
+}
+
+void StdCmdFreezeViews::onRestoreViews()
+{
+    // Should we clear the already saved views
+    if (savedViews > 0) {
+        int ret = QMessageBox::question(getMainWindow(), QObject::tr("Restore views"),
+            QObject::tr("Importing the restored views would clear the already stored views.\n"
+                        "Do you want to continue?"), QMessageBox::Yes|QMessageBox::Default,
+                                                     QMessageBox::No|QMessageBox::Escape);
+        if (ret!=QMessageBox::Yes)
+            return;
+    }
+
+    // Restore the views from an XML file
+    QString fn = FileDialog::getOpenFileName(getMainWindow(), QObject::tr("Restore frozen views"),
+                                             QString(), QString::fromLatin1("%1 (*.cam)").arg(QObject::tr("Frozen views")));
+    if (fn.isEmpty())
+        return;
+    QFile file(fn);
+    if (!file.open(QFile::ReadOnly)) {
+        QMessageBox::critical(getMainWindow(), QObject::tr("Restore views"),
+            QObject::tr("Cannot open file '%1'.").arg(fn));
+        return;
+    }
+
+    QDomDocument xmlDocument;
+    QString errorStr;
+    int errorLine;
+    int errorColumn;
+
+    // evaluate the XML content
+    if (!xmlDocument.setContent(&file, true, &errorStr, &errorLine, &errorColumn)) {
+        std::cerr << "Parse error in XML content at line " << errorLine
+                  << ", column " << errorColumn << ": "
+                  << (const char*)errorStr.toLatin1() << std::endl;
+        return;
+    }
+
+    // get the root element
+    QDomElement root = xmlDocument.documentElement();
+    if (root.tagName() != QLatin1String("FrozenViews")) {
+        std::cerr << "Unexpected XML structure" << std::endl;
+        return;
+    }
+
+    bool ok;
+    int scheme = root.attribute(QString::fromLatin1("SchemaVersion")).toInt(&ok);
+    if (!ok) return;
+    // SchemeVersion "1"
+    if (scheme == 1) {
+        // read the views, ignore the attribute 'Count'
+        QDomElement child = root.firstChildElement(QString::fromLatin1("Views"));
+        QDomElement views = child.firstChildElement(QString::fromLatin1("Camera"));
+        QStringList cameras;
+        while (!views.isNull()) {
+            QString setting = views.attribute(QString::fromLatin1("settings"));
+            cameras << setting;
+            views = views.nextSiblingElement(QString::fromLatin1("Camera"));
+        }
+
+        // use this rather than the attribute 'Count' because it could be
+        // changed from outside
+        int ct = cameras.count();
+        ActionGroup* pcAction = qobject_cast<ActionGroup*>(_pcAction);
+        QList<QAction*> acts = pcAction->actions();
+
+        int numRestoredViews = std::min<int>(ct, acts.size()-offset);
+        savedViews = numRestoredViews;
+
+        if (numRestoredViews > 0)
+            separator->setVisible(true);
+        for(int i=0; i<numRestoredViews; i++) {
+            QString setting = cameras[i];
+            QString viewnr = QString(QObject::tr("Restore view &%1")).arg(i+1);
+            acts[i+offset]->setText(viewnr);
+            acts[i+offset]->setToolTip(setting);
+            acts[i+offset]->setVisible(true);
+            if ( i < 9 ) {
+                int accel = Qt::CTRL+Qt::Key_1;
+                acts[i+offset]->setShortcut(accel+i);
+            }
+        }
+
+        // if less views than actions
+        for (int index = numRestoredViews+offset; index < acts.count(); index++)
+            acts[index]->setVisible(false);
+    }
+}
+
+bool StdCmdFreezeViews::isActive(void)
+{
+    View3DInventor* view = qobject_cast<View3DInventor*>(getMainWindow()->activeWindow());
+    if (view) {
+        saveView->setEnabled(savedViews > 0);
+        freezeView->setEnabled(savedViews < maxViews);
+        clearView->setEnabled(savedViews > 0);
+        separator->setVisible(savedViews > 0);
+        return true;
+    }
+    else {
+        separator->setVisible(savedViews > 0);
+    }
+
+    return false;
+}
+
+void StdCmdFreezeViews::languageChange()
+{
+    Command::languageChange();
+
+    if (!_pcAction)
+        return;
+    ActionGroup* pcAction = qobject_cast<ActionGroup*>(_pcAction);
+    QList<QAction*> acts = pcAction->actions();
+    acts[0]->setText(QObject::tr("Save views..."));
+    acts[1]->setText(QObject::tr("Load views..."));
+    acts[3]->setText(QObject::tr("Freeze view"));
+    acts[4]->setText(QObject::tr("Clear views"));
+    int index=1;
+    for (QList<QAction*>::ConstIterator it = acts.begin()+5; it != acts.end(); ++it, index++) {
+        if ((*it)->isVisible()) {
+            QString viewnr = QString(QObject::tr("Restore view &%1")).arg(index);
+            (*it)->setText(viewnr);
+        }
+    }
+}
+
+
+//===========================================================================
+// Std_ToggleClipPlane
+//===========================================================================
+
+DEF_STD_CMD_AC(StdCmdToggleClipPlane)
+
+StdCmdToggleClipPlane::StdCmdToggleClipPlane()
+  : Command("Std_ToggleClipPlane")
+{
+    sGroup        = QT_TR_NOOP("Standard-View");
+    sMenuText     = QT_TR_NOOP("Clipping plane");
+    sToolTipText  = QT_TR_NOOP("Toggles clipping plane for active view");
+    sWhatsThis    = "Std_ToggleClipPlane";
+    sStatusTip    = QT_TR_NOOP("Toggles clipping plane for active view");
+    eType         = Alter3DView;
+}
+
+Action * StdCmdToggleClipPlane::createAction(void)
+{
+    Action *pcAction = (Action*)Command::createAction();
+#if 0
+    pcAction->setCheckable(true);
+#endif
+    return pcAction;
+}
+
+void StdCmdToggleClipPlane::activated(int iMsg)
+{
+    Q_UNUSED(iMsg);
+#if 0
+    View3DInventor* view = qobject_cast<View3DInventor*>(getMainWindow()->activeWindow());
+    if (view) {
+        if (iMsg > 0 && !view->hasClippingPlane())
+            view->toggleClippingPlane();
+        else if (iMsg == 0 && view->hasClippingPlane())
+            view->toggleClippingPlane();
+    }
+#else
+    View3DInventor* view = qobject_cast<View3DInventor*>(getMainWindow()->activeWindow());
+    if (view) {
+        Gui::Control().showDialog(new Gui::Dialog::TaskClipping(view));
+    }
+#endif
+}
+
+bool StdCmdToggleClipPlane::isActive(void)
+{
+#if 0
+    View3DInventor* view = qobject_cast<View3DInventor*>(getMainWindow()->activeWindow());
+    if (view) {
+        Action* action = qobject_cast<Action*>(_pcAction);
+        if (action->isChecked() != view->hasClippingPlane())
+            action->setChecked(view->hasClippingPlane());
+        return true;
+    }
+    else {
+        Action* action = qobject_cast<Action*>(_pcAction);
+        if (action->isChecked())
+            action->setChecked(false);
+        return false;
+    }
+#else
+    if (Gui::Control().activeDialog())
+        return false;
+    return true;
+#endif
+}
+
+//===========================================================================
+// StdCmdDrawStyle
+//===========================================================================
+class StdCmdDrawStyle : public Gui::Command
+{
+public:
+    StdCmdDrawStyle();
+    virtual ~StdCmdDrawStyle(){}
+    virtual void languageChange();
+    virtual const char* className() const {return "StdCmdDrawStyle";}
+    void updateIcon(const Gui::MDIView* view);
+protected:
+    virtual void activated(int iMsg);
+    virtual bool isActive(void);
+    virtual Gui::Action * createAction(void);
+};
+
+StdCmdDrawStyle::StdCmdDrawStyle()
+  : Command("Std_DrawStyle")
+{
+    sGroup        = QT_TR_NOOP("Standard-View");
+    sMenuText     = QT_TR_NOOP("Draw style");
+    sToolTipText  = QT_TR_NOOP("Draw style");
+    sStatusTip    = QT_TR_NOOP("Draw style");
+    sPixmap       = "DrawStyleAsIs";
+    eType         = Alter3DView;
+
+    this->getGuiApplication()->signalActivateView.connect(boost::bind(&StdCmdDrawStyle::updateIcon, this, _1));
+}
+
+Gui::Action * StdCmdDrawStyle::createAction(void)
+{
+    Gui::ActionGroup* pcAction = new Gui::ActionGroup(this, Gui::getMainWindow());
+    pcAction->setDropDownMenu(true);
+    applyCommandData(this->className(), pcAction);
+
+    QAction* a0 = pcAction->addAction(QString());
+    a0->setCheckable(true);
+    a0->setIcon(BitmapFactory().iconFromTheme("DrawStyleAsIs"));
+    a0->setChecked(true);
+    a0->setObjectName(QString::fromLatin1("Std_DrawStyleAsIs"));
+    a0->setShortcut(QKeySequence(QString::fromUtf8("V,1")));
+    QAction* a1 = pcAction->addAction(QString());
+    a1->setCheckable(true);
+    a1->setIcon(BitmapFactory().iconFromTheme("DrawStyleFlatLines"));
+    a1->setObjectName(QString::fromLatin1("Std_DrawStyleFlatLines"));
+    a1->setShortcut(QKeySequence(QString::fromUtf8("V,2")));
+    QAction* a2 = pcAction->addAction(QString());
+    a2->setCheckable(true);
+    a2->setIcon(BitmapFactory().iconFromTheme("DrawStyleShaded"));
+    a2->setObjectName(QString::fromLatin1("Std_DrawStyleShaded"));
+    a2->setShortcut(QKeySequence(QString::fromUtf8("V,3")));
+    QAction* a3 = pcAction->addAction(QString());
+    a3->setCheckable(true);
+    a3->setIcon(BitmapFactory().iconFromTheme("DrawStyleWireFrame"));
+    a3->setObjectName(QString::fromLatin1("Std_DrawStyleWireframe"));
+    a3->setShortcut(QKeySequence(QString::fromUtf8("V,4")));
+    QAction* a4 = pcAction->addAction(QString());
+    a4->setCheckable(true);
+    a4->setIcon(BitmapFactory().iconFromTheme("DrawStylePoints"));
+    a4->setObjectName(QString::fromLatin1("Std_DrawStylePoints"));
+    a4->setShortcut(QKeySequence(QString::fromUtf8("V,5")));
+    QAction* a5 = pcAction->addAction(QString());
+    a5->setCheckable(true);
+    a5->setIcon(BitmapFactory().iconFromTheme("DrawStyleWireFrame"));
+    a5->setObjectName(QString::fromLatin1("Std_DrawStyleHiddenLine"));
+    a5->setShortcut(QKeySequence(QString::fromUtf8("V,6")));
+    QAction* a6 = pcAction->addAction(QString());
+    a6->setCheckable(true);
+    a6->setIcon(BitmapFactory().iconFromTheme("DrawStyleWireFrame"));
+    a6->setObjectName(QString::fromLatin1("Std_DrawStyleNoShading"));
+    a6->setShortcut(QKeySequence(QString::fromUtf8("V,7")));
+
+
+    pcAction->setIcon(a0->icon());
+
+    _pcAction = pcAction;
+    languageChange();
+    return pcAction;
+}
+
+void StdCmdDrawStyle::languageChange()
+{
+    Command::languageChange();
+
+    if (!_pcAction)
+        return;
+    Gui::ActionGroup* pcAction = qobject_cast<Gui::ActionGroup*>(_pcAction);
+    QList<QAction*> a = pcAction->actions();
+
+    a[0]->setText(QCoreApplication::translate(
+        "Std_DrawStyle", "As is"));
+    a[0]->setToolTip(QCoreApplication::translate(
+        "Std_DrawStyle", "Normal mode"));
+
+    a[1]->setText(QCoreApplication::translate(
+        "Std_DrawStyle", "Flat lines"));
+    a[1]->setToolTip(QCoreApplication::translate(
+        "Std_DrawStyle", "Flat lines mode"));
+
+    a[2]->setText(QCoreApplication::translate(
+        "Std_DrawStyle", "Shaded"));
+    a[2]->setToolTip(QCoreApplication::translate(
+        "Std_DrawStyle", "Shaded mode"));
+
+    a[3]->setText(QCoreApplication::translate(
+        "Std_DrawStyle", "Wireframe"));
+    a[3]->setToolTip(QCoreApplication::translate(
+        "Std_DrawStyle", "Wireframe mode"));
+
+    a[4]->setText(QCoreApplication::translate(
+        "Std_DrawStyle", "Points"));
+    a[4]->setToolTip(QCoreApplication::translate(
+        "Std_DrawStyle", "Points mode"));
+
+    a[5]->setText(QCoreApplication::translate(
+        "Std_DrawStyle", "Hidden line"));
+    a[5]->setToolTip(QCoreApplication::translate(
+        "Std_DrawStyle", "Hidden line mode"));
+
+    a[6]->setText(QCoreApplication::translate(
+        "Std_DrawStyle", "No shading"));
+    a[6]->setToolTip(QCoreApplication::translate(
+        "Std_DrawStyle", "No shading mode"));
+}
+
+void StdCmdDrawStyle::updateIcon(const MDIView *view)
+{
+    const Gui::View3DInventor *view3d = dynamic_cast<const Gui::View3DInventor *>(view);
+    if (!view3d)
+        return;
+    Gui::View3DInventorViewer *viewer = view3d->getViewer();
+    if (!viewer)
+        return;
+    std::string mode(viewer->getOverrideMode());
+    Gui::ActionGroup *actionGroup = dynamic_cast<Gui::ActionGroup *>(_pcAction);
+    if (!actionGroup)
+        return;
+
+    if (mode == "Flat Lines")
+    {
+        actionGroup->setCheckedAction(1);
+        return;
+    }
+    if (mode == "Shaded")
+    {
+        actionGroup->setCheckedAction(2);
+        return;
+    }
+    if (mode == "Wireframe")
+    {
+        actionGroup->setCheckedAction(3);
+        return;
+    }
+    if (mode == "Point")
+    {
+        actionGroup->setCheckedAction(4);
+        return;
+    }
+    if (mode == "Hidden Line")
+    {
+        actionGroup->setCheckedAction(5);
+        return;
+    }
+    if (mode == "No shading")
+    {
+        actionGroup->setCheckedAction(6);
+        return;
+    }
+    actionGroup->setCheckedAction(0);
+}
+
+void StdCmdDrawStyle::activated(int iMsg)
+{
+    Gui::Document *doc = this->getActiveGuiDocument();
+    std::list<MDIView*> views = doc->getMDIViews();
+    std::list<MDIView*>::iterator viewIt;
+    bool oneChangedSignal(false);
+    for (viewIt = views.begin(); viewIt != views.end(); ++viewIt)
+    {
+        View3DInventor* view = qobject_cast<View3DInventor*>(*viewIt);
+        if (view)
+        {
+            View3DInventorViewer* viewer;
+            viewer = view->getViewer();
+            if (viewer)
+            {
+                switch (iMsg)
+                {
+                case 1:
+                    (oneChangedSignal) ? viewer->updateOverrideMode("Flat Lines") : viewer->setOverrideMode("Flat Lines");
+                    break;
+                case 2:
+                    (oneChangedSignal) ? viewer->updateOverrideMode("Shaded") : viewer->setOverrideMode("Shaded");
+                    break;
+                case 3:
+                    (oneChangedSignal) ? viewer->updateOverrideMode("Wireframe") : viewer->setOverrideMode("Wireframe");
+                    break;
+                case 4:
+                    (oneChangedSignal) ? viewer->updateOverrideMode("Point") : viewer->setOverrideMode("Point");
+                    break;
+                case 5:
+                    (oneChangedSignal) ? viewer->updateOverrideMode("Hidden Line") : viewer->setOverrideMode("Hidden Line");
+                    break;
+                case 6:
+                    (oneChangedSignal) ? viewer->updateOverrideMode("No Shading") : viewer->setOverrideMode("No Shading");
+                    break;
+                default:
+                    (oneChangedSignal) ? viewer->updateOverrideMode("As Is") : viewer->setOverrideMode("As Is");
+                    break;
+                }
+                oneChangedSignal = true;
+            }
+        }
+    }
+}
+
+bool StdCmdDrawStyle::isActive(void)
+{
+    return Gui::Application::Instance->activeDocument();
+}
+
+//===========================================================================
+// Std_ToggleVisibility
+//===========================================================================
+DEF_STD_CMD_A(StdCmdToggleVisibility)
+
+StdCmdToggleVisibility::StdCmdToggleVisibility()
+  : Command("Std_ToggleVisibility")
+{
+    sGroup        = QT_TR_NOOP("Standard-View");
+    sMenuText     = QT_TR_NOOP("Toggle visibility");
+    sToolTipText  = QT_TR_NOOP("Toggles visibility");
+    sStatusTip    = QT_TR_NOOP("Toggles visibility");
+    sWhatsThis    = "Std_ToggleVisibility";
+    sAccel        = "Space";
+    eType         = Alter3DView;
+}
+
+
+void StdCmdToggleVisibility::activated(int iMsg)
+{
+    Q_UNUSED(iMsg); 
+    Selection().setVisible(-1);
+}
+
+bool StdCmdToggleVisibility::isActive(void)
+{
+    return (Gui::Selection().size() != 0);
+}
+
+//===========================================================================
+// Std_ToggleSelectability
+//===========================================================================
+DEF_STD_CMD_A(StdCmdToggleSelectability)
+
+StdCmdToggleSelectability::StdCmdToggleSelectability()
+  : Command("Std_ToggleSelectability")
+{
+    sGroup        = QT_TR_NOOP("Standard-View");
+    sMenuText     = QT_TR_NOOP("Toggle selectability");
+    sToolTipText  = QT_TR_NOOP("Toggles the property of the objects to get selected in the 3D-View");
+    sStatusTip    = QT_TR_NOOP("Toggles the property of the objects to get selected in the 3D-View");
+    sWhatsThis    = "Std_ToggleSelectability";
+    sPixmap       = "view-unselectable";
+    eType         = Alter3DView;
+}
+
+void StdCmdToggleSelectability::activated(int iMsg)
+{
+    Q_UNUSED(iMsg);
+    // go through all documents
+    const std::vector<App::Document*> docs = App::GetApplication().getDocuments();
+    for (std::vector<App::Document*>::const_iterator it = docs.begin(); it != docs.end(); ++it) {
+        Document *pcDoc = Application::Instance->getDocument(*it);
+        std::vector<App::DocumentObject*> sel = Selection().getObjectsOfType
+            (App::DocumentObject::getClassTypeId(), (*it)->getName());
+
+
+        for (std::vector<App::DocumentObject*>::const_iterator ft=sel.begin();ft!=sel.end();++ft) {
+            ViewProvider *pr = pcDoc->getViewProviderByName((*ft)->getNameInDocument());
+            if (pr && pr->isDerivedFrom(ViewProviderGeometryObject::getClassTypeId())){
+                if (static_cast<ViewProviderGeometryObject*>(pr)->Selectable.getValue())
+                    doCommand(Gui,"Gui.getDocument(\"%s\").getObject(\"%s\").Selectable=False"
+                                 , (*it)->getName(), (*ft)->getNameInDocument());
+                else
+                    doCommand(Gui,"Gui.getDocument(\"%s\").getObject(\"%s\").Selectable=True"
+                                 , (*it)->getName(), (*ft)->getNameInDocument());
+            }
+        }
+    }
+}
+
+bool StdCmdToggleSelectability::isActive(void)
+{
+    return (Gui::Selection().size() != 0);
+}
+
+//===========================================================================
+// Std_ShowSelection
+//===========================================================================
+DEF_STD_CMD_A(StdCmdShowSelection)
+
+StdCmdShowSelection::StdCmdShowSelection()
+  : Command("Std_ShowSelection")
+{
+    sGroup        = QT_TR_NOOP("Standard-View");
+    sMenuText     = QT_TR_NOOP("Show selection");
+    sToolTipText  = QT_TR_NOOP("Show all selected objects");
+    sStatusTip    = QT_TR_NOOP("Show all selected objects");
+    sWhatsThis    = "Std_ShowSelection";
+    eType         = Alter3DView;
+}
+
+void StdCmdShowSelection::activated(int iMsg)
+{
+    Q_UNUSED(iMsg); 
+    Selection().setVisible(true);
+}
+
+bool StdCmdShowSelection::isActive(void)
+{
+    return (Gui::Selection().size() != 0);
+}
+
+//===========================================================================
+// Std_HideSelection
+//===========================================================================
+DEF_STD_CMD_A(StdCmdHideSelection)
+
+StdCmdHideSelection::StdCmdHideSelection()
+  : Command("Std_HideSelection")
+{
+    sGroup        = QT_TR_NOOP("Standard-View");
+    sMenuText     = QT_TR_NOOP("Hide selection");
+    sToolTipText  = QT_TR_NOOP("Hide all selected objects");
+    sStatusTip    = QT_TR_NOOP("Hide all selected objects");
+    sWhatsThis    = "Std_HideSelection";
+    eType         = Alter3DView;
+}
+
+void StdCmdHideSelection::activated(int iMsg)
+{
+    Q_UNUSED(iMsg); 
+    Selection().setVisible(false);
+}
+
+bool StdCmdHideSelection::isActive(void)
+{
+    return (Gui::Selection().size() != 0);
+}
+
+//===========================================================================
+// Std_SelectVisibleObjects
+//===========================================================================
+DEF_STD_CMD_A(StdCmdSelectVisibleObjects)
+
+StdCmdSelectVisibleObjects::StdCmdSelectVisibleObjects()
+  : Command("Std_SelectVisibleObjects")
+{
+    sGroup        = QT_TR_NOOP("Standard-View");
+    sMenuText     = QT_TR_NOOP("Select visible objects");
+    sToolTipText  = QT_TR_NOOP("Select visible objects in the active document");
+    sStatusTip    = QT_TR_NOOP("Select visible objects in the active document");
+    sWhatsThis    = "Std_SelectVisibleObjects";
+    eType         = Alter3DView;
+}
+
+void StdCmdSelectVisibleObjects::activated(int iMsg)
+{
+    Q_UNUSED(iMsg);
+    // go through active document
+    Gui::Document* doc = Application::Instance->activeDocument();
+    App::Document* app = doc->getDocument();
+    const std::vector<App::DocumentObject*> obj = app->getObjectsOfType
+        (App::DocumentObject::getClassTypeId());
+
+    std::vector<App::DocumentObject*> visible;
+    visible.reserve(obj.size());
+    for (std::vector<App::DocumentObject*>::const_iterator it=obj.begin();it!=obj.end();++it) {
+        if (doc->isShow((*it)->getNameInDocument()))
+            visible.push_back(*it);
+    }
+
+    SelectionSingleton& rSel = Selection();
+    rSel.setSelection(app->getName(), visible);
+}
+
+bool StdCmdSelectVisibleObjects::isActive(void)
+{
+    return App::GetApplication().getActiveDocument();
+}
+
+//===========================================================================
+// Std_ToggleObjects
+//===========================================================================
+DEF_STD_CMD_A(StdCmdToggleObjects)
+
+StdCmdToggleObjects::StdCmdToggleObjects()
+  : Command("Std_ToggleObjects")
+{
+    sGroup        = QT_TR_NOOP("Standard-View");
+    sMenuText     = QT_TR_NOOP("Toggle all objects");
+    sToolTipText  = QT_TR_NOOP("Toggles visibility of all objects in the active document");
+    sStatusTip    = QT_TR_NOOP("Toggles visibility of all objects in the active document");
+    sWhatsThis    = "Std_ToggleObjects";
+    eType         = Alter3DView;
+}
+
+void StdCmdToggleObjects::activated(int iMsg)
+{
+    Q_UNUSED(iMsg);
+    // go through active document
+    Gui::Document* doc = Application::Instance->activeDocument();
+    App::Document* app = doc->getDocument();
+    const std::vector<App::DocumentObject*> obj = app->getObjectsOfType
+        (App::DocumentObject::getClassTypeId());
+
+    for (std::vector<App::DocumentObject*>::const_iterator it=obj.begin();it!=obj.end();++it) {
+        if (doc->isShow((*it)->getNameInDocument()))
+            doCommand(Gui,"Gui.getDocument(\"%s\").getObject(\"%s\").Visibility=False"
+                         , app->getName(), (*it)->getNameInDocument());
+        else
+            doCommand(Gui,"Gui.getDocument(\"%s\").getObject(\"%s\").Visibility=True"
+                         , app->getName(), (*it)->getNameInDocument());
+    }
+}
+
+bool StdCmdToggleObjects::isActive(void)
+{
+    return App::GetApplication().getActiveDocument();
+}
+
+//===========================================================================
+// Std_ShowObjects
+//===========================================================================
+DEF_STD_CMD_A(StdCmdShowObjects)
+
+StdCmdShowObjects::StdCmdShowObjects()
+  : Command("Std_ShowObjects")
+{
+    sGroup        = QT_TR_NOOP("Standard-View");
+    sMenuText     = QT_TR_NOOP("Show all objects");
+    sToolTipText  = QT_TR_NOOP("Show all objects in the document");
+    sStatusTip    = QT_TR_NOOP("Show all objects in the document");
+    sWhatsThis    = "Std_ShowObjects";
+    eType         = Alter3DView;
+}
+
+void StdCmdShowObjects::activated(int iMsg)
+{
+    Q_UNUSED(iMsg);
+    // go through active document
+    Gui::Document* doc = Application::Instance->activeDocument();
+    App::Document* app = doc->getDocument();
+    const std::vector<App::DocumentObject*> obj = app->getObjectsOfType
+        (App::DocumentObject::getClassTypeId());
+
+    for (std::vector<App::DocumentObject*>::const_iterator it=obj.begin();it!=obj.end();++it) {
+        doCommand(Gui,"Gui.getDocument(\"%s\").getObject(\"%s\").Visibility=True"
+                     , app->getName(), (*it)->getNameInDocument());
+    }
+}
+
+bool StdCmdShowObjects::isActive(void)
+{
+    return App::GetApplication().getActiveDocument();
+}
+
+//===========================================================================
+// Std_HideObjects
+//===========================================================================
+DEF_STD_CMD_A(StdCmdHideObjects)
+
+StdCmdHideObjects::StdCmdHideObjects()
+  : Command("Std_HideObjects")
+{
+    sGroup        = QT_TR_NOOP("Standard-View");
+    sMenuText     = QT_TR_NOOP("Hide all objects");
+    sToolTipText  = QT_TR_NOOP("Hide all objects in the document");
+    sStatusTip    = QT_TR_NOOP("Hide all objects in the document");
+    sWhatsThis    = "Std_HideObjects";
+    eType         = Alter3DView;
+}
+
+void StdCmdHideObjects::activated(int iMsg)
+{
+    Q_UNUSED(iMsg);
+    // go through active document
+    Gui::Document* doc = Application::Instance->activeDocument();
+    App::Document* app = doc->getDocument();
+    const std::vector<App::DocumentObject*> obj = app->getObjectsOfType
+        (App::DocumentObject::getClassTypeId());
+
+    for (std::vector<App::DocumentObject*>::const_iterator it=obj.begin();it!=obj.end();++it) {
+        doCommand(Gui,"Gui.getDocument(\"%s\").getObject(\"%s\").Visibility=False"
+                     , app->getName(), (*it)->getNameInDocument());
+    }
+}
+
+bool StdCmdHideObjects::isActive(void)
+{
+    return App::GetApplication().getActiveDocument();
+}
+
+//===========================================================================
+// Std_SetAppearance
+//===========================================================================
+DEF_STD_CMD_A(StdCmdSetAppearance)
+
+StdCmdSetAppearance::StdCmdSetAppearance()
+  : Command("Std_SetAppearance")
+{
+    sGroup        = QT_TR_NOOP("Standard-View");
+    sMenuText     = QT_TR_NOOP("Appearance...");
+    sToolTipText  = QT_TR_NOOP("Sets the display properties of the selected object");
+    sWhatsThis    = "Std_SetAppearance";
+    sStatusTip    = QT_TR_NOOP("Sets the display properties of the selected object");
+    sPixmap       = "Std_Tool1";
+    sAccel        = "Ctrl+D";
+    eType         = Alter3DView;
+}
+
+void StdCmdSetAppearance::activated(int iMsg)
+{
+    Q_UNUSED(iMsg);
+    static QPointer<QDialog> dlg = 0;
+    if (!dlg)
+        dlg = new Gui::Dialog::DlgDisplayPropertiesImp(getMainWindow());
+    dlg->setModal(false);
+    dlg->setAttribute(Qt::WA_DeleteOnClose);
+    dlg->show();
+}
+
+bool StdCmdSetAppearance::isActive(void)
+{
+    return Gui::Selection().size() != 0;
+}
+
+//===========================================================================
+// Std_ViewBottom
+//===========================================================================
+DEF_3DV_CMD(StdCmdViewBottom)
+
+StdCmdViewBottom::StdCmdViewBottom()
+  : Command("Std_ViewBottom")
+{
+    sGroup        = QT_TR_NOOP("Standard-View");
+    sMenuText     = QT_TR_NOOP("Bottom");
+    sToolTipText  = QT_TR_NOOP("Set to bottom view");
+    sWhatsThis    = "Std_ViewBottom";
+    sStatusTip    = QT_TR_NOOP("Set to bottom view");
+    sPixmap       = "view-bottom";
+    sAccel        = "5";
+    eType         = Alter3DView;
+}
+
+void StdCmdViewBottom::activated(int iMsg)
+{
+    Q_UNUSED(iMsg);
+    doCommand(Command::Gui,"Gui.activeDocument().activeView().viewBottom()");
+}
+
+//===========================================================================
+// Std_ViewFront
+//===========================================================================
+DEF_3DV_CMD(StdCmdViewFront)
+
+StdCmdViewFront::StdCmdViewFront()
+  : Command("Std_ViewFront")
+{
+    sGroup        = QT_TR_NOOP("Standard-View");
+    sMenuText     = QT_TR_NOOP("Front");
+    sToolTipText  = QT_TR_NOOP("Set to front view");
+    sWhatsThis    = "Std_ViewFront";
+    sStatusTip    = QT_TR_NOOP("Set to front view");
+    sPixmap       = "view-front";
+    sAccel        = "1";
+    eType         = Alter3DView;
+}
+
+void StdCmdViewFront::activated(int iMsg)
+{
+    Q_UNUSED(iMsg);
+    doCommand(Command::Gui,"Gui.activeDocument().activeView().viewFront()");
+}
+
+//===========================================================================
+// Std_ViewLeft
+//===========================================================================
+DEF_3DV_CMD(StdCmdViewLeft)
+
+StdCmdViewLeft::StdCmdViewLeft()
+  : Command("Std_ViewLeft")
+{
+    sGroup        = QT_TR_NOOP("Standard-View");
+    sMenuText     = QT_TR_NOOP("Left");
+    sToolTipText  = QT_TR_NOOP("Set to left view");
+    sWhatsThis    = "Std_ViewLeft";
+    sStatusTip    = QT_TR_NOOP("Set to left view");
+    sPixmap       = "view-left";
+    sAccel        = "6";
+    eType         = Alter3DView;
+}
+
+void StdCmdViewLeft::activated(int iMsg)
+{
+    Q_UNUSED(iMsg);
+    doCommand(Command::Gui,"Gui.activeDocument().activeView().viewLeft()");
+}
+
+//===========================================================================
+// Std_ViewRear
+//===========================================================================
+DEF_3DV_CMD(StdCmdViewRear)
+
+StdCmdViewRear::StdCmdViewRear()
+  : Command("Std_ViewRear")
+{
+    sGroup        = QT_TR_NOOP("Standard-View");
+    sMenuText     = QT_TR_NOOP("Rear");
+    sToolTipText  = QT_TR_NOOP("Set to rear view");
+    sWhatsThis    = "Std_ViewRear";
+    sStatusTip    = QT_TR_NOOP("Set to rear view");
+    sPixmap       = "view-rear";
+    sAccel        = "4";
+    eType         = Alter3DView;
+}
+
+void StdCmdViewRear::activated(int iMsg)
+{
+    Q_UNUSED(iMsg);
+    doCommand(Command::Gui,"Gui.activeDocument().activeView().viewRear()");
+}
+
+//===========================================================================
+// Std_ViewRight
+//===========================================================================
+DEF_3DV_CMD(StdCmdViewRight)
+
+StdCmdViewRight::StdCmdViewRight()
+  : Command("Std_ViewRight")
+{
+    sGroup        = QT_TR_NOOP("Standard-View");
+    sMenuText     = QT_TR_NOOP("Right");
+    sToolTipText  = QT_TR_NOOP("Set to right view");
+    sWhatsThis    = "Std_ViewRight";
+    sStatusTip    = QT_TR_NOOP("Set to right view");
+    sPixmap       = "view-right";
+    sAccel        = "3";
+    eType         = Alter3DView;
+}
+
+void StdCmdViewRight::activated(int iMsg)
+{
+    Q_UNUSED(iMsg);
+    doCommand(Command::Gui,"Gui.activeDocument().activeView().viewRight()");
+}
+
+//===========================================================================
+// Std_ViewTop
+//===========================================================================
+DEF_3DV_CMD(StdCmdViewTop)
+
+StdCmdViewTop::StdCmdViewTop()
+  : Command("Std_ViewTop")
+{
+    sGroup        = QT_TR_NOOP("Standard-View");
+    sMenuText     = QT_TR_NOOP("Top");
+    sToolTipText  = QT_TR_NOOP("Set to top view");
+    sWhatsThis    = "Std_ViewTop";
+    sStatusTip    = QT_TR_NOOP("Set to top view");
+    sPixmap       = "view-top";
+    sAccel        = "2";
+    eType         = Alter3DView;
+}
+
+void StdCmdViewTop::activated(int iMsg)
+{
+    Q_UNUSED(iMsg);
+    doCommand(Command::Gui,"Gui.activeDocument().activeView().viewTop()");
+}
+
+//===========================================================================
+// Std_ViewAxo
+//===========================================================================
+DEF_3DV_CMD(StdCmdViewAxo)
+
+StdCmdViewAxo::StdCmdViewAxo()
+  : Command("Std_ViewAxo")
+{
+    sGroup      = QT_TR_NOOP("Standard-View");
+    sMenuText   = QT_TR_NOOP("Axonometric");
+    sToolTipText= QT_TR_NOOP("Set to axonometric view");
+    sWhatsThis  = "Std_ViewAxo";
+    sStatusTip  = QT_TR_NOOP("Set to axonometric view");
+    sPixmap     = "view-axonometric";
+    sAccel      = "0";
+    eType         = Alter3DView;
+}
+
+void StdCmdViewAxo::activated(int iMsg)
+{
+    Q_UNUSED(iMsg);
+    doCommand(Command::Gui,"Gui.activeDocument().activeView().viewAxonometric()");
+}
+
+//===========================================================================
+// Std_ViewRotateLeft
+//===========================================================================
+DEF_3DV_CMD(StdCmdViewRotateLeft)
+
+StdCmdViewRotateLeft::StdCmdViewRotateLeft()
+  : Command("Std_ViewRotateLeft")
+{
+    sGroup        = QT_TR_NOOP("Standard-View");
+    sMenuText     = QT_TR_NOOP("Rotate Left");
+    sToolTipText  = QT_TR_NOOP("Rotate the view by 90\xc2\xb0 counter-clockwise");
+    sWhatsThis    = "Std_ViewRotateLeft";
+    sStatusTip    = QT_TR_NOOP("Rotate the view by 90\xc2\xb0 counter-clockwise");
+    sPixmap       = "view-rotate-left";
+    sAccel        = "Shift+Left";
+    eType         = Alter3DView;
+}
+
+void StdCmdViewRotateLeft::activated(int iMsg)
+{
+    Q_UNUSED(iMsg);
+    doCommand(Command::Gui,"Gui.activeDocument().activeView().viewRotateLeft()");
+}
+
+
+//===========================================================================
+// Std_ViewRotateRight
+//===========================================================================
+DEF_3DV_CMD(StdCmdViewRotateRight)
+
+StdCmdViewRotateRight::StdCmdViewRotateRight()
+  : Command("Std_ViewRotateRight")
+{
+    sGroup        = QT_TR_NOOP("Standard-View");
+    sMenuText     = QT_TR_NOOP("Rotate Right");
+    sToolTipText  = QT_TR_NOOP("Rotate the view by 90\xc2\xb0 clockwise");
+    sWhatsThis    = "Std_ViewRotateRight";
+    sStatusTip    = QT_TR_NOOP("Rotate the view by 90\xc2\xb0 clockwise");
+    sPixmap       = "view-rotate-right";
+    sAccel        = "Shift+Right";
+    eType         = Alter3DView;
+}
+
+void StdCmdViewRotateRight::activated(int iMsg)
+{
+    Q_UNUSED(iMsg);
+    doCommand(Command::Gui,"Gui.activeDocument().activeView().viewRotateRight()");
+}
+
+
+//===========================================================================
+// Std_ViewFitAll
+//===========================================================================
+DEF_STD_CMD_A(StdCmdViewFitAll)
+
+StdCmdViewFitAll::StdCmdViewFitAll()
+  : Command("Std_ViewFitAll")
+{
+    sGroup        = QT_TR_NOOP("Standard-View");
+    sMenuText     = QT_TR_NOOP("Fit all");
+    sToolTipText  = QT_TR_NOOP("Fits the whole content on the screen");
+    sWhatsThis    = "Std_ViewFitAll";
+    sStatusTip    = QT_TR_NOOP("Fits the whole content on the screen");
+    sPixmap       = "zoom-all";
+    sAccel        = "V, F";
+    eType         = Alter3DView;
+}
+
+void StdCmdViewFitAll::activated(int iMsg)
+{
+    Q_UNUSED(iMsg);
+    //doCommand(Command::Gui,"Gui.activeDocument().activeView().fitAll()");
+    doCommand(Command::Gui,"Gui.SendMsgToActiveView(\"ViewFit\")");
+}
+
+bool StdCmdViewFitAll::isActive(void)
+{
+    //return isViewOfType(Gui::View3DInventor::getClassTypeId());
+    return getGuiApplication()->sendHasMsgToActiveView("ViewFit");
+}
+
+//===========================================================================
+// Std_ViewFitSelection
+//===========================================================================
+DEF_STD_CMD_A(StdCmdViewFitSelection)
+
+StdCmdViewFitSelection::StdCmdViewFitSelection()
+  : Command("Std_ViewFitSelection")
+{
+    sGroup        = QT_TR_NOOP("Standard-View");
+    sMenuText     = QT_TR_NOOP("Fit selection");
+    sToolTipText  = QT_TR_NOOP("Fits the selected content on the screen");
+    sWhatsThis    = "Std_ViewFitSelection";
+    sStatusTip    = QT_TR_NOOP("Fits the selected content on the screen");
+    sAccel        = "V, S";
+#if QT_VERSION >= 0x040200
+    sPixmap       = "zoom-selection";
+#endif
+    eType         = Alter3DView;
+}
+
+void StdCmdViewFitSelection::activated(int iMsg)
+{
+    Q_UNUSED(iMsg);
+    //doCommand(Command::Gui,"Gui.activeDocument().activeView().fitAll()");
+    doCommand(Command::Gui,"Gui.SendMsgToActiveView(\"ViewSelection\")");
+}
+
+bool StdCmdViewFitSelection::isActive(void)
+{
+  //return isViewOfType(Gui::View3DInventor::getClassTypeId());
+  return getGuiApplication()->sendHasMsgToActiveView("ViewSelection");
+}
+
+//===========================================================================
+// Std_ViewDock
+//===========================================================================
+DEF_STD_CMD_A(StdViewDock)
+
+StdViewDock::StdViewDock()
+  : Command("Std_ViewDock")
+{
+    sGroup       = QT_TR_NOOP("Standard-View");
+    sMenuText    = QT_TR_NOOP("Docked");
+    sToolTipText = QT_TR_NOOP("Display the active view either in fullscreen, in undocked or docked mode");
+    sWhatsThis   = "Std_ViewDock";
+    sStatusTip   = QT_TR_NOOP("Display the active view either in fullscreen, in undocked or docked mode");
+    sAccel       = "V, D";
+    eType        = Alter3DView;
+    bCanLog       = false;
+}
+
+void StdViewDock::activated(int iMsg)
+{
+    Q_UNUSED(iMsg);
+}
+
+bool StdViewDock::isActive(void)
+{
+    MDIView* view = getMainWindow()->activeWindow();
+    return (qobject_cast<View3DInventor*>(view) ? true : false);
+}
+
+//===========================================================================
+// Std_ViewUndock
+//===========================================================================
+DEF_STD_CMD_A(StdViewUndock)
+
+StdViewUndock::StdViewUndock()
+  : Command("Std_ViewUndock")
+{
+    sGroup       = QT_TR_NOOP("Standard-View");
+    sMenuText    = QT_TR_NOOP("Undocked");
+    sToolTipText = QT_TR_NOOP("Display the active view either in fullscreen, in undocked or docked mode");
+    sWhatsThis   = "Std_ViewUndock";
+    sStatusTip   = QT_TR_NOOP("Display the active view either in fullscreen, in undocked or docked mode");
+    sAccel       = "V, U";
+    eType        = Alter3DView;
+    bCanLog       = false;
+}
+
+void StdViewUndock::activated(int iMsg)
+{
+    Q_UNUSED(iMsg);
+}
+
+bool StdViewUndock::isActive(void)
+{
+    MDIView* view = getMainWindow()->activeWindow();
+    return (qobject_cast<View3DInventor*>(view) ? true : false);
+}
+
+//===========================================================================
+// Std_MainFullscreen
+//===========================================================================
+DEF_STD_CMD(StdMainFullscreen)
+
+StdMainFullscreen::StdMainFullscreen()
+  : Command("Std_MainFullscreen")
+{
+    sGroup       = QT_TR_NOOP("Standard-View");
+    sMenuText    = QT_TR_NOOP("Fullscreen");
+    sToolTipText = QT_TR_NOOP("Display the main window in fullscreen mode");
+    sWhatsThis   = "Std_MainFullscreen";
+    sStatusTip   = QT_TR_NOOP("Display the main window in fullscreen mode");
+    sPixmap      = "view-fullscreen";
+    sAccel       = "Alt+F11";
+    eType        = Alter3DView;
+}
+
+void StdMainFullscreen::activated(int iMsg)
+{
+    Q_UNUSED(iMsg);
+    MDIView* view = getMainWindow()->activeWindow();
+
+    if (view)
+        view->setCurrentViewMode(MDIView::Child);
+
+    if (getMainWindow()->isFullScreen())
+        getMainWindow()->showNormal();
+    else
+        getMainWindow()->showFullScreen();
+}
+
+//===========================================================================
+// Std_ViewFullscreen
+//===========================================================================
+DEF_STD_CMD_A(StdViewFullscreen)
+
+StdViewFullscreen::StdViewFullscreen()
+  : Command("Std_ViewFullscreen")
+{
+    sGroup       = QT_TR_NOOP("Standard-View");
+    sMenuText    = QT_TR_NOOP("Fullscreen");
+    sToolTipText = QT_TR_NOOP("Display the active view either in fullscreen, in undocked or docked mode");
+    sWhatsThis   = "Std_ViewFullscreen";
+    sStatusTip   = QT_TR_NOOP("Display the active view either in fullscreen, in undocked or docked mode");
+    sPixmap      = "view-fullscreen";
+    sAccel       = "F11";
+    eType        = Alter3DView;
+    bCanLog       = false;
+}
+
+void StdViewFullscreen::activated(int iMsg)
+{
+    Q_UNUSED(iMsg);
+}
+
+bool StdViewFullscreen::isActive(void)
+{
+    MDIView* view = getMainWindow()->activeWindow();
+    return (qobject_cast<View3DInventor*>(view) ? true : false);
+}
+
+//===========================================================================
+// Std_ViewDockUndockFullscreen
+//===========================================================================
+DEF_STD_CMD_AC(StdViewDockUndockFullscreen)
+
+StdViewDockUndockFullscreen::StdViewDockUndockFullscreen()
+  : Command("Std_ViewDockUndockFullscreen")
+{
+    sGroup       = QT_TR_NOOP("Standard-View");
+    sMenuText    = QT_TR_NOOP("Document window");
+    sToolTipText = QT_TR_NOOP("Display the active view either in fullscreen, in undocked or docked mode");
+    sWhatsThis   = "Std_ViewDockUndockFullscreen";
+    sStatusTip   = QT_TR_NOOP("Display the active view either in fullscreen, in undocked or docked mode");
+    eType        = Alter3DView;
+
+    CommandManager &rcCmdMgr = Application::Instance->commandManager();
+    rcCmdMgr.addCommand(new StdViewDock());
+    rcCmdMgr.addCommand(new StdViewUndock());
+    rcCmdMgr.addCommand(new StdViewFullscreen());
+}
+
+Action * StdViewDockUndockFullscreen::createAction(void)
+{
+    ActionGroup* pcAction = new ActionGroup(this, getMainWindow());
+    pcAction->setDropDownMenu(true);
+    pcAction->setText(QCoreApplication::translate(
+        this->className(), sMenuText));
+
+    CommandManager &rcCmdMgr = Application::Instance->commandManager();
+    Command* cmdD = rcCmdMgr.getCommandByName("Std_ViewDock");
+    Command* cmdU = rcCmdMgr.getCommandByName("Std_ViewUndock");
+    Command* cmdF = rcCmdMgr.getCommandByName("Std_ViewFullscreen");
+    cmdD->addToGroup(pcAction, true);
+    cmdU->addToGroup(pcAction, true);
+    cmdF->addToGroup(pcAction, true);
+
+    return pcAction;
+}
+
+void StdViewDockUndockFullscreen::activated(int iMsg)
+{
+    // Check if main window is in fullscreen mode.
+    if (getMainWindow()->isFullScreen())
+        getMainWindow()->showNormal();
+
+    MDIView* view = getMainWindow()->activeWindow();
+    if (!view) return; // no active view
+
+#if defined(HAVE_QT5_OPENGL)
+    // nothing to do when the view is docked and 'Docked' is pressed
+    if (iMsg == 0 && view->currentViewMode() == MDIView::Child)
+        return;
+    // Change the view mode after an mdi view was already visible doesn't
+    // work well with Qt5 any more because of some strange OpenGL behaviour.
+    // A workaround is to clone the mdi view, set its view mode and delete
+    // the original view.
+    Gui::Document* doc = Gui::Application::Instance->activeDocument();
+    if (doc) {
+        Gui::MDIView* clone = doc->cloneView(view);
+        if (!clone)
+            return;
+
+        const char* ppReturn = 0;
+        if (view->onMsg("GetCamera", &ppReturn)) {
+            std::string sMsg = "SetCamera ";
+            sMsg += ppReturn;
+
+            const char** pReturnIgnore=0;
+            clone->onMsg(sMsg.c_str(), pReturnIgnore);
+        }
+
+        if (iMsg==0) {
+            getMainWindow()->addWindow(clone);
+        }
+        else if (iMsg==1) {
+            if (view->currentViewMode() == MDIView::TopLevel)
+                getMainWindow()->addWindow(clone);
+            else
+                clone->setCurrentViewMode(MDIView::TopLevel);
+        }
+        else if (iMsg==2) {
+            if (view->currentViewMode() == MDIView::FullScreen)
+                getMainWindow()->addWindow(clone);
+            else
+                clone->setCurrentViewMode(MDIView::FullScreen);
+        }
+
+        // destroy the old view
+        view->deleteSelf();
+    }
+#else
+    if (iMsg==0) {
+        view->setCurrentViewMode(MDIView::Child);
+    }
+    else if (iMsg==1) {
+        if (view->currentViewMode() == MDIView::TopLevel)
+            view->setCurrentViewMode(MDIView::Child);
+        else
+            view->setCurrentViewMode(MDIView::TopLevel);
+    }
+    else if (iMsg==2) {
+        if (view->currentViewMode() == MDIView::FullScreen)
+            view->setCurrentViewMode(MDIView::Child);
+        else
+            view->setCurrentViewMode(MDIView::FullScreen);
+    }
+#endif
+}
+
+bool StdViewDockUndockFullscreen::isActive(void)
+{
+    MDIView* view = getMainWindow()->activeWindow();
+    if (qobject_cast<View3DInventor*>(view)) {
+        // update the action group if needed
+        ActionGroup* pActGrp = qobject_cast<ActionGroup*>(_pcAction);
+        if (pActGrp) {
+            int index = pActGrp->checkedAction();
+            int mode = (int)(view->currentViewMode());
+            if (index != mode) {
+                // active window has changed with another view mode
+                pActGrp->setCheckedAction(mode);
+            }
+        }
+
+        return true;
+    }
+
+    return false;
+}
+
+
+//===========================================================================
+// Std_ViewVR
+//===========================================================================
+DEF_STD_CMD_A(StdCmdViewVR)
+
+StdCmdViewVR::StdCmdViewVR()
+  : Command("Std_ViewVR")
+{
+    sGroup        = QT_TR_NOOP("Standard-View");
+    sMenuText     = QT_TR_NOOP("FreeCAD-VR");
+    sToolTipText  = QT_TR_NOOP("Extend the FreeCAD 3D Window to a Oculus Rift");
+    sWhatsThis    = "Std_ViewVR";
+    sStatusTip    = QT_TR_NOOP("Extend the FreeCAD 3D Window to a Oculus Rift");
+    eType         = Alter3DView;
+}
+
+void StdCmdViewVR::activated(int iMsg)
+{
+    Q_UNUSED(iMsg);
+  //doCommand(Command::Gui,"Gui.activeDocument().activeView().fitAll()");
+   doCommand(Command::Gui,"Gui.SendMsgToActiveView(\"ViewVR\")");
+}
+
+bool StdCmdViewVR::isActive(void)
+{
+   return getGuiApplication()->sendHasMsgToActiveView("ViewVR");
+}
+
+
+
+//===========================================================================
+// Std_ViewScreenShot
+//===========================================================================
+DEF_STD_CMD_A(StdViewScreenShot)
+
+StdViewScreenShot::StdViewScreenShot()
+  : Command("Std_ViewScreenShot")
+{
+    sGroup      = QT_TR_NOOP("Standard-View");
+    sMenuText   = QT_TR_NOOP("Save picture...");
+    sToolTipText= QT_TR_NOOP("Creates a screenshot of the active view");
+    sWhatsThis  = "Std_ViewScreenShot";
+    sStatusTip  = QT_TR_NOOP("Creates a screenshot of the active view");
+    sPixmap     = "camera-photo";
+    eType         = Alter3DView;
+}
+
+void StdViewScreenShot::activated(int iMsg)
+{
+    Q_UNUSED(iMsg);
+    View3DInventor* view = qobject_cast<View3DInventor*>(getMainWindow()->activeWindow());
+    if (view) {
+        QStringList formats;
+        SbViewportRegion vp(view->getViewer()->getSoRenderManager()->getViewportRegion());
+        {
+            SoQtOffscreenRenderer rd(vp);
+            formats = rd.getWriteImageFiletypeInfo();
+        }
+
+        Base::Reference<ParameterGrp> hExt = App::GetApplication().GetUserParameter().GetGroup("BaseApp")
+                                   ->GetGroup("Preferences")->GetGroup("General");
+        QString ext = QString::fromLatin1(hExt->GetASCII("OffscreenImageFormat").c_str());
+        int backtype = hExt->GetInt("OffscreenImageBackground",0);
+
+        QStringList filter;
+        QString selFilter;
+        for (QStringList::Iterator it = formats.begin(); it != formats.end(); ++it) {
+            filter << QString::fromLatin1("%1 %2 (*.%3)").arg((*it).toUpper()).
+                arg(QObject::tr("files")).arg((*it).toLower());
+            if (ext == *it)
+                selFilter = filter.last();
+        }
+
+        FileOptionsDialog fd(getMainWindow(), 0);
+        fd.setFileMode(QFileDialog::AnyFile);
+        fd.setAcceptMode(QFileDialog::AcceptSave);
+        fd.setWindowTitle(QObject::tr("Save picture"));
+        fd.setNameFilters(filter);
+        if (!selFilter.isEmpty())
+            fd.selectNameFilter(selFilter);
+
+        // create the image options widget
+        DlgSettingsImageImp* opt = new DlgSettingsImageImp(&fd);
+        SbVec2s sz = vp.getWindowSize();
+        opt->setImageSize((int)sz[0], (int)sz[1]);
+        opt->setBackgroundType(backtype);
+
+        fd.setOptionsWidget(FileOptionsDialog::ExtensionRight, opt);
+        fd.setConfirmOverwrite(true);
+        opt->onSelectedFilter(fd.selectedNameFilter());
+        QObject::connect(&fd, SIGNAL(filterSelected(const QString&)),
+                         opt, SLOT(onSelectedFilter(const QString&)));
+
+        if (fd.exec() == QDialog::Accepted) {
+            selFilter = fd.selectedNameFilter();
+            QString fn = fd.selectedFiles().front();
+            // We must convert '\' path separators to '/' before otherwise
+            // Python would interpret them as escape sequences.
+            fn.replace(QLatin1Char('\\'), QLatin1Char('/'));
+
+            Gui::WaitCursor wc;
+
+            // get the defined values
+            int w = opt->imageWidth();
+            int h = opt->imageHeight();
+
+            // search for the matching format
+            QString format = formats.front(); // take the first as default
+            for (QStringList::Iterator it = formats.begin(); it != formats.end(); ++it) {
+                if (selFilter.startsWith((*it).toUpper())) {
+                    format = *it;
+                    break;
+                }
+            }
+
+            hExt->SetASCII("OffscreenImageFormat", (const char*)format.toLatin1());
+
+            // which background chosen
+            const char* background;
+            switch(opt->backgroundType()){
+                case 0:  background="Current"; break;
+                case 1:  background="White"; break;
+                case 2:  background="Black"; break;
+                case 3:  background="Transparent"; break;
+                default: background="Current"; break;
+            }
+            hExt->SetInt("OffscreenImageBackground",opt->backgroundType());
+
+            QString comment = opt->comment();
+            if (!comment.isEmpty()) {
+                // Replace newline escape sequence trough '\\n' string to build one big string,
+                // otherwise Python would interpret it as an invalid command.
+                // Python does the decoding for us.
+                QStringList lines = comment.split(QLatin1String("\n"), QString::KeepEmptyParts );
+                    comment = lines.join(QLatin1String("\\n"));
+                doCommand(Gui,"Gui.activeDocument().activeView().saveImage('%s',%d,%d,'%s','%s')",
+                            fn.toUtf8().constData(),w,h,background,comment.toUtf8().constData());
+            }
+            else {
+                doCommand(Gui,"Gui.activeDocument().activeView().saveImage('%s',%d,%d,'%s')",
+                            fn.toUtf8().constData(),w,h,background);
+            }
+
+            // When adding a watermark check if the image could be created
+            if (opt->addWatermark()) {
+                QFileInfo fi(fn);
+                QPixmap pixmap;
+                if (fi.exists() && pixmap.load(fn)) {
+                    QString name = qApp->applicationName();
+                    std::map<std::string, std::string>& config = App::Application::Config();
+                    QString url  = QString::fromLatin1(config["MaintainerUrl"].c_str());
+                    url = QUrl(url).host();
+
+                    QPixmap appicon = Gui::BitmapFactory().pixmap(config["AppIcon"].c_str());
+
+                    QPainter painter;
+                    painter.begin(&pixmap);
+
+                    painter.drawPixmap(8, h-15-appicon.height(), appicon);
+
+                    QFont font = painter.font();
+                    font.setPointSize(20);
+
+                    int n = QFontMetrics(font).width(name);
+                    int h = pixmap.height();
+
+                    painter.setFont(font);
+                    painter.drawText(8+appicon.width(), h-24, name);
+
+                    font.setPointSize(12);
+                    int u = QFontMetrics(font).width(url);
+                    painter.setFont(font);
+                    painter.drawText(8+appicon.width()+n-u, h-9, url);
+
+                    painter.end();
+                    pixmap.save(fn);
+                }
+            }
+        }
+    }
+}
+
+bool StdViewScreenShot::isActive(void)
+{
+    return isViewOfType(Gui::View3DInventor::getClassTypeId());
+}
+
+
+//===========================================================================
+// Std_ViewCreate
+//===========================================================================
+DEF_STD_CMD_A(StdCmdViewCreate)
+
+StdCmdViewCreate::StdCmdViewCreate()
+  : Command("Std_ViewCreate")
+{
+    sGroup      = QT_TR_NOOP("Standard-View");
+    sMenuText   = QT_TR_NOOP("Create new view");
+    sToolTipText= QT_TR_NOOP("Creates a new view window for the active document");
+    sWhatsThis  = "Std_ViewCreate";
+    sStatusTip  = QT_TR_NOOP("Creates a new view window for the active document");
+    sPixmap     = "window-new";
+    eType         = Alter3DView;
+}
+
+void StdCmdViewCreate::activated(int iMsg)
+{
+    Q_UNUSED(iMsg);
+    getActiveGuiDocument()->createView(View3DInventor::getClassTypeId());
+    getActiveGuiDocument()->getActiveView()->viewAll();
+}
+
+bool StdCmdViewCreate::isActive(void)
+{
+    return (getActiveGuiDocument()!=NULL);
+}
+
+//===========================================================================
+// Std_ToggleNavigation
+//===========================================================================
+DEF_STD_CMD_A(StdCmdToggleNavigation)
+
+StdCmdToggleNavigation::StdCmdToggleNavigation()
+  : Command("Std_ToggleNavigation")
+{
+    sGroup        = QT_TR_NOOP("Standard-View");
+    sMenuText     = QT_TR_NOOP("Toggle navigation/Edit mode");
+    sToolTipText  = QT_TR_NOOP("Toggle between navigation and edit mode");
+    sStatusTip    = QT_TR_NOOP("Toggle between navigation and edit mode");
+    sWhatsThis    = "Std_ToggleNavigation";
+  //iAccel        = Qt::SHIFT+Qt::Key_Space;
+    sAccel        = "Esc";
+    eType         = Alter3DView;
+}
+
+void StdCmdToggleNavigation::activated(int iMsg)
+{
+    Q_UNUSED(iMsg);
+    Gui::MDIView* view = Gui::getMainWindow()->activeWindow();
+    if (view && view->isDerivedFrom(Gui::View3DInventor::getClassTypeId())) {
+        Gui::View3DInventorViewer* viewer = static_cast<Gui::View3DInventor*>(view)->getViewer();
+        SbBool toggle = viewer->isRedirectedToSceneGraph();
+        viewer->setRedirectToSceneGraph(!toggle);
+    }
+}
+
+bool StdCmdToggleNavigation::isActive(void)
+{
+    //#0001087: Inventor Navigation continues with released Mouse Button
+    //This happens because 'Esc' is also used to close the task dialog.
+    //Add also new method 'isRedirectToSceneGraphEnabled' to explicitly
+    //check if this is allowed.
+    if (Gui::Control().activeDialog())
+        return false;
+    Gui::MDIView* view = Gui::getMainWindow()->activeWindow();
+    if (view && view->isDerivedFrom(Gui::View3DInventor::getClassTypeId())) {
+        Gui::View3DInventorViewer* viewer = static_cast<Gui::View3DInventor*>(view)->getViewer();
+        return viewer->isEditing() && viewer->isRedirectToSceneGraphEnabled();
+    }
+    return false;
+}
+
+
+
+#if 0 // old Axis command
+// Command to show/hide axis cross
+class StdCmdAxisCross : public Gui::Command
+{
+private:
+    SoShapeScale* axisCross;
+    SoGroup* axisGroup;
+public:
+    StdCmdAxisCross() : Command("Std_AxisCross"), axisCross(0), axisGroup(0)
+    {
+        sGroup        = QT_TR_NOOP("Standard-View");
+        sMenuText     = QT_TR_NOOP("Toggle axis cross");
+        sToolTipText  = QT_TR_NOOP("Toggle axis cross");
+        sStatusTip    = QT_TR_NOOP("Toggle axis cross");
+        sWhatsThis    = "Std_AxisCross";
+    }
+    ~StdCmdAxisCross()
+    {
+        if (axisGroup)
+            axisGroup->unref();
+        if (axisCross)
+            axisCross->unref();
+    }
+    const char* className() const
+    { return "StdCmdAxisCross"; }
+
+    Action * createAction(void)
+    {
+        axisCross = new Gui::SoShapeScale;
+        axisCross->ref();
+        Gui::SoAxisCrossKit* axisKit = new Gui::SoAxisCrossKit();
+        axisKit->set("xAxis.appearance.drawStyle", "lineWidth 2");
+        axisKit->set("yAxis.appearance.drawStyle", "lineWidth 2");
+        axisKit->set("zAxis.appearance.drawStyle", "lineWidth 2");
+        axisCross->setPart("shape", axisKit);
+        axisGroup = new SoSkipBoundingGroup;
+        axisGroup->ref();
+        axisGroup->addChild(axisCross);
+
+        Action *pcAction = Gui::Command::createAction();
+        pcAction->setCheckable(true);
+        return pcAction;
+    }
+
+protected:
+    void activated(int iMsg)
+    {
+        float scale = 1.0f;
+
+        Gui::View3DInventor* view = qobject_cast<Gui::View3DInventor*>
+            (getMainWindow()->activeWindow());
+        if (view) {
+            SoNode* scene = view->getViewer()->getSceneGraph();
+            SoSeparator* sep = static_cast<SoSeparator*>(scene);
+            bool hasaxis = (sep->findChild(axisGroup) != -1);
+            if (iMsg > 0 && !hasaxis) {
+                axisCross->scaleFactor = scale;
+                sep->addChild(axisGroup);
+            }
+            else if (iMsg == 0 && hasaxis) {
+                sep->removeChild(axisGroup);
+            }
+        }
+    }
+
+    bool isActive(void)
+    {
+        Gui::View3DInventor* view = qobject_cast<View3DInventor*>(Gui::getMainWindow()->activeWindow());
+        if (view) {
+            Gui::View3DInventorViewer* viewer = view->getViewer();
+            if (!viewer)
+                return false; // no active viewer
+            SoGroup* group = dynamic_cast<SoGroup*>(viewer->getSceneGraph());
+            if (!group)
+                return false; // empty scene graph
+            bool hasaxis = group->findChild(axisGroup) != -1;
+            if (_pcAction->isChecked() != hasaxis)
+                _pcAction->setChecked(hasaxis);
+            return true;
+        }
+        else {
+            if (_pcAction->isChecked())
+                _pcAction->setChecked(false);
+            return false;
+        }
+    }
+};
+#else
+//===========================================================================
+// Std_ViewExample1
+//===========================================================================
+DEF_STD_CMD_A(StdCmdAxisCross)
+
+StdCmdAxisCross::StdCmdAxisCross()
+  : Command("Std_AxisCross")
+{
+        sGroup        = QT_TR_NOOP("Standard-View");
+        sMenuText     = QT_TR_NOOP("Toggle axis cross");
+        sToolTipText  = QT_TR_NOOP("Toggle axis cross");
+        sStatusTip    = QT_TR_NOOP("Toggle axis cross");
+        sWhatsThis    = "Std_AxisCross";
+}
+
+void StdCmdAxisCross::activated(int iMsg)
+{
+    Q_UNUSED(iMsg);
+    Gui::View3DInventor* view = qobject_cast<View3DInventor*>(Gui::getMainWindow()->activeWindow());
+    if (view) {
+        if(view->getViewer()->hasAxisCross()== false)
+            doCommand(Command::Gui,"Gui.ActiveDocument.ActiveView.setAxisCross(True)");
+        else
+            doCommand(Command::Gui,"Gui.ActiveDocument.ActiveView.setAxisCross(False)");
+    }
+}
+
+bool StdCmdAxisCross::isActive(void)
+{
+    Gui::View3DInventor* view = qobject_cast<View3DInventor*>(Gui::getMainWindow()->activeWindow());
+    if (view && view->getViewer()->hasAxisCross()) {
+        if (!_pcAction->isChecked())
+            _pcAction->setChecked(true);
+    }
+    else {
+        if (_pcAction->isChecked())
+            _pcAction->setChecked(false);
+    }
+    if (view ) return true;
+    return false;
+
+}
+
+#endif
+
+//===========================================================================
+// Std_ViewExample1
+//===========================================================================
+DEF_STD_CMD_A(StdCmdViewExample1)
+
+StdCmdViewExample1::StdCmdViewExample1()
+  : Command("Std_ViewExample1")
+{
+    sGroup        = QT_TR_NOOP("Standard-View");
+    sMenuText     = QT_TR_NOOP("Inventor example #1");
+    sToolTipText  = QT_TR_NOOP("Shows a 3D texture with manipulator");
+    sWhatsThis    = "Std_ViewExample1";
+    sStatusTip    = QT_TR_NOOP("Shows a 3D texture with manipulator");
+    sPixmap       = "Std_Tool1";
+    eType         = Alter3DView;
+}
+
+void StdCmdViewExample1::activated(int iMsg)
+{
+    Q_UNUSED(iMsg);
+    doCommand(Command::Gui,"Gui.SendMsgToActiveView(\"Example1\")");
+}
+
+bool StdCmdViewExample1::isActive(void)
+{
+    return getGuiApplication()->sendHasMsgToActiveView("Example1");
+}
+
+//===========================================================================
+// Std_ViewExample2
+//===========================================================================
+DEF_STD_CMD_A(StdCmdViewExample2)
+
+StdCmdViewExample2::StdCmdViewExample2()
+  : Command("Std_ViewExample2")
+{
+    sGroup        = QT_TR_NOOP("Standard-View");
+    sMenuText     = QT_TR_NOOP("Inventor example #2");
+    sToolTipText  = QT_TR_NOOP("Shows spheres and drag-lights");
+    sWhatsThis    = "Std_ViewExample2";
+    sStatusTip    = QT_TR_NOOP("Shows spheres and drag-lights");
+    sPixmap       = "Std_Tool2";
+    eType         = Alter3DView;
+}
+
+void StdCmdViewExample2::activated(int iMsg)
+{
+    Q_UNUSED(iMsg);
+    doCommand(Command::Gui,"Gui.SendMsgToActiveView(\"Example2\")");
+}
+
+bool StdCmdViewExample2::isActive(void)
+{
+    return getGuiApplication()->sendHasMsgToActiveView("Example2");
+}
+
+//===========================================================================
+// Std_ViewExample3
+//===========================================================================
+DEF_STD_CMD_A(StdCmdViewExample3)
+
+StdCmdViewExample3::StdCmdViewExample3()
+  : Command("Std_ViewExample3")
+{
+    sGroup        = QT_TR_NOOP("Standard-View");
+    sMenuText     = QT_TR_NOOP("Inventor example #3");
+    sToolTipText  = QT_TR_NOOP("Shows a animated texture");
+    sWhatsThis    = "Std_ViewExample3";
+    sStatusTip    = QT_TR_NOOP("Shows a animated texture");
+    sPixmap       = "Std_Tool3";
+    eType         = Alter3DView;
+}
+
+void StdCmdViewExample3::activated(int iMsg)
+{
+    Q_UNUSED(iMsg);
+    doCommand(Command::Gui,"Gui.SendMsgToActiveView(\"Example3\")");
+}
+
+bool StdCmdViewExample3::isActive(void)
+{
+    return getGuiApplication()->sendHasMsgToActiveView("Example3");
+}
+
+
+//===========================================================================
+// Std_ViewIvStereoOff
+//===========================================================================
+DEF_STD_CMD_A(StdCmdViewIvStereoOff)
+
+StdCmdViewIvStereoOff::StdCmdViewIvStereoOff()
+  : Command("Std_ViewIvStereoOff")
+{
+    sGroup        = QT_TR_NOOP("Standard-View");
+    sMenuText     = QT_TR_NOOP("Stereo Off");
+    sToolTipText  = QT_TR_NOOP("Switch stereo viewing off");
+    sWhatsThis    = "Std_ViewIvStereoOff";
+    sStatusTip    = QT_TR_NOOP("Switch stereo viewing off");
+    sPixmap       = "Std_Tool6";
+    eType         = Alter3DView;
+}
+
+void StdCmdViewIvStereoOff::activated(int iMsg)
+{
+    Q_UNUSED(iMsg);
+    doCommand(Command::Gui,"Gui.activeDocument().activeView().setStereoType(\"None\")");
+}
+
+bool StdCmdViewIvStereoOff::isActive(void)
+{
+    return getGuiApplication()->sendHasMsgToActiveView("SetStereoOff");
+}
+
+
+//===========================================================================
+// Std_ViewIvStereoRedGreen
+//===========================================================================
+DEF_STD_CMD_A(StdCmdViewIvStereoRedGreen)
+
+StdCmdViewIvStereoRedGreen::StdCmdViewIvStereoRedGreen()
+  : Command("Std_ViewIvStereoRedGreen")
+{
+    sGroup        = QT_TR_NOOP("Standard-View");
+    sMenuText     = QT_TR_NOOP("Stereo red/cyan");
+    sToolTipText  = QT_TR_NOOP("Switch stereo viewing to red/cyan");
+    sWhatsThis    = "Std_ViewIvStereoRedGreen";
+    sStatusTip    = QT_TR_NOOP("Switch stereo viewing to red/cyan");
+    sPixmap       = "Std_Tool7";
+    eType         = Alter3DView;
+}
+
+void StdCmdViewIvStereoRedGreen::activated(int iMsg)
+{
+    Q_UNUSED(iMsg);
+    doCommand(Command::Gui,"Gui.activeDocument().activeView().setStereoType(\"Anaglyph\")");
+}
+
+bool StdCmdViewIvStereoRedGreen::isActive(void)
+{
+    return getGuiApplication()->sendHasMsgToActiveView("SetStereoRedGreen");
+}
+
+//===========================================================================
+// Std_ViewIvStereoQuadBuff
+//===========================================================================
+DEF_STD_CMD_A(StdCmdViewIvStereoQuadBuff)
+
+StdCmdViewIvStereoQuadBuff::StdCmdViewIvStereoQuadBuff()
+  : Command("Std_ViewIvStereoQuadBuff")
+{
+    sGroup        = QT_TR_NOOP("Standard-View");
+    sMenuText     = QT_TR_NOOP("Stereo quad buffer");
+    sToolTipText  = QT_TR_NOOP("Switch stereo viewing to quad buffer");
+    sWhatsThis    = "Std_ViewIvStereoQuadBuff";
+    sStatusTip    = QT_TR_NOOP("Switch stereo viewing to quad buffer");
+    sPixmap       = "Std_Tool7";
+    eType         = Alter3DView;
+}
+
+void StdCmdViewIvStereoQuadBuff::activated(int iMsg)
+{
+    Q_UNUSED(iMsg);
+    doCommand(Command::Gui,"Gui.activeDocument().activeView().setStereoType(\"QuadBuffer\")");
+}
+
+bool StdCmdViewIvStereoQuadBuff::isActive(void)
+{
+    return getGuiApplication()->sendHasMsgToActiveView("SetStereoQuadBuff");
+}
+
+//===========================================================================
+// Std_ViewIvStereoInterleavedRows
+//===========================================================================
+DEF_STD_CMD_A(StdCmdViewIvStereoInterleavedRows)
+
+StdCmdViewIvStereoInterleavedRows::StdCmdViewIvStereoInterleavedRows()
+  : Command("Std_ViewIvStereoInterleavedRows")
+{
+    sGroup        = QT_TR_NOOP("Standard-View");
+    sMenuText     = QT_TR_NOOP("Stereo Interleaved Rows");
+    sToolTipText  = QT_TR_NOOP("Switch stereo viewing to Interleaved Rows");
+    sWhatsThis    = "Std_ViewIvStereoInterleavedRows";
+    sStatusTip    = QT_TR_NOOP("Switch stereo viewing to Interleaved Rows");
+    sPixmap       = "Std_Tool7";
+    eType         = Alter3DView;
+}
+
+void StdCmdViewIvStereoInterleavedRows::activated(int iMsg)
+{
+    Q_UNUSED(iMsg);
+    doCommand(Command::Gui,"Gui.activeDocument().activeView().setStereoType(\"InterleavedRows\")");
+}
+
+bool StdCmdViewIvStereoInterleavedRows::isActive(void)
+{
+    return getGuiApplication()->sendHasMsgToActiveView("SetStereoInterleavedRows");
+}
+
+//===========================================================================
+// Std_ViewIvStereoInterleavedColumns
+//===========================================================================
+DEF_STD_CMD_A(StdCmdViewIvStereoInterleavedColumns)
+
+StdCmdViewIvStereoInterleavedColumns::StdCmdViewIvStereoInterleavedColumns()
+  : Command("Std_ViewIvStereoInterleavedColumns")
+{
+    sGroup        = QT_TR_NOOP("Standard-View");
+    sMenuText     = QT_TR_NOOP("Stereo Interleaved Columns");
+    sToolTipText  = QT_TR_NOOP("Switch stereo viewing to Interleaved Columns");
+    sWhatsThis    = "Std_ViewIvStereoInterleavedColumns";
+    sStatusTip    = QT_TR_NOOP("Switch stereo viewing to Interleaved Columns");
+    sPixmap       = "Std_Tool7";
+    eType         = Alter3DView;
+}
+
+void StdCmdViewIvStereoInterleavedColumns::activated(int iMsg)
+{
+    Q_UNUSED(iMsg);
+    doCommand(Command::Gui,"Gui.activeDocument().activeView().setStereoType(\"InterleavedColumns\")");
+}
+
+bool StdCmdViewIvStereoInterleavedColumns::isActive(void)
+{
+    return getGuiApplication()->sendHasMsgToActiveView("SetStereoInterleavedColumns");
+}
+
+
+//===========================================================================
+// Std_ViewIvIssueCamPos
+//===========================================================================
+DEF_STD_CMD_A(StdCmdViewIvIssueCamPos)
+
+StdCmdViewIvIssueCamPos::StdCmdViewIvIssueCamPos()
+  : Command("Std_ViewIvIssueCamPos")
+{
+    sGroup        = QT_TR_NOOP("Standard-View");
+    sMenuText     = QT_TR_NOOP("Issue camera position");
+    sToolTipText  = QT_TR_NOOP("Issue the camera position to the console and to a macro, to easily recall this position");
+    sWhatsThis    = "Std_ViewIvIssueCamPos";
+    sStatusTip    = QT_TR_NOOP("Issue the camera position to the console and to a macro, to easily recall this position");
+    sPixmap       = "Std_Tool8";
+    eType         = Alter3DView;
+}
+
+void StdCmdViewIvIssueCamPos::activated(int iMsg)
+{
+    Q_UNUSED(iMsg);
+    std::string Temp,Temp2;
+    std::string::size_type pos;
+
+    const char* ppReturn=0;
+    getGuiApplication()->sendMsgToActiveView("GetCamera",&ppReturn);
+
+    // remove the #inventor line...
+    Temp2 = ppReturn;
+    pos = Temp2.find_first_of("\n");
+    Temp2.erase(0,pos);
+
+    // remove all returns
+    while((pos=Temp2.find('\n')) != std::string::npos)
+        Temp2.replace(pos,1," ");
+
+    // build up the command string
+    Temp += "Gui.SendMsgToActiveView(\"SetCamera ";
+    Temp += Temp2;
+    Temp += "\")";
+
+    Base::Console().Message("%s\n",Temp2.c_str());
+    getGuiApplication()->macroManager()->addLine(MacroManager::Gui,Temp.c_str());
+}
+
+bool StdCmdViewIvIssueCamPos::isActive(void)
+{
+    return getGuiApplication()->sendHasMsgToActiveView("GetCamera");
+}
+
+
+//===========================================================================
+// Std_ViewZoomIn
+//===========================================================================
+DEF_STD_CMD_A(StdViewZoomIn)
+
+StdViewZoomIn::StdViewZoomIn()
+  : Command("Std_ViewZoomIn")
+{
+    sGroup        = QT_TR_NOOP("Standard-View");
+    sMenuText     = QT_TR_NOOP("Zoom In");
+    sToolTipText  = QT_TR_NOOP("Zoom In");
+    sWhatsThis    = "Std_ViewZoomIn";
+    sStatusTip    = QT_TR_NOOP("Zoom In");
+#if QT_VERSION >= 0x040200
+    sPixmap       = "zoom-in";
+#endif
+    sAccel        = keySequenceToAccel(QKeySequence::ZoomIn);
+    eType         = Alter3DView;
+}
+
+void StdViewZoomIn::activated(int iMsg)
+{
+    Q_UNUSED(iMsg);
+    View3DInventor* view = qobject_cast<View3DInventor*>(getMainWindow()->activeWindow());
+    if ( view ) {
+        View3DInventorViewer* viewer = view->getViewer();
+        viewer->navigationStyle()->zoomIn();
+    }
+}
+
+bool StdViewZoomIn::isActive(void)
+{
+    return (qobject_cast<View3DInventor*>(getMainWindow()->activeWindow()));
+}
+
+//===========================================================================
+// Std_ViewZoomOut
+//===========================================================================
+DEF_STD_CMD_A(StdViewZoomOut)
+
+StdViewZoomOut::StdViewZoomOut()
+  : Command("Std_ViewZoomOut")
+{
+    sGroup        = QT_TR_NOOP("Standard-View");
+    sMenuText     = QT_TR_NOOP("Zoom Out");
+    sToolTipText  = QT_TR_NOOP("Zoom Out");
+    sWhatsThis    = "Std_ViewZoomOut";
+    sStatusTip    = QT_TR_NOOP("Zoom Out");
+#if QT_VERSION >= 0x040200
+    sPixmap       = "zoom-out";
+#endif
+    sAccel        = keySequenceToAccel(QKeySequence::ZoomOut);
+    eType         = Alter3DView;
+}
+
+void StdViewZoomOut::activated(int iMsg)
+{
+    Q_UNUSED(iMsg);
+    View3DInventor* view = qobject_cast<View3DInventor*>(getMainWindow()->activeWindow());
+    if (view) {
+        View3DInventorViewer* viewer = view->getViewer();
+        viewer->navigationStyle()->zoomOut();
+    }
+}
+
+bool StdViewZoomOut::isActive(void)
+{
+    return (qobject_cast<View3DInventor*>(getMainWindow()->activeWindow()));
+}
+
+//===========================================================================
+// Std_ViewBoxZoom
+//===========================================================================
+DEF_3DV_CMD(StdViewBoxZoom)
+
+StdViewBoxZoom::StdViewBoxZoom()
+  : Command("Std_ViewBoxZoom")
+{
+    sGroup        = QT_TR_NOOP("Standard-View");
+    sMenuText     = QT_TR_NOOP("Box zoom");
+    sToolTipText  = QT_TR_NOOP("Box zoom");
+    sWhatsThis    = "Std_ViewBoxZoom";
+    sStatusTip    = QT_TR_NOOP("Box zoom");
+#if QT_VERSION >= 0x040200
+    sPixmap       = "zoom-border";
+#endif
+    sAccel        = "Ctrl+B";
+    eType         = Alter3DView;
+}
+
+void StdViewBoxZoom::activated(int iMsg)
+{
+    Q_UNUSED(iMsg);
+    View3DInventor* view = qobject_cast<View3DInventor*>(getMainWindow()->activeWindow());
+    if ( view ) {
+        View3DInventorViewer* viewer = view->getViewer();
+        if (!viewer->isSelecting())
+            viewer->startSelection(View3DInventorViewer::BoxZoom);
+    }
+}
+
+//===========================================================================
+// Std_BoxSelection
+//===========================================================================
+DEF_3DV_CMD(StdBoxSelection)
+
+StdBoxSelection::StdBoxSelection()
+  : Command("Std_BoxSelection")
+{
+    sGroup        = QT_TR_NOOP("Standard-View");
+    sMenuText     = QT_TR_NOOP("Box selection");
+    sToolTipText  = QT_TR_NOOP("Box selection");
+    sWhatsThis    = "Std_BoxSelection";
+    sStatusTip    = QT_TR_NOOP("Box selection");
+#if QT_VERSION >= 0x040200
+    sPixmap       = "edit-select-box";
+#endif
+    sAccel        = "Shift+B";
+    eType         = AlterSelection;
+}
+
+typedef enum { CENTER, INTERSECT } SelectionMode;
+
+static std::vector<std::string> getBoxSelection(
+        ViewProviderDocumentObject *vp, SelectionMode mode, bool selectElement,
+        const Base::ViewProjMethod &proj, const Base::Polygon2d &polygon,
+        const Base::Matrix4D &mat, bool transform=true, int depth=0)
+{
+    std::vector<std::string> ret;
+    auto obj = vp->getObject();
+    if(!obj || !obj->getNameInDocument())
+        return ret;
+
+    // DO NOT check this view object Visibility, let the caller do this. Because
+    // we may be called by upper object hierarchy that manages our visibility.
+
+    auto bbox3 = vp->getBoundingBox(0,transform);
+    if(!bbox3.IsValid())
+        return ret;
+
+    auto bbox = bbox3.Transformed(mat).ProjectBox(&proj);
+
+    // check if both two boundary points are inside polygon, only
+    // valid since we know the given polygon is a box.
+    if(polygon.Contains(Base::Vector2d(bbox.MinX,bbox.MinY)) && 
+       polygon.Contains(Base::Vector2d(bbox.MaxX,bbox.MaxY))) 
+    {
+        ret.emplace_back("");
+        return ret;
+    }
+
+    if(!bbox.Intersect(polygon)) 
+        return ret;
+
+    const auto &subs = obj->getSubObjects(App::DocumentObject::GS_SELECT);
+    if(subs.empty()) {
+        if(!selectElement) {
+            if(mode==INTERSECT || bbox.Contains(bbox.GetCenter()))
+                ret.emplace_back("");
+            return ret;
+        }
+        Base::PyGILStateLocker lock;
+        PyObject *pyobj = 0;
+        Base::Matrix4D matCopy(mat);
+        obj->getSubObject(0,&pyobj,&matCopy,transform,depth);
+        if(!pyobj)
+            return ret;
+        Py::Object pyobject(pyobj,true);
+        if(!PyObject_TypeCheck(pyobj,&Data::ComplexGeoDataPy::Type))
+            return ret;
+        auto data = static_cast<Data::ComplexGeoDataPy*>(pyobj)->getComplexGeoDataPtr();
+        for(auto type : data->getElementTypes()) {
+            size_t count = data->countSubElements(type);
+            if(!count)
+                continue;
+            for(size_t i=1;i<=count;++i) {
+                std::string element(type);
+                element += std::to_string(i);
+                std::unique_ptr<Data::Segment> segment(data->getSubElementByName(element.c_str()));
+                if(!segment)
+                    continue;
+                std::vector<Base::Vector3d> points;
+                std::vector<Data::ComplexGeoData::Line> lines;
+                data->getLinesFromSubelement(segment.get(),points,lines);
+                if(lines.empty()) {
+                    if(points.empty())
+                        continue;
+                    auto v = proj(points[0]);
+                    if(polygon.Contains(Base::Vector2d(v.x,v.y)))
+                        ret.push_back(element);
+                    continue;
+                }
+                Base::Polygon2d loop;
+                // TODO: can we assume the line returned above are in proper
+                // order if the element is a face?
+                auto v = proj(points[lines.front().I1]);
+                loop.Add(Base::Vector2d(v.x,v.y));
+                for(auto &line : lines) {
+                    for(auto i=line.I1;i<line.I2;++i) {
+                        auto v = proj(points[i+1]);
+                        loop.Add(Base::Vector2d(v.x,v.y));
+                    }
+                }
+                if(!polygon.Intersect(loop))
+                    continue;
+                if(mode==CENTER && !polygon.Contains(loop.CalcBoundBox().GetCenter()))
+                    continue;
+                ret.push_back(element);
+            }
+            break;
+        }
+        return ret;
+    }
+
+    size_t count = 0;
+    for(auto &sub : subs) {
+        App::DocumentObject *parent = 0;
+        std::string childName;
+        Base::Matrix4D smat(mat);
+        auto sobj = obj->resolve(sub.c_str(),&parent,&childName,0,0,&smat,transform,depth+1);
+        if(!sobj) 
+            continue;
+        int vis;
+        if(!parent || (vis=parent->isElementVisible(childName.c_str()))<0)
+            vis = sobj->Visibility.getValue()?1:0;
+
+        if(!vis)
+            continue;
+
+        auto svp = dynamic_cast<ViewProviderDocumentObject*>(Application::Instance->getViewProvider(sobj));
+        if(!svp)
+            continue;
+
+        const auto &sels = getBoxSelection(svp,mode,selectElement,proj,polygon,smat,false,depth+1);
+        if(sels.size()==1 && sels[0] == "")
+            ++count;
+        for(auto &sel : sels)
+            ret.emplace_back(sub+sel);
+    }
+    if(count==subs.size()) {
+        ret.resize(1);
+        ret[0].clear();
+    }
+    return ret;
+}
+
+static void selectionCallback(void * ud, SoEventCallback * cb)
+{
+    bool selectElement = ud?true:false;
+    Gui::View3DInventorViewer* view  = reinterpret_cast<Gui::View3DInventorViewer*>(cb->getUserData());
+    view->removeEventCallback(SoMouseButtonEvent::getClassTypeId(), selectionCallback, ud);
+    SoNode* root = view->getSceneGraph();
+    static_cast<Gui::SoFCUnifiedSelection*>(root)->selectionRole.setValue(true);
+
+    SelectionMode selectionMode = CENTER;
+
+    std::vector<SbVec2f> picked = view->getGLPolygon();
+    SoCamera* cam = view->getSoRenderManager()->getCamera();
+    SbViewVolume vv = cam->getViewVolume();
+    Gui::ViewVolumeProjection proj(vv);
+    Base::Polygon2d polygon;
+    if (picked.size() == 2) {
+        SbVec2f pt1 = picked[0];
+        SbVec2f pt2 = picked[1];
+        polygon.Add(Base::Vector2d(pt1[0], pt1[1]));
+        polygon.Add(Base::Vector2d(pt1[0], pt2[1]));
+        polygon.Add(Base::Vector2d(pt2[0], pt2[1]));
+        polygon.Add(Base::Vector2d(pt2[0], pt1[1]));
+
+        // when selecting from right to left then select by intersection
+        // otherwise if the center is inside the rectangle
+        if (picked[0][0] > picked[1][0])
+            selectionMode = INTERSECT;
+    }
+    else {
+        for (std::vector<SbVec2f>::const_iterator it = picked.begin(); it != picked.end(); ++it)
+            polygon.Add(Base::Vector2d((*it)[0],(*it)[1]));
+    }
+
+    App::Document* doc = App::GetApplication().getActiveDocument();
+    if (doc) {
+        cb->setHandled();
+
+        const SoEvent* ev = cb->getEvent();
+        if (ev && !ev->wasCtrlDown()) {
+            Gui::Selection().clearSelection(doc->getName());
+        }
+
+        for(auto obj : doc->getObjects()) {
+            if(App::GeoFeatureGroupExtension::getGroupOfObject(obj))
+                continue;
+
+            auto vp = dynamic_cast<ViewProviderDocumentObject*>(Application::Instance->getViewProvider(obj));
+            if (!vp || !vp->isVisible())
+                continue;
+
+            Base::Matrix4D mat;
+            for(auto &sub : getBoxSelection(vp,selectionMode,selectElement,proj,polygon,mat)) 
+                Gui::Selection().addSelection(doc->getName(), obj->getNameInDocument(), sub.c_str());
+        }
+    }
+}
+
+void StdBoxSelection::activated(int iMsg)
+{
+    Q_UNUSED(iMsg);
+    View3DInventor* view = qobject_cast<View3DInventor*>(getMainWindow()->activeWindow());
+    if (view) {
+        View3DInventorViewer* viewer = view->getViewer();
+        if (!viewer->isSelecting()) {
+            // #0002931: Box select misbehaves with touchpad navigation style
+            // Notify the navigation style to cleanup internal states
+            int mode = viewer->navigationStyle()->getViewingMode();
+            if (mode != Gui::NavigationStyle::IDLE) {
+                SoKeyboardEvent ev;
+                viewer->navigationStyle()->processEvent(&ev);
+            }
+            viewer->startSelection(View3DInventorViewer::Rubberband);
+            viewer->addEventCallback(SoMouseButtonEvent::getClassTypeId(), selectionCallback);
+            SoNode* root = viewer->getSceneGraph();
+            static_cast<Gui::SoFCUnifiedSelection*>(root)->selectionRole.setValue(false);
+        }
+    }
+}
+
+//===========================================================================
+// Std_BoxElementSelection
+//===========================================================================
+DEF_3DV_CMD(StdBoxElementSelection)
+
+StdBoxElementSelection::StdBoxElementSelection()
+  : Command("Std_BoxElementSelection")
+{
+    sGroup        = QT_TR_NOOP("Standard-View");
+    sMenuText     = QT_TR_NOOP("Box element selection");
+    sToolTipText  = QT_TR_NOOP("Box element selection");
+    sWhatsThis    = "Std_BoxElementSelection";
+    sStatusTip    = QT_TR_NOOP("Box element selection");
+#if QT_VERSION >= 0x040200
+    sPixmap       = "edit-element-select-box";
+#endif
+    sAccel        = "Shift+E";
+    eType         = AlterSelection;
+}
+
+void StdBoxElementSelection::activated(int iMsg)
+{
+    Q_UNUSED(iMsg); 
+    View3DInventor* view = qobject_cast<View3DInventor*>(getMainWindow()->activeWindow());
+    if (view) {
+        View3DInventorViewer* viewer = view->getViewer();
+        if (!viewer->isSelecting()) {
+            // #0002931: Box select misbehaves with touchpad navigation style
+            // Notify the navigation style to cleanup internal states
+            int mode = viewer->navigationStyle()->getViewingMode();
+            if (mode != Gui::NavigationStyle::IDLE) {
+                SoKeyboardEvent ev;
+                viewer->navigationStyle()->processEvent(&ev);
+            }
+            viewer->startSelection(View3DInventorViewer::Rubberband);
+            viewer->addEventCallback(SoMouseButtonEvent::getClassTypeId(), selectionCallback, this);
+            SoNode* root = viewer->getSceneGraph();
+            static_cast<Gui::SoFCUnifiedSelection*>(root)->selectionRole.setValue(false);
+        }
+    }
+}
+
+
+//===========================================================================
+// Std_TreeSelection
+//===========================================================================
+
+DEF_STD_CMD(StdTreeSelection)
+
+StdTreeSelection::StdTreeSelection()
+  : Command("Std_TreeSelection")
+{
+    sGroup        = QT_TR_NOOP("TreeView");
+    sMenuText     = QT_TR_NOOP("Go to selection");
+    sToolTipText  = QT_TR_NOOP("Scroll to first selected item");
+    sWhatsThis    = "Std_TreeSelection";
+    sStatusTip    = QT_TR_NOOP("Scroll to first selected item");
+    eType         = Alter3DView;
+    sPixmap       = "tree-goto-sel";
+    sAccel        = "T,G";
+}
+
+void StdTreeSelection::activated(int iMsg)
+{
+    Q_UNUSED(iMsg);
+    QList<TreeWidget*> tree = Gui::getMainWindow()->findChildren<TreeWidget*>();
+    for (QList<TreeWidget*>::iterator it = tree.begin(); it != tree.end(); ++it) {
+        Gui::Document* doc = Gui::Application::Instance->activeDocument();
+        (*it)->scrollItemToTop(doc);
+    }
+}
+
+//===========================================================================
+// Std_TreeCollapse
+//===========================================================================
+
+DEF_STD_CMD(StdCmdTreeCollapse)
+
+StdCmdTreeCollapse::StdCmdTreeCollapse()
+  : Command("Std_TreeCollapse")
+{
+    sGroup        = QT_TR_NOOP("View");
+    sMenuText     = QT_TR_NOOP("Collapse selected item");
+    sToolTipText  = QT_TR_NOOP("Collapse currently selected tree items");
+    sWhatsThis    = "Std_TreeCollapse";
+    sStatusTip    = QT_TR_NOOP("Collapse currently selected tree items");
+    eType         = Alter3DView;
+}
+
+void StdCmdTreeCollapse::activated(int iMsg)
+{
+    Q_UNUSED(iMsg); 
+    QList<TreeWidget*> tree = Gui::getMainWindow()->findChildren<TreeWidget*>();
+    for (QList<TreeWidget*>::iterator it = tree.begin(); it != tree.end(); ++it)
+        (*it)->expandSelectedItems(TreeItemMode::Collapse);
+}
+
+//===========================================================================
+// Std_TreeExpand
+//===========================================================================
+
+DEF_STD_CMD(StdCmdTreeExpand)
+
+StdCmdTreeExpand::StdCmdTreeExpand()
+  : Command("Std_TreeExpand")
+{
+    sGroup        = QT_TR_NOOP("View");
+    sMenuText     = QT_TR_NOOP("Expand selected item");
+    sToolTipText  = QT_TR_NOOP("Expand currently selected tree items");
+    sWhatsThis    = "Std_TreeExpand";
+    sStatusTip    = QT_TR_NOOP("Expand currently selected tree items");
+    eType         = Alter3DView;
+}
+
+void StdCmdTreeExpand::activated(int iMsg)
+{
+    Q_UNUSED(iMsg); 
+    QList<TreeWidget*> tree = Gui::getMainWindow()->findChildren<TreeWidget*>();
+    for (QList<TreeWidget*>::iterator it = tree.begin(); it != tree.end(); ++it)
+        (*it)->expandSelectedItems(TreeItemMode::Expand);
+}
+
+//===========================================================================
+// Std_TreeSelectAllInstance
+//===========================================================================
+
+DEF_STD_CMD_A(StdCmdTreeSelectAllInstances)
+
+StdCmdTreeSelectAllInstances::StdCmdTreeSelectAllInstances()
+  : Command("Std_TreeSelectAllInstances")
+{
+    sGroup        = QT_TR_NOOP("View");
+    sMenuText     = QT_TR_NOOP("Select all instances");
+    sToolTipText  = QT_TR_NOOP("Select all instances of the current selected object");
+    sWhatsThis    = "Std_TreeSelectAllInstances";
+    sStatusTip    = QT_TR_NOOP("Select all instances of the current selected object");
+    sPixmap       = "sel-instance";
+    eType         = AlterSelection;
+}
+
+bool StdCmdTreeSelectAllInstances::isActive(void)
+{
+    const auto &sels = Selection().getSelectionEx("*",App::DocumentObject::getClassTypeId(),true,true);
+    if(sels.empty())
+        return false;
+    auto obj = sels[0].getObject();
+    if(!obj || !obj->getNameInDocument())
+        return false;
+    return dynamic_cast<ViewProviderDocumentObject*>(
+            Application::Instance->getViewProvider(obj))!=0;
+}
+
+void StdCmdTreeSelectAllInstances::activated(int iMsg)
+{
+    Q_UNUSED(iMsg); 
+    const auto &sels = Selection().getSelectionEx("*",App::DocumentObject::getClassTypeId(),true,true);
+    if(sels.empty())
+        return;
+    auto obj = sels[0].getObject();
+    if(!obj || !obj->getNameInDocument())
+        return;
+    auto vpd = dynamic_cast<ViewProviderDocumentObject*>(
+            Application::Instance->getViewProvider(obj));
+    if(!vpd) 
+        return;
+    Selection().selStackPush();
+    Selection().clearCompleteSelection();
+    for(auto tree : getMainWindow()->findChildren<TreeWidget*>())
+        tree->selectAllInstances(*vpd);
+    Selection().selStackPush();
+}
+
+//===========================================================================
+// Std_MeasureDistance
+//===========================================================================
+
+DEF_STD_CMD_A(StdCmdMeasureDistance)
+
+StdCmdMeasureDistance::StdCmdMeasureDistance()
+  : Command("Std_MeasureDistance")
+{
+    sGroup        = QT_TR_NOOP("View");
+    sMenuText     = QT_TR_NOOP("Measure distance");
+    sToolTipText  = QT_TR_NOOP("Measure distance");
+    sWhatsThis    = "Std_MeasureDistance";
+    sStatusTip    = QT_TR_NOOP("Measure distance");
+    sPixmap       = "view-measurement";
+    eType         = Alter3DView;
+}
+
+// Yay for cheezy drawings!
+/* XPM */
+static const char * cursor_ruler[] = {
+"32 32 3 1",
+" 	c None",
+".	c #FFFFFF",
+"+	c #FF0000",
+"      .                         ",
+"      .                         ",
+"      .                         ",
+"      .                         ",
+"      .                         ",
+"                                ",
+".....   .....                   ",
+"                                ",
+"      .                         ",
+"      .                         ",
+"      .        ++               ",
+"      .       +  +              ",
+"      .      +   ++             ",
+"            +   +  +            ",
+"           +   +    +           ",
+"          +   +     ++          ",
+"          +        +  +         ",
+"           +           +        ",
+"            +         + +       ",
+"             +       +   +      ",
+"              +           +     ",
+"               +         + +    ",
+"                +       +   +   ",
+"                 +           +  ",
+"                  +         + + ",
+"                   +       +  ++",
+"                    +     +   + ",
+"                     +       +  ",
+"                      +     +   ",
+"                       +   +    ",
+"                        + +     ",
+"                         +      "};
+void StdCmdMeasureDistance::activated(int iMsg)
+{
+    Q_UNUSED(iMsg);
+    Gui::Document* doc = Gui::Application::Instance->activeDocument();
+    Gui::View3DInventor* view = static_cast<Gui::View3DInventor*>(doc->getActiveView());
+    if (view) {
+        Gui::View3DInventorViewer* viewer = view->getViewer();
+        viewer->setEditing(true);
+        viewer->setEditingCursor(QCursor(QPixmap(cursor_ruler), 7, 7));
+
+        // Derives from QObject and we have a parent object, so we don't
+        // require a delete.
+        PointMarker* marker = new PointMarker(viewer);
+        viewer->addEventCallback(SoEvent::getClassTypeId(),
+            ViewProviderMeasureDistance::measureDistanceCallback, marker);
+     }
+}
+
+bool StdCmdMeasureDistance::isActive(void)
+{
+    App::Document* doc = App::GetApplication().getActiveDocument();
+    if (!doc || doc->countObjectsOfType(App::GeoFeature::getClassTypeId()) == 0)
+        return false;
+
+    Gui::MDIView* view = Gui::getMainWindow()->activeWindow();
+    if (view && view->isDerivedFrom(Gui::View3DInventor::getClassTypeId())) {
+        Gui::View3DInventorViewer* viewer = static_cast<Gui::View3DInventor*>(view)->getViewer();
+        return !viewer->isEditing();
+    }
+
+    return false;
+}
+
+//===========================================================================
+// Std_SceneInspector
+//===========================================================================
+
+DEF_3DV_CMD(StdCmdSceneInspector)
+
+StdCmdSceneInspector::StdCmdSceneInspector()
+  : Command("Std_SceneInspector")
+{
+    // setting the
+    sGroup        = QT_TR_NOOP("Tools");
+    sMenuText     = QT_TR_NOOP("Scene inspector...");
+    sToolTipText  = QT_TR_NOOP("Scene inspector");
+    sWhatsThis    = "Std_SceneInspector";
+    sStatusTip    = QT_TR_NOOP("Scene inspector");
+    eType         = Alter3DView;
+}
+
+void StdCmdSceneInspector::activated(int iMsg)
+{
+    Q_UNUSED(iMsg);
+    Gui::Document* doc = Application::Instance->activeDocument();
+    if (doc) {
+        static QPointer<Gui::Dialog::DlgInspector> dlg = 0;
+        if (!dlg)
+            dlg = new Gui::Dialog::DlgInspector(getMainWindow());
+        dlg->setDocument(doc);
+        dlg->setAttribute(Qt::WA_DeleteOnClose);
+        dlg->show();
+    }
+}
+
+//===========================================================================
+// Std_TextureMapping
+//===========================================================================
+
+DEF_STD_CMD_A(StdCmdTextureMapping)
+
+StdCmdTextureMapping::StdCmdTextureMapping()
+  : Command("Std_TextureMapping")
+{
+    // setting the
+    sGroup        = QT_TR_NOOP("Tools");
+    sMenuText     = QT_TR_NOOP("Texture mapping...");
+    sToolTipText  = QT_TR_NOOP("Texture mapping");
+    sWhatsThis    = "Std_TextureMapping";
+    sStatusTip    = QT_TR_NOOP("Texture mapping");
+    eType         = Alter3DView;
+}
+
+void StdCmdTextureMapping::activated(int iMsg)
+{
+    Q_UNUSED(iMsg);
+    Gui::Control().showDialog(new Gui::Dialog::TaskTextureMapping);
+}
+
+bool StdCmdTextureMapping::isActive(void)
+{
+    Gui::MDIView* view = getMainWindow()->activeWindow();
+    return view && view->isDerivedFrom(Gui::View3DInventor::getClassTypeId())
+                && (Gui::Control().activeDialog()==0);
+}
+
+DEF_STD_CMD(StdCmdDemoMode)
+
+StdCmdDemoMode::StdCmdDemoMode()
+  : Command("Std_DemoMode")
+{
+    sGroup        = QT_TR_NOOP("Standard-View");
+    sMenuText     = QT_TR_NOOP("View turntable...");
+    sToolTipText  = QT_TR_NOOP("View turntable");
+    sWhatsThis    = "Std_DemoMode";
+    sStatusTip    = QT_TR_NOOP("View turntable");
+    eType         = Alter3DView;
+}
+
+void StdCmdDemoMode::activated(int iMsg)
+{
+    Q_UNUSED(iMsg);
+    static QPointer<QDialog> dlg = 0;
+    if (!dlg)
+        dlg = new Gui::Dialog::DemoMode(getMainWindow());
+    dlg->setAttribute(Qt::WA_DeleteOnClose);
+    dlg->show();
+}
+
+//===========================================================================
+// Part_Measure_Clear_All
+//===========================================================================
+
+DEF_STD_CMD(CmdViewMeasureClearAll)
+
+CmdViewMeasureClearAll::CmdViewMeasureClearAll()
+  : Command("View_Measure_Clear_All")
+{
+    sGroup        = QT_TR_NOOP("Measure");
+    sMenuText     = QT_TR_NOOP("Clear measurement");
+    sToolTipText  = QT_TR_NOOP("Clear measurement");
+    sWhatsThis    = "View_Measure_Clear_All";
+    sStatusTip    = sToolTipText;
+    sPixmap       = "Part_Measure_Clear_All";
+}
+
+void CmdViewMeasureClearAll::activated(int iMsg)
+{
+    Q_UNUSED(iMsg);
+    Gui::View3DInventor *view = dynamic_cast<Gui::View3DInventor*>(Gui::Application::Instance->
+        activeDocument()->getActiveView());
+    if (!view)
+        return;
+    Gui::View3DInventorViewer *viewer = view->getViewer();
+    if (!viewer)
+        return;
+    viewer->eraseAllDimensions();
+}
+
+//===========================================================================
+// Part_Measure_Toggle_All
+//===========================================================================
+
+DEF_STD_CMD(CmdViewMeasureToggleAll)
+
+CmdViewMeasureToggleAll::CmdViewMeasureToggleAll()
+  : Command("View_Measure_Toggle_All")
+{
+    sGroup        = QT_TR_NOOP("Measure");
+    sMenuText     = QT_TR_NOOP("Toggle measurement");
+    sToolTipText  = QT_TR_NOOP("Toggle measurement");
+    sWhatsThis    = "View_Measure_Toggle_All";
+    sStatusTip    = sToolTipText;
+    sPixmap       = "Part_Measure_Toggle_All";
+}
+
+void CmdViewMeasureToggleAll::activated(int iMsg)
+{
+    Q_UNUSED(iMsg);
+    ParameterGrp::handle group = App::GetApplication().GetUserParameter().
+    GetGroup("BaseApp")->GetGroup("Preferences")->GetGroup("View");
+    bool visibility = group->GetBool("DimensionsVisible", true);
+    if (visibility)
+        group->SetBool("DimensionsVisible", false);
+    else
+      group->SetBool("DimensionsVisible", true);
+}
+
+//===========================================================================
+// Std_SelBack
+//===========================================================================
+
+DEF_STD_CMD_A(StdCmdSelBack);
+
+StdCmdSelBack::StdCmdSelBack()
+  :Command("Std_SelBack")
+{
+  sGroup        = QT_TR_NOOP("View");
+  sMenuText     = QT_TR_NOOP("&Back");
+  sToolTipText  = QT_TR_NOOP("Go back to previous selection");
+  sWhatsThis    = "Std_SelBack";
+  sStatusTip    = QT_TR_NOOP("Go back to previous selection");
+  sPixmap       = "sel-back";
+  sAccel        = "S, B";
+  eType         = AlterSelection;
+}
+
+void StdCmdSelBack::activated(int iMsg)
+{
+    Q_UNUSED(iMsg); 
+    Selection().selStackGoBack();
+}
+
+bool StdCmdSelBack::isActive(void)
+{
+  return Selection().selStackBackSize()>1;
+}
+
+//===========================================================================
+// Std_SelForward
+//===========================================================================
+
+DEF_STD_CMD_A(StdCmdSelForward);
+
+StdCmdSelForward::StdCmdSelForward()
+  :Command("Std_SelForward")
+{
+  sGroup        = QT_TR_NOOP("View");
+  sMenuText     = QT_TR_NOOP("&Forward");
+  sToolTipText  = QT_TR_NOOP("Repeat the backed selection");
+  sWhatsThis    = "Std_SelForward";
+  sStatusTip    = QT_TR_NOOP("Repeat the backed selection");
+  sPixmap       = "sel-forward";
+  sAccel        = "S, F";
+  eType         = AlterSelection;
+}
+
+void StdCmdSelForward::activated(int iMsg)
+{
+    Q_UNUSED(iMsg); 
+    Selection().selStackGoForward();
+}
+
+bool StdCmdSelForward::isActive(void)
+{
+  return !!Selection().selStackForwardSize();
+}
+
+//=======================================================================
+// Std_TreeSingleDocument
+//===========================================================================
+#define TREEVIEW_DOC_CMD_DEF(_name,_v) \
+DEF_STD_CMD_AC(StdTree##_name) \
+void StdTree##_name::activated(int){ \
+    FC_TREEPARAM_SET(DocumentMode,_v);\
+    if(_pcAction) _pcAction->setChecked(true,true);\
+}\
+Action * StdTree##_name::createAction(void) {\
+    Action *pcAction = Command::createAction();\
+    pcAction->setCheckable(true);\
+    pcAction->setIcon(QIcon());\
+    _pcAction = pcAction;\
+    isActive();\
+    return pcAction;\
+}\
+bool StdTree##_name::isActive() {\
+    bool checked = FC_TREEPARAM(DocumentMode)==_v;\
+    if(_pcAction && _pcAction->isChecked()!=checked)\
+        _pcAction->setChecked(checked,true);\
+    return true;\
+}
+        
+TREEVIEW_DOC_CMD_DEF(SingleDocument,0)
+
+StdTreeSingleDocument::StdTreeSingleDocument()
+  : Command("Std_TreeSingleDocument")
+{
+    sGroup       = QT_TR_NOOP("TreeView");
+    sMenuText    = QT_TR_NOOP("Single document");
+    sToolTipText = QT_TR_NOOP("Only display the active document in the tree view");
+    sWhatsThis   = "Std_TreeSingleDocument";
+    sStatusTip   = QT_TR_NOOP("Only display the active document in the tree view");
+    sPixmap      = "tree-doc-single";
+    eType        = 0;
+}
+
+//===========================================================================
+// Std_TreeMultiDocument
+//===========================================================================
+TREEVIEW_DOC_CMD_DEF(MultiDocument,1)
+
+StdTreeMultiDocument::StdTreeMultiDocument()
+  : Command("Std_TreeMultiDocument")
+{
+    sGroup       = QT_TR_NOOP("TreeView");
+    sMenuText    = QT_TR_NOOP("Multi document");
+    sToolTipText = QT_TR_NOOP("Display all documents in the tree view");
+    sWhatsThis   = "Std_TreeMultiDocument";
+    sStatusTip   = QT_TR_NOOP("Display all documents in the tree view");
+    sPixmap      = "tree-doc-multi";
+    eType        = 0;
+}
+
+//===========================================================================
+// Std_TreeCollapseDocument
+//===========================================================================
+TREEVIEW_DOC_CMD_DEF(CollapseDocument,2)
+
+StdTreeCollapseDocument::StdTreeCollapseDocument()
+  : Command("Std_TreeCollapseDocument")
+{
+    sGroup       = QT_TR_NOOP("TreeView");
+    sMenuText    = QT_TR_NOOP("Collapse/Expand");
+    sToolTipText = QT_TR_NOOP("Expand active document and collapse all others");
+    sWhatsThis   = "Std_TreeCollapseDocument";
+    sStatusTip   = QT_TR_NOOP("Expand active document and collapse all others");
+    sPixmap      = "tree-doc-collapse";
+    eType        = 0;
+}
+
+//===========================================================================
+// Std_TreeSyncView
+//===========================================================================
+#define TREEVIEW_CMD_DEF(_name) \
+DEF_STD_CMD_AC(StdTree##_name) \
+void StdTree##_name::activated(int){ \
+    auto checked = !FC_TREEPARAM(_name);\
+    FC_TREEPARAM_SET(_name,checked);\
+    if(_pcAction) _pcAction->setChecked(checked,true);\
+}\
+Action * StdTree##_name::createAction(void) {\
+    Action *pcAction = Command::createAction();\
+    pcAction->setCheckable(true);\
+    pcAction->setIcon(QIcon());\
+    _pcAction = pcAction;\
+    isActive();\
+    return pcAction;\
+}\
+bool StdTree##_name::isActive() {\
+    bool checked = FC_TREEPARAM(_name);\
+    if(_pcAction && _pcAction->isChecked()!=checked)\
+        _pcAction->setChecked(checked,true);\
+    return true;\
+}
+        
+TREEVIEW_CMD_DEF(SyncView)
+
+StdTreeSyncView::StdTreeSyncView()
+  : Command("Std_TreeSyncView")
+{
+    sGroup       = QT_TR_NOOP("TreeView");
+    sMenuText    = QT_TR_NOOP("Sync view");
+    sToolTipText = QT_TR_NOOP("Auto switch to the 3D view containing the selected item");
+    sStatusTip   = sToolTipText;
+    sWhatsThis   = "Std_TreeSyncView";
+    sPixmap      = "tree-sync-view";
+    sAccel       = "T,1";
+    eType        = 0;
+}
+
+//===========================================================================
+// Std_TreeSyncSelection
+//===========================================================================
+TREEVIEW_CMD_DEF(SyncSelection)
+
+StdTreeSyncSelection::StdTreeSyncSelection()
+  : Command("Std_TreeSyncSelection")
+{
+    sGroup       = QT_TR_NOOP("TreeView");
+    sMenuText    = QT_TR_NOOP("Sync selection");
+    sToolTipText = QT_TR_NOOP("Auto expand tree item when the corresponding object is selected in 3D view");
+    sStatusTip   = sToolTipText;
+    sWhatsThis   = "Std_TreeSyncSelection";
+    sPixmap      = "tree-sync-sel";
+    sAccel       = "T,2";
+    eType        = 0;
+}
+
+//===========================================================================
+// Std_TreeSyncPlacement
+//===========================================================================
+TREEVIEW_CMD_DEF(SyncPlacement)
+
+StdTreeSyncPlacement::StdTreeSyncPlacement()
+  : Command("Std_TreeSyncPlacement")
+{
+    sGroup       = QT_TR_NOOP("TreeView");
+    sMenuText    = QT_TR_NOOP("Sync placement");
+    sToolTipText = QT_TR_NOOP("Auto adjust placement on drag and drop objects across coordinate systems");
+    sStatusTip   = sToolTipText;
+    sWhatsThis   = "Std_TreeSyncPlacement";
+    sPixmap      = "tree-sync-pla";
+    sAccel       = "T,3";
+    eType        = 0;
+}
+
+//===========================================================================
+// Std_TreePreSelection
+//===========================================================================
+TREEVIEW_CMD_DEF(PreSelection)
+
+StdTreePreSelection::StdTreePreSelection()
+  : Command("Std_TreePreSelection")
+{
+    sGroup       = QT_TR_NOOP("TreeView");
+    sMenuText    = QT_TR_NOOP("Pre-selection");
+    sToolTipText = QT_TR_NOOP("Preselect the object in 3D view when mouse over the tree item");
+    sStatusTip   = sToolTipText;
+    sWhatsThis   = "Std_TreePreSelection";
+    sPixmap      = "tree-pre-sel";
+    sAccel       = "T,4";
+    eType        = 0;
+}
+
+//===========================================================================
+// Std_TreeRecordSelection
+//===========================================================================
+TREEVIEW_CMD_DEF(RecordSelection)
+
+StdTreeRecordSelection::StdTreeRecordSelection()
+  : Command("Std_TreeRecordSelection")
+{
+    sGroup       = QT_TR_NOOP("TreeView");
+    sMenuText    = QT_TR_NOOP("Record selection");
+    sToolTipText = QT_TR_NOOP("Record selection in tree view in order to go back/forward using navigation button");
+    sStatusTip   = sToolTipText;
+    sWhatsThis   = "Std_TreeRecordSelection";
+    sPixmap      = "tree-rec-sel";
+    sAccel       = "T,5";
+    eType        = 0;
+}
+
+//===========================================================================
+// Std_TreeDrag
+//===========================================================================
+DEF_STD_CMD(StdTreeDrag)
+
+StdTreeDrag::StdTreeDrag()
+  : Command("Std_TreeDrag")
+{
+    sGroup       = QT_TR_NOOP("TreeView");
+    sMenuText    = QT_TR_NOOP("Initiate dragging");
+    sToolTipText = QT_TR_NOOP("Initiate dragging of current selected tree items");
+    sStatusTip   = sToolTipText;
+    sWhatsThis   = "Std_TreeDrag";
+    sPixmap      = "tree-item-drag";
+    sAccel       = "T,D";
+    eType        = 0;
+}
+
+void StdTreeDrag::activated(int)
+{
+    if(Gui::Selection().hasSelection()) {
+        for(auto tree : getMainWindow()->findChildren<TreeWidget*>()) {
+            if(tree->isVisible()) {
+                tree->startDragging();
+                break;
+            }
+        }
+    }
+}
+
+//======================================================================
+// Std_TreeViewActions
+//===========================================================================
+//
+class StdCmdTreeViewActions : public Gui::Command
+{
+public:
+    StdCmdTreeViewActions();
+    virtual const char* className() const {return "StdCmdTreeViewActions";}
+protected:
+    virtual void activated(int iMsg);
+    virtual Gui::Action * createAction(void);
+
+    std::vector<std::pair<Command*,size_t> > cmds;
+};
+
+StdCmdTreeViewActions::StdCmdTreeViewActions()
+  : Command("Std_TreeViewActions")
+{
+    sGroup        = QT_TR_NOOP("View");
+    sMenuText     = QT_TR_NOOP("TreeView actions");
+    sToolTipText  = QT_TR_NOOP("TreeView behavior options and actions");
+    sWhatsThis    = "Std_TreeViewActions";
+    sStatusTip    = QT_TR_NOOP("TreeView behavior options and actions");
+    eType         = 0;
+    bCanLog       = false;
+
+    CommandManager &mgr = Application::Instance->commandManager();
+    cmds.reserve(12);
+    cmds.emplace_back(new StdTreeSyncView(),cmds.size());
+    mgr.addCommand(cmds.back().first);
+    cmds.emplace_back(new StdTreeSyncSelection(),cmds.size());
+    mgr.addCommand(cmds.back().first);
+    cmds.emplace_back(new StdTreeSyncPlacement(),cmds.size());
+    mgr.addCommand(cmds.back().first);
+    cmds.emplace_back(new StdTreePreSelection(),cmds.size());
+    mgr.addCommand(cmds.back().first);
+    cmds.emplace_back(new StdTreeRecordSelection(),cmds.size());
+    mgr.addCommand(cmds.back().first);
+
+    cmds.emplace_back(nullptr,0);
+
+    cmds.emplace_back(new StdTreeSingleDocument(),cmds.size()+1);
+    mgr.addCommand(cmds.back().first);
+    cmds.emplace_back(new StdTreeMultiDocument(),cmds.size()+1);
+    mgr.addCommand(cmds.back().first);
+    cmds.emplace_back(new StdTreeCollapseDocument(),cmds.size()-2);
+    mgr.addCommand(cmds.back().first);
+
+    cmds.emplace_back(nullptr,0);
+
+    cmds.emplace_back(new StdTreeDrag(),cmds.size());
+    mgr.addCommand(cmds.back().first);
+
+    cmds.emplace_back(new StdTreeSelection(),cmds.size());
+    mgr.addCommand(cmds.back().first);
+}
+
+Action * StdCmdTreeViewActions::createAction(void) {
+    ActionGroup* pcAction = new ActionGroup(this, getMainWindow());
+    pcAction->setDropDownMenu(true);
+    pcAction->setExclusive(false);
+    applyCommandData(this->className(), pcAction);
+    pcAction->setCheckable(true);
+
+    for(auto &v : cmds) {
+        if(!v.first)
+            pcAction->addAction(QString::fromLatin1(""))->setSeparator(true);
+        else
+            v.first->addToGroup(pcAction);
+    }
+    pcAction->setIcon(BitmapFactory().iconFromTheme(cmds[0].first->getPixmap()));
+    pcAction->setChecked(cmds[0].first->getAction()->isChecked(),true);
+
+    return pcAction;
+}
+
+void StdCmdTreeViewActions::activated(int iMsg)
+{
+    if(iMsg<0 || iMsg>=(int)cmds.size())
+        return;
+
+    auto &v = cmds[iMsg];
+    if(!v.first)
+        return;
+
+    ActionGroup* pcAction = qobject_cast<ActionGroup*>(_pcAction);
+    if(!pcAction || !pcAction->isExternalTriggered())
+        v.first->invoke(pcAction&&pcAction->isToggled()?1:0);
+
+    Action* cmdAction = v.first->getAction();
+    if(pcAction && cmdAction) {
+        pcAction->setIcon(BitmapFactory().iconFromTheme(v.first->getPixmap()));
+        pcAction->setChecked(cmdAction->isChecked(),true);
+        pcAction->setProperty("defaultAction", QVariant((int)v.second));
+    }
+}
+
+//===========================================================================
+// Instantiation
+//===========================================================================
+
+
+namespace Gui {
+
+void CreateViewStdCommands(void)
+{
+    CommandManager &rcCmdMgr = Application::Instance->commandManager();
+
+    // views
+    rcCmdMgr.addCommand(new StdCmdViewBottom());
+    rcCmdMgr.addCommand(new StdCmdViewFront());
+    rcCmdMgr.addCommand(new StdCmdViewLeft());
+    rcCmdMgr.addCommand(new StdCmdViewRear());
+    rcCmdMgr.addCommand(new StdCmdViewRight());
+    rcCmdMgr.addCommand(new StdCmdViewTop());
+    rcCmdMgr.addCommand(new StdCmdViewAxo());
+    rcCmdMgr.addCommand(new StdCmdViewFitAll());
+    rcCmdMgr.addCommand(new StdCmdViewVR());
+    rcCmdMgr.addCommand(new StdCmdViewFitSelection());
+    rcCmdMgr.addCommand(new StdCmdViewRotateLeft());
+    rcCmdMgr.addCommand(new StdCmdViewRotateRight());
+
+    rcCmdMgr.addCommand(new StdCmdViewExample1());
+    rcCmdMgr.addCommand(new StdCmdViewExample2());
+    rcCmdMgr.addCommand(new StdCmdViewExample3());
+
+    rcCmdMgr.addCommand(new StdCmdViewIvStereoQuadBuff());
+    rcCmdMgr.addCommand(new StdCmdViewIvStereoRedGreen());
+    rcCmdMgr.addCommand(new StdCmdViewIvStereoInterleavedColumns());
+    rcCmdMgr.addCommand(new StdCmdViewIvStereoInterleavedRows());
+    rcCmdMgr.addCommand(new StdCmdViewIvStereoOff());
+
+    rcCmdMgr.addCommand(new StdCmdViewIvIssueCamPos());
+
+    rcCmdMgr.addCommand(new StdCmdViewCreate());
+    rcCmdMgr.addCommand(new StdViewScreenShot());
+    rcCmdMgr.addCommand(new StdMainFullscreen());
+    rcCmdMgr.addCommand(new StdViewDockUndockFullscreen());
+    rcCmdMgr.addCommand(new StdCmdSetAppearance());
+    rcCmdMgr.addCommand(new StdCmdToggleVisibility());
+    rcCmdMgr.addCommand(new StdCmdToggleSelectability());
+    rcCmdMgr.addCommand(new StdCmdShowSelection());
+    rcCmdMgr.addCommand(new StdCmdHideSelection());
+    rcCmdMgr.addCommand(new StdCmdSelectVisibleObjects());
+    rcCmdMgr.addCommand(new StdCmdToggleObjects());
+    rcCmdMgr.addCommand(new StdCmdShowObjects());
+    rcCmdMgr.addCommand(new StdCmdHideObjects());
+    rcCmdMgr.addCommand(new StdOrthographicCamera());
+    rcCmdMgr.addCommand(new StdPerspectiveCamera());
+    rcCmdMgr.addCommand(new StdCmdToggleClipPlane());
+    rcCmdMgr.addCommand(new StdCmdDrawStyle());
+    rcCmdMgr.addCommand(new StdCmdFreezeViews());
+    rcCmdMgr.addCommand(new StdViewZoomIn());
+    rcCmdMgr.addCommand(new StdViewZoomOut());
+    rcCmdMgr.addCommand(new StdViewBoxZoom());
+    rcCmdMgr.addCommand(new StdBoxSelection());
+    rcCmdMgr.addCommand(new StdBoxElementSelection());
+    rcCmdMgr.addCommand(new StdCmdTreeExpand());
+    rcCmdMgr.addCommand(new StdCmdTreeCollapse());
+    rcCmdMgr.addCommand(new StdCmdTreeSelectAllInstances());
+    rcCmdMgr.addCommand(new StdCmdMeasureDistance());
+    rcCmdMgr.addCommand(new StdCmdSceneInspector());
+    rcCmdMgr.addCommand(new StdCmdTextureMapping());
+    rcCmdMgr.addCommand(new StdCmdDemoMode());
+    rcCmdMgr.addCommand(new StdCmdToggleNavigation());
+    rcCmdMgr.addCommand(new StdCmdAxisCross());
+    rcCmdMgr.addCommand(new CmdViewMeasureClearAll());
+    rcCmdMgr.addCommand(new CmdViewMeasureToggleAll());
+    rcCmdMgr.addCommand(new StdCmdSelBack());
+    rcCmdMgr.addCommand(new StdCmdSelForward());
+    rcCmdMgr.addCommand(new StdCmdTreeViewActions());
+}
+
+} // namespace Gui