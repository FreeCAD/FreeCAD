/***************************************************************************
 *   Copyright (c) 2002 Jürgen Riegel <juergen.riegel@web.de>              *
 *                                                                         *
 *   This file is part of the FreeCAD CAx development system.              *
 *                                                                         *
 *   This library is free software; you can redistribute it and/or         *
 *   modify it under the terms of the GNU Library General Public           *
 *   License as published by the Free Software Foundation; either          *
 *   version 2 of the License, or (at your option) any later version.      *
 *                                                                         *
 *   This library  is distributed in the hope that it will be useful,      *
 *   but WITHOUT ANY WARRANTY; without even the implied warranty of        *
 *   MERCHANTABILITY or FITNESS FOR A PARTICULAR PURPOSE.  See the         *
 *   GNU Library General Public License for more details.                  *
 *                                                                         *
 *   You should have received a copy of the GNU Library General Public     *
 *   License along with this library; see the file COPYING.LIB. If not,    *
 *   write to the Free Software Foundation, Inc., 59 Temple Place,         *
 *   Suite 330, Boston, MA  02111-1307, USA                                *
 *                                                                         *
 ***************************************************************************/

#include <sstream>
#include <Inventor/events/SoMouseButtonEvent.h>
#include <Inventor/nodes/SoOrthographicCamera.h>
#include <Inventor/nodes/SoPerspectiveCamera.h>
#include <Inventor/SoPickedPoint.h>
#include <QApplication>
#include <QDialog>
#include <QDomDocument>
#include <QDomElement>
#include <QFile>
#include <QFileInfo>
#include <QFont>
#include <QFontMetrics>
#include <QImageReader>
#include <QMessageBox>
#include <QPainter>
#include <QPointer>
#include <QTextStream>

#include <App/ComplexGeoDataPy.h>
#include <App/Document.h>
#include <App/DocumentObject.h>
#include <App/DocumentObjectGroup.h>
#include <App/DocumentObserver.h>
#include <App/GeoFeature.h>
#include <App/GeoFeatureGroupExtension.h>
#include <App/Part.h>
#include <App/Link.h>
#include <Base/Console.h>
#include <Base/Parameter.h>

#include "Command.h"
#include "Action.h"
#include "Application.h"
#include "BitmapFactory.h"
#include "Control.h"
#include "Clipping.h"
#include "DemoMode.h"
#include "Dialogs/DlgSettingsImageImp.h"
#include "Document.h"
#include "FileDialog.h"
#include "ImageView.h"
#include "Inventor/SoAxisCrossKit.h"
#include "Macro.h"
#include "MainWindow.h"
#include "Navigation/NavigationStyle.h"
#include "OverlayParams.h"
#include "OverlayManager.h"
#include "SceneInspector.h"
#include "Selection.h"
#include "Selection/SelectionView.h"
#include "SelectionObject.h"
#include "SoFCOffscreenRenderer.h"
#include "TextureMapping.h"
#include "Tools.h"
#include "Tree.h"
#include "TreeParams.h"
#include "Utilities.h"
#include "View3DInventor.h"
#include "View3DInventorViewer.h"
#include "ViewParams.h"
#include "ViewProviderGeometryObject.h"
#include "WaitCursor.h"

using namespace Gui;
using Gui::Dialog::DlgSettingsImageImp;
namespace sp = std::placeholders;

namespace
{
// A helper class to open a transaction when changing properties of view providers.
// It uses the same parameter key as the PropertyView to control the behaviour.
class TransactionView
{
    Gui::Document* document;

public:
    static bool getDefault()
    {
        auto hGrp = App::GetApplication().GetParameterGroupByPath(
            "User parameter:BaseApp/Preferences/PropertyView"
        );
        return hGrp->GetBool("AutoTransactionView", false);
    }
    TransactionView(Gui::Document* doc, const char* name, bool enable = getDefault())
        : document(doc)
    {
        if (document && enable) {
            document->openCommand(name);
        }
        else {
            document = nullptr;
        }
    }

    ~TransactionView()
    {
        if (document) {
            document->commitCommand();
        }
    }
};
}  // namespace

//++++++++++++++++++++++++++++++++++++++++++++++++++++++++++++++++++++++++++++++++++++++++++++++++++++++++++++++

DEF_STD_CMD_AC(StdOrthographicCamera)

StdOrthographicCamera::StdOrthographicCamera()
    : Command("Std_OrthographicCamera")
{
    sGroup = "Standard-View";
    sMenuText = QT_TR_NOOP("Orthographic View");
    sToolTipText = QT_TR_NOOP("Switches to orthographic view mode");
    sWhatsThis = "Std_OrthographicCamera";
    sStatusTip = sToolTipText;
    sPixmap = "view-isometric";
    sAccel = "V, O";
    eType = Alter3DView;
}

void StdOrthographicCamera::activated(int iMsg)
{
    if (iMsg == 1) {
        auto view = qobject_cast<View3DInventor*>(getMainWindow()->activeWindow());
        SoCamera* cam = view->getViewer()->getSoRenderManager()->getCamera();
        if (!cam || cam->getTypeId() != SoOrthographicCamera::getClassTypeId()) {

            doCommand(Command::Gui, "Gui.activeDocument().activeView().setCameraType(\"Orthographic\")");
        }
    }
}

bool StdOrthographicCamera::isActive()
{
    auto view = qobject_cast<View3DInventor*>(getMainWindow()->activeWindow());
    if (view) {
        // update the action group if needed
        bool check = _pcAction->isChecked();
        SoCamera* cam = view->getViewer()->getSoRenderManager()->getCamera();
        bool mode = cam ? cam->getTypeId() == SoOrthographicCamera::getClassTypeId() : false;

        if (mode != check) {
            _pcAction->setChecked(mode);
        }
        return true;
    }

    return false;
}

Action* StdOrthographicCamera::createAction()
{
    Action* pcAction = Command::createAction();
    pcAction->setCheckable(true);
    return pcAction;
}

DEF_STD_CMD_AC(StdPerspectiveCamera)

StdPerspectiveCamera::StdPerspectiveCamera()
    : Command("Std_PerspectiveCamera")
{
    sGroup = "Standard-View";
    sMenuText = QT_TR_NOOP("Perspective View");
    sToolTipText = QT_TR_NOOP("Switches to perspective view mode");
    sWhatsThis = "Std_PerspectiveCamera";
    sStatusTip = sToolTipText;
    sPixmap = "view-perspective";
    sAccel = "V, P";
    eType = Alter3DView;
}

void StdPerspectiveCamera::activated(int iMsg)
{
    if (iMsg == 1) {
        auto view = qobject_cast<View3DInventor*>(getMainWindow()->activeWindow());
        SoCamera* cam = view->getViewer()->getSoRenderManager()->getCamera();
        if (!cam || cam->getTypeId() != SoPerspectiveCamera::getClassTypeId()) {

            doCommand(Command::Gui, "Gui.activeDocument().activeView().setCameraType(\"Perspective\")");
        }
    }
}

bool StdPerspectiveCamera::isActive()
{
    auto view = qobject_cast<View3DInventor*>(getMainWindow()->activeWindow());
    if (view) {
        // update the action group if needed
        bool check = _pcAction->isChecked();
        SoCamera* cam = view->getViewer()->getSoRenderManager()->getCamera();
        bool mode = cam ? cam->getTypeId() == SoPerspectiveCamera::getClassTypeId() : false;

        if (mode != check) {
            _pcAction->setChecked(mode);
        }

        return true;
    }

    return false;
}

Action* StdPerspectiveCamera::createAction()
{
    Action* pcAction = Command::createAction();
    pcAction->setCheckable(true);
    return pcAction;
}

//===========================================================================

// The two commands below are provided for convenience so that they can be bound
// to a button of a spacemouse

//===========================================================================
// Std_ViewSaveCamera
//===========================================================================

DEF_3DV_CMD(StdCmdViewSaveCamera)

StdCmdViewSaveCamera::StdCmdViewSaveCamera()
    : Command("Std_ViewSaveCamera")
{
    sGroup = "Standard-View";
    sMenuText = QT_TR_NOOP("Save Current Camera");
    sToolTipText = QT_TR_NOOP("Saves the current camera settings");
    sStatusTip = sToolTipText;
    sWhatsThis = "Std_ViewSaveCamera";
    eType = Alter3DView;
}

void StdCmdViewSaveCamera::activated(int iMsg)
{
    Q_UNUSED(iMsg);

    auto view = qobject_cast<Gui::View3DInventor*>(Gui::getMainWindow()->activeWindow());
    if (view) {
        view->getViewer()->saveHomePosition();
    }
}

//===========================================================================
// Std_ViewRestoreCamera
//===========================================================================
DEF_3DV_CMD(StdCmdViewRestoreCamera)

StdCmdViewRestoreCamera::StdCmdViewRestoreCamera()
    : Command("Std_ViewRestoreCamera")
{
    sGroup = "Standard-View";
    sMenuText = QT_TR_NOOP("Restore Saved Camera");
    sToolTipText = QT_TR_NOOP("Restores the saved camera settings");
    sStatusTip = sToolTipText;
    sWhatsThis = "Std_ViewRestoreCamera";
    eType = Alter3DView;
}

void StdCmdViewRestoreCamera::activated(int iMsg)
{
    Q_UNUSED(iMsg);

    auto view = qobject_cast<Gui::View3DInventor*>(Gui::getMainWindow()->activeWindow());
    if (view) {
        view->getViewer()->resetToHomePosition();
    }
}

//===========================================================================
// Std_FreezeViews
//===========================================================================
class StdCmdFreezeViews: public Gui::Command
{
public:
    StdCmdFreezeViews();
    ~StdCmdFreezeViews() override = default;
    const char* className() const override
    {
        return "StdCmdFreezeViews";
    }

    void setShortcut(const QString&) override;
    QString getShortcut() const override;

protected:
    void activated(int iMsg) override;
    bool isActive() override;
    Action* createAction() override;
    void languageChange() override;

private:
    void onSaveViews();
    void onRestoreViews();

private:
    const int maxViews {50};
    int savedViews {0};
    int offset {0};
    QAction* saveView {nullptr};
    QAction* freezeView {nullptr};
    QAction* clearView {nullptr};
    QAction* separator {nullptr};
};

StdCmdFreezeViews::StdCmdFreezeViews()
    : Command("Std_FreezeViews")
{
    sGroup = "Standard-View";
    sMenuText = QT_TR_NOOP("F&reeze Display");
    sToolTipText = QT_TR_NOOP("Freezes the current view position");
    sWhatsThis = "Std_FreezeViews";
    sStatusTip = sToolTipText;
    sAccel = "Shift+F";
    eType = Alter3DView;
}

Action* StdCmdFreezeViews::createAction()
{
    auto pcAction = new ActionGroup(this, getMainWindow());
    pcAction->setDropDownMenu(true);
    applyCommandData(this->className(), pcAction);

    // add the action items
    saveView = pcAction->addAction(QObject::tr("&Save Views…"));
    saveView->setWhatsThis(QString::fromLatin1(getWhatsThis()));
    QAction* loadView = pcAction->addAction(QObject::tr("&Load Views…"));
    loadView->setWhatsThis(QString::fromLatin1(getWhatsThis()));
    pcAction->addAction(QStringLiteral(""))->setSeparator(true);
    freezeView = pcAction->addAction(QObject::tr("F&reeze View"));
    freezeView->setShortcut(QString::fromLatin1(getAccel()));
    freezeView->setWhatsThis(QString::fromLatin1(getWhatsThis()));
    clearView = pcAction->addAction(QObject::tr("&Clear Views"));
    clearView->setWhatsThis(QString::fromLatin1(getWhatsThis()));
    separator = pcAction->addAction(QStringLiteral(""));
    separator->setSeparator(true);
    offset = pcAction->actions().count();

    // allow up to 50 views
    for (int i = 0; i < maxViews; i++) {
        pcAction->addAction(QStringLiteral(""))->setVisible(false);
    }

    return pcAction;
}

void StdCmdFreezeViews::setShortcut(const QString& shortcut)
{
    if (freezeView) {
        freezeView->setShortcut(shortcut);
    }
}

QString StdCmdFreezeViews::getShortcut() const
{
    if (freezeView) {
        return freezeView->shortcut().toString();
    }
    return Command::getShortcut();
}

void StdCmdFreezeViews::activated(int iMsg)
{
    auto pcAction = qobject_cast<ActionGroup*>(_pcAction);

    if (iMsg == 0) {
        onSaveViews();
    }
    else if (iMsg == 1) {
        onRestoreViews();
    }
    else if (iMsg == 3) {
        // Create a new view
        const char* ppReturn = nullptr;
        getGuiApplication()->sendMsgToActiveView("GetCamera", &ppReturn);

        QList<QAction*> acts = pcAction->actions();
        int index = 1;
        for (QList<QAction*>::Iterator it = acts.begin() + offset; it != acts.end(); ++it, index++) {
            if (!(*it)->isVisible()) {
                savedViews++;
                QString viewnr = QString(QObject::tr("Restore view &%1")).arg(index);
                (*it)->setText(viewnr);
                (*it)->setToolTip(QString::fromLatin1(ppReturn));
                (*it)->setVisible(true);
                if (index < 10) {
                    (*it)->setShortcut(QKeySequence(QStringLiteral("CTRL+%1").arg(index)));
                }
                break;
            }
        }
    }
    else if (iMsg == 4) {
        savedViews = 0;
        QList<QAction*> acts = pcAction->actions();
        for (QList<QAction*>::Iterator it = acts.begin() + offset; it != acts.end(); ++it) {
            (*it)->setVisible(false);
        }
    }
    else if (iMsg >= offset) {
        // Activate a view
        QList<QAction*> acts = pcAction->actions();
        QString data = acts[iMsg]->toolTip();
        QString send = QStringLiteral("SetCamera %1").arg(data);
        getGuiApplication()->sendMsgToActiveView(send.toLatin1());
    }
}

void StdCmdFreezeViews::onSaveViews()
{
    // Save the views to an XML file
    QString fn = FileDialog::getSaveFileName(
        getMainWindow(),
        QObject::tr("Save frozen views"),
        QString(),
        QStringLiteral("%1 (*.cam)").arg(QObject::tr("Frozen views"))
    );
    if (fn.isEmpty()) {
        return;
    }
    QFile file(fn);
    if (file.open(QFile::WriteOnly)) {
        QTextStream str(&file);
        auto pcAction = qobject_cast<ActionGroup*>(_pcAction);
        QList<QAction*> acts = pcAction->actions();
        str << "<?xml version='1.0' encoding='utf-8'?>\n"
            << "<FrozenViews SchemaVersion=\"1\">\n";
        str << "  <Views Count=\"" << savedViews << "\">\n";

        for (QList<QAction*>::Iterator it = acts.begin() + offset; it != acts.end(); ++it) {
            if (!(*it)->isVisible()) {
                break;
            }
            QString data = (*it)->toolTip();

            // remove the first line because it's a comment like '#Inventor V2.1 ascii'
            QString viewPos;
            if (!data.isEmpty()) {
                QStringList lines = data.split(QStringLiteral("\n"));
                if (lines.size() > 1) {
                    lines.pop_front();
                }
                viewPos = lines.join(QStringLiteral(" "));
            }

            str << "    <Camera settings=\"" << viewPos.toLatin1().constData() << "\"/>\n";
        }

        str << "  </Views>\n";
        str << "</FrozenViews>\n";
    }
}

void StdCmdFreezeViews::onRestoreViews()
{
    // Should we clear the already saved views
    if (savedViews > 0) {
        auto ret = QMessageBox::question(
            getMainWindow(),
            QObject::tr("Restore views"),
            QObject::tr(
                "Importing the restored views would clear the already stored views.\n"
                "Continue?"
            ),
            QMessageBox::Yes | QMessageBox::No,
            QMessageBox::Yes
        );
        if (ret != QMessageBox::Yes) {
            return;
        }
    }

    // Restore the views from an XML file
    QString fn = FileDialog::getOpenFileName(
        getMainWindow(),
        QObject::tr("Restore frozen views"),
        QString(),
        QStringLiteral("%1 (*.cam)").arg(QObject::tr("Frozen views"))
    );
    if (fn.isEmpty()) {
        return;
    }
    QFile file(fn);
    if (!file.open(QFile::ReadOnly)) {
        QMessageBox::critical(
            getMainWindow(),
            QObject::tr("Restore views"),
            QObject::tr("Cannot open file '%1'.").arg(fn)
        );
        return;
    }

    QDomDocument xmlDocument;

#if QT_VERSION >= QT_VERSION_CHECK(6, 5, 0)
    if (const auto result
        = xmlDocument.setContent(&file, QDomDocument::ParseOption::UseNamespaceProcessing);
        !result) {
        std::cerr << "Parse error in XML content at line " << result.errorLine << ", column "
                  << result.errorColumn << ": " << qPrintable(result.errorMessage) << std::endl;
        return;
    }
#else
    QString errorStr;
    int errorLine;
    int errorColumn;

    // evaluate the XML content
    if (!xmlDocument.setContent(&file, true, &errorStr, &errorLine, &errorColumn)) {
        std::cerr << "Parse error in XML content at line " << errorLine << ", column "
                  << errorColumn << ": " << (const char*)errorStr.toLatin1() << std::endl;
        return;
    }
#endif

    // get the root element
    QDomElement root = xmlDocument.documentElement();
    if (root.tagName() != QLatin1String("FrozenViews")) {
        std::cerr << "Unexpected XML structure" << std::endl;
        return;
    }

    bool ok;
    int scheme = root.attribute(QStringLiteral("SchemaVersion")).toInt(&ok);
    if (!ok) {
        return;
    }
    // SchemeVersion "1"
    if (scheme == 1) {
        // read the views, ignore the attribute 'Count'
        QDomElement child = root.firstChildElement(QStringLiteral("Views"));
        QDomElement views = child.firstChildElement(QStringLiteral("Camera"));
        QStringList cameras;
        while (!views.isNull()) {
            QString setting = views.attribute(QStringLiteral("settings"));
            cameras << setting;
            views = views.nextSiblingElement(QStringLiteral("Camera"));
        }

        // use this rather than the attribute 'Count' because it could be
        // changed from outside
        int ct = cameras.count();
        auto pcAction = qobject_cast<ActionGroup*>(_pcAction);
        QList<QAction*> acts = pcAction->actions();

        int numRestoredViews = std::min<int>(ct, acts.size() - offset);
        savedViews = numRestoredViews;

        if (numRestoredViews > 0) {
            separator->setVisible(true);
        }
        for (int i = 0; i < numRestoredViews; i++) {
            QString setting = cameras[i];
            QString viewnr = QString(QObject::tr("Restore view &%1")).arg(i + 1);
            acts[i + offset]->setText(viewnr);
            acts[i + offset]->setToolTip(setting);
            acts[i + offset]->setVisible(true);
            if (i < 9) {
                acts[i + offset]->setShortcut(QKeySequence(QStringLiteral("CTRL+%1").arg(i + 1)));
            }
        }

        // if less views than actions
        for (int index = numRestoredViews + offset; index < acts.count(); index++) {
            acts[index]->setVisible(false);
        }
    }
}

bool StdCmdFreezeViews::isActive()
{
    auto view = qobject_cast<View3DInventor*>(getMainWindow()->activeWindow());
    if (view) {
        saveView->setEnabled(savedViews > 0);
        freezeView->setEnabled(savedViews < maxViews);
        clearView->setEnabled(savedViews > 0);
        separator->setVisible(savedViews > 0);
        return true;
    }
    else {
        separator->setVisible(savedViews > 0);
    }

    return false;
}

void StdCmdFreezeViews::languageChange()
{
    Command::languageChange();

    if (!_pcAction) {
        return;
    }
    auto pcAction = qobject_cast<ActionGroup*>(_pcAction);
    QList<QAction*> acts = pcAction->actions();
    acts[0]->setText(QObject::tr("&Save Views…"));
    acts[1]->setText(QObject::tr("&Load Views…"));
    acts[3]->setText(QObject::tr("F&reeze View"));
    acts[4]->setText(QObject::tr("&Clear Views"));
    int index = 1;
    for (QList<QAction*>::Iterator it = acts.begin() + 5; it != acts.end(); ++it, index++) {
        if ((*it)->isVisible()) {
            QString viewnr = QString(QObject::tr("Restore View &%1")).arg(index);
            (*it)->setText(viewnr);
        }
    }
}


//===========================================================================
// Std_ToggleClipPlane
//===========================================================================

DEF_STD_CMD_AC(StdCmdToggleClipPlane)

StdCmdToggleClipPlane::StdCmdToggleClipPlane()
    : Command("Std_ToggleClipPlane")
{
    sGroup = "Standard-View";
    sMenuText = QT_TR_NOOP("Clippin&g View");
    sToolTipText = QT_TR_NOOP("Toggles clipping of the active view");
    sWhatsThis = "Std_ToggleClipPlane";
    sStatusTip = sToolTipText;
    sPixmap = "Std_ToggleClipPlane";
    eType = Alter3DView;
}

Action* StdCmdToggleClipPlane::createAction()
{
    Action* pcAction = Command::createAction();
    return pcAction;
}

void StdCmdToggleClipPlane::activated(int iMsg)
{
    Q_UNUSED(iMsg);
    static QPointer<Gui::Dialog::Clipping> clipping = nullptr;
    if (!clipping) {
        auto view = qobject_cast<View3DInventor*>(getMainWindow()->activeWindow());
        if (view) {
            clipping = Gui::Dialog::Clipping::makeDockWidget(view);
        }
    }
}

bool StdCmdToggleClipPlane::isActive()
{
    auto view = qobject_cast<View3DInventor*>(getMainWindow()->activeWindow());
    return view ? true : false;
}

//===========================================================================
// StdCmdDrawStyle
//===========================================================================
class StdCmdDrawStyle: public Gui::Command
{
public:
    StdCmdDrawStyle();
    ~StdCmdDrawStyle() override = default;
    void languageChange() override;
    const char* className() const override
    {
        return "StdCmdDrawStyle";
    }
    void updateIcon(const Gui::MDIView* view);

protected:
    void activated(int iMsg) override;
    bool isActive() override;
    Gui::Action* createAction() override;
};

StdCmdDrawStyle::StdCmdDrawStyle()
    : Command("Std_DrawStyle")
{
    sGroup = "Standard-View";
    sMenuText = QT_TR_NOOP("&Draw Style");
    sToolTipText = QT_TR_NOOP("Changes the draw style of the objects");
    sStatusTip = sToolTipText;
    sWhatsThis = "Std_DrawStyle";
    sPixmap = "DrawStyleAsIs";
    eType = Alter3DView;

    this->getGuiApplication()->signalActivateView.connect([this](auto view) {
        this->updateIcon(view);
    });
}

Gui::Action* StdCmdDrawStyle::createAction()
{
    auto pcAction = new Gui::ActionGroup(this, Gui::getMainWindow());
    pcAction->setDropDownMenu(true);
    pcAction->setIsMode(true);
    applyCommandData(this->className(), pcAction);

    QAction* a0 = pcAction->addAction(QString());
    a0->setCheckable(true);
    a0->setIcon(BitmapFactory().iconFromTheme("DrawStyleAsIs"));
    a0->setChecked(true);
    a0->setObjectName(QStringLiteral("Std_DrawStyleAsIs"));
    a0->setShortcut(QKeySequence(QStringLiteral("V,1")));
    a0->setWhatsThis(QString::fromLatin1(getWhatsThis()));
    QAction* a1 = pcAction->addAction(QString());
    a1->setCheckable(true);
    a1->setIcon(BitmapFactory().iconFromTheme("DrawStylePoints"));
    a1->setObjectName(QStringLiteral("Std_DrawStylePoints"));
    a1->setShortcut(QKeySequence(QStringLiteral("V,2")));
    a1->setWhatsThis(QString::fromLatin1(getWhatsThis()));
    QAction* a2 = pcAction->addAction(QString());
    a2->setCheckable(true);
    a2->setIcon(BitmapFactory().iconFromTheme("DrawStyleWireFrame"));
    a2->setObjectName(QStringLiteral("Std_DrawStyleWireframe"));
    a2->setShortcut(QKeySequence(QStringLiteral("V,3")));
    a2->setWhatsThis(QString::fromLatin1(getWhatsThis()));
    QAction* a3 = pcAction->addAction(QString());
    a3->setCheckable(true);
    a3->setIcon(BitmapFactory().iconFromTheme("DrawStyleHiddenLine"));
    a3->setObjectName(QStringLiteral("Std_DrawStyleHiddenLine"));
    a3->setShortcut(QKeySequence(QStringLiteral("V,4")));
    a3->setWhatsThis(QString::fromLatin1(getWhatsThis()));
    QAction* a4 = pcAction->addAction(QString());
    a4->setCheckable(true);
    a4->setIcon(BitmapFactory().iconFromTheme("DrawStyleNoShading"));
    a4->setObjectName(QStringLiteral("Std_DrawStyleNoShading"));
    a4->setShortcut(QKeySequence(QStringLiteral("V,5")));
    a4->setWhatsThis(QString::fromLatin1(getWhatsThis()));
    QAction* a5 = pcAction->addAction(QString());
    a5->setCheckable(true);
    a5->setIcon(BitmapFactory().iconFromTheme("DrawStyleShaded"));
    a5->setObjectName(QStringLiteral("Std_DrawStyleShaded"));
    a5->setShortcut(QKeySequence(QStringLiteral("V,6")));
    a5->setWhatsThis(QString::fromLatin1(getWhatsThis()));
    QAction* a6 = pcAction->addAction(QString());
    a6->setCheckable(true);
    a6->setIcon(BitmapFactory().iconFromTheme("DrawStyleFlatLines"));
    a6->setObjectName(QStringLiteral("Std_DrawStyleFlatLines"));
    a6->setShortcut(QKeySequence(QStringLiteral("V,7")));
    a6->setWhatsThis(QString::fromLatin1(getWhatsThis()));

    pcAction->setIcon(a0->icon());

    _pcAction = pcAction;
    languageChange();
    return pcAction;
}

void StdCmdDrawStyle::languageChange()
{
    Command::languageChange();

    if (!_pcAction) {
        return;
    }
    auto pcAction = qobject_cast<Gui::ActionGroup*>(_pcAction);
    QList<QAction*> a = pcAction->actions();

    a[0]->setText(QCoreApplication::translate("Std_DrawStyle", "&1 As is"));
    a[0]->setToolTip(QCoreApplication::translate("Std_DrawStyle", "Normal mode"));

    a[1]->setText(QCoreApplication::translate("Std_DrawStyle", "&2 Points"));
    a[1]->setToolTip(QCoreApplication::translate("Std_DrawStyle", "Points mode"));

    a[2]->setText(QCoreApplication::translate("Std_DrawStyle", "&3 Wireframe"));
    a[2]->setToolTip(QCoreApplication::translate("Std_DrawStyle", "Wireframe mode"));

    a[3]->setText(QCoreApplication::translate("Std_DrawStyle", "&4 Hidden line"));
    a[3]->setToolTip(QCoreApplication::translate("Std_DrawStyle", "Hidden line mode"));

    a[4]->setText(QCoreApplication::translate("Std_DrawStyle", "&5 No shading"));
    a[4]->setToolTip(QCoreApplication::translate("Std_DrawStyle", "No shading mode"));

    a[5]->setText(QCoreApplication::translate("Std_DrawStyle", "&6 Shaded"));
    a[5]->setToolTip(QCoreApplication::translate("Std_DrawStyle", "Shaded mode"));

    a[6]->setText(QCoreApplication::translate("Std_DrawStyle", "&7 Flat lines"));
    a[6]->setToolTip(QCoreApplication::translate("Std_DrawStyle", "Flat lines mode"));
}

void StdCmdDrawStyle::updateIcon(const MDIView* view)
{
    const auto view3d = dynamic_cast<const Gui::View3DInventor*>(view);
    if (!view3d) {
        return;
    }
    Gui::View3DInventorViewer* viewer = view3d->getViewer();
    if (!viewer) {
        return;
    }
    std::string mode(viewer->getOverrideMode());
    auto actionGroup = dynamic_cast<Gui::ActionGroup*>(_pcAction);
    if (!actionGroup) {
        return;
    }

    if (mode == "Point") {
        actionGroup->setCheckedAction(1);
        return;
    }
    if (mode == "Wireframe") {
        actionGroup->setCheckedAction(2);
        return;
    }
    if (mode == "Hidden Line") {
        actionGroup->setCheckedAction(3);
        return;
    }
    if (mode == "No shading") {
        actionGroup->setCheckedAction(4);
        return;
    }
    if (mode == "Shaded") {
        actionGroup->setCheckedAction(5);
        return;
    }
    if (mode == "Flat Lines") {
        actionGroup->setCheckedAction(6);
        return;
    }
    actionGroup->setCheckedAction(0);
}

void StdCmdDrawStyle::activated(int iMsg)
{
    Gui::Document* doc = this->getActiveGuiDocument();
    std::list<MDIView*> views = doc->getMDIViews();
    std::list<MDIView*>::iterator viewIt;
    bool oneChangedSignal(false);
    for (viewIt = views.begin(); viewIt != views.end(); ++viewIt) {
        auto view = qobject_cast<View3DInventor*>(*viewIt);
        if (view) {
            View3DInventorViewer* viewer;
            viewer = view->getViewer();
            if (viewer) {
                switch (iMsg) {
                    case 1:
                        (oneChangedSignal) ? viewer->updateOverrideMode("Point")
                                           : viewer->setOverrideMode("Point");
                        break;
                    case 2:
                        (oneChangedSignal) ? viewer->updateOverrideMode("Wireframe")
                                           : viewer->setOverrideMode("Wireframe");
                        break;
                    case 3:
                        (oneChangedSignal) ? viewer->updateOverrideMode("Hidden Line")
                                           : viewer->setOverrideMode("Hidden Line");
                        break;
                    case 4:
                        (oneChangedSignal) ? viewer->updateOverrideMode("No Shading")
                                           : viewer->setOverrideMode("No Shading");
                        break;
                    case 5:
                        (oneChangedSignal) ? viewer->updateOverrideMode("Shaded")
                                           : viewer->setOverrideMode("Shaded");
                        break;
                    case 6:
                        (oneChangedSignal) ? viewer->updateOverrideMode("Flat Lines")
                                           : viewer->setOverrideMode("Flat Lines");
                        break;
                    default:
                        (oneChangedSignal) ? viewer->updateOverrideMode("As Is")
                                           : viewer->setOverrideMode("As Is");
                        break;
                }
                oneChangedSignal = true;
            }
        }
    }
}

bool StdCmdDrawStyle::isActive()
{
    return Gui::Application::Instance->activeDocument();
}

//===========================================================================
// Std_ToggleVisibility
//===========================================================================
DEF_STD_CMD_A(StdCmdToggleVisibility)

StdCmdToggleVisibility::StdCmdToggleVisibility()
    : Command("Std_ToggleVisibility")
{
    sGroup = "Standard-View";
    sMenuText = QT_TR_NOOP("Toggle &Visibility");
    sToolTipText = QT_TR_NOOP("Toggles the visibility of the selection");
    sStatusTip = sToolTipText;
    sWhatsThis = "Std_ToggleVisibility";
    sPixmap = "Std_ToggleVisibility";
    sAccel = "Space";
    eType = Alter3DView;
}


void StdCmdToggleVisibility::activated(int iMsg)
{
    Q_UNUSED(iMsg);
    TransactionView transaction(
        getActiveGuiDocument(),
        QT_TRANSLATE_NOOP("Command", "Toggle Visibility")
    );
    Selection().setVisible(SelectionSingleton::VisToggle);
}

bool StdCmdToggleVisibility::isActive()
{
    return (Gui::Selection().size() != 0);
}

//===========================================================================
// Std_ToggleTransparency
//===========================================================================
DEF_STD_CMD_A(StdCmdToggleTransparency)

StdCmdToggleTransparency::StdCmdToggleTransparency()
    : Command("Std_ToggleTransparency")
{
    sGroup = "Standard-View";
    sMenuText = QT_TR_NOOP("Toggle Transparenc&y");
    static std::string toolTip = std::string("<p>")
        + QT_TR_NOOP("Toggles the transparency of the selected objects. Transparency "
                     "can be fine-tuned in the appearance task dialog")
        + "</p>";
    sToolTipText = toolTip.c_str();
    sStatusTip = sToolTipText;
    sWhatsThis = "Std_ToggleTransparency";
    sPixmap = "Std_ToggleTransparency";
    sAccel = "V,T";
    eType = Alter3DView;
}

void StdCmdToggleTransparency::activated(int iMsg)
{
    Q_UNUSED(iMsg);
    getActiveGuiDocument()->openCommand(QT_TRANSLATE_NOOP("Command", "Toggle Transparency"));

    std::vector<Gui::SelectionSingleton::SelObj> sels = Gui::Selection().getCompleteSelection();

    std::vector<Gui::ViewProvider*> viewsToToggle = {};

    for (Gui::SelectionSingleton::SelObj& sel : sels) {
        App::DocumentObject* obj = sel.pObject;
        if (!obj) {
            continue;
        }

        bool isGroup = dynamic_cast<App::Part*>(obj) || dynamic_cast<App::LinkGroup*>(obj)
            || dynamic_cast<App::DocumentObjectGroup*>(obj);

        auto addObjects = [](App::DocumentObject* obj, std::vector<Gui::ViewProvider*>& views) {
            App::Document* doc = obj->getDocument();
            Gui::ViewProvider* view = Application::Instance->getDocument(doc)->getViewProvider(obj);
            App::Property* prop = view->getPropertyByName("Transparency");
            if (prop && prop->isDerivedFrom<App::PropertyInteger>()) {
                // To prevent toggling the tip of a PD body (see #11353), we check if the parent has
                // a Tip prop.
                const std::vector<App::DocumentObject*> parents = obj->getInList();
                if (!parents.empty()) {
                    App::Document* parentDoc = parents[0]->getDocument();
                    Gui::ViewProvider* parentView
                        = Application::Instance->getDocument(parentDoc)->getViewProvider(parents[0]);
                    App::Property* parentProp = parents[0]->getPropertyByName("Tip");
                    if (parentProp) {
                        // Make sure it has a transparency prop too
                        parentProp = parentView->getPropertyByName("Transparency");
                        if (parentProp && parentProp->isDerivedFrom<App::PropertyInteger>()) {
                            view = parentView;
                        }
                    }
                }

                if (std::ranges::find(views, view) == views.end()) {
                    views.push_back(view);
                }
            }
        };

        if (isGroup) {
            for (App::DocumentObject* subobj : obj->getOutListRecursive()) {
                addObjects(subobj, viewsToToggle);
            }
        }
        else {
            addObjects(obj, viewsToToggle);
        }
    }

    bool oneTransparent = false;
    for (auto* view : viewsToToggle) {
        App::Property* prop = view->getPropertyByName("Transparency");
        if (prop && prop->isDerivedFrom<App::PropertyInteger>()) {
            auto* transparencyProp = dynamic_cast<App::PropertyInteger*>(prop);
            int transparency = transparencyProp->getValue();
            if (transparency != 0) {
                oneTransparent = true;
            }
        }
    }

    auto hGrp = App::GetApplication().GetParameterGroupByPath(
        "User parameter:BaseApp/Preferences/View"
    );
    int userTransparency = hGrp->GetInt("ToggleTransparency", 70);

    int transparency = oneTransparent ? 0 : userTransparency;

    for (auto* view : viewsToToggle) {
        App::Property* prop = view->getPropertyByName("Transparency");
        if (prop && prop->isDerivedFrom<App::PropertyInteger>()) {
            auto* transparencyProp = dynamic_cast<App::PropertyInteger*>(prop);
            transparencyProp->setValue(transparency);
        }
    }

    getActiveGuiDocument()->commitCommand();
}

bool StdCmdToggleTransparency::isActive()
{
    return (Gui::Selection().size() != 0);
}

//===========================================================================
// Std_ToggleSelectability
//===========================================================================
DEF_STD_CMD_A(StdCmdToggleSelectability)

StdCmdToggleSelectability::StdCmdToggleSelectability()
    : Command("Std_ToggleSelectability")
{
    sGroup = "Standard-View";
    sMenuText = QT_TR_NOOP("Toggle Se&lectability");
    sToolTipText = QT_TR_NOOP("Toggles the property of the objects to get selected in the 3D view");
    sStatusTip = sToolTipText;
    sWhatsThis = "Std_ToggleSelectability";
    sPixmap = "view-unselectable";
    eType = Alter3DView;
}

void StdCmdToggleSelectability::activated(int iMsg)
{
    Q_UNUSED(iMsg);
    // go through all documents
    const std::vector<App::Document*> docs = App::GetApplication().getDocuments();
    for (const auto& doc : docs) {
        Document* pcDoc = Application::Instance->getDocument(doc);
        std::vector<App::DocumentObject*> sel
            = Selection().getObjectsOfType(App::DocumentObject::getClassTypeId(), doc->getName());

        if (sel.empty()) {
            continue;
        }

        TransactionView transaction(pcDoc, QT_TRANSLATE_NOOP("Command", "Toggle Selectability"));

        for (const auto& ft : sel) {
            ViewProvider* pr = pcDoc->getViewProviderByName(ft->getNameInDocument());
            if (pr && pr->isDerivedFrom<ViewProviderGeometryObject>()) {
                if (static_cast<ViewProviderGeometryObject*>(pr)->Selectable.getValue()) {
                    doCommand(
                        Gui,
                        "Gui.getDocument(\"%s\").getObject(\"%s\").Selectable=False",
                        doc->getName(),
                        ft->getNameInDocument()
                    );
                }
                else {
                    doCommand(
                        Gui,
                        "Gui.getDocument(\"%s\").getObject(\"%s\").Selectable=True",
                        doc->getName(),
                        ft->getNameInDocument()
                    );
                }
            }
        }
    }
}

bool StdCmdToggleSelectability::isActive()
{
    return (Gui::Selection().size() != 0);
}

//===========================================================================
// Std_ShowSelection
//===========================================================================
DEF_STD_CMD_A(StdCmdShowSelection)

StdCmdShowSelection::StdCmdShowSelection()
    : Command("Std_ShowSelection")
{
    sGroup = "Standard-View";
    sMenuText = QT_TR_NOOP("Sho&w Selection");
    sToolTipText = QT_TR_NOOP("Shows all selected objects");
    sStatusTip = sToolTipText;
    sWhatsThis = "Std_ShowSelection";
    sPixmap = "Std_ShowSelection";
    eType = Alter3DView;
}

void StdCmdShowSelection::activated(int iMsg)
{
    Q_UNUSED(iMsg);
    Selection().setVisible(SelectionSingleton::VisShow);
}

bool StdCmdShowSelection::isActive()
{
    return (Gui::Selection().size() != 0);
}

//===========================================================================
// Std_HideSelection
//===========================================================================
DEF_STD_CMD_A(StdCmdHideSelection)

StdCmdHideSelection::StdCmdHideSelection()
    : Command("Std_HideSelection")
{
    sGroup = "Standard-View";
    sMenuText = QT_TR_NOOP("&Hide Selection");
    sToolTipText = QT_TR_NOOP("Hides all selected objects");
    sStatusTip = sToolTipText;
    sWhatsThis = "Std_HideSelection";
    sPixmap = "Std_HideSelection";
    eType = Alter3DView;
}

void StdCmdHideSelection::activated(int iMsg)
{
    Q_UNUSED(iMsg);
    Selection().setVisible(SelectionSingleton::VisHide);
}

bool StdCmdHideSelection::isActive()
{
    return (Gui::Selection().size() != 0);
}

//===========================================================================
// Std_SelectVisibleObjects
//===========================================================================
DEF_STD_CMD_A(StdCmdSelectVisibleObjects)

StdCmdSelectVisibleObjects::StdCmdSelectVisibleObjects()
    : Command("Std_SelectVisibleObjects")
{
    sGroup = "Standard-View";
    sMenuText = QT_TR_NOOP("&Select Visible Objects");
    sToolTipText = QT_TR_NOOP("Selects all visible objects in the active document");
    sStatusTip = sToolTipText;
    sWhatsThis = "Std_SelectVisibleObjects";
    sPixmap = "Std_SelectVisibleObjects";
    eType = Alter3DView;
}

void StdCmdSelectVisibleObjects::activated(int iMsg)
{
    Q_UNUSED(iMsg);
    // go through active document
    Gui::Document* doc = Application::Instance->activeDocument();
    App::Document* app = doc->getDocument();
    const std::vector<App::DocumentObject*> obj = app->getObjectsOfType(
        App::DocumentObject::getClassTypeId()
    );

    std::vector<App::DocumentObject*> visible;
    visible.reserve(obj.size());
    for (const auto& it : obj) {
        if (doc->isShow(it->getNameInDocument())) {
            visible.push_back(it);
        }
    }

    SelectionSingleton& rSel = Selection();
    rSel.setSelection(app->getName(), visible);
}

bool StdCmdSelectVisibleObjects::isActive()
{
    return App::GetApplication().getActiveDocument();
}

//===========================================================================
// Std_ToggleObjects
//===========================================================================
DEF_STD_CMD_A(StdCmdToggleObjects)

StdCmdToggleObjects::StdCmdToggleObjects()
    : Command("Std_ToggleObjects")
{
    sGroup = "Standard-View";
    sMenuText = QT_TR_NOOP("To&ggle All Objects");
    sToolTipText = QT_TR_NOOP("Toggles the visibility of all objects in the active document");
    sStatusTip = sToolTipText;
    sWhatsThis = "Std_ToggleObjects";
    sPixmap = "Std_ToggleObjects";
    eType = Alter3DView;
}

void StdCmdToggleObjects::activated(int iMsg)
{
    Q_UNUSED(iMsg);
    // go through active document
    Gui::Document* doc = Application::Instance->activeDocument();
    App::Document* app = doc->getDocument();
    const std::vector<App::DocumentObject*> obj = app->getObjectsOfType(
        App::DocumentObject::getClassTypeId()
    );

    for (const auto& it : obj) {
        if (doc->isShow(it->getNameInDocument())) {
            doCommand(
                Gui,
                "Gui.getDocument(\"%s\").getObject(\"%s\").Visibility=False",
                app->getName(),
                it->getNameInDocument()
            );
        }
        else {
            doCommand(
                Gui,
                "Gui.getDocument(\"%s\").getObject(\"%s\").Visibility=True",
                app->getName(),
                it->getNameInDocument()
            );
        }
    }
}

bool StdCmdToggleObjects::isActive()
{
    return App::GetApplication().getActiveDocument();
}

//===========================================================================
// Std_ShowObjects
//===========================================================================
DEF_STD_CMD_A(StdCmdShowObjects)

StdCmdShowObjects::StdCmdShowObjects()
    : Command("Std_ShowObjects")
{
    sGroup = "Standard-View";
    sMenuText = QT_TR_NOOP("Show &All Objects");
    sToolTipText = QT_TR_NOOP("Shows all objects in the document");
    sStatusTip = sToolTipText;
    sWhatsThis = "Std_ShowObjects";
    sPixmap = "Std_ShowObjects";
    eType = Alter3DView;
}

void StdCmdShowObjects::activated(int iMsg)
{
    Q_UNUSED(iMsg);
    // go through active document
    Gui::Document* doc = Application::Instance->activeDocument();
    App::Document* app = doc->getDocument();
    const std::vector<App::DocumentObject*> obj = app->getObjectsOfType(
        App::DocumentObject::getClassTypeId()
    );

    for (const auto& it : obj) {
        doCommand(
            Gui,
            "Gui.getDocument(\"%s\").getObject(\"%s\").Visibility=True",
            app->getName(),
            it->getNameInDocument()
        );
    }
}

bool StdCmdShowObjects::isActive()
{
    return App::GetApplication().getActiveDocument();
}

//===========================================================================
// Std_HideObjects
//===========================================================================
DEF_STD_CMD_A(StdCmdHideObjects)

StdCmdHideObjects::StdCmdHideObjects()
    : Command("Std_HideObjects")
{
    sGroup = "Standard-View";
    sMenuText = QT_TR_NOOP("Hide All &Objects");
    sToolTipText = QT_TR_NOOP("Hides all objects in the document");
    sStatusTip = sToolTipText;
    sWhatsThis = "Std_HideObjects";
    sPixmap = "Std_HideObjects";
    eType = Alter3DView;
}

void StdCmdHideObjects::activated(int iMsg)
{
    Q_UNUSED(iMsg);
    // go through active document
    Gui::Document* doc = Application::Instance->activeDocument();
    App::Document* app = doc->getDocument();
    const std::vector<App::DocumentObject*> obj = app->getObjectsOfType(
        App::DocumentObject::getClassTypeId()
    );

    for (const auto& it : obj) {
        doCommand(
            Gui,
            "Gui.getDocument(\"%s\").getObject(\"%s\").Visibility=False",
            app->getName(),
            it->getNameInDocument()
        );
    }
}

bool StdCmdHideObjects::isActive()
{
    return App::GetApplication().getActiveDocument();
}

//===========================================================================
// Std_ViewHome
//===========================================================================
DEF_3DV_CMD(StdCmdViewHome)

StdCmdViewHome::StdCmdViewHome()
    : Command("Std_ViewHome")
{
    sGroup = "Standard-View";
    sMenuText = QT_TR_NOOP("&Home");
    sToolTipText = QT_TR_NOOP("Sets the camera to the default home view");
    sWhatsThis = "Std_ViewHome";
    sStatusTip = sToolTipText;
    sPixmap = "Std_ViewHome";
    sAccel = "Home";
    eType = Alter3DView;
}

void StdCmdViewHome::activated(int iMsg)
{
    Q_UNUSED(iMsg);

    auto hGrp = App::GetApplication().GetParameterGroupByPath(
        "User parameter:BaseApp/Preferences/View"
    );
    std::string default_view = hGrp->GetASCII("NewDocumentCameraOrientation", "Top");
    doCommand(
        Command::Gui,
        "Gui.activeDocument().activeView().viewDefaultOrientation('%s',0)",
        default_view.c_str()
    );
    doCommand(Command::Gui, "Gui.SendMsgToActiveView(\"ViewFit\")");
}

//===========================================================================
// Std_ViewBottom
//===========================================================================
DEF_3DV_CMD(StdCmdViewBottom)

StdCmdViewBottom::StdCmdViewBottom()
    : Command("Std_ViewBottom")
{
    sGroup = "Standard-View";
    sMenuText = QT_TR_NOOP("&5 Bottom");
    sToolTipText = QT_TR_NOOP("Sets the camera to the bottom view");
    sWhatsThis = "Std_ViewBottom";
    sStatusTip = sToolTipText;
    sPixmap = "view-bottom";
    sAccel = "5";
    eType = Alter3DView;
}

void StdCmdViewBottom::activated(int iMsg)
{
    Q_UNUSED(iMsg);
    doCommand(Command::Gui, "Gui.activeDocument().activeView().viewBottom()");
}

//===========================================================================
// Std_ViewFront
//===========================================================================
DEF_3DV_CMD(StdCmdViewFront)

StdCmdViewFront::StdCmdViewFront()
    : Command("Std_ViewFront")
{
    sGroup = "Standard-View";
    sMenuText = QT_TR_NOOP("&1 Front");
    sToolTipText = QT_TR_NOOP("Sets the camera to the front view");
    sWhatsThis = "Std_ViewFront";
    sStatusTip = sToolTipText;
    sPixmap = "view-front";
    sAccel = "1";
    eType = Alter3DView;
}

void StdCmdViewFront::activated(int iMsg)
{
    Q_UNUSED(iMsg);
    doCommand(Command::Gui, "Gui.activeDocument().activeView().viewFront()");
}

//===========================================================================
// Std_ViewLeft
//===========================================================================
DEF_3DV_CMD(StdCmdViewLeft)

StdCmdViewLeft::StdCmdViewLeft()
    : Command("Std_ViewLeft")
{
    sGroup = "Standard-View";
    sMenuText = QT_TR_NOOP("&6 Left");
    sToolTipText = QT_TR_NOOP("Sets the camera to the left view");
    sWhatsThis = "Std_ViewLeft";
    sStatusTip = sToolTipText;
    sPixmap = "view-left";
    sAccel = "6";
    eType = Alter3DView;
}

void StdCmdViewLeft::activated(int iMsg)
{
    Q_UNUSED(iMsg);
    doCommand(Command::Gui, "Gui.activeDocument().activeView().viewLeft()");
}

//===========================================================================
// Std_ViewRear
//===========================================================================
DEF_3DV_CMD(StdCmdViewRear)

StdCmdViewRear::StdCmdViewRear()
    : Command("Std_ViewRear")
{
    sGroup = "Standard-View";
    sMenuText = QT_TR_NOOP("&4 Rear");
    sToolTipText = QT_TR_NOOP("Sets the camera to the rear view");
    sWhatsThis = "Std_ViewRear";
    sStatusTip = sToolTipText;
    sPixmap = "view-rear";
    sAccel = "4";
    eType = Alter3DView;
}

void StdCmdViewRear::activated(int iMsg)
{
    Q_UNUSED(iMsg);
    doCommand(Command::Gui, "Gui.activeDocument().activeView().viewRear()");
}

//===========================================================================
// Std_ViewRight
//===========================================================================
DEF_3DV_CMD(StdCmdViewRight)

StdCmdViewRight::StdCmdViewRight()
    : Command("Std_ViewRight")
{
    sGroup = "Standard-View";
    sMenuText = QT_TR_NOOP("&3 Right");
    sToolTipText = QT_TR_NOOP("Sets the camera to the right view");
    sWhatsThis = "Std_ViewRight";
    sStatusTip = sToolTipText;
    sPixmap = "view-right";
    sAccel = "3";
    eType = Alter3DView;
}

void StdCmdViewRight::activated(int iMsg)
{
    Q_UNUSED(iMsg);
    doCommand(Command::Gui, "Gui.activeDocument().activeView().viewRight()");
}

//===========================================================================
// Std_ViewTop
//===========================================================================
DEF_3DV_CMD(StdCmdViewTop)

StdCmdViewTop::StdCmdViewTop()
    : Command("Std_ViewTop")
{
    sGroup = "Standard-View";
    sMenuText = QT_TR_NOOP("&2 Top");
    sToolTipText = QT_TR_NOOP("Sets the camera to the top view");
    sWhatsThis = "Std_ViewTop";
    sStatusTip = sToolTipText;
    sPixmap = "view-top";
    sAccel = "2";
    eType = Alter3DView;
}

void StdCmdViewTop::activated(int iMsg)
{
    Q_UNUSED(iMsg);
    doCommand(Command::Gui, "Gui.activeDocument().activeView().viewTop()");
}


//===========================================================================
// Std_ViewIsometric
//===========================================================================
DEF_3DV_CMD(StdCmdViewIsometric)

StdCmdViewIsometric::StdCmdViewIsometric()
    : Command("Std_ViewIsometric")
{
    sGroup = "Standard-View";
    sMenuText = QT_TR_NOOP("&Isometric");
    sToolTipText = QT_TR_NOOP("Sets the camera to the isometric view");
    sWhatsThis = "Std_ViewIsometric";
    sStatusTip = sToolTipText;
    sPixmap = "view-axonometric";
    sAccel = "0";
    eType = Alter3DView;
}

void StdCmdViewIsometric::activated(int iMsg)
{
    Q_UNUSED(iMsg);
    doCommand(Command::Gui, "Gui.activeDocument().activeView().viewIsometric()");
}

//===========================================================================
// Std_ViewDimetric
//===========================================================================
DEF_3DV_CMD(StdCmdViewDimetric)

StdCmdViewDimetric::StdCmdViewDimetric()
    : Command("Std_ViewDimetric")
{
    sGroup = "Standard-View";
    sMenuText = QT_TR_NOOP("&Dimetric");
    sToolTipText = QT_TR_NOOP("Sets the camera to the dimetric view");
    sWhatsThis = "Std_ViewDimetric";
    sStatusTip = sToolTipText;
    sPixmap = "Std_ViewDimetric";
    eType = Alter3DView;
}

void StdCmdViewDimetric::activated(int iMsg)
{
    Q_UNUSED(iMsg);
    doCommand(Command::Gui, "Gui.activeDocument().activeView().viewDimetric()");
}

//===========================================================================
// Std_ViewTrimetric
//===========================================================================
DEF_3DV_CMD(StdCmdViewTrimetric)

StdCmdViewTrimetric::StdCmdViewTrimetric()
    : Command("Std_ViewTrimetric")
{
    sGroup = "Standard-View";
    sMenuText = QT_TR_NOOP("&Trimetric");
    sToolTipText = QT_TR_NOOP("Sets the camera to the trimetric view");
    sWhatsThis = "Std_ViewTrimetric";
    sStatusTip = sToolTipText;
    sPixmap = "Std_ViewTrimetric";
    eType = Alter3DView;
}

void StdCmdViewTrimetric::activated(int iMsg)
{
    Q_UNUSED(iMsg);
    doCommand(Command::Gui, "Gui.activeDocument().activeView().viewTrimetric()");
}

//===========================================================================
// Std_ViewRotateLeft
//===========================================================================
DEF_3DV_CMD(StdCmdViewRotateLeft)

StdCmdViewRotateLeft::StdCmdViewRotateLeft()
    : Command("Std_ViewRotateLeft")
{
    sGroup = "Standard-View";
    sMenuText = QT_TR_NOOP("Rotate &Left");
    sToolTipText = QT_TR_NOOP("Rotates the view by 90\xc2\xb0 counter-clockwise");
    sWhatsThis = "Std_ViewRotateLeft";
    sStatusTip = sToolTipText;
    sPixmap = "view-rotate-left";
    sAccel = "Shift+Left";
    eType = Alter3DView;
}

void StdCmdViewRotateLeft::activated(int iMsg)
{
    Q_UNUSED(iMsg);
    doCommand(Command::Gui, "Gui.activeDocument().activeView().viewRotateLeft()");
}


//===========================================================================
// Std_ViewRotateRight
//===========================================================================
DEF_3DV_CMD(StdCmdViewRotateRight)

StdCmdViewRotateRight::StdCmdViewRotateRight()
    : Command("Std_ViewRotateRight")
{
    sGroup = "Standard-View";
    sMenuText = QT_TR_NOOP("Rotates &Right");
    sToolTipText = QT_TR_NOOP("Rotates the view by 90\xc2\xb0 clockwise");
    sWhatsThis = "Std_ViewRotateRight";
    sStatusTip = sToolTipText;
    sPixmap = "view-rotate-right";
    sAccel = "Shift+Right";
    eType = Alter3DView;
}

void StdCmdViewRotateRight::activated(int iMsg)
{
    Q_UNUSED(iMsg);
    doCommand(Command::Gui, "Gui.activeDocument().activeView().viewRotateRight()");
}


//===========================================================================
// Std_ViewFitAll
//===========================================================================
DEF_STD_CMD_A(StdCmdViewFitAll)

StdCmdViewFitAll::StdCmdViewFitAll()
    : Command("Std_ViewFitAll")
{
    sGroup = "Standard-View";
    sMenuText = QT_TR_NOOP("&Fit All");
    sToolTipText = QT_TR_NOOP("Fits all content into the 3D view");
    sWhatsThis = "Std_ViewFitAll";
    sStatusTip = sToolTipText;
    sPixmap = "zoom-all";
    sAccel = "V, F";
    eType = Alter3DView;
}

void StdCmdViewFitAll::activated(int iMsg)
{
    Q_UNUSED(iMsg);
    // doCommand(Command::Gui,"Gui.activeDocument().activeView().fitAll()");
    doCommand(Command::Gui, "Gui.SendMsgToActiveView(\"ViewFit\")");
}

bool StdCmdViewFitAll::isActive()
{
    // return isViewOfType(Gui::View3DInventor::getClassTypeId());
    return getGuiApplication()->sendHasMsgToActiveView("ViewFit");
}

//===========================================================================
// Std_ViewFitSelection
//===========================================================================
DEF_STD_CMD_A(StdCmdViewFitSelection)

StdCmdViewFitSelection::StdCmdViewFitSelection()
    : Command("Std_ViewFitSelection")
{
    sGroup = "Standard-View";
    sMenuText = QT_TR_NOOP("Fit &Selection");
    sToolTipText = QT_TR_NOOP("Fits the selected content into the 3D view");
    sWhatsThis = "Std_ViewFitSelection";
    sStatusTip = sToolTipText;
    sAccel = "V, S";
    sPixmap = "zoom-selection";
    eType = Alter3DView;
}

void StdCmdViewFitSelection::activated(int iMsg)
{
    Q_UNUSED(iMsg);
    doCommand(Command::Gui, "Gui.SendMsgToActiveView(\"ViewSelection\")");
}

bool StdCmdViewFitSelection::isActive()
{
    return getGuiApplication()->sendHasMsgToActiveView("ViewSelection");
}

//===========================================================================
// Std_ViewCommandGroup
//===========================================================================
class StdCmdViewGroup: public Gui::GroupCommand
{
public:
    StdCmdViewGroup()
        : GroupCommand("Std_ViewGroup")
    {
        sGroup = "Standard-View";
        sMenuText = QT_TR_NOOP("Standard &Views");
        sToolTipText = QT_TR_NOOP("Changes to a standard view");
        sStatusTip = sToolTipText;
        sWhatsThis = "Std_ViewGroup";
        sPixmap = "view-isometric";
        eType = Alter3DView;

        setCheckable(false);
        setRememberLast(true);

        addCommand("Std_ViewIsometric");
        addCommand("Std_ViewFront");
        addCommand("Std_ViewTop");
        addCommand("Std_ViewRight");
        addCommand("Std_ViewRear");
        addCommand("Std_ViewBottom");
        addCommand("Std_ViewLeft");
    }

    const char* className() const override
    {
        return "StdCmdViewGroup";
    }

    bool isActive() override
    {
        return hasActiveDocument();
    }
};

//===========================================================================
// Std_ViewDock
//===========================================================================
DEF_STD_CMD_A(StdViewDock)

StdViewDock::StdViewDock()
    : Command("Std_ViewDock")
{
    sGroup = "Standard-View";
    sMenuText = QT_TR_NOOP("&Docked");
    sToolTipText = QT_TR_NOOP(
        "Displays the active view either in fullscreen, undocked, or docked mode"
    );
    sWhatsThis = "Std_ViewDock";
    sStatusTip = sToolTipText;
    sAccel = "V, D";
    eType = Alter3DView;
    bCanLog = false;
}

void StdViewDock::activated(int iMsg)
{
    Q_UNUSED(iMsg);
}

bool StdViewDock::isActive()
{
    MDIView* view = getMainWindow()->activeWindow();
    return view != nullptr;
}

//===========================================================================
// Std_ViewUndock
//===========================================================================
DEF_STD_CMD_A(StdViewUndock)

StdViewUndock::StdViewUndock()
    : Command("Std_ViewUndock")
{
    sGroup = "Standard-View";
    sMenuText = QT_TR_NOOP("&Undocked");
    sToolTipText = QT_TR_NOOP(
        "Displays the active view either in fullscreen, undocked, or docked mode"
    );
    sWhatsThis = "Std_ViewUndock";
    sStatusTip = sToolTipText;
    sAccel = "V, U";
    eType = Alter3DView;
    bCanLog = false;
}

void StdViewUndock::activated(int iMsg)
{
    Q_UNUSED(iMsg);
}

bool StdViewUndock::isActive()
{
    MDIView* view = getMainWindow()->activeWindow();
    return view != nullptr;
}

//===========================================================================
// Std_MainFullscreen
//===========================================================================
DEF_STD_CMD(StdMainFullscreen)

StdMainFullscreen::StdMainFullscreen()
    : Command("Std_MainFullscreen")
{
    sGroup = "Standard-View";
    sMenuText = QT_TR_NOOP("Fullscreen");
    sToolTipText = QT_TR_NOOP("Displays the main window in fullscreen mode");
    sWhatsThis = "Std_MainFullscreen";
    sStatusTip = sToolTipText;
    sPixmap = "view-fullscreen";
    sAccel = "Alt+F11";
    eType = Alter3DView;
}

void StdMainFullscreen::activated(int iMsg)
{
    Q_UNUSED(iMsg);
    MDIView* view = getMainWindow()->activeWindow();

    if (view) {
        view->setCurrentViewMode(MDIView::Child);
    }

    if (getMainWindow()->isFullScreen()) {
        getMainWindow()->showNormal();
    }
    else {
        getMainWindow()->showFullScreen();
    }
}

//===========================================================================
// Std_ViewFullscreen
//===========================================================================
DEF_STD_CMD_A(StdViewFullscreen)

StdViewFullscreen::StdViewFullscreen()
    : Command("Std_ViewFullscreen")
{
    sGroup = "Standard-View";
    sMenuText = QT_TR_NOOP("&Fullscreen");
    sToolTipText = QT_TR_NOOP(
        "Displays the active view either in fullscreen, undocked, or docked mode"
    );
    sWhatsThis = "Std_ViewFullscreen";
    sStatusTip = sToolTipText;
    sPixmap = "view-fullscreen";
    sAccel = "F11";
    eType = Alter3DView;
    bCanLog = false;
}

void StdViewFullscreen::activated(int iMsg)
{
    Q_UNUSED(iMsg);
}

bool StdViewFullscreen::isActive()
{
    MDIView* view = getMainWindow()->activeWindow();
    return view != nullptr;
}

//===========================================================================
// Std_ViewDockUndockFullscreen
//===========================================================================
DEF_STD_CMD_AC(StdViewDockUndockFullscreen)

StdViewDockUndockFullscreen::StdViewDockUndockFullscreen()
    : Command("Std_ViewDockUndockFullscreen")
{
    sGroup = "Standard-View";
    sMenuText = QT_TR_NOOP("D&ocument Window");
    sToolTipText = QT_TR_NOOP(
        "Displays the active view either in fullscreen, undocked, or docked mode"
    );
    sWhatsThis = "Std_ViewDockUndockFullscreen";
    sStatusTip = sToolTipText;
    eType = Alter3DView;

    CommandManager& rcCmdMgr = Application::Instance->commandManager();
    rcCmdMgr.addCommand(new StdViewDock());
    rcCmdMgr.addCommand(new StdViewUndock());
    rcCmdMgr.addCommand(new StdViewFullscreen());
}

Action* StdViewDockUndockFullscreen::createAction()
{
    auto pcAction = new ActionGroup(this, getMainWindow());
    pcAction->setDropDownMenu(true);
    pcAction->setText(QCoreApplication::translate(this->className(), getMenuText()));

    CommandManager& rcCmdMgr = Application::Instance->commandManager();
    Command* cmdD = rcCmdMgr.getCommandByName("Std_ViewDock");
    Command* cmdU = rcCmdMgr.getCommandByName("Std_ViewUndock");
    Command* cmdF = rcCmdMgr.getCommandByName("Std_ViewFullscreen");
    cmdD->addToGroup(pcAction, true);
    cmdU->addToGroup(pcAction, true);
    cmdF->addToGroup(pcAction, true);

    return pcAction;
}

void StdViewDockUndockFullscreen::activated(int iMsg)
{
    // Check if main window is in fullscreen mode.
    if (getMainWindow()->isFullScreen()) {
        getMainWindow()->showNormal();
    }

    MDIView* view = getMainWindow()->activeWindow();
    if (!view) {  // no active view
        return;
    }

    const auto oldmode = view->currentViewMode();
    auto mode = (MDIView::ViewMode)iMsg;

    // Pressing the same button again toggles the view back to docked.
    if (mode == oldmode) {
        mode = MDIView::Child;
    }

    if (mode == oldmode) {
        return;
    }

    // Change the view mode after an mdi view was already visible doesn't
    // work well with Qt5 any more because of some strange OpenGL behaviour.
    // A workaround is to clone the mdi view, set its view mode and delete
    // the original view.

    bool needsClone = mode == MDIView::Child || oldmode == MDIView::Child;
    Gui::MDIView* clone = needsClone ? view->clone() : nullptr;

    if (clone) {
        if (mode == MDIView::Child) {
            getMainWindow()->addWindow(clone);
        }
        else {
            clone->setCurrentViewMode(mode);
        }

        // destroy the old view
        view->deleteSelf();
    }
    else {
        // no clone needed, simply change the view mode
        view->setCurrentViewMode(mode);
    }
}

bool StdViewDockUndockFullscreen::isActive()
{
    MDIView* view = getMainWindow()->activeWindow();
    if (!view) {
        return false;
    }

    // update the action group if needed
    auto pActGrp = qobject_cast<ActionGroup*>(_pcAction);
    if (pActGrp) {
        int index = pActGrp->checkedAction();
        int mode = (int)(view->currentViewMode());
        if (index != mode) {
            // active window has changed with another view mode
            pActGrp->setCheckedAction(mode);
        }
    }

    return true;
}


//===========================================================================
// Std_ViewVR
//===========================================================================
DEF_STD_CMD_A(StdCmdViewVR)

StdCmdViewVR::StdCmdViewVR()
    : Command("Std_ViewVR")
{
    sGroup = "Standard-View";
    sMenuText = QT_TR_NOOP("FreeCAD VR");
    sToolTipText = QT_TR_NOOP("Extends the FreeCAD 3D Window to a VR device");
    sWhatsThis = "Std_ViewVR";
    sStatusTip = sToolTipText;
    eType = Alter3DView;
}

void StdCmdViewVR::activated(int iMsg)
{
    Q_UNUSED(iMsg);
    doCommand(Command::Gui, "Gui.SendMsgToActiveView(\"ViewVR\")");
}

bool StdCmdViewVR::isActive()
{
    return getGuiApplication()->sendHasMsgToActiveView("ViewVR");
}


//===========================================================================
// Std_ViewScreenShot
//===========================================================================
DEF_STD_CMD_A(StdViewScreenShot)

StdViewScreenShot::StdViewScreenShot()
    : Command("Std_ViewScreenShot")
{
    sGroup = "Standard-View";
    sMenuText = QT_TR_NOOP("Save &Image…");
    sToolTipText = QT_TR_NOOP("Creates a screenshot of the active view");
    sWhatsThis = "Std_ViewScreenShot";
    sStatusTip = sToolTipText;
    sPixmap = "Std_ViewScreenShot";
    eType = Alter3DView;
}

void StdViewScreenShot::activated(int iMsg)
{
    Q_UNUSED(iMsg);
    auto view = qobject_cast<View3DInventor*>(getMainWindow()->activeWindow());
    if (view) {
        QStringList formats;
        SbViewportRegion vp(view->getViewer()->getSoRenderManager()->getViewportRegion());
        {
            SoQtOffscreenRenderer rd(vp);
            formats = rd.getWriteImageFiletypeInfo();
        }

        Base::Reference<ParameterGrp> hExt = App::GetApplication()
                                                 .GetUserParameter()
                                                 .GetGroup("BaseApp")
                                                 ->GetGroup("Preferences")
                                                 ->GetGroup("General");
        QString ext = QString::fromLatin1(hExt->GetASCII("OffscreenImageFormat").c_str());
        int backtype = hExt->GetInt("OffscreenImageBackground", 0);

        Base::Reference<ParameterGrp> methodGrp = App::GetApplication().GetParameterGroupByPath(
            "User parameter:BaseApp/Preferences/View"
        );
        QByteArray method = methodGrp->GetASCII("SavePicture").c_str();

        QStringList filter;
        QString selFilter;
        for (QStringList::Iterator it = formats.begin(); it != formats.end(); ++it) {
            filter << QStringLiteral("%1 %2 (*.%3)")
                          .arg((*it).toUpper(), QObject::tr("files"), (*it).toLower());
            if (ext == *it) {
                selFilter = filter.last();
            }
        }

        FileOptionsDialog fd(getMainWindow(), Qt::WindowFlags());
        fd.setFileMode(QFileDialog::AnyFile);
        fd.setAcceptMode(QFileDialog::AcceptSave);
        fd.setWindowTitle(QObject::tr("Save Image"));
        fd.setNameFilters(filter);
        if (!selFilter.isEmpty()) {
            fd.selectNameFilter(selFilter);
        }

        // create the image options widget
        auto opt = new DlgSettingsImageImp(&fd);
        SbVec2s sz = vp.getWindowSize();
        opt->setImageSize((int)sz[0], (int)sz[1]);
        opt->setBackgroundType(backtype);
        opt->setMethod(method);

        fd.setOptionsWidget(FileOptionsDialog::ExtensionRight, opt);
        fd.setOption(QFileDialog::DontConfirmOverwrite, false);
        opt->onSelectedFilter(fd.selectedNameFilter());
        QObject::connect(
            &fd,
            &FileOptionsDialog::filterSelected,
            opt,
            &DlgSettingsImageImp::onSelectedFilter
        );

        if (fd.exec() == QDialog::Accepted) {
            selFilter = fd.selectedNameFilter();
            QString fn = fd.selectedFiles().constFirst();
            // We must convert '\' path separators to '/' before otherwise
            // Python would interpret them as escape sequences.
            fn.replace(QLatin1Char('\\'), QLatin1Char('/'));

            Gui::WaitCursor wc;

            // get the defined values
            int w = opt->imageWidth();
            int h = opt->imageHeight();

            // search for the matching format
            QString format = formats.front();  // take the first as default
            for (QStringList::Iterator it = formats.begin(); it != formats.end(); ++it) {
                if (selFilter.startsWith((*it).toUpper())) {
                    format = *it;
                    break;
                }
            }

            hExt->SetASCII("OffscreenImageFormat", (const char*)format.toLatin1());

            method = opt->method();
            methodGrp->SetASCII("SavePicture", method.constData());

            // which background chosen
            const char* background;
            switch (opt->backgroundType()) {
                case 0:
                    background = "Current";
                    break;
                case 1:
                    background = "White";
                    break;
                case 2:
                    background = "Black";
                    break;
                case 3:
                    background = "Transparent";
                    break;
                default:
                    background = "Current";
                    break;
            }
            hExt->SetInt("OffscreenImageBackground", opt->backgroundType());

            QString comment = opt->comment();
            if (!comment.isEmpty()) {
                // Replace newline escape sequence through '\\n' string to build one big string,
                // otherwise Python would interpret it as an invalid command.
                // Python does the decoding for us.
                QStringList lines = comment.split(QLatin1String("\n"), Qt::KeepEmptyParts);

                comment = lines.join(QLatin1String("\\n"));
                doCommand(
                    Gui,
                    "Gui.activeDocument().activeView().saveImage('%s',%d,%d,'%s','%s')",
                    fn.toUtf8().constData(),
                    w,
                    h,
                    background,
                    comment.toUtf8().constData()
                );
            }
            else {
                doCommand(
                    Gui,
                    "Gui.activeDocument().activeView().saveImage('%s',%d,%d,'%s')",
                    fn.toUtf8().constData(),
                    w,
                    h,
                    background
                );
            }

            // When adding a watermark check if the image could be created
            if (opt->addWatermark()) {
                QFileInfo fi(fn);
                QPixmap pixmap;
                if (fi.exists() && pixmap.load(fn)) {
                    QString name = qApp->applicationName();
                    std::map<std::string, std::string>& config = App::Application::Config();
                    QString url = QString::fromLatin1(config["MaintainerUrl"].c_str());
                    url = QUrl(url).host();

                    QPixmap appicon = Gui::BitmapFactory().pixmap(config["AppIcon"].c_str());

                    QPainter painter;
                    painter.begin(&pixmap);

                    painter.drawPixmap(8, h - 15 - appicon.height(), appicon);

                    QFont font = painter.font();
                    font.setPointSize(20);

                    QFontMetrics fm(font);
                    int n = QtTools::horizontalAdvance(fm, name);
                    int h = pixmap.height();

                    painter.setFont(font);
                    painter.drawText(8 + appicon.width(), h - 24, name);

                    font.setPointSize(12);
                    QFontMetrics fm2(font);
                    int u = QtTools::horizontalAdvance(fm2, url);
                    painter.setFont(font);
                    painter.drawText(8 + appicon.width() + n - u, h - 6, url);

                    painter.end();
                    pixmap.save(fn);
                }
            }
        }
    }
}

bool StdViewScreenShot::isActive()
{
    return isViewOfType(Gui::View3DInventor::getClassTypeId());
}

//===========================================================================
// Std_ViewLoadImage
//===========================================================================
DEF_STD_CMD(StdViewLoadImage)

StdViewLoadImage::StdViewLoadImage()
    : Command("Std_ViewLoadImage")
{
    sGroup = "Standard-View";
    sMenuText = QT_TR_NOOP("&Load Image…");
    sToolTipText = QT_TR_NOOP("Loads an image");
    sWhatsThis = "Std_ViewLoadImage";
    sStatusTip = sToolTipText;
    sPixmap = "image-open";
    eType = 0;
}

void StdViewLoadImage::activated(int iMsg)
{
    Q_UNUSED(iMsg);

    // add all supported QImage formats
    QStringList mimeTypeFilters;
    QList<QByteArray> supportedMimeTypes = QImageReader::supportedMimeTypes();
    for (const auto& mimeTypeName : supportedMimeTypes) {
        mimeTypeFilters.append(QString::fromLatin1(mimeTypeName));
    }

    // Reading an image
    QFileDialog dialog(Gui::getMainWindow());
    dialog.setWindowTitle(QObject::tr("Choose an Image File to Open"));
    dialog.setMimeTypeFilters(mimeTypeFilters);
    dialog.selectMimeTypeFilter(QStringLiteral("image/png"));
    dialog.setDefaultSuffix(QStringLiteral("png"));
    dialog.setAcceptMode(QFileDialog::AcceptOpen);
    dialog.setOption(QFileDialog::DontUseNativeDialog);

    if (dialog.exec()) {
        QString fileName = dialog.selectedFiles().constFirst();
        ImageView* view = new ImageView(Gui::getMainWindow());
        view->loadFile(fileName);
        view->resize(400, 300);
        Gui::getMainWindow()->addWindow(view);
    }
}

//===========================================================================
// Std_ViewCreate
//===========================================================================
DEF_STD_CMD_A(StdCmdViewCreate)

StdCmdViewCreate::StdCmdViewCreate()
    : Command("Std_ViewCreate")
{
    sGroup = "Standard-View";
    sMenuText = QT_TR_NOOP("New 3D View");
    sToolTipText = QT_TR_NOOP("Opens a new 3D view window for the active document");
    sWhatsThis = "Std_ViewCreate";
    sStatusTip = sToolTipText;
    sPixmap = "window-new";
    eType = Alter3DView;
}

void StdCmdViewCreate::activated(int iMsg)
{
    Q_UNUSED(iMsg);
    getActiveGuiDocument()->createView(View3DInventor::getClassTypeId());
    getActiveGuiDocument()->getActiveView()->viewAll();
}

bool StdCmdViewCreate::isActive()
{
    return (getActiveGuiDocument() != nullptr);
}

//===========================================================================
// Std_ToggleNavigation
//===========================================================================
DEF_STD_CMD_A(StdCmdToggleNavigation)

StdCmdToggleNavigation::StdCmdToggleNavigation()
    : Command("Std_ToggleNavigation")
{
    sGroup = "Standard-View";
    sMenuText = QT_TR_NOOP("Toggle Navigation/&Edit Mode");
    sToolTipText = QT_TR_NOOP("Toggles between navigation and edit mode");
    sStatusTip = sToolTipText;
    sWhatsThis = "Std_ToggleNavigation";
    // iAccel        = Qt::SHIFT+Qt::Key_Space;
    sAccel = "Esc";
    sPixmap = "Std_ToggleNavigation";
    eType = Alter3DView;
}

void StdCmdToggleNavigation::activated(int iMsg)
{
    Q_UNUSED(iMsg);
    Gui::MDIView* view = Gui::getMainWindow()->activeWindow();
    if (view && view->isDerivedFrom<Gui::View3DInventor>()) {
        Gui::View3DInventorViewer* viewer = static_cast<Gui::View3DInventor*>(view)->getViewer();
        SbBool toggle = viewer->isRedirectedToSceneGraph();
        viewer->setRedirectToSceneGraph(!toggle);
    }
}

bool StdCmdToggleNavigation::isActive()
{
    // #0001087: Inventor Navigation continues with released Mouse Button
    // This happens because 'Esc' is also used to close the task dialog.
    // Add also new method 'isRedirectToSceneGraphEnabled' to explicitly
    // check if this is allowed.
    if (Gui::Control().activeDialog()) {
        return false;
    }
    Gui::MDIView* view = Gui::getMainWindow()->activeWindow();
    if (view && view->isDerivedFrom<Gui::View3DInventor>()) {
        Gui::View3DInventorViewer* viewer = static_cast<Gui::View3DInventor*>(view)->getViewer();
        return viewer->isEditing() && viewer->isRedirectToSceneGraphEnabled();
    }
    return false;
}


//===========================================================================
// Std_ViewExample1
//===========================================================================
DEF_STD_CMD_A(StdCmdAxisCross)

StdCmdAxisCross::StdCmdAxisCross()
    : Command("Std_AxisCross")
{
    sGroup = "Standard-View";
    sMenuText = QT_TR_NOOP("Toggle A&xis Cross");
    sToolTipText = QT_TR_NOOP("Toggles the axis cross at the origin");
    sStatusTip = sToolTipText;
    sWhatsThis = "Std_AxisCross";
    sPixmap = "Std_AxisCross";
    sAccel = "A,C";
}

void StdCmdAxisCross::activated(int iMsg)
{
    Q_UNUSED(iMsg);
    auto view = qobject_cast<View3DInventor*>(Gui::getMainWindow()->activeWindow());
    if (view) {
        if (!view->getViewer()->hasAxisCross()) {
            doCommand(Command::Gui, "Gui.ActiveDocument.ActiveView.setAxisCross(True)");
        }
        else {
            doCommand(Command::Gui, "Gui.ActiveDocument.ActiveView.setAxisCross(False)");
        }
    }
}

bool StdCmdAxisCross::isActive()
{
    auto view = qobject_cast<View3DInventor*>(Gui::getMainWindow()->activeWindow());
    if (view && view->getViewer()->hasAxisCross()) {
        if (!_pcAction->isChecked()) {
            _pcAction->setChecked(true);
        }
    }
    else {
        if (_pcAction->isChecked()) {
            _pcAction->setChecked(false);
        }
    }
    if (view) {
        return true;
    }
    return false;
}

//===========================================================================
// Std_ViewExample1
//===========================================================================
DEF_STD_CMD_A(StdCmdViewExample1)

StdCmdViewExample1::StdCmdViewExample1()
    : Command("Std_ViewExample1")
{
    sGroup = "Standard-View";
    sMenuText = QT_TR_NOOP("Inventor Example #1");
    sToolTipText = QT_TR_NOOP("Shows a 3D texture with manipulator");
    sWhatsThis = "Std_ViewExample1";
    sStatusTip = sToolTipText;
    sPixmap = "Std_Tool1";
    eType = Alter3DView;
}

void StdCmdViewExample1::activated(int iMsg)
{
    Q_UNUSED(iMsg);
    doCommand(Command::Gui, "Gui.SendMsgToActiveView(\"Example1\")");
}

bool StdCmdViewExample1::isActive()
{
    return getGuiApplication()->sendHasMsgToActiveView("Example1");
}

//===========================================================================
// Std_ViewExample2
//===========================================================================
DEF_STD_CMD_A(StdCmdViewExample2)

StdCmdViewExample2::StdCmdViewExample2()
    : Command("Std_ViewExample2")
{
    sGroup = "Standard-View";
    sMenuText = QT_TR_NOOP("Inventor Example #2");
    sToolTipText = QT_TR_NOOP("Shows spheres and drag-lights");
    sWhatsThis = "Std_ViewExample2";
    sStatusTip = sToolTipText;
    sPixmap = "Std_Tool2";
    eType = Alter3DView;
}

void StdCmdViewExample2::activated(int iMsg)
{
    Q_UNUSED(iMsg);
    doCommand(Command::Gui, "Gui.SendMsgToActiveView(\"Example2\")");
}

bool StdCmdViewExample2::isActive()
{
    return getGuiApplication()->sendHasMsgToActiveView("Example2");
}

//===========================================================================
// Std_ViewExample3
//===========================================================================
DEF_STD_CMD_A(StdCmdViewExample3)

StdCmdViewExample3::StdCmdViewExample3()
    : Command("Std_ViewExample3")
{
    sGroup = "Standard-View";
    sMenuText = QT_TR_NOOP("Inventor Example #3");
    sToolTipText = QT_TR_NOOP("Shows an animated texture");
    sWhatsThis = "Std_ViewExample3";
    sStatusTip = sToolTipText;
    sPixmap = "Std_Tool3";
    eType = Alter3DView;
}

void StdCmdViewExample3::activated(int iMsg)
{
    Q_UNUSED(iMsg);
    doCommand(Command::Gui, "Gui.SendMsgToActiveView(\"Example3\")");
}

bool StdCmdViewExample3::isActive()
{
    return getGuiApplication()->sendHasMsgToActiveView("Example3");
}


//===========================================================================
// Std_ViewIvStereoOff
//===========================================================================
DEF_STD_CMD_A(StdCmdViewIvStereoOff)

StdCmdViewIvStereoOff::StdCmdViewIvStereoOff()
    : Command("Std_ViewIvStereoOff")
{
    sGroup = "Standard-View";
    sMenuText = QT_TR_NOOP("Stereo &Off");
    sToolTipText = QT_TR_NOOP("Switches stereo viewing off");
    sWhatsThis = "Std_ViewIvStereoOff";
    sStatusTip = sToolTipText;
    sPixmap = "Std_ViewIvStereoOff";
    eType = Alter3DView;
}

void StdCmdViewIvStereoOff::activated(int iMsg)
{
    Q_UNUSED(iMsg);
    doCommand(Command::Gui, "Gui.activeDocument().activeView().setStereoType(\"Mono\")");
}

bool StdCmdViewIvStereoOff::isActive()
{
    return getGuiApplication()->sendHasMsgToActiveView("SetStereoOff");
}


//===========================================================================
// Std_ViewIvStereoRedGreen
//===========================================================================
DEF_STD_CMD_A(StdCmdViewIvStereoRedGreen)

StdCmdViewIvStereoRedGreen::StdCmdViewIvStereoRedGreen()
    : Command("Std_ViewIvStereoRedGreen")
{
    sGroup = "Standard-View";
    sMenuText = QT_TR_NOOP("Stereo Re&d/Cyan");
    sToolTipText = QT_TR_NOOP("Switches stereo viewing to red/cyan");
    sWhatsThis = "Std_ViewIvStereoRedGreen";
    sStatusTip = sToolTipText;
    sPixmap = "Std_ViewIvStereoRedGreen";
    eType = Alter3DView;
}

void StdCmdViewIvStereoRedGreen::activated(int iMsg)
{
    Q_UNUSED(iMsg);
    doCommand(Command::Gui, "Gui.activeDocument().activeView().setStereoType(\"Anaglyph\")");
}

bool StdCmdViewIvStereoRedGreen::isActive()
{
    return getGuiApplication()->sendHasMsgToActiveView("SetStereoRedGreen");
}

//===========================================================================
// Std_ViewIvStereoQuadBuff
//===========================================================================
DEF_STD_CMD_A(StdCmdViewIvStereoQuadBuff)

StdCmdViewIvStereoQuadBuff::StdCmdViewIvStereoQuadBuff()
    : Command("Std_ViewIvStereoQuadBuff")
{
    sGroup = "Standard-View";
    sMenuText = QT_TR_NOOP("Stereo &Quad Buffer");
    sToolTipText = QT_TR_NOOP("Switches stereo viewing to quad buffer");
    sWhatsThis = "Std_ViewIvStereoQuadBuff";
    sStatusTip = sToolTipText;
    sPixmap = "Std_ViewIvStereoQuadBuff";
    eType = Alter3DView;
}

void StdCmdViewIvStereoQuadBuff::activated(int iMsg)
{
    Q_UNUSED(iMsg);
    doCommand(Command::Gui, "Gui.activeDocument().activeView().setStereoType(\"QuadBuffer\")");
}

bool StdCmdViewIvStereoQuadBuff::isActive()
{
    return getGuiApplication()->sendHasMsgToActiveView("SetStereoQuadBuff");
}

//===========================================================================
// Std_ViewIvStereoInterleavedRows
//===========================================================================
DEF_STD_CMD_A(StdCmdViewIvStereoInterleavedRows)

StdCmdViewIvStereoInterleavedRows::StdCmdViewIvStereoInterleavedRows()
    : Command("Std_ViewIvStereoInterleavedRows")
{
    sGroup = "Standard-View";
    sMenuText = QT_TR_NOOP("Stereo Interleaved &Rows");
    sToolTipText = QT_TR_NOOP("Switches stereo viewing to interleaved rows");
    sWhatsThis = "Std_ViewIvStereoInterleavedRows";
    sStatusTip = sToolTipText;
    sPixmap = "Std_ViewIvStereoInterleavedRows";
    eType = Alter3DView;
}

void StdCmdViewIvStereoInterleavedRows::activated(int iMsg)
{
    Q_UNUSED(iMsg);
    doCommand(Command::Gui, "Gui.activeDocument().activeView().setStereoType(\"InterleavedRows\")");
}

bool StdCmdViewIvStereoInterleavedRows::isActive()
{
    return getGuiApplication()->sendHasMsgToActiveView("SetStereoInterleavedRows");
}

//===========================================================================
// Std_ViewIvStereoInterleavedColumns
//===========================================================================
DEF_STD_CMD_A(StdCmdViewIvStereoInterleavedColumns)

StdCmdViewIvStereoInterleavedColumns::StdCmdViewIvStereoInterleavedColumns()
    : Command("Std_ViewIvStereoInterleavedColumns")
{
    sGroup = "Standard-View";
    sMenuText = QT_TR_NOOP("Stereo Interleaved &Columns");
    sToolTipText = QT_TR_NOOP("Switches stereo viewing to interleaved columns");
    sWhatsThis = "Std_ViewIvStereoInterleavedColumns";
    sStatusTip = sToolTipText;
    sPixmap = "Std_ViewIvStereoInterleavedColumns";
    eType = Alter3DView;
}

void StdCmdViewIvStereoInterleavedColumns::activated(int iMsg)
{
    Q_UNUSED(iMsg);
    doCommand(Command::Gui, "Gui.activeDocument().activeView().setStereoType(\"InterleavedColumns\")");
}

bool StdCmdViewIvStereoInterleavedColumns::isActive()
{
    return getGuiApplication()->sendHasMsgToActiveView("SetStereoInterleavedColumns");
}


//===========================================================================
// Std_ViewIvIssueCamPos
//===========================================================================
DEF_STD_CMD_A(StdCmdViewIvIssueCamPos)

StdCmdViewIvIssueCamPos::StdCmdViewIvIssueCamPos()
    : Command("Std_ViewIvIssueCamPos")
{
    sGroup = "Standard-View";
    sMenuText = QT_TR_NOOP("Issue Camera &Position");
    sToolTipText = QT_TR_NOOP(
        "Issues the camera position to the console and to a macro, to easily recall this position"
    );
    sWhatsThis = "Std_ViewIvIssueCamPos";
    sStatusTip = sToolTipText;
    sPixmap = "Std_ViewIvIssueCamPos";
    eType = Alter3DView;
}

void StdCmdViewIvIssueCamPos::activated(int iMsg)
{
    Q_UNUSED(iMsg);
    std::string Temp, Temp2;
    std::string::size_type pos;

    const char* ppReturn = nullptr;
    getGuiApplication()->sendMsgToActiveView("GetCamera", &ppReturn);

    // remove the #inventor line...
    Temp2 = ppReturn;
    pos = Temp2.find_first_of("\n");
    Temp2.erase(0, pos);

    // remove all returns
    while ((pos = Temp2.find('\n')) != std::string::npos) {
        Temp2.replace(pos, 1, " ");
    }

    // build up the command string
    Temp += "Gui.SendMsgToActiveView(\"SetCamera ";
    Temp += Temp2;
    Temp += "\")";

    Base::Console().message("%s\n", Temp2.c_str());
    getGuiApplication()->macroManager()->addLine(MacroManager::Gui, Temp.c_str());
}

bool StdCmdViewIvIssueCamPos::isActive()
{
    return getGuiApplication()->sendHasMsgToActiveView("GetCamera");
}


//===========================================================================
// Std_ViewZoomIn
//===========================================================================
DEF_STD_CMD_A(StdViewZoomIn)

StdViewZoomIn::StdViewZoomIn()
    : Command("Std_ViewZoomIn")
{
    sGroup = "Standard-View";
    sMenuText = QT_TR_NOOP("Zoom &In");
    sToolTipText = QT_TR_NOOP("Increases the zoom factor by a fixed amount");
    sWhatsThis = "Std_ViewZoomIn";
    sStatusTip = sToolTipText;
    sPixmap = "zoom-in";
    sAccel = keySequenceToAccel(QKeySequence::ZoomIn);
    eType = Alter3DView;
}

void StdViewZoomIn::activated(int iMsg)
{
    Q_UNUSED(iMsg);
    getGuiApplication()->sendMsgToFocusView("ZoomIn");
}

bool StdViewZoomIn::isActive()
{
    return getGuiApplication()->sendHasMsgToActiveView("ZoomIn");
}

//===========================================================================
// Std_ViewZoomOut
//===========================================================================
DEF_STD_CMD_A(StdViewZoomOut)

StdViewZoomOut::StdViewZoomOut()
    : Command("Std_ViewZoomOut")
{
    sGroup = "Standard-View";
    sMenuText = QT_TR_NOOP("Zoom &Out");
    sToolTipText = QT_TR_NOOP("Decreases the zoom factor by a fixed amount");
    sWhatsThis = "Std_ViewZoomOut";
    sStatusTip = sToolTipText;
    sPixmap = "zoom-out";
    sAccel = keySequenceToAccel(QKeySequence::ZoomOut);
    eType = Alter3DView;
}

void StdViewZoomOut::activated(int iMsg)
{
    Q_UNUSED(iMsg);
    getGuiApplication()->sendMsgToFocusView("ZoomOut");
}

bool StdViewZoomOut::isActive()
{
    return getGuiApplication()->sendHasMsgToActiveView("ZoomOut");
}

namespace
{
class SelectionCallbackHandler
{

private:
    static std::unique_ptr<SelectionCallbackHandler> currentSelectionHandler;
    QCursor prevSelectionCursor;
    using FnCb = void (*)(void* userdata, SoEventCallback* node);
    FnCb fnCb;
    void* userData;
    bool prevSelectionEn;

public:
    // Creates a selection handler used to implement the common behaviour of BoxZoom, BoxSelection
    // and BoxElementSelection. Takes the viewer, a selection mode, a cursor, a function pointer to
    // be called on success and a void pointer for user data to be passed to the given function. The
    // selection handler class stores all necessary previous states, registers a event callback and
    // starts the selection in the given mode. If there is still a selection handler active, this
    // call will generate a message and returns.
    static void Create(
        View3DInventorViewer* viewer,
        View3DInventorViewer::SelectionMode selectionMode,
        const QCursor& cursor,
        FnCb doFunction = nullptr,
        void* ud = nullptr
    )
    {
        if (currentSelectionHandler) {
            Base::Console().message("SelectionCallbackHandler: A selection handler already active.");
            return;
        }

        currentSelectionHandler = std::make_unique<SelectionCallbackHandler>();
        if (viewer) {
            currentSelectionHandler->userData = ud;
            currentSelectionHandler->fnCb = doFunction;
            currentSelectionHandler->prevSelectionCursor = viewer->cursor();
            viewer->setEditingCursor(cursor);
            viewer->addEventCallback(
                SoEvent::getClassTypeId(),
                SelectionCallbackHandler::selectionCallback,
                currentSelectionHandler.get()
            );
            currentSelectionHandler->prevSelectionEn = viewer->isSelectionEnabled();
            viewer->setSelectionEnabled(false);
            viewer->startSelection(selectionMode);
        }
    }

    void* getUserData() const
    {
        return userData;
    }

    // Implements the event handler. In the normal case the provided function is called.
    // Also supports aborting the selection mode by pressing (releasing) the Escape key.
    static void selectionCallback(void* ud, SoEventCallback* n)
    {
        auto selectionHandler = static_cast<SelectionCallbackHandler*>(ud);
        auto view = static_cast<Gui::View3DInventorViewer*>(n->getUserData());
        const SoEvent* ev = n->getEvent();
        if (ev->isOfType(SoKeyboardEvent::getClassTypeId())) {

            n->setHandled();
            n->getAction()->setHandled();

            const auto ke = static_cast<const SoKeyboardEvent*>(ev);
            const SbBool press = ke->getState() == SoButtonEvent::DOWN ? true : false;
            if (ke->getKey() == SoKeyboardEvent::ESCAPE) {

                if (!press) {
                    view->abortSelection();
                    restoreState(selectionHandler, view);
                }
            }
        }
        else if (ev->isOfType(SoMouseButtonEvent::getClassTypeId())) {
            const auto mbe = static_cast<const SoMouseButtonEvent*>(ev);

            // Mark all incoming mouse button events as handled, especially, to deactivate the
            // selection node
            n->getAction()->setHandled();

            if (mbe->getButton() == SoMouseButtonEvent::BUTTON1
                && mbe->getState() == SoButtonEvent::UP) {
                if (selectionHandler && selectionHandler->fnCb) {
                    selectionHandler->fnCb(selectionHandler->getUserData(), n);
                }
                restoreState(selectionHandler, view);
            }
            // No other mouse events available from Coin3D to implement right mouse up abort
        }
    }

    static void restoreState(SelectionCallbackHandler* selectionHandler, View3DInventorViewer* view)
    {
        if (selectionHandler) {
            selectionHandler->fnCb = nullptr;
            view->setEditingCursor(selectionHandler->prevSelectionCursor);
            view->removeEventCallback(
                SoEvent::getClassTypeId(),
                SelectionCallbackHandler::selectionCallback,
                selectionHandler
            );
            view->setSelectionEnabled(selectionHandler->prevSelectionEn);
        }
        Application::Instance->commandManager().testActive();
        currentSelectionHandler = nullptr;
    }

    static QCursor makeCursor(
        [[maybe_unused]] QWidget* widget,
        const QSize& size,
        const char* svgFile,
        int hotX,
        int hotY
    )
    {
        qreal hotXF = hotX;
        qreal hotYF = hotY;
#if !defined(Q_OS_WIN32) && !defined(Q_OS_MACOS)
        if (qApp->platformName() == QLatin1String("xcb")) {
            qreal pRatio = widget->devicePixelRatioF();
            hotXF *= pRatio;
            hotYF *= pRatio;
        }
#endif
        QPixmap px(Gui::BitmapFactory().pixmapFromSvg(svgFile, size));
        return QCursor(px, static_cast<int>(hotXF), static_cast<int>(hotYF));
    }
};
}  // namespace

std::unique_ptr<SelectionCallbackHandler> SelectionCallbackHandler::currentSelectionHandler
    = std::unique_ptr<SelectionCallbackHandler>();
//===========================================================================
// Std_ViewBoxZoom
//===========================================================================

DEF_3DV_CMD(StdViewBoxZoom)

StdViewBoxZoom::StdViewBoxZoom()
    : Command("Std_ViewBoxZoom")
{
    sGroup = "Standard-View";
    sMenuText = QT_TR_NOOP("&Box Zoom");
    sToolTipText = QT_TR_NOOP("Activates the box zoom tool");
    sWhatsThis = "Std_ViewBoxZoom";
    sStatusTip = sToolTipText;
    sPixmap = "zoom-border";
    sAccel = "Ctrl+B";
    eType = Alter3DView;
}

void StdViewBoxZoom::activated(int iMsg)
{
    Q_UNUSED(iMsg);
    auto view = qobject_cast<View3DInventor*>(getMainWindow()->activeWindow());
    if (view) {
        View3DInventorViewer* viewer = view->getViewer();
        if (!viewer->isSelecting()) {
            // NOLINTBEGIN
            QCursor cursor
                = SelectionCallbackHandler::makeCursor(viewer, QSize(32, 32), "zoom-border-cross", 6, 6);
            SelectionCallbackHandler::Create(viewer, View3DInventorViewer::BoxZoom, cursor);
            // NOLINTEND
        }
    }
}

//===========================================================================
// Std_BoxSelection
//===========================================================================
DEF_3DV_CMD(StdBoxSelection)

StdBoxSelection::StdBoxSelection()
    : Command("Std_BoxSelection")
{
    sGroup = "Standard-View";
    sMenuText = QT_TR_NOOP("&Box Selection");
    sToolTipText = QT_TR_NOOP("Activates the box selection tool");
    sWhatsThis = "Std_BoxSelection";
    sStatusTip = sToolTipText;
    sPixmap = "edit-select-box";
    sAccel = "Shift+B";
    eType = AlterSelection;
}

using SelectionMode = enum
{
    CENTER,
    INTERSECT
};

static std::vector<std::string> getBoxSelection(
    ViewProviderDocumentObject* vp,
    SelectionMode mode,
    bool selectElement,
    const Base::ViewProjMethod& proj,
    const Base::Polygon2d& polygon,
    const Base::Matrix4D& mat,
    bool transform = true,
    int depth = 0
)
{
    std::vector<std::string> ret;
    auto obj = vp->getObject();
    if (!obj || !obj->isAttachedToDocument()) {
        return ret;
    }

    // DO NOT check this view object Visibility, let the caller do this. Because
    // we may be called by upper object hierarchy that manages our visibility.

    auto bbox3 = vp->getBoundingBox(nullptr, transform);
    if (!bbox3.IsValid()) {
        return ret;
    }

    auto bbox = bbox3.Transformed(mat).ProjectBox(&proj);

    // check if both two boundary points are inside polygon, only
    // valid since we know the given polygon is a box.
    if (polygon.Contains(Base::Vector2d(bbox.MinX, bbox.MinY))
        && polygon.Contains(Base::Vector2d(bbox.MaxX, bbox.MaxY))) {
        ret.emplace_back("");
        return ret;
    }

    if (!bbox.Intersect(polygon)) {
        return ret;
    }

    const auto& subs = obj->getSubObjects(App::DocumentObject::GS_SELECT);
    if (subs.empty()) {
        if (!selectElement) {
            if (mode == INTERSECT || polygon.Contains(bbox.GetCenter())) {
                ret.emplace_back("");
            }
            return ret;
        }
        Base::PyGILStateLocker lock;
        PyObject* pyobj = nullptr;
        Base::Matrix4D matCopy(mat);
        obj->getSubObject(nullptr, &pyobj, &matCopy, transform, depth);
        if (!pyobj) {
            return ret;
        }
        Py::Object pyobject(pyobj, true);
        if (!PyObject_TypeCheck(pyobj, &Data::ComplexGeoDataPy::Type)) {
            return ret;
        }
        auto data = static_cast<Data::ComplexGeoDataPy*>(pyobj)->getComplexGeoDataPtr();
        for (auto type : data->getElementTypes()) {
            size_t count = data->countSubElements(type);
            if (!count) {
                continue;
            }
            for (size_t i = 1; i <= count; ++i) {
                std::string element(type);
                element += std::to_string(i);
                std::unique_ptr<Data::Segment> segment(data->getSubElementByName(element.c_str()));
                if (!segment) {
                    continue;
                }
                std::vector<Base::Vector3d> points;
                std::vector<Data::ComplexGeoData::Line> lines;
                data->getLinesFromSubElement(segment.get(), points, lines);
                if (lines.empty()) {
                    if (points.empty()) {
                        continue;
                    }
                    auto v = proj(points[0]);
                    if (polygon.Contains(Base::Vector2d(v.x, v.y))) {
                        ret.push_back(element);
                    }
                    continue;
                }
                Base::Polygon2d loop;
                // TODO: can we assume the line returned above are in proper
                // order if the element is a face?
                auto v = proj(points[lines.front().I1]);
                loop.Add(Base::Vector2d(v.x, v.y));
                for (auto& line : lines) {
                    for (auto i = line.I1; i < line.I2; ++i) {
                        auto v = proj(points[i + 1]);
                        loop.Add(Base::Vector2d(v.x, v.y));
                    }
                }
                if (!polygon.Intersect(loop)) {
                    continue;
                }
                if (mode == CENTER && !polygon.Contains(loop.CalcBoundBox().GetCenter())) {
                    continue;
                }
                ret.push_back(element);
            }
            break;
        }
        return ret;
    }

    size_t count = 0;
    for (auto& sub : subs) {
        App::DocumentObject* parent = nullptr;
        std::string childName;
        Base::Matrix4D smat(mat);
        auto sobj
            = obj->resolve(sub.c_str(), &parent, &childName, nullptr, nullptr, &smat, transform, depth + 1);
        if (!sobj) {
            continue;
        }
        int vis;
        if (!parent || (vis = parent->isElementVisible(childName.c_str())) < 0) {
            vis = sobj->Visibility.getValue() ? 1 : 0;
        }

        if (!vis) {
            continue;
        }

        auto svp = freecad_cast<ViewProviderDocumentObject*>(
            Application::Instance->getViewProvider(sobj)
        );
        if (!svp) {
            continue;
        }

        const auto& sels
            = getBoxSelection(svp, mode, selectElement, proj, polygon, smat, false, depth + 1);
        if (sels.size() == 1 && sels[0].empty()) {
            ++count;
        }
        for (auto& sel : sels) {
            ret.emplace_back(sub + sel);
        }
    }
    if (count == subs.size()) {
        ret.resize(1);
        ret[0].clear();
    }
    return ret;
}

static void doSelect(void* ud, SoEventCallback* cb)
{
    bool selectElement = ud ? true : false;
    auto viewer = static_cast<Gui::View3DInventorViewer*>(cb->getUserData());

    viewer->setSelectionEnabled(true);

    SelectionMode selectionMode = CENTER;

    std::vector<SbVec2f> picked = viewer->getGLPolygon();
    SoCamera* cam = viewer->getSoRenderManager()->getCamera();
    SbViewVolume vv = cam->getViewVolume();
    Gui::ViewVolumeProjection proj(vv);
    Base::Polygon2d polygon;
    if (picked.size() == 2) {
        SbVec2f pt1 = picked[0];
        SbVec2f pt2 = picked[1];
        polygon.Add(Base::Vector2d(pt1[0], pt1[1]));
        polygon.Add(Base::Vector2d(pt1[0], pt2[1]));
        polygon.Add(Base::Vector2d(pt2[0], pt2[1]));
        polygon.Add(Base::Vector2d(pt2[0], pt1[1]));

        // when selecting from right to left then select by intersection
        // otherwise if the center is inside the rectangle
        if (picked[0][0] > picked[1][0]) {
            selectionMode = INTERSECT;
        }
    }
    else {
        for (const auto& it : picked) {
            polygon.Add(Base::Vector2d(it[0], it[1]));
        }
    }

    App::Document* doc = App::GetApplication().getActiveDocument();
    if (doc) {
        cb->setHandled();

        const SoEvent* ev = cb->getEvent();
        if (ev && !ev->wasCtrlDown()) {
            Gui::Selection().clearSelection(doc->getName());
        }

        const std::vector<App::DocumentObject*> objects = doc->getObjects();
        for (auto obj : objects) {
            if (App::GeoFeatureGroupExtension::getGroupOfObject(obj)) {
                continue;
            }

            auto vp = freecad_cast<ViewProviderDocumentObject*>(
                Application::Instance->getViewProvider(obj)
            );
            if (!vp || !vp->isVisible()) {
                continue;
            }

            Base::Matrix4D mat;
            for (auto& sub : getBoxSelection(vp, selectionMode, selectElement, proj, polygon, mat)) {
                Gui::Selection().addSelection(doc->getName(), obj->getNameInDocument(), sub.c_str());
            }
        }
    }
}

void StdBoxSelection::activated(int iMsg)
{
    Q_UNUSED(iMsg);
    auto view = qobject_cast<View3DInventor*>(getMainWindow()->activeWindow());
    if (view) {
        View3DInventorViewer* viewer = view->getViewer();
        if (!viewer->isSelecting()) {
            // #0002931: Box select misbehaves with touchpad navigation style
            // Notify the navigation style to cleanup internal states
            int mode = viewer->navigationStyle()->getViewingMode();
            if (mode != Gui::NavigationStyle::IDLE) {
                SoKeyboardEvent ev;
                viewer->navigationStyle()->processEvent(&ev);
            }

            // NOLINTBEGIN
            QCursor cursor = SelectionCallbackHandler::makeCursor(
                viewer,
                QSize(32, 32),
                "edit-select-box-cross",
                6,
                6
            );
            SelectionCallbackHandler::Create(
                viewer,
                View3DInventorViewer::Rubberband,
                cursor,
                doSelect,
                nullptr
            );
            viewer->setSelectionEnabled(false);
            // NOLINTEND
        }
    }
}

//===========================================================================
// Std_BoxElementSelection
//===========================================================================

DEF_3DV_CMD(StdBoxElementSelection)

StdBoxElementSelection::StdBoxElementSelection()
    : Command("Std_BoxElementSelection")
{
    sGroup = "Standard-View";
    sMenuText = QT_TR_NOOP("Bo&x Element Selection");
    sToolTipText = QT_TR_NOOP("Activates box element selection");
    sWhatsThis = "Std_BoxElementSelection";
    sStatusTip = sToolTipText;
    sPixmap = "edit-element-select-box";
    sAccel = "Shift+E";
    eType = AlterSelection;
}

void StdBoxElementSelection::activated(int iMsg)
{
    Q_UNUSED(iMsg);
    auto view = qobject_cast<View3DInventor*>(getMainWindow()->activeWindow());
    if (view) {
        View3DInventorViewer* viewer = view->getViewer();
        if (!viewer->isSelecting()) {
            // #0002931: Box select misbehaves with touchpad navigation style
            // Notify the navigation style to cleanup internal states
            int mode = viewer->navigationStyle()->getViewingMode();
            if (mode != Gui::NavigationStyle::IDLE) {
                SoKeyboardEvent ev;
                viewer->navigationStyle()->processEvent(&ev);
            }

            // NOLINTBEGIN
            QCursor cursor = SelectionCallbackHandler::makeCursor(
                viewer,
                QSize(32, 32),
                "edit-element-select-box-cross",
                6,
                6
            );
            SelectionCallbackHandler::Create(
                viewer,
                View3DInventorViewer::Rubberband,
                cursor,
                doSelect,
                this
            );
            viewer->setSelectionEnabled(false);
            // NOLINTEND
        }
    }
}


//===========================================================================
// Std_TreeSelection
//===========================================================================

DEF_STD_CMD(StdTreeSelection)

StdTreeSelection::StdTreeSelection()
    : Command("Std_TreeSelection")
{
    sGroup = "TreeView";
    sMenuText = QT_TR_NOOP("&Go to Selection");
    sToolTipText = QT_TR_NOOP("Scrolls to the first selected item");
    sWhatsThis = "Std_TreeSelection";
    sStatusTip = sToolTipText;
    eType = Alter3DView;
    sPixmap = "tree-goto-sel";
    sAccel = "T,G";
}

void StdTreeSelection::activated(int iMsg)
{
    Q_UNUSED(iMsg);
    TreeWidget::scrollItemToTop();
}

//===========================================================================
// Std_TreeCollapse
//===========================================================================

DEF_STD_CMD(StdCmdTreeCollapse)

StdCmdTreeCollapse::StdCmdTreeCollapse()
    : Command("Std_TreeCollapse")
{
    sGroup = "View";
    sMenuText = QT_TR_NOOP("Collapse Selected Items");
    sToolTipText = QT_TR_NOOP("Collapses the currently selected tree items");
    sWhatsThis = "Std_TreeCollapse";
    sStatusTip = sToolTipText;
    eType = Alter3DView;
}

void StdCmdTreeCollapse::activated(int iMsg)
{
    Q_UNUSED(iMsg);
    QList<TreeWidget*> tree = Gui::getMainWindow()->findChildren<TreeWidget*>();
    for (QList<TreeWidget*>::iterator it = tree.begin(); it != tree.end(); ++it) {
        (*it)->expandSelectedItems(TreeItemMode::CollapseItem);
    }
}

//===========================================================================
// Std_TreeExpand
//===========================================================================

DEF_STD_CMD(StdCmdTreeExpand)

StdCmdTreeExpand::StdCmdTreeExpand()
    : Command("Std_TreeExpand")
{
    sGroup = "View";
    sMenuText = QT_TR_NOOP("Expand Selected Items");
    sToolTipText = QT_TR_NOOP("Expands the currently selected tree items");
    sWhatsThis = "Std_TreeExpand";
    sStatusTip = sToolTipText;
    eType = Alter3DView;
}

void StdCmdTreeExpand::activated(int iMsg)
{
    Q_UNUSED(iMsg);
    QList<TreeWidget*> tree = Gui::getMainWindow()->findChildren<TreeWidget*>();
    for (QList<TreeWidget*>::iterator it = tree.begin(); it != tree.end(); ++it) {
        (*it)->expandSelectedItems(TreeItemMode::ExpandItem);
    }
}

//===========================================================================
// Std_TreeSelectAllInstance
//===========================================================================

DEF_STD_CMD_A(StdCmdTreeSelectAllInstances)

StdCmdTreeSelectAllInstances::StdCmdTreeSelectAllInstances()
    : Command("Std_TreeSelectAllInstances")
{
    sGroup = "View";
    sMenuText = QT_TR_NOOP("Select All Instances");
    sToolTipText = QT_TR_NOOP("Selects all instances of the currently selected object");
    sWhatsThis = "Std_TreeSelectAllInstances";
    sStatusTip = sToolTipText;
    sPixmap = "sel-instance";
    eType = AlterSelection;
}

bool StdCmdTreeSelectAllInstances::isActive()
{
    const auto& sels = Selection().getSelectionEx(
        "*",
        App::DocumentObject::getClassTypeId(),
        ResolveMode::OldStyleElement,
        true
    );
    if (sels.empty()) {
        return false;
    }
    auto obj = sels[0].getObject();
    if (!obj || !obj->isAttachedToDocument()) {
        return false;
    }
    return freecad_cast<ViewProviderDocumentObject*>(Application::Instance->getViewProvider(obj))
        != nullptr;
}

void StdCmdTreeSelectAllInstances::activated(int iMsg)
{
    Q_UNUSED(iMsg);
    const auto& sels = Selection().getSelectionEx(
        "*",
        App::DocumentObject::getClassTypeId(),
        ResolveMode::OldStyleElement,
        true
    );
    if (sels.empty()) {
        return;
    }
    auto obj = sels[0].getObject();
    if (!obj || !obj->isAttachedToDocument()) {
        return;
    }
    auto vpd = freecad_cast<ViewProviderDocumentObject*>(Application::Instance->getViewProvider(obj));
    if (!vpd) {
        return;
    }
    Selection().selStackPush();
    Selection().clearCompleteSelection();
    const auto trees = getMainWindow()->findChildren<TreeWidget*>();
    for (auto tree : trees) {
        tree->selectAllInstances(*vpd);
    }
    Selection().selStackPush();
}


//===========================================================================
// Std_SceneInspector
//===========================================================================

DEF_3DV_CMD(StdCmdSceneInspector)

StdCmdSceneInspector::StdCmdSceneInspector()
    : Command("Std_SceneInspector")
{
    // setting the
    sGroup = "Tools";
    sMenuText = QT_TR_NOOP("Scene I&nspector");
    sToolTipText = QT_TR_NOOP("Opens the scene inspector");
    sWhatsThis = "Std_SceneInspector";
    sStatusTip = sToolTipText;
    eType = Alter3DView;
    sPixmap = "Std_SceneInspector";
}

void StdCmdSceneInspector::activated(int iMsg)
{
    Q_UNUSED(iMsg);
    Gui::Document* doc = Application::Instance->activeDocument();
    if (doc) {
        static QPointer<Gui::Dialog::DlgInspector> dlg = nullptr;
        if (!dlg) {
            dlg = new Gui::Dialog::DlgInspector(getMainWindow());
        }
        dlg->setDocument(doc);
        dlg->setAttribute(Qt::WA_DeleteOnClose);
        dlg->show();
    }
}

//===========================================================================
// Std_TextureMapping
//===========================================================================

DEF_STD_CMD_A(StdCmdTextureMapping)

StdCmdTextureMapping::StdCmdTextureMapping()
    : Command("Std_TextureMapping")
{
    // setting the
    sGroup = "Tools";
    sMenuText = QT_TR_NOOP("Text&ure Mapping");
    sToolTipText = QT_TR_NOOP("Maps textures to shapes");
    sWhatsThis = "Std_TextureMapping";
    sStatusTip = sToolTipText;
    sPixmap = "Std_TextureMapping";
    eType = Alter3DView;
}

void StdCmdTextureMapping::activated(int iMsg)
{
    Q_UNUSED(iMsg);
    Gui::Control().showDialog(new Gui::Dialog::TaskTextureMapping);
}

bool StdCmdTextureMapping::isActive()
{
    Gui::MDIView* view = getMainWindow()->activeWindow();
    return view && view->isDerivedFrom<Gui::View3DInventor>() && (!(Gui::Control().activeDialog()));
}

DEF_STD_CMD(StdCmdDemoMode)

StdCmdDemoMode::StdCmdDemoMode()
    : Command("Std_DemoMode")
{
    sGroup = "Standard-View";
    sMenuText = QT_TR_NOOP("View &Turntable");
    sToolTipText = QT_TR_NOOP("Opens a turntable view");
    sWhatsThis = "Std_DemoMode";
    sStatusTip = sToolTipText;
    eType = Alter3DView;
    sPixmap = "Std_DemoMode";
}

void StdCmdDemoMode::activated(int iMsg)
{
    Q_UNUSED(iMsg);
    static QPointer<QDialog> dlg = nullptr;
    if (!dlg) {
        dlg = new Gui::Dialog::DemoMode(getMainWindow());
    }
    dlg->setAttribute(Qt::WA_DeleteOnClose);
    dlg->show();
}


//===========================================================================
// Std_SelBack
//===========================================================================

DEF_STD_CMD_A(StdCmdSelBack)

StdCmdSelBack::StdCmdSelBack()
    : Command("Std_SelBack")
{
    sGroup = "View";
    sMenuText = QT_TR_NOOP("Selection &Back");
    static std::string toolTip = std::string("<p>")
        + QT_TR_NOOP("Restores the previous tree view selection. "
                     "Only works if tree RecordSelection mode is switched on.")
        + "</p>";
    sToolTipText = toolTip.c_str();
    sWhatsThis = "Std_SelBack";
    sStatusTip = sToolTipText;
    sPixmap = "sel-back";
    sAccel = "S, B";
    eType = AlterSelection;
}

void StdCmdSelBack::activated(int iMsg)
{
    Q_UNUSED(iMsg);
    Selection().selStackGoBack();
}

bool StdCmdSelBack::isActive()
{
    return Selection().selStackBackSize() > 1;
}

//===========================================================================
// Std_SelForward
//===========================================================================

DEF_STD_CMD_A(StdCmdSelForward)

StdCmdSelForward::StdCmdSelForward()
    : Command("Std_SelForward")
{
    sGroup = "View";
    sMenuText = QT_TR_NOOP("Selection &Forward");
    static std::string toolTip = std::string("<p>")
        + QT_TR_NOOP("Restores the next tree view selection. "
                     "Only works if tree RecordSelection mode is switched on.")
        + "</p>";
    sToolTipText = toolTip.c_str();
    sWhatsThis = "Std_SelForward";
    sStatusTip = sToolTipText;
    sPixmap = "sel-forward";
    sAccel = "S, F";
    eType = AlterSelection;
}

void StdCmdSelForward::activated(int iMsg)
{
    Q_UNUSED(iMsg);
    Selection().selStackGoForward();
}

bool StdCmdSelForward::isActive()
{
    return !!Selection().selStackForwardSize();
}

//=======================================================================
// Std_TreeSingleDocument
//===========================================================================
#define TREEVIEW_DOC_CMD_DEF(_name, _v) \
    DEF_STD_CMD_AC(StdTree##_name) \
    void StdTree##_name::activated(int) \
    { \
        TreeParams::setDocumentMode(_v); \
        if (_pcAction) \
            _pcAction->setBlockedChecked(true); \
    } \
    Action* StdTree##_name::createAction(void) \
    { \
        Action* pcAction = Command::createAction(); \
        pcAction->setCheckable(true); \
        pcAction->setIcon(QIcon()); \
        _pcAction = pcAction; \
        isActive(); \
        return pcAction; \
    } \
    bool StdTree##_name::isActive() \
    { \
        bool checked = TreeParams::getDocumentMode() == _v; \
        if (_pcAction && _pcAction->isChecked() != checked) \
            _pcAction->setBlockedChecked(checked); \
        return true; \
    }

TREEVIEW_DOC_CMD_DEF(SingleDocument, 0)

StdTreeSingleDocument::StdTreeSingleDocument()
    : Command("Std_TreeSingleDocument")
{
    sGroup = "TreeView";
    sMenuText = QT_TR_NOOP("&Single Document");
    sToolTipText = QT_TR_NOOP("Displays only the active document in the tree view");
    sWhatsThis = "Std_TreeSingleDocument";
    sStatusTip = sToolTipText;
    sPixmap = "tree-doc-single";
    eType = 0;
}

//===========================================================================
// Std_TreeMultiDocument
//===========================================================================
TREEVIEW_DOC_CMD_DEF(MultiDocument, 1)

StdTreeMultiDocument::StdTreeMultiDocument()
    : Command("Std_TreeMultiDocument")
{
    sGroup = "TreeView";
    sMenuText = QT_TR_NOOP("&Multi Document");
    sToolTipText = QT_TR_NOOP("Displays all documents in the tree view");
    sWhatsThis = "Std_TreeMultiDocument";
    sStatusTip = sToolTipText;
    sPixmap = "tree-doc-multi";
    eType = 0;
}

//===========================================================================
// Std_TreeCollapseDocument
//===========================================================================
TREEVIEW_DOC_CMD_DEF(CollapseDocument, 2)

StdTreeCollapseDocument::StdTreeCollapseDocument()
    : Command("Std_TreeCollapseDocument")
{
    sGroup = "TreeView";
    sMenuText = QT_TR_NOOP("Collapse/E&xpand");
    sToolTipText = QT_TR_NOOP("Expands the active document and collapses all others");
    sWhatsThis = "Std_TreeCollapseDocument";
    sStatusTip = sToolTipText;
    sPixmap = "tree-doc-collapse";
    eType = 0;
}

//===========================================================================
// Std_TreeSyncView
//===========================================================================
#define TREEVIEW_CMD_DEF(_name) \
    DEF_STD_CMD_AC(StdTree##_name) \
    void StdTree##_name::activated(int) \
    { \
        auto checked = !TreeParams::get##_name(); \
        TreeParams::set##_name(checked); \
        if (_pcAction) \
            _pcAction->setBlockedChecked(checked); \
    } \
    Action* StdTree##_name::createAction() \
    { \
        Action* pcAction = Command::createAction(); \
        pcAction->setCheckable(true); \
        pcAction->setIcon(QIcon()); \
        _pcAction = pcAction; \
        isActive(); \
        return pcAction; \
    } \
    bool StdTree##_name::isActive() \
    { \
        bool checked = TreeParams::get##_name(); \
        if (_pcAction && _pcAction->isChecked() != checked) \
            _pcAction->setBlockedChecked(checked); \
        return true; \
    }

TREEVIEW_CMD_DEF(SyncView)

StdTreeSyncView::StdTreeSyncView()
    : Command("Std_TreeSyncView")
{
    sGroup = "TreeView";
    sMenuText = QT_TR_NOOP("&1 Sync View");
    sToolTipText = QT_TR_NOOP(
        "Switches to the 3D view containing the selected item from the tree view"
    );
    sStatusTip = sToolTipText;
    sWhatsThis = "Std_TreeSyncView";
    sPixmap = "tree-sync-view";
    sAccel = "T,1";
    eType = 0;
}

//===========================================================================
// Std_TreeSyncSelection
//===========================================================================
TREEVIEW_CMD_DEF(SyncSelection)

StdTreeSyncSelection::StdTreeSyncSelection()
    : Command("Std_TreeSyncSelection")
{
    sGroup = "TreeView";
    sMenuText = QT_TR_NOOP("&2 Sync Selection");
    sToolTipText = QT_TR_NOOP(
        "Expands the tree item when the corresponding object is selected in the 3D view"
    );
    sStatusTip = sToolTipText;
    sWhatsThis = "Std_TreeSyncSelection";
    sPixmap = "tree-sync-sel";
    sAccel = "T,2";
    eType = 0;
}

//===========================================================================
// Std_TreeSyncPlacement
//===========================================================================
TREEVIEW_CMD_DEF(SyncPlacement)

StdTreeSyncPlacement::StdTreeSyncPlacement()
    : Command("Std_TreeSyncPlacement")
{
    sGroup = "TreeView";
    sMenuText = QT_TR_NOOP("&3 Sync Placement");
    sToolTipText
        = QT_TR_NOOP("Adjusts the placement on drag-and-drop of objects across coordinate systems (e.g. in part containers)");
    sStatusTip = sToolTipText;
    sWhatsThis = "Std_TreeSyncPlacement";
    sPixmap = "tree-sync-pla";
    sAccel = "T,3";
    eType = 0;
}

//===========================================================================
// Std_TreePreSelection
//===========================================================================
TREEVIEW_CMD_DEF(PreSelection)

StdTreePreSelection::StdTreePreSelection()
    : Command("Std_TreePreSelection")
{
    sGroup = "TreeView";
    sMenuText = QT_TR_NOOP("&4 Preselection");
    sToolTipText = QT_TR_NOOP(
        "Preselects the object in 3D view when hovering the cursor over the tree item"
    );
    sStatusTip = sToolTipText;
    sWhatsThis = "Std_TreePreSelection";
    sPixmap = "tree-pre-sel";
    sAccel = "T,4";
    eType = 0;
}

//===========================================================================
// Std_TreeRecordSelection
//===========================================================================
TREEVIEW_CMD_DEF(RecordSelection)

StdTreeRecordSelection::StdTreeRecordSelection()
    : Command("Std_TreeRecordSelection")
{
    sGroup = "TreeView";
    sMenuText = QT_TR_NOOP("&5 Record Selection");
    sToolTipText
        = QT_TR_NOOP("Records the selection in the tree view in order to go back/forward using the navigation buttons");
    sStatusTip = sToolTipText;
    sWhatsThis = "Std_TreeRecordSelection";
    sPixmap = "tree-rec-sel";
    sAccel = "T,5";
    eType = 0;
}

//===========================================================================
// Std_TreeDrag
//===========================================================================
DEF_STD_CMD(StdTreeDrag)

StdTreeDrag::StdTreeDrag()
    : Command("Std_TreeDrag")
{
    sGroup = "TreeView";
    sMenuText = QT_TR_NOOP("Initiate &Dragging");
    sToolTipText = QT_TR_NOOP("Initiates dragging of the currently selected tree items");
    sStatusTip = sToolTipText;
    sWhatsThis = "Std_TreeDrag";
    sPixmap = "tree-item-drag";
    sAccel = "T,D";
    eType = 0;
}

void StdTreeDrag::activated(int)
{
    if (Gui::Selection().hasSelection()) {
        const auto trees = getMainWindow()->findChildren<TreeWidget*>();
        for (auto tree : trees) {
            if (tree->isVisible()) {
                tree->startDragging();
                break;
            }
        }
    }
}

//======================================================================
// Std_TreeViewActions
//===========================================================================
//
class StdCmdTreeViewActions: public GroupCommand
{
public:
    StdCmdTreeViewActions()
        : GroupCommand("Std_TreeViewActions")
    {
        sGroup = "TreeView";
        sMenuText = QT_TR_NOOP("Tree View Actions");
        sToolTipText = QT_TR_NOOP("Tree view behavior options and actions");
        sWhatsThis = "Std_TreeViewActions";
        sStatusTip = sToolTipText;
        eType = 0;
        bCanLog = false;

        addCommand(new StdTreeSyncView());
        addCommand(new StdTreeSyncSelection());
        addCommand(new StdTreeSyncPlacement());
        addCommand(new StdTreePreSelection());
        addCommand(new StdTreeRecordSelection());

        addCommand();

        addCommand(new StdTreeSingleDocument());
        addCommand(new StdTreeMultiDocument());
        addCommand(new StdTreeCollapseDocument());

        addCommand();

        addCommand(new StdTreeDrag(), !cmds.empty());
        addCommand(new StdTreeSelection(), !cmds.empty());

        addCommand();

        addCommand(new StdCmdSelBack());
        addCommand(new StdCmdSelForward());
    }
    const char* className() const override
    {
        return "StdCmdTreeViewActions";
    }
};


//======================================================================
// Std_SelBoundingBox
//===========================================================================
DEF_STD_CMD_AC(StdCmdSelBoundingBox)

StdCmdSelBoundingBox::StdCmdSelBoundingBox()
    : Command("Std_SelBoundingBox")
{
    sGroup = "View";
    sMenuText = QT_TR_NOOP("&Bounding Box");
    sToolTipText = QT_TR_NOOP("Shows selection bounding box");
    sWhatsThis = "Std_SelBoundingBox";
    sStatusTip = sToolTipText;
    sPixmap = "sel-bbox";
    eType = Alter3DView;
}

void StdCmdSelBoundingBox::activated(int iMsg)
{
    bool checked = !!iMsg;
    if (checked != ViewParams::instance()->getShowSelectionBoundingBox()) {
        ViewParams::instance()->setShowSelectionBoundingBox(checked);
        if (_pcAction) {
            _pcAction->setBlockedChecked(checked);
        }
    }
}

bool StdCmdSelBoundingBox::isActive()
{
    if (_pcAction) {
        bool checked = _pcAction->isChecked();
        if (checked != ViewParams::instance()->getShowSelectionBoundingBox()) {
            _pcAction->setBlockedChecked(!checked);
        }
    }
    return true;
}

Action* StdCmdSelBoundingBox::createAction()
{
    Action* pcAction = Command::createAction();
    pcAction->setCheckable(true);
    return pcAction;
}

//===========================================================================
// Std_DockOverlayAll
//===========================================================================

DEF_STD_CMD(StdCmdDockOverlayAll)

StdCmdDockOverlayAll::StdCmdDockOverlayAll()
    : Command("Std_DockOverlayAll")
{
    sGroup = "View";
    sMenuText = QT_TR_NOOP("Toggle Overl&ay for All Panels");
    sToolTipText = QT_TR_NOOP("Toggled overlay mode for all docked panels");
    sWhatsThis = "Std_DockOverlayAll";
    sStatusTip = sToolTipText;
    sAccel = "F4";
    eType = 0;
}

void StdCmdDockOverlayAll::activated(int iMsg)
{
    Q_UNUSED(iMsg);
    OverlayManager::instance()->setOverlayMode(OverlayManager::OverlayMode::ToggleAll);
}

//===========================================================================
// Std_DockOverlayTransparentAll
//===========================================================================

DEF_STD_CMD(StdCmdDockOverlayTransparentAll)

StdCmdDockOverlayTransparentAll::StdCmdDockOverlayTransparentAll()
    : Command("Std_DockOverlayTransparentAll")
{
    sGroup = "View";
    sMenuText = QT_TR_NOOP("Toggle Tra&nsparent Panels");
    sToolTipText = QT_TR_NOOP(
        "Toggles transparent mode for all docked overlay panels.\n"
        "This makes the docked panels stay transparent at all times."
    );
    sWhatsThis = "Std_DockOverlayTransparentAll";
    sStatusTip = sToolTipText;
    sAccel = "SHIFT+F4";
    eType = 0;
}

void StdCmdDockOverlayTransparentAll::activated(int iMsg)
{
    Q_UNUSED(iMsg);
    OverlayManager::instance()->setOverlayMode(OverlayManager::OverlayMode::ToggleTransparentAll);
}

//===========================================================================
// Std_DockOverlayToggle
//===========================================================================

DEF_STD_CMD(StdCmdDockOverlayToggle)

StdCmdDockOverlayToggle::StdCmdDockOverlayToggle()
    : Command("Std_DockOverlayToggle")
{
    sGroup = "View";
    sMenuText = QT_TR_NOOP("Toggle &Overlay");
    sToolTipText = QT_TR_NOOP("Toggles overlay mode for the docked window under the cursor");
    sWhatsThis = "Std_DockOverlayToggle";
    sStatusTip = sToolTipText;
    sAccel = "F3";
    eType = 0;
}

void StdCmdDockOverlayToggle::activated(int iMsg)
{
    Q_UNUSED(iMsg);
    OverlayManager::instance()->setOverlayMode(OverlayManager::OverlayMode::ToggleActive);
}

//===========================================================================
// Std_DockOverlayToggleTransparent
//===========================================================================

DEF_STD_CMD(StdCmdDockOverlayToggleTransparent)

StdCmdDockOverlayToggleTransparent::StdCmdDockOverlayToggleTransparent()
    : Command("Std_DockOverlayToggleTransparent")
{
    sGroup = "Standard-View";
    sMenuText = QT_TR_NOOP("Toggle Tran&sparent Mode");
    sToolTipText = QT_TR_NOOP(
        "Toggles transparent mode for the docked panel under cursor.\n"
        "This makes the docked panel stay transparent at all times."
    );
    sWhatsThis = "Std_DockOverlayToggleTransparent";
    sStatusTip = sToolTipText;
    sAccel = "SHIFT+F3";
    eType = 0;
}

void StdCmdDockOverlayToggleTransparent::activated(int iMsg)
{
    Q_UNUSED(iMsg);
    OverlayManager::instance()->setOverlayMode(OverlayManager::OverlayMode::ToggleTransparent);
}

//===========================================================================
// Std_DockOverlayToggleLeft
//===========================================================================

DEF_STD_CMD(StdCmdDockOverlayToggleLeft)

StdCmdDockOverlayToggleLeft::StdCmdDockOverlayToggleLeft()
    : Command("Std_DockOverlayToggleLeft")
{
    sGroup = "Standard-View";
    sMenuText = QT_TR_NOOP("Toggle &Left");
    sToolTipText = QT_TR_NOOP("Toggles the visibility of the left overlay panel");
    sWhatsThis = "Std_DockOverlayToggleLeft";
    sStatusTip = sToolTipText;
    sAccel = "Ctrl+Left";
    sPixmap = "Std_DockOverlayToggleLeft";
    eType = 0;
}

void StdCmdDockOverlayToggleLeft::activated(int iMsg)
{
    Q_UNUSED(iMsg);
    OverlayManager::instance()->setOverlayMode(OverlayManager::OverlayMode::ToggleLeft);
}

//===========================================================================
// Std_DockOverlayToggleRight
//===========================================================================

DEF_STD_CMD(StdCmdDockOverlayToggleRight)

StdCmdDockOverlayToggleRight::StdCmdDockOverlayToggleRight()
    : Command("Std_DockOverlayToggleRight")
{
    sGroup = "Standard-View";
    sMenuText = QT_TR_NOOP("Toggle &Right");
    sToolTipText = QT_TR_NOOP("Toggles the visibility of the right overlay panel");
    sWhatsThis = "Std_DockOverlayToggleRight";
    sStatusTip = sToolTipText;
    sAccel = "Ctrl+Right";
    sPixmap = "Std_DockOverlayToggleRight";
    eType = 0;
}

void StdCmdDockOverlayToggleRight::activated(int iMsg)
{
    Q_UNUSED(iMsg);
    OverlayManager::instance()->setOverlayMode(OverlayManager::OverlayMode::ToggleRight);
}

//===========================================================================
// Std_DockOverlayToggleTop
//===========================================================================

DEF_STD_CMD(StdCmdDockOverlayToggleTop)

StdCmdDockOverlayToggleTop::StdCmdDockOverlayToggleTop()
    : Command("Std_DockOverlayToggleTop")
{
    sGroup = "Standard-View";
    sMenuText = QT_TR_NOOP("Toggle &Top");
    sToolTipText = QT_TR_NOOP("Toggles the visibility of the top overlay panel");
    sWhatsThis = "Std_DockOverlayToggleTop";
    sStatusTip = sToolTipText;
    sAccel = "Ctrl+Up";
    sPixmap = "Std_DockOverlayToggleTop";
    eType = 0;
}

void StdCmdDockOverlayToggleTop::activated(int iMsg)
{
    Q_UNUSED(iMsg);
    OverlayManager::instance()->setOverlayMode(OverlayManager::OverlayMode::ToggleTop);
}

//===========================================================================
// Std_DockOverlayToggleBottom
//===========================================================================

DEF_STD_CMD(StdCmdDockOverlayToggleBottom)

StdCmdDockOverlayToggleBottom::StdCmdDockOverlayToggleBottom()
    : Command("Std_DockOverlayToggleBottom")
{
    sGroup = "Standard-View";
    sMenuText = QT_TR_NOOP("Toggle &Bottom");
    sToolTipText = QT_TR_NOOP("Toggles the visibility of the bottom overlay panel");
    sWhatsThis = "Std_DockOverlayToggleBottom";
    sStatusTip = sToolTipText;
    sAccel = "Ctrl+Down";
    sPixmap = "Std_DockOverlayToggleBottom";
    eType = 0;
}

void StdCmdDockOverlayToggleBottom::activated(int iMsg)
{
    Q_UNUSED(iMsg);
    OverlayManager::instance()->setOverlayMode(OverlayManager::OverlayMode::ToggleBottom);
}

//===========================================================================
// Std_DockOverlayMouseTransparent
//===========================================================================

DEF_STD_CMD_AC(StdCmdDockOverlayMouseTransparent)

StdCmdDockOverlayMouseTransparent::StdCmdDockOverlayMouseTransparent()
    : Command("Std_DockOverlayMouseTransparent")
{
    sGroup = "View";
    sMenuText = QT_TR_NOOP("Bypass &Mouse Events in Overlay Panels");
    sToolTipText = QT_TR_NOOP("Bypasses all mouse events in docked overlay panels");
    sWhatsThis = "Std_DockOverlayMouseTransparent";
    sStatusTip = sToolTipText;
    sAccel = "T, T";
    eType = NoTransaction;
}

void StdCmdDockOverlayMouseTransparent::activated(int iMsg)
{
    (void)iMsg;
    bool checked = !OverlayManager::instance()->isMouseTransparent();
    OverlayManager::instance()->setMouseTransparent(checked);
    if (_pcAction) {
        _pcAction->setBlockedChecked(checked);
    }
}

Action* StdCmdDockOverlayMouseTransparent::createAction()
{
    Action* pcAction = Command::createAction();
    pcAction->setCheckable(true);
    pcAction->setIcon(QIcon());
    _pcAction = pcAction;
    isActive();
    return pcAction;
}

bool StdCmdDockOverlayMouseTransparent::isActive()
{
    bool checked = OverlayManager::instance()->isMouseTransparent();
    if (_pcAction && _pcAction->isChecked() != checked) {
        _pcAction->setBlockedChecked(checked);
    }
    return true;
}

// ============================================================================

class StdCmdDockOverlay: public GroupCommand
{
public:
    StdCmdDockOverlay()
        : GroupCommand("Std_DockOverlay")
    {
        sGroup = "View";
        sMenuText = QT_TR_NOOP("Overlay Docked Panel");
        sToolTipText = QT_TR_NOOP("Sets the docked panel in overlay mode");
        sWhatsThis = "Std_DockOverlay";
        sStatusTip = sToolTipText;
        eType = 0;
        bCanLog = false;

        addCommand(new StdCmdDockOverlayAll());
        addCommand(new StdCmdDockOverlayTransparentAll());
        addCommand();
        addCommand(new StdCmdDockOverlayToggle());
        addCommand(new StdCmdDockOverlayToggleTransparent());
        addCommand();
        addCommand(new StdCmdDockOverlayMouseTransparent());
        addCommand();
        addCommand(new StdCmdDockOverlayToggleLeft());
        addCommand(new StdCmdDockOverlayToggleRight());
        addCommand(new StdCmdDockOverlayToggleTop());
        addCommand(new StdCmdDockOverlayToggleBottom());
    };
    virtual const char* className() const
    {
        return "StdCmdDockOverlay";
    }
};

//===========================================================================
// Std_StoreWorkingView
//===========================================================================
DEF_STD_CMD_A(StdStoreWorkingView)

StdStoreWorkingView::StdStoreWorkingView()
    : Command("Std_StoreWorkingView")
{
    sGroup = "Standard-View";
    sMenuText = QT_TR_NOOP("St&ore Working View");
    sToolTipText = QT_TR_NOOP("Stores a temporary working view for the current document");
    sStatusTip = sToolTipText;
    sWhatsThis = "Std_StoreWorkingView";
    sAccel = "Shift+End";
    eType = NoTransaction;
}

void StdStoreWorkingView::activated(int iMsg)
{
    Q_UNUSED(iMsg);
    if (auto view = dynamic_cast<Gui::View3DInventor*>(Gui::getMainWindow()->activeWindow())) {
        view->getViewer()->saveHomePosition();
    }
}

bool StdStoreWorkingView::isActive()
{
    return dynamic_cast<Gui::View3DInventor*>(Gui::getMainWindow()->activeWindow());
}

//===========================================================================
// Std_RecallWorkingView
//===========================================================================
DEF_STD_CMD_A(StdRecallWorkingView)

StdRecallWorkingView::StdRecallWorkingView()
    : Command("Std_RecallWorkingView")
{
    sGroup = "Standard-View";
    sMenuText = QT_TR_NOOP("R&ecall Working View");
    sToolTipText = QT_TR_NOOP("Recalls a previously stored temporary working view");
    sStatusTip = sToolTipText;
    sWhatsThis = "Std_RecallWorkingView";
    sAccel = "End";
    eType = NoTransaction;
}

void StdRecallWorkingView::activated(int iMsg)
{
    Q_UNUSED(iMsg);
    if (auto view = dynamic_cast<Gui::View3DInventor*>(Gui::getMainWindow()->activeWindow())) {
        if (view->getViewer()->hasHomePosition()) {
            view->getViewer()->resetToHomePosition();
        }
    }
}

bool StdRecallWorkingView::isActive()
{
    auto view = dynamic_cast<Gui::View3DInventor*>(Gui::getMainWindow()->activeWindow());
    return view && view->getViewer()->hasHomePosition();
}

//===========================================================================
// Std_AlignToSelection
//===========================================================================
DEF_STD_CMD_A(StdCmdAlignToSelection)

StdCmdAlignToSelection::StdCmdAlignToSelection()
    : Command("Std_AlignToSelection")
{
    sGroup = "View";
    sMenuText = QT_TR_NOOP("&Align to Selection");
    sToolTipText = QT_TR_NOOP("Aligns the camera view to the selected elements in the 3D view");
    sWhatsThis = "Std_AlignToSelection";
    sPixmap = "align-to-selection";
    eType = Alter3DView;
}

void StdCmdAlignToSelection::activated(int iMsg)
{
    Q_UNUSED(iMsg);
    doCommand(Command::Gui, "Gui.SendMsgToActiveView(\"AlignToSelection\")");
}

bool StdCmdAlignToSelection::isActive()
{
    return getGuiApplication()->sendHasMsgToActiveView("AlignToSelection");
}

//===========================================================================
// Std_ClarifySelection
//===========================================================================

DEF_STD_CMD_A(StdCmdClarifySelection)

StdCmdClarifySelection::StdCmdClarifySelection()
<<<<<<< HEAD
  : Command("Std_ClarifySelection")
{
    sGroup        = "View";
    sMenuText     = QT_TR_NOOP("Clarify Selection");
    sToolTipText = QT_TR_NOOP("Displays a context menu at the mouse cursor to select overlapping "
                              "or obstructed geometry in the 3D view");
    sWhatsThis    = "Std_ClarifySelection";
    sStatusTip    = sToolTipText;
    sAccel        = "G, G";
    sPixmap       = "tree-pre-sel";
    eType         = NoTransaction | AlterSelection;
=======
    : Command("Std_ClarifySelection")
{
    sGroup = "View";
    sMenuText = QT_TR_NOOP("Clarify Selection");
    sToolTipText = QT_TR_NOOP(
        "Displays a context menu at the mouse cursor to select overlapping "
        "or obstructed geometry in the 3D view.\n"
    );
    sWhatsThis = "Std_ClarifySelection";
    sStatusTip = sToolTipText;
    sAccel = "G, G";
    eType = NoTransaction | AlterSelection;
>>>>>>> 9e6509a3
}

void StdCmdClarifySelection::activated(int iMsg)
{
    Q_UNUSED(iMsg);

    // Get the active view
    auto view3d = freecad_cast<View3DInventor*>(Application::Instance->activeView());
    if (!view3d) {
        return;
    }

    auto viewer = view3d->getViewer();
    if (!viewer) {
        return;
    }

    QWidget* widget = viewer->getGLWidget();
    if (!widget) {
        return;
    }

    // check if we have a stored right-click position (context menu) or should use current cursor
    // position (keyboard shortcut)
    SbVec2s point;
    auto& storedPosition = viewer->navigationStyle()->getRightClickPosition();
    if (storedPosition.has_value()) {
        point = storedPosition.value();
    }
    else {
        QPoint pos = QCursor::pos();
        QPoint local = widget->mapFromGlobal(pos);

        qreal devicePixelRatio = widget->devicePixelRatioF();
        point = SbVec2s(
            static_cast<short>(local.x() * devicePixelRatio),
            static_cast<short>((widget->height() - local.y() - 1) * devicePixelRatio)
        );
    }

    // Use ray picking to get all objects under cursor
    SoRayPickAction pickAction(viewer->getSoRenderManager()->getViewportRegion());
    pickAction.setPoint(point);

    constexpr double defaultMultiplier = 5.0F;
    double clarifyRadiusMultiplier
        = App::GetApplication()
              .GetParameterGroupByPath("User parameter:BaseApp/Preferences/View")
              ->GetFloat("ClarifySelectionRadiusMultiplier", defaultMultiplier);

    pickAction.setRadius(viewer->getPickRadius() * clarifyRadiusMultiplier);
    pickAction.setPickAll(static_cast<SbBool>(true));  // Get all objects under cursor
    pickAction.apply(viewer->getSoRenderManager()->getSceneGraph());

    const SoPickedPointList& pplist = pickAction.getPickedPointList();
    if (pplist.getLength() == 0) {
        return;
    }

    // Convert picked points to PickData list
    std::vector<PickData> selections;

    for (int i = 0; i < pplist.getLength(); ++i) {
        SoPickedPoint* pp = pplist[i];
        if (!pp || !pp->getPath()) {
            continue;
        }

        ViewProvider* vp = viewer->getViewProviderByPath(pp->getPath());
        if (!vp) {
            continue;
        }

        // Cast to ViewProviderDocumentObject to get the object
        auto vpDoc = freecad_cast<Gui::ViewProviderDocumentObject*>(vp);
        if (!vpDoc) {
            continue;
        }

        App::DocumentObject* obj = vpDoc->getObject();
        if (!obj) {
            continue;
        }

        // Get element information - handle sub-objects like Assembly parts
        std::string elementName = vp->getElement(pp->getDetail());
        std::string subName;

        // Try to get more detailed sub-object information
        bool hasSubObject = false;
        if (vp->getElementPicked(pp, subName)) {
            hasSubObject = true;
        }

        // Create PickData with selection information
        PickData pickData {
            .obj = obj,
            .element = elementName,
            .docName = obj->getDocument()->getName(),
            .objName = obj->getNameInDocument(),
            .subName = hasSubObject ? subName : elementName
        };

        selections.push_back(pickData);
    }

    if (selections.empty()) {
        return;
    }

    QPoint globalPos;
    if (storedPosition.has_value()) {
        qreal devicePixelRatio = widget->devicePixelRatioF();
        int logicalHeight = static_cast<int>(widget->height());
        QPoint localPos(
            static_cast<int>(point[0] / devicePixelRatio),
            logicalHeight - static_cast<int>(point[1] / devicePixelRatio) - 1
        );
        globalPos = widget->mapToGlobal(localPos);
    }
    else {
        globalPos = QCursor::pos();
    }

    // Use SelectionMenu to display and handle the pick menu
    SelectionMenu contextMenu(widget);
    contextMenu.doPick(selections, globalPos);
}

bool StdCmdClarifySelection::isActive()
{
    return qobject_cast<View3DInventor*>(getMainWindow()->activeWindow()) != nullptr;
}

//===========================================================================
// Instantiation
//===========================================================================


namespace Gui
{

void CreateViewStdCommands()
{
    // NOLINTBEGIN
    CommandManager& rcCmdMgr = Application::Instance->commandManager();

    // views
    rcCmdMgr.addCommand(new StdCmdViewBottom());
    rcCmdMgr.addCommand(new StdCmdViewHome());
    rcCmdMgr.addCommand(new StdCmdViewFront());
    rcCmdMgr.addCommand(new StdCmdViewLeft());
    rcCmdMgr.addCommand(new StdCmdViewRear());
    rcCmdMgr.addCommand(new StdCmdViewRight());
    rcCmdMgr.addCommand(new StdCmdViewTop());
    rcCmdMgr.addCommand(new StdCmdViewIsometric());
    rcCmdMgr.addCommand(new StdCmdViewDimetric());
    rcCmdMgr.addCommand(new StdCmdViewTrimetric());
    rcCmdMgr.addCommand(new StdCmdViewFitAll());
    rcCmdMgr.addCommand(new StdCmdViewVR());
    rcCmdMgr.addCommand(new StdCmdViewFitSelection());
    rcCmdMgr.addCommand(new StdCmdViewRotateLeft());
    rcCmdMgr.addCommand(new StdCmdViewRotateRight());
    rcCmdMgr.addCommand(new StdStoreWorkingView());
    rcCmdMgr.addCommand(new StdRecallWorkingView());
    rcCmdMgr.addCommand(new StdCmdViewGroup());
    rcCmdMgr.addCommand(new StdCmdAlignToSelection());
    rcCmdMgr.addCommand(new StdCmdClarifySelection());

    rcCmdMgr.addCommand(new StdCmdViewExample1());
    rcCmdMgr.addCommand(new StdCmdViewExample2());
    rcCmdMgr.addCommand(new StdCmdViewExample3());

    rcCmdMgr.addCommand(new StdCmdViewIvStereoQuadBuff());
    rcCmdMgr.addCommand(new StdCmdViewIvStereoRedGreen());
    rcCmdMgr.addCommand(new StdCmdViewIvStereoInterleavedColumns());
    rcCmdMgr.addCommand(new StdCmdViewIvStereoInterleavedRows());
    rcCmdMgr.addCommand(new StdCmdViewIvStereoOff());

    rcCmdMgr.addCommand(new StdCmdViewIvIssueCamPos());

    rcCmdMgr.addCommand(new StdCmdViewCreate());
    rcCmdMgr.addCommand(new StdViewScreenShot());
    rcCmdMgr.addCommand(new StdViewLoadImage());
    rcCmdMgr.addCommand(new StdMainFullscreen());
    rcCmdMgr.addCommand(new StdViewDockUndockFullscreen());
    rcCmdMgr.addCommand(new StdCmdToggleVisibility());
    rcCmdMgr.addCommand(new StdCmdToggleTransparency());
    rcCmdMgr.addCommand(new StdCmdToggleSelectability());
    rcCmdMgr.addCommand(new StdCmdShowSelection());
    rcCmdMgr.addCommand(new StdCmdHideSelection());
    rcCmdMgr.addCommand(new StdCmdSelectVisibleObjects());
    rcCmdMgr.addCommand(new StdCmdToggleObjects());
    rcCmdMgr.addCommand(new StdCmdShowObjects());
    rcCmdMgr.addCommand(new StdCmdHideObjects());
    rcCmdMgr.addCommand(new StdOrthographicCamera());
    rcCmdMgr.addCommand(new StdPerspectiveCamera());
    rcCmdMgr.addCommand(new StdCmdToggleClipPlane());
    rcCmdMgr.addCommand(new StdCmdDrawStyle());
    rcCmdMgr.addCommand(new StdCmdViewSaveCamera());
    rcCmdMgr.addCommand(new StdCmdViewRestoreCamera());
    rcCmdMgr.addCommand(new StdCmdFreezeViews());
    rcCmdMgr.addCommand(new StdViewZoomIn());
    rcCmdMgr.addCommand(new StdViewZoomOut());
    rcCmdMgr.addCommand(new StdViewBoxZoom());
    rcCmdMgr.addCommand(new StdBoxSelection());
    rcCmdMgr.addCommand(new StdBoxElementSelection());
    rcCmdMgr.addCommand(new StdCmdTreeExpand());
    rcCmdMgr.addCommand(new StdCmdTreeCollapse());
    rcCmdMgr.addCommand(new StdCmdTreeSelectAllInstances());
    rcCmdMgr.addCommand(new StdCmdSceneInspector());
    rcCmdMgr.addCommand(new StdCmdTextureMapping());
    rcCmdMgr.addCommand(new StdCmdDemoMode());
    rcCmdMgr.addCommand(new StdCmdToggleNavigation());
    rcCmdMgr.addCommand(new StdCmdAxisCross());
    rcCmdMgr.addCommand(new StdCmdSelBoundingBox());
    rcCmdMgr.addCommand(new StdCmdTreeViewActions());
    rcCmdMgr.addCommand(new StdCmdDockOverlay());

    auto hGrp = App::GetApplication().GetParameterGroupByPath(
        "User parameter:BaseApp/Preferences/View"
    );
    if (hGrp->GetASCII("GestureRollFwdCommand").empty()) {
        hGrp->SetASCII("GestureRollFwdCommand", "Std_SelForward");
    }
    if (hGrp->GetASCII("GestureRollBackCommand").empty()) {
        hGrp->SetASCII("GestureRollBackCommand", "Std_SelBack");
    }
    // NOLINTEND
}

}  // namespace Gui
<|MERGE_RESOLUTION|>--- conflicted
+++ resolved
@@ -1,4487 +1,4474 @@
-/***************************************************************************
- *   Copyright (c) 2002 Jürgen Riegel <juergen.riegel@web.de>              *
- *                                                                         *
- *   This file is part of the FreeCAD CAx development system.              *
- *                                                                         *
- *   This library is free software; you can redistribute it and/or         *
- *   modify it under the terms of the GNU Library General Public           *
- *   License as published by the Free Software Foundation; either          *
- *   version 2 of the License, or (at your option) any later version.      *
- *                                                                         *
- *   This library  is distributed in the hope that it will be useful,      *
- *   but WITHOUT ANY WARRANTY; without even the implied warranty of        *
- *   MERCHANTABILITY or FITNESS FOR A PARTICULAR PURPOSE.  See the         *
- *   GNU Library General Public License for more details.                  *
- *                                                                         *
- *   You should have received a copy of the GNU Library General Public     *
- *   License along with this library; see the file COPYING.LIB. If not,    *
- *   write to the Free Software Foundation, Inc., 59 Temple Place,         *
- *   Suite 330, Boston, MA  02111-1307, USA                                *
- *                                                                         *
- ***************************************************************************/
-
-#include <sstream>
-#include <Inventor/events/SoMouseButtonEvent.h>
-#include <Inventor/nodes/SoOrthographicCamera.h>
-#include <Inventor/nodes/SoPerspectiveCamera.h>
-#include <Inventor/SoPickedPoint.h>
-#include <QApplication>
-#include <QDialog>
-#include <QDomDocument>
-#include <QDomElement>
-#include <QFile>
-#include <QFileInfo>
-#include <QFont>
-#include <QFontMetrics>
-#include <QImageReader>
-#include <QMessageBox>
-#include <QPainter>
-#include <QPointer>
-#include <QTextStream>
-
-#include <App/ComplexGeoDataPy.h>
-#include <App/Document.h>
-#include <App/DocumentObject.h>
-#include <App/DocumentObjectGroup.h>
-#include <App/DocumentObserver.h>
-#include <App/GeoFeature.h>
-#include <App/GeoFeatureGroupExtension.h>
-#include <App/Part.h>
-#include <App/Link.h>
-#include <Base/Console.h>
-#include <Base/Parameter.h>
-
-#include "Command.h"
-#include "Action.h"
-#include "Application.h"
-#include "BitmapFactory.h"
-#include "Control.h"
-#include "Clipping.h"
-#include "DemoMode.h"
-#include "Dialogs/DlgSettingsImageImp.h"
-#include "Document.h"
-#include "FileDialog.h"
-#include "ImageView.h"
-#include "Inventor/SoAxisCrossKit.h"
-#include "Macro.h"
-#include "MainWindow.h"
-#include "Navigation/NavigationStyle.h"
-#include "OverlayParams.h"
-#include "OverlayManager.h"
-#include "SceneInspector.h"
-#include "Selection.h"
-#include "Selection/SelectionView.h"
-#include "SelectionObject.h"
-#include "SoFCOffscreenRenderer.h"
-#include "TextureMapping.h"
-#include "Tools.h"
-#include "Tree.h"
-#include "TreeParams.h"
-#include "Utilities.h"
-#include "View3DInventor.h"
-#include "View3DInventorViewer.h"
-#include "ViewParams.h"
-#include "ViewProviderGeometryObject.h"
-#include "WaitCursor.h"
-
-using namespace Gui;
-using Gui::Dialog::DlgSettingsImageImp;
-namespace sp = std::placeholders;
-
-namespace
-{
-// A helper class to open a transaction when changing properties of view providers.
-// It uses the same parameter key as the PropertyView to control the behaviour.
-class TransactionView
-{
-    Gui::Document* document;
-
-public:
-    static bool getDefault()
-    {
-        auto hGrp = App::GetApplication().GetParameterGroupByPath(
-            "User parameter:BaseApp/Preferences/PropertyView"
-        );
-        return hGrp->GetBool("AutoTransactionView", false);
-    }
-    TransactionView(Gui::Document* doc, const char* name, bool enable = getDefault())
-        : document(doc)
-    {
-        if (document && enable) {
-            document->openCommand(name);
-        }
-        else {
-            document = nullptr;
-        }
-    }
-
-    ~TransactionView()
-    {
-        if (document) {
-            document->commitCommand();
-        }
-    }
-};
-}  // namespace
-
-//++++++++++++++++++++++++++++++++++++++++++++++++++++++++++++++++++++++++++++++++++++++++++++++++++++++++++++++
-
-DEF_STD_CMD_AC(StdOrthographicCamera)
-
-StdOrthographicCamera::StdOrthographicCamera()
-    : Command("Std_OrthographicCamera")
-{
-    sGroup = "Standard-View";
-    sMenuText = QT_TR_NOOP("Orthographic View");
-    sToolTipText = QT_TR_NOOP("Switches to orthographic view mode");
-    sWhatsThis = "Std_OrthographicCamera";
-    sStatusTip = sToolTipText;
-    sPixmap = "view-isometric";
-    sAccel = "V, O";
-    eType = Alter3DView;
-}
-
-void StdOrthographicCamera::activated(int iMsg)
-{
-    if (iMsg == 1) {
-        auto view = qobject_cast<View3DInventor*>(getMainWindow()->activeWindow());
-        SoCamera* cam = view->getViewer()->getSoRenderManager()->getCamera();
-        if (!cam || cam->getTypeId() != SoOrthographicCamera::getClassTypeId()) {
-
-            doCommand(Command::Gui, "Gui.activeDocument().activeView().setCameraType(\"Orthographic\")");
-        }
-    }
-}
-
-bool StdOrthographicCamera::isActive()
-{
-    auto view = qobject_cast<View3DInventor*>(getMainWindow()->activeWindow());
-    if (view) {
-        // update the action group if needed
-        bool check = _pcAction->isChecked();
-        SoCamera* cam = view->getViewer()->getSoRenderManager()->getCamera();
-        bool mode = cam ? cam->getTypeId() == SoOrthographicCamera::getClassTypeId() : false;
-
-        if (mode != check) {
-            _pcAction->setChecked(mode);
-        }
-        return true;
-    }
-
-    return false;
-}
-
-Action* StdOrthographicCamera::createAction()
-{
-    Action* pcAction = Command::createAction();
-    pcAction->setCheckable(true);
-    return pcAction;
-}
-
-DEF_STD_CMD_AC(StdPerspectiveCamera)
-
-StdPerspectiveCamera::StdPerspectiveCamera()
-    : Command("Std_PerspectiveCamera")
-{
-    sGroup = "Standard-View";
-    sMenuText = QT_TR_NOOP("Perspective View");
-    sToolTipText = QT_TR_NOOP("Switches to perspective view mode");
-    sWhatsThis = "Std_PerspectiveCamera";
-    sStatusTip = sToolTipText;
-    sPixmap = "view-perspective";
-    sAccel = "V, P";
-    eType = Alter3DView;
-}
-
-void StdPerspectiveCamera::activated(int iMsg)
-{
-    if (iMsg == 1) {
-        auto view = qobject_cast<View3DInventor*>(getMainWindow()->activeWindow());
-        SoCamera* cam = view->getViewer()->getSoRenderManager()->getCamera();
-        if (!cam || cam->getTypeId() != SoPerspectiveCamera::getClassTypeId()) {
-
-            doCommand(Command::Gui, "Gui.activeDocument().activeView().setCameraType(\"Perspective\")");
-        }
-    }
-}
-
-bool StdPerspectiveCamera::isActive()
-{
-    auto view = qobject_cast<View3DInventor*>(getMainWindow()->activeWindow());
-    if (view) {
-        // update the action group if needed
-        bool check = _pcAction->isChecked();
-        SoCamera* cam = view->getViewer()->getSoRenderManager()->getCamera();
-        bool mode = cam ? cam->getTypeId() == SoPerspectiveCamera::getClassTypeId() : false;
-
-        if (mode != check) {
-            _pcAction->setChecked(mode);
-        }
-
-        return true;
-    }
-
-    return false;
-}
-
-Action* StdPerspectiveCamera::createAction()
-{
-    Action* pcAction = Command::createAction();
-    pcAction->setCheckable(true);
-    return pcAction;
-}
-
-//===========================================================================
-
-// The two commands below are provided for convenience so that they can be bound
-// to a button of a spacemouse
-
-//===========================================================================
-// Std_ViewSaveCamera
-//===========================================================================
-
-DEF_3DV_CMD(StdCmdViewSaveCamera)
-
-StdCmdViewSaveCamera::StdCmdViewSaveCamera()
-    : Command("Std_ViewSaveCamera")
-{
-    sGroup = "Standard-View";
-    sMenuText = QT_TR_NOOP("Save Current Camera");
-    sToolTipText = QT_TR_NOOP("Saves the current camera settings");
-    sStatusTip = sToolTipText;
-    sWhatsThis = "Std_ViewSaveCamera";
-    eType = Alter3DView;
-}
-
-void StdCmdViewSaveCamera::activated(int iMsg)
-{
-    Q_UNUSED(iMsg);
-
-    auto view = qobject_cast<Gui::View3DInventor*>(Gui::getMainWindow()->activeWindow());
-    if (view) {
-        view->getViewer()->saveHomePosition();
-    }
-}
-
-//===========================================================================
-// Std_ViewRestoreCamera
-//===========================================================================
-DEF_3DV_CMD(StdCmdViewRestoreCamera)
-
-StdCmdViewRestoreCamera::StdCmdViewRestoreCamera()
-    : Command("Std_ViewRestoreCamera")
-{
-    sGroup = "Standard-View";
-    sMenuText = QT_TR_NOOP("Restore Saved Camera");
-    sToolTipText = QT_TR_NOOP("Restores the saved camera settings");
-    sStatusTip = sToolTipText;
-    sWhatsThis = "Std_ViewRestoreCamera";
-    eType = Alter3DView;
-}
-
-void StdCmdViewRestoreCamera::activated(int iMsg)
-{
-    Q_UNUSED(iMsg);
-
-    auto view = qobject_cast<Gui::View3DInventor*>(Gui::getMainWindow()->activeWindow());
-    if (view) {
-        view->getViewer()->resetToHomePosition();
-    }
-}
-
-//===========================================================================
-// Std_FreezeViews
-//===========================================================================
-class StdCmdFreezeViews: public Gui::Command
-{
-public:
-    StdCmdFreezeViews();
-    ~StdCmdFreezeViews() override = default;
-    const char* className() const override
-    {
-        return "StdCmdFreezeViews";
-    }
-
-    void setShortcut(const QString&) override;
-    QString getShortcut() const override;
-
-protected:
-    void activated(int iMsg) override;
-    bool isActive() override;
-    Action* createAction() override;
-    void languageChange() override;
-
-private:
-    void onSaveViews();
-    void onRestoreViews();
-
-private:
-    const int maxViews {50};
-    int savedViews {0};
-    int offset {0};
-    QAction* saveView {nullptr};
-    QAction* freezeView {nullptr};
-    QAction* clearView {nullptr};
-    QAction* separator {nullptr};
-};
-
-StdCmdFreezeViews::StdCmdFreezeViews()
-    : Command("Std_FreezeViews")
-{
-    sGroup = "Standard-View";
-    sMenuText = QT_TR_NOOP("F&reeze Display");
-    sToolTipText = QT_TR_NOOP("Freezes the current view position");
-    sWhatsThis = "Std_FreezeViews";
-    sStatusTip = sToolTipText;
-    sAccel = "Shift+F";
-    eType = Alter3DView;
-}
-
-Action* StdCmdFreezeViews::createAction()
-{
-    auto pcAction = new ActionGroup(this, getMainWindow());
-    pcAction->setDropDownMenu(true);
-    applyCommandData(this->className(), pcAction);
-
-    // add the action items
-    saveView = pcAction->addAction(QObject::tr("&Save Views…"));
-    saveView->setWhatsThis(QString::fromLatin1(getWhatsThis()));
-    QAction* loadView = pcAction->addAction(QObject::tr("&Load Views…"));
-    loadView->setWhatsThis(QString::fromLatin1(getWhatsThis()));
-    pcAction->addAction(QStringLiteral(""))->setSeparator(true);
-    freezeView = pcAction->addAction(QObject::tr("F&reeze View"));
-    freezeView->setShortcut(QString::fromLatin1(getAccel()));
-    freezeView->setWhatsThis(QString::fromLatin1(getWhatsThis()));
-    clearView = pcAction->addAction(QObject::tr("&Clear Views"));
-    clearView->setWhatsThis(QString::fromLatin1(getWhatsThis()));
-    separator = pcAction->addAction(QStringLiteral(""));
-    separator->setSeparator(true);
-    offset = pcAction->actions().count();
-
-    // allow up to 50 views
-    for (int i = 0; i < maxViews; i++) {
-        pcAction->addAction(QStringLiteral(""))->setVisible(false);
-    }
-
-    return pcAction;
-}
-
-void StdCmdFreezeViews::setShortcut(const QString& shortcut)
-{
-    if (freezeView) {
-        freezeView->setShortcut(shortcut);
-    }
-}
-
-QString StdCmdFreezeViews::getShortcut() const
-{
-    if (freezeView) {
-        return freezeView->shortcut().toString();
-    }
-    return Command::getShortcut();
-}
-
-void StdCmdFreezeViews::activated(int iMsg)
-{
-    auto pcAction = qobject_cast<ActionGroup*>(_pcAction);
-
-    if (iMsg == 0) {
-        onSaveViews();
-    }
-    else if (iMsg == 1) {
-        onRestoreViews();
-    }
-    else if (iMsg == 3) {
-        // Create a new view
-        const char* ppReturn = nullptr;
-        getGuiApplication()->sendMsgToActiveView("GetCamera", &ppReturn);
-
-        QList<QAction*> acts = pcAction->actions();
-        int index = 1;
-        for (QList<QAction*>::Iterator it = acts.begin() + offset; it != acts.end(); ++it, index++) {
-            if (!(*it)->isVisible()) {
-                savedViews++;
-                QString viewnr = QString(QObject::tr("Restore view &%1")).arg(index);
-                (*it)->setText(viewnr);
-                (*it)->setToolTip(QString::fromLatin1(ppReturn));
-                (*it)->setVisible(true);
-                if (index < 10) {
-                    (*it)->setShortcut(QKeySequence(QStringLiteral("CTRL+%1").arg(index)));
-                }
-                break;
-            }
-        }
-    }
-    else if (iMsg == 4) {
-        savedViews = 0;
-        QList<QAction*> acts = pcAction->actions();
-        for (QList<QAction*>::Iterator it = acts.begin() + offset; it != acts.end(); ++it) {
-            (*it)->setVisible(false);
-        }
-    }
-    else if (iMsg >= offset) {
-        // Activate a view
-        QList<QAction*> acts = pcAction->actions();
-        QString data = acts[iMsg]->toolTip();
-        QString send = QStringLiteral("SetCamera %1").arg(data);
-        getGuiApplication()->sendMsgToActiveView(send.toLatin1());
-    }
-}
-
-void StdCmdFreezeViews::onSaveViews()
-{
-    // Save the views to an XML file
-    QString fn = FileDialog::getSaveFileName(
-        getMainWindow(),
-        QObject::tr("Save frozen views"),
-        QString(),
-        QStringLiteral("%1 (*.cam)").arg(QObject::tr("Frozen views"))
-    );
-    if (fn.isEmpty()) {
-        return;
-    }
-    QFile file(fn);
-    if (file.open(QFile::WriteOnly)) {
-        QTextStream str(&file);
-        auto pcAction = qobject_cast<ActionGroup*>(_pcAction);
-        QList<QAction*> acts = pcAction->actions();
-        str << "<?xml version='1.0' encoding='utf-8'?>\n"
-            << "<FrozenViews SchemaVersion=\"1\">\n";
-        str << "  <Views Count=\"" << savedViews << "\">\n";
-
-        for (QList<QAction*>::Iterator it = acts.begin() + offset; it != acts.end(); ++it) {
-            if (!(*it)->isVisible()) {
-                break;
-            }
-            QString data = (*it)->toolTip();
-
-            // remove the first line because it's a comment like '#Inventor V2.1 ascii'
-            QString viewPos;
-            if (!data.isEmpty()) {
-                QStringList lines = data.split(QStringLiteral("\n"));
-                if (lines.size() > 1) {
-                    lines.pop_front();
-                }
-                viewPos = lines.join(QStringLiteral(" "));
-            }
-
-            str << "    <Camera settings=\"" << viewPos.toLatin1().constData() << "\"/>\n";
-        }
-
-        str << "  </Views>\n";
-        str << "</FrozenViews>\n";
-    }
-}
-
-void StdCmdFreezeViews::onRestoreViews()
-{
-    // Should we clear the already saved views
-    if (savedViews > 0) {
-        auto ret = QMessageBox::question(
-            getMainWindow(),
-            QObject::tr("Restore views"),
-            QObject::tr(
-                "Importing the restored views would clear the already stored views.\n"
-                "Continue?"
-            ),
-            QMessageBox::Yes | QMessageBox::No,
-            QMessageBox::Yes
-        );
-        if (ret != QMessageBox::Yes) {
-            return;
-        }
-    }
-
-    // Restore the views from an XML file
-    QString fn = FileDialog::getOpenFileName(
-        getMainWindow(),
-        QObject::tr("Restore frozen views"),
-        QString(),
-        QStringLiteral("%1 (*.cam)").arg(QObject::tr("Frozen views"))
-    );
-    if (fn.isEmpty()) {
-        return;
-    }
-    QFile file(fn);
-    if (!file.open(QFile::ReadOnly)) {
-        QMessageBox::critical(
-            getMainWindow(),
-            QObject::tr("Restore views"),
-            QObject::tr("Cannot open file '%1'.").arg(fn)
-        );
-        return;
-    }
-
-    QDomDocument xmlDocument;
-
-#if QT_VERSION >= QT_VERSION_CHECK(6, 5, 0)
-    if (const auto result
-        = xmlDocument.setContent(&file, QDomDocument::ParseOption::UseNamespaceProcessing);
-        !result) {
-        std::cerr << "Parse error in XML content at line " << result.errorLine << ", column "
-                  << result.errorColumn << ": " << qPrintable(result.errorMessage) << std::endl;
-        return;
-    }
-#else
-    QString errorStr;
-    int errorLine;
-    int errorColumn;
-
-    // evaluate the XML content
-    if (!xmlDocument.setContent(&file, true, &errorStr, &errorLine, &errorColumn)) {
-        std::cerr << "Parse error in XML content at line " << errorLine << ", column "
-                  << errorColumn << ": " << (const char*)errorStr.toLatin1() << std::endl;
-        return;
-    }
-#endif
-
-    // get the root element
-    QDomElement root = xmlDocument.documentElement();
-    if (root.tagName() != QLatin1String("FrozenViews")) {
-        std::cerr << "Unexpected XML structure" << std::endl;
-        return;
-    }
-
-    bool ok;
-    int scheme = root.attribute(QStringLiteral("SchemaVersion")).toInt(&ok);
-    if (!ok) {
-        return;
-    }
-    // SchemeVersion "1"
-    if (scheme == 1) {
-        // read the views, ignore the attribute 'Count'
-        QDomElement child = root.firstChildElement(QStringLiteral("Views"));
-        QDomElement views = child.firstChildElement(QStringLiteral("Camera"));
-        QStringList cameras;
-        while (!views.isNull()) {
-            QString setting = views.attribute(QStringLiteral("settings"));
-            cameras << setting;
-            views = views.nextSiblingElement(QStringLiteral("Camera"));
-        }
-
-        // use this rather than the attribute 'Count' because it could be
-        // changed from outside
-        int ct = cameras.count();
-        auto pcAction = qobject_cast<ActionGroup*>(_pcAction);
-        QList<QAction*> acts = pcAction->actions();
-
-        int numRestoredViews = std::min<int>(ct, acts.size() - offset);
-        savedViews = numRestoredViews;
-
-        if (numRestoredViews > 0) {
-            separator->setVisible(true);
-        }
-        for (int i = 0; i < numRestoredViews; i++) {
-            QString setting = cameras[i];
-            QString viewnr = QString(QObject::tr("Restore view &%1")).arg(i + 1);
-            acts[i + offset]->setText(viewnr);
-            acts[i + offset]->setToolTip(setting);
-            acts[i + offset]->setVisible(true);
-            if (i < 9) {
-                acts[i + offset]->setShortcut(QKeySequence(QStringLiteral("CTRL+%1").arg(i + 1)));
-            }
-        }
-
-        // if less views than actions
-        for (int index = numRestoredViews + offset; index < acts.count(); index++) {
-            acts[index]->setVisible(false);
-        }
-    }
-}
-
-bool StdCmdFreezeViews::isActive()
-{
-    auto view = qobject_cast<View3DInventor*>(getMainWindow()->activeWindow());
-    if (view) {
-        saveView->setEnabled(savedViews > 0);
-        freezeView->setEnabled(savedViews < maxViews);
-        clearView->setEnabled(savedViews > 0);
-        separator->setVisible(savedViews > 0);
-        return true;
-    }
-    else {
-        separator->setVisible(savedViews > 0);
-    }
-
-    return false;
-}
-
-void StdCmdFreezeViews::languageChange()
-{
-    Command::languageChange();
-
-    if (!_pcAction) {
-        return;
-    }
-    auto pcAction = qobject_cast<ActionGroup*>(_pcAction);
-    QList<QAction*> acts = pcAction->actions();
-    acts[0]->setText(QObject::tr("&Save Views…"));
-    acts[1]->setText(QObject::tr("&Load Views…"));
-    acts[3]->setText(QObject::tr("F&reeze View"));
-    acts[4]->setText(QObject::tr("&Clear Views"));
-    int index = 1;
-    for (QList<QAction*>::Iterator it = acts.begin() + 5; it != acts.end(); ++it, index++) {
-        if ((*it)->isVisible()) {
-            QString viewnr = QString(QObject::tr("Restore View &%1")).arg(index);
-            (*it)->setText(viewnr);
-        }
-    }
-}
-
-
-//===========================================================================
-// Std_ToggleClipPlane
-//===========================================================================
-
-DEF_STD_CMD_AC(StdCmdToggleClipPlane)
-
-StdCmdToggleClipPlane::StdCmdToggleClipPlane()
-    : Command("Std_ToggleClipPlane")
-{
-    sGroup = "Standard-View";
-    sMenuText = QT_TR_NOOP("Clippin&g View");
-    sToolTipText = QT_TR_NOOP("Toggles clipping of the active view");
-    sWhatsThis = "Std_ToggleClipPlane";
-    sStatusTip = sToolTipText;
-    sPixmap = "Std_ToggleClipPlane";
-    eType = Alter3DView;
-}
-
-Action* StdCmdToggleClipPlane::createAction()
-{
-    Action* pcAction = Command::createAction();
-    return pcAction;
-}
-
-void StdCmdToggleClipPlane::activated(int iMsg)
-{
-    Q_UNUSED(iMsg);
-    static QPointer<Gui::Dialog::Clipping> clipping = nullptr;
-    if (!clipping) {
-        auto view = qobject_cast<View3DInventor*>(getMainWindow()->activeWindow());
-        if (view) {
-            clipping = Gui::Dialog::Clipping::makeDockWidget(view);
-        }
-    }
-}
-
-bool StdCmdToggleClipPlane::isActive()
-{
-    auto view = qobject_cast<View3DInventor*>(getMainWindow()->activeWindow());
-    return view ? true : false;
-}
-
-//===========================================================================
-// StdCmdDrawStyle
-//===========================================================================
-class StdCmdDrawStyle: public Gui::Command
-{
-public:
-    StdCmdDrawStyle();
-    ~StdCmdDrawStyle() override = default;
-    void languageChange() override;
-    const char* className() const override
-    {
-        return "StdCmdDrawStyle";
-    }
-    void updateIcon(const Gui::MDIView* view);
-
-protected:
-    void activated(int iMsg) override;
-    bool isActive() override;
-    Gui::Action* createAction() override;
-};
-
-StdCmdDrawStyle::StdCmdDrawStyle()
-    : Command("Std_DrawStyle")
-{
-    sGroup = "Standard-View";
-    sMenuText = QT_TR_NOOP("&Draw Style");
-    sToolTipText = QT_TR_NOOP("Changes the draw style of the objects");
-    sStatusTip = sToolTipText;
-    sWhatsThis = "Std_DrawStyle";
-    sPixmap = "DrawStyleAsIs";
-    eType = Alter3DView;
-
-    this->getGuiApplication()->signalActivateView.connect([this](auto view) {
-        this->updateIcon(view);
-    });
-}
-
-Gui::Action* StdCmdDrawStyle::createAction()
-{
-    auto pcAction = new Gui::ActionGroup(this, Gui::getMainWindow());
-    pcAction->setDropDownMenu(true);
-    pcAction->setIsMode(true);
-    applyCommandData(this->className(), pcAction);
-
-    QAction* a0 = pcAction->addAction(QString());
-    a0->setCheckable(true);
-    a0->setIcon(BitmapFactory().iconFromTheme("DrawStyleAsIs"));
-    a0->setChecked(true);
-    a0->setObjectName(QStringLiteral("Std_DrawStyleAsIs"));
-    a0->setShortcut(QKeySequence(QStringLiteral("V,1")));
-    a0->setWhatsThis(QString::fromLatin1(getWhatsThis()));
-    QAction* a1 = pcAction->addAction(QString());
-    a1->setCheckable(true);
-    a1->setIcon(BitmapFactory().iconFromTheme("DrawStylePoints"));
-    a1->setObjectName(QStringLiteral("Std_DrawStylePoints"));
-    a1->setShortcut(QKeySequence(QStringLiteral("V,2")));
-    a1->setWhatsThis(QString::fromLatin1(getWhatsThis()));
-    QAction* a2 = pcAction->addAction(QString());
-    a2->setCheckable(true);
-    a2->setIcon(BitmapFactory().iconFromTheme("DrawStyleWireFrame"));
-    a2->setObjectName(QStringLiteral("Std_DrawStyleWireframe"));
-    a2->setShortcut(QKeySequence(QStringLiteral("V,3")));
-    a2->setWhatsThis(QString::fromLatin1(getWhatsThis()));
-    QAction* a3 = pcAction->addAction(QString());
-    a3->setCheckable(true);
-    a3->setIcon(BitmapFactory().iconFromTheme("DrawStyleHiddenLine"));
-    a3->setObjectName(QStringLiteral("Std_DrawStyleHiddenLine"));
-    a3->setShortcut(QKeySequence(QStringLiteral("V,4")));
-    a3->setWhatsThis(QString::fromLatin1(getWhatsThis()));
-    QAction* a4 = pcAction->addAction(QString());
-    a4->setCheckable(true);
-    a4->setIcon(BitmapFactory().iconFromTheme("DrawStyleNoShading"));
-    a4->setObjectName(QStringLiteral("Std_DrawStyleNoShading"));
-    a4->setShortcut(QKeySequence(QStringLiteral("V,5")));
-    a4->setWhatsThis(QString::fromLatin1(getWhatsThis()));
-    QAction* a5 = pcAction->addAction(QString());
-    a5->setCheckable(true);
-    a5->setIcon(BitmapFactory().iconFromTheme("DrawStyleShaded"));
-    a5->setObjectName(QStringLiteral("Std_DrawStyleShaded"));
-    a5->setShortcut(QKeySequence(QStringLiteral("V,6")));
-    a5->setWhatsThis(QString::fromLatin1(getWhatsThis()));
-    QAction* a6 = pcAction->addAction(QString());
-    a6->setCheckable(true);
-    a6->setIcon(BitmapFactory().iconFromTheme("DrawStyleFlatLines"));
-    a6->setObjectName(QStringLiteral("Std_DrawStyleFlatLines"));
-    a6->setShortcut(QKeySequence(QStringLiteral("V,7")));
-    a6->setWhatsThis(QString::fromLatin1(getWhatsThis()));
-
-    pcAction->setIcon(a0->icon());
-
-    _pcAction = pcAction;
-    languageChange();
-    return pcAction;
-}
-
-void StdCmdDrawStyle::languageChange()
-{
-    Command::languageChange();
-
-    if (!_pcAction) {
-        return;
-    }
-    auto pcAction = qobject_cast<Gui::ActionGroup*>(_pcAction);
-    QList<QAction*> a = pcAction->actions();
-
-    a[0]->setText(QCoreApplication::translate("Std_DrawStyle", "&1 As is"));
-    a[0]->setToolTip(QCoreApplication::translate("Std_DrawStyle", "Normal mode"));
-
-    a[1]->setText(QCoreApplication::translate("Std_DrawStyle", "&2 Points"));
-    a[1]->setToolTip(QCoreApplication::translate("Std_DrawStyle", "Points mode"));
-
-    a[2]->setText(QCoreApplication::translate("Std_DrawStyle", "&3 Wireframe"));
-    a[2]->setToolTip(QCoreApplication::translate("Std_DrawStyle", "Wireframe mode"));
-
-    a[3]->setText(QCoreApplication::translate("Std_DrawStyle", "&4 Hidden line"));
-    a[3]->setToolTip(QCoreApplication::translate("Std_DrawStyle", "Hidden line mode"));
-
-    a[4]->setText(QCoreApplication::translate("Std_DrawStyle", "&5 No shading"));
-    a[4]->setToolTip(QCoreApplication::translate("Std_DrawStyle", "No shading mode"));
-
-    a[5]->setText(QCoreApplication::translate("Std_DrawStyle", "&6 Shaded"));
-    a[5]->setToolTip(QCoreApplication::translate("Std_DrawStyle", "Shaded mode"));
-
-    a[6]->setText(QCoreApplication::translate("Std_DrawStyle", "&7 Flat lines"));
-    a[6]->setToolTip(QCoreApplication::translate("Std_DrawStyle", "Flat lines mode"));
-}
-
-void StdCmdDrawStyle::updateIcon(const MDIView* view)
-{
-    const auto view3d = dynamic_cast<const Gui::View3DInventor*>(view);
-    if (!view3d) {
-        return;
-    }
-    Gui::View3DInventorViewer* viewer = view3d->getViewer();
-    if (!viewer) {
-        return;
-    }
-    std::string mode(viewer->getOverrideMode());
-    auto actionGroup = dynamic_cast<Gui::ActionGroup*>(_pcAction);
-    if (!actionGroup) {
-        return;
-    }
-
-    if (mode == "Point") {
-        actionGroup->setCheckedAction(1);
-        return;
-    }
-    if (mode == "Wireframe") {
-        actionGroup->setCheckedAction(2);
-        return;
-    }
-    if (mode == "Hidden Line") {
-        actionGroup->setCheckedAction(3);
-        return;
-    }
-    if (mode == "No shading") {
-        actionGroup->setCheckedAction(4);
-        return;
-    }
-    if (mode == "Shaded") {
-        actionGroup->setCheckedAction(5);
-        return;
-    }
-    if (mode == "Flat Lines") {
-        actionGroup->setCheckedAction(6);
-        return;
-    }
-    actionGroup->setCheckedAction(0);
-}
-
-void StdCmdDrawStyle::activated(int iMsg)
-{
-    Gui::Document* doc = this->getActiveGuiDocument();
-    std::list<MDIView*> views = doc->getMDIViews();
-    std::list<MDIView*>::iterator viewIt;
-    bool oneChangedSignal(false);
-    for (viewIt = views.begin(); viewIt != views.end(); ++viewIt) {
-        auto view = qobject_cast<View3DInventor*>(*viewIt);
-        if (view) {
-            View3DInventorViewer* viewer;
-            viewer = view->getViewer();
-            if (viewer) {
-                switch (iMsg) {
-                    case 1:
-                        (oneChangedSignal) ? viewer->updateOverrideMode("Point")
-                                           : viewer->setOverrideMode("Point");
-                        break;
-                    case 2:
-                        (oneChangedSignal) ? viewer->updateOverrideMode("Wireframe")
-                                           : viewer->setOverrideMode("Wireframe");
-                        break;
-                    case 3:
-                        (oneChangedSignal) ? viewer->updateOverrideMode("Hidden Line")
-                                           : viewer->setOverrideMode("Hidden Line");
-                        break;
-                    case 4:
-                        (oneChangedSignal) ? viewer->updateOverrideMode("No Shading")
-                                           : viewer->setOverrideMode("No Shading");
-                        break;
-                    case 5:
-                        (oneChangedSignal) ? viewer->updateOverrideMode("Shaded")
-                                           : viewer->setOverrideMode("Shaded");
-                        break;
-                    case 6:
-                        (oneChangedSignal) ? viewer->updateOverrideMode("Flat Lines")
-                                           : viewer->setOverrideMode("Flat Lines");
-                        break;
-                    default:
-                        (oneChangedSignal) ? viewer->updateOverrideMode("As Is")
-                                           : viewer->setOverrideMode("As Is");
-                        break;
-                }
-                oneChangedSignal = true;
-            }
-        }
-    }
-}
-
-bool StdCmdDrawStyle::isActive()
-{
-    return Gui::Application::Instance->activeDocument();
-}
-
-//===========================================================================
-// Std_ToggleVisibility
-//===========================================================================
-DEF_STD_CMD_A(StdCmdToggleVisibility)
-
-StdCmdToggleVisibility::StdCmdToggleVisibility()
-    : Command("Std_ToggleVisibility")
-{
-    sGroup = "Standard-View";
-    sMenuText = QT_TR_NOOP("Toggle &Visibility");
-    sToolTipText = QT_TR_NOOP("Toggles the visibility of the selection");
-    sStatusTip = sToolTipText;
-    sWhatsThis = "Std_ToggleVisibility";
-    sPixmap = "Std_ToggleVisibility";
-    sAccel = "Space";
-    eType = Alter3DView;
-}
-
-
-void StdCmdToggleVisibility::activated(int iMsg)
-{
-    Q_UNUSED(iMsg);
-    TransactionView transaction(
-        getActiveGuiDocument(),
-        QT_TRANSLATE_NOOP("Command", "Toggle Visibility")
-    );
-    Selection().setVisible(SelectionSingleton::VisToggle);
-}
-
-bool StdCmdToggleVisibility::isActive()
-{
-    return (Gui::Selection().size() != 0);
-}
-
-//===========================================================================
-// Std_ToggleTransparency
-//===========================================================================
-DEF_STD_CMD_A(StdCmdToggleTransparency)
-
-StdCmdToggleTransparency::StdCmdToggleTransparency()
-    : Command("Std_ToggleTransparency")
-{
-    sGroup = "Standard-View";
-    sMenuText = QT_TR_NOOP("Toggle Transparenc&y");
-    static std::string toolTip = std::string("<p>")
-        + QT_TR_NOOP("Toggles the transparency of the selected objects. Transparency "
-                     "can be fine-tuned in the appearance task dialog")
-        + "</p>";
-    sToolTipText = toolTip.c_str();
-    sStatusTip = sToolTipText;
-    sWhatsThis = "Std_ToggleTransparency";
-    sPixmap = "Std_ToggleTransparency";
-    sAccel = "V,T";
-    eType = Alter3DView;
-}
-
-void StdCmdToggleTransparency::activated(int iMsg)
-{
-    Q_UNUSED(iMsg);
-    getActiveGuiDocument()->openCommand(QT_TRANSLATE_NOOP("Command", "Toggle Transparency"));
-
-    std::vector<Gui::SelectionSingleton::SelObj> sels = Gui::Selection().getCompleteSelection();
-
-    std::vector<Gui::ViewProvider*> viewsToToggle = {};
-
-    for (Gui::SelectionSingleton::SelObj& sel : sels) {
-        App::DocumentObject* obj = sel.pObject;
-        if (!obj) {
-            continue;
-        }
-
-        bool isGroup = dynamic_cast<App::Part*>(obj) || dynamic_cast<App::LinkGroup*>(obj)
-            || dynamic_cast<App::DocumentObjectGroup*>(obj);
-
-        auto addObjects = [](App::DocumentObject* obj, std::vector<Gui::ViewProvider*>& views) {
-            App::Document* doc = obj->getDocument();
-            Gui::ViewProvider* view = Application::Instance->getDocument(doc)->getViewProvider(obj);
-            App::Property* prop = view->getPropertyByName("Transparency");
-            if (prop && prop->isDerivedFrom<App::PropertyInteger>()) {
-                // To prevent toggling the tip of a PD body (see #11353), we check if the parent has
-                // a Tip prop.
-                const std::vector<App::DocumentObject*> parents = obj->getInList();
-                if (!parents.empty()) {
-                    App::Document* parentDoc = parents[0]->getDocument();
-                    Gui::ViewProvider* parentView
-                        = Application::Instance->getDocument(parentDoc)->getViewProvider(parents[0]);
-                    App::Property* parentProp = parents[0]->getPropertyByName("Tip");
-                    if (parentProp) {
-                        // Make sure it has a transparency prop too
-                        parentProp = parentView->getPropertyByName("Transparency");
-                        if (parentProp && parentProp->isDerivedFrom<App::PropertyInteger>()) {
-                            view = parentView;
-                        }
-                    }
-                }
-
-                if (std::ranges::find(views, view) == views.end()) {
-                    views.push_back(view);
-                }
-            }
-        };
-
-        if (isGroup) {
-            for (App::DocumentObject* subobj : obj->getOutListRecursive()) {
-                addObjects(subobj, viewsToToggle);
-            }
-        }
-        else {
-            addObjects(obj, viewsToToggle);
-        }
-    }
-
-    bool oneTransparent = false;
-    for (auto* view : viewsToToggle) {
-        App::Property* prop = view->getPropertyByName("Transparency");
-        if (prop && prop->isDerivedFrom<App::PropertyInteger>()) {
-            auto* transparencyProp = dynamic_cast<App::PropertyInteger*>(prop);
-            int transparency = transparencyProp->getValue();
-            if (transparency != 0) {
-                oneTransparent = true;
-            }
-        }
-    }
-
-    auto hGrp = App::GetApplication().GetParameterGroupByPath(
-        "User parameter:BaseApp/Preferences/View"
-    );
-    int userTransparency = hGrp->GetInt("ToggleTransparency", 70);
-
-    int transparency = oneTransparent ? 0 : userTransparency;
-
-    for (auto* view : viewsToToggle) {
-        App::Property* prop = view->getPropertyByName("Transparency");
-        if (prop && prop->isDerivedFrom<App::PropertyInteger>()) {
-            auto* transparencyProp = dynamic_cast<App::PropertyInteger*>(prop);
-            transparencyProp->setValue(transparency);
-        }
-    }
-
-    getActiveGuiDocument()->commitCommand();
-}
-
-bool StdCmdToggleTransparency::isActive()
-{
-    return (Gui::Selection().size() != 0);
-}
-
-//===========================================================================
-// Std_ToggleSelectability
-//===========================================================================
-DEF_STD_CMD_A(StdCmdToggleSelectability)
-
-StdCmdToggleSelectability::StdCmdToggleSelectability()
-    : Command("Std_ToggleSelectability")
-{
-    sGroup = "Standard-View";
-    sMenuText = QT_TR_NOOP("Toggle Se&lectability");
-    sToolTipText = QT_TR_NOOP("Toggles the property of the objects to get selected in the 3D view");
-    sStatusTip = sToolTipText;
-    sWhatsThis = "Std_ToggleSelectability";
-    sPixmap = "view-unselectable";
-    eType = Alter3DView;
-}
-
-void StdCmdToggleSelectability::activated(int iMsg)
-{
-    Q_UNUSED(iMsg);
-    // go through all documents
-    const std::vector<App::Document*> docs = App::GetApplication().getDocuments();
-    for (const auto& doc : docs) {
-        Document* pcDoc = Application::Instance->getDocument(doc);
-        std::vector<App::DocumentObject*> sel
-            = Selection().getObjectsOfType(App::DocumentObject::getClassTypeId(), doc->getName());
-
-        if (sel.empty()) {
-            continue;
-        }
-
-        TransactionView transaction(pcDoc, QT_TRANSLATE_NOOP("Command", "Toggle Selectability"));
-
-        for (const auto& ft : sel) {
-            ViewProvider* pr = pcDoc->getViewProviderByName(ft->getNameInDocument());
-            if (pr && pr->isDerivedFrom<ViewProviderGeometryObject>()) {
-                if (static_cast<ViewProviderGeometryObject*>(pr)->Selectable.getValue()) {
-                    doCommand(
-                        Gui,
-                        "Gui.getDocument(\"%s\").getObject(\"%s\").Selectable=False",
-                        doc->getName(),
-                        ft->getNameInDocument()
-                    );
-                }
-                else {
-                    doCommand(
-                        Gui,
-                        "Gui.getDocument(\"%s\").getObject(\"%s\").Selectable=True",
-                        doc->getName(),
-                        ft->getNameInDocument()
-                    );
-                }
-            }
-        }
-    }
-}
-
-bool StdCmdToggleSelectability::isActive()
-{
-    return (Gui::Selection().size() != 0);
-}
-
-//===========================================================================
-// Std_ShowSelection
-//===========================================================================
-DEF_STD_CMD_A(StdCmdShowSelection)
-
-StdCmdShowSelection::StdCmdShowSelection()
-    : Command("Std_ShowSelection")
-{
-    sGroup = "Standard-View";
-    sMenuText = QT_TR_NOOP("Sho&w Selection");
-    sToolTipText = QT_TR_NOOP("Shows all selected objects");
-    sStatusTip = sToolTipText;
-    sWhatsThis = "Std_ShowSelection";
-    sPixmap = "Std_ShowSelection";
-    eType = Alter3DView;
-}
-
-void StdCmdShowSelection::activated(int iMsg)
-{
-    Q_UNUSED(iMsg);
-    Selection().setVisible(SelectionSingleton::VisShow);
-}
-
-bool StdCmdShowSelection::isActive()
-{
-    return (Gui::Selection().size() != 0);
-}
-
-//===========================================================================
-// Std_HideSelection
-//===========================================================================
-DEF_STD_CMD_A(StdCmdHideSelection)
-
-StdCmdHideSelection::StdCmdHideSelection()
-    : Command("Std_HideSelection")
-{
-    sGroup = "Standard-View";
-    sMenuText = QT_TR_NOOP("&Hide Selection");
-    sToolTipText = QT_TR_NOOP("Hides all selected objects");
-    sStatusTip = sToolTipText;
-    sWhatsThis = "Std_HideSelection";
-    sPixmap = "Std_HideSelection";
-    eType = Alter3DView;
-}
-
-void StdCmdHideSelection::activated(int iMsg)
-{
-    Q_UNUSED(iMsg);
-    Selection().setVisible(SelectionSingleton::VisHide);
-}
-
-bool StdCmdHideSelection::isActive()
-{
-    return (Gui::Selection().size() != 0);
-}
-
-//===========================================================================
-// Std_SelectVisibleObjects
-//===========================================================================
-DEF_STD_CMD_A(StdCmdSelectVisibleObjects)
-
-StdCmdSelectVisibleObjects::StdCmdSelectVisibleObjects()
-    : Command("Std_SelectVisibleObjects")
-{
-    sGroup = "Standard-View";
-    sMenuText = QT_TR_NOOP("&Select Visible Objects");
-    sToolTipText = QT_TR_NOOP("Selects all visible objects in the active document");
-    sStatusTip = sToolTipText;
-    sWhatsThis = "Std_SelectVisibleObjects";
-    sPixmap = "Std_SelectVisibleObjects";
-    eType = Alter3DView;
-}
-
-void StdCmdSelectVisibleObjects::activated(int iMsg)
-{
-    Q_UNUSED(iMsg);
-    // go through active document
-    Gui::Document* doc = Application::Instance->activeDocument();
-    App::Document* app = doc->getDocument();
-    const std::vector<App::DocumentObject*> obj = app->getObjectsOfType(
-        App::DocumentObject::getClassTypeId()
-    );
-
-    std::vector<App::DocumentObject*> visible;
-    visible.reserve(obj.size());
-    for (const auto& it : obj) {
-        if (doc->isShow(it->getNameInDocument())) {
-            visible.push_back(it);
-        }
-    }
-
-    SelectionSingleton& rSel = Selection();
-    rSel.setSelection(app->getName(), visible);
-}
-
-bool StdCmdSelectVisibleObjects::isActive()
-{
-    return App::GetApplication().getActiveDocument();
-}
-
-//===========================================================================
-// Std_ToggleObjects
-//===========================================================================
-DEF_STD_CMD_A(StdCmdToggleObjects)
-
-StdCmdToggleObjects::StdCmdToggleObjects()
-    : Command("Std_ToggleObjects")
-{
-    sGroup = "Standard-View";
-    sMenuText = QT_TR_NOOP("To&ggle All Objects");
-    sToolTipText = QT_TR_NOOP("Toggles the visibility of all objects in the active document");
-    sStatusTip = sToolTipText;
-    sWhatsThis = "Std_ToggleObjects";
-    sPixmap = "Std_ToggleObjects";
-    eType = Alter3DView;
-}
-
-void StdCmdToggleObjects::activated(int iMsg)
-{
-    Q_UNUSED(iMsg);
-    // go through active document
-    Gui::Document* doc = Application::Instance->activeDocument();
-    App::Document* app = doc->getDocument();
-    const std::vector<App::DocumentObject*> obj = app->getObjectsOfType(
-        App::DocumentObject::getClassTypeId()
-    );
-
-    for (const auto& it : obj) {
-        if (doc->isShow(it->getNameInDocument())) {
-            doCommand(
-                Gui,
-                "Gui.getDocument(\"%s\").getObject(\"%s\").Visibility=False",
-                app->getName(),
-                it->getNameInDocument()
-            );
-        }
-        else {
-            doCommand(
-                Gui,
-                "Gui.getDocument(\"%s\").getObject(\"%s\").Visibility=True",
-                app->getName(),
-                it->getNameInDocument()
-            );
-        }
-    }
-}
-
-bool StdCmdToggleObjects::isActive()
-{
-    return App::GetApplication().getActiveDocument();
-}
-
-//===========================================================================
-// Std_ShowObjects
-//===========================================================================
-DEF_STD_CMD_A(StdCmdShowObjects)
-
-StdCmdShowObjects::StdCmdShowObjects()
-    : Command("Std_ShowObjects")
-{
-    sGroup = "Standard-View";
-    sMenuText = QT_TR_NOOP("Show &All Objects");
-    sToolTipText = QT_TR_NOOP("Shows all objects in the document");
-    sStatusTip = sToolTipText;
-    sWhatsThis = "Std_ShowObjects";
-    sPixmap = "Std_ShowObjects";
-    eType = Alter3DView;
-}
-
-void StdCmdShowObjects::activated(int iMsg)
-{
-    Q_UNUSED(iMsg);
-    // go through active document
-    Gui::Document* doc = Application::Instance->activeDocument();
-    App::Document* app = doc->getDocument();
-    const std::vector<App::DocumentObject*> obj = app->getObjectsOfType(
-        App::DocumentObject::getClassTypeId()
-    );
-
-    for (const auto& it : obj) {
-        doCommand(
-            Gui,
-            "Gui.getDocument(\"%s\").getObject(\"%s\").Visibility=True",
-            app->getName(),
-            it->getNameInDocument()
-        );
-    }
-}
-
-bool StdCmdShowObjects::isActive()
-{
-    return App::GetApplication().getActiveDocument();
-}
-
-//===========================================================================
-// Std_HideObjects
-//===========================================================================
-DEF_STD_CMD_A(StdCmdHideObjects)
-
-StdCmdHideObjects::StdCmdHideObjects()
-    : Command("Std_HideObjects")
-{
-    sGroup = "Standard-View";
-    sMenuText = QT_TR_NOOP("Hide All &Objects");
-    sToolTipText = QT_TR_NOOP("Hides all objects in the document");
-    sStatusTip = sToolTipText;
-    sWhatsThis = "Std_HideObjects";
-    sPixmap = "Std_HideObjects";
-    eType = Alter3DView;
-}
-
-void StdCmdHideObjects::activated(int iMsg)
-{
-    Q_UNUSED(iMsg);
-    // go through active document
-    Gui::Document* doc = Application::Instance->activeDocument();
-    App::Document* app = doc->getDocument();
-    const std::vector<App::DocumentObject*> obj = app->getObjectsOfType(
-        App::DocumentObject::getClassTypeId()
-    );
-
-    for (const auto& it : obj) {
-        doCommand(
-            Gui,
-            "Gui.getDocument(\"%s\").getObject(\"%s\").Visibility=False",
-            app->getName(),
-            it->getNameInDocument()
-        );
-    }
-}
-
-bool StdCmdHideObjects::isActive()
-{
-    return App::GetApplication().getActiveDocument();
-}
-
-//===========================================================================
-// Std_ViewHome
-//===========================================================================
-DEF_3DV_CMD(StdCmdViewHome)
-
-StdCmdViewHome::StdCmdViewHome()
-    : Command("Std_ViewHome")
-{
-    sGroup = "Standard-View";
-    sMenuText = QT_TR_NOOP("&Home");
-    sToolTipText = QT_TR_NOOP("Sets the camera to the default home view");
-    sWhatsThis = "Std_ViewHome";
-    sStatusTip = sToolTipText;
-    sPixmap = "Std_ViewHome";
-    sAccel = "Home";
-    eType = Alter3DView;
-}
-
-void StdCmdViewHome::activated(int iMsg)
-{
-    Q_UNUSED(iMsg);
-
-    auto hGrp = App::GetApplication().GetParameterGroupByPath(
-        "User parameter:BaseApp/Preferences/View"
-    );
-    std::string default_view = hGrp->GetASCII("NewDocumentCameraOrientation", "Top");
-    doCommand(
-        Command::Gui,
-        "Gui.activeDocument().activeView().viewDefaultOrientation('%s',0)",
-        default_view.c_str()
-    );
-    doCommand(Command::Gui, "Gui.SendMsgToActiveView(\"ViewFit\")");
-}
-
-//===========================================================================
-// Std_ViewBottom
-//===========================================================================
-DEF_3DV_CMD(StdCmdViewBottom)
-
-StdCmdViewBottom::StdCmdViewBottom()
-    : Command("Std_ViewBottom")
-{
-    sGroup = "Standard-View";
-    sMenuText = QT_TR_NOOP("&5 Bottom");
-    sToolTipText = QT_TR_NOOP("Sets the camera to the bottom view");
-    sWhatsThis = "Std_ViewBottom";
-    sStatusTip = sToolTipText;
-    sPixmap = "view-bottom";
-    sAccel = "5";
-    eType = Alter3DView;
-}
-
-void StdCmdViewBottom::activated(int iMsg)
-{
-    Q_UNUSED(iMsg);
-    doCommand(Command::Gui, "Gui.activeDocument().activeView().viewBottom()");
-}
-
-//===========================================================================
-// Std_ViewFront
-//===========================================================================
-DEF_3DV_CMD(StdCmdViewFront)
-
-StdCmdViewFront::StdCmdViewFront()
-    : Command("Std_ViewFront")
-{
-    sGroup = "Standard-View";
-    sMenuText = QT_TR_NOOP("&1 Front");
-    sToolTipText = QT_TR_NOOP("Sets the camera to the front view");
-    sWhatsThis = "Std_ViewFront";
-    sStatusTip = sToolTipText;
-    sPixmap = "view-front";
-    sAccel = "1";
-    eType = Alter3DView;
-}
-
-void StdCmdViewFront::activated(int iMsg)
-{
-    Q_UNUSED(iMsg);
-    doCommand(Command::Gui, "Gui.activeDocument().activeView().viewFront()");
-}
-
-//===========================================================================
-// Std_ViewLeft
-//===========================================================================
-DEF_3DV_CMD(StdCmdViewLeft)
-
-StdCmdViewLeft::StdCmdViewLeft()
-    : Command("Std_ViewLeft")
-{
-    sGroup = "Standard-View";
-    sMenuText = QT_TR_NOOP("&6 Left");
-    sToolTipText = QT_TR_NOOP("Sets the camera to the left view");
-    sWhatsThis = "Std_ViewLeft";
-    sStatusTip = sToolTipText;
-    sPixmap = "view-left";
-    sAccel = "6";
-    eType = Alter3DView;
-}
-
-void StdCmdViewLeft::activated(int iMsg)
-{
-    Q_UNUSED(iMsg);
-    doCommand(Command::Gui, "Gui.activeDocument().activeView().viewLeft()");
-}
-
-//===========================================================================
-// Std_ViewRear
-//===========================================================================
-DEF_3DV_CMD(StdCmdViewRear)
-
-StdCmdViewRear::StdCmdViewRear()
-    : Command("Std_ViewRear")
-{
-    sGroup = "Standard-View";
-    sMenuText = QT_TR_NOOP("&4 Rear");
-    sToolTipText = QT_TR_NOOP("Sets the camera to the rear view");
-    sWhatsThis = "Std_ViewRear";
-    sStatusTip = sToolTipText;
-    sPixmap = "view-rear";
-    sAccel = "4";
-    eType = Alter3DView;
-}
-
-void StdCmdViewRear::activated(int iMsg)
-{
-    Q_UNUSED(iMsg);
-    doCommand(Command::Gui, "Gui.activeDocument().activeView().viewRear()");
-}
-
-//===========================================================================
-// Std_ViewRight
-//===========================================================================
-DEF_3DV_CMD(StdCmdViewRight)
-
-StdCmdViewRight::StdCmdViewRight()
-    : Command("Std_ViewRight")
-{
-    sGroup = "Standard-View";
-    sMenuText = QT_TR_NOOP("&3 Right");
-    sToolTipText = QT_TR_NOOP("Sets the camera to the right view");
-    sWhatsThis = "Std_ViewRight";
-    sStatusTip = sToolTipText;
-    sPixmap = "view-right";
-    sAccel = "3";
-    eType = Alter3DView;
-}
-
-void StdCmdViewRight::activated(int iMsg)
-{
-    Q_UNUSED(iMsg);
-    doCommand(Command::Gui, "Gui.activeDocument().activeView().viewRight()");
-}
-
-//===========================================================================
-// Std_ViewTop
-//===========================================================================
-DEF_3DV_CMD(StdCmdViewTop)
-
-StdCmdViewTop::StdCmdViewTop()
-    : Command("Std_ViewTop")
-{
-    sGroup = "Standard-View";
-    sMenuText = QT_TR_NOOP("&2 Top");
-    sToolTipText = QT_TR_NOOP("Sets the camera to the top view");
-    sWhatsThis = "Std_ViewTop";
-    sStatusTip = sToolTipText;
-    sPixmap = "view-top";
-    sAccel = "2";
-    eType = Alter3DView;
-}
-
-void StdCmdViewTop::activated(int iMsg)
-{
-    Q_UNUSED(iMsg);
-    doCommand(Command::Gui, "Gui.activeDocument().activeView().viewTop()");
-}
-
-
-//===========================================================================
-// Std_ViewIsometric
-//===========================================================================
-DEF_3DV_CMD(StdCmdViewIsometric)
-
-StdCmdViewIsometric::StdCmdViewIsometric()
-    : Command("Std_ViewIsometric")
-{
-    sGroup = "Standard-View";
-    sMenuText = QT_TR_NOOP("&Isometric");
-    sToolTipText = QT_TR_NOOP("Sets the camera to the isometric view");
-    sWhatsThis = "Std_ViewIsometric";
-    sStatusTip = sToolTipText;
-    sPixmap = "view-axonometric";
-    sAccel = "0";
-    eType = Alter3DView;
-}
-
-void StdCmdViewIsometric::activated(int iMsg)
-{
-    Q_UNUSED(iMsg);
-    doCommand(Command::Gui, "Gui.activeDocument().activeView().viewIsometric()");
-}
-
-//===========================================================================
-// Std_ViewDimetric
-//===========================================================================
-DEF_3DV_CMD(StdCmdViewDimetric)
-
-StdCmdViewDimetric::StdCmdViewDimetric()
-    : Command("Std_ViewDimetric")
-{
-    sGroup = "Standard-View";
-    sMenuText = QT_TR_NOOP("&Dimetric");
-    sToolTipText = QT_TR_NOOP("Sets the camera to the dimetric view");
-    sWhatsThis = "Std_ViewDimetric";
-    sStatusTip = sToolTipText;
-    sPixmap = "Std_ViewDimetric";
-    eType = Alter3DView;
-}
-
-void StdCmdViewDimetric::activated(int iMsg)
-{
-    Q_UNUSED(iMsg);
-    doCommand(Command::Gui, "Gui.activeDocument().activeView().viewDimetric()");
-}
-
-//===========================================================================
-// Std_ViewTrimetric
-//===========================================================================
-DEF_3DV_CMD(StdCmdViewTrimetric)
-
-StdCmdViewTrimetric::StdCmdViewTrimetric()
-    : Command("Std_ViewTrimetric")
-{
-    sGroup = "Standard-View";
-    sMenuText = QT_TR_NOOP("&Trimetric");
-    sToolTipText = QT_TR_NOOP("Sets the camera to the trimetric view");
-    sWhatsThis = "Std_ViewTrimetric";
-    sStatusTip = sToolTipText;
-    sPixmap = "Std_ViewTrimetric";
-    eType = Alter3DView;
-}
-
-void StdCmdViewTrimetric::activated(int iMsg)
-{
-    Q_UNUSED(iMsg);
-    doCommand(Command::Gui, "Gui.activeDocument().activeView().viewTrimetric()");
-}
-
-//===========================================================================
-// Std_ViewRotateLeft
-//===========================================================================
-DEF_3DV_CMD(StdCmdViewRotateLeft)
-
-StdCmdViewRotateLeft::StdCmdViewRotateLeft()
-    : Command("Std_ViewRotateLeft")
-{
-    sGroup = "Standard-View";
-    sMenuText = QT_TR_NOOP("Rotate &Left");
-    sToolTipText = QT_TR_NOOP("Rotates the view by 90\xc2\xb0 counter-clockwise");
-    sWhatsThis = "Std_ViewRotateLeft";
-    sStatusTip = sToolTipText;
-    sPixmap = "view-rotate-left";
-    sAccel = "Shift+Left";
-    eType = Alter3DView;
-}
-
-void StdCmdViewRotateLeft::activated(int iMsg)
-{
-    Q_UNUSED(iMsg);
-    doCommand(Command::Gui, "Gui.activeDocument().activeView().viewRotateLeft()");
-}
-
-
-//===========================================================================
-// Std_ViewRotateRight
-//===========================================================================
-DEF_3DV_CMD(StdCmdViewRotateRight)
-
-StdCmdViewRotateRight::StdCmdViewRotateRight()
-    : Command("Std_ViewRotateRight")
-{
-    sGroup = "Standard-View";
-    sMenuText = QT_TR_NOOP("Rotates &Right");
-    sToolTipText = QT_TR_NOOP("Rotates the view by 90\xc2\xb0 clockwise");
-    sWhatsThis = "Std_ViewRotateRight";
-    sStatusTip = sToolTipText;
-    sPixmap = "view-rotate-right";
-    sAccel = "Shift+Right";
-    eType = Alter3DView;
-}
-
-void StdCmdViewRotateRight::activated(int iMsg)
-{
-    Q_UNUSED(iMsg);
-    doCommand(Command::Gui, "Gui.activeDocument().activeView().viewRotateRight()");
-}
-
-
-//===========================================================================
-// Std_ViewFitAll
-//===========================================================================
-DEF_STD_CMD_A(StdCmdViewFitAll)
-
-StdCmdViewFitAll::StdCmdViewFitAll()
-    : Command("Std_ViewFitAll")
-{
-    sGroup = "Standard-View";
-    sMenuText = QT_TR_NOOP("&Fit All");
-    sToolTipText = QT_TR_NOOP("Fits all content into the 3D view");
-    sWhatsThis = "Std_ViewFitAll";
-    sStatusTip = sToolTipText;
-    sPixmap = "zoom-all";
-    sAccel = "V, F";
-    eType = Alter3DView;
-}
-
-void StdCmdViewFitAll::activated(int iMsg)
-{
-    Q_UNUSED(iMsg);
-    // doCommand(Command::Gui,"Gui.activeDocument().activeView().fitAll()");
-    doCommand(Command::Gui, "Gui.SendMsgToActiveView(\"ViewFit\")");
-}
-
-bool StdCmdViewFitAll::isActive()
-{
-    // return isViewOfType(Gui::View3DInventor::getClassTypeId());
-    return getGuiApplication()->sendHasMsgToActiveView("ViewFit");
-}
-
-//===========================================================================
-// Std_ViewFitSelection
-//===========================================================================
-DEF_STD_CMD_A(StdCmdViewFitSelection)
-
-StdCmdViewFitSelection::StdCmdViewFitSelection()
-    : Command("Std_ViewFitSelection")
-{
-    sGroup = "Standard-View";
-    sMenuText = QT_TR_NOOP("Fit &Selection");
-    sToolTipText = QT_TR_NOOP("Fits the selected content into the 3D view");
-    sWhatsThis = "Std_ViewFitSelection";
-    sStatusTip = sToolTipText;
-    sAccel = "V, S";
-    sPixmap = "zoom-selection";
-    eType = Alter3DView;
-}
-
-void StdCmdViewFitSelection::activated(int iMsg)
-{
-    Q_UNUSED(iMsg);
-    doCommand(Command::Gui, "Gui.SendMsgToActiveView(\"ViewSelection\")");
-}
-
-bool StdCmdViewFitSelection::isActive()
-{
-    return getGuiApplication()->sendHasMsgToActiveView("ViewSelection");
-}
-
-//===========================================================================
-// Std_ViewCommandGroup
-//===========================================================================
-class StdCmdViewGroup: public Gui::GroupCommand
-{
-public:
-    StdCmdViewGroup()
-        : GroupCommand("Std_ViewGroup")
-    {
-        sGroup = "Standard-View";
-        sMenuText = QT_TR_NOOP("Standard &Views");
-        sToolTipText = QT_TR_NOOP("Changes to a standard view");
-        sStatusTip = sToolTipText;
-        sWhatsThis = "Std_ViewGroup";
-        sPixmap = "view-isometric";
-        eType = Alter3DView;
-
-        setCheckable(false);
-        setRememberLast(true);
-
-        addCommand("Std_ViewIsometric");
-        addCommand("Std_ViewFront");
-        addCommand("Std_ViewTop");
-        addCommand("Std_ViewRight");
-        addCommand("Std_ViewRear");
-        addCommand("Std_ViewBottom");
-        addCommand("Std_ViewLeft");
-    }
-
-    const char* className() const override
-    {
-        return "StdCmdViewGroup";
-    }
-
-    bool isActive() override
-    {
-        return hasActiveDocument();
-    }
-};
-
-//===========================================================================
-// Std_ViewDock
-//===========================================================================
-DEF_STD_CMD_A(StdViewDock)
-
-StdViewDock::StdViewDock()
-    : Command("Std_ViewDock")
-{
-    sGroup = "Standard-View";
-    sMenuText = QT_TR_NOOP("&Docked");
-    sToolTipText = QT_TR_NOOP(
-        "Displays the active view either in fullscreen, undocked, or docked mode"
-    );
-    sWhatsThis = "Std_ViewDock";
-    sStatusTip = sToolTipText;
-    sAccel = "V, D";
-    eType = Alter3DView;
-    bCanLog = false;
-}
-
-void StdViewDock::activated(int iMsg)
-{
-    Q_UNUSED(iMsg);
-}
-
-bool StdViewDock::isActive()
-{
-    MDIView* view = getMainWindow()->activeWindow();
-    return view != nullptr;
-}
-
-//===========================================================================
-// Std_ViewUndock
-//===========================================================================
-DEF_STD_CMD_A(StdViewUndock)
-
-StdViewUndock::StdViewUndock()
-    : Command("Std_ViewUndock")
-{
-    sGroup = "Standard-View";
-    sMenuText = QT_TR_NOOP("&Undocked");
-    sToolTipText = QT_TR_NOOP(
-        "Displays the active view either in fullscreen, undocked, or docked mode"
-    );
-    sWhatsThis = "Std_ViewUndock";
-    sStatusTip = sToolTipText;
-    sAccel = "V, U";
-    eType = Alter3DView;
-    bCanLog = false;
-}
-
-void StdViewUndock::activated(int iMsg)
-{
-    Q_UNUSED(iMsg);
-}
-
-bool StdViewUndock::isActive()
-{
-    MDIView* view = getMainWindow()->activeWindow();
-    return view != nullptr;
-}
-
-//===========================================================================
-// Std_MainFullscreen
-//===========================================================================
-DEF_STD_CMD(StdMainFullscreen)
-
-StdMainFullscreen::StdMainFullscreen()
-    : Command("Std_MainFullscreen")
-{
-    sGroup = "Standard-View";
-    sMenuText = QT_TR_NOOP("Fullscreen");
-    sToolTipText = QT_TR_NOOP("Displays the main window in fullscreen mode");
-    sWhatsThis = "Std_MainFullscreen";
-    sStatusTip = sToolTipText;
-    sPixmap = "view-fullscreen";
-    sAccel = "Alt+F11";
-    eType = Alter3DView;
-}
-
-void StdMainFullscreen::activated(int iMsg)
-{
-    Q_UNUSED(iMsg);
-    MDIView* view = getMainWindow()->activeWindow();
-
-    if (view) {
-        view->setCurrentViewMode(MDIView::Child);
-    }
-
-    if (getMainWindow()->isFullScreen()) {
-        getMainWindow()->showNormal();
-    }
-    else {
-        getMainWindow()->showFullScreen();
-    }
-}
-
-//===========================================================================
-// Std_ViewFullscreen
-//===========================================================================
-DEF_STD_CMD_A(StdViewFullscreen)
-
-StdViewFullscreen::StdViewFullscreen()
-    : Command("Std_ViewFullscreen")
-{
-    sGroup = "Standard-View";
-    sMenuText = QT_TR_NOOP("&Fullscreen");
-    sToolTipText = QT_TR_NOOP(
-        "Displays the active view either in fullscreen, undocked, or docked mode"
-    );
-    sWhatsThis = "Std_ViewFullscreen";
-    sStatusTip = sToolTipText;
-    sPixmap = "view-fullscreen";
-    sAccel = "F11";
-    eType = Alter3DView;
-    bCanLog = false;
-}
-
-void StdViewFullscreen::activated(int iMsg)
-{
-    Q_UNUSED(iMsg);
-}
-
-bool StdViewFullscreen::isActive()
-{
-    MDIView* view = getMainWindow()->activeWindow();
-    return view != nullptr;
-}
-
-//===========================================================================
-// Std_ViewDockUndockFullscreen
-//===========================================================================
-DEF_STD_CMD_AC(StdViewDockUndockFullscreen)
-
-StdViewDockUndockFullscreen::StdViewDockUndockFullscreen()
-    : Command("Std_ViewDockUndockFullscreen")
-{
-    sGroup = "Standard-View";
-    sMenuText = QT_TR_NOOP("D&ocument Window");
-    sToolTipText = QT_TR_NOOP(
-        "Displays the active view either in fullscreen, undocked, or docked mode"
-    );
-    sWhatsThis = "Std_ViewDockUndockFullscreen";
-    sStatusTip = sToolTipText;
-    eType = Alter3DView;
-
-    CommandManager& rcCmdMgr = Application::Instance->commandManager();
-    rcCmdMgr.addCommand(new StdViewDock());
-    rcCmdMgr.addCommand(new StdViewUndock());
-    rcCmdMgr.addCommand(new StdViewFullscreen());
-}
-
-Action* StdViewDockUndockFullscreen::createAction()
-{
-    auto pcAction = new ActionGroup(this, getMainWindow());
-    pcAction->setDropDownMenu(true);
-    pcAction->setText(QCoreApplication::translate(this->className(), getMenuText()));
-
-    CommandManager& rcCmdMgr = Application::Instance->commandManager();
-    Command* cmdD = rcCmdMgr.getCommandByName("Std_ViewDock");
-    Command* cmdU = rcCmdMgr.getCommandByName("Std_ViewUndock");
-    Command* cmdF = rcCmdMgr.getCommandByName("Std_ViewFullscreen");
-    cmdD->addToGroup(pcAction, true);
-    cmdU->addToGroup(pcAction, true);
-    cmdF->addToGroup(pcAction, true);
-
-    return pcAction;
-}
-
-void StdViewDockUndockFullscreen::activated(int iMsg)
-{
-    // Check if main window is in fullscreen mode.
-    if (getMainWindow()->isFullScreen()) {
-        getMainWindow()->showNormal();
-    }
-
-    MDIView* view = getMainWindow()->activeWindow();
-    if (!view) {  // no active view
-        return;
-    }
-
-    const auto oldmode = view->currentViewMode();
-    auto mode = (MDIView::ViewMode)iMsg;
-
-    // Pressing the same button again toggles the view back to docked.
-    if (mode == oldmode) {
-        mode = MDIView::Child;
-    }
-
-    if (mode == oldmode) {
-        return;
-    }
-
-    // Change the view mode after an mdi view was already visible doesn't
-    // work well with Qt5 any more because of some strange OpenGL behaviour.
-    // A workaround is to clone the mdi view, set its view mode and delete
-    // the original view.
-
-    bool needsClone = mode == MDIView::Child || oldmode == MDIView::Child;
-    Gui::MDIView* clone = needsClone ? view->clone() : nullptr;
-
-    if (clone) {
-        if (mode == MDIView::Child) {
-            getMainWindow()->addWindow(clone);
-        }
-        else {
-            clone->setCurrentViewMode(mode);
-        }
-
-        // destroy the old view
-        view->deleteSelf();
-    }
-    else {
-        // no clone needed, simply change the view mode
-        view->setCurrentViewMode(mode);
-    }
-}
-
-bool StdViewDockUndockFullscreen::isActive()
-{
-    MDIView* view = getMainWindow()->activeWindow();
-    if (!view) {
-        return false;
-    }
-
-    // update the action group if needed
-    auto pActGrp = qobject_cast<ActionGroup*>(_pcAction);
-    if (pActGrp) {
-        int index = pActGrp->checkedAction();
-        int mode = (int)(view->currentViewMode());
-        if (index != mode) {
-            // active window has changed with another view mode
-            pActGrp->setCheckedAction(mode);
-        }
-    }
-
-    return true;
-}
-
-
-//===========================================================================
-// Std_ViewVR
-//===========================================================================
-DEF_STD_CMD_A(StdCmdViewVR)
-
-StdCmdViewVR::StdCmdViewVR()
-    : Command("Std_ViewVR")
-{
-    sGroup = "Standard-View";
-    sMenuText = QT_TR_NOOP("FreeCAD VR");
-    sToolTipText = QT_TR_NOOP("Extends the FreeCAD 3D Window to a VR device");
-    sWhatsThis = "Std_ViewVR";
-    sStatusTip = sToolTipText;
-    eType = Alter3DView;
-}
-
-void StdCmdViewVR::activated(int iMsg)
-{
-    Q_UNUSED(iMsg);
-    doCommand(Command::Gui, "Gui.SendMsgToActiveView(\"ViewVR\")");
-}
-
-bool StdCmdViewVR::isActive()
-{
-    return getGuiApplication()->sendHasMsgToActiveView("ViewVR");
-}
-
-
-//===========================================================================
-// Std_ViewScreenShot
-//===========================================================================
-DEF_STD_CMD_A(StdViewScreenShot)
-
-StdViewScreenShot::StdViewScreenShot()
-    : Command("Std_ViewScreenShot")
-{
-    sGroup = "Standard-View";
-    sMenuText = QT_TR_NOOP("Save &Image…");
-    sToolTipText = QT_TR_NOOP("Creates a screenshot of the active view");
-    sWhatsThis = "Std_ViewScreenShot";
-    sStatusTip = sToolTipText;
-    sPixmap = "Std_ViewScreenShot";
-    eType = Alter3DView;
-}
-
-void StdViewScreenShot::activated(int iMsg)
-{
-    Q_UNUSED(iMsg);
-    auto view = qobject_cast<View3DInventor*>(getMainWindow()->activeWindow());
-    if (view) {
-        QStringList formats;
-        SbViewportRegion vp(view->getViewer()->getSoRenderManager()->getViewportRegion());
-        {
-            SoQtOffscreenRenderer rd(vp);
-            formats = rd.getWriteImageFiletypeInfo();
-        }
-
-        Base::Reference<ParameterGrp> hExt = App::GetApplication()
-                                                 .GetUserParameter()
-                                                 .GetGroup("BaseApp")
-                                                 ->GetGroup("Preferences")
-                                                 ->GetGroup("General");
-        QString ext = QString::fromLatin1(hExt->GetASCII("OffscreenImageFormat").c_str());
-        int backtype = hExt->GetInt("OffscreenImageBackground", 0);
-
-        Base::Reference<ParameterGrp> methodGrp = App::GetApplication().GetParameterGroupByPath(
-            "User parameter:BaseApp/Preferences/View"
-        );
-        QByteArray method = methodGrp->GetASCII("SavePicture").c_str();
-
-        QStringList filter;
-        QString selFilter;
-        for (QStringList::Iterator it = formats.begin(); it != formats.end(); ++it) {
-            filter << QStringLiteral("%1 %2 (*.%3)")
-                          .arg((*it).toUpper(), QObject::tr("files"), (*it).toLower());
-            if (ext == *it) {
-                selFilter = filter.last();
-            }
-        }
-
-        FileOptionsDialog fd(getMainWindow(), Qt::WindowFlags());
-        fd.setFileMode(QFileDialog::AnyFile);
-        fd.setAcceptMode(QFileDialog::AcceptSave);
-        fd.setWindowTitle(QObject::tr("Save Image"));
-        fd.setNameFilters(filter);
-        if (!selFilter.isEmpty()) {
-            fd.selectNameFilter(selFilter);
-        }
-
-        // create the image options widget
-        auto opt = new DlgSettingsImageImp(&fd);
-        SbVec2s sz = vp.getWindowSize();
-        opt->setImageSize((int)sz[0], (int)sz[1]);
-        opt->setBackgroundType(backtype);
-        opt->setMethod(method);
-
-        fd.setOptionsWidget(FileOptionsDialog::ExtensionRight, opt);
-        fd.setOption(QFileDialog::DontConfirmOverwrite, false);
-        opt->onSelectedFilter(fd.selectedNameFilter());
-        QObject::connect(
-            &fd,
-            &FileOptionsDialog::filterSelected,
-            opt,
-            &DlgSettingsImageImp::onSelectedFilter
-        );
-
-        if (fd.exec() == QDialog::Accepted) {
-            selFilter = fd.selectedNameFilter();
-            QString fn = fd.selectedFiles().constFirst();
-            // We must convert '\' path separators to '/' before otherwise
-            // Python would interpret them as escape sequences.
-            fn.replace(QLatin1Char('\\'), QLatin1Char('/'));
-
-            Gui::WaitCursor wc;
-
-            // get the defined values
-            int w = opt->imageWidth();
-            int h = opt->imageHeight();
-
-            // search for the matching format
-            QString format = formats.front();  // take the first as default
-            for (QStringList::Iterator it = formats.begin(); it != formats.end(); ++it) {
-                if (selFilter.startsWith((*it).toUpper())) {
-                    format = *it;
-                    break;
-                }
-            }
-
-            hExt->SetASCII("OffscreenImageFormat", (const char*)format.toLatin1());
-
-            method = opt->method();
-            methodGrp->SetASCII("SavePicture", method.constData());
-
-            // which background chosen
-            const char* background;
-            switch (opt->backgroundType()) {
-                case 0:
-                    background = "Current";
-                    break;
-                case 1:
-                    background = "White";
-                    break;
-                case 2:
-                    background = "Black";
-                    break;
-                case 3:
-                    background = "Transparent";
-                    break;
-                default:
-                    background = "Current";
-                    break;
-            }
-            hExt->SetInt("OffscreenImageBackground", opt->backgroundType());
-
-            QString comment = opt->comment();
-            if (!comment.isEmpty()) {
-                // Replace newline escape sequence through '\\n' string to build one big string,
-                // otherwise Python would interpret it as an invalid command.
-                // Python does the decoding for us.
-                QStringList lines = comment.split(QLatin1String("\n"), Qt::KeepEmptyParts);
-
-                comment = lines.join(QLatin1String("\\n"));
-                doCommand(
-                    Gui,
-                    "Gui.activeDocument().activeView().saveImage('%s',%d,%d,'%s','%s')",
-                    fn.toUtf8().constData(),
-                    w,
-                    h,
-                    background,
-                    comment.toUtf8().constData()
-                );
-            }
-            else {
-                doCommand(
-                    Gui,
-                    "Gui.activeDocument().activeView().saveImage('%s',%d,%d,'%s')",
-                    fn.toUtf8().constData(),
-                    w,
-                    h,
-                    background
-                );
-            }
-
-            // When adding a watermark check if the image could be created
-            if (opt->addWatermark()) {
-                QFileInfo fi(fn);
-                QPixmap pixmap;
-                if (fi.exists() && pixmap.load(fn)) {
-                    QString name = qApp->applicationName();
-                    std::map<std::string, std::string>& config = App::Application::Config();
-                    QString url = QString::fromLatin1(config["MaintainerUrl"].c_str());
-                    url = QUrl(url).host();
-
-                    QPixmap appicon = Gui::BitmapFactory().pixmap(config["AppIcon"].c_str());
-
-                    QPainter painter;
-                    painter.begin(&pixmap);
-
-                    painter.drawPixmap(8, h - 15 - appicon.height(), appicon);
-
-                    QFont font = painter.font();
-                    font.setPointSize(20);
-
-                    QFontMetrics fm(font);
-                    int n = QtTools::horizontalAdvance(fm, name);
-                    int h = pixmap.height();
-
-                    painter.setFont(font);
-                    painter.drawText(8 + appicon.width(), h - 24, name);
-
-                    font.setPointSize(12);
-                    QFontMetrics fm2(font);
-                    int u = QtTools::horizontalAdvance(fm2, url);
-                    painter.setFont(font);
-                    painter.drawText(8 + appicon.width() + n - u, h - 6, url);
-
-                    painter.end();
-                    pixmap.save(fn);
-                }
-            }
-        }
-    }
-}
-
-bool StdViewScreenShot::isActive()
-{
-    return isViewOfType(Gui::View3DInventor::getClassTypeId());
-}
-
-//===========================================================================
-// Std_ViewLoadImage
-//===========================================================================
-DEF_STD_CMD(StdViewLoadImage)
-
-StdViewLoadImage::StdViewLoadImage()
-    : Command("Std_ViewLoadImage")
-{
-    sGroup = "Standard-View";
-    sMenuText = QT_TR_NOOP("&Load Image…");
-    sToolTipText = QT_TR_NOOP("Loads an image");
-    sWhatsThis = "Std_ViewLoadImage";
-    sStatusTip = sToolTipText;
-    sPixmap = "image-open";
-    eType = 0;
-}
-
-void StdViewLoadImage::activated(int iMsg)
-{
-    Q_UNUSED(iMsg);
-
-    // add all supported QImage formats
-    QStringList mimeTypeFilters;
-    QList<QByteArray> supportedMimeTypes = QImageReader::supportedMimeTypes();
-    for (const auto& mimeTypeName : supportedMimeTypes) {
-        mimeTypeFilters.append(QString::fromLatin1(mimeTypeName));
-    }
-
-    // Reading an image
-    QFileDialog dialog(Gui::getMainWindow());
-    dialog.setWindowTitle(QObject::tr("Choose an Image File to Open"));
-    dialog.setMimeTypeFilters(mimeTypeFilters);
-    dialog.selectMimeTypeFilter(QStringLiteral("image/png"));
-    dialog.setDefaultSuffix(QStringLiteral("png"));
-    dialog.setAcceptMode(QFileDialog::AcceptOpen);
-    dialog.setOption(QFileDialog::DontUseNativeDialog);
-
-    if (dialog.exec()) {
-        QString fileName = dialog.selectedFiles().constFirst();
-        ImageView* view = new ImageView(Gui::getMainWindow());
-        view->loadFile(fileName);
-        view->resize(400, 300);
-        Gui::getMainWindow()->addWindow(view);
-    }
-}
-
-//===========================================================================
-// Std_ViewCreate
-//===========================================================================
-DEF_STD_CMD_A(StdCmdViewCreate)
-
-StdCmdViewCreate::StdCmdViewCreate()
-    : Command("Std_ViewCreate")
-{
-    sGroup = "Standard-View";
-    sMenuText = QT_TR_NOOP("New 3D View");
-    sToolTipText = QT_TR_NOOP("Opens a new 3D view window for the active document");
-    sWhatsThis = "Std_ViewCreate";
-    sStatusTip = sToolTipText;
-    sPixmap = "window-new";
-    eType = Alter3DView;
-}
-
-void StdCmdViewCreate::activated(int iMsg)
-{
-    Q_UNUSED(iMsg);
-    getActiveGuiDocument()->createView(View3DInventor::getClassTypeId());
-    getActiveGuiDocument()->getActiveView()->viewAll();
-}
-
-bool StdCmdViewCreate::isActive()
-{
-    return (getActiveGuiDocument() != nullptr);
-}
-
-//===========================================================================
-// Std_ToggleNavigation
-//===========================================================================
-DEF_STD_CMD_A(StdCmdToggleNavigation)
-
-StdCmdToggleNavigation::StdCmdToggleNavigation()
-    : Command("Std_ToggleNavigation")
-{
-    sGroup = "Standard-View";
-    sMenuText = QT_TR_NOOP("Toggle Navigation/&Edit Mode");
-    sToolTipText = QT_TR_NOOP("Toggles between navigation and edit mode");
-    sStatusTip = sToolTipText;
-    sWhatsThis = "Std_ToggleNavigation";
-    // iAccel        = Qt::SHIFT+Qt::Key_Space;
-    sAccel = "Esc";
-    sPixmap = "Std_ToggleNavigation";
-    eType = Alter3DView;
-}
-
-void StdCmdToggleNavigation::activated(int iMsg)
-{
-    Q_UNUSED(iMsg);
-    Gui::MDIView* view = Gui::getMainWindow()->activeWindow();
-    if (view && view->isDerivedFrom<Gui::View3DInventor>()) {
-        Gui::View3DInventorViewer* viewer = static_cast<Gui::View3DInventor*>(view)->getViewer();
-        SbBool toggle = viewer->isRedirectedToSceneGraph();
-        viewer->setRedirectToSceneGraph(!toggle);
-    }
-}
-
-bool StdCmdToggleNavigation::isActive()
-{
-    // #0001087: Inventor Navigation continues with released Mouse Button
-    // This happens because 'Esc' is also used to close the task dialog.
-    // Add also new method 'isRedirectToSceneGraphEnabled' to explicitly
-    // check if this is allowed.
-    if (Gui::Control().activeDialog()) {
-        return false;
-    }
-    Gui::MDIView* view = Gui::getMainWindow()->activeWindow();
-    if (view && view->isDerivedFrom<Gui::View3DInventor>()) {
-        Gui::View3DInventorViewer* viewer = static_cast<Gui::View3DInventor*>(view)->getViewer();
-        return viewer->isEditing() && viewer->isRedirectToSceneGraphEnabled();
-    }
-    return false;
-}
-
-
-//===========================================================================
-// Std_ViewExample1
-//===========================================================================
-DEF_STD_CMD_A(StdCmdAxisCross)
-
-StdCmdAxisCross::StdCmdAxisCross()
-    : Command("Std_AxisCross")
-{
-    sGroup = "Standard-View";
-    sMenuText = QT_TR_NOOP("Toggle A&xis Cross");
-    sToolTipText = QT_TR_NOOP("Toggles the axis cross at the origin");
-    sStatusTip = sToolTipText;
-    sWhatsThis = "Std_AxisCross";
-    sPixmap = "Std_AxisCross";
-    sAccel = "A,C";
-}
-
-void StdCmdAxisCross::activated(int iMsg)
-{
-    Q_UNUSED(iMsg);
-    auto view = qobject_cast<View3DInventor*>(Gui::getMainWindow()->activeWindow());
-    if (view) {
-        if (!view->getViewer()->hasAxisCross()) {
-            doCommand(Command::Gui, "Gui.ActiveDocument.ActiveView.setAxisCross(True)");
-        }
-        else {
-            doCommand(Command::Gui, "Gui.ActiveDocument.ActiveView.setAxisCross(False)");
-        }
-    }
-}
-
-bool StdCmdAxisCross::isActive()
-{
-    auto view = qobject_cast<View3DInventor*>(Gui::getMainWindow()->activeWindow());
-    if (view && view->getViewer()->hasAxisCross()) {
-        if (!_pcAction->isChecked()) {
-            _pcAction->setChecked(true);
-        }
-    }
-    else {
-        if (_pcAction->isChecked()) {
-            _pcAction->setChecked(false);
-        }
-    }
-    if (view) {
-        return true;
-    }
-    return false;
-}
-
-//===========================================================================
-// Std_ViewExample1
-//===========================================================================
-DEF_STD_CMD_A(StdCmdViewExample1)
-
-StdCmdViewExample1::StdCmdViewExample1()
-    : Command("Std_ViewExample1")
-{
-    sGroup = "Standard-View";
-    sMenuText = QT_TR_NOOP("Inventor Example #1");
-    sToolTipText = QT_TR_NOOP("Shows a 3D texture with manipulator");
-    sWhatsThis = "Std_ViewExample1";
-    sStatusTip = sToolTipText;
-    sPixmap = "Std_Tool1";
-    eType = Alter3DView;
-}
-
-void StdCmdViewExample1::activated(int iMsg)
-{
-    Q_UNUSED(iMsg);
-    doCommand(Command::Gui, "Gui.SendMsgToActiveView(\"Example1\")");
-}
-
-bool StdCmdViewExample1::isActive()
-{
-    return getGuiApplication()->sendHasMsgToActiveView("Example1");
-}
-
-//===========================================================================
-// Std_ViewExample2
-//===========================================================================
-DEF_STD_CMD_A(StdCmdViewExample2)
-
-StdCmdViewExample2::StdCmdViewExample2()
-    : Command("Std_ViewExample2")
-{
-    sGroup = "Standard-View";
-    sMenuText = QT_TR_NOOP("Inventor Example #2");
-    sToolTipText = QT_TR_NOOP("Shows spheres and drag-lights");
-    sWhatsThis = "Std_ViewExample2";
-    sStatusTip = sToolTipText;
-    sPixmap = "Std_Tool2";
-    eType = Alter3DView;
-}
-
-void StdCmdViewExample2::activated(int iMsg)
-{
-    Q_UNUSED(iMsg);
-    doCommand(Command::Gui, "Gui.SendMsgToActiveView(\"Example2\")");
-}
-
-bool StdCmdViewExample2::isActive()
-{
-    return getGuiApplication()->sendHasMsgToActiveView("Example2");
-}
-
-//===========================================================================
-// Std_ViewExample3
-//===========================================================================
-DEF_STD_CMD_A(StdCmdViewExample3)
-
-StdCmdViewExample3::StdCmdViewExample3()
-    : Command("Std_ViewExample3")
-{
-    sGroup = "Standard-View";
-    sMenuText = QT_TR_NOOP("Inventor Example #3");
-    sToolTipText = QT_TR_NOOP("Shows an animated texture");
-    sWhatsThis = "Std_ViewExample3";
-    sStatusTip = sToolTipText;
-    sPixmap = "Std_Tool3";
-    eType = Alter3DView;
-}
-
-void StdCmdViewExample3::activated(int iMsg)
-{
-    Q_UNUSED(iMsg);
-    doCommand(Command::Gui, "Gui.SendMsgToActiveView(\"Example3\")");
-}
-
-bool StdCmdViewExample3::isActive()
-{
-    return getGuiApplication()->sendHasMsgToActiveView("Example3");
-}
-
-
-//===========================================================================
-// Std_ViewIvStereoOff
-//===========================================================================
-DEF_STD_CMD_A(StdCmdViewIvStereoOff)
-
-StdCmdViewIvStereoOff::StdCmdViewIvStereoOff()
-    : Command("Std_ViewIvStereoOff")
-{
-    sGroup = "Standard-View";
-    sMenuText = QT_TR_NOOP("Stereo &Off");
-    sToolTipText = QT_TR_NOOP("Switches stereo viewing off");
-    sWhatsThis = "Std_ViewIvStereoOff";
-    sStatusTip = sToolTipText;
-    sPixmap = "Std_ViewIvStereoOff";
-    eType = Alter3DView;
-}
-
-void StdCmdViewIvStereoOff::activated(int iMsg)
-{
-    Q_UNUSED(iMsg);
-    doCommand(Command::Gui, "Gui.activeDocument().activeView().setStereoType(\"Mono\")");
-}
-
-bool StdCmdViewIvStereoOff::isActive()
-{
-    return getGuiApplication()->sendHasMsgToActiveView("SetStereoOff");
-}
-
-
-//===========================================================================
-// Std_ViewIvStereoRedGreen
-//===========================================================================
-DEF_STD_CMD_A(StdCmdViewIvStereoRedGreen)
-
-StdCmdViewIvStereoRedGreen::StdCmdViewIvStereoRedGreen()
-    : Command("Std_ViewIvStereoRedGreen")
-{
-    sGroup = "Standard-View";
-    sMenuText = QT_TR_NOOP("Stereo Re&d/Cyan");
-    sToolTipText = QT_TR_NOOP("Switches stereo viewing to red/cyan");
-    sWhatsThis = "Std_ViewIvStereoRedGreen";
-    sStatusTip = sToolTipText;
-    sPixmap = "Std_ViewIvStereoRedGreen";
-    eType = Alter3DView;
-}
-
-void StdCmdViewIvStereoRedGreen::activated(int iMsg)
-{
-    Q_UNUSED(iMsg);
-    doCommand(Command::Gui, "Gui.activeDocument().activeView().setStereoType(\"Anaglyph\")");
-}
-
-bool StdCmdViewIvStereoRedGreen::isActive()
-{
-    return getGuiApplication()->sendHasMsgToActiveView("SetStereoRedGreen");
-}
-
-//===========================================================================
-// Std_ViewIvStereoQuadBuff
-//===========================================================================
-DEF_STD_CMD_A(StdCmdViewIvStereoQuadBuff)
-
-StdCmdViewIvStereoQuadBuff::StdCmdViewIvStereoQuadBuff()
-    : Command("Std_ViewIvStereoQuadBuff")
-{
-    sGroup = "Standard-View";
-    sMenuText = QT_TR_NOOP("Stereo &Quad Buffer");
-    sToolTipText = QT_TR_NOOP("Switches stereo viewing to quad buffer");
-    sWhatsThis = "Std_ViewIvStereoQuadBuff";
-    sStatusTip = sToolTipText;
-    sPixmap = "Std_ViewIvStereoQuadBuff";
-    eType = Alter3DView;
-}
-
-void StdCmdViewIvStereoQuadBuff::activated(int iMsg)
-{
-    Q_UNUSED(iMsg);
-    doCommand(Command::Gui, "Gui.activeDocument().activeView().setStereoType(\"QuadBuffer\")");
-}
-
-bool StdCmdViewIvStereoQuadBuff::isActive()
-{
-    return getGuiApplication()->sendHasMsgToActiveView("SetStereoQuadBuff");
-}
-
-//===========================================================================
-// Std_ViewIvStereoInterleavedRows
-//===========================================================================
-DEF_STD_CMD_A(StdCmdViewIvStereoInterleavedRows)
-
-StdCmdViewIvStereoInterleavedRows::StdCmdViewIvStereoInterleavedRows()
-    : Command("Std_ViewIvStereoInterleavedRows")
-{
-    sGroup = "Standard-View";
-    sMenuText = QT_TR_NOOP("Stereo Interleaved &Rows");
-    sToolTipText = QT_TR_NOOP("Switches stereo viewing to interleaved rows");
-    sWhatsThis = "Std_ViewIvStereoInterleavedRows";
-    sStatusTip = sToolTipText;
-    sPixmap = "Std_ViewIvStereoInterleavedRows";
-    eType = Alter3DView;
-}
-
-void StdCmdViewIvStereoInterleavedRows::activated(int iMsg)
-{
-    Q_UNUSED(iMsg);
-    doCommand(Command::Gui, "Gui.activeDocument().activeView().setStereoType(\"InterleavedRows\")");
-}
-
-bool StdCmdViewIvStereoInterleavedRows::isActive()
-{
-    return getGuiApplication()->sendHasMsgToActiveView("SetStereoInterleavedRows");
-}
-
-//===========================================================================
-// Std_ViewIvStereoInterleavedColumns
-//===========================================================================
-DEF_STD_CMD_A(StdCmdViewIvStereoInterleavedColumns)
-
-StdCmdViewIvStereoInterleavedColumns::StdCmdViewIvStereoInterleavedColumns()
-    : Command("Std_ViewIvStereoInterleavedColumns")
-{
-    sGroup = "Standard-View";
-    sMenuText = QT_TR_NOOP("Stereo Interleaved &Columns");
-    sToolTipText = QT_TR_NOOP("Switches stereo viewing to interleaved columns");
-    sWhatsThis = "Std_ViewIvStereoInterleavedColumns";
-    sStatusTip = sToolTipText;
-    sPixmap = "Std_ViewIvStereoInterleavedColumns";
-    eType = Alter3DView;
-}
-
-void StdCmdViewIvStereoInterleavedColumns::activated(int iMsg)
-{
-    Q_UNUSED(iMsg);
-    doCommand(Command::Gui, "Gui.activeDocument().activeView().setStereoType(\"InterleavedColumns\")");
-}
-
-bool StdCmdViewIvStereoInterleavedColumns::isActive()
-{
-    return getGuiApplication()->sendHasMsgToActiveView("SetStereoInterleavedColumns");
-}
-
-
-//===========================================================================
-// Std_ViewIvIssueCamPos
-//===========================================================================
-DEF_STD_CMD_A(StdCmdViewIvIssueCamPos)
-
-StdCmdViewIvIssueCamPos::StdCmdViewIvIssueCamPos()
-    : Command("Std_ViewIvIssueCamPos")
-{
-    sGroup = "Standard-View";
-    sMenuText = QT_TR_NOOP("Issue Camera &Position");
-    sToolTipText = QT_TR_NOOP(
-        "Issues the camera position to the console and to a macro, to easily recall this position"
-    );
-    sWhatsThis = "Std_ViewIvIssueCamPos";
-    sStatusTip = sToolTipText;
-    sPixmap = "Std_ViewIvIssueCamPos";
-    eType = Alter3DView;
-}
-
-void StdCmdViewIvIssueCamPos::activated(int iMsg)
-{
-    Q_UNUSED(iMsg);
-    std::string Temp, Temp2;
-    std::string::size_type pos;
-
-    const char* ppReturn = nullptr;
-    getGuiApplication()->sendMsgToActiveView("GetCamera", &ppReturn);
-
-    // remove the #inventor line...
-    Temp2 = ppReturn;
-    pos = Temp2.find_first_of("\n");
-    Temp2.erase(0, pos);
-
-    // remove all returns
-    while ((pos = Temp2.find('\n')) != std::string::npos) {
-        Temp2.replace(pos, 1, " ");
-    }
-
-    // build up the command string
-    Temp += "Gui.SendMsgToActiveView(\"SetCamera ";
-    Temp += Temp2;
-    Temp += "\")";
-
-    Base::Console().message("%s\n", Temp2.c_str());
-    getGuiApplication()->macroManager()->addLine(MacroManager::Gui, Temp.c_str());
-}
-
-bool StdCmdViewIvIssueCamPos::isActive()
-{
-    return getGuiApplication()->sendHasMsgToActiveView("GetCamera");
-}
-
-
-//===========================================================================
-// Std_ViewZoomIn
-//===========================================================================
-DEF_STD_CMD_A(StdViewZoomIn)
-
-StdViewZoomIn::StdViewZoomIn()
-    : Command("Std_ViewZoomIn")
-{
-    sGroup = "Standard-View";
-    sMenuText = QT_TR_NOOP("Zoom &In");
-    sToolTipText = QT_TR_NOOP("Increases the zoom factor by a fixed amount");
-    sWhatsThis = "Std_ViewZoomIn";
-    sStatusTip = sToolTipText;
-    sPixmap = "zoom-in";
-    sAccel = keySequenceToAccel(QKeySequence::ZoomIn);
-    eType = Alter3DView;
-}
-
-void StdViewZoomIn::activated(int iMsg)
-{
-    Q_UNUSED(iMsg);
-    getGuiApplication()->sendMsgToFocusView("ZoomIn");
-}
-
-bool StdViewZoomIn::isActive()
-{
-    return getGuiApplication()->sendHasMsgToActiveView("ZoomIn");
-}
-
-//===========================================================================
-// Std_ViewZoomOut
-//===========================================================================
-DEF_STD_CMD_A(StdViewZoomOut)
-
-StdViewZoomOut::StdViewZoomOut()
-    : Command("Std_ViewZoomOut")
-{
-    sGroup = "Standard-View";
-    sMenuText = QT_TR_NOOP("Zoom &Out");
-    sToolTipText = QT_TR_NOOP("Decreases the zoom factor by a fixed amount");
-    sWhatsThis = "Std_ViewZoomOut";
-    sStatusTip = sToolTipText;
-    sPixmap = "zoom-out";
-    sAccel = keySequenceToAccel(QKeySequence::ZoomOut);
-    eType = Alter3DView;
-}
-
-void StdViewZoomOut::activated(int iMsg)
-{
-    Q_UNUSED(iMsg);
-    getGuiApplication()->sendMsgToFocusView("ZoomOut");
-}
-
-bool StdViewZoomOut::isActive()
-{
-    return getGuiApplication()->sendHasMsgToActiveView("ZoomOut");
-}
-
-namespace
-{
-class SelectionCallbackHandler
-{
-
-private:
-    static std::unique_ptr<SelectionCallbackHandler> currentSelectionHandler;
-    QCursor prevSelectionCursor;
-    using FnCb = void (*)(void* userdata, SoEventCallback* node);
-    FnCb fnCb;
-    void* userData;
-    bool prevSelectionEn;
-
-public:
-    // Creates a selection handler used to implement the common behaviour of BoxZoom, BoxSelection
-    // and BoxElementSelection. Takes the viewer, a selection mode, a cursor, a function pointer to
-    // be called on success and a void pointer for user data to be passed to the given function. The
-    // selection handler class stores all necessary previous states, registers a event callback and
-    // starts the selection in the given mode. If there is still a selection handler active, this
-    // call will generate a message and returns.
-    static void Create(
-        View3DInventorViewer* viewer,
-        View3DInventorViewer::SelectionMode selectionMode,
-        const QCursor& cursor,
-        FnCb doFunction = nullptr,
-        void* ud = nullptr
-    )
-    {
-        if (currentSelectionHandler) {
-            Base::Console().message("SelectionCallbackHandler: A selection handler already active.");
-            return;
-        }
-
-        currentSelectionHandler = std::make_unique<SelectionCallbackHandler>();
-        if (viewer) {
-            currentSelectionHandler->userData = ud;
-            currentSelectionHandler->fnCb = doFunction;
-            currentSelectionHandler->prevSelectionCursor = viewer->cursor();
-            viewer->setEditingCursor(cursor);
-            viewer->addEventCallback(
-                SoEvent::getClassTypeId(),
-                SelectionCallbackHandler::selectionCallback,
-                currentSelectionHandler.get()
-            );
-            currentSelectionHandler->prevSelectionEn = viewer->isSelectionEnabled();
-            viewer->setSelectionEnabled(false);
-            viewer->startSelection(selectionMode);
-        }
-    }
-
-    void* getUserData() const
-    {
-        return userData;
-    }
-
-    // Implements the event handler. In the normal case the provided function is called.
-    // Also supports aborting the selection mode by pressing (releasing) the Escape key.
-    static void selectionCallback(void* ud, SoEventCallback* n)
-    {
-        auto selectionHandler = static_cast<SelectionCallbackHandler*>(ud);
-        auto view = static_cast<Gui::View3DInventorViewer*>(n->getUserData());
-        const SoEvent* ev = n->getEvent();
-        if (ev->isOfType(SoKeyboardEvent::getClassTypeId())) {
-
-            n->setHandled();
-            n->getAction()->setHandled();
-
-            const auto ke = static_cast<const SoKeyboardEvent*>(ev);
-            const SbBool press = ke->getState() == SoButtonEvent::DOWN ? true : false;
-            if (ke->getKey() == SoKeyboardEvent::ESCAPE) {
-
-                if (!press) {
-                    view->abortSelection();
-                    restoreState(selectionHandler, view);
-                }
-            }
-        }
-        else if (ev->isOfType(SoMouseButtonEvent::getClassTypeId())) {
-            const auto mbe = static_cast<const SoMouseButtonEvent*>(ev);
-
-            // Mark all incoming mouse button events as handled, especially, to deactivate the
-            // selection node
-            n->getAction()->setHandled();
-
-            if (mbe->getButton() == SoMouseButtonEvent::BUTTON1
-                && mbe->getState() == SoButtonEvent::UP) {
-                if (selectionHandler && selectionHandler->fnCb) {
-                    selectionHandler->fnCb(selectionHandler->getUserData(), n);
-                }
-                restoreState(selectionHandler, view);
-            }
-            // No other mouse events available from Coin3D to implement right mouse up abort
-        }
-    }
-
-    static void restoreState(SelectionCallbackHandler* selectionHandler, View3DInventorViewer* view)
-    {
-        if (selectionHandler) {
-            selectionHandler->fnCb = nullptr;
-            view->setEditingCursor(selectionHandler->prevSelectionCursor);
-            view->removeEventCallback(
-                SoEvent::getClassTypeId(),
-                SelectionCallbackHandler::selectionCallback,
-                selectionHandler
-            );
-            view->setSelectionEnabled(selectionHandler->prevSelectionEn);
-        }
-        Application::Instance->commandManager().testActive();
-        currentSelectionHandler = nullptr;
-    }
-
-    static QCursor makeCursor(
-        [[maybe_unused]] QWidget* widget,
-        const QSize& size,
-        const char* svgFile,
-        int hotX,
-        int hotY
-    )
-    {
-        qreal hotXF = hotX;
-        qreal hotYF = hotY;
-#if !defined(Q_OS_WIN32) && !defined(Q_OS_MACOS)
-        if (qApp->platformName() == QLatin1String("xcb")) {
-            qreal pRatio = widget->devicePixelRatioF();
-            hotXF *= pRatio;
-            hotYF *= pRatio;
-        }
-#endif
-        QPixmap px(Gui::BitmapFactory().pixmapFromSvg(svgFile, size));
-        return QCursor(px, static_cast<int>(hotXF), static_cast<int>(hotYF));
-    }
-};
-}  // namespace
-
-std::unique_ptr<SelectionCallbackHandler> SelectionCallbackHandler::currentSelectionHandler
-    = std::unique_ptr<SelectionCallbackHandler>();
-//===========================================================================
-// Std_ViewBoxZoom
-//===========================================================================
-
-DEF_3DV_CMD(StdViewBoxZoom)
-
-StdViewBoxZoom::StdViewBoxZoom()
-    : Command("Std_ViewBoxZoom")
-{
-    sGroup = "Standard-View";
-    sMenuText = QT_TR_NOOP("&Box Zoom");
-    sToolTipText = QT_TR_NOOP("Activates the box zoom tool");
-    sWhatsThis = "Std_ViewBoxZoom";
-    sStatusTip = sToolTipText;
-    sPixmap = "zoom-border";
-    sAccel = "Ctrl+B";
-    eType = Alter3DView;
-}
-
-void StdViewBoxZoom::activated(int iMsg)
-{
-    Q_UNUSED(iMsg);
-    auto view = qobject_cast<View3DInventor*>(getMainWindow()->activeWindow());
-    if (view) {
-        View3DInventorViewer* viewer = view->getViewer();
-        if (!viewer->isSelecting()) {
-            // NOLINTBEGIN
-            QCursor cursor
-                = SelectionCallbackHandler::makeCursor(viewer, QSize(32, 32), "zoom-border-cross", 6, 6);
-            SelectionCallbackHandler::Create(viewer, View3DInventorViewer::BoxZoom, cursor);
-            // NOLINTEND
-        }
-    }
-}
-
-//===========================================================================
-// Std_BoxSelection
-//===========================================================================
-DEF_3DV_CMD(StdBoxSelection)
-
-StdBoxSelection::StdBoxSelection()
-    : Command("Std_BoxSelection")
-{
-    sGroup = "Standard-View";
-    sMenuText = QT_TR_NOOP("&Box Selection");
-    sToolTipText = QT_TR_NOOP("Activates the box selection tool");
-    sWhatsThis = "Std_BoxSelection";
-    sStatusTip = sToolTipText;
-    sPixmap = "edit-select-box";
-    sAccel = "Shift+B";
-    eType = AlterSelection;
-}
-
-using SelectionMode = enum
-{
-    CENTER,
-    INTERSECT
-};
-
-static std::vector<std::string> getBoxSelection(
-    ViewProviderDocumentObject* vp,
-    SelectionMode mode,
-    bool selectElement,
-    const Base::ViewProjMethod& proj,
-    const Base::Polygon2d& polygon,
-    const Base::Matrix4D& mat,
-    bool transform = true,
-    int depth = 0
-)
-{
-    std::vector<std::string> ret;
-    auto obj = vp->getObject();
-    if (!obj || !obj->isAttachedToDocument()) {
-        return ret;
-    }
-
-    // DO NOT check this view object Visibility, let the caller do this. Because
-    // we may be called by upper object hierarchy that manages our visibility.
-
-    auto bbox3 = vp->getBoundingBox(nullptr, transform);
-    if (!bbox3.IsValid()) {
-        return ret;
-    }
-
-    auto bbox = bbox3.Transformed(mat).ProjectBox(&proj);
-
-    // check if both two boundary points are inside polygon, only
-    // valid since we know the given polygon is a box.
-    if (polygon.Contains(Base::Vector2d(bbox.MinX, bbox.MinY))
-        && polygon.Contains(Base::Vector2d(bbox.MaxX, bbox.MaxY))) {
-        ret.emplace_back("");
-        return ret;
-    }
-
-    if (!bbox.Intersect(polygon)) {
-        return ret;
-    }
-
-    const auto& subs = obj->getSubObjects(App::DocumentObject::GS_SELECT);
-    if (subs.empty()) {
-        if (!selectElement) {
-            if (mode == INTERSECT || polygon.Contains(bbox.GetCenter())) {
-                ret.emplace_back("");
-            }
-            return ret;
-        }
-        Base::PyGILStateLocker lock;
-        PyObject* pyobj = nullptr;
-        Base::Matrix4D matCopy(mat);
-        obj->getSubObject(nullptr, &pyobj, &matCopy, transform, depth);
-        if (!pyobj) {
-            return ret;
-        }
-        Py::Object pyobject(pyobj, true);
-        if (!PyObject_TypeCheck(pyobj, &Data::ComplexGeoDataPy::Type)) {
-            return ret;
-        }
-        auto data = static_cast<Data::ComplexGeoDataPy*>(pyobj)->getComplexGeoDataPtr();
-        for (auto type : data->getElementTypes()) {
-            size_t count = data->countSubElements(type);
-            if (!count) {
-                continue;
-            }
-            for (size_t i = 1; i <= count; ++i) {
-                std::string element(type);
-                element += std::to_string(i);
-                std::unique_ptr<Data::Segment> segment(data->getSubElementByName(element.c_str()));
-                if (!segment) {
-                    continue;
-                }
-                std::vector<Base::Vector3d> points;
-                std::vector<Data::ComplexGeoData::Line> lines;
-                data->getLinesFromSubElement(segment.get(), points, lines);
-                if (lines.empty()) {
-                    if (points.empty()) {
-                        continue;
-                    }
-                    auto v = proj(points[0]);
-                    if (polygon.Contains(Base::Vector2d(v.x, v.y))) {
-                        ret.push_back(element);
-                    }
-                    continue;
-                }
-                Base::Polygon2d loop;
-                // TODO: can we assume the line returned above are in proper
-                // order if the element is a face?
-                auto v = proj(points[lines.front().I1]);
-                loop.Add(Base::Vector2d(v.x, v.y));
-                for (auto& line : lines) {
-                    for (auto i = line.I1; i < line.I2; ++i) {
-                        auto v = proj(points[i + 1]);
-                        loop.Add(Base::Vector2d(v.x, v.y));
-                    }
-                }
-                if (!polygon.Intersect(loop)) {
-                    continue;
-                }
-                if (mode == CENTER && !polygon.Contains(loop.CalcBoundBox().GetCenter())) {
-                    continue;
-                }
-                ret.push_back(element);
-            }
-            break;
-        }
-        return ret;
-    }
-
-    size_t count = 0;
-    for (auto& sub : subs) {
-        App::DocumentObject* parent = nullptr;
-        std::string childName;
-        Base::Matrix4D smat(mat);
-        auto sobj
-            = obj->resolve(sub.c_str(), &parent, &childName, nullptr, nullptr, &smat, transform, depth + 1);
-        if (!sobj) {
-            continue;
-        }
-        int vis;
-        if (!parent || (vis = parent->isElementVisible(childName.c_str())) < 0) {
-            vis = sobj->Visibility.getValue() ? 1 : 0;
-        }
-
-        if (!vis) {
-            continue;
-        }
-
-        auto svp = freecad_cast<ViewProviderDocumentObject*>(
-            Application::Instance->getViewProvider(sobj)
-        );
-        if (!svp) {
-            continue;
-        }
-
-        const auto& sels
-            = getBoxSelection(svp, mode, selectElement, proj, polygon, smat, false, depth + 1);
-        if (sels.size() == 1 && sels[0].empty()) {
-            ++count;
-        }
-        for (auto& sel : sels) {
-            ret.emplace_back(sub + sel);
-        }
-    }
-    if (count == subs.size()) {
-        ret.resize(1);
-        ret[0].clear();
-    }
-    return ret;
-}
-
-static void doSelect(void* ud, SoEventCallback* cb)
-{
-    bool selectElement = ud ? true : false;
-    auto viewer = static_cast<Gui::View3DInventorViewer*>(cb->getUserData());
-
-    viewer->setSelectionEnabled(true);
-
-    SelectionMode selectionMode = CENTER;
-
-    std::vector<SbVec2f> picked = viewer->getGLPolygon();
-    SoCamera* cam = viewer->getSoRenderManager()->getCamera();
-    SbViewVolume vv = cam->getViewVolume();
-    Gui::ViewVolumeProjection proj(vv);
-    Base::Polygon2d polygon;
-    if (picked.size() == 2) {
-        SbVec2f pt1 = picked[0];
-        SbVec2f pt2 = picked[1];
-        polygon.Add(Base::Vector2d(pt1[0], pt1[1]));
-        polygon.Add(Base::Vector2d(pt1[0], pt2[1]));
-        polygon.Add(Base::Vector2d(pt2[0], pt2[1]));
-        polygon.Add(Base::Vector2d(pt2[0], pt1[1]));
-
-        // when selecting from right to left then select by intersection
-        // otherwise if the center is inside the rectangle
-        if (picked[0][0] > picked[1][0]) {
-            selectionMode = INTERSECT;
-        }
-    }
-    else {
-        for (const auto& it : picked) {
-            polygon.Add(Base::Vector2d(it[0], it[1]));
-        }
-    }
-
-    App::Document* doc = App::GetApplication().getActiveDocument();
-    if (doc) {
-        cb->setHandled();
-
-        const SoEvent* ev = cb->getEvent();
-        if (ev && !ev->wasCtrlDown()) {
-            Gui::Selection().clearSelection(doc->getName());
-        }
-
-        const std::vector<App::DocumentObject*> objects = doc->getObjects();
-        for (auto obj : objects) {
-            if (App::GeoFeatureGroupExtension::getGroupOfObject(obj)) {
-                continue;
-            }
-
-            auto vp = freecad_cast<ViewProviderDocumentObject*>(
-                Application::Instance->getViewProvider(obj)
-            );
-            if (!vp || !vp->isVisible()) {
-                continue;
-            }
-
-            Base::Matrix4D mat;
-            for (auto& sub : getBoxSelection(vp, selectionMode, selectElement, proj, polygon, mat)) {
-                Gui::Selection().addSelection(doc->getName(), obj->getNameInDocument(), sub.c_str());
-            }
-        }
-    }
-}
-
-void StdBoxSelection::activated(int iMsg)
-{
-    Q_UNUSED(iMsg);
-    auto view = qobject_cast<View3DInventor*>(getMainWindow()->activeWindow());
-    if (view) {
-        View3DInventorViewer* viewer = view->getViewer();
-        if (!viewer->isSelecting()) {
-            // #0002931: Box select misbehaves with touchpad navigation style
-            // Notify the navigation style to cleanup internal states
-            int mode = viewer->navigationStyle()->getViewingMode();
-            if (mode != Gui::NavigationStyle::IDLE) {
-                SoKeyboardEvent ev;
-                viewer->navigationStyle()->processEvent(&ev);
-            }
-
-            // NOLINTBEGIN
-            QCursor cursor = SelectionCallbackHandler::makeCursor(
-                viewer,
-                QSize(32, 32),
-                "edit-select-box-cross",
-                6,
-                6
-            );
-            SelectionCallbackHandler::Create(
-                viewer,
-                View3DInventorViewer::Rubberband,
-                cursor,
-                doSelect,
-                nullptr
-            );
-            viewer->setSelectionEnabled(false);
-            // NOLINTEND
-        }
-    }
-}
-
-//===========================================================================
-// Std_BoxElementSelection
-//===========================================================================
-
-DEF_3DV_CMD(StdBoxElementSelection)
-
-StdBoxElementSelection::StdBoxElementSelection()
-    : Command("Std_BoxElementSelection")
-{
-    sGroup = "Standard-View";
-    sMenuText = QT_TR_NOOP("Bo&x Element Selection");
-    sToolTipText = QT_TR_NOOP("Activates box element selection");
-    sWhatsThis = "Std_BoxElementSelection";
-    sStatusTip = sToolTipText;
-    sPixmap = "edit-element-select-box";
-    sAccel = "Shift+E";
-    eType = AlterSelection;
-}
-
-void StdBoxElementSelection::activated(int iMsg)
-{
-    Q_UNUSED(iMsg);
-    auto view = qobject_cast<View3DInventor*>(getMainWindow()->activeWindow());
-    if (view) {
-        View3DInventorViewer* viewer = view->getViewer();
-        if (!viewer->isSelecting()) {
-            // #0002931: Box select misbehaves with touchpad navigation style
-            // Notify the navigation style to cleanup internal states
-            int mode = viewer->navigationStyle()->getViewingMode();
-            if (mode != Gui::NavigationStyle::IDLE) {
-                SoKeyboardEvent ev;
-                viewer->navigationStyle()->processEvent(&ev);
-            }
-
-            // NOLINTBEGIN
-            QCursor cursor = SelectionCallbackHandler::makeCursor(
-                viewer,
-                QSize(32, 32),
-                "edit-element-select-box-cross",
-                6,
-                6
-            );
-            SelectionCallbackHandler::Create(
-                viewer,
-                View3DInventorViewer::Rubberband,
-                cursor,
-                doSelect,
-                this
-            );
-            viewer->setSelectionEnabled(false);
-            // NOLINTEND
-        }
-    }
-}
-
-
-//===========================================================================
-// Std_TreeSelection
-//===========================================================================
-
-DEF_STD_CMD(StdTreeSelection)
-
-StdTreeSelection::StdTreeSelection()
-    : Command("Std_TreeSelection")
-{
-    sGroup = "TreeView";
-    sMenuText = QT_TR_NOOP("&Go to Selection");
-    sToolTipText = QT_TR_NOOP("Scrolls to the first selected item");
-    sWhatsThis = "Std_TreeSelection";
-    sStatusTip = sToolTipText;
-    eType = Alter3DView;
-    sPixmap = "tree-goto-sel";
-    sAccel = "T,G";
-}
-
-void StdTreeSelection::activated(int iMsg)
-{
-    Q_UNUSED(iMsg);
-    TreeWidget::scrollItemToTop();
-}
-
-//===========================================================================
-// Std_TreeCollapse
-//===========================================================================
-
-DEF_STD_CMD(StdCmdTreeCollapse)
-
-StdCmdTreeCollapse::StdCmdTreeCollapse()
-    : Command("Std_TreeCollapse")
-{
-    sGroup = "View";
-    sMenuText = QT_TR_NOOP("Collapse Selected Items");
-    sToolTipText = QT_TR_NOOP("Collapses the currently selected tree items");
-    sWhatsThis = "Std_TreeCollapse";
-    sStatusTip = sToolTipText;
-    eType = Alter3DView;
-}
-
-void StdCmdTreeCollapse::activated(int iMsg)
-{
-    Q_UNUSED(iMsg);
-    QList<TreeWidget*> tree = Gui::getMainWindow()->findChildren<TreeWidget*>();
-    for (QList<TreeWidget*>::iterator it = tree.begin(); it != tree.end(); ++it) {
-        (*it)->expandSelectedItems(TreeItemMode::CollapseItem);
-    }
-}
-
-//===========================================================================
-// Std_TreeExpand
-//===========================================================================
-
-DEF_STD_CMD(StdCmdTreeExpand)
-
-StdCmdTreeExpand::StdCmdTreeExpand()
-    : Command("Std_TreeExpand")
-{
-    sGroup = "View";
-    sMenuText = QT_TR_NOOP("Expand Selected Items");
-    sToolTipText = QT_TR_NOOP("Expands the currently selected tree items");
-    sWhatsThis = "Std_TreeExpand";
-    sStatusTip = sToolTipText;
-    eType = Alter3DView;
-}
-
-void StdCmdTreeExpand::activated(int iMsg)
-{
-    Q_UNUSED(iMsg);
-    QList<TreeWidget*> tree = Gui::getMainWindow()->findChildren<TreeWidget*>();
-    for (QList<TreeWidget*>::iterator it = tree.begin(); it != tree.end(); ++it) {
-        (*it)->expandSelectedItems(TreeItemMode::ExpandItem);
-    }
-}
-
-//===========================================================================
-// Std_TreeSelectAllInstance
-//===========================================================================
-
-DEF_STD_CMD_A(StdCmdTreeSelectAllInstances)
-
-StdCmdTreeSelectAllInstances::StdCmdTreeSelectAllInstances()
-    : Command("Std_TreeSelectAllInstances")
-{
-    sGroup = "View";
-    sMenuText = QT_TR_NOOP("Select All Instances");
-    sToolTipText = QT_TR_NOOP("Selects all instances of the currently selected object");
-    sWhatsThis = "Std_TreeSelectAllInstances";
-    sStatusTip = sToolTipText;
-    sPixmap = "sel-instance";
-    eType = AlterSelection;
-}
-
-bool StdCmdTreeSelectAllInstances::isActive()
-{
-    const auto& sels = Selection().getSelectionEx(
-        "*",
-        App::DocumentObject::getClassTypeId(),
-        ResolveMode::OldStyleElement,
-        true
-    );
-    if (sels.empty()) {
-        return false;
-    }
-    auto obj = sels[0].getObject();
-    if (!obj || !obj->isAttachedToDocument()) {
-        return false;
-    }
-    return freecad_cast<ViewProviderDocumentObject*>(Application::Instance->getViewProvider(obj))
-        != nullptr;
-}
-
-void StdCmdTreeSelectAllInstances::activated(int iMsg)
-{
-    Q_UNUSED(iMsg);
-    const auto& sels = Selection().getSelectionEx(
-        "*",
-        App::DocumentObject::getClassTypeId(),
-        ResolveMode::OldStyleElement,
-        true
-    );
-    if (sels.empty()) {
-        return;
-    }
-    auto obj = sels[0].getObject();
-    if (!obj || !obj->isAttachedToDocument()) {
-        return;
-    }
-    auto vpd = freecad_cast<ViewProviderDocumentObject*>(Application::Instance->getViewProvider(obj));
-    if (!vpd) {
-        return;
-    }
-    Selection().selStackPush();
-    Selection().clearCompleteSelection();
-    const auto trees = getMainWindow()->findChildren<TreeWidget*>();
-    for (auto tree : trees) {
-        tree->selectAllInstances(*vpd);
-    }
-    Selection().selStackPush();
-}
-
-
-//===========================================================================
-// Std_SceneInspector
-//===========================================================================
-
-DEF_3DV_CMD(StdCmdSceneInspector)
-
-StdCmdSceneInspector::StdCmdSceneInspector()
-    : Command("Std_SceneInspector")
-{
-    // setting the
-    sGroup = "Tools";
-    sMenuText = QT_TR_NOOP("Scene I&nspector");
-    sToolTipText = QT_TR_NOOP("Opens the scene inspector");
-    sWhatsThis = "Std_SceneInspector";
-    sStatusTip = sToolTipText;
-    eType = Alter3DView;
-    sPixmap = "Std_SceneInspector";
-}
-
-void StdCmdSceneInspector::activated(int iMsg)
-{
-    Q_UNUSED(iMsg);
-    Gui::Document* doc = Application::Instance->activeDocument();
-    if (doc) {
-        static QPointer<Gui::Dialog::DlgInspector> dlg = nullptr;
-        if (!dlg) {
-            dlg = new Gui::Dialog::DlgInspector(getMainWindow());
-        }
-        dlg->setDocument(doc);
-        dlg->setAttribute(Qt::WA_DeleteOnClose);
-        dlg->show();
-    }
-}
-
-//===========================================================================
-// Std_TextureMapping
-//===========================================================================
-
-DEF_STD_CMD_A(StdCmdTextureMapping)
-
-StdCmdTextureMapping::StdCmdTextureMapping()
-    : Command("Std_TextureMapping")
-{
-    // setting the
-    sGroup = "Tools";
-    sMenuText = QT_TR_NOOP("Text&ure Mapping");
-    sToolTipText = QT_TR_NOOP("Maps textures to shapes");
-    sWhatsThis = "Std_TextureMapping";
-    sStatusTip = sToolTipText;
-    sPixmap = "Std_TextureMapping";
-    eType = Alter3DView;
-}
-
-void StdCmdTextureMapping::activated(int iMsg)
-{
-    Q_UNUSED(iMsg);
-    Gui::Control().showDialog(new Gui::Dialog::TaskTextureMapping);
-}
-
-bool StdCmdTextureMapping::isActive()
-{
-    Gui::MDIView* view = getMainWindow()->activeWindow();
-    return view && view->isDerivedFrom<Gui::View3DInventor>() && (!(Gui::Control().activeDialog()));
-}
-
-DEF_STD_CMD(StdCmdDemoMode)
-
-StdCmdDemoMode::StdCmdDemoMode()
-    : Command("Std_DemoMode")
-{
-    sGroup = "Standard-View";
-    sMenuText = QT_TR_NOOP("View &Turntable");
-    sToolTipText = QT_TR_NOOP("Opens a turntable view");
-    sWhatsThis = "Std_DemoMode";
-    sStatusTip = sToolTipText;
-    eType = Alter3DView;
-    sPixmap = "Std_DemoMode";
-}
-
-void StdCmdDemoMode::activated(int iMsg)
-{
-    Q_UNUSED(iMsg);
-    static QPointer<QDialog> dlg = nullptr;
-    if (!dlg) {
-        dlg = new Gui::Dialog::DemoMode(getMainWindow());
-    }
-    dlg->setAttribute(Qt::WA_DeleteOnClose);
-    dlg->show();
-}
-
-
-//===========================================================================
-// Std_SelBack
-//===========================================================================
-
-DEF_STD_CMD_A(StdCmdSelBack)
-
-StdCmdSelBack::StdCmdSelBack()
-    : Command("Std_SelBack")
-{
-    sGroup = "View";
-    sMenuText = QT_TR_NOOP("Selection &Back");
-    static std::string toolTip = std::string("<p>")
-        + QT_TR_NOOP("Restores the previous tree view selection. "
-                     "Only works if tree RecordSelection mode is switched on.")
-        + "</p>";
-    sToolTipText = toolTip.c_str();
-    sWhatsThis = "Std_SelBack";
-    sStatusTip = sToolTipText;
-    sPixmap = "sel-back";
-    sAccel = "S, B";
-    eType = AlterSelection;
-}
-
-void StdCmdSelBack::activated(int iMsg)
-{
-    Q_UNUSED(iMsg);
-    Selection().selStackGoBack();
-}
-
-bool StdCmdSelBack::isActive()
-{
-    return Selection().selStackBackSize() > 1;
-}
-
-//===========================================================================
-// Std_SelForward
-//===========================================================================
-
-DEF_STD_CMD_A(StdCmdSelForward)
-
-StdCmdSelForward::StdCmdSelForward()
-    : Command("Std_SelForward")
-{
-    sGroup = "View";
-    sMenuText = QT_TR_NOOP("Selection &Forward");
-    static std::string toolTip = std::string("<p>")
-        + QT_TR_NOOP("Restores the next tree view selection. "
-                     "Only works if tree RecordSelection mode is switched on.")
-        + "</p>";
-    sToolTipText = toolTip.c_str();
-    sWhatsThis = "Std_SelForward";
-    sStatusTip = sToolTipText;
-    sPixmap = "sel-forward";
-    sAccel = "S, F";
-    eType = AlterSelection;
-}
-
-void StdCmdSelForward::activated(int iMsg)
-{
-    Q_UNUSED(iMsg);
-    Selection().selStackGoForward();
-}
-
-bool StdCmdSelForward::isActive()
-{
-    return !!Selection().selStackForwardSize();
-}
-
-//=======================================================================
-// Std_TreeSingleDocument
-//===========================================================================
-#define TREEVIEW_DOC_CMD_DEF(_name, _v) \
-    DEF_STD_CMD_AC(StdTree##_name) \
-    void StdTree##_name::activated(int) \
-    { \
-        TreeParams::setDocumentMode(_v); \
-        if (_pcAction) \
-            _pcAction->setBlockedChecked(true); \
-    } \
-    Action* StdTree##_name::createAction(void) \
-    { \
-        Action* pcAction = Command::createAction(); \
-        pcAction->setCheckable(true); \
-        pcAction->setIcon(QIcon()); \
-        _pcAction = pcAction; \
-        isActive(); \
-        return pcAction; \
-    } \
-    bool StdTree##_name::isActive() \
-    { \
-        bool checked = TreeParams::getDocumentMode() == _v; \
-        if (_pcAction && _pcAction->isChecked() != checked) \
-            _pcAction->setBlockedChecked(checked); \
-        return true; \
-    }
-
-TREEVIEW_DOC_CMD_DEF(SingleDocument, 0)
-
-StdTreeSingleDocument::StdTreeSingleDocument()
-    : Command("Std_TreeSingleDocument")
-{
-    sGroup = "TreeView";
-    sMenuText = QT_TR_NOOP("&Single Document");
-    sToolTipText = QT_TR_NOOP("Displays only the active document in the tree view");
-    sWhatsThis = "Std_TreeSingleDocument";
-    sStatusTip = sToolTipText;
-    sPixmap = "tree-doc-single";
-    eType = 0;
-}
-
-//===========================================================================
-// Std_TreeMultiDocument
-//===========================================================================
-TREEVIEW_DOC_CMD_DEF(MultiDocument, 1)
-
-StdTreeMultiDocument::StdTreeMultiDocument()
-    : Command("Std_TreeMultiDocument")
-{
-    sGroup = "TreeView";
-    sMenuText = QT_TR_NOOP("&Multi Document");
-    sToolTipText = QT_TR_NOOP("Displays all documents in the tree view");
-    sWhatsThis = "Std_TreeMultiDocument";
-    sStatusTip = sToolTipText;
-    sPixmap = "tree-doc-multi";
-    eType = 0;
-}
-
-//===========================================================================
-// Std_TreeCollapseDocument
-//===========================================================================
-TREEVIEW_DOC_CMD_DEF(CollapseDocument, 2)
-
-StdTreeCollapseDocument::StdTreeCollapseDocument()
-    : Command("Std_TreeCollapseDocument")
-{
-    sGroup = "TreeView";
-    sMenuText = QT_TR_NOOP("Collapse/E&xpand");
-    sToolTipText = QT_TR_NOOP("Expands the active document and collapses all others");
-    sWhatsThis = "Std_TreeCollapseDocument";
-    sStatusTip = sToolTipText;
-    sPixmap = "tree-doc-collapse";
-    eType = 0;
-}
-
-//===========================================================================
-// Std_TreeSyncView
-//===========================================================================
-#define TREEVIEW_CMD_DEF(_name) \
-    DEF_STD_CMD_AC(StdTree##_name) \
-    void StdTree##_name::activated(int) \
-    { \
-        auto checked = !TreeParams::get##_name(); \
-        TreeParams::set##_name(checked); \
-        if (_pcAction) \
-            _pcAction->setBlockedChecked(checked); \
-    } \
-    Action* StdTree##_name::createAction() \
-    { \
-        Action* pcAction = Command::createAction(); \
-        pcAction->setCheckable(true); \
-        pcAction->setIcon(QIcon()); \
-        _pcAction = pcAction; \
-        isActive(); \
-        return pcAction; \
-    } \
-    bool StdTree##_name::isActive() \
-    { \
-        bool checked = TreeParams::get##_name(); \
-        if (_pcAction && _pcAction->isChecked() != checked) \
-            _pcAction->setBlockedChecked(checked); \
-        return true; \
-    }
-
-TREEVIEW_CMD_DEF(SyncView)
-
-StdTreeSyncView::StdTreeSyncView()
-    : Command("Std_TreeSyncView")
-{
-    sGroup = "TreeView";
-    sMenuText = QT_TR_NOOP("&1 Sync View");
-    sToolTipText = QT_TR_NOOP(
-        "Switches to the 3D view containing the selected item from the tree view"
-    );
-    sStatusTip = sToolTipText;
-    sWhatsThis = "Std_TreeSyncView";
-    sPixmap = "tree-sync-view";
-    sAccel = "T,1";
-    eType = 0;
-}
-
-//===========================================================================
-// Std_TreeSyncSelection
-//===========================================================================
-TREEVIEW_CMD_DEF(SyncSelection)
-
-StdTreeSyncSelection::StdTreeSyncSelection()
-    : Command("Std_TreeSyncSelection")
-{
-    sGroup = "TreeView";
-    sMenuText = QT_TR_NOOP("&2 Sync Selection");
-    sToolTipText = QT_TR_NOOP(
-        "Expands the tree item when the corresponding object is selected in the 3D view"
-    );
-    sStatusTip = sToolTipText;
-    sWhatsThis = "Std_TreeSyncSelection";
-    sPixmap = "tree-sync-sel";
-    sAccel = "T,2";
-    eType = 0;
-}
-
-//===========================================================================
-// Std_TreeSyncPlacement
-//===========================================================================
-TREEVIEW_CMD_DEF(SyncPlacement)
-
-StdTreeSyncPlacement::StdTreeSyncPlacement()
-    : Command("Std_TreeSyncPlacement")
-{
-    sGroup = "TreeView";
-    sMenuText = QT_TR_NOOP("&3 Sync Placement");
-    sToolTipText
-        = QT_TR_NOOP("Adjusts the placement on drag-and-drop of objects across coordinate systems (e.g. in part containers)");
-    sStatusTip = sToolTipText;
-    sWhatsThis = "Std_TreeSyncPlacement";
-    sPixmap = "tree-sync-pla";
-    sAccel = "T,3";
-    eType = 0;
-}
-
-//===========================================================================
-// Std_TreePreSelection
-//===========================================================================
-TREEVIEW_CMD_DEF(PreSelection)
-
-StdTreePreSelection::StdTreePreSelection()
-    : Command("Std_TreePreSelection")
-{
-    sGroup = "TreeView";
-    sMenuText = QT_TR_NOOP("&4 Preselection");
-    sToolTipText = QT_TR_NOOP(
-        "Preselects the object in 3D view when hovering the cursor over the tree item"
-    );
-    sStatusTip = sToolTipText;
-    sWhatsThis = "Std_TreePreSelection";
-    sPixmap = "tree-pre-sel";
-    sAccel = "T,4";
-    eType = 0;
-}
-
-//===========================================================================
-// Std_TreeRecordSelection
-//===========================================================================
-TREEVIEW_CMD_DEF(RecordSelection)
-
-StdTreeRecordSelection::StdTreeRecordSelection()
-    : Command("Std_TreeRecordSelection")
-{
-    sGroup = "TreeView";
-    sMenuText = QT_TR_NOOP("&5 Record Selection");
-    sToolTipText
-        = QT_TR_NOOP("Records the selection in the tree view in order to go back/forward using the navigation buttons");
-    sStatusTip = sToolTipText;
-    sWhatsThis = "Std_TreeRecordSelection";
-    sPixmap = "tree-rec-sel";
-    sAccel = "T,5";
-    eType = 0;
-}
-
-//===========================================================================
-// Std_TreeDrag
-//===========================================================================
-DEF_STD_CMD(StdTreeDrag)
-
-StdTreeDrag::StdTreeDrag()
-    : Command("Std_TreeDrag")
-{
-    sGroup = "TreeView";
-    sMenuText = QT_TR_NOOP("Initiate &Dragging");
-    sToolTipText = QT_TR_NOOP("Initiates dragging of the currently selected tree items");
-    sStatusTip = sToolTipText;
-    sWhatsThis = "Std_TreeDrag";
-    sPixmap = "tree-item-drag";
-    sAccel = "T,D";
-    eType = 0;
-}
-
-void StdTreeDrag::activated(int)
-{
-    if (Gui::Selection().hasSelection()) {
-        const auto trees = getMainWindow()->findChildren<TreeWidget*>();
-        for (auto tree : trees) {
-            if (tree->isVisible()) {
-                tree->startDragging();
-                break;
-            }
-        }
-    }
-}
-
-//======================================================================
-// Std_TreeViewActions
-//===========================================================================
-//
-class StdCmdTreeViewActions: public GroupCommand
-{
-public:
-    StdCmdTreeViewActions()
-        : GroupCommand("Std_TreeViewActions")
-    {
-        sGroup = "TreeView";
-        sMenuText = QT_TR_NOOP("Tree View Actions");
-        sToolTipText = QT_TR_NOOP("Tree view behavior options and actions");
-        sWhatsThis = "Std_TreeViewActions";
-        sStatusTip = sToolTipText;
-        eType = 0;
-        bCanLog = false;
-
-        addCommand(new StdTreeSyncView());
-        addCommand(new StdTreeSyncSelection());
-        addCommand(new StdTreeSyncPlacement());
-        addCommand(new StdTreePreSelection());
-        addCommand(new StdTreeRecordSelection());
-
-        addCommand();
-
-        addCommand(new StdTreeSingleDocument());
-        addCommand(new StdTreeMultiDocument());
-        addCommand(new StdTreeCollapseDocument());
-
-        addCommand();
-
-        addCommand(new StdTreeDrag(), !cmds.empty());
-        addCommand(new StdTreeSelection(), !cmds.empty());
-
-        addCommand();
-
-        addCommand(new StdCmdSelBack());
-        addCommand(new StdCmdSelForward());
-    }
-    const char* className() const override
-    {
-        return "StdCmdTreeViewActions";
-    }
-};
-
-
-//======================================================================
-// Std_SelBoundingBox
-//===========================================================================
-DEF_STD_CMD_AC(StdCmdSelBoundingBox)
-
-StdCmdSelBoundingBox::StdCmdSelBoundingBox()
-    : Command("Std_SelBoundingBox")
-{
-    sGroup = "View";
-    sMenuText = QT_TR_NOOP("&Bounding Box");
-    sToolTipText = QT_TR_NOOP("Shows selection bounding box");
-    sWhatsThis = "Std_SelBoundingBox";
-    sStatusTip = sToolTipText;
-    sPixmap = "sel-bbox";
-    eType = Alter3DView;
-}
-
-void StdCmdSelBoundingBox::activated(int iMsg)
-{
-    bool checked = !!iMsg;
-    if (checked != ViewParams::instance()->getShowSelectionBoundingBox()) {
-        ViewParams::instance()->setShowSelectionBoundingBox(checked);
-        if (_pcAction) {
-            _pcAction->setBlockedChecked(checked);
-        }
-    }
-}
-
-bool StdCmdSelBoundingBox::isActive()
-{
-    if (_pcAction) {
-        bool checked = _pcAction->isChecked();
-        if (checked != ViewParams::instance()->getShowSelectionBoundingBox()) {
-            _pcAction->setBlockedChecked(!checked);
-        }
-    }
-    return true;
-}
-
-Action* StdCmdSelBoundingBox::createAction()
-{
-    Action* pcAction = Command::createAction();
-    pcAction->setCheckable(true);
-    return pcAction;
-}
-
-//===========================================================================
-// Std_DockOverlayAll
-//===========================================================================
-
-DEF_STD_CMD(StdCmdDockOverlayAll)
-
-StdCmdDockOverlayAll::StdCmdDockOverlayAll()
-    : Command("Std_DockOverlayAll")
-{
-    sGroup = "View";
-    sMenuText = QT_TR_NOOP("Toggle Overl&ay for All Panels");
-    sToolTipText = QT_TR_NOOP("Toggled overlay mode for all docked panels");
-    sWhatsThis = "Std_DockOverlayAll";
-    sStatusTip = sToolTipText;
-    sAccel = "F4";
-    eType = 0;
-}
-
-void StdCmdDockOverlayAll::activated(int iMsg)
-{
-    Q_UNUSED(iMsg);
-    OverlayManager::instance()->setOverlayMode(OverlayManager::OverlayMode::ToggleAll);
-}
-
-//===========================================================================
-// Std_DockOverlayTransparentAll
-//===========================================================================
-
-DEF_STD_CMD(StdCmdDockOverlayTransparentAll)
-
-StdCmdDockOverlayTransparentAll::StdCmdDockOverlayTransparentAll()
-    : Command("Std_DockOverlayTransparentAll")
-{
-    sGroup = "View";
-    sMenuText = QT_TR_NOOP("Toggle Tra&nsparent Panels");
-    sToolTipText = QT_TR_NOOP(
-        "Toggles transparent mode for all docked overlay panels.\n"
-        "This makes the docked panels stay transparent at all times."
-    );
-    sWhatsThis = "Std_DockOverlayTransparentAll";
-    sStatusTip = sToolTipText;
-    sAccel = "SHIFT+F4";
-    eType = 0;
-}
-
-void StdCmdDockOverlayTransparentAll::activated(int iMsg)
-{
-    Q_UNUSED(iMsg);
-    OverlayManager::instance()->setOverlayMode(OverlayManager::OverlayMode::ToggleTransparentAll);
-}
-
-//===========================================================================
-// Std_DockOverlayToggle
-//===========================================================================
-
-DEF_STD_CMD(StdCmdDockOverlayToggle)
-
-StdCmdDockOverlayToggle::StdCmdDockOverlayToggle()
-    : Command("Std_DockOverlayToggle")
-{
-    sGroup = "View";
-    sMenuText = QT_TR_NOOP("Toggle &Overlay");
-    sToolTipText = QT_TR_NOOP("Toggles overlay mode for the docked window under the cursor");
-    sWhatsThis = "Std_DockOverlayToggle";
-    sStatusTip = sToolTipText;
-    sAccel = "F3";
-    eType = 0;
-}
-
-void StdCmdDockOverlayToggle::activated(int iMsg)
-{
-    Q_UNUSED(iMsg);
-    OverlayManager::instance()->setOverlayMode(OverlayManager::OverlayMode::ToggleActive);
-}
-
-//===========================================================================
-// Std_DockOverlayToggleTransparent
-//===========================================================================
-
-DEF_STD_CMD(StdCmdDockOverlayToggleTransparent)
-
-StdCmdDockOverlayToggleTransparent::StdCmdDockOverlayToggleTransparent()
-    : Command("Std_DockOverlayToggleTransparent")
-{
-    sGroup = "Standard-View";
-    sMenuText = QT_TR_NOOP("Toggle Tran&sparent Mode");
-    sToolTipText = QT_TR_NOOP(
-        "Toggles transparent mode for the docked panel under cursor.\n"
-        "This makes the docked panel stay transparent at all times."
-    );
-    sWhatsThis = "Std_DockOverlayToggleTransparent";
-    sStatusTip = sToolTipText;
-    sAccel = "SHIFT+F3";
-    eType = 0;
-}
-
-void StdCmdDockOverlayToggleTransparent::activated(int iMsg)
-{
-    Q_UNUSED(iMsg);
-    OverlayManager::instance()->setOverlayMode(OverlayManager::OverlayMode::ToggleTransparent);
-}
-
-//===========================================================================
-// Std_DockOverlayToggleLeft
-//===========================================================================
-
-DEF_STD_CMD(StdCmdDockOverlayToggleLeft)
-
-StdCmdDockOverlayToggleLeft::StdCmdDockOverlayToggleLeft()
-    : Command("Std_DockOverlayToggleLeft")
-{
-    sGroup = "Standard-View";
-    sMenuText = QT_TR_NOOP("Toggle &Left");
-    sToolTipText = QT_TR_NOOP("Toggles the visibility of the left overlay panel");
-    sWhatsThis = "Std_DockOverlayToggleLeft";
-    sStatusTip = sToolTipText;
-    sAccel = "Ctrl+Left";
-    sPixmap = "Std_DockOverlayToggleLeft";
-    eType = 0;
-}
-
-void StdCmdDockOverlayToggleLeft::activated(int iMsg)
-{
-    Q_UNUSED(iMsg);
-    OverlayManager::instance()->setOverlayMode(OverlayManager::OverlayMode::ToggleLeft);
-}
-
-//===========================================================================
-// Std_DockOverlayToggleRight
-//===========================================================================
-
-DEF_STD_CMD(StdCmdDockOverlayToggleRight)
-
-StdCmdDockOverlayToggleRight::StdCmdDockOverlayToggleRight()
-    : Command("Std_DockOverlayToggleRight")
-{
-    sGroup = "Standard-View";
-    sMenuText = QT_TR_NOOP("Toggle &Right");
-    sToolTipText = QT_TR_NOOP("Toggles the visibility of the right overlay panel");
-    sWhatsThis = "Std_DockOverlayToggleRight";
-    sStatusTip = sToolTipText;
-    sAccel = "Ctrl+Right";
-    sPixmap = "Std_DockOverlayToggleRight";
-    eType = 0;
-}
-
-void StdCmdDockOverlayToggleRight::activated(int iMsg)
-{
-    Q_UNUSED(iMsg);
-    OverlayManager::instance()->setOverlayMode(OverlayManager::OverlayMode::ToggleRight);
-}
-
-//===========================================================================
-// Std_DockOverlayToggleTop
-//===========================================================================
-
-DEF_STD_CMD(StdCmdDockOverlayToggleTop)
-
-StdCmdDockOverlayToggleTop::StdCmdDockOverlayToggleTop()
-    : Command("Std_DockOverlayToggleTop")
-{
-    sGroup = "Standard-View";
-    sMenuText = QT_TR_NOOP("Toggle &Top");
-    sToolTipText = QT_TR_NOOP("Toggles the visibility of the top overlay panel");
-    sWhatsThis = "Std_DockOverlayToggleTop";
-    sStatusTip = sToolTipText;
-    sAccel = "Ctrl+Up";
-    sPixmap = "Std_DockOverlayToggleTop";
-    eType = 0;
-}
-
-void StdCmdDockOverlayToggleTop::activated(int iMsg)
-{
-    Q_UNUSED(iMsg);
-    OverlayManager::instance()->setOverlayMode(OverlayManager::OverlayMode::ToggleTop);
-}
-
-//===========================================================================
-// Std_DockOverlayToggleBottom
-//===========================================================================
-
-DEF_STD_CMD(StdCmdDockOverlayToggleBottom)
-
-StdCmdDockOverlayToggleBottom::StdCmdDockOverlayToggleBottom()
-    : Command("Std_DockOverlayToggleBottom")
-{
-    sGroup = "Standard-View";
-    sMenuText = QT_TR_NOOP("Toggle &Bottom");
-    sToolTipText = QT_TR_NOOP("Toggles the visibility of the bottom overlay panel");
-    sWhatsThis = "Std_DockOverlayToggleBottom";
-    sStatusTip = sToolTipText;
-    sAccel = "Ctrl+Down";
-    sPixmap = "Std_DockOverlayToggleBottom";
-    eType = 0;
-}
-
-void StdCmdDockOverlayToggleBottom::activated(int iMsg)
-{
-    Q_UNUSED(iMsg);
-    OverlayManager::instance()->setOverlayMode(OverlayManager::OverlayMode::ToggleBottom);
-}
-
-//===========================================================================
-// Std_DockOverlayMouseTransparent
-//===========================================================================
-
-DEF_STD_CMD_AC(StdCmdDockOverlayMouseTransparent)
-
-StdCmdDockOverlayMouseTransparent::StdCmdDockOverlayMouseTransparent()
-    : Command("Std_DockOverlayMouseTransparent")
-{
-    sGroup = "View";
-    sMenuText = QT_TR_NOOP("Bypass &Mouse Events in Overlay Panels");
-    sToolTipText = QT_TR_NOOP("Bypasses all mouse events in docked overlay panels");
-    sWhatsThis = "Std_DockOverlayMouseTransparent";
-    sStatusTip = sToolTipText;
-    sAccel = "T, T";
-    eType = NoTransaction;
-}
-
-void StdCmdDockOverlayMouseTransparent::activated(int iMsg)
-{
-    (void)iMsg;
-    bool checked = !OverlayManager::instance()->isMouseTransparent();
-    OverlayManager::instance()->setMouseTransparent(checked);
-    if (_pcAction) {
-        _pcAction->setBlockedChecked(checked);
-    }
-}
-
-Action* StdCmdDockOverlayMouseTransparent::createAction()
-{
-    Action* pcAction = Command::createAction();
-    pcAction->setCheckable(true);
-    pcAction->setIcon(QIcon());
-    _pcAction = pcAction;
-    isActive();
-    return pcAction;
-}
-
-bool StdCmdDockOverlayMouseTransparent::isActive()
-{
-    bool checked = OverlayManager::instance()->isMouseTransparent();
-    if (_pcAction && _pcAction->isChecked() != checked) {
-        _pcAction->setBlockedChecked(checked);
-    }
-    return true;
-}
-
-// ============================================================================
-
-class StdCmdDockOverlay: public GroupCommand
-{
-public:
-    StdCmdDockOverlay()
-        : GroupCommand("Std_DockOverlay")
-    {
-        sGroup = "View";
-        sMenuText = QT_TR_NOOP("Overlay Docked Panel");
-        sToolTipText = QT_TR_NOOP("Sets the docked panel in overlay mode");
-        sWhatsThis = "Std_DockOverlay";
-        sStatusTip = sToolTipText;
-        eType = 0;
-        bCanLog = false;
-
-        addCommand(new StdCmdDockOverlayAll());
-        addCommand(new StdCmdDockOverlayTransparentAll());
-        addCommand();
-        addCommand(new StdCmdDockOverlayToggle());
-        addCommand(new StdCmdDockOverlayToggleTransparent());
-        addCommand();
-        addCommand(new StdCmdDockOverlayMouseTransparent());
-        addCommand();
-        addCommand(new StdCmdDockOverlayToggleLeft());
-        addCommand(new StdCmdDockOverlayToggleRight());
-        addCommand(new StdCmdDockOverlayToggleTop());
-        addCommand(new StdCmdDockOverlayToggleBottom());
-    };
-    virtual const char* className() const
-    {
-        return "StdCmdDockOverlay";
-    }
-};
-
-//===========================================================================
-// Std_StoreWorkingView
-//===========================================================================
-DEF_STD_CMD_A(StdStoreWorkingView)
-
-StdStoreWorkingView::StdStoreWorkingView()
-    : Command("Std_StoreWorkingView")
-{
-    sGroup = "Standard-View";
-    sMenuText = QT_TR_NOOP("St&ore Working View");
-    sToolTipText = QT_TR_NOOP("Stores a temporary working view for the current document");
-    sStatusTip = sToolTipText;
-    sWhatsThis = "Std_StoreWorkingView";
-    sAccel = "Shift+End";
-    eType = NoTransaction;
-}
-
-void StdStoreWorkingView::activated(int iMsg)
-{
-    Q_UNUSED(iMsg);
-    if (auto view = dynamic_cast<Gui::View3DInventor*>(Gui::getMainWindow()->activeWindow())) {
-        view->getViewer()->saveHomePosition();
-    }
-}
-
-bool StdStoreWorkingView::isActive()
-{
-    return dynamic_cast<Gui::View3DInventor*>(Gui::getMainWindow()->activeWindow());
-}
-
-//===========================================================================
-// Std_RecallWorkingView
-//===========================================================================
-DEF_STD_CMD_A(StdRecallWorkingView)
-
-StdRecallWorkingView::StdRecallWorkingView()
-    : Command("Std_RecallWorkingView")
-{
-    sGroup = "Standard-View";
-    sMenuText = QT_TR_NOOP("R&ecall Working View");
-    sToolTipText = QT_TR_NOOP("Recalls a previously stored temporary working view");
-    sStatusTip = sToolTipText;
-    sWhatsThis = "Std_RecallWorkingView";
-    sAccel = "End";
-    eType = NoTransaction;
-}
-
-void StdRecallWorkingView::activated(int iMsg)
-{
-    Q_UNUSED(iMsg);
-    if (auto view = dynamic_cast<Gui::View3DInventor*>(Gui::getMainWindow()->activeWindow())) {
-        if (view->getViewer()->hasHomePosition()) {
-            view->getViewer()->resetToHomePosition();
-        }
-    }
-}
-
-bool StdRecallWorkingView::isActive()
-{
-    auto view = dynamic_cast<Gui::View3DInventor*>(Gui::getMainWindow()->activeWindow());
-    return view && view->getViewer()->hasHomePosition();
-}
-
-//===========================================================================
-// Std_AlignToSelection
-//===========================================================================
-DEF_STD_CMD_A(StdCmdAlignToSelection)
-
-StdCmdAlignToSelection::StdCmdAlignToSelection()
-    : Command("Std_AlignToSelection")
-{
-    sGroup = "View";
-    sMenuText = QT_TR_NOOP("&Align to Selection");
-    sToolTipText = QT_TR_NOOP("Aligns the camera view to the selected elements in the 3D view");
-    sWhatsThis = "Std_AlignToSelection";
-    sPixmap = "align-to-selection";
-    eType = Alter3DView;
-}
-
-void StdCmdAlignToSelection::activated(int iMsg)
-{
-    Q_UNUSED(iMsg);
-    doCommand(Command::Gui, "Gui.SendMsgToActiveView(\"AlignToSelection\")");
-}
-
-bool StdCmdAlignToSelection::isActive()
-{
-    return getGuiApplication()->sendHasMsgToActiveView("AlignToSelection");
-}
-
-//===========================================================================
-// Std_ClarifySelection
-//===========================================================================
-
-DEF_STD_CMD_A(StdCmdClarifySelection)
-
-StdCmdClarifySelection::StdCmdClarifySelection()
-<<<<<<< HEAD
-  : Command("Std_ClarifySelection")
-{
-    sGroup        = "View";
-    sMenuText     = QT_TR_NOOP("Clarify Selection");
-    sToolTipText = QT_TR_NOOP("Displays a context menu at the mouse cursor to select overlapping "
-                              "or obstructed geometry in the 3D view");
-    sWhatsThis    = "Std_ClarifySelection";
-    sStatusTip    = sToolTipText;
-    sAccel        = "G, G";
-    sPixmap       = "tree-pre-sel";
-    eType         = NoTransaction | AlterSelection;
-=======
-    : Command("Std_ClarifySelection")
-{
-    sGroup = "View";
-    sMenuText = QT_TR_NOOP("Clarify Selection");
-    sToolTipText = QT_TR_NOOP(
-        "Displays a context menu at the mouse cursor to select overlapping "
-        "or obstructed geometry in the 3D view.\n"
-    );
-    sWhatsThis = "Std_ClarifySelection";
-    sStatusTip = sToolTipText;
-    sAccel = "G, G";
-    eType = NoTransaction | AlterSelection;
->>>>>>> 9e6509a3
-}
-
-void StdCmdClarifySelection::activated(int iMsg)
-{
-    Q_UNUSED(iMsg);
-
-    // Get the active view
-    auto view3d = freecad_cast<View3DInventor*>(Application::Instance->activeView());
-    if (!view3d) {
-        return;
-    }
-
-    auto viewer = view3d->getViewer();
-    if (!viewer) {
-        return;
-    }
-
-    QWidget* widget = viewer->getGLWidget();
-    if (!widget) {
-        return;
-    }
-
-    // check if we have a stored right-click position (context menu) or should use current cursor
-    // position (keyboard shortcut)
-    SbVec2s point;
-    auto& storedPosition = viewer->navigationStyle()->getRightClickPosition();
-    if (storedPosition.has_value()) {
-        point = storedPosition.value();
-    }
-    else {
-        QPoint pos = QCursor::pos();
-        QPoint local = widget->mapFromGlobal(pos);
-
-        qreal devicePixelRatio = widget->devicePixelRatioF();
-        point = SbVec2s(
-            static_cast<short>(local.x() * devicePixelRatio),
-            static_cast<short>((widget->height() - local.y() - 1) * devicePixelRatio)
-        );
-    }
-
-    // Use ray picking to get all objects under cursor
-    SoRayPickAction pickAction(viewer->getSoRenderManager()->getViewportRegion());
-    pickAction.setPoint(point);
-
-    constexpr double defaultMultiplier = 5.0F;
-    double clarifyRadiusMultiplier
-        = App::GetApplication()
-              .GetParameterGroupByPath("User parameter:BaseApp/Preferences/View")
-              ->GetFloat("ClarifySelectionRadiusMultiplier", defaultMultiplier);
-
-    pickAction.setRadius(viewer->getPickRadius() * clarifyRadiusMultiplier);
-    pickAction.setPickAll(static_cast<SbBool>(true));  // Get all objects under cursor
-    pickAction.apply(viewer->getSoRenderManager()->getSceneGraph());
-
-    const SoPickedPointList& pplist = pickAction.getPickedPointList();
-    if (pplist.getLength() == 0) {
-        return;
-    }
-
-    // Convert picked points to PickData list
-    std::vector<PickData> selections;
-
-    for (int i = 0; i < pplist.getLength(); ++i) {
-        SoPickedPoint* pp = pplist[i];
-        if (!pp || !pp->getPath()) {
-            continue;
-        }
-
-        ViewProvider* vp = viewer->getViewProviderByPath(pp->getPath());
-        if (!vp) {
-            continue;
-        }
-
-        // Cast to ViewProviderDocumentObject to get the object
-        auto vpDoc = freecad_cast<Gui::ViewProviderDocumentObject*>(vp);
-        if (!vpDoc) {
-            continue;
-        }
-
-        App::DocumentObject* obj = vpDoc->getObject();
-        if (!obj) {
-            continue;
-        }
-
-        // Get element information - handle sub-objects like Assembly parts
-        std::string elementName = vp->getElement(pp->getDetail());
-        std::string subName;
-
-        // Try to get more detailed sub-object information
-        bool hasSubObject = false;
-        if (vp->getElementPicked(pp, subName)) {
-            hasSubObject = true;
-        }
-
-        // Create PickData with selection information
-        PickData pickData {
-            .obj = obj,
-            .element = elementName,
-            .docName = obj->getDocument()->getName(),
-            .objName = obj->getNameInDocument(),
-            .subName = hasSubObject ? subName : elementName
-        };
-
-        selections.push_back(pickData);
-    }
-
-    if (selections.empty()) {
-        return;
-    }
-
-    QPoint globalPos;
-    if (storedPosition.has_value()) {
-        qreal devicePixelRatio = widget->devicePixelRatioF();
-        int logicalHeight = static_cast<int>(widget->height());
-        QPoint localPos(
-            static_cast<int>(point[0] / devicePixelRatio),
-            logicalHeight - static_cast<int>(point[1] / devicePixelRatio) - 1
-        );
-        globalPos = widget->mapToGlobal(localPos);
-    }
-    else {
-        globalPos = QCursor::pos();
-    }
-
-    // Use SelectionMenu to display and handle the pick menu
-    SelectionMenu contextMenu(widget);
-    contextMenu.doPick(selections, globalPos);
-}
-
-bool StdCmdClarifySelection::isActive()
-{
-    return qobject_cast<View3DInventor*>(getMainWindow()->activeWindow()) != nullptr;
-}
-
-//===========================================================================
-// Instantiation
-//===========================================================================
-
-
-namespace Gui
-{
-
-void CreateViewStdCommands()
-{
-    // NOLINTBEGIN
-    CommandManager& rcCmdMgr = Application::Instance->commandManager();
-
-    // views
-    rcCmdMgr.addCommand(new StdCmdViewBottom());
-    rcCmdMgr.addCommand(new StdCmdViewHome());
-    rcCmdMgr.addCommand(new StdCmdViewFront());
-    rcCmdMgr.addCommand(new StdCmdViewLeft());
-    rcCmdMgr.addCommand(new StdCmdViewRear());
-    rcCmdMgr.addCommand(new StdCmdViewRight());
-    rcCmdMgr.addCommand(new StdCmdViewTop());
-    rcCmdMgr.addCommand(new StdCmdViewIsometric());
-    rcCmdMgr.addCommand(new StdCmdViewDimetric());
-    rcCmdMgr.addCommand(new StdCmdViewTrimetric());
-    rcCmdMgr.addCommand(new StdCmdViewFitAll());
-    rcCmdMgr.addCommand(new StdCmdViewVR());
-    rcCmdMgr.addCommand(new StdCmdViewFitSelection());
-    rcCmdMgr.addCommand(new StdCmdViewRotateLeft());
-    rcCmdMgr.addCommand(new StdCmdViewRotateRight());
-    rcCmdMgr.addCommand(new StdStoreWorkingView());
-    rcCmdMgr.addCommand(new StdRecallWorkingView());
-    rcCmdMgr.addCommand(new StdCmdViewGroup());
-    rcCmdMgr.addCommand(new StdCmdAlignToSelection());
-    rcCmdMgr.addCommand(new StdCmdClarifySelection());
-
-    rcCmdMgr.addCommand(new StdCmdViewExample1());
-    rcCmdMgr.addCommand(new StdCmdViewExample2());
-    rcCmdMgr.addCommand(new StdCmdViewExample3());
-
-    rcCmdMgr.addCommand(new StdCmdViewIvStereoQuadBuff());
-    rcCmdMgr.addCommand(new StdCmdViewIvStereoRedGreen());
-    rcCmdMgr.addCommand(new StdCmdViewIvStereoInterleavedColumns());
-    rcCmdMgr.addCommand(new StdCmdViewIvStereoInterleavedRows());
-    rcCmdMgr.addCommand(new StdCmdViewIvStereoOff());
-
-    rcCmdMgr.addCommand(new StdCmdViewIvIssueCamPos());
-
-    rcCmdMgr.addCommand(new StdCmdViewCreate());
-    rcCmdMgr.addCommand(new StdViewScreenShot());
-    rcCmdMgr.addCommand(new StdViewLoadImage());
-    rcCmdMgr.addCommand(new StdMainFullscreen());
-    rcCmdMgr.addCommand(new StdViewDockUndockFullscreen());
-    rcCmdMgr.addCommand(new StdCmdToggleVisibility());
-    rcCmdMgr.addCommand(new StdCmdToggleTransparency());
-    rcCmdMgr.addCommand(new StdCmdToggleSelectability());
-    rcCmdMgr.addCommand(new StdCmdShowSelection());
-    rcCmdMgr.addCommand(new StdCmdHideSelection());
-    rcCmdMgr.addCommand(new StdCmdSelectVisibleObjects());
-    rcCmdMgr.addCommand(new StdCmdToggleObjects());
-    rcCmdMgr.addCommand(new StdCmdShowObjects());
-    rcCmdMgr.addCommand(new StdCmdHideObjects());
-    rcCmdMgr.addCommand(new StdOrthographicCamera());
-    rcCmdMgr.addCommand(new StdPerspectiveCamera());
-    rcCmdMgr.addCommand(new StdCmdToggleClipPlane());
-    rcCmdMgr.addCommand(new StdCmdDrawStyle());
-    rcCmdMgr.addCommand(new StdCmdViewSaveCamera());
-    rcCmdMgr.addCommand(new StdCmdViewRestoreCamera());
-    rcCmdMgr.addCommand(new StdCmdFreezeViews());
-    rcCmdMgr.addCommand(new StdViewZoomIn());
-    rcCmdMgr.addCommand(new StdViewZoomOut());
-    rcCmdMgr.addCommand(new StdViewBoxZoom());
-    rcCmdMgr.addCommand(new StdBoxSelection());
-    rcCmdMgr.addCommand(new StdBoxElementSelection());
-    rcCmdMgr.addCommand(new StdCmdTreeExpand());
-    rcCmdMgr.addCommand(new StdCmdTreeCollapse());
-    rcCmdMgr.addCommand(new StdCmdTreeSelectAllInstances());
-    rcCmdMgr.addCommand(new StdCmdSceneInspector());
-    rcCmdMgr.addCommand(new StdCmdTextureMapping());
-    rcCmdMgr.addCommand(new StdCmdDemoMode());
-    rcCmdMgr.addCommand(new StdCmdToggleNavigation());
-    rcCmdMgr.addCommand(new StdCmdAxisCross());
-    rcCmdMgr.addCommand(new StdCmdSelBoundingBox());
-    rcCmdMgr.addCommand(new StdCmdTreeViewActions());
-    rcCmdMgr.addCommand(new StdCmdDockOverlay());
-
-    auto hGrp = App::GetApplication().GetParameterGroupByPath(
-        "User parameter:BaseApp/Preferences/View"
-    );
-    if (hGrp->GetASCII("GestureRollFwdCommand").empty()) {
-        hGrp->SetASCII("GestureRollFwdCommand", "Std_SelForward");
-    }
-    if (hGrp->GetASCII("GestureRollBackCommand").empty()) {
-        hGrp->SetASCII("GestureRollBackCommand", "Std_SelBack");
-    }
-    // NOLINTEND
-}
-
-}  // namespace Gui
+/***************************************************************************
+ *   Copyright (c) 2002 Jürgen Riegel <juergen.riegel@web.de>              *
+ *                                                                         *
+ *   This file is part of the FreeCAD CAx development system.              *
+ *                                                                         *
+ *   This library is free software; you can redistribute it and/or         *
+ *   modify it under the terms of the GNU Library General Public           *
+ *   License as published by the Free Software Foundation; either          *
+ *   version 2 of the License, or (at your option) any later version.      *
+ *                                                                         *
+ *   This library  is distributed in the hope that it will be useful,      *
+ *   but WITHOUT ANY WARRANTY; without even the implied warranty of        *
+ *   MERCHANTABILITY or FITNESS FOR A PARTICULAR PURPOSE.  See the         *
+ *   GNU Library General Public License for more details.                  *
+ *                                                                         *
+ *   You should have received a copy of the GNU Library General Public     *
+ *   License along with this library; see the file COPYING.LIB. If not,    *
+ *   write to the Free Software Foundation, Inc., 59 Temple Place,         *
+ *   Suite 330, Boston, MA  02111-1307, USA                                *
+ *                                                                         *
+ ***************************************************************************/
+
+#include <sstream>
+#include <Inventor/events/SoMouseButtonEvent.h>
+#include <Inventor/nodes/SoOrthographicCamera.h>
+#include <Inventor/nodes/SoPerspectiveCamera.h>
+#include <Inventor/SoPickedPoint.h>
+#include <QApplication>
+#include <QDialog>
+#include <QDomDocument>
+#include <QDomElement>
+#include <QFile>
+#include <QFileInfo>
+#include <QFont>
+#include <QFontMetrics>
+#include <QImageReader>
+#include <QMessageBox>
+#include <QPainter>
+#include <QPointer>
+#include <QTextStream>
+
+#include <App/ComplexGeoDataPy.h>
+#include <App/Document.h>
+#include <App/DocumentObject.h>
+#include <App/DocumentObjectGroup.h>
+#include <App/DocumentObserver.h>
+#include <App/GeoFeature.h>
+#include <App/GeoFeatureGroupExtension.h>
+#include <App/Part.h>
+#include <App/Link.h>
+#include <Base/Console.h>
+#include <Base/Parameter.h>
+
+#include "Command.h"
+#include "Action.h"
+#include "Application.h"
+#include "BitmapFactory.h"
+#include "Control.h"
+#include "Clipping.h"
+#include "DemoMode.h"
+#include "Dialogs/DlgSettingsImageImp.h"
+#include "Document.h"
+#include "FileDialog.h"
+#include "ImageView.h"
+#include "Inventor/SoAxisCrossKit.h"
+#include "Macro.h"
+#include "MainWindow.h"
+#include "Navigation/NavigationStyle.h"
+#include "OverlayParams.h"
+#include "OverlayManager.h"
+#include "SceneInspector.h"
+#include "Selection.h"
+#include "Selection/SelectionView.h"
+#include "SelectionObject.h"
+#include "SoFCOffscreenRenderer.h"
+#include "TextureMapping.h"
+#include "Tools.h"
+#include "Tree.h"
+#include "TreeParams.h"
+#include "Utilities.h"
+#include "View3DInventor.h"
+#include "View3DInventorViewer.h"
+#include "ViewParams.h"
+#include "ViewProviderGeometryObject.h"
+#include "WaitCursor.h"
+
+using namespace Gui;
+using Gui::Dialog::DlgSettingsImageImp;
+namespace sp = std::placeholders;
+
+namespace
+{
+// A helper class to open a transaction when changing properties of view providers.
+// It uses the same parameter key as the PropertyView to control the behaviour.
+class TransactionView
+{
+    Gui::Document* document;
+
+public:
+    static bool getDefault()
+    {
+        auto hGrp = App::GetApplication().GetParameterGroupByPath(
+            "User parameter:BaseApp/Preferences/PropertyView"
+        );
+        return hGrp->GetBool("AutoTransactionView", false);
+    }
+    TransactionView(Gui::Document* doc, const char* name, bool enable = getDefault())
+        : document(doc)
+    {
+        if (document && enable) {
+            document->openCommand(name);
+        }
+        else {
+            document = nullptr;
+        }
+    }
+
+    ~TransactionView()
+    {
+        if (document) {
+            document->commitCommand();
+        }
+    }
+};
+}  // namespace
+
+//++++++++++++++++++++++++++++++++++++++++++++++++++++++++++++++++++++++++++++++++++++++++++++++++++++++++++++++
+
+DEF_STD_CMD_AC(StdOrthographicCamera)
+
+StdOrthographicCamera::StdOrthographicCamera()
+    : Command("Std_OrthographicCamera")
+{
+    sGroup = "Standard-View";
+    sMenuText = QT_TR_NOOP("Orthographic View");
+    sToolTipText = QT_TR_NOOP("Switches to orthographic view mode");
+    sWhatsThis = "Std_OrthographicCamera";
+    sStatusTip = sToolTipText;
+    sPixmap = "view-isometric";
+    sAccel = "V, O";
+    eType = Alter3DView;
+}
+
+void StdOrthographicCamera::activated(int iMsg)
+{
+    if (iMsg == 1) {
+        auto view = qobject_cast<View3DInventor*>(getMainWindow()->activeWindow());
+        SoCamera* cam = view->getViewer()->getSoRenderManager()->getCamera();
+        if (!cam || cam->getTypeId() != SoOrthographicCamera::getClassTypeId()) {
+
+            doCommand(Command::Gui, "Gui.activeDocument().activeView().setCameraType(\"Orthographic\")");
+        }
+    }
+}
+
+bool StdOrthographicCamera::isActive()
+{
+    auto view = qobject_cast<View3DInventor*>(getMainWindow()->activeWindow());
+    if (view) {
+        // update the action group if needed
+        bool check = _pcAction->isChecked();
+        SoCamera* cam = view->getViewer()->getSoRenderManager()->getCamera();
+        bool mode = cam ? cam->getTypeId() == SoOrthographicCamera::getClassTypeId() : false;
+
+        if (mode != check) {
+            _pcAction->setChecked(mode);
+        }
+        return true;
+    }
+
+    return false;
+}
+
+Action* StdOrthographicCamera::createAction()
+{
+    Action* pcAction = Command::createAction();
+    pcAction->setCheckable(true);
+    return pcAction;
+}
+
+DEF_STD_CMD_AC(StdPerspectiveCamera)
+
+StdPerspectiveCamera::StdPerspectiveCamera()
+    : Command("Std_PerspectiveCamera")
+{
+    sGroup = "Standard-View";
+    sMenuText = QT_TR_NOOP("Perspective View");
+    sToolTipText = QT_TR_NOOP("Switches to perspective view mode");
+    sWhatsThis = "Std_PerspectiveCamera";
+    sStatusTip = sToolTipText;
+    sPixmap = "view-perspective";
+    sAccel = "V, P";
+    eType = Alter3DView;
+}
+
+void StdPerspectiveCamera::activated(int iMsg)
+{
+    if (iMsg == 1) {
+        auto view = qobject_cast<View3DInventor*>(getMainWindow()->activeWindow());
+        SoCamera* cam = view->getViewer()->getSoRenderManager()->getCamera();
+        if (!cam || cam->getTypeId() != SoPerspectiveCamera::getClassTypeId()) {
+
+            doCommand(Command::Gui, "Gui.activeDocument().activeView().setCameraType(\"Perspective\")");
+        }
+    }
+}
+
+bool StdPerspectiveCamera::isActive()
+{
+    auto view = qobject_cast<View3DInventor*>(getMainWindow()->activeWindow());
+    if (view) {
+        // update the action group if needed
+        bool check = _pcAction->isChecked();
+        SoCamera* cam = view->getViewer()->getSoRenderManager()->getCamera();
+        bool mode = cam ? cam->getTypeId() == SoPerspectiveCamera::getClassTypeId() : false;
+
+        if (mode != check) {
+            _pcAction->setChecked(mode);
+        }
+
+        return true;
+    }
+
+    return false;
+}
+
+Action* StdPerspectiveCamera::createAction()
+{
+    Action* pcAction = Command::createAction();
+    pcAction->setCheckable(true);
+    return pcAction;
+}
+
+//===========================================================================
+
+// The two commands below are provided for convenience so that they can be bound
+// to a button of a spacemouse
+
+//===========================================================================
+// Std_ViewSaveCamera
+//===========================================================================
+
+DEF_3DV_CMD(StdCmdViewSaveCamera)
+
+StdCmdViewSaveCamera::StdCmdViewSaveCamera()
+    : Command("Std_ViewSaveCamera")
+{
+    sGroup = "Standard-View";
+    sMenuText = QT_TR_NOOP("Save Current Camera");
+    sToolTipText = QT_TR_NOOP("Saves the current camera settings");
+    sStatusTip = sToolTipText;
+    sWhatsThis = "Std_ViewSaveCamera";
+    eType = Alter3DView;
+}
+
+void StdCmdViewSaveCamera::activated(int iMsg)
+{
+    Q_UNUSED(iMsg);
+
+    auto view = qobject_cast<Gui::View3DInventor*>(Gui::getMainWindow()->activeWindow());
+    if (view) {
+        view->getViewer()->saveHomePosition();
+    }
+}
+
+//===========================================================================
+// Std_ViewRestoreCamera
+//===========================================================================
+DEF_3DV_CMD(StdCmdViewRestoreCamera)
+
+StdCmdViewRestoreCamera::StdCmdViewRestoreCamera()
+    : Command("Std_ViewRestoreCamera")
+{
+    sGroup = "Standard-View";
+    sMenuText = QT_TR_NOOP("Restore Saved Camera");
+    sToolTipText = QT_TR_NOOP("Restores the saved camera settings");
+    sStatusTip = sToolTipText;
+    sWhatsThis = "Std_ViewRestoreCamera";
+    eType = Alter3DView;
+}
+
+void StdCmdViewRestoreCamera::activated(int iMsg)
+{
+    Q_UNUSED(iMsg);
+
+    auto view = qobject_cast<Gui::View3DInventor*>(Gui::getMainWindow()->activeWindow());
+    if (view) {
+        view->getViewer()->resetToHomePosition();
+    }
+}
+
+//===========================================================================
+// Std_FreezeViews
+//===========================================================================
+class StdCmdFreezeViews: public Gui::Command
+{
+public:
+    StdCmdFreezeViews();
+    ~StdCmdFreezeViews() override = default;
+    const char* className() const override
+    {
+        return "StdCmdFreezeViews";
+    }
+
+    void setShortcut(const QString&) override;
+    QString getShortcut() const override;
+
+protected:
+    void activated(int iMsg) override;
+    bool isActive() override;
+    Action* createAction() override;
+    void languageChange() override;
+
+private:
+    void onSaveViews();
+    void onRestoreViews();
+
+private:
+    const int maxViews {50};
+    int savedViews {0};
+    int offset {0};
+    QAction* saveView {nullptr};
+    QAction* freezeView {nullptr};
+    QAction* clearView {nullptr};
+    QAction* separator {nullptr};
+};
+
+StdCmdFreezeViews::StdCmdFreezeViews()
+    : Command("Std_FreezeViews")
+{
+    sGroup = "Standard-View";
+    sMenuText = QT_TR_NOOP("F&reeze Display");
+    sToolTipText = QT_TR_NOOP("Freezes the current view position");
+    sWhatsThis = "Std_FreezeViews";
+    sStatusTip = sToolTipText;
+    sAccel = "Shift+F";
+    eType = Alter3DView;
+}
+
+Action* StdCmdFreezeViews::createAction()
+{
+    auto pcAction = new ActionGroup(this, getMainWindow());
+    pcAction->setDropDownMenu(true);
+    applyCommandData(this->className(), pcAction);
+
+    // add the action items
+    saveView = pcAction->addAction(QObject::tr("&Save Views…"));
+    saveView->setWhatsThis(QString::fromLatin1(getWhatsThis()));
+    QAction* loadView = pcAction->addAction(QObject::tr("&Load Views…"));
+    loadView->setWhatsThis(QString::fromLatin1(getWhatsThis()));
+    pcAction->addAction(QStringLiteral(""))->setSeparator(true);
+    freezeView = pcAction->addAction(QObject::tr("F&reeze View"));
+    freezeView->setShortcut(QString::fromLatin1(getAccel()));
+    freezeView->setWhatsThis(QString::fromLatin1(getWhatsThis()));
+    clearView = pcAction->addAction(QObject::tr("&Clear Views"));
+    clearView->setWhatsThis(QString::fromLatin1(getWhatsThis()));
+    separator = pcAction->addAction(QStringLiteral(""));
+    separator->setSeparator(true);
+    offset = pcAction->actions().count();
+
+    // allow up to 50 views
+    for (int i = 0; i < maxViews; i++) {
+        pcAction->addAction(QStringLiteral(""))->setVisible(false);
+    }
+
+    return pcAction;
+}
+
+void StdCmdFreezeViews::setShortcut(const QString& shortcut)
+{
+    if (freezeView) {
+        freezeView->setShortcut(shortcut);
+    }
+}
+
+QString StdCmdFreezeViews::getShortcut() const
+{
+    if (freezeView) {
+        return freezeView->shortcut().toString();
+    }
+    return Command::getShortcut();
+}
+
+void StdCmdFreezeViews::activated(int iMsg)
+{
+    auto pcAction = qobject_cast<ActionGroup*>(_pcAction);
+
+    if (iMsg == 0) {
+        onSaveViews();
+    }
+    else if (iMsg == 1) {
+        onRestoreViews();
+    }
+    else if (iMsg == 3) {
+        // Create a new view
+        const char* ppReturn = nullptr;
+        getGuiApplication()->sendMsgToActiveView("GetCamera", &ppReturn);
+
+        QList<QAction*> acts = pcAction->actions();
+        int index = 1;
+        for (QList<QAction*>::Iterator it = acts.begin() + offset; it != acts.end(); ++it, index++) {
+            if (!(*it)->isVisible()) {
+                savedViews++;
+                QString viewnr = QString(QObject::tr("Restore view &%1")).arg(index);
+                (*it)->setText(viewnr);
+                (*it)->setToolTip(QString::fromLatin1(ppReturn));
+                (*it)->setVisible(true);
+                if (index < 10) {
+                    (*it)->setShortcut(QKeySequence(QStringLiteral("CTRL+%1").arg(index)));
+                }
+                break;
+            }
+        }
+    }
+    else if (iMsg == 4) {
+        savedViews = 0;
+        QList<QAction*> acts = pcAction->actions();
+        for (QList<QAction*>::Iterator it = acts.begin() + offset; it != acts.end(); ++it) {
+            (*it)->setVisible(false);
+        }
+    }
+    else if (iMsg >= offset) {
+        // Activate a view
+        QList<QAction*> acts = pcAction->actions();
+        QString data = acts[iMsg]->toolTip();
+        QString send = QStringLiteral("SetCamera %1").arg(data);
+        getGuiApplication()->sendMsgToActiveView(send.toLatin1());
+    }
+}
+
+void StdCmdFreezeViews::onSaveViews()
+{
+    // Save the views to an XML file
+    QString fn = FileDialog::getSaveFileName(
+        getMainWindow(),
+        QObject::tr("Save frozen views"),
+        QString(),
+        QStringLiteral("%1 (*.cam)").arg(QObject::tr("Frozen views"))
+    );
+    if (fn.isEmpty()) {
+        return;
+    }
+    QFile file(fn);
+    if (file.open(QFile::WriteOnly)) {
+        QTextStream str(&file);
+        auto pcAction = qobject_cast<ActionGroup*>(_pcAction);
+        QList<QAction*> acts = pcAction->actions();
+        str << "<?xml version='1.0' encoding='utf-8'?>\n"
+            << "<FrozenViews SchemaVersion=\"1\">\n";
+        str << "  <Views Count=\"" << savedViews << "\">\n";
+
+        for (QList<QAction*>::Iterator it = acts.begin() + offset; it != acts.end(); ++it) {
+            if (!(*it)->isVisible()) {
+                break;
+            }
+            QString data = (*it)->toolTip();
+
+            // remove the first line because it's a comment like '#Inventor V2.1 ascii'
+            QString viewPos;
+            if (!data.isEmpty()) {
+                QStringList lines = data.split(QStringLiteral("\n"));
+                if (lines.size() > 1) {
+                    lines.pop_front();
+                }
+                viewPos = lines.join(QStringLiteral(" "));
+            }
+
+            str << "    <Camera settings=\"" << viewPos.toLatin1().constData() << "\"/>\n";
+        }
+
+        str << "  </Views>\n";
+        str << "</FrozenViews>\n";
+    }
+}
+
+void StdCmdFreezeViews::onRestoreViews()
+{
+    // Should we clear the already saved views
+    if (savedViews > 0) {
+        auto ret = QMessageBox::question(
+            getMainWindow(),
+            QObject::tr("Restore views"),
+            QObject::tr(
+                "Importing the restored views would clear the already stored views.\n"
+                "Continue?"
+            ),
+            QMessageBox::Yes | QMessageBox::No,
+            QMessageBox::Yes
+        );
+        if (ret != QMessageBox::Yes) {
+            return;
+        }
+    }
+
+    // Restore the views from an XML file
+    QString fn = FileDialog::getOpenFileName(
+        getMainWindow(),
+        QObject::tr("Restore frozen views"),
+        QString(),
+        QStringLiteral("%1 (*.cam)").arg(QObject::tr("Frozen views"))
+    );
+    if (fn.isEmpty()) {
+        return;
+    }
+    QFile file(fn);
+    if (!file.open(QFile::ReadOnly)) {
+        QMessageBox::critical(
+            getMainWindow(),
+            QObject::tr("Restore views"),
+            QObject::tr("Cannot open file '%1'.").arg(fn)
+        );
+        return;
+    }
+
+    QDomDocument xmlDocument;
+
+#if QT_VERSION >= QT_VERSION_CHECK(6, 5, 0)
+    if (const auto result
+        = xmlDocument.setContent(&file, QDomDocument::ParseOption::UseNamespaceProcessing);
+        !result) {
+        std::cerr << "Parse error in XML content at line " << result.errorLine << ", column "
+                  << result.errorColumn << ": " << qPrintable(result.errorMessage) << std::endl;
+        return;
+    }
+#else
+    QString errorStr;
+    int errorLine;
+    int errorColumn;
+
+    // evaluate the XML content
+    if (!xmlDocument.setContent(&file, true, &errorStr, &errorLine, &errorColumn)) {
+        std::cerr << "Parse error in XML content at line " << errorLine << ", column "
+                  << errorColumn << ": " << (const char*)errorStr.toLatin1() << std::endl;
+        return;
+    }
+#endif
+
+    // get the root element
+    QDomElement root = xmlDocument.documentElement();
+    if (root.tagName() != QLatin1String("FrozenViews")) {
+        std::cerr << "Unexpected XML structure" << std::endl;
+        return;
+    }
+
+    bool ok;
+    int scheme = root.attribute(QStringLiteral("SchemaVersion")).toInt(&ok);
+    if (!ok) {
+        return;
+    }
+    // SchemeVersion "1"
+    if (scheme == 1) {
+        // read the views, ignore the attribute 'Count'
+        QDomElement child = root.firstChildElement(QStringLiteral("Views"));
+        QDomElement views = child.firstChildElement(QStringLiteral("Camera"));
+        QStringList cameras;
+        while (!views.isNull()) {
+            QString setting = views.attribute(QStringLiteral("settings"));
+            cameras << setting;
+            views = views.nextSiblingElement(QStringLiteral("Camera"));
+        }
+
+        // use this rather than the attribute 'Count' because it could be
+        // changed from outside
+        int ct = cameras.count();
+        auto pcAction = qobject_cast<ActionGroup*>(_pcAction);
+        QList<QAction*> acts = pcAction->actions();
+
+        int numRestoredViews = std::min<int>(ct, acts.size() - offset);
+        savedViews = numRestoredViews;
+
+        if (numRestoredViews > 0) {
+            separator->setVisible(true);
+        }
+        for (int i = 0; i < numRestoredViews; i++) {
+            QString setting = cameras[i];
+            QString viewnr = QString(QObject::tr("Restore view &%1")).arg(i + 1);
+            acts[i + offset]->setText(viewnr);
+            acts[i + offset]->setToolTip(setting);
+            acts[i + offset]->setVisible(true);
+            if (i < 9) {
+                acts[i + offset]->setShortcut(QKeySequence(QStringLiteral("CTRL+%1").arg(i + 1)));
+            }
+        }
+
+        // if less views than actions
+        for (int index = numRestoredViews + offset; index < acts.count(); index++) {
+            acts[index]->setVisible(false);
+        }
+    }
+}
+
+bool StdCmdFreezeViews::isActive()
+{
+    auto view = qobject_cast<View3DInventor*>(getMainWindow()->activeWindow());
+    if (view) {
+        saveView->setEnabled(savedViews > 0);
+        freezeView->setEnabled(savedViews < maxViews);
+        clearView->setEnabled(savedViews > 0);
+        separator->setVisible(savedViews > 0);
+        return true;
+    }
+    else {
+        separator->setVisible(savedViews > 0);
+    }
+
+    return false;
+}
+
+void StdCmdFreezeViews::languageChange()
+{
+    Command::languageChange();
+
+    if (!_pcAction) {
+        return;
+    }
+    auto pcAction = qobject_cast<ActionGroup*>(_pcAction);
+    QList<QAction*> acts = pcAction->actions();
+    acts[0]->setText(QObject::tr("&Save Views…"));
+    acts[1]->setText(QObject::tr("&Load Views…"));
+    acts[3]->setText(QObject::tr("F&reeze View"));
+    acts[4]->setText(QObject::tr("&Clear Views"));
+    int index = 1;
+    for (QList<QAction*>::Iterator it = acts.begin() + 5; it != acts.end(); ++it, index++) {
+        if ((*it)->isVisible()) {
+            QString viewnr = QString(QObject::tr("Restore View &%1")).arg(index);
+            (*it)->setText(viewnr);
+        }
+    }
+}
+
+
+//===========================================================================
+// Std_ToggleClipPlane
+//===========================================================================
+
+DEF_STD_CMD_AC(StdCmdToggleClipPlane)
+
+StdCmdToggleClipPlane::StdCmdToggleClipPlane()
+    : Command("Std_ToggleClipPlane")
+{
+    sGroup = "Standard-View";
+    sMenuText = QT_TR_NOOP("Clippin&g View");
+    sToolTipText = QT_TR_NOOP("Toggles clipping of the active view");
+    sWhatsThis = "Std_ToggleClipPlane";
+    sStatusTip = sToolTipText;
+    sPixmap = "Std_ToggleClipPlane";
+    eType = Alter3DView;
+}
+
+Action* StdCmdToggleClipPlane::createAction()
+{
+    Action* pcAction = Command::createAction();
+    return pcAction;
+}
+
+void StdCmdToggleClipPlane::activated(int iMsg)
+{
+    Q_UNUSED(iMsg);
+    static QPointer<Gui::Dialog::Clipping> clipping = nullptr;
+    if (!clipping) {
+        auto view = qobject_cast<View3DInventor*>(getMainWindow()->activeWindow());
+        if (view) {
+            clipping = Gui::Dialog::Clipping::makeDockWidget(view);
+        }
+    }
+}
+
+bool StdCmdToggleClipPlane::isActive()
+{
+    auto view = qobject_cast<View3DInventor*>(getMainWindow()->activeWindow());
+    return view ? true : false;
+}
+
+//===========================================================================
+// StdCmdDrawStyle
+//===========================================================================
+class StdCmdDrawStyle: public Gui::Command
+{
+public:
+    StdCmdDrawStyle();
+    ~StdCmdDrawStyle() override = default;
+    void languageChange() override;
+    const char* className() const override
+    {
+        return "StdCmdDrawStyle";
+    }
+    void updateIcon(const Gui::MDIView* view);
+
+protected:
+    void activated(int iMsg) override;
+    bool isActive() override;
+    Gui::Action* createAction() override;
+};
+
+StdCmdDrawStyle::StdCmdDrawStyle()
+    : Command("Std_DrawStyle")
+{
+    sGroup = "Standard-View";
+    sMenuText = QT_TR_NOOP("&Draw Style");
+    sToolTipText = QT_TR_NOOP("Changes the draw style of the objects");
+    sStatusTip = sToolTipText;
+    sWhatsThis = "Std_DrawStyle";
+    sPixmap = "DrawStyleAsIs";
+    eType = Alter3DView;
+
+    this->getGuiApplication()->signalActivateView.connect([this](auto view) {
+        this->updateIcon(view);
+    });
+}
+
+Gui::Action* StdCmdDrawStyle::createAction()
+{
+    auto pcAction = new Gui::ActionGroup(this, Gui::getMainWindow());
+    pcAction->setDropDownMenu(true);
+    pcAction->setIsMode(true);
+    applyCommandData(this->className(), pcAction);
+
+    QAction* a0 = pcAction->addAction(QString());
+    a0->setCheckable(true);
+    a0->setIcon(BitmapFactory().iconFromTheme("DrawStyleAsIs"));
+    a0->setChecked(true);
+    a0->setObjectName(QStringLiteral("Std_DrawStyleAsIs"));
+    a0->setShortcut(QKeySequence(QStringLiteral("V,1")));
+    a0->setWhatsThis(QString::fromLatin1(getWhatsThis()));
+    QAction* a1 = pcAction->addAction(QString());
+    a1->setCheckable(true);
+    a1->setIcon(BitmapFactory().iconFromTheme("DrawStylePoints"));
+    a1->setObjectName(QStringLiteral("Std_DrawStylePoints"));
+    a1->setShortcut(QKeySequence(QStringLiteral("V,2")));
+    a1->setWhatsThis(QString::fromLatin1(getWhatsThis()));
+    QAction* a2 = pcAction->addAction(QString());
+    a2->setCheckable(true);
+    a2->setIcon(BitmapFactory().iconFromTheme("DrawStyleWireFrame"));
+    a2->setObjectName(QStringLiteral("Std_DrawStyleWireframe"));
+    a2->setShortcut(QKeySequence(QStringLiteral("V,3")));
+    a2->setWhatsThis(QString::fromLatin1(getWhatsThis()));
+    QAction* a3 = pcAction->addAction(QString());
+    a3->setCheckable(true);
+    a3->setIcon(BitmapFactory().iconFromTheme("DrawStyleHiddenLine"));
+    a3->setObjectName(QStringLiteral("Std_DrawStyleHiddenLine"));
+    a3->setShortcut(QKeySequence(QStringLiteral("V,4")));
+    a3->setWhatsThis(QString::fromLatin1(getWhatsThis()));
+    QAction* a4 = pcAction->addAction(QString());
+    a4->setCheckable(true);
+    a4->setIcon(BitmapFactory().iconFromTheme("DrawStyleNoShading"));
+    a4->setObjectName(QStringLiteral("Std_DrawStyleNoShading"));
+    a4->setShortcut(QKeySequence(QStringLiteral("V,5")));
+    a4->setWhatsThis(QString::fromLatin1(getWhatsThis()));
+    QAction* a5 = pcAction->addAction(QString());
+    a5->setCheckable(true);
+    a5->setIcon(BitmapFactory().iconFromTheme("DrawStyleShaded"));
+    a5->setObjectName(QStringLiteral("Std_DrawStyleShaded"));
+    a5->setShortcut(QKeySequence(QStringLiteral("V,6")));
+    a5->setWhatsThis(QString::fromLatin1(getWhatsThis()));
+    QAction* a6 = pcAction->addAction(QString());
+    a6->setCheckable(true);
+    a6->setIcon(BitmapFactory().iconFromTheme("DrawStyleFlatLines"));
+    a6->setObjectName(QStringLiteral("Std_DrawStyleFlatLines"));
+    a6->setShortcut(QKeySequence(QStringLiteral("V,7")));
+    a6->setWhatsThis(QString::fromLatin1(getWhatsThis()));
+
+    pcAction->setIcon(a0->icon());
+
+    _pcAction = pcAction;
+    languageChange();
+    return pcAction;
+}
+
+void StdCmdDrawStyle::languageChange()
+{
+    Command::languageChange();
+
+    if (!_pcAction) {
+        return;
+    }
+    auto pcAction = qobject_cast<Gui::ActionGroup*>(_pcAction);
+    QList<QAction*> a = pcAction->actions();
+
+    a[0]->setText(QCoreApplication::translate("Std_DrawStyle", "&1 As is"));
+    a[0]->setToolTip(QCoreApplication::translate("Std_DrawStyle", "Normal mode"));
+
+    a[1]->setText(QCoreApplication::translate("Std_DrawStyle", "&2 Points"));
+    a[1]->setToolTip(QCoreApplication::translate("Std_DrawStyle", "Points mode"));
+
+    a[2]->setText(QCoreApplication::translate("Std_DrawStyle", "&3 Wireframe"));
+    a[2]->setToolTip(QCoreApplication::translate("Std_DrawStyle", "Wireframe mode"));
+
+    a[3]->setText(QCoreApplication::translate("Std_DrawStyle", "&4 Hidden line"));
+    a[3]->setToolTip(QCoreApplication::translate("Std_DrawStyle", "Hidden line mode"));
+
+    a[4]->setText(QCoreApplication::translate("Std_DrawStyle", "&5 No shading"));
+    a[4]->setToolTip(QCoreApplication::translate("Std_DrawStyle", "No shading mode"));
+
+    a[5]->setText(QCoreApplication::translate("Std_DrawStyle", "&6 Shaded"));
+    a[5]->setToolTip(QCoreApplication::translate("Std_DrawStyle", "Shaded mode"));
+
+    a[6]->setText(QCoreApplication::translate("Std_DrawStyle", "&7 Flat lines"));
+    a[6]->setToolTip(QCoreApplication::translate("Std_DrawStyle", "Flat lines mode"));
+}
+
+void StdCmdDrawStyle::updateIcon(const MDIView* view)
+{
+    const auto view3d = dynamic_cast<const Gui::View3DInventor*>(view);
+    if (!view3d) {
+        return;
+    }
+    Gui::View3DInventorViewer* viewer = view3d->getViewer();
+    if (!viewer) {
+        return;
+    }
+    std::string mode(viewer->getOverrideMode());
+    auto actionGroup = dynamic_cast<Gui::ActionGroup*>(_pcAction);
+    if (!actionGroup) {
+        return;
+    }
+
+    if (mode == "Point") {
+        actionGroup->setCheckedAction(1);
+        return;
+    }
+    if (mode == "Wireframe") {
+        actionGroup->setCheckedAction(2);
+        return;
+    }
+    if (mode == "Hidden Line") {
+        actionGroup->setCheckedAction(3);
+        return;
+    }
+    if (mode == "No shading") {
+        actionGroup->setCheckedAction(4);
+        return;
+    }
+    if (mode == "Shaded") {
+        actionGroup->setCheckedAction(5);
+        return;
+    }
+    if (mode == "Flat Lines") {
+        actionGroup->setCheckedAction(6);
+        return;
+    }
+    actionGroup->setCheckedAction(0);
+}
+
+void StdCmdDrawStyle::activated(int iMsg)
+{
+    Gui::Document* doc = this->getActiveGuiDocument();
+    std::list<MDIView*> views = doc->getMDIViews();
+    std::list<MDIView*>::iterator viewIt;
+    bool oneChangedSignal(false);
+    for (viewIt = views.begin(); viewIt != views.end(); ++viewIt) {
+        auto view = qobject_cast<View3DInventor*>(*viewIt);
+        if (view) {
+            View3DInventorViewer* viewer;
+            viewer = view->getViewer();
+            if (viewer) {
+                switch (iMsg) {
+                    case 1:
+                        (oneChangedSignal) ? viewer->updateOverrideMode("Point")
+                                           : viewer->setOverrideMode("Point");
+                        break;
+                    case 2:
+                        (oneChangedSignal) ? viewer->updateOverrideMode("Wireframe")
+                                           : viewer->setOverrideMode("Wireframe");
+                        break;
+                    case 3:
+                        (oneChangedSignal) ? viewer->updateOverrideMode("Hidden Line")
+                                           : viewer->setOverrideMode("Hidden Line");
+                        break;
+                    case 4:
+                        (oneChangedSignal) ? viewer->updateOverrideMode("No Shading")
+                                           : viewer->setOverrideMode("No Shading");
+                        break;
+                    case 5:
+                        (oneChangedSignal) ? viewer->updateOverrideMode("Shaded")
+                                           : viewer->setOverrideMode("Shaded");
+                        break;
+                    case 6:
+                        (oneChangedSignal) ? viewer->updateOverrideMode("Flat Lines")
+                                           : viewer->setOverrideMode("Flat Lines");
+                        break;
+                    default:
+                        (oneChangedSignal) ? viewer->updateOverrideMode("As Is")
+                                           : viewer->setOverrideMode("As Is");
+                        break;
+                }
+                oneChangedSignal = true;
+            }
+        }
+    }
+}
+
+bool StdCmdDrawStyle::isActive()
+{
+    return Gui::Application::Instance->activeDocument();
+}
+
+//===========================================================================
+// Std_ToggleVisibility
+//===========================================================================
+DEF_STD_CMD_A(StdCmdToggleVisibility)
+
+StdCmdToggleVisibility::StdCmdToggleVisibility()
+    : Command("Std_ToggleVisibility")
+{
+    sGroup = "Standard-View";
+    sMenuText = QT_TR_NOOP("Toggle &Visibility");
+    sToolTipText = QT_TR_NOOP("Toggles the visibility of the selection");
+    sStatusTip = sToolTipText;
+    sWhatsThis = "Std_ToggleVisibility";
+    sPixmap = "Std_ToggleVisibility";
+    sAccel = "Space";
+    eType = Alter3DView;
+}
+
+
+void StdCmdToggleVisibility::activated(int iMsg)
+{
+    Q_UNUSED(iMsg);
+    TransactionView transaction(
+        getActiveGuiDocument(),
+        QT_TRANSLATE_NOOP("Command", "Toggle Visibility")
+    );
+    Selection().setVisible(SelectionSingleton::VisToggle);
+}
+
+bool StdCmdToggleVisibility::isActive()
+{
+    return (Gui::Selection().size() != 0);
+}
+
+//===========================================================================
+// Std_ToggleTransparency
+//===========================================================================
+DEF_STD_CMD_A(StdCmdToggleTransparency)
+
+StdCmdToggleTransparency::StdCmdToggleTransparency()
+    : Command("Std_ToggleTransparency")
+{
+    sGroup = "Standard-View";
+    sMenuText = QT_TR_NOOP("Toggle Transparenc&y");
+    static std::string toolTip = std::string("<p>")
+        + QT_TR_NOOP("Toggles the transparency of the selected objects. Transparency "
+                     "can be fine-tuned in the appearance task dialog")
+        + "</p>";
+    sToolTipText = toolTip.c_str();
+    sStatusTip = sToolTipText;
+    sWhatsThis = "Std_ToggleTransparency";
+    sPixmap = "Std_ToggleTransparency";
+    sAccel = "V,T";
+    eType = Alter3DView;
+}
+
+void StdCmdToggleTransparency::activated(int iMsg)
+{
+    Q_UNUSED(iMsg);
+    getActiveGuiDocument()->openCommand(QT_TRANSLATE_NOOP("Command", "Toggle Transparency"));
+
+    std::vector<Gui::SelectionSingleton::SelObj> sels = Gui::Selection().getCompleteSelection();
+
+    std::vector<Gui::ViewProvider*> viewsToToggle = {};
+
+    for (Gui::SelectionSingleton::SelObj& sel : sels) {
+        App::DocumentObject* obj = sel.pObject;
+        if (!obj) {
+            continue;
+        }
+
+        bool isGroup = dynamic_cast<App::Part*>(obj) || dynamic_cast<App::LinkGroup*>(obj)
+            || dynamic_cast<App::DocumentObjectGroup*>(obj);
+
+        auto addObjects = [](App::DocumentObject* obj, std::vector<Gui::ViewProvider*>& views) {
+            App::Document* doc = obj->getDocument();
+            Gui::ViewProvider* view = Application::Instance->getDocument(doc)->getViewProvider(obj);
+            App::Property* prop = view->getPropertyByName("Transparency");
+            if (prop && prop->isDerivedFrom<App::PropertyInteger>()) {
+                // To prevent toggling the tip of a PD body (see #11353), we check if the parent has
+                // a Tip prop.
+                const std::vector<App::DocumentObject*> parents = obj->getInList();
+                if (!parents.empty()) {
+                    App::Document* parentDoc = parents[0]->getDocument();
+                    Gui::ViewProvider* parentView
+                        = Application::Instance->getDocument(parentDoc)->getViewProvider(parents[0]);
+                    App::Property* parentProp = parents[0]->getPropertyByName("Tip");
+                    if (parentProp) {
+                        // Make sure it has a transparency prop too
+                        parentProp = parentView->getPropertyByName("Transparency");
+                        if (parentProp && parentProp->isDerivedFrom<App::PropertyInteger>()) {
+                            view = parentView;
+                        }
+                    }
+                }
+
+                if (std::ranges::find(views, view) == views.end()) {
+                    views.push_back(view);
+                }
+            }
+        };
+
+        if (isGroup) {
+            for (App::DocumentObject* subobj : obj->getOutListRecursive()) {
+                addObjects(subobj, viewsToToggle);
+            }
+        }
+        else {
+            addObjects(obj, viewsToToggle);
+        }
+    }
+
+    bool oneTransparent = false;
+    for (auto* view : viewsToToggle) {
+        App::Property* prop = view->getPropertyByName("Transparency");
+        if (prop && prop->isDerivedFrom<App::PropertyInteger>()) {
+            auto* transparencyProp = dynamic_cast<App::PropertyInteger*>(prop);
+            int transparency = transparencyProp->getValue();
+            if (transparency != 0) {
+                oneTransparent = true;
+            }
+        }
+    }
+
+    auto hGrp = App::GetApplication().GetParameterGroupByPath(
+        "User parameter:BaseApp/Preferences/View"
+    );
+    int userTransparency = hGrp->GetInt("ToggleTransparency", 70);
+
+    int transparency = oneTransparent ? 0 : userTransparency;
+
+    for (auto* view : viewsToToggle) {
+        App::Property* prop = view->getPropertyByName("Transparency");
+        if (prop && prop->isDerivedFrom<App::PropertyInteger>()) {
+            auto* transparencyProp = dynamic_cast<App::PropertyInteger*>(prop);
+            transparencyProp->setValue(transparency);
+        }
+    }
+
+    getActiveGuiDocument()->commitCommand();
+}
+
+bool StdCmdToggleTransparency::isActive()
+{
+    return (Gui::Selection().size() != 0);
+}
+
+//===========================================================================
+// Std_ToggleSelectability
+//===========================================================================
+DEF_STD_CMD_A(StdCmdToggleSelectability)
+
+StdCmdToggleSelectability::StdCmdToggleSelectability()
+    : Command("Std_ToggleSelectability")
+{
+    sGroup = "Standard-View";
+    sMenuText = QT_TR_NOOP("Toggle Se&lectability");
+    sToolTipText = QT_TR_NOOP("Toggles the property of the objects to get selected in the 3D view");
+    sStatusTip = sToolTipText;
+    sWhatsThis = "Std_ToggleSelectability";
+    sPixmap = "view-unselectable";
+    eType = Alter3DView;
+}
+
+void StdCmdToggleSelectability::activated(int iMsg)
+{
+    Q_UNUSED(iMsg);
+    // go through all documents
+    const std::vector<App::Document*> docs = App::GetApplication().getDocuments();
+    for (const auto& doc : docs) {
+        Document* pcDoc = Application::Instance->getDocument(doc);
+        std::vector<App::DocumentObject*> sel
+            = Selection().getObjectsOfType(App::DocumentObject::getClassTypeId(), doc->getName());
+
+        if (sel.empty()) {
+            continue;
+        }
+
+        TransactionView transaction(pcDoc, QT_TRANSLATE_NOOP("Command", "Toggle Selectability"));
+
+        for (const auto& ft : sel) {
+            ViewProvider* pr = pcDoc->getViewProviderByName(ft->getNameInDocument());
+            if (pr && pr->isDerivedFrom<ViewProviderGeometryObject>()) {
+                if (static_cast<ViewProviderGeometryObject*>(pr)->Selectable.getValue()) {
+                    doCommand(
+                        Gui,
+                        "Gui.getDocument(\"%s\").getObject(\"%s\").Selectable=False",
+                        doc->getName(),
+                        ft->getNameInDocument()
+                    );
+                }
+                else {
+                    doCommand(
+                        Gui,
+                        "Gui.getDocument(\"%s\").getObject(\"%s\").Selectable=True",
+                        doc->getName(),
+                        ft->getNameInDocument()
+                    );
+                }
+            }
+        }
+    }
+}
+
+bool StdCmdToggleSelectability::isActive()
+{
+    return (Gui::Selection().size() != 0);
+}
+
+//===========================================================================
+// Std_ShowSelection
+//===========================================================================
+DEF_STD_CMD_A(StdCmdShowSelection)
+
+StdCmdShowSelection::StdCmdShowSelection()
+    : Command("Std_ShowSelection")
+{
+    sGroup = "Standard-View";
+    sMenuText = QT_TR_NOOP("Sho&w Selection");
+    sToolTipText = QT_TR_NOOP("Shows all selected objects");
+    sStatusTip = sToolTipText;
+    sWhatsThis = "Std_ShowSelection";
+    sPixmap = "Std_ShowSelection";
+    eType = Alter3DView;
+}
+
+void StdCmdShowSelection::activated(int iMsg)
+{
+    Q_UNUSED(iMsg);
+    Selection().setVisible(SelectionSingleton::VisShow);
+}
+
+bool StdCmdShowSelection::isActive()
+{
+    return (Gui::Selection().size() != 0);
+}
+
+//===========================================================================
+// Std_HideSelection
+//===========================================================================
+DEF_STD_CMD_A(StdCmdHideSelection)
+
+StdCmdHideSelection::StdCmdHideSelection()
+    : Command("Std_HideSelection")
+{
+    sGroup = "Standard-View";
+    sMenuText = QT_TR_NOOP("&Hide Selection");
+    sToolTipText = QT_TR_NOOP("Hides all selected objects");
+    sStatusTip = sToolTipText;
+    sWhatsThis = "Std_HideSelection";
+    sPixmap = "Std_HideSelection";
+    eType = Alter3DView;
+}
+
+void StdCmdHideSelection::activated(int iMsg)
+{
+    Q_UNUSED(iMsg);
+    Selection().setVisible(SelectionSingleton::VisHide);
+}
+
+bool StdCmdHideSelection::isActive()
+{
+    return (Gui::Selection().size() != 0);
+}
+
+//===========================================================================
+// Std_SelectVisibleObjects
+//===========================================================================
+DEF_STD_CMD_A(StdCmdSelectVisibleObjects)
+
+StdCmdSelectVisibleObjects::StdCmdSelectVisibleObjects()
+    : Command("Std_SelectVisibleObjects")
+{
+    sGroup = "Standard-View";
+    sMenuText = QT_TR_NOOP("&Select Visible Objects");
+    sToolTipText = QT_TR_NOOP("Selects all visible objects in the active document");
+    sStatusTip = sToolTipText;
+    sWhatsThis = "Std_SelectVisibleObjects";
+    sPixmap = "Std_SelectVisibleObjects";
+    eType = Alter3DView;
+}
+
+void StdCmdSelectVisibleObjects::activated(int iMsg)
+{
+    Q_UNUSED(iMsg);
+    // go through active document
+    Gui::Document* doc = Application::Instance->activeDocument();
+    App::Document* app = doc->getDocument();
+    const std::vector<App::DocumentObject*> obj = app->getObjectsOfType(
+        App::DocumentObject::getClassTypeId()
+    );
+
+    std::vector<App::DocumentObject*> visible;
+    visible.reserve(obj.size());
+    for (const auto& it : obj) {
+        if (doc->isShow(it->getNameInDocument())) {
+            visible.push_back(it);
+        }
+    }
+
+    SelectionSingleton& rSel = Selection();
+    rSel.setSelection(app->getName(), visible);
+}
+
+bool StdCmdSelectVisibleObjects::isActive()
+{
+    return App::GetApplication().getActiveDocument();
+}
+
+//===========================================================================
+// Std_ToggleObjects
+//===========================================================================
+DEF_STD_CMD_A(StdCmdToggleObjects)
+
+StdCmdToggleObjects::StdCmdToggleObjects()
+    : Command("Std_ToggleObjects")
+{
+    sGroup = "Standard-View";
+    sMenuText = QT_TR_NOOP("To&ggle All Objects");
+    sToolTipText = QT_TR_NOOP("Toggles the visibility of all objects in the active document");
+    sStatusTip = sToolTipText;
+    sWhatsThis = "Std_ToggleObjects";
+    sPixmap = "Std_ToggleObjects";
+    eType = Alter3DView;
+}
+
+void StdCmdToggleObjects::activated(int iMsg)
+{
+    Q_UNUSED(iMsg);
+    // go through active document
+    Gui::Document* doc = Application::Instance->activeDocument();
+    App::Document* app = doc->getDocument();
+    const std::vector<App::DocumentObject*> obj = app->getObjectsOfType(
+        App::DocumentObject::getClassTypeId()
+    );
+
+    for (const auto& it : obj) {
+        if (doc->isShow(it->getNameInDocument())) {
+            doCommand(
+                Gui,
+                "Gui.getDocument(\"%s\").getObject(\"%s\").Visibility=False",
+                app->getName(),
+                it->getNameInDocument()
+            );
+        }
+        else {
+            doCommand(
+                Gui,
+                "Gui.getDocument(\"%s\").getObject(\"%s\").Visibility=True",
+                app->getName(),
+                it->getNameInDocument()
+            );
+        }
+    }
+}
+
+bool StdCmdToggleObjects::isActive()
+{
+    return App::GetApplication().getActiveDocument();
+}
+
+//===========================================================================
+// Std_ShowObjects
+//===========================================================================
+DEF_STD_CMD_A(StdCmdShowObjects)
+
+StdCmdShowObjects::StdCmdShowObjects()
+    : Command("Std_ShowObjects")
+{
+    sGroup = "Standard-View";
+    sMenuText = QT_TR_NOOP("Show &All Objects");
+    sToolTipText = QT_TR_NOOP("Shows all objects in the document");
+    sStatusTip = sToolTipText;
+    sWhatsThis = "Std_ShowObjects";
+    sPixmap = "Std_ShowObjects";
+    eType = Alter3DView;
+}
+
+void StdCmdShowObjects::activated(int iMsg)
+{
+    Q_UNUSED(iMsg);
+    // go through active document
+    Gui::Document* doc = Application::Instance->activeDocument();
+    App::Document* app = doc->getDocument();
+    const std::vector<App::DocumentObject*> obj = app->getObjectsOfType(
+        App::DocumentObject::getClassTypeId()
+    );
+
+    for (const auto& it : obj) {
+        doCommand(
+            Gui,
+            "Gui.getDocument(\"%s\").getObject(\"%s\").Visibility=True",
+            app->getName(),
+            it->getNameInDocument()
+        );
+    }
+}
+
+bool StdCmdShowObjects::isActive()
+{
+    return App::GetApplication().getActiveDocument();
+}
+
+//===========================================================================
+// Std_HideObjects
+//===========================================================================
+DEF_STD_CMD_A(StdCmdHideObjects)
+
+StdCmdHideObjects::StdCmdHideObjects()
+    : Command("Std_HideObjects")
+{
+    sGroup = "Standard-View";
+    sMenuText = QT_TR_NOOP("Hide All &Objects");
+    sToolTipText = QT_TR_NOOP("Hides all objects in the document");
+    sStatusTip = sToolTipText;
+    sWhatsThis = "Std_HideObjects";
+    sPixmap = "Std_HideObjects";
+    eType = Alter3DView;
+}
+
+void StdCmdHideObjects::activated(int iMsg)
+{
+    Q_UNUSED(iMsg);
+    // go through active document
+    Gui::Document* doc = Application::Instance->activeDocument();
+    App::Document* app = doc->getDocument();
+    const std::vector<App::DocumentObject*> obj = app->getObjectsOfType(
+        App::DocumentObject::getClassTypeId()
+    );
+
+    for (const auto& it : obj) {
+        doCommand(
+            Gui,
+            "Gui.getDocument(\"%s\").getObject(\"%s\").Visibility=False",
+            app->getName(),
+            it->getNameInDocument()
+        );
+    }
+}
+
+bool StdCmdHideObjects::isActive()
+{
+    return App::GetApplication().getActiveDocument();
+}
+
+//===========================================================================
+// Std_ViewHome
+//===========================================================================
+DEF_3DV_CMD(StdCmdViewHome)
+
+StdCmdViewHome::StdCmdViewHome()
+    : Command("Std_ViewHome")
+{
+    sGroup = "Standard-View";
+    sMenuText = QT_TR_NOOP("&Home");
+    sToolTipText = QT_TR_NOOP("Sets the camera to the default home view");
+    sWhatsThis = "Std_ViewHome";
+    sStatusTip = sToolTipText;
+    sPixmap = "Std_ViewHome";
+    sAccel = "Home";
+    eType = Alter3DView;
+}
+
+void StdCmdViewHome::activated(int iMsg)
+{
+    Q_UNUSED(iMsg);
+
+    auto hGrp = App::GetApplication().GetParameterGroupByPath(
+        "User parameter:BaseApp/Preferences/View"
+    );
+    std::string default_view = hGrp->GetASCII("NewDocumentCameraOrientation", "Top");
+    doCommand(
+        Command::Gui,
+        "Gui.activeDocument().activeView().viewDefaultOrientation('%s',0)",
+        default_view.c_str()
+    );
+    doCommand(Command::Gui, "Gui.SendMsgToActiveView(\"ViewFit\")");
+}
+
+//===========================================================================
+// Std_ViewBottom
+//===========================================================================
+DEF_3DV_CMD(StdCmdViewBottom)
+
+StdCmdViewBottom::StdCmdViewBottom()
+    : Command("Std_ViewBottom")
+{
+    sGroup = "Standard-View";
+    sMenuText = QT_TR_NOOP("&5 Bottom");
+    sToolTipText = QT_TR_NOOP("Sets the camera to the bottom view");
+    sWhatsThis = "Std_ViewBottom";
+    sStatusTip = sToolTipText;
+    sPixmap = "view-bottom";
+    sAccel = "5";
+    eType = Alter3DView;
+}
+
+void StdCmdViewBottom::activated(int iMsg)
+{
+    Q_UNUSED(iMsg);
+    doCommand(Command::Gui, "Gui.activeDocument().activeView().viewBottom()");
+}
+
+//===========================================================================
+// Std_ViewFront
+//===========================================================================
+DEF_3DV_CMD(StdCmdViewFront)
+
+StdCmdViewFront::StdCmdViewFront()
+    : Command("Std_ViewFront")
+{
+    sGroup = "Standard-View";
+    sMenuText = QT_TR_NOOP("&1 Front");
+    sToolTipText = QT_TR_NOOP("Sets the camera to the front view");
+    sWhatsThis = "Std_ViewFront";
+    sStatusTip = sToolTipText;
+    sPixmap = "view-front";
+    sAccel = "1";
+    eType = Alter3DView;
+}
+
+void StdCmdViewFront::activated(int iMsg)
+{
+    Q_UNUSED(iMsg);
+    doCommand(Command::Gui, "Gui.activeDocument().activeView().viewFront()");
+}
+
+//===========================================================================
+// Std_ViewLeft
+//===========================================================================
+DEF_3DV_CMD(StdCmdViewLeft)
+
+StdCmdViewLeft::StdCmdViewLeft()
+    : Command("Std_ViewLeft")
+{
+    sGroup = "Standard-View";
+    sMenuText = QT_TR_NOOP("&6 Left");
+    sToolTipText = QT_TR_NOOP("Sets the camera to the left view");
+    sWhatsThis = "Std_ViewLeft";
+    sStatusTip = sToolTipText;
+    sPixmap = "view-left";
+    sAccel = "6";
+    eType = Alter3DView;
+}
+
+void StdCmdViewLeft::activated(int iMsg)
+{
+    Q_UNUSED(iMsg);
+    doCommand(Command::Gui, "Gui.activeDocument().activeView().viewLeft()");
+}
+
+//===========================================================================
+// Std_ViewRear
+//===========================================================================
+DEF_3DV_CMD(StdCmdViewRear)
+
+StdCmdViewRear::StdCmdViewRear()
+    : Command("Std_ViewRear")
+{
+    sGroup = "Standard-View";
+    sMenuText = QT_TR_NOOP("&4 Rear");
+    sToolTipText = QT_TR_NOOP("Sets the camera to the rear view");
+    sWhatsThis = "Std_ViewRear";
+    sStatusTip = sToolTipText;
+    sPixmap = "view-rear";
+    sAccel = "4";
+    eType = Alter3DView;
+}
+
+void StdCmdViewRear::activated(int iMsg)
+{
+    Q_UNUSED(iMsg);
+    doCommand(Command::Gui, "Gui.activeDocument().activeView().viewRear()");
+}
+
+//===========================================================================
+// Std_ViewRight
+//===========================================================================
+DEF_3DV_CMD(StdCmdViewRight)
+
+StdCmdViewRight::StdCmdViewRight()
+    : Command("Std_ViewRight")
+{
+    sGroup = "Standard-View";
+    sMenuText = QT_TR_NOOP("&3 Right");
+    sToolTipText = QT_TR_NOOP("Sets the camera to the right view");
+    sWhatsThis = "Std_ViewRight";
+    sStatusTip = sToolTipText;
+    sPixmap = "view-right";
+    sAccel = "3";
+    eType = Alter3DView;
+}
+
+void StdCmdViewRight::activated(int iMsg)
+{
+    Q_UNUSED(iMsg);
+    doCommand(Command::Gui, "Gui.activeDocument().activeView().viewRight()");
+}
+
+//===========================================================================
+// Std_ViewTop
+//===========================================================================
+DEF_3DV_CMD(StdCmdViewTop)
+
+StdCmdViewTop::StdCmdViewTop()
+    : Command("Std_ViewTop")
+{
+    sGroup = "Standard-View";
+    sMenuText = QT_TR_NOOP("&2 Top");
+    sToolTipText = QT_TR_NOOP("Sets the camera to the top view");
+    sWhatsThis = "Std_ViewTop";
+    sStatusTip = sToolTipText;
+    sPixmap = "view-top";
+    sAccel = "2";
+    eType = Alter3DView;
+}
+
+void StdCmdViewTop::activated(int iMsg)
+{
+    Q_UNUSED(iMsg);
+    doCommand(Command::Gui, "Gui.activeDocument().activeView().viewTop()");
+}
+
+
+//===========================================================================
+// Std_ViewIsometric
+//===========================================================================
+DEF_3DV_CMD(StdCmdViewIsometric)
+
+StdCmdViewIsometric::StdCmdViewIsometric()
+    : Command("Std_ViewIsometric")
+{
+    sGroup = "Standard-View";
+    sMenuText = QT_TR_NOOP("&Isometric");
+    sToolTipText = QT_TR_NOOP("Sets the camera to the isometric view");
+    sWhatsThis = "Std_ViewIsometric";
+    sStatusTip = sToolTipText;
+    sPixmap = "view-axonometric";
+    sAccel = "0";
+    eType = Alter3DView;
+}
+
+void StdCmdViewIsometric::activated(int iMsg)
+{
+    Q_UNUSED(iMsg);
+    doCommand(Command::Gui, "Gui.activeDocument().activeView().viewIsometric()");
+}
+
+//===========================================================================
+// Std_ViewDimetric
+//===========================================================================
+DEF_3DV_CMD(StdCmdViewDimetric)
+
+StdCmdViewDimetric::StdCmdViewDimetric()
+    : Command("Std_ViewDimetric")
+{
+    sGroup = "Standard-View";
+    sMenuText = QT_TR_NOOP("&Dimetric");
+    sToolTipText = QT_TR_NOOP("Sets the camera to the dimetric view");
+    sWhatsThis = "Std_ViewDimetric";
+    sStatusTip = sToolTipText;
+    sPixmap = "Std_ViewDimetric";
+    eType = Alter3DView;
+}
+
+void StdCmdViewDimetric::activated(int iMsg)
+{
+    Q_UNUSED(iMsg);
+    doCommand(Command::Gui, "Gui.activeDocument().activeView().viewDimetric()");
+}
+
+//===========================================================================
+// Std_ViewTrimetric
+//===========================================================================
+DEF_3DV_CMD(StdCmdViewTrimetric)
+
+StdCmdViewTrimetric::StdCmdViewTrimetric()
+    : Command("Std_ViewTrimetric")
+{
+    sGroup = "Standard-View";
+    sMenuText = QT_TR_NOOP("&Trimetric");
+    sToolTipText = QT_TR_NOOP("Sets the camera to the trimetric view");
+    sWhatsThis = "Std_ViewTrimetric";
+    sStatusTip = sToolTipText;
+    sPixmap = "Std_ViewTrimetric";
+    eType = Alter3DView;
+}
+
+void StdCmdViewTrimetric::activated(int iMsg)
+{
+    Q_UNUSED(iMsg);
+    doCommand(Command::Gui, "Gui.activeDocument().activeView().viewTrimetric()");
+}
+
+//===========================================================================
+// Std_ViewRotateLeft
+//===========================================================================
+DEF_3DV_CMD(StdCmdViewRotateLeft)
+
+StdCmdViewRotateLeft::StdCmdViewRotateLeft()
+    : Command("Std_ViewRotateLeft")
+{
+    sGroup = "Standard-View";
+    sMenuText = QT_TR_NOOP("Rotate &Left");
+    sToolTipText = QT_TR_NOOP("Rotates the view by 90\xc2\xb0 counter-clockwise");
+    sWhatsThis = "Std_ViewRotateLeft";
+    sStatusTip = sToolTipText;
+    sPixmap = "view-rotate-left";
+    sAccel = "Shift+Left";
+    eType = Alter3DView;
+}
+
+void StdCmdViewRotateLeft::activated(int iMsg)
+{
+    Q_UNUSED(iMsg);
+    doCommand(Command::Gui, "Gui.activeDocument().activeView().viewRotateLeft()");
+}
+
+
+//===========================================================================
+// Std_ViewRotateRight
+//===========================================================================
+DEF_3DV_CMD(StdCmdViewRotateRight)
+
+StdCmdViewRotateRight::StdCmdViewRotateRight()
+    : Command("Std_ViewRotateRight")
+{
+    sGroup = "Standard-View";
+    sMenuText = QT_TR_NOOP("Rotates &Right");
+    sToolTipText = QT_TR_NOOP("Rotates the view by 90\xc2\xb0 clockwise");
+    sWhatsThis = "Std_ViewRotateRight";
+    sStatusTip = sToolTipText;
+    sPixmap = "view-rotate-right";
+    sAccel = "Shift+Right";
+    eType = Alter3DView;
+}
+
+void StdCmdViewRotateRight::activated(int iMsg)
+{
+    Q_UNUSED(iMsg);
+    doCommand(Command::Gui, "Gui.activeDocument().activeView().viewRotateRight()");
+}
+
+
+//===========================================================================
+// Std_ViewFitAll
+//===========================================================================
+DEF_STD_CMD_A(StdCmdViewFitAll)
+
+StdCmdViewFitAll::StdCmdViewFitAll()
+    : Command("Std_ViewFitAll")
+{
+    sGroup = "Standard-View";
+    sMenuText = QT_TR_NOOP("&Fit All");
+    sToolTipText = QT_TR_NOOP("Fits all content into the 3D view");
+    sWhatsThis = "Std_ViewFitAll";
+    sStatusTip = sToolTipText;
+    sPixmap = "zoom-all";
+    sAccel = "V, F";
+    eType = Alter3DView;
+}
+
+void StdCmdViewFitAll::activated(int iMsg)
+{
+    Q_UNUSED(iMsg);
+    // doCommand(Command::Gui,"Gui.activeDocument().activeView().fitAll()");
+    doCommand(Command::Gui, "Gui.SendMsgToActiveView(\"ViewFit\")");
+}
+
+bool StdCmdViewFitAll::isActive()
+{
+    // return isViewOfType(Gui::View3DInventor::getClassTypeId());
+    return getGuiApplication()->sendHasMsgToActiveView("ViewFit");
+}
+
+//===========================================================================
+// Std_ViewFitSelection
+//===========================================================================
+DEF_STD_CMD_A(StdCmdViewFitSelection)
+
+StdCmdViewFitSelection::StdCmdViewFitSelection()
+    : Command("Std_ViewFitSelection")
+{
+    sGroup = "Standard-View";
+    sMenuText = QT_TR_NOOP("Fit &Selection");
+    sToolTipText = QT_TR_NOOP("Fits the selected content into the 3D view");
+    sWhatsThis = "Std_ViewFitSelection";
+    sStatusTip = sToolTipText;
+    sAccel = "V, S";
+    sPixmap = "zoom-selection";
+    eType = Alter3DView;
+}
+
+void StdCmdViewFitSelection::activated(int iMsg)
+{
+    Q_UNUSED(iMsg);
+    doCommand(Command::Gui, "Gui.SendMsgToActiveView(\"ViewSelection\")");
+}
+
+bool StdCmdViewFitSelection::isActive()
+{
+    return getGuiApplication()->sendHasMsgToActiveView("ViewSelection");
+}
+
+//===========================================================================
+// Std_ViewCommandGroup
+//===========================================================================
+class StdCmdViewGroup: public Gui::GroupCommand
+{
+public:
+    StdCmdViewGroup()
+        : GroupCommand("Std_ViewGroup")
+    {
+        sGroup = "Standard-View";
+        sMenuText = QT_TR_NOOP("Standard &Views");
+        sToolTipText = QT_TR_NOOP("Changes to a standard view");
+        sStatusTip = sToolTipText;
+        sWhatsThis = "Std_ViewGroup";
+        sPixmap = "view-isometric";
+        eType = Alter3DView;
+
+        setCheckable(false);
+        setRememberLast(true);
+
+        addCommand("Std_ViewIsometric");
+        addCommand("Std_ViewFront");
+        addCommand("Std_ViewTop");
+        addCommand("Std_ViewRight");
+        addCommand("Std_ViewRear");
+        addCommand("Std_ViewBottom");
+        addCommand("Std_ViewLeft");
+    }
+
+    const char* className() const override
+    {
+        return "StdCmdViewGroup";
+    }
+
+    bool isActive() override
+    {
+        return hasActiveDocument();
+    }
+};
+
+//===========================================================================
+// Std_ViewDock
+//===========================================================================
+DEF_STD_CMD_A(StdViewDock)
+
+StdViewDock::StdViewDock()
+    : Command("Std_ViewDock")
+{
+    sGroup = "Standard-View";
+    sMenuText = QT_TR_NOOP("&Docked");
+    sToolTipText = QT_TR_NOOP(
+        "Displays the active view either in fullscreen, undocked, or docked mode"
+    );
+    sWhatsThis = "Std_ViewDock";
+    sStatusTip = sToolTipText;
+    sAccel = "V, D";
+    eType = Alter3DView;
+    bCanLog = false;
+}
+
+void StdViewDock::activated(int iMsg)
+{
+    Q_UNUSED(iMsg);
+}
+
+bool StdViewDock::isActive()
+{
+    MDIView* view = getMainWindow()->activeWindow();
+    return view != nullptr;
+}
+
+//===========================================================================
+// Std_ViewUndock
+//===========================================================================
+DEF_STD_CMD_A(StdViewUndock)
+
+StdViewUndock::StdViewUndock()
+    : Command("Std_ViewUndock")
+{
+    sGroup = "Standard-View";
+    sMenuText = QT_TR_NOOP("&Undocked");
+    sToolTipText = QT_TR_NOOP(
+        "Displays the active view either in fullscreen, undocked, or docked mode"
+    );
+    sWhatsThis = "Std_ViewUndock";
+    sStatusTip = sToolTipText;
+    sAccel = "V, U";
+    eType = Alter3DView;
+    bCanLog = false;
+}
+
+void StdViewUndock::activated(int iMsg)
+{
+    Q_UNUSED(iMsg);
+}
+
+bool StdViewUndock::isActive()
+{
+    MDIView* view = getMainWindow()->activeWindow();
+    return view != nullptr;
+}
+
+//===========================================================================
+// Std_MainFullscreen
+//===========================================================================
+DEF_STD_CMD(StdMainFullscreen)
+
+StdMainFullscreen::StdMainFullscreen()
+    : Command("Std_MainFullscreen")
+{
+    sGroup = "Standard-View";
+    sMenuText = QT_TR_NOOP("Fullscreen");
+    sToolTipText = QT_TR_NOOP("Displays the main window in fullscreen mode");
+    sWhatsThis = "Std_MainFullscreen";
+    sStatusTip = sToolTipText;
+    sPixmap = "view-fullscreen";
+    sAccel = "Alt+F11";
+    eType = Alter3DView;
+}
+
+void StdMainFullscreen::activated(int iMsg)
+{
+    Q_UNUSED(iMsg);
+    MDIView* view = getMainWindow()->activeWindow();
+
+    if (view) {
+        view->setCurrentViewMode(MDIView::Child);
+    }
+
+    if (getMainWindow()->isFullScreen()) {
+        getMainWindow()->showNormal();
+    }
+    else {
+        getMainWindow()->showFullScreen();
+    }
+}
+
+//===========================================================================
+// Std_ViewFullscreen
+//===========================================================================
+DEF_STD_CMD_A(StdViewFullscreen)
+
+StdViewFullscreen::StdViewFullscreen()
+    : Command("Std_ViewFullscreen")
+{
+    sGroup = "Standard-View";
+    sMenuText = QT_TR_NOOP("&Fullscreen");
+    sToolTipText = QT_TR_NOOP(
+        "Displays the active view either in fullscreen, undocked, or docked mode"
+    );
+    sWhatsThis = "Std_ViewFullscreen";
+    sStatusTip = sToolTipText;
+    sPixmap = "view-fullscreen";
+    sAccel = "F11";
+    eType = Alter3DView;
+    bCanLog = false;
+}
+
+void StdViewFullscreen::activated(int iMsg)
+{
+    Q_UNUSED(iMsg);
+}
+
+bool StdViewFullscreen::isActive()
+{
+    MDIView* view = getMainWindow()->activeWindow();
+    return view != nullptr;
+}
+
+//===========================================================================
+// Std_ViewDockUndockFullscreen
+//===========================================================================
+DEF_STD_CMD_AC(StdViewDockUndockFullscreen)
+
+StdViewDockUndockFullscreen::StdViewDockUndockFullscreen()
+    : Command("Std_ViewDockUndockFullscreen")
+{
+    sGroup = "Standard-View";
+    sMenuText = QT_TR_NOOP("D&ocument Window");
+    sToolTipText = QT_TR_NOOP(
+        "Displays the active view either in fullscreen, undocked, or docked mode"
+    );
+    sWhatsThis = "Std_ViewDockUndockFullscreen";
+    sStatusTip = sToolTipText;
+    eType = Alter3DView;
+
+    CommandManager& rcCmdMgr = Application::Instance->commandManager();
+    rcCmdMgr.addCommand(new StdViewDock());
+    rcCmdMgr.addCommand(new StdViewUndock());
+    rcCmdMgr.addCommand(new StdViewFullscreen());
+}
+
+Action* StdViewDockUndockFullscreen::createAction()
+{
+    auto pcAction = new ActionGroup(this, getMainWindow());
+    pcAction->setDropDownMenu(true);
+    pcAction->setText(QCoreApplication::translate(this->className(), getMenuText()));
+
+    CommandManager& rcCmdMgr = Application::Instance->commandManager();
+    Command* cmdD = rcCmdMgr.getCommandByName("Std_ViewDock");
+    Command* cmdU = rcCmdMgr.getCommandByName("Std_ViewUndock");
+    Command* cmdF = rcCmdMgr.getCommandByName("Std_ViewFullscreen");
+    cmdD->addToGroup(pcAction, true);
+    cmdU->addToGroup(pcAction, true);
+    cmdF->addToGroup(pcAction, true);
+
+    return pcAction;
+}
+
+void StdViewDockUndockFullscreen::activated(int iMsg)
+{
+    // Check if main window is in fullscreen mode.
+    if (getMainWindow()->isFullScreen()) {
+        getMainWindow()->showNormal();
+    }
+
+    MDIView* view = getMainWindow()->activeWindow();
+    if (!view) {  // no active view
+        return;
+    }
+
+    const auto oldmode = view->currentViewMode();
+    auto mode = (MDIView::ViewMode)iMsg;
+
+    // Pressing the same button again toggles the view back to docked.
+    if (mode == oldmode) {
+        mode = MDIView::Child;
+    }
+
+    if (mode == oldmode) {
+        return;
+    }
+
+    // Change the view mode after an mdi view was already visible doesn't
+    // work well with Qt5 any more because of some strange OpenGL behaviour.
+    // A workaround is to clone the mdi view, set its view mode and delete
+    // the original view.
+
+    bool needsClone = mode == MDIView::Child || oldmode == MDIView::Child;
+    Gui::MDIView* clone = needsClone ? view->clone() : nullptr;
+
+    if (clone) {
+        if (mode == MDIView::Child) {
+            getMainWindow()->addWindow(clone);
+        }
+        else {
+            clone->setCurrentViewMode(mode);
+        }
+
+        // destroy the old view
+        view->deleteSelf();
+    }
+    else {
+        // no clone needed, simply change the view mode
+        view->setCurrentViewMode(mode);
+    }
+}
+
+bool StdViewDockUndockFullscreen::isActive()
+{
+    MDIView* view = getMainWindow()->activeWindow();
+    if (!view) {
+        return false;
+    }
+
+    // update the action group if needed
+    auto pActGrp = qobject_cast<ActionGroup*>(_pcAction);
+    if (pActGrp) {
+        int index = pActGrp->checkedAction();
+        int mode = (int)(view->currentViewMode());
+        if (index != mode) {
+            // active window has changed with another view mode
+            pActGrp->setCheckedAction(mode);
+        }
+    }
+
+    return true;
+}
+
+
+//===========================================================================
+// Std_ViewVR
+//===========================================================================
+DEF_STD_CMD_A(StdCmdViewVR)
+
+StdCmdViewVR::StdCmdViewVR()
+    : Command("Std_ViewVR")
+{
+    sGroup = "Standard-View";
+    sMenuText = QT_TR_NOOP("FreeCAD VR");
+    sToolTipText = QT_TR_NOOP("Extends the FreeCAD 3D Window to a VR device");
+    sWhatsThis = "Std_ViewVR";
+    sStatusTip = sToolTipText;
+    eType = Alter3DView;
+}
+
+void StdCmdViewVR::activated(int iMsg)
+{
+    Q_UNUSED(iMsg);
+    doCommand(Command::Gui, "Gui.SendMsgToActiveView(\"ViewVR\")");
+}
+
+bool StdCmdViewVR::isActive()
+{
+    return getGuiApplication()->sendHasMsgToActiveView("ViewVR");
+}
+
+
+//===========================================================================
+// Std_ViewScreenShot
+//===========================================================================
+DEF_STD_CMD_A(StdViewScreenShot)
+
+StdViewScreenShot::StdViewScreenShot()
+    : Command("Std_ViewScreenShot")
+{
+    sGroup = "Standard-View";
+    sMenuText = QT_TR_NOOP("Save &Image…");
+    sToolTipText = QT_TR_NOOP("Creates a screenshot of the active view");
+    sWhatsThis = "Std_ViewScreenShot";
+    sStatusTip = sToolTipText;
+    sPixmap = "Std_ViewScreenShot";
+    eType = Alter3DView;
+}
+
+void StdViewScreenShot::activated(int iMsg)
+{
+    Q_UNUSED(iMsg);
+    auto view = qobject_cast<View3DInventor*>(getMainWindow()->activeWindow());
+    if (view) {
+        QStringList formats;
+        SbViewportRegion vp(view->getViewer()->getSoRenderManager()->getViewportRegion());
+        {
+            SoQtOffscreenRenderer rd(vp);
+            formats = rd.getWriteImageFiletypeInfo();
+        }
+
+        Base::Reference<ParameterGrp> hExt = App::GetApplication()
+                                                 .GetUserParameter()
+                                                 .GetGroup("BaseApp")
+                                                 ->GetGroup("Preferences")
+                                                 ->GetGroup("General");
+        QString ext = QString::fromLatin1(hExt->GetASCII("OffscreenImageFormat").c_str());
+        int backtype = hExt->GetInt("OffscreenImageBackground", 0);
+
+        Base::Reference<ParameterGrp> methodGrp = App::GetApplication().GetParameterGroupByPath(
+            "User parameter:BaseApp/Preferences/View"
+        );
+        QByteArray method = methodGrp->GetASCII("SavePicture").c_str();
+
+        QStringList filter;
+        QString selFilter;
+        for (QStringList::Iterator it = formats.begin(); it != formats.end(); ++it) {
+            filter << QStringLiteral("%1 %2 (*.%3)")
+                          .arg((*it).toUpper(), QObject::tr("files"), (*it).toLower());
+            if (ext == *it) {
+                selFilter = filter.last();
+            }
+        }
+
+        FileOptionsDialog fd(getMainWindow(), Qt::WindowFlags());
+        fd.setFileMode(QFileDialog::AnyFile);
+        fd.setAcceptMode(QFileDialog::AcceptSave);
+        fd.setWindowTitle(QObject::tr("Save Image"));
+        fd.setNameFilters(filter);
+        if (!selFilter.isEmpty()) {
+            fd.selectNameFilter(selFilter);
+        }
+
+        // create the image options widget
+        auto opt = new DlgSettingsImageImp(&fd);
+        SbVec2s sz = vp.getWindowSize();
+        opt->setImageSize((int)sz[0], (int)sz[1]);
+        opt->setBackgroundType(backtype);
+        opt->setMethod(method);
+
+        fd.setOptionsWidget(FileOptionsDialog::ExtensionRight, opt);
+        fd.setOption(QFileDialog::DontConfirmOverwrite, false);
+        opt->onSelectedFilter(fd.selectedNameFilter());
+        QObject::connect(
+            &fd,
+            &FileOptionsDialog::filterSelected,
+            opt,
+            &DlgSettingsImageImp::onSelectedFilter
+        );
+
+        if (fd.exec() == QDialog::Accepted) {
+            selFilter = fd.selectedNameFilter();
+            QString fn = fd.selectedFiles().constFirst();
+            // We must convert '\' path separators to '/' before otherwise
+            // Python would interpret them as escape sequences.
+            fn.replace(QLatin1Char('\\'), QLatin1Char('/'));
+
+            Gui::WaitCursor wc;
+
+            // get the defined values
+            int w = opt->imageWidth();
+            int h = opt->imageHeight();
+
+            // search for the matching format
+            QString format = formats.front();  // take the first as default
+            for (QStringList::Iterator it = formats.begin(); it != formats.end(); ++it) {
+                if (selFilter.startsWith((*it).toUpper())) {
+                    format = *it;
+                    break;
+                }
+            }
+
+            hExt->SetASCII("OffscreenImageFormat", (const char*)format.toLatin1());
+
+            method = opt->method();
+            methodGrp->SetASCII("SavePicture", method.constData());
+
+            // which background chosen
+            const char* background;
+            switch (opt->backgroundType()) {
+                case 0:
+                    background = "Current";
+                    break;
+                case 1:
+                    background = "White";
+                    break;
+                case 2:
+                    background = "Black";
+                    break;
+                case 3:
+                    background = "Transparent";
+                    break;
+                default:
+                    background = "Current";
+                    break;
+            }
+            hExt->SetInt("OffscreenImageBackground", opt->backgroundType());
+
+            QString comment = opt->comment();
+            if (!comment.isEmpty()) {
+                // Replace newline escape sequence through '\\n' string to build one big string,
+                // otherwise Python would interpret it as an invalid command.
+                // Python does the decoding for us.
+                QStringList lines = comment.split(QLatin1String("\n"), Qt::KeepEmptyParts);
+
+                comment = lines.join(QLatin1String("\\n"));
+                doCommand(
+                    Gui,
+                    "Gui.activeDocument().activeView().saveImage('%s',%d,%d,'%s','%s')",
+                    fn.toUtf8().constData(),
+                    w,
+                    h,
+                    background,
+                    comment.toUtf8().constData()
+                );
+            }
+            else {
+                doCommand(
+                    Gui,
+                    "Gui.activeDocument().activeView().saveImage('%s',%d,%d,'%s')",
+                    fn.toUtf8().constData(),
+                    w,
+                    h,
+                    background
+                );
+            }
+
+            // When adding a watermark check if the image could be created
+            if (opt->addWatermark()) {
+                QFileInfo fi(fn);
+                QPixmap pixmap;
+                if (fi.exists() && pixmap.load(fn)) {
+                    QString name = qApp->applicationName();
+                    std::map<std::string, std::string>& config = App::Application::Config();
+                    QString url = QString::fromLatin1(config["MaintainerUrl"].c_str());
+                    url = QUrl(url).host();
+
+                    QPixmap appicon = Gui::BitmapFactory().pixmap(config["AppIcon"].c_str());
+
+                    QPainter painter;
+                    painter.begin(&pixmap);
+
+                    painter.drawPixmap(8, h - 15 - appicon.height(), appicon);
+
+                    QFont font = painter.font();
+                    font.setPointSize(20);
+
+                    QFontMetrics fm(font);
+                    int n = QtTools::horizontalAdvance(fm, name);
+                    int h = pixmap.height();
+
+                    painter.setFont(font);
+                    painter.drawText(8 + appicon.width(), h - 24, name);
+
+                    font.setPointSize(12);
+                    QFontMetrics fm2(font);
+                    int u = QtTools::horizontalAdvance(fm2, url);
+                    painter.setFont(font);
+                    painter.drawText(8 + appicon.width() + n - u, h - 6, url);
+
+                    painter.end();
+                    pixmap.save(fn);
+                }
+            }
+        }
+    }
+}
+
+bool StdViewScreenShot::isActive()
+{
+    return isViewOfType(Gui::View3DInventor::getClassTypeId());
+}
+
+//===========================================================================
+// Std_ViewLoadImage
+//===========================================================================
+DEF_STD_CMD(StdViewLoadImage)
+
+StdViewLoadImage::StdViewLoadImage()
+    : Command("Std_ViewLoadImage")
+{
+    sGroup = "Standard-View";
+    sMenuText = QT_TR_NOOP("&Load Image…");
+    sToolTipText = QT_TR_NOOP("Loads an image");
+    sWhatsThis = "Std_ViewLoadImage";
+    sStatusTip = sToolTipText;
+    sPixmap = "image-open";
+    eType = 0;
+}
+
+void StdViewLoadImage::activated(int iMsg)
+{
+    Q_UNUSED(iMsg);
+
+    // add all supported QImage formats
+    QStringList mimeTypeFilters;
+    QList<QByteArray> supportedMimeTypes = QImageReader::supportedMimeTypes();
+    for (const auto& mimeTypeName : supportedMimeTypes) {
+        mimeTypeFilters.append(QString::fromLatin1(mimeTypeName));
+    }
+
+    // Reading an image
+    QFileDialog dialog(Gui::getMainWindow());
+    dialog.setWindowTitle(QObject::tr("Choose an Image File to Open"));
+    dialog.setMimeTypeFilters(mimeTypeFilters);
+    dialog.selectMimeTypeFilter(QStringLiteral("image/png"));
+    dialog.setDefaultSuffix(QStringLiteral("png"));
+    dialog.setAcceptMode(QFileDialog::AcceptOpen);
+    dialog.setOption(QFileDialog::DontUseNativeDialog);
+
+    if (dialog.exec()) {
+        QString fileName = dialog.selectedFiles().constFirst();
+        ImageView* view = new ImageView(Gui::getMainWindow());
+        view->loadFile(fileName);
+        view->resize(400, 300);
+        Gui::getMainWindow()->addWindow(view);
+    }
+}
+
+//===========================================================================
+// Std_ViewCreate
+//===========================================================================
+DEF_STD_CMD_A(StdCmdViewCreate)
+
+StdCmdViewCreate::StdCmdViewCreate()
+    : Command("Std_ViewCreate")
+{
+    sGroup = "Standard-View";
+    sMenuText = QT_TR_NOOP("New 3D View");
+    sToolTipText = QT_TR_NOOP("Opens a new 3D view window for the active document");
+    sWhatsThis = "Std_ViewCreate";
+    sStatusTip = sToolTipText;
+    sPixmap = "window-new";
+    eType = Alter3DView;
+}
+
+void StdCmdViewCreate::activated(int iMsg)
+{
+    Q_UNUSED(iMsg);
+    getActiveGuiDocument()->createView(View3DInventor::getClassTypeId());
+    getActiveGuiDocument()->getActiveView()->viewAll();
+}
+
+bool StdCmdViewCreate::isActive()
+{
+    return (getActiveGuiDocument() != nullptr);
+}
+
+//===========================================================================
+// Std_ToggleNavigation
+//===========================================================================
+DEF_STD_CMD_A(StdCmdToggleNavigation)
+
+StdCmdToggleNavigation::StdCmdToggleNavigation()
+    : Command("Std_ToggleNavigation")
+{
+    sGroup = "Standard-View";
+    sMenuText = QT_TR_NOOP("Toggle Navigation/&Edit Mode");
+    sToolTipText = QT_TR_NOOP("Toggles between navigation and edit mode");
+    sStatusTip = sToolTipText;
+    sWhatsThis = "Std_ToggleNavigation";
+    // iAccel        = Qt::SHIFT+Qt::Key_Space;
+    sAccel = "Esc";
+    sPixmap = "Std_ToggleNavigation";
+    eType = Alter3DView;
+}
+
+void StdCmdToggleNavigation::activated(int iMsg)
+{
+    Q_UNUSED(iMsg);
+    Gui::MDIView* view = Gui::getMainWindow()->activeWindow();
+    if (view && view->isDerivedFrom<Gui::View3DInventor>()) {
+        Gui::View3DInventorViewer* viewer = static_cast<Gui::View3DInventor*>(view)->getViewer();
+        SbBool toggle = viewer->isRedirectedToSceneGraph();
+        viewer->setRedirectToSceneGraph(!toggle);
+    }
+}
+
+bool StdCmdToggleNavigation::isActive()
+{
+    // #0001087: Inventor Navigation continues with released Mouse Button
+    // This happens because 'Esc' is also used to close the task dialog.
+    // Add also new method 'isRedirectToSceneGraphEnabled' to explicitly
+    // check if this is allowed.
+    if (Gui::Control().activeDialog()) {
+        return false;
+    }
+    Gui::MDIView* view = Gui::getMainWindow()->activeWindow();
+    if (view && view->isDerivedFrom<Gui::View3DInventor>()) {
+        Gui::View3DInventorViewer* viewer = static_cast<Gui::View3DInventor*>(view)->getViewer();
+        return viewer->isEditing() && viewer->isRedirectToSceneGraphEnabled();
+    }
+    return false;
+}
+
+
+//===========================================================================
+// Std_ViewExample1
+//===========================================================================
+DEF_STD_CMD_A(StdCmdAxisCross)
+
+StdCmdAxisCross::StdCmdAxisCross()
+    : Command("Std_AxisCross")
+{
+    sGroup = "Standard-View";
+    sMenuText = QT_TR_NOOP("Toggle A&xis Cross");
+    sToolTipText = QT_TR_NOOP("Toggles the axis cross at the origin");
+    sStatusTip = sToolTipText;
+    sWhatsThis = "Std_AxisCross";
+    sPixmap = "Std_AxisCross";
+    sAccel = "A,C";
+}
+
+void StdCmdAxisCross::activated(int iMsg)
+{
+    Q_UNUSED(iMsg);
+    auto view = qobject_cast<View3DInventor*>(Gui::getMainWindow()->activeWindow());
+    if (view) {
+        if (!view->getViewer()->hasAxisCross()) {
+            doCommand(Command::Gui, "Gui.ActiveDocument.ActiveView.setAxisCross(True)");
+        }
+        else {
+            doCommand(Command::Gui, "Gui.ActiveDocument.ActiveView.setAxisCross(False)");
+        }
+    }
+}
+
+bool StdCmdAxisCross::isActive()
+{
+    auto view = qobject_cast<View3DInventor*>(Gui::getMainWindow()->activeWindow());
+    if (view && view->getViewer()->hasAxisCross()) {
+        if (!_pcAction->isChecked()) {
+            _pcAction->setChecked(true);
+        }
+    }
+    else {
+        if (_pcAction->isChecked()) {
+            _pcAction->setChecked(false);
+        }
+    }
+    if (view) {
+        return true;
+    }
+    return false;
+}
+
+//===========================================================================
+// Std_ViewExample1
+//===========================================================================
+DEF_STD_CMD_A(StdCmdViewExample1)
+
+StdCmdViewExample1::StdCmdViewExample1()
+    : Command("Std_ViewExample1")
+{
+    sGroup = "Standard-View";
+    sMenuText = QT_TR_NOOP("Inventor Example #1");
+    sToolTipText = QT_TR_NOOP("Shows a 3D texture with manipulator");
+    sWhatsThis = "Std_ViewExample1";
+    sStatusTip = sToolTipText;
+    sPixmap = "Std_Tool1";
+    eType = Alter3DView;
+}
+
+void StdCmdViewExample1::activated(int iMsg)
+{
+    Q_UNUSED(iMsg);
+    doCommand(Command::Gui, "Gui.SendMsgToActiveView(\"Example1\")");
+}
+
+bool StdCmdViewExample1::isActive()
+{
+    return getGuiApplication()->sendHasMsgToActiveView("Example1");
+}
+
+//===========================================================================
+// Std_ViewExample2
+//===========================================================================
+DEF_STD_CMD_A(StdCmdViewExample2)
+
+StdCmdViewExample2::StdCmdViewExample2()
+    : Command("Std_ViewExample2")
+{
+    sGroup = "Standard-View";
+    sMenuText = QT_TR_NOOP("Inventor Example #2");
+    sToolTipText = QT_TR_NOOP("Shows spheres and drag-lights");
+    sWhatsThis = "Std_ViewExample2";
+    sStatusTip = sToolTipText;
+    sPixmap = "Std_Tool2";
+    eType = Alter3DView;
+}
+
+void StdCmdViewExample2::activated(int iMsg)
+{
+    Q_UNUSED(iMsg);
+    doCommand(Command::Gui, "Gui.SendMsgToActiveView(\"Example2\")");
+}
+
+bool StdCmdViewExample2::isActive()
+{
+    return getGuiApplication()->sendHasMsgToActiveView("Example2");
+}
+
+//===========================================================================
+// Std_ViewExample3
+//===========================================================================
+DEF_STD_CMD_A(StdCmdViewExample3)
+
+StdCmdViewExample3::StdCmdViewExample3()
+    : Command("Std_ViewExample3")
+{
+    sGroup = "Standard-View";
+    sMenuText = QT_TR_NOOP("Inventor Example #3");
+    sToolTipText = QT_TR_NOOP("Shows an animated texture");
+    sWhatsThis = "Std_ViewExample3";
+    sStatusTip = sToolTipText;
+    sPixmap = "Std_Tool3";
+    eType = Alter3DView;
+}
+
+void StdCmdViewExample3::activated(int iMsg)
+{
+    Q_UNUSED(iMsg);
+    doCommand(Command::Gui, "Gui.SendMsgToActiveView(\"Example3\")");
+}
+
+bool StdCmdViewExample3::isActive()
+{
+    return getGuiApplication()->sendHasMsgToActiveView("Example3");
+}
+
+
+//===========================================================================
+// Std_ViewIvStereoOff
+//===========================================================================
+DEF_STD_CMD_A(StdCmdViewIvStereoOff)
+
+StdCmdViewIvStereoOff::StdCmdViewIvStereoOff()
+    : Command("Std_ViewIvStereoOff")
+{
+    sGroup = "Standard-View";
+    sMenuText = QT_TR_NOOP("Stereo &Off");
+    sToolTipText = QT_TR_NOOP("Switches stereo viewing off");
+    sWhatsThis = "Std_ViewIvStereoOff";
+    sStatusTip = sToolTipText;
+    sPixmap = "Std_ViewIvStereoOff";
+    eType = Alter3DView;
+}
+
+void StdCmdViewIvStereoOff::activated(int iMsg)
+{
+    Q_UNUSED(iMsg);
+    doCommand(Command::Gui, "Gui.activeDocument().activeView().setStereoType(\"Mono\")");
+}
+
+bool StdCmdViewIvStereoOff::isActive()
+{
+    return getGuiApplication()->sendHasMsgToActiveView("SetStereoOff");
+}
+
+
+//===========================================================================
+// Std_ViewIvStereoRedGreen
+//===========================================================================
+DEF_STD_CMD_A(StdCmdViewIvStereoRedGreen)
+
+StdCmdViewIvStereoRedGreen::StdCmdViewIvStereoRedGreen()
+    : Command("Std_ViewIvStereoRedGreen")
+{
+    sGroup = "Standard-View";
+    sMenuText = QT_TR_NOOP("Stereo Re&d/Cyan");
+    sToolTipText = QT_TR_NOOP("Switches stereo viewing to red/cyan");
+    sWhatsThis = "Std_ViewIvStereoRedGreen";
+    sStatusTip = sToolTipText;
+    sPixmap = "Std_ViewIvStereoRedGreen";
+    eType = Alter3DView;
+}
+
+void StdCmdViewIvStereoRedGreen::activated(int iMsg)
+{
+    Q_UNUSED(iMsg);
+    doCommand(Command::Gui, "Gui.activeDocument().activeView().setStereoType(\"Anaglyph\")");
+}
+
+bool StdCmdViewIvStereoRedGreen::isActive()
+{
+    return getGuiApplication()->sendHasMsgToActiveView("SetStereoRedGreen");
+}
+
+//===========================================================================
+// Std_ViewIvStereoQuadBuff
+//===========================================================================
+DEF_STD_CMD_A(StdCmdViewIvStereoQuadBuff)
+
+StdCmdViewIvStereoQuadBuff::StdCmdViewIvStereoQuadBuff()
+    : Command("Std_ViewIvStereoQuadBuff")
+{
+    sGroup = "Standard-View";
+    sMenuText = QT_TR_NOOP("Stereo &Quad Buffer");
+    sToolTipText = QT_TR_NOOP("Switches stereo viewing to quad buffer");
+    sWhatsThis = "Std_ViewIvStereoQuadBuff";
+    sStatusTip = sToolTipText;
+    sPixmap = "Std_ViewIvStereoQuadBuff";
+    eType = Alter3DView;
+}
+
+void StdCmdViewIvStereoQuadBuff::activated(int iMsg)
+{
+    Q_UNUSED(iMsg);
+    doCommand(Command::Gui, "Gui.activeDocument().activeView().setStereoType(\"QuadBuffer\")");
+}
+
+bool StdCmdViewIvStereoQuadBuff::isActive()
+{
+    return getGuiApplication()->sendHasMsgToActiveView("SetStereoQuadBuff");
+}
+
+//===========================================================================
+// Std_ViewIvStereoInterleavedRows
+//===========================================================================
+DEF_STD_CMD_A(StdCmdViewIvStereoInterleavedRows)
+
+StdCmdViewIvStereoInterleavedRows::StdCmdViewIvStereoInterleavedRows()
+    : Command("Std_ViewIvStereoInterleavedRows")
+{
+    sGroup = "Standard-View";
+    sMenuText = QT_TR_NOOP("Stereo Interleaved &Rows");
+    sToolTipText = QT_TR_NOOP("Switches stereo viewing to interleaved rows");
+    sWhatsThis = "Std_ViewIvStereoInterleavedRows";
+    sStatusTip = sToolTipText;
+    sPixmap = "Std_ViewIvStereoInterleavedRows";
+    eType = Alter3DView;
+}
+
+void StdCmdViewIvStereoInterleavedRows::activated(int iMsg)
+{
+    Q_UNUSED(iMsg);
+    doCommand(Command::Gui, "Gui.activeDocument().activeView().setStereoType(\"InterleavedRows\")");
+}
+
+bool StdCmdViewIvStereoInterleavedRows::isActive()
+{
+    return getGuiApplication()->sendHasMsgToActiveView("SetStereoInterleavedRows");
+}
+
+//===========================================================================
+// Std_ViewIvStereoInterleavedColumns
+//===========================================================================
+DEF_STD_CMD_A(StdCmdViewIvStereoInterleavedColumns)
+
+StdCmdViewIvStereoInterleavedColumns::StdCmdViewIvStereoInterleavedColumns()
+    : Command("Std_ViewIvStereoInterleavedColumns")
+{
+    sGroup = "Standard-View";
+    sMenuText = QT_TR_NOOP("Stereo Interleaved &Columns");
+    sToolTipText = QT_TR_NOOP("Switches stereo viewing to interleaved columns");
+    sWhatsThis = "Std_ViewIvStereoInterleavedColumns";
+    sStatusTip = sToolTipText;
+    sPixmap = "Std_ViewIvStereoInterleavedColumns";
+    eType = Alter3DView;
+}
+
+void StdCmdViewIvStereoInterleavedColumns::activated(int iMsg)
+{
+    Q_UNUSED(iMsg);
+    doCommand(Command::Gui, "Gui.activeDocument().activeView().setStereoType(\"InterleavedColumns\")");
+}
+
+bool StdCmdViewIvStereoInterleavedColumns::isActive()
+{
+    return getGuiApplication()->sendHasMsgToActiveView("SetStereoInterleavedColumns");
+}
+
+
+//===========================================================================
+// Std_ViewIvIssueCamPos
+//===========================================================================
+DEF_STD_CMD_A(StdCmdViewIvIssueCamPos)
+
+StdCmdViewIvIssueCamPos::StdCmdViewIvIssueCamPos()
+    : Command("Std_ViewIvIssueCamPos")
+{
+    sGroup = "Standard-View";
+    sMenuText = QT_TR_NOOP("Issue Camera &Position");
+    sToolTipText = QT_TR_NOOP(
+        "Issues the camera position to the console and to a macro, to easily recall this position"
+    );
+    sWhatsThis = "Std_ViewIvIssueCamPos";
+    sStatusTip = sToolTipText;
+    sPixmap = "Std_ViewIvIssueCamPos";
+    eType = Alter3DView;
+}
+
+void StdCmdViewIvIssueCamPos::activated(int iMsg)
+{
+    Q_UNUSED(iMsg);
+    std::string Temp, Temp2;
+    std::string::size_type pos;
+
+    const char* ppReturn = nullptr;
+    getGuiApplication()->sendMsgToActiveView("GetCamera", &ppReturn);
+
+    // remove the #inventor line...
+    Temp2 = ppReturn;
+    pos = Temp2.find_first_of("\n");
+    Temp2.erase(0, pos);
+
+    // remove all returns
+    while ((pos = Temp2.find('\n')) != std::string::npos) {
+        Temp2.replace(pos, 1, " ");
+    }
+
+    // build up the command string
+    Temp += "Gui.SendMsgToActiveView(\"SetCamera ";
+    Temp += Temp2;
+    Temp += "\")";
+
+    Base::Console().message("%s\n", Temp2.c_str());
+    getGuiApplication()->macroManager()->addLine(MacroManager::Gui, Temp.c_str());
+}
+
+bool StdCmdViewIvIssueCamPos::isActive()
+{
+    return getGuiApplication()->sendHasMsgToActiveView("GetCamera");
+}
+
+
+//===========================================================================
+// Std_ViewZoomIn
+//===========================================================================
+DEF_STD_CMD_A(StdViewZoomIn)
+
+StdViewZoomIn::StdViewZoomIn()
+    : Command("Std_ViewZoomIn")
+{
+    sGroup = "Standard-View";
+    sMenuText = QT_TR_NOOP("Zoom &In");
+    sToolTipText = QT_TR_NOOP("Increases the zoom factor by a fixed amount");
+    sWhatsThis = "Std_ViewZoomIn";
+    sStatusTip = sToolTipText;
+    sPixmap = "zoom-in";
+    sAccel = keySequenceToAccel(QKeySequence::ZoomIn);
+    eType = Alter3DView;
+}
+
+void StdViewZoomIn::activated(int iMsg)
+{
+    Q_UNUSED(iMsg);
+    getGuiApplication()->sendMsgToFocusView("ZoomIn");
+}
+
+bool StdViewZoomIn::isActive()
+{
+    return getGuiApplication()->sendHasMsgToActiveView("ZoomIn");
+}
+
+//===========================================================================
+// Std_ViewZoomOut
+//===========================================================================
+DEF_STD_CMD_A(StdViewZoomOut)
+
+StdViewZoomOut::StdViewZoomOut()
+    : Command("Std_ViewZoomOut")
+{
+    sGroup = "Standard-View";
+    sMenuText = QT_TR_NOOP("Zoom &Out");
+    sToolTipText = QT_TR_NOOP("Decreases the zoom factor by a fixed amount");
+    sWhatsThis = "Std_ViewZoomOut";
+    sStatusTip = sToolTipText;
+    sPixmap = "zoom-out";
+    sAccel = keySequenceToAccel(QKeySequence::ZoomOut);
+    eType = Alter3DView;
+}
+
+void StdViewZoomOut::activated(int iMsg)
+{
+    Q_UNUSED(iMsg);
+    getGuiApplication()->sendMsgToFocusView("ZoomOut");
+}
+
+bool StdViewZoomOut::isActive()
+{
+    return getGuiApplication()->sendHasMsgToActiveView("ZoomOut");
+}
+
+namespace
+{
+class SelectionCallbackHandler
+{
+
+private:
+    static std::unique_ptr<SelectionCallbackHandler> currentSelectionHandler;
+    QCursor prevSelectionCursor;
+    using FnCb = void (*)(void* userdata, SoEventCallback* node);
+    FnCb fnCb;
+    void* userData;
+    bool prevSelectionEn;
+
+public:
+    // Creates a selection handler used to implement the common behaviour of BoxZoom, BoxSelection
+    // and BoxElementSelection. Takes the viewer, a selection mode, a cursor, a function pointer to
+    // be called on success and a void pointer for user data to be passed to the given function. The
+    // selection handler class stores all necessary previous states, registers a event callback and
+    // starts the selection in the given mode. If there is still a selection handler active, this
+    // call will generate a message and returns.
+    static void Create(
+        View3DInventorViewer* viewer,
+        View3DInventorViewer::SelectionMode selectionMode,
+        const QCursor& cursor,
+        FnCb doFunction = nullptr,
+        void* ud = nullptr
+    )
+    {
+        if (currentSelectionHandler) {
+            Base::Console().message("SelectionCallbackHandler: A selection handler already active.");
+            return;
+        }
+
+        currentSelectionHandler = std::make_unique<SelectionCallbackHandler>();
+        if (viewer) {
+            currentSelectionHandler->userData = ud;
+            currentSelectionHandler->fnCb = doFunction;
+            currentSelectionHandler->prevSelectionCursor = viewer->cursor();
+            viewer->setEditingCursor(cursor);
+            viewer->addEventCallback(
+                SoEvent::getClassTypeId(),
+                SelectionCallbackHandler::selectionCallback,
+                currentSelectionHandler.get()
+            );
+            currentSelectionHandler->prevSelectionEn = viewer->isSelectionEnabled();
+            viewer->setSelectionEnabled(false);
+            viewer->startSelection(selectionMode);
+        }
+    }
+
+    void* getUserData() const
+    {
+        return userData;
+    }
+
+    // Implements the event handler. In the normal case the provided function is called.
+    // Also supports aborting the selection mode by pressing (releasing) the Escape key.
+    static void selectionCallback(void* ud, SoEventCallback* n)
+    {
+        auto selectionHandler = static_cast<SelectionCallbackHandler*>(ud);
+        auto view = static_cast<Gui::View3DInventorViewer*>(n->getUserData());
+        const SoEvent* ev = n->getEvent();
+        if (ev->isOfType(SoKeyboardEvent::getClassTypeId())) {
+
+            n->setHandled();
+            n->getAction()->setHandled();
+
+            const auto ke = static_cast<const SoKeyboardEvent*>(ev);
+            const SbBool press = ke->getState() == SoButtonEvent::DOWN ? true : false;
+            if (ke->getKey() == SoKeyboardEvent::ESCAPE) {
+
+                if (!press) {
+                    view->abortSelection();
+                    restoreState(selectionHandler, view);
+                }
+            }
+        }
+        else if (ev->isOfType(SoMouseButtonEvent::getClassTypeId())) {
+            const auto mbe = static_cast<const SoMouseButtonEvent*>(ev);
+
+            // Mark all incoming mouse button events as handled, especially, to deactivate the
+            // selection node
+            n->getAction()->setHandled();
+
+            if (mbe->getButton() == SoMouseButtonEvent::BUTTON1
+                && mbe->getState() == SoButtonEvent::UP) {
+                if (selectionHandler && selectionHandler->fnCb) {
+                    selectionHandler->fnCb(selectionHandler->getUserData(), n);
+                }
+                restoreState(selectionHandler, view);
+            }
+            // No other mouse events available from Coin3D to implement right mouse up abort
+        }
+    }
+
+    static void restoreState(SelectionCallbackHandler* selectionHandler, View3DInventorViewer* view)
+    {
+        if (selectionHandler) {
+            selectionHandler->fnCb = nullptr;
+            view->setEditingCursor(selectionHandler->prevSelectionCursor);
+            view->removeEventCallback(
+                SoEvent::getClassTypeId(),
+                SelectionCallbackHandler::selectionCallback,
+                selectionHandler
+            );
+            view->setSelectionEnabled(selectionHandler->prevSelectionEn);
+        }
+        Application::Instance->commandManager().testActive();
+        currentSelectionHandler = nullptr;
+    }
+
+    static QCursor makeCursor(
+        [[maybe_unused]] QWidget* widget,
+        const QSize& size,
+        const char* svgFile,
+        int hotX,
+        int hotY
+    )
+    {
+        qreal hotXF = hotX;
+        qreal hotYF = hotY;
+#if !defined(Q_OS_WIN32) && !defined(Q_OS_MACOS)
+        if (qApp->platformName() == QLatin1String("xcb")) {
+            qreal pRatio = widget->devicePixelRatioF();
+            hotXF *= pRatio;
+            hotYF *= pRatio;
+        }
+#endif
+        QPixmap px(Gui::BitmapFactory().pixmapFromSvg(svgFile, size));
+        return QCursor(px, static_cast<int>(hotXF), static_cast<int>(hotYF));
+    }
+};
+}  // namespace
+
+std::unique_ptr<SelectionCallbackHandler> SelectionCallbackHandler::currentSelectionHandler
+    = std::unique_ptr<SelectionCallbackHandler>();
+//===========================================================================
+// Std_ViewBoxZoom
+//===========================================================================
+
+DEF_3DV_CMD(StdViewBoxZoom)
+
+StdViewBoxZoom::StdViewBoxZoom()
+    : Command("Std_ViewBoxZoom")
+{
+    sGroup = "Standard-View";
+    sMenuText = QT_TR_NOOP("&Box Zoom");
+    sToolTipText = QT_TR_NOOP("Activates the box zoom tool");
+    sWhatsThis = "Std_ViewBoxZoom";
+    sStatusTip = sToolTipText;
+    sPixmap = "zoom-border";
+    sAccel = "Ctrl+B";
+    eType = Alter3DView;
+}
+
+void StdViewBoxZoom::activated(int iMsg)
+{
+    Q_UNUSED(iMsg);
+    auto view = qobject_cast<View3DInventor*>(getMainWindow()->activeWindow());
+    if (view) {
+        View3DInventorViewer* viewer = view->getViewer();
+        if (!viewer->isSelecting()) {
+            // NOLINTBEGIN
+            QCursor cursor
+                = SelectionCallbackHandler::makeCursor(viewer, QSize(32, 32), "zoom-border-cross", 6, 6);
+            SelectionCallbackHandler::Create(viewer, View3DInventorViewer::BoxZoom, cursor);
+            // NOLINTEND
+        }
+    }
+}
+
+//===========================================================================
+// Std_BoxSelection
+//===========================================================================
+DEF_3DV_CMD(StdBoxSelection)
+
+StdBoxSelection::StdBoxSelection()
+    : Command("Std_BoxSelection")
+{
+    sGroup = "Standard-View";
+    sMenuText = QT_TR_NOOP("&Box Selection");
+    sToolTipText = QT_TR_NOOP("Activates the box selection tool");
+    sWhatsThis = "Std_BoxSelection";
+    sStatusTip = sToolTipText;
+    sPixmap = "edit-select-box";
+    sAccel = "Shift+B";
+    eType = AlterSelection;
+}
+
+using SelectionMode = enum
+{
+    CENTER,
+    INTERSECT
+};
+
+static std::vector<std::string> getBoxSelection(
+    ViewProviderDocumentObject* vp,
+    SelectionMode mode,
+    bool selectElement,
+    const Base::ViewProjMethod& proj,
+    const Base::Polygon2d& polygon,
+    const Base::Matrix4D& mat,
+    bool transform = true,
+    int depth = 0
+)
+{
+    std::vector<std::string> ret;
+    auto obj = vp->getObject();
+    if (!obj || !obj->isAttachedToDocument()) {
+        return ret;
+    }
+
+    // DO NOT check this view object Visibility, let the caller do this. Because
+    // we may be called by upper object hierarchy that manages our visibility.
+
+    auto bbox3 = vp->getBoundingBox(nullptr, transform);
+    if (!bbox3.IsValid()) {
+        return ret;
+    }
+
+    auto bbox = bbox3.Transformed(mat).ProjectBox(&proj);
+
+    // check if both two boundary points are inside polygon, only
+    // valid since we know the given polygon is a box.
+    if (polygon.Contains(Base::Vector2d(bbox.MinX, bbox.MinY))
+        && polygon.Contains(Base::Vector2d(bbox.MaxX, bbox.MaxY))) {
+        ret.emplace_back("");
+        return ret;
+    }
+
+    if (!bbox.Intersect(polygon)) {
+        return ret;
+    }
+
+    const auto& subs = obj->getSubObjects(App::DocumentObject::GS_SELECT);
+    if (subs.empty()) {
+        if (!selectElement) {
+            if (mode == INTERSECT || polygon.Contains(bbox.GetCenter())) {
+                ret.emplace_back("");
+            }
+            return ret;
+        }
+        Base::PyGILStateLocker lock;
+        PyObject* pyobj = nullptr;
+        Base::Matrix4D matCopy(mat);
+        obj->getSubObject(nullptr, &pyobj, &matCopy, transform, depth);
+        if (!pyobj) {
+            return ret;
+        }
+        Py::Object pyobject(pyobj, true);
+        if (!PyObject_TypeCheck(pyobj, &Data::ComplexGeoDataPy::Type)) {
+            return ret;
+        }
+        auto data = static_cast<Data::ComplexGeoDataPy*>(pyobj)->getComplexGeoDataPtr();
+        for (auto type : data->getElementTypes()) {
+            size_t count = data->countSubElements(type);
+            if (!count) {
+                continue;
+            }
+            for (size_t i = 1; i <= count; ++i) {
+                std::string element(type);
+                element += std::to_string(i);
+                std::unique_ptr<Data::Segment> segment(data->getSubElementByName(element.c_str()));
+                if (!segment) {
+                    continue;
+                }
+                std::vector<Base::Vector3d> points;
+                std::vector<Data::ComplexGeoData::Line> lines;
+                data->getLinesFromSubElement(segment.get(), points, lines);
+                if (lines.empty()) {
+                    if (points.empty()) {
+                        continue;
+                    }
+                    auto v = proj(points[0]);
+                    if (polygon.Contains(Base::Vector2d(v.x, v.y))) {
+                        ret.push_back(element);
+                    }
+                    continue;
+                }
+                Base::Polygon2d loop;
+                // TODO: can we assume the line returned above are in proper
+                // order if the element is a face?
+                auto v = proj(points[lines.front().I1]);
+                loop.Add(Base::Vector2d(v.x, v.y));
+                for (auto& line : lines) {
+                    for (auto i = line.I1; i < line.I2; ++i) {
+                        auto v = proj(points[i + 1]);
+                        loop.Add(Base::Vector2d(v.x, v.y));
+                    }
+                }
+                if (!polygon.Intersect(loop)) {
+                    continue;
+                }
+                if (mode == CENTER && !polygon.Contains(loop.CalcBoundBox().GetCenter())) {
+                    continue;
+                }
+                ret.push_back(element);
+            }
+            break;
+        }
+        return ret;
+    }
+
+    size_t count = 0;
+    for (auto& sub : subs) {
+        App::DocumentObject* parent = nullptr;
+        std::string childName;
+        Base::Matrix4D smat(mat);
+        auto sobj
+            = obj->resolve(sub.c_str(), &parent, &childName, nullptr, nullptr, &smat, transform, depth + 1);
+        if (!sobj) {
+            continue;
+        }
+        int vis;
+        if (!parent || (vis = parent->isElementVisible(childName.c_str())) < 0) {
+            vis = sobj->Visibility.getValue() ? 1 : 0;
+        }
+
+        if (!vis) {
+            continue;
+        }
+
+        auto svp = freecad_cast<ViewProviderDocumentObject*>(
+            Application::Instance->getViewProvider(sobj)
+        );
+        if (!svp) {
+            continue;
+        }
+
+        const auto& sels
+            = getBoxSelection(svp, mode, selectElement, proj, polygon, smat, false, depth + 1);
+        if (sels.size() == 1 && sels[0].empty()) {
+            ++count;
+        }
+        for (auto& sel : sels) {
+            ret.emplace_back(sub + sel);
+        }
+    }
+    if (count == subs.size()) {
+        ret.resize(1);
+        ret[0].clear();
+    }
+    return ret;
+}
+
+static void doSelect(void* ud, SoEventCallback* cb)
+{
+    bool selectElement = ud ? true : false;
+    auto viewer = static_cast<Gui::View3DInventorViewer*>(cb->getUserData());
+
+    viewer->setSelectionEnabled(true);
+
+    SelectionMode selectionMode = CENTER;
+
+    std::vector<SbVec2f> picked = viewer->getGLPolygon();
+    SoCamera* cam = viewer->getSoRenderManager()->getCamera();
+    SbViewVolume vv = cam->getViewVolume();
+    Gui::ViewVolumeProjection proj(vv);
+    Base::Polygon2d polygon;
+    if (picked.size() == 2) {
+        SbVec2f pt1 = picked[0];
+        SbVec2f pt2 = picked[1];
+        polygon.Add(Base::Vector2d(pt1[0], pt1[1]));
+        polygon.Add(Base::Vector2d(pt1[0], pt2[1]));
+        polygon.Add(Base::Vector2d(pt2[0], pt2[1]));
+        polygon.Add(Base::Vector2d(pt2[0], pt1[1]));
+
+        // when selecting from right to left then select by intersection
+        // otherwise if the center is inside the rectangle
+        if (picked[0][0] > picked[1][0]) {
+            selectionMode = INTERSECT;
+        }
+    }
+    else {
+        for (const auto& it : picked) {
+            polygon.Add(Base::Vector2d(it[0], it[1]));
+        }
+    }
+
+    App::Document* doc = App::GetApplication().getActiveDocument();
+    if (doc) {
+        cb->setHandled();
+
+        const SoEvent* ev = cb->getEvent();
+        if (ev && !ev->wasCtrlDown()) {
+            Gui::Selection().clearSelection(doc->getName());
+        }
+
+        const std::vector<App::DocumentObject*> objects = doc->getObjects();
+        for (auto obj : objects) {
+            if (App::GeoFeatureGroupExtension::getGroupOfObject(obj)) {
+                continue;
+            }
+
+            auto vp = freecad_cast<ViewProviderDocumentObject*>(
+                Application::Instance->getViewProvider(obj)
+            );
+            if (!vp || !vp->isVisible()) {
+                continue;
+            }
+
+            Base::Matrix4D mat;
+            for (auto& sub : getBoxSelection(vp, selectionMode, selectElement, proj, polygon, mat)) {
+                Gui::Selection().addSelection(doc->getName(), obj->getNameInDocument(), sub.c_str());
+            }
+        }
+    }
+}
+
+void StdBoxSelection::activated(int iMsg)
+{
+    Q_UNUSED(iMsg);
+    auto view = qobject_cast<View3DInventor*>(getMainWindow()->activeWindow());
+    if (view) {
+        View3DInventorViewer* viewer = view->getViewer();
+        if (!viewer->isSelecting()) {
+            // #0002931: Box select misbehaves with touchpad navigation style
+            // Notify the navigation style to cleanup internal states
+            int mode = viewer->navigationStyle()->getViewingMode();
+            if (mode != Gui::NavigationStyle::IDLE) {
+                SoKeyboardEvent ev;
+                viewer->navigationStyle()->processEvent(&ev);
+            }
+
+            // NOLINTBEGIN
+            QCursor cursor = SelectionCallbackHandler::makeCursor(
+                viewer,
+                QSize(32, 32),
+                "edit-select-box-cross",
+                6,
+                6
+            );
+            SelectionCallbackHandler::Create(
+                viewer,
+                View3DInventorViewer::Rubberband,
+                cursor,
+                doSelect,
+                nullptr
+            );
+            viewer->setSelectionEnabled(false);
+            // NOLINTEND
+        }
+    }
+}
+
+//===========================================================================
+// Std_BoxElementSelection
+//===========================================================================
+
+DEF_3DV_CMD(StdBoxElementSelection)
+
+StdBoxElementSelection::StdBoxElementSelection()
+    : Command("Std_BoxElementSelection")
+{
+    sGroup = "Standard-View";
+    sMenuText = QT_TR_NOOP("Bo&x Element Selection");
+    sToolTipText = QT_TR_NOOP("Activates box element selection");
+    sWhatsThis = "Std_BoxElementSelection";
+    sStatusTip = sToolTipText;
+    sPixmap = "edit-element-select-box";
+    sAccel = "Shift+E";
+    eType = AlterSelection;
+}
+
+void StdBoxElementSelection::activated(int iMsg)
+{
+    Q_UNUSED(iMsg);
+    auto view = qobject_cast<View3DInventor*>(getMainWindow()->activeWindow());
+    if (view) {
+        View3DInventorViewer* viewer = view->getViewer();
+        if (!viewer->isSelecting()) {
+            // #0002931: Box select misbehaves with touchpad navigation style
+            // Notify the navigation style to cleanup internal states
+            int mode = viewer->navigationStyle()->getViewingMode();
+            if (mode != Gui::NavigationStyle::IDLE) {
+                SoKeyboardEvent ev;
+                viewer->navigationStyle()->processEvent(&ev);
+            }
+
+            // NOLINTBEGIN
+            QCursor cursor = SelectionCallbackHandler::makeCursor(
+                viewer,
+                QSize(32, 32),
+                "edit-element-select-box-cross",
+                6,
+                6
+            );
+            SelectionCallbackHandler::Create(
+                viewer,
+                View3DInventorViewer::Rubberband,
+                cursor,
+                doSelect,
+                this
+            );
+            viewer->setSelectionEnabled(false);
+            // NOLINTEND
+        }
+    }
+}
+
+
+//===========================================================================
+// Std_TreeSelection
+//===========================================================================
+
+DEF_STD_CMD(StdTreeSelection)
+
+StdTreeSelection::StdTreeSelection()
+    : Command("Std_TreeSelection")
+{
+    sGroup = "TreeView";
+    sMenuText = QT_TR_NOOP("&Go to Selection");
+    sToolTipText = QT_TR_NOOP("Scrolls to the first selected item");
+    sWhatsThis = "Std_TreeSelection";
+    sStatusTip = sToolTipText;
+    eType = Alter3DView;
+    sPixmap = "tree-goto-sel";
+    sAccel = "T,G";
+}
+
+void StdTreeSelection::activated(int iMsg)
+{
+    Q_UNUSED(iMsg);
+    TreeWidget::scrollItemToTop();
+}
+
+//===========================================================================
+// Std_TreeCollapse
+//===========================================================================
+
+DEF_STD_CMD(StdCmdTreeCollapse)
+
+StdCmdTreeCollapse::StdCmdTreeCollapse()
+    : Command("Std_TreeCollapse")
+{
+    sGroup = "View";
+    sMenuText = QT_TR_NOOP("Collapse Selected Items");
+    sToolTipText = QT_TR_NOOP("Collapses the currently selected tree items");
+    sWhatsThis = "Std_TreeCollapse";
+    sStatusTip = sToolTipText;
+    eType = Alter3DView;
+}
+
+void StdCmdTreeCollapse::activated(int iMsg)
+{
+    Q_UNUSED(iMsg);
+    QList<TreeWidget*> tree = Gui::getMainWindow()->findChildren<TreeWidget*>();
+    for (QList<TreeWidget*>::iterator it = tree.begin(); it != tree.end(); ++it) {
+        (*it)->expandSelectedItems(TreeItemMode::CollapseItem);
+    }
+}
+
+//===========================================================================
+// Std_TreeExpand
+//===========================================================================
+
+DEF_STD_CMD(StdCmdTreeExpand)
+
+StdCmdTreeExpand::StdCmdTreeExpand()
+    : Command("Std_TreeExpand")
+{
+    sGroup = "View";
+    sMenuText = QT_TR_NOOP("Expand Selected Items");
+    sToolTipText = QT_TR_NOOP("Expands the currently selected tree items");
+    sWhatsThis = "Std_TreeExpand";
+    sStatusTip = sToolTipText;
+    eType = Alter3DView;
+}
+
+void StdCmdTreeExpand::activated(int iMsg)
+{
+    Q_UNUSED(iMsg);
+    QList<TreeWidget*> tree = Gui::getMainWindow()->findChildren<TreeWidget*>();
+    for (QList<TreeWidget*>::iterator it = tree.begin(); it != tree.end(); ++it) {
+        (*it)->expandSelectedItems(TreeItemMode::ExpandItem);
+    }
+}
+
+//===========================================================================
+// Std_TreeSelectAllInstance
+//===========================================================================
+
+DEF_STD_CMD_A(StdCmdTreeSelectAllInstances)
+
+StdCmdTreeSelectAllInstances::StdCmdTreeSelectAllInstances()
+    : Command("Std_TreeSelectAllInstances")
+{
+    sGroup = "View";
+    sMenuText = QT_TR_NOOP("Select All Instances");
+    sToolTipText = QT_TR_NOOP("Selects all instances of the currently selected object");
+    sWhatsThis = "Std_TreeSelectAllInstances";
+    sStatusTip = sToolTipText;
+    sPixmap = "sel-instance";
+    eType = AlterSelection;
+}
+
+bool StdCmdTreeSelectAllInstances::isActive()
+{
+    const auto& sels = Selection().getSelectionEx(
+        "*",
+        App::DocumentObject::getClassTypeId(),
+        ResolveMode::OldStyleElement,
+        true
+    );
+    if (sels.empty()) {
+        return false;
+    }
+    auto obj = sels[0].getObject();
+    if (!obj || !obj->isAttachedToDocument()) {
+        return false;
+    }
+    return freecad_cast<ViewProviderDocumentObject*>(Application::Instance->getViewProvider(obj))
+        != nullptr;
+}
+
+void StdCmdTreeSelectAllInstances::activated(int iMsg)
+{
+    Q_UNUSED(iMsg);
+    const auto& sels = Selection().getSelectionEx(
+        "*",
+        App::DocumentObject::getClassTypeId(),
+        ResolveMode::OldStyleElement,
+        true
+    );
+    if (sels.empty()) {
+        return;
+    }
+    auto obj = sels[0].getObject();
+    if (!obj || !obj->isAttachedToDocument()) {
+        return;
+    }
+    auto vpd = freecad_cast<ViewProviderDocumentObject*>(Application::Instance->getViewProvider(obj));
+    if (!vpd) {
+        return;
+    }
+    Selection().selStackPush();
+    Selection().clearCompleteSelection();
+    const auto trees = getMainWindow()->findChildren<TreeWidget*>();
+    for (auto tree : trees) {
+        tree->selectAllInstances(*vpd);
+    }
+    Selection().selStackPush();
+}
+
+
+//===========================================================================
+// Std_SceneInspector
+//===========================================================================
+
+DEF_3DV_CMD(StdCmdSceneInspector)
+
+StdCmdSceneInspector::StdCmdSceneInspector()
+    : Command("Std_SceneInspector")
+{
+    // setting the
+    sGroup = "Tools";
+    sMenuText = QT_TR_NOOP("Scene I&nspector");
+    sToolTipText = QT_TR_NOOP("Opens the scene inspector");
+    sWhatsThis = "Std_SceneInspector";
+    sStatusTip = sToolTipText;
+    eType = Alter3DView;
+    sPixmap = "Std_SceneInspector";
+}
+
+void StdCmdSceneInspector::activated(int iMsg)
+{
+    Q_UNUSED(iMsg);
+    Gui::Document* doc = Application::Instance->activeDocument();
+    if (doc) {
+        static QPointer<Gui::Dialog::DlgInspector> dlg = nullptr;
+        if (!dlg) {
+            dlg = new Gui::Dialog::DlgInspector(getMainWindow());
+        }
+        dlg->setDocument(doc);
+        dlg->setAttribute(Qt::WA_DeleteOnClose);
+        dlg->show();
+    }
+}
+
+//===========================================================================
+// Std_TextureMapping
+//===========================================================================
+
+DEF_STD_CMD_A(StdCmdTextureMapping)
+
+StdCmdTextureMapping::StdCmdTextureMapping()
+    : Command("Std_TextureMapping")
+{
+    // setting the
+    sGroup = "Tools";
+    sMenuText = QT_TR_NOOP("Text&ure Mapping");
+    sToolTipText = QT_TR_NOOP("Maps textures to shapes");
+    sWhatsThis = "Std_TextureMapping";
+    sStatusTip = sToolTipText;
+    sPixmap = "Std_TextureMapping";
+    eType = Alter3DView;
+}
+
+void StdCmdTextureMapping::activated(int iMsg)
+{
+    Q_UNUSED(iMsg);
+    Gui::Control().showDialog(new Gui::Dialog::TaskTextureMapping);
+}
+
+bool StdCmdTextureMapping::isActive()
+{
+    Gui::MDIView* view = getMainWindow()->activeWindow();
+    return view && view->isDerivedFrom<Gui::View3DInventor>() && (!(Gui::Control().activeDialog()));
+}
+
+DEF_STD_CMD(StdCmdDemoMode)
+
+StdCmdDemoMode::StdCmdDemoMode()
+    : Command("Std_DemoMode")
+{
+    sGroup = "Standard-View";
+    sMenuText = QT_TR_NOOP("View &Turntable");
+    sToolTipText = QT_TR_NOOP("Opens a turntable view");
+    sWhatsThis = "Std_DemoMode";
+    sStatusTip = sToolTipText;
+    eType = Alter3DView;
+    sPixmap = "Std_DemoMode";
+}
+
+void StdCmdDemoMode::activated(int iMsg)
+{
+    Q_UNUSED(iMsg);
+    static QPointer<QDialog> dlg = nullptr;
+    if (!dlg) {
+        dlg = new Gui::Dialog::DemoMode(getMainWindow());
+    }
+    dlg->setAttribute(Qt::WA_DeleteOnClose);
+    dlg->show();
+}
+
+
+//===========================================================================
+// Std_SelBack
+//===========================================================================
+
+DEF_STD_CMD_A(StdCmdSelBack)
+
+StdCmdSelBack::StdCmdSelBack()
+    : Command("Std_SelBack")
+{
+    sGroup = "View";
+    sMenuText = QT_TR_NOOP("Selection &Back");
+    static std::string toolTip = std::string("<p>")
+        + QT_TR_NOOP("Restores the previous tree view selection. "
+                     "Only works if tree RecordSelection mode is switched on.")
+        + "</p>";
+    sToolTipText = toolTip.c_str();
+    sWhatsThis = "Std_SelBack";
+    sStatusTip = sToolTipText;
+    sPixmap = "sel-back";
+    sAccel = "S, B";
+    eType = AlterSelection;
+}
+
+void StdCmdSelBack::activated(int iMsg)
+{
+    Q_UNUSED(iMsg);
+    Selection().selStackGoBack();
+}
+
+bool StdCmdSelBack::isActive()
+{
+    return Selection().selStackBackSize() > 1;
+}
+
+//===========================================================================
+// Std_SelForward
+//===========================================================================
+
+DEF_STD_CMD_A(StdCmdSelForward)
+
+StdCmdSelForward::StdCmdSelForward()
+    : Command("Std_SelForward")
+{
+    sGroup = "View";
+    sMenuText = QT_TR_NOOP("Selection &Forward");
+    static std::string toolTip = std::string("<p>")
+        + QT_TR_NOOP("Restores the next tree view selection. "
+                     "Only works if tree RecordSelection mode is switched on.")
+        + "</p>";
+    sToolTipText = toolTip.c_str();
+    sWhatsThis = "Std_SelForward";
+    sStatusTip = sToolTipText;
+    sPixmap = "sel-forward";
+    sAccel = "S, F";
+    eType = AlterSelection;
+}
+
+void StdCmdSelForward::activated(int iMsg)
+{
+    Q_UNUSED(iMsg);
+    Selection().selStackGoForward();
+}
+
+bool StdCmdSelForward::isActive()
+{
+    return !!Selection().selStackForwardSize();
+}
+
+//=======================================================================
+// Std_TreeSingleDocument
+//===========================================================================
+#define TREEVIEW_DOC_CMD_DEF(_name, _v) \
+    DEF_STD_CMD_AC(StdTree##_name) \
+    void StdTree##_name::activated(int) \
+    { \
+        TreeParams::setDocumentMode(_v); \
+        if (_pcAction) \
+            _pcAction->setBlockedChecked(true); \
+    } \
+    Action* StdTree##_name::createAction(void) \
+    { \
+        Action* pcAction = Command::createAction(); \
+        pcAction->setCheckable(true); \
+        pcAction->setIcon(QIcon()); \
+        _pcAction = pcAction; \
+        isActive(); \
+        return pcAction; \
+    } \
+    bool StdTree##_name::isActive() \
+    { \
+        bool checked = TreeParams::getDocumentMode() == _v; \
+        if (_pcAction && _pcAction->isChecked() != checked) \
+            _pcAction->setBlockedChecked(checked); \
+        return true; \
+    }
+
+TREEVIEW_DOC_CMD_DEF(SingleDocument, 0)
+
+StdTreeSingleDocument::StdTreeSingleDocument()
+    : Command("Std_TreeSingleDocument")
+{
+    sGroup = "TreeView";
+    sMenuText = QT_TR_NOOP("&Single Document");
+    sToolTipText = QT_TR_NOOP("Displays only the active document in the tree view");
+    sWhatsThis = "Std_TreeSingleDocument";
+    sStatusTip = sToolTipText;
+    sPixmap = "tree-doc-single";
+    eType = 0;
+}
+
+//===========================================================================
+// Std_TreeMultiDocument
+//===========================================================================
+TREEVIEW_DOC_CMD_DEF(MultiDocument, 1)
+
+StdTreeMultiDocument::StdTreeMultiDocument()
+    : Command("Std_TreeMultiDocument")
+{
+    sGroup = "TreeView";
+    sMenuText = QT_TR_NOOP("&Multi Document");
+    sToolTipText = QT_TR_NOOP("Displays all documents in the tree view");
+    sWhatsThis = "Std_TreeMultiDocument";
+    sStatusTip = sToolTipText;
+    sPixmap = "tree-doc-multi";
+    eType = 0;
+}
+
+//===========================================================================
+// Std_TreeCollapseDocument
+//===========================================================================
+TREEVIEW_DOC_CMD_DEF(CollapseDocument, 2)
+
+StdTreeCollapseDocument::StdTreeCollapseDocument()
+    : Command("Std_TreeCollapseDocument")
+{
+    sGroup = "TreeView";
+    sMenuText = QT_TR_NOOP("Collapse/E&xpand");
+    sToolTipText = QT_TR_NOOP("Expands the active document and collapses all others");
+    sWhatsThis = "Std_TreeCollapseDocument";
+    sStatusTip = sToolTipText;
+    sPixmap = "tree-doc-collapse";
+    eType = 0;
+}
+
+//===========================================================================
+// Std_TreeSyncView
+//===========================================================================
+#define TREEVIEW_CMD_DEF(_name) \
+    DEF_STD_CMD_AC(StdTree##_name) \
+    void StdTree##_name::activated(int) \
+    { \
+        auto checked = !TreeParams::get##_name(); \
+        TreeParams::set##_name(checked); \
+        if (_pcAction) \
+            _pcAction->setBlockedChecked(checked); \
+    } \
+    Action* StdTree##_name::createAction() \
+    { \
+        Action* pcAction = Command::createAction(); \
+        pcAction->setCheckable(true); \
+        pcAction->setIcon(QIcon()); \
+        _pcAction = pcAction; \
+        isActive(); \
+        return pcAction; \
+    } \
+    bool StdTree##_name::isActive() \
+    { \
+        bool checked = TreeParams::get##_name(); \
+        if (_pcAction && _pcAction->isChecked() != checked) \
+            _pcAction->setBlockedChecked(checked); \
+        return true; \
+    }
+
+TREEVIEW_CMD_DEF(SyncView)
+
+StdTreeSyncView::StdTreeSyncView()
+    : Command("Std_TreeSyncView")
+{
+    sGroup = "TreeView";
+    sMenuText = QT_TR_NOOP("&1 Sync View");
+    sToolTipText = QT_TR_NOOP(
+        "Switches to the 3D view containing the selected item from the tree view"
+    );
+    sStatusTip = sToolTipText;
+    sWhatsThis = "Std_TreeSyncView";
+    sPixmap = "tree-sync-view";
+    sAccel = "T,1";
+    eType = 0;
+}
+
+//===========================================================================
+// Std_TreeSyncSelection
+//===========================================================================
+TREEVIEW_CMD_DEF(SyncSelection)
+
+StdTreeSyncSelection::StdTreeSyncSelection()
+    : Command("Std_TreeSyncSelection")
+{
+    sGroup = "TreeView";
+    sMenuText = QT_TR_NOOP("&2 Sync Selection");
+    sToolTipText = QT_TR_NOOP(
+        "Expands the tree item when the corresponding object is selected in the 3D view"
+    );
+    sStatusTip = sToolTipText;
+    sWhatsThis = "Std_TreeSyncSelection";
+    sPixmap = "tree-sync-sel";
+    sAccel = "T,2";
+    eType = 0;
+}
+
+//===========================================================================
+// Std_TreeSyncPlacement
+//===========================================================================
+TREEVIEW_CMD_DEF(SyncPlacement)
+
+StdTreeSyncPlacement::StdTreeSyncPlacement()
+    : Command("Std_TreeSyncPlacement")
+{
+    sGroup = "TreeView";
+    sMenuText = QT_TR_NOOP("&3 Sync Placement");
+    sToolTipText
+        = QT_TR_NOOP("Adjusts the placement on drag-and-drop of objects across coordinate systems (e.g. in part containers)");
+    sStatusTip = sToolTipText;
+    sWhatsThis = "Std_TreeSyncPlacement";
+    sPixmap = "tree-sync-pla";
+    sAccel = "T,3";
+    eType = 0;
+}
+
+//===========================================================================
+// Std_TreePreSelection
+//===========================================================================
+TREEVIEW_CMD_DEF(PreSelection)
+
+StdTreePreSelection::StdTreePreSelection()
+    : Command("Std_TreePreSelection")
+{
+    sGroup = "TreeView";
+    sMenuText = QT_TR_NOOP("&4 Preselection");
+    sToolTipText = QT_TR_NOOP(
+        "Preselects the object in 3D view when hovering the cursor over the tree item"
+    );
+    sStatusTip = sToolTipText;
+    sWhatsThis = "Std_TreePreSelection";
+    sPixmap = "tree-pre-sel";
+    sAccel = "T,4";
+    eType = 0;
+}
+
+//===========================================================================
+// Std_TreeRecordSelection
+//===========================================================================
+TREEVIEW_CMD_DEF(RecordSelection)
+
+StdTreeRecordSelection::StdTreeRecordSelection()
+    : Command("Std_TreeRecordSelection")
+{
+    sGroup = "TreeView";
+    sMenuText = QT_TR_NOOP("&5 Record Selection");
+    sToolTipText
+        = QT_TR_NOOP("Records the selection in the tree view in order to go back/forward using the navigation buttons");
+    sStatusTip = sToolTipText;
+    sWhatsThis = "Std_TreeRecordSelection";
+    sPixmap = "tree-rec-sel";
+    sAccel = "T,5";
+    eType = 0;
+}
+
+//===========================================================================
+// Std_TreeDrag
+//===========================================================================
+DEF_STD_CMD(StdTreeDrag)
+
+StdTreeDrag::StdTreeDrag()
+    : Command("Std_TreeDrag")
+{
+    sGroup = "TreeView";
+    sMenuText = QT_TR_NOOP("Initiate &Dragging");
+    sToolTipText = QT_TR_NOOP("Initiates dragging of the currently selected tree items");
+    sStatusTip = sToolTipText;
+    sWhatsThis = "Std_TreeDrag";
+    sPixmap = "tree-item-drag";
+    sAccel = "T,D";
+    eType = 0;
+}
+
+void StdTreeDrag::activated(int)
+{
+    if (Gui::Selection().hasSelection()) {
+        const auto trees = getMainWindow()->findChildren<TreeWidget*>();
+        for (auto tree : trees) {
+            if (tree->isVisible()) {
+                tree->startDragging();
+                break;
+            }
+        }
+    }
+}
+
+//======================================================================
+// Std_TreeViewActions
+//===========================================================================
+//
+class StdCmdTreeViewActions: public GroupCommand
+{
+public:
+    StdCmdTreeViewActions()
+        : GroupCommand("Std_TreeViewActions")
+    {
+        sGroup = "TreeView";
+        sMenuText = QT_TR_NOOP("Tree View Actions");
+        sToolTipText = QT_TR_NOOP("Tree view behavior options and actions");
+        sWhatsThis = "Std_TreeViewActions";
+        sStatusTip = sToolTipText;
+        eType = 0;
+        bCanLog = false;
+
+        addCommand(new StdTreeSyncView());
+        addCommand(new StdTreeSyncSelection());
+        addCommand(new StdTreeSyncPlacement());
+        addCommand(new StdTreePreSelection());
+        addCommand(new StdTreeRecordSelection());
+
+        addCommand();
+
+        addCommand(new StdTreeSingleDocument());
+        addCommand(new StdTreeMultiDocument());
+        addCommand(new StdTreeCollapseDocument());
+
+        addCommand();
+
+        addCommand(new StdTreeDrag(), !cmds.empty());
+        addCommand(new StdTreeSelection(), !cmds.empty());
+
+        addCommand();
+
+        addCommand(new StdCmdSelBack());
+        addCommand(new StdCmdSelForward());
+    }
+    const char* className() const override
+    {
+        return "StdCmdTreeViewActions";
+    }
+};
+
+
+//======================================================================
+// Std_SelBoundingBox
+//===========================================================================
+DEF_STD_CMD_AC(StdCmdSelBoundingBox)
+
+StdCmdSelBoundingBox::StdCmdSelBoundingBox()
+    : Command("Std_SelBoundingBox")
+{
+    sGroup = "View";
+    sMenuText = QT_TR_NOOP("&Bounding Box");
+    sToolTipText = QT_TR_NOOP("Shows selection bounding box");
+    sWhatsThis = "Std_SelBoundingBox";
+    sStatusTip = sToolTipText;
+    sPixmap = "sel-bbox";
+    eType = Alter3DView;
+}
+
+void StdCmdSelBoundingBox::activated(int iMsg)
+{
+    bool checked = !!iMsg;
+    if (checked != ViewParams::instance()->getShowSelectionBoundingBox()) {
+        ViewParams::instance()->setShowSelectionBoundingBox(checked);
+        if (_pcAction) {
+            _pcAction->setBlockedChecked(checked);
+        }
+    }
+}
+
+bool StdCmdSelBoundingBox::isActive()
+{
+    if (_pcAction) {
+        bool checked = _pcAction->isChecked();
+        if (checked != ViewParams::instance()->getShowSelectionBoundingBox()) {
+            _pcAction->setBlockedChecked(!checked);
+        }
+    }
+    return true;
+}
+
+Action* StdCmdSelBoundingBox::createAction()
+{
+    Action* pcAction = Command::createAction();
+    pcAction->setCheckable(true);
+    return pcAction;
+}
+
+//===========================================================================
+// Std_DockOverlayAll
+//===========================================================================
+
+DEF_STD_CMD(StdCmdDockOverlayAll)
+
+StdCmdDockOverlayAll::StdCmdDockOverlayAll()
+    : Command("Std_DockOverlayAll")
+{
+    sGroup = "View";
+    sMenuText = QT_TR_NOOP("Toggle Overl&ay for All Panels");
+    sToolTipText = QT_TR_NOOP("Toggled overlay mode for all docked panels");
+    sWhatsThis = "Std_DockOverlayAll";
+    sStatusTip = sToolTipText;
+    sAccel = "F4";
+    eType = 0;
+}
+
+void StdCmdDockOverlayAll::activated(int iMsg)
+{
+    Q_UNUSED(iMsg);
+    OverlayManager::instance()->setOverlayMode(OverlayManager::OverlayMode::ToggleAll);
+}
+
+//===========================================================================
+// Std_DockOverlayTransparentAll
+//===========================================================================
+
+DEF_STD_CMD(StdCmdDockOverlayTransparentAll)
+
+StdCmdDockOverlayTransparentAll::StdCmdDockOverlayTransparentAll()
+    : Command("Std_DockOverlayTransparentAll")
+{
+    sGroup = "View";
+    sMenuText = QT_TR_NOOP("Toggle Tra&nsparent Panels");
+    sToolTipText = QT_TR_NOOP(
+        "Toggles transparent mode for all docked overlay panels.\n"
+        "This makes the docked panels stay transparent at all times."
+    );
+    sWhatsThis = "Std_DockOverlayTransparentAll";
+    sStatusTip = sToolTipText;
+    sAccel = "SHIFT+F4";
+    eType = 0;
+}
+
+void StdCmdDockOverlayTransparentAll::activated(int iMsg)
+{
+    Q_UNUSED(iMsg);
+    OverlayManager::instance()->setOverlayMode(OverlayManager::OverlayMode::ToggleTransparentAll);
+}
+
+//===========================================================================
+// Std_DockOverlayToggle
+//===========================================================================
+
+DEF_STD_CMD(StdCmdDockOverlayToggle)
+
+StdCmdDockOverlayToggle::StdCmdDockOverlayToggle()
+    : Command("Std_DockOverlayToggle")
+{
+    sGroup = "View";
+    sMenuText = QT_TR_NOOP("Toggle &Overlay");
+    sToolTipText = QT_TR_NOOP("Toggles overlay mode for the docked window under the cursor");
+    sWhatsThis = "Std_DockOverlayToggle";
+    sStatusTip = sToolTipText;
+    sAccel = "F3";
+    eType = 0;
+}
+
+void StdCmdDockOverlayToggle::activated(int iMsg)
+{
+    Q_UNUSED(iMsg);
+    OverlayManager::instance()->setOverlayMode(OverlayManager::OverlayMode::ToggleActive);
+}
+
+//===========================================================================
+// Std_DockOverlayToggleTransparent
+//===========================================================================
+
+DEF_STD_CMD(StdCmdDockOverlayToggleTransparent)
+
+StdCmdDockOverlayToggleTransparent::StdCmdDockOverlayToggleTransparent()
+    : Command("Std_DockOverlayToggleTransparent")
+{
+    sGroup = "Standard-View";
+    sMenuText = QT_TR_NOOP("Toggle Tran&sparent Mode");
+    sToolTipText = QT_TR_NOOP(
+        "Toggles transparent mode for the docked panel under cursor.\n"
+        "This makes the docked panel stay transparent at all times."
+    );
+    sWhatsThis = "Std_DockOverlayToggleTransparent";
+    sStatusTip = sToolTipText;
+    sAccel = "SHIFT+F3";
+    eType = 0;
+}
+
+void StdCmdDockOverlayToggleTransparent::activated(int iMsg)
+{
+    Q_UNUSED(iMsg);
+    OverlayManager::instance()->setOverlayMode(OverlayManager::OverlayMode::ToggleTransparent);
+}
+
+//===========================================================================
+// Std_DockOverlayToggleLeft
+//===========================================================================
+
+DEF_STD_CMD(StdCmdDockOverlayToggleLeft)
+
+StdCmdDockOverlayToggleLeft::StdCmdDockOverlayToggleLeft()
+    : Command("Std_DockOverlayToggleLeft")
+{
+    sGroup = "Standard-View";
+    sMenuText = QT_TR_NOOP("Toggle &Left");
+    sToolTipText = QT_TR_NOOP("Toggles the visibility of the left overlay panel");
+    sWhatsThis = "Std_DockOverlayToggleLeft";
+    sStatusTip = sToolTipText;
+    sAccel = "Ctrl+Left";
+    sPixmap = "Std_DockOverlayToggleLeft";
+    eType = 0;
+}
+
+void StdCmdDockOverlayToggleLeft::activated(int iMsg)
+{
+    Q_UNUSED(iMsg);
+    OverlayManager::instance()->setOverlayMode(OverlayManager::OverlayMode::ToggleLeft);
+}
+
+//===========================================================================
+// Std_DockOverlayToggleRight
+//===========================================================================
+
+DEF_STD_CMD(StdCmdDockOverlayToggleRight)
+
+StdCmdDockOverlayToggleRight::StdCmdDockOverlayToggleRight()
+    : Command("Std_DockOverlayToggleRight")
+{
+    sGroup = "Standard-View";
+    sMenuText = QT_TR_NOOP("Toggle &Right");
+    sToolTipText = QT_TR_NOOP("Toggles the visibility of the right overlay panel");
+    sWhatsThis = "Std_DockOverlayToggleRight";
+    sStatusTip = sToolTipText;
+    sAccel = "Ctrl+Right";
+    sPixmap = "Std_DockOverlayToggleRight";
+    eType = 0;
+}
+
+void StdCmdDockOverlayToggleRight::activated(int iMsg)
+{
+    Q_UNUSED(iMsg);
+    OverlayManager::instance()->setOverlayMode(OverlayManager::OverlayMode::ToggleRight);
+}
+
+//===========================================================================
+// Std_DockOverlayToggleTop
+//===========================================================================
+
+DEF_STD_CMD(StdCmdDockOverlayToggleTop)
+
+StdCmdDockOverlayToggleTop::StdCmdDockOverlayToggleTop()
+    : Command("Std_DockOverlayToggleTop")
+{
+    sGroup = "Standard-View";
+    sMenuText = QT_TR_NOOP("Toggle &Top");
+    sToolTipText = QT_TR_NOOP("Toggles the visibility of the top overlay panel");
+    sWhatsThis = "Std_DockOverlayToggleTop";
+    sStatusTip = sToolTipText;
+    sAccel = "Ctrl+Up";
+    sPixmap = "Std_DockOverlayToggleTop";
+    eType = 0;
+}
+
+void StdCmdDockOverlayToggleTop::activated(int iMsg)
+{
+    Q_UNUSED(iMsg);
+    OverlayManager::instance()->setOverlayMode(OverlayManager::OverlayMode::ToggleTop);
+}
+
+//===========================================================================
+// Std_DockOverlayToggleBottom
+//===========================================================================
+
+DEF_STD_CMD(StdCmdDockOverlayToggleBottom)
+
+StdCmdDockOverlayToggleBottom::StdCmdDockOverlayToggleBottom()
+    : Command("Std_DockOverlayToggleBottom")
+{
+    sGroup = "Standard-View";
+    sMenuText = QT_TR_NOOP("Toggle &Bottom");
+    sToolTipText = QT_TR_NOOP("Toggles the visibility of the bottom overlay panel");
+    sWhatsThis = "Std_DockOverlayToggleBottom";
+    sStatusTip = sToolTipText;
+    sAccel = "Ctrl+Down";
+    sPixmap = "Std_DockOverlayToggleBottom";
+    eType = 0;
+}
+
+void StdCmdDockOverlayToggleBottom::activated(int iMsg)
+{
+    Q_UNUSED(iMsg);
+    OverlayManager::instance()->setOverlayMode(OverlayManager::OverlayMode::ToggleBottom);
+}
+
+//===========================================================================
+// Std_DockOverlayMouseTransparent
+//===========================================================================
+
+DEF_STD_CMD_AC(StdCmdDockOverlayMouseTransparent)
+
+StdCmdDockOverlayMouseTransparent::StdCmdDockOverlayMouseTransparent()
+    : Command("Std_DockOverlayMouseTransparent")
+{
+    sGroup = "View";
+    sMenuText = QT_TR_NOOP("Bypass &Mouse Events in Overlay Panels");
+    sToolTipText = QT_TR_NOOP("Bypasses all mouse events in docked overlay panels");
+    sWhatsThis = "Std_DockOverlayMouseTransparent";
+    sStatusTip = sToolTipText;
+    sAccel = "T, T";
+    eType = NoTransaction;
+}
+
+void StdCmdDockOverlayMouseTransparent::activated(int iMsg)
+{
+    (void)iMsg;
+    bool checked = !OverlayManager::instance()->isMouseTransparent();
+    OverlayManager::instance()->setMouseTransparent(checked);
+    if (_pcAction) {
+        _pcAction->setBlockedChecked(checked);
+    }
+}
+
+Action* StdCmdDockOverlayMouseTransparent::createAction()
+{
+    Action* pcAction = Command::createAction();
+    pcAction->setCheckable(true);
+    pcAction->setIcon(QIcon());
+    _pcAction = pcAction;
+    isActive();
+    return pcAction;
+}
+
+bool StdCmdDockOverlayMouseTransparent::isActive()
+{
+    bool checked = OverlayManager::instance()->isMouseTransparent();
+    if (_pcAction && _pcAction->isChecked() != checked) {
+        _pcAction->setBlockedChecked(checked);
+    }
+    return true;
+}
+
+// ============================================================================
+
+class StdCmdDockOverlay: public GroupCommand
+{
+public:
+    StdCmdDockOverlay()
+        : GroupCommand("Std_DockOverlay")
+    {
+        sGroup = "View";
+        sMenuText = QT_TR_NOOP("Overlay Docked Panel");
+        sToolTipText = QT_TR_NOOP("Sets the docked panel in overlay mode");
+        sWhatsThis = "Std_DockOverlay";
+        sStatusTip = sToolTipText;
+        eType = 0;
+        bCanLog = false;
+
+        addCommand(new StdCmdDockOverlayAll());
+        addCommand(new StdCmdDockOverlayTransparentAll());
+        addCommand();
+        addCommand(new StdCmdDockOverlayToggle());
+        addCommand(new StdCmdDockOverlayToggleTransparent());
+        addCommand();
+        addCommand(new StdCmdDockOverlayMouseTransparent());
+        addCommand();
+        addCommand(new StdCmdDockOverlayToggleLeft());
+        addCommand(new StdCmdDockOverlayToggleRight());
+        addCommand(new StdCmdDockOverlayToggleTop());
+        addCommand(new StdCmdDockOverlayToggleBottom());
+    };
+    virtual const char* className() const
+    {
+        return "StdCmdDockOverlay";
+    }
+};
+
+//===========================================================================
+// Std_StoreWorkingView
+//===========================================================================
+DEF_STD_CMD_A(StdStoreWorkingView)
+
+StdStoreWorkingView::StdStoreWorkingView()
+    : Command("Std_StoreWorkingView")
+{
+    sGroup = "Standard-View";
+    sMenuText = QT_TR_NOOP("St&ore Working View");
+    sToolTipText = QT_TR_NOOP("Stores a temporary working view for the current document");
+    sStatusTip = sToolTipText;
+    sWhatsThis = "Std_StoreWorkingView";
+    sAccel = "Shift+End";
+    eType = NoTransaction;
+}
+
+void StdStoreWorkingView::activated(int iMsg)
+{
+    Q_UNUSED(iMsg);
+    if (auto view = dynamic_cast<Gui::View3DInventor*>(Gui::getMainWindow()->activeWindow())) {
+        view->getViewer()->saveHomePosition();
+    }
+}
+
+bool StdStoreWorkingView::isActive()
+{
+    return dynamic_cast<Gui::View3DInventor*>(Gui::getMainWindow()->activeWindow());
+}
+
+//===========================================================================
+// Std_RecallWorkingView
+//===========================================================================
+DEF_STD_CMD_A(StdRecallWorkingView)
+
+StdRecallWorkingView::StdRecallWorkingView()
+    : Command("Std_RecallWorkingView")
+{
+    sGroup = "Standard-View";
+    sMenuText = QT_TR_NOOP("R&ecall Working View");
+    sToolTipText = QT_TR_NOOP("Recalls a previously stored temporary working view");
+    sStatusTip = sToolTipText;
+    sWhatsThis = "Std_RecallWorkingView";
+    sAccel = "End";
+    eType = NoTransaction;
+}
+
+void StdRecallWorkingView::activated(int iMsg)
+{
+    Q_UNUSED(iMsg);
+    if (auto view = dynamic_cast<Gui::View3DInventor*>(Gui::getMainWindow()->activeWindow())) {
+        if (view->getViewer()->hasHomePosition()) {
+            view->getViewer()->resetToHomePosition();
+        }
+    }
+}
+
+bool StdRecallWorkingView::isActive()
+{
+    auto view = dynamic_cast<Gui::View3DInventor*>(Gui::getMainWindow()->activeWindow());
+    return view && view->getViewer()->hasHomePosition();
+}
+
+//===========================================================================
+// Std_AlignToSelection
+//===========================================================================
+DEF_STD_CMD_A(StdCmdAlignToSelection)
+
+StdCmdAlignToSelection::StdCmdAlignToSelection()
+    : Command("Std_AlignToSelection")
+{
+    sGroup = "View";
+    sMenuText = QT_TR_NOOP("&Align to Selection");
+    sToolTipText = QT_TR_NOOP("Aligns the camera view to the selected elements in the 3D view");
+    sWhatsThis = "Std_AlignToSelection";
+    sPixmap = "align-to-selection";
+    eType = Alter3DView;
+}
+
+void StdCmdAlignToSelection::activated(int iMsg)
+{
+    Q_UNUSED(iMsg);
+    doCommand(Command::Gui, "Gui.SendMsgToActiveView(\"AlignToSelection\")");
+}
+
+bool StdCmdAlignToSelection::isActive()
+{
+    return getGuiApplication()->sendHasMsgToActiveView("AlignToSelection");
+}
+
+//===========================================================================
+// Std_ClarifySelection
+//===========================================================================
+
+DEF_STD_CMD_A(StdCmdClarifySelection)
+
+StdCmdClarifySelection::StdCmdClarifySelection()
+    : Command("Std_ClarifySelection")
+{
+    sGroup = "View";
+    sMenuText = QT_TR_NOOP("Clarify Selection");
+    sToolTipText = QT_TR_NOOP(
+        "Displays a context menu at the mouse cursor to select overlapping "
+        "or obstructed geometry in the 3D view.\n"
+    );
+    sWhatsThis = "Std_ClarifySelection";
+    sStatusTip = sToolTipText;
+    sAccel = "G, G";
+    sPixmap = "tree-pre-sel";
+    eType = NoTransaction | AlterSelection;
+}
+
+void StdCmdClarifySelection::activated(int iMsg)
+{
+    Q_UNUSED(iMsg);
+
+    // Get the active view
+    auto view3d = freecad_cast<View3DInventor*>(Application::Instance->activeView());
+    if (!view3d) {
+        return;
+    }
+
+    auto viewer = view3d->getViewer();
+    if (!viewer) {
+        return;
+    }
+
+    QWidget* widget = viewer->getGLWidget();
+    if (!widget) {
+        return;
+    }
+
+    // check if we have a stored right-click position (context menu) or should use current cursor
+    // position (keyboard shortcut)
+    SbVec2s point;
+    auto& storedPosition = viewer->navigationStyle()->getRightClickPosition();
+    if (storedPosition.has_value()) {
+        point = storedPosition.value();
+    }
+    else {
+        QPoint pos = QCursor::pos();
+        QPoint local = widget->mapFromGlobal(pos);
+
+        qreal devicePixelRatio = widget->devicePixelRatioF();
+        point = SbVec2s(
+            static_cast<short>(local.x() * devicePixelRatio),
+            static_cast<short>((widget->height() - local.y() - 1) * devicePixelRatio)
+        );
+    }
+
+    // Use ray picking to get all objects under cursor
+    SoRayPickAction pickAction(viewer->getSoRenderManager()->getViewportRegion());
+    pickAction.setPoint(point);
+
+    constexpr double defaultMultiplier = 5.0F;
+    double clarifyRadiusMultiplier
+        = App::GetApplication()
+              .GetParameterGroupByPath("User parameter:BaseApp/Preferences/View")
+              ->GetFloat("ClarifySelectionRadiusMultiplier", defaultMultiplier);
+
+    pickAction.setRadius(viewer->getPickRadius() * clarifyRadiusMultiplier);
+    pickAction.setPickAll(static_cast<SbBool>(true));  // Get all objects under cursor
+    pickAction.apply(viewer->getSoRenderManager()->getSceneGraph());
+
+    const SoPickedPointList& pplist = pickAction.getPickedPointList();
+    if (pplist.getLength() == 0) {
+        return;
+    }
+
+    // Convert picked points to PickData list
+    std::vector<PickData> selections;
+
+    for (int i = 0; i < pplist.getLength(); ++i) {
+        SoPickedPoint* pp = pplist[i];
+        if (!pp || !pp->getPath()) {
+            continue;
+        }
+
+        ViewProvider* vp = viewer->getViewProviderByPath(pp->getPath());
+        if (!vp) {
+            continue;
+        }
+
+        // Cast to ViewProviderDocumentObject to get the object
+        auto vpDoc = freecad_cast<Gui::ViewProviderDocumentObject*>(vp);
+        if (!vpDoc) {
+            continue;
+        }
+
+        App::DocumentObject* obj = vpDoc->getObject();
+        if (!obj) {
+            continue;
+        }
+
+        // Get element information - handle sub-objects like Assembly parts
+        std::string elementName = vp->getElement(pp->getDetail());
+        std::string subName;
+
+        // Try to get more detailed sub-object information
+        bool hasSubObject = false;
+        if (vp->getElementPicked(pp, subName)) {
+            hasSubObject = true;
+        }
+
+        // Create PickData with selection information
+        PickData pickData {
+            .obj = obj,
+            .element = elementName,
+            .docName = obj->getDocument()->getName(),
+            .objName = obj->getNameInDocument(),
+            .subName = hasSubObject ? subName : elementName
+        };
+
+        selections.push_back(pickData);
+    }
+
+    if (selections.empty()) {
+        return;
+    }
+
+    QPoint globalPos;
+    if (storedPosition.has_value()) {
+        qreal devicePixelRatio = widget->devicePixelRatioF();
+        int logicalHeight = static_cast<int>(widget->height());
+        QPoint localPos(
+            static_cast<int>(point[0] / devicePixelRatio),
+            logicalHeight - static_cast<int>(point[1] / devicePixelRatio) - 1
+        );
+        globalPos = widget->mapToGlobal(localPos);
+    }
+    else {
+        globalPos = QCursor::pos();
+    }
+
+    // Use SelectionMenu to display and handle the pick menu
+    SelectionMenu contextMenu(widget);
+    contextMenu.doPick(selections, globalPos);
+}
+
+bool StdCmdClarifySelection::isActive()
+{
+    return qobject_cast<View3DInventor*>(getMainWindow()->activeWindow()) != nullptr;
+}
+
+//===========================================================================
+// Instantiation
+//===========================================================================
+
+
+namespace Gui
+{
+
+void CreateViewStdCommands()
+{
+    // NOLINTBEGIN
+    CommandManager& rcCmdMgr = Application::Instance->commandManager();
+
+    // views
+    rcCmdMgr.addCommand(new StdCmdViewBottom());
+    rcCmdMgr.addCommand(new StdCmdViewHome());
+    rcCmdMgr.addCommand(new StdCmdViewFront());
+    rcCmdMgr.addCommand(new StdCmdViewLeft());
+    rcCmdMgr.addCommand(new StdCmdViewRear());
+    rcCmdMgr.addCommand(new StdCmdViewRight());
+    rcCmdMgr.addCommand(new StdCmdViewTop());
+    rcCmdMgr.addCommand(new StdCmdViewIsometric());
+    rcCmdMgr.addCommand(new StdCmdViewDimetric());
+    rcCmdMgr.addCommand(new StdCmdViewTrimetric());
+    rcCmdMgr.addCommand(new StdCmdViewFitAll());
+    rcCmdMgr.addCommand(new StdCmdViewVR());
+    rcCmdMgr.addCommand(new StdCmdViewFitSelection());
+    rcCmdMgr.addCommand(new StdCmdViewRotateLeft());
+    rcCmdMgr.addCommand(new StdCmdViewRotateRight());
+    rcCmdMgr.addCommand(new StdStoreWorkingView());
+    rcCmdMgr.addCommand(new StdRecallWorkingView());
+    rcCmdMgr.addCommand(new StdCmdViewGroup());
+    rcCmdMgr.addCommand(new StdCmdAlignToSelection());
+    rcCmdMgr.addCommand(new StdCmdClarifySelection());
+
+    rcCmdMgr.addCommand(new StdCmdViewExample1());
+    rcCmdMgr.addCommand(new StdCmdViewExample2());
+    rcCmdMgr.addCommand(new StdCmdViewExample3());
+
+    rcCmdMgr.addCommand(new StdCmdViewIvStereoQuadBuff());
+    rcCmdMgr.addCommand(new StdCmdViewIvStereoRedGreen());
+    rcCmdMgr.addCommand(new StdCmdViewIvStereoInterleavedColumns());
+    rcCmdMgr.addCommand(new StdCmdViewIvStereoInterleavedRows());
+    rcCmdMgr.addCommand(new StdCmdViewIvStereoOff());
+
+    rcCmdMgr.addCommand(new StdCmdViewIvIssueCamPos());
+
+    rcCmdMgr.addCommand(new StdCmdViewCreate());
+    rcCmdMgr.addCommand(new StdViewScreenShot());
+    rcCmdMgr.addCommand(new StdViewLoadImage());
+    rcCmdMgr.addCommand(new StdMainFullscreen());
+    rcCmdMgr.addCommand(new StdViewDockUndockFullscreen());
+    rcCmdMgr.addCommand(new StdCmdToggleVisibility());
+    rcCmdMgr.addCommand(new StdCmdToggleTransparency());
+    rcCmdMgr.addCommand(new StdCmdToggleSelectability());
+    rcCmdMgr.addCommand(new StdCmdShowSelection());
+    rcCmdMgr.addCommand(new StdCmdHideSelection());
+    rcCmdMgr.addCommand(new StdCmdSelectVisibleObjects());
+    rcCmdMgr.addCommand(new StdCmdToggleObjects());
+    rcCmdMgr.addCommand(new StdCmdShowObjects());
+    rcCmdMgr.addCommand(new StdCmdHideObjects());
+    rcCmdMgr.addCommand(new StdOrthographicCamera());
+    rcCmdMgr.addCommand(new StdPerspectiveCamera());
+    rcCmdMgr.addCommand(new StdCmdToggleClipPlane());
+    rcCmdMgr.addCommand(new StdCmdDrawStyle());
+    rcCmdMgr.addCommand(new StdCmdViewSaveCamera());
+    rcCmdMgr.addCommand(new StdCmdViewRestoreCamera());
+    rcCmdMgr.addCommand(new StdCmdFreezeViews());
+    rcCmdMgr.addCommand(new StdViewZoomIn());
+    rcCmdMgr.addCommand(new StdViewZoomOut());
+    rcCmdMgr.addCommand(new StdViewBoxZoom());
+    rcCmdMgr.addCommand(new StdBoxSelection());
+    rcCmdMgr.addCommand(new StdBoxElementSelection());
+    rcCmdMgr.addCommand(new StdCmdTreeExpand());
+    rcCmdMgr.addCommand(new StdCmdTreeCollapse());
+    rcCmdMgr.addCommand(new StdCmdTreeSelectAllInstances());
+    rcCmdMgr.addCommand(new StdCmdSceneInspector());
+    rcCmdMgr.addCommand(new StdCmdTextureMapping());
+    rcCmdMgr.addCommand(new StdCmdDemoMode());
+    rcCmdMgr.addCommand(new StdCmdToggleNavigation());
+    rcCmdMgr.addCommand(new StdCmdAxisCross());
+    rcCmdMgr.addCommand(new StdCmdSelBoundingBox());
+    rcCmdMgr.addCommand(new StdCmdTreeViewActions());
+    rcCmdMgr.addCommand(new StdCmdDockOverlay());
+
+    auto hGrp = App::GetApplication().GetParameterGroupByPath(
+        "User parameter:BaseApp/Preferences/View"
+    );
+    if (hGrp->GetASCII("GestureRollFwdCommand").empty()) {
+        hGrp->SetASCII("GestureRollFwdCommand", "Std_SelForward");
+    }
+    if (hGrp->GetASCII("GestureRollBackCommand").empty()) {
+        hGrp->SetASCII("GestureRollBackCommand", "Std_SelBack");
+    }
+    // NOLINTEND
+}
+
+}  // namespace Gui