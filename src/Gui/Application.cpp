/***************************************************************************
 *   Copyright (c) 2004 Jürgen Riegel <juergen.riegel@web.de>              *
 *                                                                         *
 *   This file is part of the FreeCAD CAx development system.              *
 *                                                                         *
 *   This library is free software; you can redistribute it and/or         *
 *   modify it under the terms of the GNU Library General Public           *
 *   License as published by the Free Software Foundation; either          *
 *   version 2 of the License, or (at your option) any later version.      *
 *                                                                         *
 *   This library  is distributed in the hope that it will be useful,      *
 *   but WITHOUT ANY WARRANTY; without even the implied warranty of        *
 *   MERCHANTABILITY or FITNESS FOR A PARTICULAR PURPOSE.  See the         *
 *   GNU Library General Public License for more details.                  *
 *                                                                         *
 *   You should have received a copy of the GNU Library General Public     *
 *   License along with this library; see the file COPYING.LIB. If not,    *
 *   write to the Free Software Foundation, Inc., 59 Temple Place,         *
 *   Suite 330, Boston, MA  02111-1307, USA                                *
 *                                                                         *
 ***************************************************************************/

#include "PreCompiled.h"

#ifndef _PreComp_
# include <boost/interprocess/sync/file_lock.hpp>
# include <Inventor/errors/SoDebugError.h>
# include <Inventor/errors/SoError.h>
# include <QCloseEvent>
# include <QDir>
# include <QFileInfo>
# include <QLocale>
# include <QMessageBox>
# include <QMessageLogContext>
# include <QStatusBar>
# include <QStyle>
# include <QTextStream>
# include <QTimer>
# include <QWindow>
#endif

#include <App/Document.h>
#include <App/DocumentObjectPy.h>
#include <Base/Console.h>
#include <Base/Interpreter.h>
#include <Base/Exception.h>
#include <Base/FileInfo.h>
#include <Base/Parameter.h>
#include <Base/Stream.h>
#include <Base/Tools.h>

#include <Language/Translator.h>
#include <Quarter/Quarter.h>

#include "Application.h"
#include "AutoSaver.h"
#include "AxisOriginPy.h"
#include "BitmapFactory.h"
#include "Command.h"
#include "CommandPy.h"
#include "Control.h"
#include "DlgSettingsCacheDirectory.h"
#include "DocumentPy.h"
#include "DocumentRecovery.h"
#include "EditorView.h"
#include "ExpressionBindingPy.h"
#include "FileDialog.h"
#include "GuiApplication.h"
#include "GuiInitScript.h"
#include "LinkViewPy.h"
#include "MainWindow.h"
#include "Macro.h"
#include "PreferencePackManager.h"
#include "PythonConsolePy.h"
#include "PythonDebugger.h"
#include "MainWindowPy.h"
#include "MDIViewPy.h"
#include "SoFCDB.h"
#include "Selection.h"
#include "SoFCOffscreenRenderer.h"
#include "SplitView3DInventor.h"
#include "TaskView/TaskView.h"
#include "TaskView/TaskDialogPython.h"
#include "TransactionObject.h"
#include "TextDocumentEditorView.h"
#include "UiLoader.h"
#include "View3DPy.h"
#include "View3DViewerPy.h"
#include "View3DInventor.h"
#include "ViewProviderAnnotation.h"
#include "ViewProviderDocumentObject.h"
#include "ViewProviderDocumentObjectGroup.h"
#include "ViewProviderDragger.h"
#include "ViewProviderExtension.h"
#include "ViewProviderExtern.h"
#include "ViewProviderFeature.h"
#include "ViewProviderGeoFeatureGroup.h"
#include "ViewProviderGeometryObject.h"
#include "ViewProviderGroupExtension.h"
#include "ViewProviderInventorObject.h"
#include "ViewProviderLine.h"
#include "ViewProviderLink.h"
#include "ViewProviderLinkPy.h"
#include "ViewProviderMaterialObject.h"
#include "ViewProviderMeasureDistance.h"
#include "ViewProviderOrigin.h"
#include "ViewProviderOriginFeature.h"
#include "ViewProviderOriginGroup.h"
#include "ViewProviderPlacement.h"
#include "ViewProviderPlane.h"
#include "ViewProviderPart.h"
#include "ViewProviderPythonFeature.h"
#include "ViewProviderTextDocument.h"
#include "ViewProviderVRMLObject.h"
#include "WaitCursor.h"
#include "Workbench.h"
#include "WorkbenchManager.h"
#include "WidgetFactory.h"


using namespace Gui;
using namespace Gui::DockWnd;
using namespace std;
namespace sp = std::placeholders;


Application* Application::Instance = nullptr;

namespace Gui {

class ViewProviderMap {
    std::unordered_map<const App::DocumentObject *, ViewProvider *> map;

public:
    void newObject(const ViewProvider& vp)
    {
        auto vpd = Base::freecad_dynamic_cast<ViewProviderDocumentObject>(const_cast<ViewProvider*>(&vp));
        if (vpd && vpd->getObject())
            map[vpd->getObject()] = vpd;
    }
    void deleteObject(const ViewProvider& vp)
    {
        auto vpd = Base::freecad_dynamic_cast<ViewProviderDocumentObject>(const_cast<ViewProvider*>(&vp));
        if (vpd && vpd->getObject())
            map.erase(vpd->getObject());
    }
    void deleteDocument(const App::Document& doc) {
        for (auto obj : doc.getObjects())
            map.erase(obj);
    }
    Gui::ViewProvider* getViewProvider(const App::DocumentObject* obj) const
    {
        auto it = map.find(obj);
        if (it == map.end())
            return nullptr;
        return it->second;
    }
};

// Pimpl class
struct ApplicationP
{
    ApplicationP(bool GUIenabled) :
    activeDocument(nullptr),
    editDocument(nullptr),
    isClosing(false),
    startingUp(true)
    {
        // create the macro manager
        if (GUIenabled)
            macroMngr = new MacroManager();
        else
            macroMngr = nullptr;

        // Create the Theme Manager
        prefPackManager = new PreferencePackManager();
    }

    ~ApplicationP()
    {
        delete macroMngr;
        delete prefPackManager;
    }

    /// list of all handled documents
    std::map<const App::Document*, Gui::Document*> documents;
    /// Active document
    Gui::Document*   activeDocument;
    Gui::Document*  editDocument;
    MacroManager*  macroMngr;
    PreferencePackManager* prefPackManager;
    /// List of all registered views
    std::list<Gui::BaseView*> passive;
    bool isClosing;
    bool startingUp;
    /// Handles all commands
    CommandManager commandManager;
    ViewProviderMap viewproviderMap;
};

static PyObject *
FreeCADGui_subgraphFromObject(PyObject * /*self*/, PyObject *args)
{
    PyObject *o;
    if (!PyArg_ParseTuple(args, "O!",&(App::DocumentObjectPy::Type), &o))
        return nullptr;
    App::DocumentObject* obj = static_cast<App::DocumentObjectPy*>(o)->getDocumentObjectPtr();
    std::string vp = obj->getViewProviderName();
    SoNode* node = nullptr;
    try {
        Base::BaseClass* base = static_cast<Base::BaseClass*>(Base::Type::createInstanceByName(vp.c_str(), true));
        if (base && base->getTypeId().isDerivedFrom(Gui::ViewProviderDocumentObject::getClassTypeId())) {
            std::unique_ptr<Gui::ViewProviderDocumentObject> vp(static_cast<Gui::ViewProviderDocumentObject*>(base));
            std::map<std::string, App::Property*> Map;
            obj->getPropertyMap(Map);
            vp->attach(obj);

            // this is needed to initialize Python-based view providers
            App::Property* pyproxy = vp->getPropertyByName("Proxy");
            if (pyproxy && pyproxy->getTypeId() == App::PropertyPythonObject::getClassTypeId()) {
                static_cast<App::PropertyPythonObject*>(pyproxy)->setValue(Py::Long(1));
            }

            for (std::map<std::string, App::Property*>::iterator it = Map.begin(); it != Map.end(); ++it) {
                vp->updateData(it->second);
            }

            std::vector<std::string> modes = vp->getDisplayModes();
            if (!modes.empty())
                vp->setDisplayMode(modes.front().c_str());
            node = vp->getRoot()->copy();
            node->ref();
            std::string prefix = "So";
            std::string type = node->getTypeId().getName().getString();
            // doesn't start with the prefix 'So'
            if (type.rfind("So", 0) != 0) {
                type = prefix + type;
            }
            else if (type == "SoFCSelectionRoot") {
                type = "SoSeparator";
            }

            type += " *";
            PyObject* proxy = nullptr;
            proxy = Base::Interpreter().createSWIGPointerObj("pivy.coin", type.c_str(), (void*)node, 1);
            return Py::new_reference_to(Py::Object(proxy, true));
        }
    }
    catch (const Base::Exception& e) {
        if (node) node->unref();
        PyErr_SetString(PyExc_RuntimeError, e.what());
        return nullptr;
    }

    Py_INCREF(Py_None);
    return Py_None;
}

static PyObject *
FreeCADGui_exportSubgraph(PyObject * /*self*/, PyObject *args)
{
    const char* format = "VRML";
    PyObject* proxy;
    PyObject* output;
    if (!PyArg_ParseTuple(args, "OO|s", &proxy, &output, &format))
        return nullptr;

    void* ptr = nullptr;
    try {
        Base::Interpreter().convertSWIGPointerObj("pivy.coin", "SoNode *", proxy, &ptr, 0);
        SoNode* node = static_cast<SoNode*>(ptr);
        if (node) {
            std::string formatStr(format);
            std::string buffer;

            if (formatStr == "VRML") {
                SoFCDB::writeToVRML(node, buffer);
            }
            else if (formatStr == "IV") {
                buffer = SoFCDB::writeNodesToString(node);
            }
            else {
                throw Base::ValueError("Unsupported format");
            }

            Base::PyStreambuf buf(output);
            std::ostream str(nullptr);
            str.rdbuf(&buf);
            str << buffer;
        }

        Py_INCREF(Py_None);
        return Py_None;
    }
    catch (const Base::Exception& e) {
        PyErr_SetString(PyExc_RuntimeError, e.what());
        return nullptr;
    }
}

static PyObject *
FreeCADGui_getSoDBVersion(PyObject * /*self*/, PyObject *args)
{
    if (!PyArg_ParseTuple(args, ""))
        return nullptr;
    return PyUnicode_FromString(SoDB::getVersion());
}

struct PyMethodDef FreeCADGui_methods[] = {
    {"subgraphFromObject",FreeCADGui_subgraphFromObject,METH_VARARGS,
     "subgraphFromObject(object) -> Node\n\n"
     "Return the Inventor subgraph to an object"},
    {"exportSubgraph",FreeCADGui_exportSubgraph,METH_VARARGS,
     "exportSubgraph(Node, File or Buffer, [Format='VRML']) -> None\n\n"
     "Exports the sub-graph in the requested format"
     "The format string can be VRML or IV"},
    {"getSoDBVersion",FreeCADGui_getSoDBVersion,METH_VARARGS,
     "getSoDBVersion() -> String\n\n"
     "Return a text string containing the name\n"
     "of the Coin library and version information"},
    {nullptr, nullptr, 0, nullptr}  /* sentinel */
};

} // namespace Gui

Application::Application(bool GUIenabled)
{
    //App::GetApplication().Attach(this);
    if (GUIenabled) {
        App::GetApplication().signalNewDocument.connect(std::bind(&Gui::Application::slotNewDocument, this, sp::_1, sp::_2));
        App::GetApplication().signalDeleteDocument.connect(std::bind(&Gui::Application::slotDeleteDocument, this, sp::_1));
        App::GetApplication().signalRenameDocument.connect(std::bind(&Gui::Application::slotRenameDocument, this, sp::_1));
        App::GetApplication().signalActiveDocument.connect(std::bind(&Gui::Application::slotActiveDocument, this, sp::_1));
        App::GetApplication().signalRelabelDocument.connect(std::bind(&Gui::Application::slotRelabelDocument, this, sp::_1));
        App::GetApplication().signalShowHidden.connect(std::bind(&Gui::Application::slotShowHidden, this, sp::_1));


        // install the last active language
        ParameterGrp::handle hPGrp = App::GetApplication().GetUserParameter().GetGroup("BaseApp");
        hPGrp = hPGrp->GetGroup("Preferences")->GetGroup("General");
        QString lang = QLocale::languageToString(QLocale().language());
        Translator::instance()->activateLanguage(hPGrp->GetASCII("Language", (const char*)lang.toLatin1()).c_str());
        GetWidgetFactorySupplier();

        // Coin3d disabled VBO support for all Intel drivers but in the meantime they have improved
        // so we can try to override the workaround by setting COIN_VBO
        ParameterGrp::handle hViewGrp = App::GetApplication().GetParameterGroupByPath("User parameter:BaseApp/Preferences/View");
        if (hViewGrp->GetBool("UseVBO",false)) {
            (void)coin_setenv("COIN_VBO", "0", true);
        }

        // Check for the symbols for group separator and decimal point. They must be different otherwise
        // Qt doesn't work properly.
#if defined(Q_OS_WIN32)
        if (QLocale().groupSeparator() == QLocale().decimalPoint()) {
            QMessageBox::critical(0, QLatin1String("Invalid system settings"),
                QLatin1String("Your system uses the same symbol for decimal point and group separator.\n\n"
                              "This causes serious problems and makes the application fail to work properly.\n"
                              "Go to the system configuration panel of the OS and fix this issue, please."));
            throw Base::RuntimeError("Invalid system settings");
        }
#endif

        // setting up Python binding
        Base::PyGILStateLocker lock;

        PyDoc_STRVAR(FreeCADGui_doc,
            "The functions in the FreeCADGui module allow working with GUI documents,\n"
            "view providers, views, workbenches and much more.\n\n"
            "The FreeCADGui instance provides a list of references of GUI documents which\n"
            "can be addressed by a string. These documents contain the view providers for\n"
            "objects in the associated App document. An App and GUI document can be\n"
            "accessed with the same name.\n\n"
            "The FreeCADGui module also provides a set of functions to work with so called\n"
            "workbenches."
            );

        // if this returns a valid pointer then the 'FreeCADGui' Python module was loaded,
        // otherwise the executable was launched
        PyObject* modules = PyImport_GetModuleDict();
        PyObject* module = PyDict_GetItemString(modules, "FreeCADGui");
        if (!module) {
            static struct PyModuleDef FreeCADGuiModuleDef = {
                PyModuleDef_HEAD_INIT,
                "FreeCADGui", FreeCADGui_doc, -1,
                Application::Methods,
                nullptr, nullptr, nullptr, nullptr
            };
            module = PyModule_Create(&FreeCADGuiModuleDef);

            PyDict_SetItemString(modules, "FreeCADGui", module);
        }
        else {
            // extend the method list
            PyModule_AddFunctions(module, Application::Methods);
        }
        Py::Module(module).setAttr(std::string("ActiveDocument"),Py::None());

        UiLoaderPy::init_type();
        Base::Interpreter().addType(UiLoaderPy::type_object(),
            module,"UiLoader");
        PyResource::init_type();

        // PySide additions
        PyModule_AddObject(module, "PySideUic", Base::Interpreter().addModule(new PySideUicModule));

        ExpressionBindingPy::init_type();
        Base::Interpreter().addType(ExpressionBindingPy::type_object(),
            module,"ExpressionBinding");

        //insert Selection module
        static struct PyModuleDef SelectionModuleDef = {
            PyModuleDef_HEAD_INIT,
            "Selection", "Selection module", -1,
            SelectionSingleton::Methods,
            nullptr, nullptr, nullptr, nullptr
        };
        PyObject* pSelectionModule = PyModule_Create(&SelectionModuleDef);
        Py_INCREF(pSelectionModule);
        PyModule_AddObject(module, "Selection", pSelectionModule);

        SelectionFilterPy::init_type();
        Base::Interpreter().addType(SelectionFilterPy::type_object(),
            pSelectionModule,"Filter");

        Gui::TaskView::ControlPy::init_type();
        Py::Module(module).setAttr(std::string("Control"),
            Py::Object(Gui::TaskView::ControlPy::getInstance(), true));

        Base::Interpreter().addType(&LinkViewPy::Type,module,"LinkView");
        Base::Interpreter().addType(&AxisOriginPy::Type,module,"AxisOrigin");
        Base::Interpreter().addType(&CommandPy::Type,module, "Command");
        Base::Interpreter().addType(&DocumentPy::Type, module, "Document");
        Base::Interpreter().addType(&ViewProviderPy::Type, module, "ViewProvider");
        Base::Interpreter().addType(&ViewProviderDocumentObjectPy::Type, module, "ViewProviderDocumentObject");
        Base::Interpreter().addType(&ViewProviderLinkPy::Type, module, "ViewProviderLink");
    }

    Base::PyGILStateLocker lock;
    PyObject *module = PyImport_AddModule("FreeCADGui");
    PyMethodDef *meth = FreeCADGui_methods;
    PyObject *dict = PyModule_GetDict(module);
    for (; meth->ml_name != nullptr; meth++) {
        PyObject *descr;
        descr = PyCFunction_NewEx(meth,nullptr,nullptr);
        if (descr == nullptr)
            break;
        if (PyDict_SetItemString(dict, meth->ml_name, descr) != 0)
            break;
        Py_DECREF(descr);
    }

    SoQtOffscreenRendererPy::init_type();
    Base::Interpreter().addType(SoQtOffscreenRendererPy::type_object(),
        module,"SoQtOffscreenRenderer");

    App::Application::Config()["COIN_VERSION"] = COIN_VERSION;

    // Python console binding
    PythonDebugModule           ::init_module();
    PythonStdout                ::init_type();
    PythonStderr                ::init_type();
    OutputStdout                ::init_type();
    OutputStderr                ::init_type();
    PythonStdin                 ::init_type();
    MainWindowPy                ::init_type();
    MDIViewPy                   ::init_type();
    View3DInventorPy            ::init_type();
    View3DInventorViewerPy      ::init_type();
    AbstractSplitViewPy         ::init_type();

    d = new ApplicationP(GUIenabled);

    // global access
    Instance = this;

    // instantiate the workbench dictionary
    _pcWorkbenchDictionary = PyDict_New();

    if (GUIenabled) {
        createStandardOperations();
        MacroCommand::load();
    }
}

Application::~Application()
{
    Base::Console().Log("Destruct Gui::Application\n");
    WorkbenchManager::destruct();
    SelectionSingleton::destruct();
    Translator::destruct();
    WidgetFactorySupplier::destruct();
    BitmapFactoryInst::destruct();

<<<<<<< HEAD
=======

>>>>>>> a8b222be
    Base::PyGILStateLocker lock;
    Py_DECREF(_pcWorkbenchDictionary);

    // save macros
    try {
        MacroCommand::save();
    }
    catch (const Base::Exception& e) {
        std::cerr << "Saving macros failed: " << e.what() << std::endl;
    }

    delete d;
    Instance = nullptr;
}


//+++++++++++++++++++++++++++++++++++++++++++++++++++++++++++++++++++++++++
// creating std commands
//+++++++++++++++++++++++++++++++++++++++++++++++++++++++++++++++++++++++++

void Application::open(const char* FileName, const char* Module)
{
    WaitCursor wc;
    wc.setIgnoreEvents(WaitCursor::NoEvents);
    Base::FileInfo File(FileName);
    string te = File.extension();
    string unicodepath = Base::Tools::escapedUnicodeFromUtf8(File.filePath().c_str());
    unicodepath = Base::Tools::escapeEncodeFilename(unicodepath);

    // if the active document is empty and not modified, close it
    // in case of an automatically created empty document at startup
    App::Document* act = App::GetApplication().getActiveDocument();
    Gui::Document* gui = this->getDocument(act);
    if (act && act->countObjects() == 0 && gui && !gui->isModified()){
        Command::doCommand(Command::App, "App.closeDocument('%s')", act->getName());
        qApp->processEvents(); // an update is needed otherwise the new view isn't shown
    }

    if (Module != nullptr) {
        try {
            if (File.hasExtension("FCStd")) {
                bool handled = false;
                std::string filepath = File.filePath();
                for (auto &v : d->documents) {
                    auto doc = v.second->getDocument();
                    std::string fi = Base::FileInfo(doc->FileName.getValue()).filePath();
                    if (filepath == fi) {
                        handled = true;
                        Command::doCommand(Command::App, "FreeCADGui.reload('%s')", doc->getName());
                        break;
                    }
                }

                if (!handled)
                    Command::doCommand(Command::App, "FreeCAD.openDocument('%s')", unicodepath.c_str());
            }
            else {
                // issue module loading
                Command::doCommand(Command::App, "import %s", Module);

                // load the file with the module
                Command::doCommand(Command::App, "%s.open(u\"%s\")", Module, unicodepath.c_str());

                // ViewFit
                if (sendHasMsgToActiveView("ViewFit")) {
                    ParameterGrp::handle hGrp = App::GetApplication().GetParameterGroupByPath
                        ("User parameter:BaseApp/Preferences/View");
                    if (hGrp->GetBool("AutoFitToView", true))
                        Command::doCommand(Command::Gui, "Gui.SendMsgToActiveView(\"ViewFit\")");
                }
            }

            // the original file name is required
            QString filename = QString::fromUtf8(File.filePath().c_str());
            getMainWindow()->appendRecentFile(filename);
            FileDialog::setWorkingDirectory(filename);
        }
        catch (const Base::PyException& e){
            // Usually thrown if the file is invalid somehow
            e.ReportException();
        }
    }
    else {
        wc.restoreCursor();
        QMessageBox::warning(getMainWindow(), QObject::tr("Unknown filetype"),
            QObject::tr("Cannot open unknown filetype: %1").arg(QLatin1String(te.c_str())));
        wc.setWaitCursor();
        return;
    }
}

void Application::importFrom(const char* FileName, const char* DocName, const char* Module)
{
    WaitCursor wc;
    wc.setIgnoreEvents(WaitCursor::NoEvents);
    Base::FileInfo File(FileName);
    std::string te = File.extension();
    string unicodepath = Base::Tools::escapedUnicodeFromUtf8(File.filePath().c_str());
    unicodepath = Base::Tools::escapeEncodeFilename(unicodepath);

    if (Module != nullptr) {
        try {
            // issue module loading
            Command::doCommand(Command::App, "import %s", Module);

            // load the file with the module
            if (File.hasExtension("FCStd")) {
                Command::doCommand(Command::App, "%s.open(u\"%s\")"
                                               , Module, unicodepath.c_str());
                if (activeDocument())
                    activeDocument()->setModified(false);
            }
            else {
                // Open transaction when importing a file
                Gui::Document* doc = DocName ? getDocument(DocName) : activeDocument();
                bool pendingCommand = false;
                if (doc) {
                    pendingCommand = doc->hasPendingCommand();
                    if (!pendingCommand)
                        doc->openCommand(QT_TRANSLATE_NOOP("Command", "Import"));
                }

                if (DocName) {
                    Command::doCommand(Command::App, "%s.insert(u\"%s\",\"%s\")"
                                                   , Module, unicodepath.c_str(), DocName);
                }
                else {
                    Command::doCommand(Command::App, "%s.insert(u\"%s\")"
                                                   , Module, unicodepath.c_str());
                }

                // Commit the transaction
                if (doc && !pendingCommand) {
                    doc->commitCommand();
                }

                // It's possible that before importing a file the document with the
                // given name doesn't exist or there is no active document.
                // The import function then may create a new document.
                if (!doc) {
                    doc = activeDocument();
                }

                if (doc) {
                    doc->setModified(true);

                    ParameterGrp::handle hGrp = App::GetApplication().GetParameterGroupByPath
                        ("User parameter:BaseApp/Preferences/View");
                    if (hGrp->GetBool("AutoFitToView", true)) {
                        MDIView* view = doc->getActiveView();
                        if (view) {
                            const char* ret = nullptr;
                            if (view->onMsg("ViewFit", &ret))
                                updateActions(true);
                        }
                    }
                }
            }

            // the original file name is required
            QString filename = QString::fromUtf8(File.filePath().c_str());
            auto parameterGroup = App::GetApplication().GetParameterGroupByPath("User parameter:BaseApp/Preferences/General");
            bool addToRecent = parameterGroup->GetBool("RecentIncludesImported", true);
            parameterGroup->SetBool("RecentIncludesImported", addToRecent); // Make sure it gets added to the parameter list
            if (addToRecent) {
                getMainWindow()->appendRecentFile(filename);
            }
            FileDialog::setWorkingDirectory(filename);
        }
        catch (const Base::PyException& e){
            // Usually thrown if the file is invalid somehow
            e.ReportException();
        }
    }
    else {
        wc.restoreCursor();
        QMessageBox::warning(getMainWindow(), QObject::tr("Unknown filetype"),
            QObject::tr("Cannot open unknown filetype: %1").arg(QLatin1String(te.c_str())));
        wc.setWaitCursor();
    }
}

void Application::exportTo(const char* FileName, const char* DocName, const char* Module)
{
    WaitCursor wc;
    wc.setIgnoreEvents(WaitCursor::NoEvents);
    Base::FileInfo File(FileName);
    std::string te = File.extension();
    string unicodepath = Base::Tools::escapedUnicodeFromUtf8(File.filePath().c_str());
    unicodepath = Base::Tools::escapeEncodeFilename(unicodepath);

    if (Module != nullptr) {
        try {
            std::vector<App::DocumentObject*> sel = Gui::Selection().getObjectsOfType
                (App::DocumentObject::getClassTypeId(),DocName);
            if (sel.empty()) {
                App::Document* doc = App::GetApplication().getDocument(DocName);
                sel = doc->getObjectsOfType(App::DocumentObject::getClassTypeId());
            }

            std::stringstream str;
            std::set<App::DocumentObject*> unique_objs;
            str << "__objs__=[]" << std::endl;
            for (std::vector<App::DocumentObject*>::iterator it = sel.begin(); it != sel.end(); ++it) {
                if (unique_objs.insert(*it).second) {
                    str << "__objs__.append(FreeCAD.getDocument(\"" << DocName << "\").getObject(\""
                        << (*it)->getNameInDocument() << "\"))" << std::endl;
                }
            }

            str << "import " << Module << std::endl;
            str << Module << ".export(__objs__,u\"" << unicodepath << "\")" << std::endl;
            //str << "del __objs__" << std::endl;

            std::string code = str.str();
            // the original file name is required
            Gui::Command::runCommand(Gui::Command::App, code.c_str());

            auto parameterGroup = App::GetApplication().GetParameterGroupByPath("User parameter:BaseApp/Preferences/General");
            bool addToRecent = parameterGroup->GetBool("RecentIncludesExported", false);
            parameterGroup->SetBool("RecentIncludesExported", addToRecent); // Make sure it gets added to the parameter list
            if (addToRecent) {
                // search for a module that is able to open the exported file because otherwise
                // it doesn't need to be added to the recent files list (#0002047)
                std::map<std::string, std::string> importMap = App::GetApplication().getImportFilters(te.c_str());
                if (!importMap.empty())
                    getMainWindow()->appendRecentFile(QString::fromUtf8(File.filePath().c_str()));
            }
            // allow exporters to pass _objs__ to submodules before deleting it
            Gui::Command::runCommand(Gui::Command::App, "del __objs__");
        }
        catch (const Base::PyException& e){
            // Usually thrown if the file is invalid somehow
            e.ReportException();
            wc.restoreCursor();
            QMessageBox::critical(getMainWindow(), QObject::tr("Export failed"),
                QString::fromUtf8(e.what()));
            wc.setWaitCursor();
        }
    }
    else {
        wc.restoreCursor();
        QMessageBox::warning(getMainWindow(), QObject::tr("Unknown filetype"),
            QObject::tr("Cannot save to unknown filetype: %1").arg(QLatin1String(te.c_str())));
        wc.setWaitCursor();
    }
}

void Application::createStandardOperations()
{
    // register the application Standard commands from CommandStd.cpp
    Gui::CreateStdCommands();
    Gui::CreateDocCommands();
    Gui::CreateFeatCommands();
    Gui::CreateMacroCommands();
    Gui::CreateViewStdCommands();
    Gui::CreateWindowStdCommands();
    Gui::CreateStructureCommands();
    Gui::CreateTestCommands();
    Gui::CreateLinkCommands();
}

void Application::slotNewDocument(const App::Document& Doc, bool isMainDoc)
{
#ifdef FC_DEBUG
    std::map<const App::Document*, Gui::Document*>::const_iterator it = d->documents.find(&Doc);
    assert(it==d->documents.end());
#endif
    Gui::Document* pDoc = new Gui::Document(const_cast<App::Document*>(&Doc),this);
    d->documents[&Doc] = pDoc;

    // connect the signals to the application for the new document
    pDoc->signalNewObject.connect(std::bind(&Gui::Application::slotNewObject, this, sp::_1));
    pDoc->signalDeletedObject.connect(std::bind(&Gui::Application::slotDeletedObject, this, sp::_1));
    pDoc->signalChangedObject.connect(std::bind(&Gui::Application::slotChangedObject, this, sp::_1, sp::_2));
    pDoc->signalRelabelObject.connect(std::bind(&Gui::Application::slotRelabelObject, this, sp::_1));
    pDoc->signalActivatedObject.connect(std::bind(&Gui::Application::slotActivatedObject, this, sp::_1));
    pDoc->signalInEdit.connect(std::bind(&Gui::Application::slotInEdit, this, sp::_1));
    pDoc->signalResetEdit.connect(std::bind(&Gui::Application::slotResetEdit, this, sp::_1));

    signalNewDocument(*pDoc, isMainDoc);
    if (isMainDoc)
        pDoc->createView(View3DInventor::getClassTypeId());
}

void Application::slotDeleteDocument(const App::Document& Doc)
{
    std::map<const App::Document*, Gui::Document*>::iterator doc = d->documents.find(&Doc);
    if (doc == d->documents.end()) {
        Base::Console().Log("GUI document '%s' already deleted\n", Doc.getName());
        return;
    }

    // Inside beforeDelete() a view provider may finish editing mode
    // and therefore can alter the selection.
    doc->second->beforeDelete();

    // We must clear the selection here to notify all observers.
    // And because of possible cross document link, better clear all selection
    // to be safe
    Gui::Selection().clearCompleteSelection();
    doc->second->signalDeleteDocument(*doc->second);
    signalDeleteDocument(*doc->second);

    // If the active document gets destructed we must set it to 0. If there are further existing documents then the
    // view that becomes active sets the active document again. So, we needn't worry about this.
    if (d->activeDocument == doc->second)
        setActiveDocument(nullptr);

    d->viewproviderMap.deleteDocument(Doc);

    // For exception-safety use a smart pointer
    unique_ptr<Document> delDoc (doc->second);
    d->documents.erase(doc);
}

void Application::slotRelabelDocument(const App::Document& Doc)
{
    std::map<const App::Document*, Gui::Document*>::iterator doc = d->documents.find(&Doc);
#ifdef FC_DEBUG
    assert(doc!=d->documents.end());
#endif

    signalRelabelDocument(*doc->second);
    doc->second->onRelabel();
}

void Application::slotRenameDocument(const App::Document& Doc)
{
    std::map<const App::Document*, Gui::Document*>::iterator doc = d->documents.find(&Doc);
#ifdef FC_DEBUG
    assert(doc!=d->documents.end());
#endif

    signalRenameDocument(*doc->second);
}

void Application::slotShowHidden(const App::Document& Doc)
{
    std::map<const App::Document*, Gui::Document*>::iterator doc = d->documents.find(&Doc);
#ifdef FC_DEBUG
    assert(doc!=d->documents.end());
#endif

    signalShowHidden(*doc->second);
}

void Application::slotActiveDocument(const App::Document& Doc)
{
    std::map<const App::Document*, Gui::Document*>::iterator doc = d->documents.find(&Doc);
    // this can happen when closing a document with two views opened
    if (doc != d->documents.end()) {
        // this can happen when calling App.setActiveDocument directly from Python
        // because no MDI view will be activated
        if (d->activeDocument != doc->second) {
            d->activeDocument = doc->second;
            if (d->activeDocument) {
                Base::PyGILStateLocker lock;
                Py::Object active(d->activeDocument->getPyObject(), true);
                Py::Module("FreeCADGui").setAttr(std::string("ActiveDocument"),active);

                auto view = getMainWindow()->activeWindow();
                if(!view || view->getAppDocument()!=&Doc) {
                    Gui::MDIView* view = d->activeDocument->getActiveView();
                    getMainWindow()->setActiveWindow(view);
                }
            }
            else {
                Base::PyGILStateLocker lock;
                Py::Module("FreeCADGui").setAttr(std::string("ActiveDocument"),Py::None());
            }
        }
        signalActiveDocument(*doc->second);
        updateActions();
    }
}

void Application::slotNewObject(const ViewProvider& vp)
{
    d->viewproviderMap.newObject(vp);
    this->signalNewObject(vp);
}

void Application::slotDeletedObject(const ViewProvider& vp)
{
    this->signalDeletedObject(vp);
    d->viewproviderMap.deleteObject(vp);
}

void Application::slotChangedObject(const ViewProvider& vp, const App::Property& prop)
{
    this->signalChangedObject(vp,prop);
    updateActions(true);
}

void Application::slotRelabelObject(const ViewProvider& vp)
{
    this->signalRelabelObject(vp);
}

void Application::slotActivatedObject(const ViewProvider& vp)
{
    this->signalActivatedObject(vp);
    updateActions();
}

void Application::slotInEdit(const Gui::ViewProviderDocumentObject& vp)
{
    this->signalInEdit(vp);
}

void Application::slotResetEdit(const Gui::ViewProviderDocumentObject& vp)
{
    this->signalResetEdit(vp);
}

void Application::onLastWindowClosed(Gui::Document* pcDoc)
{
    try {
        if (!d->isClosing && pcDoc) {
            // Call the closing mechanism from Python. This also checks whether pcDoc is the last open document.
            Command::doCommand(Command::Doc, "App.closeDocument(\"%s\")", pcDoc->getDocument()->getName());
            if (!d->activeDocument && d->documents.size()) {
                Document *gdoc = nullptr;
                for(auto &v : d->documents) {
                    if (v.second->getDocument()->testStatus(App::Document::TempDoc))
                        continue;
                    else if (!gdoc)
                        gdoc = v.second;

                    Gui::MDIView* view = v.second->getActiveView();
                    if (view) {
                        setActiveDocument(v.second);
                        getMainWindow()->setActiveWindow(view);
                        return;
                    }
                }

                if (gdoc) {
                    setActiveDocument(gdoc);
                    activateView(View3DInventor::getClassTypeId(),true);
                }
            }
        }
    }
    catch (const Base::Exception& e) {
        e.ReportException();
    }
    catch (const Py::Exception&) {
        Base::PyException e;
        e.ReportException();
    }
    catch (const std::exception& e) {
        Base::Console().Error("Unhandled std::exception caught in Application::onLastWindowClosed.\n"
                              "The error message is: %s\n", e.what());
    }
    catch (...) {
        Base::Console().Error("Unhandled unknown exception caught in Application::onLastWindowClosed.\n");
    }
}

/// send Messages to the active view
bool Application::sendMsgToActiveView(const char* pMsg, const char** ppReturn)
{
    MDIView* pView = getMainWindow()->activeWindow();
    bool res = pView ? pView->onMsg(pMsg,ppReturn) : false;
    updateActions(true);
    return res;
}

bool Application::sendHasMsgToActiveView(const char* pMsg)
{
    MDIView* pView = getMainWindow()->activeWindow();
    return pView ? pView->onHasMsg(pMsg) : false;
}

/// send Messages to the active view
bool Application::sendMsgToFocusView(const char* pMsg, const char** ppReturn)
{
    MDIView* pView = getMainWindow()->activeWindow();
    if(!pView)
        return false;
    for(auto focus=qApp->focusWidget();focus;focus=focus->parentWidget()) {
        if(focus == pView) {
            bool res = pView->onMsg(pMsg,ppReturn);
            updateActions(true);
            return res;
        }
    }
    return false;
}

bool Application::sendHasMsgToFocusView(const char* pMsg)
{
    MDIView* pView = getMainWindow()->activeWindow();
    if(!pView)
        return false;
    for(auto focus=qApp->focusWidget();focus;focus=focus->parentWidget()) {
        if(focus == pView)
            return pView->onHasMsg(pMsg);
    }
    return false;
}

Gui::MDIView* Application::activeView(void) const
{
    if (activeDocument())
        return activeDocument()->getActiveView();
    else
        return nullptr;
}

/**
 * @brief Application::activateView
 * Activates a view of the given type of the active document.
 * If a view of this type doesn't exist and \a create is true
 * a new view of this type will be created.
 * @param type
 * @param create
 */
void Application::activateView(const Base::Type& type, bool create)
{
    Document* doc = activeDocument();
    if (doc) {
        MDIView* mdiView = doc->getActiveView();
        if (mdiView && mdiView->isDerivedFrom(type))
            return;
        std::list<MDIView*> mdiViews = doc->getMDIViewsOfType(type);
        if (!mdiViews.empty())
            doc->setActiveWindow(mdiViews.back());
        else if (create)
            doc->createView(type);
    }
}

/// Getter for the active view
Gui::Document* Application::activeDocument(void) const
{
    return d->activeDocument;
}

Gui::Document* Application::editDocument(void) const
{
    return d->editDocument;
}

Gui::MDIView* Application::editViewOfNode(SoNode *node) const
{
    return d->editDocument?d->editDocument->getViewOfNode(node):nullptr;
}

void Application::setEditDocument(Gui::Document *doc) {
    if(doc == d->editDocument)
        return;
    if(!doc)
        d->editDocument = nullptr;
    for(auto &v : d->documents)
        v.second->_resetEdit();
    d->editDocument = doc;
    updateActions();
}

void Application::setActiveDocument(Gui::Document* pcDocument)
{
    if (d->activeDocument == pcDocument)
        return; // nothing needs to be done

    updateActions();

    if (pcDocument) {
        // This happens if a document with more than one view is about being
        // closed and a second view is activated. The document is still not
        // removed from the map.
        App::Document* doc = pcDocument->getDocument();
        if (d->documents.find(doc) == d->documents.end())
            return;
    }
    d->activeDocument = pcDocument;
    std::string nameApp, nameGui;

    // This adds just a line to the macro file but does not set the active document
    // Macro recording of this is problematic, thus it's written out as comment.
    if (pcDocument){
        nameApp += "App.setActiveDocument(\"";
        nameApp += pcDocument->getDocument()->getName();
        nameApp +=  "\")\n";
        nameApp += "App.ActiveDocument=App.getDocument(\"";
        nameApp += pcDocument->getDocument()->getName();
        nameApp +=  "\")";
        macroManager()->addLine(MacroManager::Cmt,nameApp.c_str());
        nameGui += "Gui.ActiveDocument=Gui.getDocument(\"";
        nameGui += pcDocument->getDocument()->getName();
        nameGui +=  "\")";
        macroManager()->addLine(MacroManager::Cmt,nameGui.c_str());
    }
    else {
        nameApp += "App.setActiveDocument(\"\")\n";
        nameApp += "App.ActiveDocument=None";
        macroManager()->addLine(MacroManager::Cmt,nameApp.c_str());
        nameGui += "Gui.ActiveDocument=None";
        macroManager()->addLine(MacroManager::Cmt,nameGui.c_str());
    }

    // Sets the currently active document
    try {
        Base::Interpreter().runString(nameApp.c_str());
        Base::Interpreter().runString(nameGui.c_str());
    }
    catch (const Base::Exception& e) {
        Base::Console().Warning(e.what());
        return;
    }

#ifdef FC_DEBUG
    // May be useful for error detection
    if (d->activeDocument) {
        App::Document* doc = d->activeDocument->getDocument();
        Base::Console().Log("Active document is %s (at %p)\n",doc->getName(), doc);
    }
    else {
        Base::Console().Log("No active document\n");
    }
#endif

    // notify all views attached to the application (not views belong to a special document)
    for(list<Gui::BaseView*>::iterator It=d->passive.begin();It!=d->passive.end();++It)
        (*It)->setDocument(pcDocument);
}

Gui::Document* Application::getDocument(const char* name) const
{
    App::Document* pDoc = App::GetApplication().getDocument( name );
    std::map<const App::Document*, Gui::Document*>::const_iterator it = d->documents.find(pDoc);
    if ( it!=d->documents.end() )
        return it->second;
    else
        return nullptr;
}

Gui::Document* Application::getDocument(const App::Document* pDoc) const
{
    std::map<const App::Document*, Gui::Document*>::const_iterator it = d->documents.find(pDoc);
    if ( it!=d->documents.end() )
        return it->second;
    else
        return nullptr;
}

void Application::showViewProvider(const App::DocumentObject* obj)
{
    ViewProvider* vp = getViewProvider(obj);
    if (vp) vp->show();
}

void Application::hideViewProvider(const App::DocumentObject* obj)
{
    ViewProvider* vp = getViewProvider(obj);
    if (vp) vp->hide();
}

Gui::ViewProvider* Application::getViewProvider(const App::DocumentObject* obj) const
{
    return d->viewproviderMap.getViewProvider(obj);
}

void Application::attachView(Gui::BaseView* pcView)
{
    d->passive.push_back(pcView);
}

void Application::detachView(Gui::BaseView* pcView)
{
    d->passive.remove(pcView);
}

void Application::onUpdate(void)
{
    // update all documents
    std::map<const App::Document*, Gui::Document*>::iterator It;
    for (It = d->documents.begin();It != d->documents.end();++It)
        It->second->onUpdate();
    // update all the independent views
    for (std::list<Gui::BaseView*>::iterator It2 = d->passive.begin();It2 != d->passive.end();++It2)
        (*It2)->onUpdate();
}

/// Gets called if a view gets activated, this manages the whole activation scheme
void Application::viewActivated(MDIView* pcView)
{
#ifdef FC_DEBUG
    // May be useful for error detection
    Base::Console().Log("Active view is %s (at %p)\n",
                 (const char*)pcView->windowTitle().toUtf8(),pcView);
#endif

    signalActivateView(pcView);

    // Set the new active document which is taken of the activated view. If, however,
    // this view is passive we let the currently active document unchanged as we would
    // have no document active which is causing a lot of trouble.
    if (!pcView->isPassive())
        setActiveDocument(pcView->getGuiDocument());
}


void Application::updateActive(void)
{
    activeDocument()->onUpdate();
}

void Application::updateActions(bool delay)
{
    getMainWindow()->updateActions(delay);
}

void Application::tryClose(QCloseEvent * e)
{
    e->setAccepted(getMainWindow()->closeAllDocuments(false));
    if(!e->isAccepted())
        return;

    // ask all passive views if closable
    for (std::list<Gui::BaseView*>::iterator It = d->passive.begin();It!=d->passive.end();++It) {
        e->setAccepted((*It)->canClose());
        if (!e->isAccepted())
            return;
    }

    if (e->isAccepted()) {
        d->isClosing = true;

        std::map<const App::Document*, Gui::Document*>::iterator It;

        //detach the passive views
        //SetActiveDocument(0);
        std::list<Gui::BaseView*>::iterator itp = d->passive.begin();
        while (itp != d->passive.end()) {
            (*itp)->onClose();
            itp = d->passive.begin();
        }

        App::GetApplication().closeAllDocuments();
    }
}

int Application::getUserEditMode(const std::string &mode) const
{
    if (mode.empty()) {
        return userEditMode;
    }
    for (auto const &uem : userEditModes) {
        if (uem.second == mode) {
            return uem.first;
        }
    }
    return -1;
}

std::string Application::getUserEditModeName(int mode) const
{
    if (mode == -1) {
        return userEditModes.at(userEditMode);
    }
    if (userEditModes.find(mode) != userEditModes.end()) {
        return userEditModes.at(mode);
    }
    return "";
}

bool Application::setUserEditMode(int mode)
{
    if (userEditModes.find(mode) != userEditModes.end() && userEditMode != mode) {
        userEditMode = mode;
        this->signalUserEditModeChanged(userEditMode);
        return true;
    }
    return false;
}

bool Application::setUserEditMode(const std::string &mode)
{
    for (auto const &uem : userEditModes) {
        if (uem.second == mode) {
            return setUserEditMode(uem.first);
        }
    }
    return false;
}

/**
 * Activate the matching workbench to the registered workbench handler with name \a name.
 * The handler must be an instance of a class written in Python.
 * Normally, if a handler gets activated a workbench with the same name gets created unless it
 * already exists.
 *
 * The old workbench gets deactivated before. If the workbench to the handler is already
 * active or if the switch fails false is returned.
 */
bool Application::activateWorkbench(const char* name)
{
    bool ok = false;
    WaitCursor wc;
    Workbench* oldWb = WorkbenchManager::instance()->active();
    if (oldWb && oldWb->name() == name)
        return false; // already active

    Base::PyGILStateLocker lock;
    // we check for the currently active workbench and call its 'Deactivated'
    // method, if available
    PyObject* pcOldWorkbench = nullptr;
    if (oldWb) {
        pcOldWorkbench = PyDict_GetItemString(_pcWorkbenchDictionary, oldWb->name().c_str());
    }

    // get the python workbench object from the dictionary
    PyObject* pcWorkbench = nullptr;
    pcWorkbench = PyDict_GetItemString(_pcWorkbenchDictionary, name);
    // test if the workbench exists
    if (!pcWorkbench)
        return false;

    try {
        std::string type;
        Py::Object handler(pcWorkbench);
        if (!handler.hasAttr(std::string("__Workbench__"))) {
            // call its GetClassName method if possible
            Py::Callable method(handler.getAttr(std::string("GetClassName")));
            Py::Tuple args;
            Py::String result(method.apply(args));
            type = result.as_std_string("ascii");
            if (Base::Type::fromName(type.c_str()).isDerivedFrom(Gui::PythonBaseWorkbench::getClassTypeId())) {
                Workbench* wb = WorkbenchManager::instance()->createWorkbench(name, type);
                if (!wb)
                    throw Py::RuntimeError("Failed to instantiate workbench of type " + type);
                handler.setAttr(std::string("__Workbench__"), Py::Object(wb->getPyObject(), true));
            }

            // import the matching module first
            Py::Callable activate(handler.getAttr(std::string("Initialize")));
            activate.apply(args);

            // Dependent on the implementation of a workbench handler the type
            // can be defined after the call of Initialize()
            if (type.empty()) {
                Py::String result(method.apply(args));
                type = result.as_std_string("ascii");
            }
        }

        // does the Python workbench handler have changed the workbench?
        Workbench* curWb = WorkbenchManager::instance()->active();
        if (curWb && curWb->name() == name)
            ok = true; // already active
        // now try to create and activate the matching workbench object
        else if (WorkbenchManager::instance()->activate(name, type)) {
            getMainWindow()->activateWorkbench(QString::fromLatin1(name));
            this->signalActivateWorkbench(name);
            ok = true;
        }

        // if we still not have this member then it must be built-in C++ workbench
        // which could be created after loading the appropriate module
        if (!handler.hasAttr(std::string("__Workbench__"))) {
            Workbench* wb = WorkbenchManager::instance()->getWorkbench(name);
            if (wb) handler.setAttr(std::string("__Workbench__"), Py::Object(wb->getPyObject(), true));
        }

        // If the method Deactivate is available we call it
        if (pcOldWorkbench) {
            Py::Object handler(pcOldWorkbench);
            if (handler.hasAttr(std::string("Deactivated"))) {
                Py::Object method(handler.getAttr(std::string("Deactivated")));
                if (method.isCallable()) {
                    Py::Tuple args;
                    Py::Callable activate(method);
                    activate.apply(args);
                }
            }
        }

        if (oldWb)
            oldWb->deactivated();

        // If the method Activate is available we call it
        if (handler.hasAttr(std::string("Activated"))) {
            Py::Object method(handler.getAttr(std::string("Activated")));
            if (method.isCallable()) {
                Py::Tuple args;
                Py::Callable activate(method);
                activate.apply(args);
            }
        }

        // now get the newly activated workbench
        Workbench* newWb = WorkbenchManager::instance()->active();
        if (newWb) {
            if (!Instance->d->startingUp) {
                std::string nameWb = newWb->name();
                App::GetApplication().GetParameterGroupByPath("User parameter:BaseApp/Preferences/General")->
                                      SetASCII("LastModule", nameWb.c_str());
            }
            newWb->activated();
        }
    }
    catch (Py::Exception&) {
        Base::PyException e; // extract the Python error text
        QString msg = QString::fromUtf8(e.what());
        QRegExp rx;
        // ignore '<type 'exceptions.ImportError'>' prefixes
        rx.setPattern(QLatin1String("^\\s*<type 'exceptions.ImportError'>:\\s*"));
        int pos = rx.indexIn(msg);
        while ( pos != -1 ) {
            msg = msg.mid(rx.matchedLength());
            pos = rx.indexIn(msg);
        }

        Base::Console().Error("%s\n", (const char*)msg.toUtf8());
        if (!d->startingUp)
            Base::Console().Error("%s\n", e.getStackTrace().c_str());
        else
            Base::Console().Log("%s\n", e.getStackTrace().c_str());

        if (!d->startingUp) {
            wc.restoreCursor();
            QMessageBox::critical(getMainWindow(), QObject::tr("Workbench failure"),
                QObject::tr("%1").arg(msg));
            wc.setWaitCursor();
        }
    }

    return ok;
}

QPixmap Application::workbenchIcon(const QString& wb) const
{
    Base::PyGILStateLocker lock;
    // get the python workbench object from the dictionary
    PyObject* pcWorkbench = PyDict_GetItemString(_pcWorkbenchDictionary, wb.toLatin1());
    // test if the workbench exists
    if (pcWorkbench) {
        // make a unique icon name
        std::stringstream str;
        str << static_cast<const void *>(pcWorkbench) << std::ends;
        std::string iconName = str.str();
        QPixmap icon;
        if (BitmapFactory().findPixmapInCache(iconName.c_str(), icon))
            return icon;

        // get its Icon member if possible
        try {
            Py::Object handler(pcWorkbench);
            if (handler.hasAttr(std::string("Icon"))) {
                Py::Object member = handler.getAttr(std::string("Icon"));
                Py::String data(member);
                std::string content = data.as_std_string("utf-8");

                // test if in XPM format
                QByteArray ary;
                int strlen = (int)content.size();
                ary.resize(strlen);
                for (int j=0; j<strlen; j++)
                    ary[j]=content[j];
                if (ary.indexOf("/* XPM */") > 0) {
                    // Make sure to remove crap around the XPM data
                    QList<QByteArray> lines = ary.split('\n');
                    QByteArray buffer;
                    buffer.reserve(ary.size()+lines.size());
                    for (QList<QByteArray>::iterator it = lines.begin(); it != lines.end(); ++it) {
                        QByteArray trim = it->trimmed();
                        if (!trim.isEmpty()) {
                            buffer.append(trim);
                            buffer.append('\n');
                        }
                    }
                    icon.loadFromData(buffer, "XPM");
                }
                else {
                    // is it a file name...
                    QString file = QString::fromUtf8(content.c_str());
                    icon.load(file);
                    if (icon.isNull()) {
                        // ... or the name of another icon?
                        icon = BitmapFactory().pixmap(file.toUtf8());
                    }
                }

                if (!icon.isNull()) {
                    BitmapFactory().addPixmapToCache(iconName.c_str(), icon);
                }

                return icon;
            }
        }
        catch (Py::Exception& e) {
            e.clear();
        }
    }

    QIcon icon = QApplication::windowIcon();
    if (!icon.isNull()) {
        QList<QSize> s = icon.availableSizes();
        if (!s.isEmpty())
            return icon.pixmap(s[0]);
    }
    return QPixmap();
}

QString Application::workbenchToolTip(const QString& wb) const
{
    // get the python workbench object from the dictionary
    Base::PyGILStateLocker lock;
    PyObject* pcWorkbench = PyDict_GetItemString(_pcWorkbenchDictionary, wb.toLatin1());
    // test if the workbench exists
    if (pcWorkbench) {
        // get its ToolTip member if possible
        try {
            Py::Object handler(pcWorkbench);
            Py::Object member = handler.getAttr(std::string("ToolTip"));
            if (member.isString()) {
                Py::String tip(member);
                return QString::fromUtf8(tip.as_std_string("utf-8").c_str());
            }
        }
        catch (Py::Exception& e) {
            e.clear();
        }
    }

    return QString();
}

QString Application::workbenchMenuText(const QString& wb) const
{
    // get the python workbench object from the dictionary
    Base::PyGILStateLocker lock;
    PyObject* pcWorkbench = PyDict_GetItemString(_pcWorkbenchDictionary, wb.toLatin1());
    // test if the workbench exists
    if (pcWorkbench) {
        // get its ToolTip member if possible
        Base::PyGILStateLocker locker;
        try {
            Py::Object handler(pcWorkbench);
            Py::Object member = handler.getAttr(std::string("MenuText"));
            if (member.isString()) {
                Py::String tip(member);
                return QString::fromUtf8(tip.as_std_string("utf-8").c_str());
            }
        }
        catch (Py::Exception& e) {
            e.clear();
        }
    }

    return QString();
}

QStringList Application::workbenches(void) const
{
    // If neither 'HiddenWorkbench' nor 'ExtraWorkbench' is set then all workbenches are returned.
    const std::map<std::string,std::string>& config = App::Application::Config();
    std::map<std::string, std::string>::const_iterator ht = config.find("HiddenWorkbench");
    std::map<std::string, std::string>::const_iterator et = config.find("ExtraWorkbench");
    std::map<std::string, std::string>::const_iterator st = config.find("StartWorkbench");
    const char* start = (st != config.end() ? st->second.c_str() : "<none>");
    QStringList hidden, extra;
    if (ht != config.end()) {
        QString items = QString::fromLatin1(ht->second.c_str());
#if QT_VERSION >= QT_VERSION_CHECK(5,15,0)
        hidden = items.split(QLatin1Char(';'), Qt::SkipEmptyParts);
#else
        hidden = items.split(QLatin1Char(';'), QString::SkipEmptyParts);
#endif
        if (hidden.isEmpty())
            hidden.push_back(QLatin1String(""));
    }
    if (et != config.end()) {
        QString items = QString::fromLatin1(et->second.c_str());
#if QT_VERSION >= QT_VERSION_CHECK(5,15,0)
        extra = items.split(QLatin1Char(';'), Qt::SkipEmptyParts);
#else
        extra = items.split(QLatin1Char(';'), QString::SkipEmptyParts);
#endif
        if (extra.isEmpty())
            extra.push_back(QLatin1String(""));
    }

    PyObject *key, *value;
    Py_ssize_t pos = 0;
    QStringList wb;
    // insert all items
    while (PyDict_Next(_pcWorkbenchDictionary, &pos, &key, &value)) {
        /* do something interesting with the values... */
        const char* wbName = PyUnicode_AsUTF8(key);
        // add only allowed workbenches
        bool ok = true;
        if (!extra.isEmpty()&&ok) {
            ok = (extra.indexOf(QString::fromLatin1(wbName)) != -1);
        }
        if (!hidden.isEmpty()&&ok) {
            ok = (hidden.indexOf(QString::fromLatin1(wbName)) == -1);
        }

        // okay the item is visible
        if (ok)
            wb.push_back(QString::fromLatin1(wbName));
        // also allow start workbench in case it is hidden
        else if (strcmp(wbName, start) == 0)
            wb.push_back(QString::fromLatin1(wbName));
    }

    return wb;
}

void Application::setupContextMenu(const char* recipient, MenuItem* items) const
{
    Workbench* actWb = WorkbenchManager::instance()->active();
    if (actWb) {
        // when populating the context-menu of a Python workbench invoke the method
        // 'ContextMenu' of the handler object
        if (actWb->getTypeId().isDerivedFrom(PythonWorkbench::getClassTypeId())) {
            static_cast<PythonWorkbench*>(actWb)->clearContextMenu();
            Base::PyGILStateLocker lock;
            PyObject* pWorkbench = nullptr;
            pWorkbench = PyDict_GetItemString(_pcWorkbenchDictionary, actWb->name().c_str());

            try {
                // call its GetClassName method if possible
                Py::Object handler(pWorkbench);
                Py::Callable method(handler.getAttr(std::string("ContextMenu")));
                Py::Tuple args(1);
                args.setItem(0, Py::String(recipient));
                method.apply(args);
            }
            catch (Py::Exception& e) {
                Py::Object o = Py::type(e);
                e.clear();
                if (o.isString()) {
                    Py::String s(o);
                    std::clog << "Application::setupContextMenu: " << s.as_std_string("utf-8") << std::endl;
                }
            }
        }
        actWb->setupContextMenu(recipient, items);
    }
}

bool Application::isClosing(void)
{
    return d->isClosing;
}

MacroManager *Application::macroManager(void)
{
    return d->macroMngr;
}

CommandManager &Application::commandManager(void)
{
    return d->commandManager;
}

Gui::PreferencePackManager* Application::prefPackManager(void)
{
    return d->prefPackManager;
}


//**************************************************************************
// Init, Destruct and singleton

typedef void (*_qt_msg_handler_old)(QtMsgType, const QMessageLogContext &, const QString &);
_qt_msg_handler_old old_qtmsg_handler = nullptr;

void messageHandler(QtMsgType type, const QMessageLogContext &context, const QString &msg)
{
    Q_UNUSED(context);
#ifdef FC_DEBUG
    switch (type)
    {
    case QtInfoMsg:
    case QtDebugMsg:
        Base::Console().Message("%s\n", msg.toUtf8().constData());
        break;
    case QtWarningMsg:
        Base::Console().Warning("%s\n", msg.toUtf8().constData());
        break;
    case QtCriticalMsg:
        Base::Console().Error("%s\n", msg.toUtf8().constData());
        break;
    case QtFatalMsg:
        Base::Console().Error("%s\n", msg.toUtf8().constData());
        abort();                    // deliberately core dump
    }
#ifdef FC_OS_WIN32
    if (old_qtmsg_handler)
        (*old_qtmsg_handler)(type, context, msg);
#endif
#else
    // do not stress user with Qt internals but write to log file if enabled
    Q_UNUSED(type);
    Base::Console().Log("%s\n", msg.toUtf8().constData());
#endif
}

#ifdef FC_DEBUG // redirect Coin messages to FreeCAD
void messageHandlerCoin(const SoError * error, void * /*userdata*/)
{
    if (error && error->getTypeId() == SoDebugError::getClassTypeId()) {
        const SoDebugError* dbg = static_cast<const SoDebugError*>(error);
        const char* msg = error->getDebugString().getString();
        switch (dbg->getSeverity())
        {
        case SoDebugError::INFO:
            Base::Console().Message("%s\n", msg);
            break;
        case SoDebugError::WARNING:
            Base::Console().Warning("%s\n", msg);
            break;
        default: // error
            Base::Console().Error("%s\n", msg);
            break;
        }
#ifdef FC_OS_WIN32
    if (old_qtmsg_handler)
        (*old_qtmsg_handler)(QtDebugMsg, QMessageLogContext(), QString::fromLatin1(msg));
#endif
    }
    else if (error) {
        const char* msg = error->getDebugString().getString();
        Base::Console().Log( msg );
    }
}

#endif

// To fix bug #0000345 move Q_INIT_RESOURCE() outside initApplication()
static void init_resources()
{
    // init resources
    Q_INIT_RESOURCE(resource);
    Q_INIT_RESOURCE(translation);
}

void Application::initApplication(void)
{
    static bool init = false;
    if (init) {
        Base::Console().Error("Tried to run Gui::Application::initApplication() twice!\n");
        return;
    }

    try {
        initTypes();
        new Base::ScriptProducer( "FreeCADGuiInit", FreeCADGuiInit );
        init_resources();
        old_qtmsg_handler = qInstallMessageHandler(messageHandler);
        init = true;
    }
    catch (...) {
        // force to flush the log
        App::Application::destructObserver();
        throw;
    }
}

void Application::initTypes(void)
{
    // views
    Gui::BaseView                               ::init();
    Gui::MDIView                                ::init();
    Gui::View3DInventor                         ::init();
    Gui::AbstractSplitView                      ::init();
    Gui::SplitView3DInventor                    ::init();
    Gui::TextDocumentEditorView                 ::init();
    Gui::EditorView                             ::init();
    Gui::PythonEditorView                       ::init();
    // View Provider
    Gui::ViewProvider                           ::init();
    Gui::ViewProviderExtension                  ::init();
    Gui::ViewProviderExtensionPython            ::init();
    Gui::ViewProviderGroupExtension             ::init();
    Gui::ViewProviderGroupExtensionPython       ::init();
    Gui::ViewProviderGeoFeatureGroupExtension   ::init();
    Gui::ViewProviderGeoFeatureGroupExtensionPython::init();
    Gui::ViewProviderOriginGroupExtension       ::init();
    Gui::ViewProviderOriginGroupExtensionPython ::init();
    Gui::ViewProviderExtern                     ::init();
    Gui::ViewProviderDocumentObject             ::init();
    Gui::ViewProviderFeature                    ::init();
    Gui::ViewProviderDocumentObjectGroup        ::init();
    Gui::ViewProviderDocumentObjectGroupPython  ::init();
    Gui::ViewProviderDragger                    ::init();
    Gui::ViewProviderGeometryObject             ::init();
    Gui::ViewProviderInventorObject             ::init();
    Gui::ViewProviderVRMLObject                 ::init();
    Gui::ViewProviderAnnotation                 ::init();
    Gui::ViewProviderAnnotationLabel            ::init();
    Gui::ViewProviderPointMarker                ::init();
    Gui::ViewProviderMeasureDistance            ::init();
    Gui::ViewProviderPythonFeature              ::init();
    Gui::ViewProviderPythonGeometry             ::init();
    Gui::ViewProviderPlacement                  ::init();
    Gui::ViewProviderPlacementPython            ::init();
    Gui::ViewProviderOriginFeature              ::init();
    Gui::ViewProviderPlane                      ::init();
    Gui::ViewProviderLine                       ::init();
    Gui::ViewProviderGeoFeatureGroup            ::init();
    Gui::ViewProviderGeoFeatureGroupPython      ::init();
    Gui::ViewProviderOriginGroup                ::init();
    Gui::ViewProviderPart                       ::init();
    Gui::ViewProviderOrigin                     ::init();
    Gui::ViewProviderMaterialObject             ::init();
    Gui::ViewProviderMaterialObjectPython       ::init();
    Gui::ViewProviderTextDocument               ::init();
    Gui::ViewProviderLinkObserver               ::init();
    Gui::LinkView                               ::init();
    Gui::ViewProviderLink                       ::init();
    Gui::ViewProviderLinkPython                 ::init();
    Gui::AxisOrigin                             ::init();

    // Workbench
    Gui::Workbench                              ::init();
    Gui::StdWorkbench                           ::init();
    Gui::BlankWorkbench                         ::init();
    Gui::NoneWorkbench                          ::init();
    Gui::TestWorkbench                          ::init();
    Gui::PythonBaseWorkbench                    ::init();
    Gui::PythonBlankWorkbench                   ::init();
    Gui::PythonWorkbench                        ::init();

    // register transaction type
    new App::TransactionProducer<TransactionViewProvider>
            (ViewProviderDocumentObject::getClassTypeId());
}

void Application::initOpenInventor(void)
{
    // init the Inventor subsystem
    SoDB::init();
    SIM::Coin3D::Quarter::Quarter::init();
    SoFCDB::init();
}

void Application::runInitGuiScript(void)
{
    Base::Interpreter().runString(Base::ScriptFactory().ProduceScript("FreeCADGuiInit"));
}

void Application::runApplication(void)
{
    const std::map<std::string,std::string>& cfg = App::Application::Config();
    std::map<std::string,std::string>::const_iterator it;

    QCoreApplication::setAttribute(Qt::AA_ShareOpenGLContexts);

#if (QT_VERSION >= QT_VERSION_CHECK(5, 12, 0))
    QCoreApplication::setAttribute(Qt::AA_UseDesktopOpenGL);
#endif

    // Automatic scaling for legacy apps (disable once all parts of GUI are aware of HiDpi)
    ParameterGrp::handle hDPI = App::GetApplication().GetParameterGroupByPath("User parameter:BaseApp/Preferences/HighDPI");
    bool disableDpiScaling = hDPI->GetBool("DisableDpiScaling", false);
    if (disableDpiScaling) {
#ifdef FC_OS_WIN32
        SetProcessDPIAware(); // call before the main event loop
#endif
        QApplication::setAttribute(Qt::AA_DisableHighDpiScaling);
    }
    else {
        // Enable automatic scaling based on pixel density of display (added in Qt 5.6)
        QCoreApplication::setAttribute(Qt::AA_EnableHighDpiScaling);
#if QT_VERSION >= QT_VERSION_CHECK(5,14,0)
        QGuiApplication::setHighDpiScaleFactorRoundingPolicy(Qt::HighDpiScaleFactorRoundingPolicy::PassThrough);
#endif
    }

    //Enable support for highres images (added in Qt 5.1, but off by default)
    QCoreApplication::setAttribute(Qt::AA_UseHighDpiPixmaps);

    // Use software rendering for OpenGL
    ParameterGrp::handle hOpenGL = App::GetApplication().GetParameterGroupByPath("User parameter:BaseApp/Preferences/OpenGL");
    bool useSoftwareOpenGL = hOpenGL->GetBool("UseSoftwareOpenGL", false);
    if (useSoftwareOpenGL) {
        QApplication::setAttribute(Qt::AA_UseSoftwareOpenGL);
    }

    #if (QT_VERSION >= QT_VERSION_CHECK(5, 10, 0))
        // By default (on platforms that support it, see docs for
        // Qt::AA_CompressHighFrequencyEvents) QT applies compression
        // for high frequency events (mouse move, touch, window resizes)
        // to keep things smooth even when handling the event takes a
        // while (e.g. to calculate snapping).
        // However, tablet pen move events (and mouse move events
        // synthesised from those) are not compressed by default (to
        // allow maximum precision when e.g. hand-drawing curves),
        // leading to unacceptable slowdowns using a tablet pen. Enable
        // compression for tablet events here to solve that.
        QCoreApplication::setAttribute(Qt::AA_CompressTabletEvents);
    #endif

    // A new QApplication
    Base::Console().Log("Init: Creating Gui::Application and QApplication\n");

    // if application not yet created by the splasher
    int argc = App::Application::GetARGC();
    GUISingleApplication mainApp(argc, App::Application::GetARGV());
    // http://forum.freecadweb.org/viewtopic.php?f=3&t=15540
    mainApp.setAttribute(Qt::AA_DontShowIconsInMenus, false);

    // Make sure that we use '.' as decimal point. See also
    // http://bugs.debian.org/cgi-bin/bugreport.cgi?bug=559846
    // and issue #0002891
    // http://doc.qt.io/qt-5/qcoreapplication.html#locale-settings
    setlocale(LC_NUMERIC, "C");

    // check if a single or multiple instances can run
    it = cfg.find("SingleInstance");
    if (it != cfg.end() && mainApp.isRunning()) {
        // send the file names to be opened to the server application so that this
        // opens them
        QDir cwd = QDir::current();
        std::list<std::string> files = App::Application::getCmdLineFiles();
        for (std::list<std::string>::iterator jt = files.begin(); jt != files.end(); ++jt) {
            QString fn = QString::fromUtf8(jt->c_str(), static_cast<int>(jt->size()));
            QFileInfo fi(fn);
            // if path name is relative make it absolute because the running instance
            // cannot determine the full path when trying to load the file
            if (fi.isRelative()) {
                fn = cwd.absoluteFilePath(fn);
                fn = QDir::cleanPath(fn);
            }

            QByteArray msg = fn.toUtf8();
            msg.prepend("OpenFile:");
            if (!mainApp.sendMessage(msg)) {
                qWarning("Failed to send message to server");
                break;
            }
        }
        return;
    }

    // set application icon and window title
    it = cfg.find("Application");
    if (it != cfg.end()) {
        mainApp.setApplicationName(QString::fromUtf8(it->second.c_str()));
    }
    else {
        mainApp.setApplicationName(QString::fromStdString(App::Application::getExecutableName()));
    }
#ifndef Q_OS_MACX
    mainApp.setWindowIcon(Gui::BitmapFactory().pixmap(App::Application::Config()["AppIcon"].c_str()));
#endif
    QString plugin;
    plugin = QString::fromStdString(App::Application::getHomePath());
    plugin += QLatin1String("/plugins");
    QCoreApplication::addLibraryPath(plugin);

    // setup the search paths for Qt style sheets
    QStringList qssPaths;
    qssPaths << QString::fromUtf8((App::Application::getUserAppDataDir() + "Gui/Stylesheets/").c_str())
             << QString::fromUtf8((App::Application::getResourceDir() + "Gui/Stylesheets/").c_str())
             << QLatin1String(":/stylesheets");
    QDir::setSearchPaths(QString::fromLatin1("qss"), qssPaths);

    // set search paths for images
    QStringList imagePaths;
    imagePaths << QString::fromUtf8((App::Application::getUserAppDataDir() + "Gui/images").c_str())
               << QString::fromUtf8((App::Application::getUserAppDataDir() + "pixmaps").c_str())
               << QLatin1String(":/icons");
    QDir::setSearchPaths(QString::fromLatin1("images"), imagePaths);

    // register action style event type
    ActionStyleEvent::EventType = QEvent::registerEventType(QEvent::User + 1);

    ParameterGrp::handle hTheme = App::GetApplication().GetParameterGroupByPath("User parameter:BaseApp/Preferences/Bitmaps/Theme");
#if !defined(Q_OS_LINUX)
    QIcon::setThemeSearchPaths(QIcon::themeSearchPaths() << QString::fromLatin1(":/icons/FreeCAD-default"));
    QIcon::setThemeName(QLatin1String("FreeCAD-default"));
#else
    // Option to opt-out from using a Linux desktop icon theme.
    // https://forum.freecadweb.org/viewtopic.php?f=4&t=35624
    bool themePaths = hTheme->GetBool("ThemeSearchPaths",true);
    if (!themePaths) {
        QStringList searchPaths;
        searchPaths.prepend(QString::fromUtf8(":/icons"));
        QIcon::setThemeSearchPaths(searchPaths);
        QIcon::setThemeName(QLatin1String("FreeCAD-default"));
    }
#endif

    std::string searchpath = hTheme->GetASCII("SearchPath");
    if (!searchpath.empty()) {
        QStringList searchPaths = QIcon::themeSearchPaths();
        searchPaths.prepend(QString::fromUtf8(searchpath.c_str()));
        QIcon::setThemeSearchPaths(searchPaths);
    }

    std::string name = hTheme->GetASCII("Name");
    if (!name.empty()) {
        QIcon::setThemeName(QString::fromLatin1(name.c_str()));
    }

#if defined(FC_OS_LINUX)
    // See #0001588
    QString path = FileDialog::restoreLocation();
    FileDialog::setWorkingDirectory(QDir::currentPath());
    FileDialog::saveLocation(path);
#else
    FileDialog::setWorkingDirectory(FileDialog::restoreLocation());
#endif

    Application app(true);
    MainWindow mw;
    mw.setProperty("QuitOnClosed", true);

    // allow to disable version number
    ParameterGrp::handle hGen = App::GetApplication().GetParameterGroupByPath("User parameter:BaseApp/Preferences/General");
    bool showVersion = hGen->GetBool("ShowVersionInTitle",true);

    if (showVersion) {
        // set main window title with FreeCAD Version
        std::map<std::string, std::string>& config = App::Application::Config();
        QString major  = QString::fromLatin1(config["BuildVersionMajor"].c_str());
        QString minor  = QString::fromLatin1(config["BuildVersionMinor"].c_str());
        QString title = QString::fromLatin1("%1 %2.%3").arg(mainApp.applicationName(), major, minor);
        mw.setWindowTitle(title);
    } else {
        mw.setWindowTitle(mainApp.applicationName());
    }

    QObject::connect(&mainApp, SIGNAL(messageReceived(const QList<QByteArray> &)),
                     &mw, SLOT(processMessages(const QList<QByteArray> &)));

    ParameterGrp::handle hDocGrp = WindowParameter::getDefaultParameter()->GetGroup("Document");
    int timeout = hDocGrp->GetInt("AutoSaveTimeout", 15); // 15 min
    if (!hDocGrp->GetBool("AutoSaveEnabled", true))
        timeout = 0;
    AutoSaver::instance()->setTimeout(timeout * 60000);
    AutoSaver::instance()->setCompressed(hDocGrp->GetBool("AutoSaveCompressed", true));

    // set toolbar icon size
    ParameterGrp::handle hGrp = WindowParameter::getDefaultParameter()->GetGroup("General");
    int size = hGrp->GetInt("ToolbarIconSize", 0);
    if (size >= 16) // must not be lower than this
        mw.setIconSize(QSize(size,size));

    // filter wheel events for combo boxes
    if (hGrp->GetBool("ComboBoxWheelEventFilter", false)) {
        WheelEventFilter* filter = new WheelEventFilter(&mainApp);
        mainApp.installEventFilter(filter);
    }
    
    //filter keyboard events to substitute decimal separator
    if (hGrp->GetBool("SubstituteDecimalSeparator", false)) {
        KeyboardFilter* filter = new KeyboardFilter(&mainApp);
        mainApp.installEventFilter(filter);
    }

    // For values different to 1 and 2 use the OS locale settings
    auto localeFormat = hGrp->GetInt("UseLocaleFormatting", 0);
    if (localeFormat == 1) {
        Translator::instance()->setLocale(hGrp->GetASCII("Language", Translator::instance()->activeLanguage().c_str()));
    }
    else if (localeFormat == 2) {
        Translator::instance()->setLocale("C");
    }

    // set text cursor blinking state
    int blinkTime = hGrp->GetBool("EnableCursorBlinking", true) ? -1 : 0;
    qApp->setCursorFlashTime(blinkTime);

    {
        QWindow window;
        window.setSurfaceType(QWindow::OpenGLSurface);
        window.create();

        QOpenGLContext context;
        if (context.create()) {
            context.makeCurrent(&window);
            if (!context.functions()->hasOpenGLFeature(QOpenGLFunctions::Framebuffers)) {
                Base::Console().Log("This system does not support framebuffer objects\n");
            }
            if (!context.functions()->hasOpenGLFeature(QOpenGLFunctions::NPOTTextures)) {
                Base::Console().Log("This system does not support NPOT textures\n");
            }

            int major = context.format().majorVersion();
            int minor = context.format().minorVersion();
            const char* glVersion = reinterpret_cast<const char*>(glGetString(GL_VERSION));
            Base::Console().Log("OpenGL version is: %d.%d (%s)\n", major, minor, glVersion);
        }
    }

    // init the Inventor subsystem
    initOpenInventor();

    QString home = QString::fromStdString(App::Application::getHomePath());

    it = cfg.find("WindowTitle");
    if (it != cfg.end()) {
        QString title = QString::fromUtf8(it->second.c_str());
        mw.setWindowTitle(title);
    }
    it = cfg.find("WindowIcon");
    if (it != cfg.end()) {
        QString path = QString::fromUtf8(it->second.c_str());
        if (QDir(path).isRelative()) {
            path = QFileInfo(QDir(home), path).absoluteFilePath();
        }
        QApplication::setWindowIcon(QIcon(path));
    }
    it = cfg.find("ProgramLogo");
    if (it != cfg.end()) {
        QString path = QString::fromUtf8(it->second.c_str());
        if (QDir(path).isRelative()) {
            path = QFileInfo(QDir(home), path).absoluteFilePath();
        }
        QPixmap px(path);
        if (!px.isNull()) {
            QLabel* logo = new QLabel();
            logo->setPixmap(px.scaledToHeight(32));
            mw.statusBar()->addPermanentWidget(logo, 0);
            logo->setFrameShape(QFrame::NoFrame);
        }
    }
    bool hidden = false;
    it = cfg.find("StartHidden");
    if (it != cfg.end()) {
        hidden = true;
    }

    // show splasher while initializing the GUI
    if (!hidden)
        mw.startSplasher();

    // running the GUI init script
    try {
        Base::Console().Log("Run Gui init script\n");
        runInitGuiScript();
    }
    catch (const Base::Exception& e) {
        Base::Console().Error("Error in FreeCADGuiInit.py: %s\n", e.what());
        mw.stopSplasher();
        throw;
    }

    // stop splash screen and set immediately the active window that may be of interest
    // for scripts using Python binding for Qt
    mw.stopSplasher();
    mainApp.setActiveWindow(&mw);

    // Activate the correct workbench
    std::string start = App::Application::Config()["StartWorkbench"];
    Base::Console().Log("Init: Activating default workbench %s\n", start.c_str());
    std::string autoload = App::GetApplication().GetParameterGroupByPath("User parameter:BaseApp/Preferences/General")->
                           GetASCII("AutoloadModule", start.c_str());
    if ("$LastModule" == autoload) {
        start = App::GetApplication().GetParameterGroupByPath("User parameter:BaseApp/Preferences/General")->
                               GetASCII("LastModule", start.c_str());
    } else {
        start = autoload;
    }
    // if the auto workbench is not visible then force to use the default workbech
    // and replace the wrong entry in the parameters
    QStringList wb = app.workbenches();
    if (!wb.contains(QString::fromLatin1(start.c_str()))) {
        start = App::Application::Config()["StartWorkbench"];
        if ("$LastModule" == autoload) {
            App::GetApplication().GetParameterGroupByPath("User parameter:BaseApp/Preferences/General")->
                                  SetASCII("LastModule", start.c_str());
        } else {
            App::GetApplication().GetParameterGroupByPath("User parameter:BaseApp/Preferences/General")->
                                  SetASCII("AutoloadModule", start.c_str());
        }
    }

    // Call this before showing the main window because otherwise:
    // 1. it shows a white window for a few seconds which doesn't look nice
    // 2. the layout of the toolbars is completely broken
    app.activateWorkbench(start.c_str());

    // show the main window
    if (!hidden) {
        Base::Console().Log("Init: Showing main window\n");
        mw.loadWindowSettings();
    }

    hGrp = App::GetApplication().GetParameterGroupByPath("User parameter:BaseApp/Preferences/MainWindow");
    std::string style = hGrp->GetASCII("StyleSheet");
    if (style.empty()) {
        // check the branding settings
        const auto& config = App::Application::Config();
        auto it = config.find("StyleSheet");
        if (it != config.end())
            style = it->second;
    }

    app.setStyleSheet(QLatin1String(style.c_str()), hGrp->GetBool("TiledBackground", false));

    //initialize spaceball.
    mainApp.initSpaceball(&mw);

#ifdef FC_DEBUG // redirect Coin messages to FreeCAD
    SoDebugError::setHandlerCallback( messageHandlerCoin, 0 );
#endif

    // Now run the background autoload, for workbenches that should be loaded at startup, but not
    // displayed to the user immediately
    std::string autoloadCSV = App::GetApplication().GetParameterGroupByPath("User parameter:BaseApp/Preferences/General")->
        GetASCII("BackgroundAutoloadModules", "");

    // Tokenize the comma-separated list and load the requested workbenches if they exist in this installation
    std::vector<std::string> backgroundAutoloadedModules;
    std::stringstream stream(autoloadCSV);
    std::string workbench;
    while (std::getline(stream, workbench, ',')) {
        if (wb.contains(QString::fromLatin1(workbench.c_str())))
            app.activateWorkbench(workbench.c_str());
    }

    // Reactivate the startup workbench
    app.activateWorkbench(start.c_str());

    Instance->d->startingUp = false;

    // gets called once we start the event loop
    QTimer::singleShot(0, &mw, SLOT(delayedStartup()));

    // run the Application event loop
    Base::Console().Log("Init: Entering event loop\n");

    // boot phase reference point
    // https://forum.freecadweb.org/viewtopic.php?f=10&t=21665
    Gui::getMainWindow()->setProperty("eventLoop", true);

    try {
        std::stringstream s;
        s << App::Application::getUserCachePath() << App::Application::getExecutableName()
          << "_" << QCoreApplication::applicationPid() << ".lock";
        // open a lock file with the PID
        Base::FileInfo fi(s.str());
        Base::ofstream lock(fi);

        // In case the file_lock cannot be created start FreeCAD without IPC support.
#if !defined(FC_OS_WIN32) || (BOOST_VERSION < 107600)
        std::string filename = s.str();
#else
        std::wstring filename = fi.toStdWString();
#endif
        std::unique_ptr<boost::interprocess::file_lock> flock;
        try {
            flock = std::make_unique<boost::interprocess::file_lock>(filename.c_str());
            flock->lock();
        }
        catch (const boost::interprocess::interprocess_exception& e) {
            QString msg = QString::fromLocal8Bit(e.what());
            Base::Console().Warning("Failed to create a file lock for the IPC: %s\n", msg.toUtf8().constData());
        }

        Base::Console().Log("Init: Executing event loop...\n");
        mainApp.exec();

        // Qt can't handle exceptions thrown from event handlers, so we need
        // to manually rethrow SystemExitExceptions.
        if (mainApp.caughtException.get())
            throw Base::SystemExitException(*mainApp.caughtException.get());

        // close the lock file, in case of a crash we can see the existing lock file
        // on the next restart and try to repair the documents, if needed.
        if (flock.get())
            flock->unlock();
        lock.close();
        fi.deleteFile();
    }
    catch (const Base::SystemExitException&) {
        Base::Console().Message("System exit\n");
        throw;
    }
    catch (const std::exception& e) {
        // catching nasty stuff coming out of the event loop
        Base::Console().Error("Event loop left through unhandled exception: %s\n", e.what());
        App::Application::destructObserver();
        throw;
    }
    catch (...) {
        // catching nasty stuff coming out of the event loop
        Base::Console().Error("Event loop left through unknown unhandled exception\n");
        App::Application::destructObserver();
        throw;
    }

    Base::Console().Log("Finish: Event loop left\n");
}

void Application::setStyleSheet(const QString& qssFile, bool tiledBackground)
{
    Gui::MainWindow* mw = getMainWindow();
    QMdiArea* mdi = mw->findChild<QMdiArea*>();
    mdi->setProperty("showImage", tiledBackground);

    // Qt's style sheet doesn't support it to define the link color of a QLabel
    // or in the property editor when an expression is set because therefore the
    // link color of the application's palette is used.
    // A workaround is to set a user-defined property to e.g. a QLabel and then
    // define it in the .qss file.
    //
    // Example:
    // QLabel label;
    // label.setProperty("haslink", QByteArray("true"));
    // label.show();
    // QColor link = label.palette().color(QPalette::Text);
    //
    // The .qss file must define it with:
    // QLabel[haslink="true"] {
    //     color: #rrggbb;
    // }
    //
    // See https://stackoverflow.com/questions/5497799/how-do-i-customise-the-appearance-of-links-in-qlabels-using-style-sheets
    // and https://forum.freecadweb.org/viewtopic.php?f=34&t=50744
    static bool init = true;
    if (init) {
        init = false;
        mw->setProperty("fc_originalLinkCoor", qApp->palette().color(QPalette::Link));
    }
    else {
        QPalette newPal(qApp->palette());
        newPal.setColor(QPalette::Link, mw->property("fc_originalLinkCoor").value<QColor>());
        qApp->setPalette(newPal);
    }


    QString current = mw->property("fc_currentStyleSheet").toString();
    mw->setProperty("fc_currentStyleSheet", qssFile);

    if (!qssFile.isEmpty() && current != qssFile) {
        // Search for stylesheet in user-defined search paths.
        // For qss they are set-up in runApplication() with the prefix "qss"
        QString prefix(QLatin1String("qss:"));

        QFile f;
        if (QFile::exists(qssFile)) {
            f.setFileName(qssFile);
        }
        else if (QFile::exists(prefix + qssFile)) {
            f.setFileName(prefix + qssFile);
        }

        if (!f.fileName().isEmpty() && f.open(QFile::ReadOnly | QFile::Text)) {
            mdi->setBackground(QBrush(Qt::NoBrush));
            QTextStream str(&f);
            qApp->setStyleSheet(str.readAll());

            ActionStyleEvent e(ActionStyleEvent::Clear);
            qApp->sendEvent(mw, &e);

            // This is a way to retrieve the link color of a .qss file when it's defined there.
            // The color will then be set to the application's palette.
            // Limitation: it doesn't work if the .qss file on purpose sets the same color as
            // for normal text. In this case the default link color is used.
            {
                QLabel l1, l2;
                l2.setProperty("haslink", QByteArray("true"));

                l1.show();
                l2.show();
                QColor text = l1.palette().color(QPalette::Text);
                QColor link = l2.palette().color(QPalette::Text);

                if (text != link) {
                    QPalette newPal(qApp->palette());
                    newPal.setColor(QPalette::Link, link);
                    qApp->setPalette(newPal);
                }
            }
        }
    }

    if (qssFile.isEmpty()) {
        if (tiledBackground) {
            qApp->setStyleSheet(QString());
            ActionStyleEvent e(ActionStyleEvent::Restore);
            qApp->sendEvent(getMainWindow(), &e);
            mdi->setBackground(QPixmap(QLatin1String("images:background.png")));
        }
        else {
            qApp->setStyleSheet(QString());
            ActionStyleEvent e(ActionStyleEvent::Restore);
            qApp->sendEvent(getMainWindow(), &e);
            mdi->setBackground(QBrush(QColor(160,160,160)));
        }
    }

    // At startup time unpolish() mustn't be executed because otherwise the QSint widget
    // appear incorrect due to an outdated cache.
    // See https://doc.qt.io/qt-5/qstyle.html#unpolish-1
    // See https://forum.freecadweb.org/viewtopic.php?f=17&t=50783
    if (!d->startingUp) {
        if (mdi->style())
            mdi->style()->unpolish(qApp);
    }
}

void Application::checkForPreviousCrashes()
{
    try {
        Gui::Dialog::DocumentRecoveryFinder finder;
        if (!finder.checkForPreviousCrashes()) {

            // If the recovery dialog wasn't shown check the cache size periodically
            Gui::Dialog::ApplicationCache cache;
            cache.applyUserSettings();
            if (cache.periodicCheckOfSize()) {
                qint64 total = cache.size();
                cache.performAction(total);
            }
        }
    }
    catch (const boost::interprocess::interprocess_exception& e) {
        QString msg = QString::fromLocal8Bit(e.what());
        Base::Console().Warning("Failed check for previous crashes because of IPC error: %s\n", msg.toUtf8().constData());
    }
}

App::Document *Application::reopen(App::Document *doc) {
    if(!doc)
        return nullptr;
    std::string name = doc->FileName.getValue();
    std::set<const Gui::Document*> untouchedDocs;
    for(auto &v : d->documents) {
        if(!v.second->isModified() && !v.second->getDocument()->isTouched())
            untouchedDocs.insert(v.second);
    }

    WaitCursor wc;
    wc.setIgnoreEvents(WaitCursor::NoEvents);

    if(doc->testStatus(App::Document::PartialDoc)
            || doc->testStatus(App::Document::PartialRestore))
    {
        App::GetApplication().openDocument(name.c_str());
    } else {
        std::vector<std::string> docs;
        for(auto d : doc->getDependentDocuments(true)) {
            if(d->testStatus(App::Document::PartialDoc)
                    || d->testStatus(App::Document::PartialRestore) )
                docs.push_back(d->FileName.getValue());
        }

        if(docs.empty()) {
            Document *gdoc = getDocument(doc);
            if(gdoc) {
                setActiveDocument(gdoc);
                if(!gdoc->setActiveView())
                    gdoc->setActiveView(nullptr,View3DInventor::getClassTypeId());
            }
            return doc;
        }

        for(auto &file : docs)
            App::GetApplication().openDocument(file.c_str(),false);
    }

    doc = nullptr;
    for(auto &v : d->documents) {
        if(name == v.first->FileName.getValue())
            doc = const_cast<App::Document*>(v.first);
        if(untouchedDocs.count(v.second)) {
            if(!v.second->isModified()) continue;
            bool reset = true;
            for(auto obj : v.second->getDocument()->getObjects()) {
                if(!obj->isTouched())
                    continue;
                std::vector<App::Property*> props;
                obj->getPropertyList(props);
                for(auto prop : props){
                    auto link = dynamic_cast<App::PropertyLinkBase*>(prop);
                    if(link && link->checkRestore()) {
                        reset = false;
                        break;
                    }
                }
                if(!reset)
                    break;
            }
            if(reset) {
                v.second->getDocument()->purgeTouched();
                v.second->setModified(false);
            }
        }
    }
    return doc;
}<|MERGE_RESOLUTION|>--- conflicted
+++ resolved
@@ -492,10 +492,7 @@
     WidgetFactorySupplier::destruct();
     BitmapFactoryInst::destruct();
 
-<<<<<<< HEAD
-=======
-
->>>>>>> a8b222be
+
     Base::PyGILStateLocker lock;
     Py_DECREF(_pcWorkbenchDictionary);
 
