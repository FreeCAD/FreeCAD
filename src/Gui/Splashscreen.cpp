/***************************************************************************
 *   Copyright (c) 2004 Werner Mayer <wmayer[at]users.sourceforge.net>     *
 *                                                                         *
 *   This file is part of the FreeCAD CAx development system.              *
 *                                                                         *
 *   This library is free software; you can redistribute it and/or         *
 *   modify it under the terms of the GNU Library General Public           *
 *   License as published by the Free Software Foundation; either          *
 *   version 2 of the License, or (at your option) any later version.      *
 *                                                                         *
 *   This library  is distributed in the hope that it will be useful,      *
 *   but WITHOUT ANY WARRANTY; without even the implied warranty of        *
 *   MERCHANTABILITY or FITNESS FOR A PARTICULAR PURPOSE.  See the         *
 *   GNU Library General Public License for more details.                  *
 *                                                                         *
 *   You should have received a copy of the GNU Library General Public     *
 *   License along with this library; see the file COPYING.LIB. If not,    *
 *   write to the Free Software Foundation, Inc., 59 Temple Place,         *
 *   Suite 330, Boston, MA  02111-1307, USA                                *
 *                                                                         *
 ***************************************************************************/


#include "PreCompiled.h"
#ifndef _PreComp_
# include <cstdlib>
# include <QApplication>
# include <QClipboard>
# include <QDesktopWidget>
# include <QDesktopServices>
# include <QDialogButtonBox>
# include <QLocale>
# include <QMutex>
# include <QTextBrowser>
# include <QProcess>
# include <QProcessEnvironment>
# include <QSysInfo>
# include <QTextStream>
# include <QWaitCondition>
# include <Inventor/C/basic.h>
#endif

#include <QScreen>

#include <LibraryVersions.h>
#include <zlib.h>
#include <boost/version.hpp>

#include "Splashscreen.h"
#include "ui_AboutApplication.h"
#include <Base/Console.h>
#include <CXX/WrapPython.h>
#include <App/Application.h>
#include <Gui/MainWindow.h>


using namespace Gui;
using namespace Gui::Dialog;

namespace Gui {
/** Displays all messages at startup inside the splash screen.
 * \author Werner Mayer
 */
class SplashObserver : public Base::ILogger
{
public:
    SplashObserver(QSplashScreen* splasher=0)
      : splash(splasher), alignment(Qt::AlignBottom|Qt::AlignLeft), textColor(Qt::black)
    {
        Base::Console().AttachObserver(this);

        // allow to customize text position and color
        const std::map<std::string,std::string>& cfg = App::GetApplication().Config();
        std::map<std::string,std::string>::const_iterator al = cfg.find("SplashAlignment");
        if (al != cfg.end()) {
            QString alt = QString::fromLatin1(al->second.c_str());
            int align=0;
            if (alt.startsWith(QLatin1String("VCenter")))
                align = Qt::AlignVCenter;
            else if (alt.startsWith(QLatin1String("Top")))
                align = Qt::AlignTop;
            else
                align = Qt::AlignBottom;

            if (alt.endsWith(QLatin1String("HCenter")))
                align += Qt::AlignHCenter;
            else if (alt.endsWith(QLatin1String("Right")))
                align += Qt::AlignRight;
            else
                align += Qt::AlignLeft;

            alignment = align;
        }

        // choose text color
        std::map<std::string,std::string>::const_iterator tc = cfg.find("SplashTextColor");
        if (tc != cfg.end()) {
            QColor col; col.setNamedColor(QString::fromLatin1(tc->second.c_str()));
            if (col.isValid())
                textColor = col;
        }
    }
    virtual ~SplashObserver()
    {
        Base::Console().DetachObserver(this);
    }
    const char* Name() override
    {
        return "SplashObserver";
    }
    void SendLog(const std::string& msg, Base::LogStyle level) override
    {
#ifdef FC_DEBUG
        Log(msg.c_str());
        Q_UNUSED(level)
#else
        if (level == Base::LogStyle::Log) {
            Log(msg.c_str());
        }
#endif
    }
    void Log (const char * s)
    {
        QString msg(QString::fromUtf8(s));
        QRegExp rx;
        // ignore 'Init:' and 'Mod:' prefixes
        rx.setPattern(QLatin1String("^\\s*(Init:|Mod:)\\s*"));
        int pos = rx.indexIn(msg);
        if (pos != -1) {
            msg = msg.mid(rx.matchedLength());
        }
        else {
            // ignore activation of commands
            rx.setPattern(QLatin1String("^\\s*(\\+App::|Create|CmdC:|CmdG:|Act:)\\s*"));
            pos = rx.indexIn(msg);
            if (pos == 0)
                return;
        }

        splash->showMessage(msg.replace(QLatin1String("\n"), QString()), alignment, textColor);
        QMutex mutex;
        QMutexLocker ml(&mutex);
        QWaitCondition().wait(&mutex, 50);
    }

private:
    QSplashScreen* splash;
    int alignment;
    QColor textColor;
};
} // namespace Gui

// ------------------------------------------------------------------------------

/**
 * Constructs a splash screen that will display the pixmap.
 */
SplashScreen::SplashScreen(  const QPixmap & pixmap , Qt::WindowFlags f )
    : QSplashScreen(pixmap, f)
{
    // write the messages to splasher
    messages = new SplashObserver(this);
}

/** Destruction. */
SplashScreen::~SplashScreen()
{
    delete messages;
}

/**
 * Draws the contents of the splash screen using painter \a painter. The default
 * implementation draws the message passed by message().
 */
void SplashScreen::drawContents ( QPainter * painter )
{
    QSplashScreen::drawContents(painter);
}

// ------------------------------------------------------------------------------

AboutDialogFactory* AboutDialogFactory::factory = 0;

AboutDialogFactory::~AboutDialogFactory()
{
}

QDialog *AboutDialogFactory::create(QWidget *parent) const
{
#ifdef _USE_3DCONNEXION_SDK
    return new AboutDialog(true, parent);
#else
    return new AboutDialog(false, parent);
#endif
}

const AboutDialogFactory *AboutDialogFactory::defaultFactory()
{
    static const AboutDialogFactory this_factory;
    if (factory)
        return factory;
    return &this_factory;
}

void AboutDialogFactory::setDefaultFactory(AboutDialogFactory *f)
{
    if (factory != f)
        delete factory;
    factory = f;
}

// ------------------------------------------------------------------------------

/* TRANSLATOR Gui::Dialog::AboutDialog */

/**
 *  Constructs an AboutDialog which is a child of 'parent', with the
 *  name 'name' and widget flags set to 'WStyle_Customize|WStyle_NoBorder|WType_Modal'
 *
 *  The dialog will be modal.
 */
AboutDialog::AboutDialog(bool showLic, QWidget* parent)
  : QDialog(parent), ui(new Ui_AboutApplication)
{
    Q_UNUSED(showLic);

    setModal(true);
    ui->setupUi(this);
<<<<<<< HEAD
    QRect rect = QApplication::desktop()->availableGeometry(getMainWindow());
    QPixmap image = getMainWindow()->splashImage();
=======
    layout()->setSizeConstraint(QLayout::SetFixedSize);
    QRect rect = QApplication::primaryScreen()->availableGeometry();

    // See if we have a custom About screen image set
    QPixmap image = getMainWindow()->aboutImage();

    // Fallback to the splashscreen image
    if (image.isNull()) {
        image = getMainWindow()->splashImage();
    }
>>>>>>> f58faa60

    // Make sure the image is not too big
    int denom = 2;
    if (image.height() > rect.height()/denom || image.width() > rect.width()/denom) {
        float scale = static_cast<float>(image.width()) / static_cast<float>(image.height());
        int width = std::min(image.width(), rect.width()/denom);
        int height = std::min(image.height(), rect.height()/denom);
        height = std::min(height, static_cast<int>(width / scale));
        width = static_cast<int>(scale * height);

        image = image.scaled(width, height,
                    Qt::IgnoreAspectRatio, Qt::SmoothTransformation);
    }
    ui->labelSplashPicture->setPixmap(image);
    ui->tabWidget->setCurrentIndex(0); // always start on the About tab

    setupLabels();
    showCredits();
    showLicenseInformation();
    showLibraryInformation();
    showCollectionInformation();
    showOrHideImage(rect);
}

/**
 *  Destroys the object and frees any allocated resources
 */
AboutDialog::~AboutDialog()
{
    // no need to delete child widgets, Qt does it all for us
    delete ui;
}

void AboutDialog::showOrHideImage(const QRect& rect)
{
    adjustSize();
    if (height() > rect.height()) {
        ui->labelSplashPicture->hide();
    }
}

void AboutDialog::setupLabels()
{
    //fonts are rendered smaller on Mac so point size can't be the same for all platforms
    int fontSize = 8;
#ifdef Q_OS_MAC
    fontSize = 11;
#endif
    //avoid overriding user set style sheet
    if (qApp->styleSheet().isEmpty()) {
        setStyleSheet(QString::fromLatin1("Gui--Dialog--AboutDialog QLabel {font-size: %1pt;}").arg(fontSize));
    }

    QString exeName = qApp->applicationName();
    std::map<std::string, std::string>& config = App::Application::Config();
    std::map<std::string,std::string>::iterator it;
    QString banner  = QString::fromUtf8(config["CopyrightInfo"].c_str());
    banner = banner.left( banner.indexOf(QLatin1Char('\n')) );
    QString major  = QString::fromLatin1(config["BuildVersionMajor"].c_str());
    QString minor  = QString::fromLatin1(config["BuildVersionMinor"].c_str());
    QString build  = QString::fromLatin1(config["BuildRevision"].c_str());
    QString disda  = QString::fromLatin1(config["BuildRevisionDate"].c_str());
    QString mturl  = QString::fromLatin1(config["MaintainerUrl"].c_str());

    // we use replace() to keep label formatting, so a label with text "<b>Unknown</b>"
    // gets replaced to "<b>FreeCAD</b>", for example

    QString author = ui->labelAuthor->text();
    author.replace(QString::fromLatin1("Unknown Application"), exeName);
    author.replace(QString::fromLatin1("(c) Unknown Author"), banner);
    ui->labelAuthor->setText(author);
    ui->labelAuthor->setUrl(mturl);

    if (qApp->styleSheet().isEmpty()) {
        ui->labelAuthor->setStyleSheet(QString::fromLatin1("Gui--UrlLabel {color: #0000FF;text-decoration: underline;font-weight: 600;font-family: MS Shell Dlg 2;}"));
    }

    QString version = ui->labelBuildVersion->text();
    version.replace(QString::fromLatin1("Unknown"), QString::fromLatin1("%1.%2").arg(major, minor));
    ui->labelBuildVersion->setText(version);

    QString revision = ui->labelBuildRevision->text();
    revision.replace(QString::fromLatin1("Unknown"), build);
    ui->labelBuildRevision->setText(revision);

    QString date = ui->labelBuildDate->text();
    date.replace(QString::fromLatin1("Unknown"), disda);
    ui->labelBuildDate->setText(date);

    QString os = ui->labelBuildOS->text();
    os.replace(QString::fromLatin1("Unknown"), QSysInfo::prettyProductName());
    ui->labelBuildOS->setText(os);

    QString platform = ui->labelBuildPlatform->text();
    platform.replace(QString::fromLatin1("Unknown"),
        QString::fromLatin1("%1-bit").arg(QSysInfo::WordSize));
    ui->labelBuildPlatform->setText(platform);

    // branch name
    it = config.find("BuildRevisionBranch");
    if (it != config.end()) {
        QString branch = ui->labelBuildBranch->text();
        branch.replace(QString::fromLatin1("Unknown"), QString::fromUtf8(it->second.c_str()));
        ui->labelBuildBranch->setText(branch);
    }
    else {
        ui->labelBranch->hide();
        ui->labelBuildBranch->hide();
    }

    // hash id
    it = config.find("BuildRevisionHash");
    if (it != config.end()) {
        QString hash = ui->labelBuildHash->text();
        hash.replace(QString::fromLatin1("Unknown"), QString::fromLatin1(it->second.c_str()).left(7)); // Use the 7-char abbreviated hash
        ui->labelBuildHash->setText(hash);
        if (auto url_itr = config.find("BuildRepositoryURL"); url_itr != config.end()) {
            auto url = QString::fromStdString(url_itr->second);

            if (int space = url.indexOf(QChar::fromLatin1(' ')); space != -1)
                url = url.left(space); // Strip off the branch information to get just the repo

            if (url == QString::fromUtf8("Unknown"))
                url = QString::fromUtf8("https://github.com/FreeCAD/FreeCAD"); // Just take a guess

            // This may only create valid URLs for Github, but some other hosts use the same format so give it a shot...
            auto https = url.replace(QString::fromUtf8("git://"), QString::fromUtf8("https://"));
            https.replace(QString::fromUtf8(".git"), QString::fromUtf8(""));
            ui->labelBuildHash->setUrl(https + QString::fromUtf8("/commit/") + QString::fromStdString(it->second));
        }
    }
    else {
        ui->labelHash->hide();
        ui->labelBuildHash->hide();
    }
}

class AboutDialog::LibraryInfo {
public:
    QString name;
    QString version;
    QString href;
    QString url;
};

void AboutDialog::showCredits()
{
    QString creditsFileURL = QString::fromLatin1("%1/CONTRIBUTORS")
        .arg(QString::fromUtf8(App::Application::getHelpDir().c_str()));
    QFile creditsFile(creditsFileURL);

    if (!creditsFile.open(QIODevice::ReadOnly | QIODevice::Text)) {
        return;
    }

    QWidget* tab_credits = new QWidget();
    tab_credits->setObjectName(QString::fromLatin1("tab_credits"));
    ui->tabWidget->addTab(tab_credits, tr("Credits"));
    QVBoxLayout* hlayout = new QVBoxLayout(tab_credits);
    QTextBrowser* textField = new QTextBrowser(tab_credits);
    textField->setOpenExternalLinks(false);
    textField->setOpenLinks(false);
    hlayout->addWidget(textField);

    QString creditsHTML = QString::fromLatin1("<html><body><h1>");
    //: Header for the Credits tab of the About screen
    creditsHTML += tr("Credits");
    creditsHTML += QString::fromLatin1("</h1><p>");
    creditsHTML += tr("FreeCAD would not be possible without the contributions of");
    creditsHTML += QString::fromLatin1(":</p><h2>"); 
    //: Header for the list of individual people in the Credits list.
    creditsHTML += tr("Individuals");
    creditsHTML += QString::fromLatin1("</h2><ul>");

    QTextStream stream(&creditsFile);
    stream.setCodec("UTF-8");
    QString line;
    while (stream.readLineInto(&line)) {
        if (!line.isEmpty()) {
            if (line == QString::fromLatin1("Firms")) {
                creditsHTML += QString::fromLatin1("</ul><h2>");
                //: Header for the list of companies/organizations in the Credits list.
                creditsHTML += tr("Organizations");
                creditsHTML += QString::fromLatin1("</h2><ul>");
            }
            else {
                creditsHTML += QString::fromLatin1("<li>") + line + QString::fromLatin1("</li>");
            }
        }
    }
    creditsHTML += QString::fromLatin1("</ul></body></html>");
    textField->setHtml(creditsHTML);
}

void AboutDialog::showLicenseInformation()
{
    QString licenseFileURL = QString::fromLatin1("%1/LICENSE.html")
        .arg(QString::fromUtf8(App::Application::getHelpDir().c_str()));
    QFile licenseFile(licenseFileURL);

    if (licenseFile.open(QIODevice::ReadOnly | QIODevice::Text)) {
        QString licenseHTML = QString::fromUtf8(licenseFile.readAll());
        const auto placeholder = QString::fromUtf8("<!--PLACEHOLDER_FOR_ADDITIONAL_LICENSE_INFORMATION-->");
        licenseHTML.replace(placeholder, getAdditionalLicenseInformation());

        ui->tabWidget->removeTab(1); // Hide the license placeholder widget

        QWidget* tab_license = new QWidget();
        tab_license->setObjectName(QString::fromLatin1("tab_license"));
        ui->tabWidget->addTab(tab_license, tr("License"));
        QVBoxLayout* hlayout = new QVBoxLayout(tab_license);
        QTextBrowser* textField = new QTextBrowser(tab_license);
        textField->setOpenExternalLinks(true);
        textField->setOpenLinks(true);
        hlayout->addWidget(textField);

        textField->setHtml(licenseHTML);
    }
    else {
        QString info(QLatin1String("SUCH DAMAGES.<hr/>"));
        info += getAdditionalLicenseInformation();
        QString lictext = ui->textBrowserLicense->toHtml();
        lictext.replace(QString::fromLatin1("SUCH DAMAGES.<hr/>"), info);
        ui->textBrowserLicense->setHtml(lictext);
    }
}

QString AboutDialog::getAdditionalLicenseInformation() const
{
    // Any additional piece of text to be added after the main license text goes below.
    // Please set title in <h2> tags, license text in <p> tags
    // and add an <hr/> tag at the end to nicely separate license blocks
    QString info;
#ifdef _USE_3DCONNEXION_SDK
    info += QString::fromUtf8(
        "<h2>3D Mouse Support</h2>"
        "<p>Development tools and related technology provided under license from 3Dconnexion.<br/>"
        "Copyright &#169; 1992&ndash;2012 3Dconnexion. All rights reserved.</p>"
        "<hr/>"
    );
#endif
    return info;
}

void AboutDialog::showLibraryInformation()
{
    QWidget *tab_library = new QWidget();
    tab_library->setObjectName(QString::fromLatin1("tab_library"));
    ui->tabWidget->addTab(tab_library, tr("Libraries"));
    QVBoxLayout* hlayout = new QVBoxLayout(tab_library);
    QTextBrowser* textField = new QTextBrowser(tab_library);
    textField->setOpenExternalLinks(false);
    textField->setOpenLinks(false);
    hlayout->addWidget(textField);

    QList<LibraryInfo> libInfo;
    LibraryInfo li;
    QString baseurl = QString::fromLatin1("file:///%1/ThirdPartyLibraries.html")
            .arg(QString::fromUtf8(App::Application::getHelpDir().c_str()));

    // Boost
    li.name = QLatin1String("Boost");
    li.href = baseurl + QLatin1String("#_TocBoost");
    li.url = QLatin1String("http://www.boost.org");
    li.version = QLatin1String(BOOST_LIB_VERSION);
    libInfo << li;

    // Coin3D
    li.name = QLatin1String("Coin3D");
    li.href = baseurl + QLatin1String("#_TocCoin3D");
    li.url = QLatin1String("https://coin3d.github.io");
    li.version = QLatin1String(COIN_VERSION);
    libInfo << li;

    // Eigen3
    li.name = QLatin1String("Eigen3");
    li.href = baseurl + QLatin1String("#_TocEigen3");
    li.url = QLatin1String("http://eigen.tuxfamily.org");
    li.version = QString::fromLatin1(FC_EIGEN3_VERSION);
    libInfo << li;

    // FreeType
    li.name = QLatin1String("FreeType");
    li.href = baseurl + QLatin1String("#_TocFreeType");
    li.url = QLatin1String("http://freetype.org");
    li.version = QString::fromLatin1(FC_FREETYPE_VERSION);
    libInfo << li;

    // KDL
    li.name = QLatin1String("KDL");
    li.href = baseurl + QLatin1String("#_TocKDL");
    li.url = QLatin1String("http://www.orocos.org/kdl");
    li.version.clear();
    libInfo << li;

    // libarea
    li.name = QLatin1String("libarea");
    li.href = baseurl + QLatin1String("#_TocLibArea");
    li.url = QLatin1String("https://github.com/danielfalck/libarea");
    li.version.clear();
    libInfo << li;

    // OCCT
#if defined(HAVE_OCC_VERSION)
    li.name = QLatin1String("Open CASCADE Technology");
    li.href = baseurl + QLatin1String("#_TocOCCT");
    li.url = QLatin1String("http://www.opencascade.com");
    li.version = QLatin1String(OCC_VERSION_STRING_EXT);
    libInfo << li;
#endif

    // pcl
    li.name = QLatin1String("Point Cloud Library");
    li.href = baseurl + QLatin1String("#_TocPcl");
    li.url = QLatin1String("http://www.pointclouds.org");
    li.version = QString::fromLatin1(FC_PCL_VERSION);
    libInfo << li;

    // PyCXX
    li.name = QLatin1String("PyCXX");
    li.href = baseurl + QLatin1String("#_TocPyCXX");
    li.url = QLatin1String("http://cxx.sourceforge.net");
    li.version = QString::fromLatin1(FC_PYCXX_VERSION);
    libInfo << li;

    // Python
    li.name = QLatin1String("Python");
    li.href = baseurl + QLatin1String("#_TocPython");
    li.url = QLatin1String("http://www.python.org");
    li.version = QLatin1String(PY_VERSION);
    libInfo << li;

    // PySide
    li.name = QLatin1String("PySide");
    li.href = baseurl + QLatin1String("#_TocPySide");
    li.url = QLatin1String("http://www.pyside.org");
    li.version = QString::fromLatin1(FC_PYSIDE_VERSION);
    libInfo << li;

    // Qt
    li.name = QLatin1String("Qt");
    li.href = baseurl + QLatin1String("#_TocQt");
    li.url = QLatin1String("http://www.qt.io");
    li.version = QLatin1String(QT_VERSION_STR);
    libInfo << li;

    // Salome SMESH
    li.name = QLatin1String("Salome SMESH");
    li.href = baseurl + QLatin1String("#_TocSalomeSMESH");
    li.url = QLatin1String("http://salome-platform.org");
    li.version.clear();
    libInfo << li;

    // Shiboken
    li.name = QLatin1String("Shiboken");
    li.href = baseurl + QLatin1String("#_TocPySide");
    li.url = QLatin1String("http://www.pyside.org");
    li.version = QString::fromLatin1(FC_SHIBOKEN_VERSION);
    libInfo << li;

    // vtk
    li.name = QLatin1String("vtk");
    li.href = baseurl + QLatin1String("#_TocVtk");
    li.url = QLatin1String("https://www.vtk.org");
    li.version = QString::fromLatin1(FC_VTK_VERSION);
    libInfo << li;

    // Xerces-C
    li.name = QLatin1String("Xerces-C");
    li.href = baseurl + QLatin1String("#_TocXercesC");
    li.url = QLatin1String("https://xerces.apache.org/xerces-c");
    li.version = QString::fromLatin1(FC_XERCESC_VERSION);
    libInfo << li;

    // Zipios++
    li.name = QLatin1String("Zipios++");
    li.href = baseurl + QLatin1String("#_TocZipios");
    li.url = QLatin1String("http://zipios.sourceforge.net");
    li.version.clear();
    libInfo << li;

    // zlib
    li.name = QLatin1String("zlib");
    li.href = baseurl + QLatin1String("#_TocZlib");
    li.url = QLatin1String("http://zlib.net");
    li.version = QLatin1String(ZLIB_VERSION);
    libInfo << li;


    QString msg = tr("This software uses open source components whose copyright and other "
                     "proprietary rights belong to their respective owners:");
    QString html;
    QTextStream out(&html);
    out << "<html><head/><body style=\" font-family:'MS Shell Dlg 2'; font-size:8.25pt; font-weight:400; font-style:normal;\">"
        << "<p>" << msg << "<br/></p>\n<ul>\n";
    for (QList<LibraryInfo>::iterator it = libInfo.begin(); it != libInfo.end(); ++it) {
        out << "<li><p>" << it->name << " " << it->version << "</p>"
               "<p><a href=\"" << it->href << "\">" << it->url
            << "</a><br/></p></li>\n";
    }
    out << "</ul>\n</body>\n</html>";
    textField->setHtml(html);

    connect(textField, SIGNAL(anchorClicked(QUrl)), this, SLOT(linkActivated(QUrl)));
}

void AboutDialog::showCollectionInformation()
{
    QString doc = QString::fromUtf8(App::Application::getHelpDir().c_str());
    QString path = doc + QLatin1String("Collection.html");
    if (!QFile::exists(path))
        return;

    QWidget *tab_collection = new QWidget();
    tab_collection->setObjectName(QString::fromLatin1("tab_collection"));
    ui->tabWidget->addTab(tab_collection, tr("Collection"));
    QVBoxLayout* hlayout = new QVBoxLayout(tab_collection);
    QTextBrowser* textField = new QTextBrowser(tab_collection);
    textField->setOpenExternalLinks(true);
    hlayout->addWidget(textField);
    textField->setSource(path);
}

void AboutDialog::linkActivated(const QUrl& link)
{
    LicenseView* licenseView = new LicenseView();
    licenseView->setAttribute(Qt::WA_DeleteOnClose);
    licenseView->show();
    QString title = tr("License");
    QString fragment = link.fragment();
    if (fragment.startsWith(QLatin1String("_Toc"))) {
        QString prefix = fragment.mid(4);
        title = QString::fromLatin1("%1 %2").arg(prefix, title);
    }
    licenseView->setWindowTitle(title);
    getMainWindow()->addWindow(licenseView);
    licenseView->setSource(link);
}

void AboutDialog::on_copyButton_clicked()
{
    QString data;
    QTextStream str(&data);
    std::map<std::string, std::string>& config = App::Application::Config();
    std::map<std::string,std::string>::iterator it;
    QString exe = QString::fromLatin1(App::GetApplication().getExecutableName());

    QString major  = QString::fromLatin1(config["BuildVersionMajor"].c_str());
    QString minor  = QString::fromLatin1(config["BuildVersionMinor"].c_str());
    QString build  = QString::fromLatin1(config["BuildRevision"].c_str());

    QString deskEnv = QProcessEnvironment::systemEnvironment().value(QString::fromLatin1("XDG_CURRENT_DESKTOP"),QString::fromLatin1(""));
    QString deskSess = QProcessEnvironment::systemEnvironment().value(QString::fromLatin1("DESKTOP_SESSION"),QString::fromLatin1(""));
    QString deskInfo = QString::fromLatin1("");

    if (!(deskEnv == QString::fromLatin1("") && deskSess == QString::fromLatin1("")))
    {
        if (deskEnv == QString::fromLatin1("") || deskSess == QString::fromLatin1(""))
        {
            deskInfo = QString::fromLatin1(" (") + deskEnv + deskSess + QString::fromLatin1(")");

        }
        else
        {
            deskInfo = QString::fromLatin1(" (") + deskEnv + QString::fromLatin1("/") + deskSess + QString::fromLatin1(")");
        }
    }

    str << "OS: " << QSysInfo::prettyProductName() << deskInfo << '\n';
    str << "Word size of " << exe << ": " << QSysInfo::WordSize << "-bit\n";
    str << "Version: " << major << "." << minor << "." << build;
    char *appimage = getenv("APPIMAGE");
    if (appimage)
        str << " AppImage";
    str << '\n';

#if defined(_DEBUG) || defined(DEBUG)
    str << "Build type: Debug\n";
#elif defined(NDEBUG)
    str << "Build type: Release\n";
#elif defined(CMAKE_BUILD_TYPE)
    str << "Build type: " << CMAKE_BUILD_TYPE << '\n';
#else
    str << "Build type: Unknown\n";
#endif
    it = config.find("BuildRevisionBranch");
    if (it != config.end())
        str << "Branch: " << QString::fromUtf8(it->second.c_str()) << '\n';
    it = config.find("BuildRevisionHash");
    if (it != config.end())
        str << "Hash: " << it->second.c_str() << '\n';
    // report also the version numbers of the most important libraries in FreeCAD
    str << "Python version: " << PY_VERSION << '\n';
    str << "Qt version: " << QT_VERSION_STR << '\n';
    str << "Coin version: " << COIN_VERSION << '\n';
#if defined(HAVE_OCC_VERSION)
    str << "OCC version: "
        << OCC_VERSION_MAJOR << "."
        << OCC_VERSION_MINOR << "."
        << OCC_VERSION_MAINTENANCE
#ifdef OCC_VERSION_DEVELOPMENT
        << "." OCC_VERSION_DEVELOPMENT
#endif
        << '\n';
#endif
    QLocale loc;
    str << "Locale: " << loc.languageToString(loc.language()) << "/"
        << loc.countryToString(loc.country())
        << " (" << loc.name() << ")\n";

    QClipboard* cb = QApplication::clipboard();
    cb->setText(data);
}

// ----------------------------------------------------------------------------

/* TRANSLATOR Gui::LicenseView */

LicenseView::LicenseView(QWidget* parent)
    : MDIView(0,parent,Qt::WindowFlags())
{
    browser = new QTextBrowser(this);
    browser->setOpenExternalLinks(true);
    browser->setOpenLinks(true);
    setCentralWidget(browser);
}

LicenseView::~LicenseView()
{
}

void LicenseView::setSource(const QUrl& url)
{
    browser->setSource(url);
}

#include "moc_Splashscreen.cpp"
<|MERGE_RESOLUTION|>--- conflicted
+++ resolved
@@ -1,780 +1,774 @@
-/***************************************************************************
- *   Copyright (c) 2004 Werner Mayer <wmayer[at]users.sourceforge.net>     *
- *                                                                         *
- *   This file is part of the FreeCAD CAx development system.              *
- *                                                                         *
- *   This library is free software; you can redistribute it and/or         *
- *   modify it under the terms of the GNU Library General Public           *
- *   License as published by the Free Software Foundation; either          *
- *   version 2 of the License, or (at your option) any later version.      *
- *                                                                         *
- *   This library  is distributed in the hope that it will be useful,      *
- *   but WITHOUT ANY WARRANTY; without even the implied warranty of        *
- *   MERCHANTABILITY or FITNESS FOR A PARTICULAR PURPOSE.  See the         *
- *   GNU Library General Public License for more details.                  *
- *                                                                         *
- *   You should have received a copy of the GNU Library General Public     *
- *   License along with this library; see the file COPYING.LIB. If not,    *
- *   write to the Free Software Foundation, Inc., 59 Temple Place,         *
- *   Suite 330, Boston, MA  02111-1307, USA                                *
- *                                                                         *
- ***************************************************************************/
-
-
-#include "PreCompiled.h"
-#ifndef _PreComp_
-# include <cstdlib>
-# include <QApplication>
-# include <QClipboard>
-# include <QDesktopWidget>
-# include <QDesktopServices>
-# include <QDialogButtonBox>
-# include <QLocale>
-# include <QMutex>
-# include <QTextBrowser>
-# include <QProcess>
-# include <QProcessEnvironment>
-# include <QSysInfo>
-# include <QTextStream>
-# include <QWaitCondition>
-# include <Inventor/C/basic.h>
-#endif
-
-#include <QScreen>
-
-#include <LibraryVersions.h>
-#include <zlib.h>
-#include <boost/version.hpp>
-
-#include "Splashscreen.h"
-#include "ui_AboutApplication.h"
-#include <Base/Console.h>
-#include <CXX/WrapPython.h>
-#include <App/Application.h>
-#include <Gui/MainWindow.h>
-
-
-using namespace Gui;
-using namespace Gui::Dialog;
-
-namespace Gui {
-/** Displays all messages at startup inside the splash screen.
- * \author Werner Mayer
- */
-class SplashObserver : public Base::ILogger
-{
-public:
-    SplashObserver(QSplashScreen* splasher=0)
-      : splash(splasher), alignment(Qt::AlignBottom|Qt::AlignLeft), textColor(Qt::black)
-    {
-        Base::Console().AttachObserver(this);
-
-        // allow to customize text position and color
-        const std::map<std::string,std::string>& cfg = App::GetApplication().Config();
-        std::map<std::string,std::string>::const_iterator al = cfg.find("SplashAlignment");
-        if (al != cfg.end()) {
-            QString alt = QString::fromLatin1(al->second.c_str());
-            int align=0;
-            if (alt.startsWith(QLatin1String("VCenter")))
-                align = Qt::AlignVCenter;
-            else if (alt.startsWith(QLatin1String("Top")))
-                align = Qt::AlignTop;
-            else
-                align = Qt::AlignBottom;
-
-            if (alt.endsWith(QLatin1String("HCenter")))
-                align += Qt::AlignHCenter;
-            else if (alt.endsWith(QLatin1String("Right")))
-                align += Qt::AlignRight;
-            else
-                align += Qt::AlignLeft;
-
-            alignment = align;
-        }
-
-        // choose text color
-        std::map<std::string,std::string>::const_iterator tc = cfg.find("SplashTextColor");
-        if (tc != cfg.end()) {
-            QColor col; col.setNamedColor(QString::fromLatin1(tc->second.c_str()));
-            if (col.isValid())
-                textColor = col;
-        }
-    }
-    virtual ~SplashObserver()
-    {
-        Base::Console().DetachObserver(this);
-    }
-    const char* Name() override
-    {
-        return "SplashObserver";
-    }
-    void SendLog(const std::string& msg, Base::LogStyle level) override
-    {
-#ifdef FC_DEBUG
-        Log(msg.c_str());
-        Q_UNUSED(level)
-#else
-        if (level == Base::LogStyle::Log) {
-            Log(msg.c_str());
-        }
-#endif
-    }
-    void Log (const char * s)
-    {
-        QString msg(QString::fromUtf8(s));
-        QRegExp rx;
-        // ignore 'Init:' and 'Mod:' prefixes
-        rx.setPattern(QLatin1String("^\\s*(Init:|Mod:)\\s*"));
-        int pos = rx.indexIn(msg);
-        if (pos != -1) {
-            msg = msg.mid(rx.matchedLength());
-        }
-        else {
-            // ignore activation of commands
-            rx.setPattern(QLatin1String("^\\s*(\\+App::|Create|CmdC:|CmdG:|Act:)\\s*"));
-            pos = rx.indexIn(msg);
-            if (pos == 0)
-                return;
-        }
-
-        splash->showMessage(msg.replace(QLatin1String("\n"), QString()), alignment, textColor);
-        QMutex mutex;
-        QMutexLocker ml(&mutex);
-        QWaitCondition().wait(&mutex, 50);
-    }
-
-private:
-    QSplashScreen* splash;
-    int alignment;
-    QColor textColor;
-};
-} // namespace Gui
-
-// ------------------------------------------------------------------------------
-
-/**
- * Constructs a splash screen that will display the pixmap.
- */
-SplashScreen::SplashScreen(  const QPixmap & pixmap , Qt::WindowFlags f )
-    : QSplashScreen(pixmap, f)
-{
-    // write the messages to splasher
-    messages = new SplashObserver(this);
-}
-
-/** Destruction. */
-SplashScreen::~SplashScreen()
-{
-    delete messages;
-}
-
-/**
- * Draws the contents of the splash screen using painter \a painter. The default
- * implementation draws the message passed by message().
- */
-void SplashScreen::drawContents ( QPainter * painter )
-{
-    QSplashScreen::drawContents(painter);
-}
-
-// ------------------------------------------------------------------------------
-
-AboutDialogFactory* AboutDialogFactory::factory = 0;
-
-AboutDialogFactory::~AboutDialogFactory()
-{
-}
-
-QDialog *AboutDialogFactory::create(QWidget *parent) const
-{
-#ifdef _USE_3DCONNEXION_SDK
-    return new AboutDialog(true, parent);
-#else
-    return new AboutDialog(false, parent);
-#endif
-}
-
-const AboutDialogFactory *AboutDialogFactory::defaultFactory()
-{
-    static const AboutDialogFactory this_factory;
-    if (factory)
-        return factory;
-    return &this_factory;
-}
-
-void AboutDialogFactory::setDefaultFactory(AboutDialogFactory *f)
-{
-    if (factory != f)
-        delete factory;
-    factory = f;
-}
-
-// ------------------------------------------------------------------------------
-
-/* TRANSLATOR Gui::Dialog::AboutDialog */
-
-/**
- *  Constructs an AboutDialog which is a child of 'parent', with the
- *  name 'name' and widget flags set to 'WStyle_Customize|WStyle_NoBorder|WType_Modal'
- *
- *  The dialog will be modal.
- */
-AboutDialog::AboutDialog(bool showLic, QWidget* parent)
-  : QDialog(parent), ui(new Ui_AboutApplication)
-{
-    Q_UNUSED(showLic);
-
-    setModal(true);
-    ui->setupUi(this);
-<<<<<<< HEAD
-    QRect rect = QApplication::desktop()->availableGeometry(getMainWindow());
-    QPixmap image = getMainWindow()->splashImage();
-=======
-    layout()->setSizeConstraint(QLayout::SetFixedSize);
-    QRect rect = QApplication::primaryScreen()->availableGeometry();
-
-    // See if we have a custom About screen image set
-    QPixmap image = getMainWindow()->aboutImage();
-
-    // Fallback to the splashscreen image
-    if (image.isNull()) {
-        image = getMainWindow()->splashImage();
-    }
->>>>>>> f58faa60
-
-    // Make sure the image is not too big
-    int denom = 2;
-    if (image.height() > rect.height()/denom || image.width() > rect.width()/denom) {
-        float scale = static_cast<float>(image.width()) / static_cast<float>(image.height());
-        int width = std::min(image.width(), rect.width()/denom);
-        int height = std::min(image.height(), rect.height()/denom);
-        height = std::min(height, static_cast<int>(width / scale));
-        width = static_cast<int>(scale * height);
-
-        image = image.scaled(width, height,
-                    Qt::IgnoreAspectRatio, Qt::SmoothTransformation);
-    }
-    ui->labelSplashPicture->setPixmap(image);
-    ui->tabWidget->setCurrentIndex(0); // always start on the About tab
-
-    setupLabels();
-    showCredits();
-    showLicenseInformation();
-    showLibraryInformation();
-    showCollectionInformation();
-    showOrHideImage(rect);
-}
-
-/**
- *  Destroys the object and frees any allocated resources
- */
-AboutDialog::~AboutDialog()
-{
-    // no need to delete child widgets, Qt does it all for us
-    delete ui;
-}
-
-void AboutDialog::showOrHideImage(const QRect& rect)
-{
-    adjustSize();
-    if (height() > rect.height()) {
-        ui->labelSplashPicture->hide();
-    }
-}
-
-void AboutDialog::setupLabels()
-{
-    //fonts are rendered smaller on Mac so point size can't be the same for all platforms
-    int fontSize = 8;
-#ifdef Q_OS_MAC
-    fontSize = 11;
-#endif
-    //avoid overriding user set style sheet
-    if (qApp->styleSheet().isEmpty()) {
-        setStyleSheet(QString::fromLatin1("Gui--Dialog--AboutDialog QLabel {font-size: %1pt;}").arg(fontSize));
-    }
-
-    QString exeName = qApp->applicationName();
-    std::map<std::string, std::string>& config = App::Application::Config();
-    std::map<std::string,std::string>::iterator it;
-    QString banner  = QString::fromUtf8(config["CopyrightInfo"].c_str());
-    banner = banner.left( banner.indexOf(QLatin1Char('\n')) );
-    QString major  = QString::fromLatin1(config["BuildVersionMajor"].c_str());
-    QString minor  = QString::fromLatin1(config["BuildVersionMinor"].c_str());
-    QString build  = QString::fromLatin1(config["BuildRevision"].c_str());
-    QString disda  = QString::fromLatin1(config["BuildRevisionDate"].c_str());
-    QString mturl  = QString::fromLatin1(config["MaintainerUrl"].c_str());
-
-    // we use replace() to keep label formatting, so a label with text "<b>Unknown</b>"
-    // gets replaced to "<b>FreeCAD</b>", for example
-
-    QString author = ui->labelAuthor->text();
-    author.replace(QString::fromLatin1("Unknown Application"), exeName);
-    author.replace(QString::fromLatin1("(c) Unknown Author"), banner);
-    ui->labelAuthor->setText(author);
-    ui->labelAuthor->setUrl(mturl);
-
-    if (qApp->styleSheet().isEmpty()) {
-        ui->labelAuthor->setStyleSheet(QString::fromLatin1("Gui--UrlLabel {color: #0000FF;text-decoration: underline;font-weight: 600;font-family: MS Shell Dlg 2;}"));
-    }
-
-    QString version = ui->labelBuildVersion->text();
-    version.replace(QString::fromLatin1("Unknown"), QString::fromLatin1("%1.%2").arg(major, minor));
-    ui->labelBuildVersion->setText(version);
-
-    QString revision = ui->labelBuildRevision->text();
-    revision.replace(QString::fromLatin1("Unknown"), build);
-    ui->labelBuildRevision->setText(revision);
-
-    QString date = ui->labelBuildDate->text();
-    date.replace(QString::fromLatin1("Unknown"), disda);
-    ui->labelBuildDate->setText(date);
-
-    QString os = ui->labelBuildOS->text();
-    os.replace(QString::fromLatin1("Unknown"), QSysInfo::prettyProductName());
-    ui->labelBuildOS->setText(os);
-
-    QString platform = ui->labelBuildPlatform->text();
-    platform.replace(QString::fromLatin1("Unknown"),
-        QString::fromLatin1("%1-bit").arg(QSysInfo::WordSize));
-    ui->labelBuildPlatform->setText(platform);
-
-    // branch name
-    it = config.find("BuildRevisionBranch");
-    if (it != config.end()) {
-        QString branch = ui->labelBuildBranch->text();
-        branch.replace(QString::fromLatin1("Unknown"), QString::fromUtf8(it->second.c_str()));
-        ui->labelBuildBranch->setText(branch);
-    }
-    else {
-        ui->labelBranch->hide();
-        ui->labelBuildBranch->hide();
-    }
-
-    // hash id
-    it = config.find("BuildRevisionHash");
-    if (it != config.end()) {
-        QString hash = ui->labelBuildHash->text();
-        hash.replace(QString::fromLatin1("Unknown"), QString::fromLatin1(it->second.c_str()).left(7)); // Use the 7-char abbreviated hash
-        ui->labelBuildHash->setText(hash);
-        if (auto url_itr = config.find("BuildRepositoryURL"); url_itr != config.end()) {
-            auto url = QString::fromStdString(url_itr->second);
-
-            if (int space = url.indexOf(QChar::fromLatin1(' ')); space != -1)
-                url = url.left(space); // Strip off the branch information to get just the repo
-
-            if (url == QString::fromUtf8("Unknown"))
-                url = QString::fromUtf8("https://github.com/FreeCAD/FreeCAD"); // Just take a guess
-
-            // This may only create valid URLs for Github, but some other hosts use the same format so give it a shot...
-            auto https = url.replace(QString::fromUtf8("git://"), QString::fromUtf8("https://"));
-            https.replace(QString::fromUtf8(".git"), QString::fromUtf8(""));
-            ui->labelBuildHash->setUrl(https + QString::fromUtf8("/commit/") + QString::fromStdString(it->second));
-        }
-    }
-    else {
-        ui->labelHash->hide();
-        ui->labelBuildHash->hide();
-    }
-}
-
-class AboutDialog::LibraryInfo {
-public:
-    QString name;
-    QString version;
-    QString href;
-    QString url;
-};
-
-void AboutDialog::showCredits()
-{
-    QString creditsFileURL = QString::fromLatin1("%1/CONTRIBUTORS")
-        .arg(QString::fromUtf8(App::Application::getHelpDir().c_str()));
-    QFile creditsFile(creditsFileURL);
-
-    if (!creditsFile.open(QIODevice::ReadOnly | QIODevice::Text)) {
-        return;
-    }
-
-    QWidget* tab_credits = new QWidget();
-    tab_credits->setObjectName(QString::fromLatin1("tab_credits"));
-    ui->tabWidget->addTab(tab_credits, tr("Credits"));
-    QVBoxLayout* hlayout = new QVBoxLayout(tab_credits);
-    QTextBrowser* textField = new QTextBrowser(tab_credits);
-    textField->setOpenExternalLinks(false);
-    textField->setOpenLinks(false);
-    hlayout->addWidget(textField);
-
-    QString creditsHTML = QString::fromLatin1("<html><body><h1>");
-    //: Header for the Credits tab of the About screen
-    creditsHTML += tr("Credits");
-    creditsHTML += QString::fromLatin1("</h1><p>");
-    creditsHTML += tr("FreeCAD would not be possible without the contributions of");
-    creditsHTML += QString::fromLatin1(":</p><h2>"); 
-    //: Header for the list of individual people in the Credits list.
-    creditsHTML += tr("Individuals");
-    creditsHTML += QString::fromLatin1("</h2><ul>");
-
-    QTextStream stream(&creditsFile);
-    stream.setCodec("UTF-8");
-    QString line;
-    while (stream.readLineInto(&line)) {
-        if (!line.isEmpty()) {
-            if (line == QString::fromLatin1("Firms")) {
-                creditsHTML += QString::fromLatin1("</ul><h2>");
-                //: Header for the list of companies/organizations in the Credits list.
-                creditsHTML += tr("Organizations");
-                creditsHTML += QString::fromLatin1("</h2><ul>");
-            }
-            else {
-                creditsHTML += QString::fromLatin1("<li>") + line + QString::fromLatin1("</li>");
-            }
-        }
-    }
-    creditsHTML += QString::fromLatin1("</ul></body></html>");
-    textField->setHtml(creditsHTML);
-}
-
-void AboutDialog::showLicenseInformation()
-{
-    QString licenseFileURL = QString::fromLatin1("%1/LICENSE.html")
-        .arg(QString::fromUtf8(App::Application::getHelpDir().c_str()));
-    QFile licenseFile(licenseFileURL);
-
-    if (licenseFile.open(QIODevice::ReadOnly | QIODevice::Text)) {
-        QString licenseHTML = QString::fromUtf8(licenseFile.readAll());
-        const auto placeholder = QString::fromUtf8("<!--PLACEHOLDER_FOR_ADDITIONAL_LICENSE_INFORMATION-->");
-        licenseHTML.replace(placeholder, getAdditionalLicenseInformation());
-
-        ui->tabWidget->removeTab(1); // Hide the license placeholder widget
-
-        QWidget* tab_license = new QWidget();
-        tab_license->setObjectName(QString::fromLatin1("tab_license"));
-        ui->tabWidget->addTab(tab_license, tr("License"));
-        QVBoxLayout* hlayout = new QVBoxLayout(tab_license);
-        QTextBrowser* textField = new QTextBrowser(tab_license);
-        textField->setOpenExternalLinks(true);
-        textField->setOpenLinks(true);
-        hlayout->addWidget(textField);
-
-        textField->setHtml(licenseHTML);
-    }
-    else {
-        QString info(QLatin1String("SUCH DAMAGES.<hr/>"));
-        info += getAdditionalLicenseInformation();
-        QString lictext = ui->textBrowserLicense->toHtml();
-        lictext.replace(QString::fromLatin1("SUCH DAMAGES.<hr/>"), info);
-        ui->textBrowserLicense->setHtml(lictext);
-    }
-}
-
-QString AboutDialog::getAdditionalLicenseInformation() const
-{
-    // Any additional piece of text to be added after the main license text goes below.
-    // Please set title in <h2> tags, license text in <p> tags
-    // and add an <hr/> tag at the end to nicely separate license blocks
-    QString info;
-#ifdef _USE_3DCONNEXION_SDK
-    info += QString::fromUtf8(
-        "<h2>3D Mouse Support</h2>"
-        "<p>Development tools and related technology provided under license from 3Dconnexion.<br/>"
-        "Copyright &#169; 1992&ndash;2012 3Dconnexion. All rights reserved.</p>"
-        "<hr/>"
-    );
-#endif
-    return info;
-}
-
-void AboutDialog::showLibraryInformation()
-{
-    QWidget *tab_library = new QWidget();
-    tab_library->setObjectName(QString::fromLatin1("tab_library"));
-    ui->tabWidget->addTab(tab_library, tr("Libraries"));
-    QVBoxLayout* hlayout = new QVBoxLayout(tab_library);
-    QTextBrowser* textField = new QTextBrowser(tab_library);
-    textField->setOpenExternalLinks(false);
-    textField->setOpenLinks(false);
-    hlayout->addWidget(textField);
-
-    QList<LibraryInfo> libInfo;
-    LibraryInfo li;
-    QString baseurl = QString::fromLatin1("file:///%1/ThirdPartyLibraries.html")
-            .arg(QString::fromUtf8(App::Application::getHelpDir().c_str()));
-
-    // Boost
-    li.name = QLatin1String("Boost");
-    li.href = baseurl + QLatin1String("#_TocBoost");
-    li.url = QLatin1String("http://www.boost.org");
-    li.version = QLatin1String(BOOST_LIB_VERSION);
-    libInfo << li;
-
-    // Coin3D
-    li.name = QLatin1String("Coin3D");
-    li.href = baseurl + QLatin1String("#_TocCoin3D");
-    li.url = QLatin1String("https://coin3d.github.io");
-    li.version = QLatin1String(COIN_VERSION);
-    libInfo << li;
-
-    // Eigen3
-    li.name = QLatin1String("Eigen3");
-    li.href = baseurl + QLatin1String("#_TocEigen3");
-    li.url = QLatin1String("http://eigen.tuxfamily.org");
-    li.version = QString::fromLatin1(FC_EIGEN3_VERSION);
-    libInfo << li;
-
-    // FreeType
-    li.name = QLatin1String("FreeType");
-    li.href = baseurl + QLatin1String("#_TocFreeType");
-    li.url = QLatin1String("http://freetype.org");
-    li.version = QString::fromLatin1(FC_FREETYPE_VERSION);
-    libInfo << li;
-
-    // KDL
-    li.name = QLatin1String("KDL");
-    li.href = baseurl + QLatin1String("#_TocKDL");
-    li.url = QLatin1String("http://www.orocos.org/kdl");
-    li.version.clear();
-    libInfo << li;
-
-    // libarea
-    li.name = QLatin1String("libarea");
-    li.href = baseurl + QLatin1String("#_TocLibArea");
-    li.url = QLatin1String("https://github.com/danielfalck/libarea");
-    li.version.clear();
-    libInfo << li;
-
-    // OCCT
-#if defined(HAVE_OCC_VERSION)
-    li.name = QLatin1String("Open CASCADE Technology");
-    li.href = baseurl + QLatin1String("#_TocOCCT");
-    li.url = QLatin1String("http://www.opencascade.com");
-    li.version = QLatin1String(OCC_VERSION_STRING_EXT);
-    libInfo << li;
-#endif
-
-    // pcl
-    li.name = QLatin1String("Point Cloud Library");
-    li.href = baseurl + QLatin1String("#_TocPcl");
-    li.url = QLatin1String("http://www.pointclouds.org");
-    li.version = QString::fromLatin1(FC_PCL_VERSION);
-    libInfo << li;
-
-    // PyCXX
-    li.name = QLatin1String("PyCXX");
-    li.href = baseurl + QLatin1String("#_TocPyCXX");
-    li.url = QLatin1String("http://cxx.sourceforge.net");
-    li.version = QString::fromLatin1(FC_PYCXX_VERSION);
-    libInfo << li;
-
-    // Python
-    li.name = QLatin1String("Python");
-    li.href = baseurl + QLatin1String("#_TocPython");
-    li.url = QLatin1String("http://www.python.org");
-    li.version = QLatin1String(PY_VERSION);
-    libInfo << li;
-
-    // PySide
-    li.name = QLatin1String("PySide");
-    li.href = baseurl + QLatin1String("#_TocPySide");
-    li.url = QLatin1String("http://www.pyside.org");
-    li.version = QString::fromLatin1(FC_PYSIDE_VERSION);
-    libInfo << li;
-
-    // Qt
-    li.name = QLatin1String("Qt");
-    li.href = baseurl + QLatin1String("#_TocQt");
-    li.url = QLatin1String("http://www.qt.io");
-    li.version = QLatin1String(QT_VERSION_STR);
-    libInfo << li;
-
-    // Salome SMESH
-    li.name = QLatin1String("Salome SMESH");
-    li.href = baseurl + QLatin1String("#_TocSalomeSMESH");
-    li.url = QLatin1String("http://salome-platform.org");
-    li.version.clear();
-    libInfo << li;
-
-    // Shiboken
-    li.name = QLatin1String("Shiboken");
-    li.href = baseurl + QLatin1String("#_TocPySide");
-    li.url = QLatin1String("http://www.pyside.org");
-    li.version = QString::fromLatin1(FC_SHIBOKEN_VERSION);
-    libInfo << li;
-
-    // vtk
-    li.name = QLatin1String("vtk");
-    li.href = baseurl + QLatin1String("#_TocVtk");
-    li.url = QLatin1String("https://www.vtk.org");
-    li.version = QString::fromLatin1(FC_VTK_VERSION);
-    libInfo << li;
-
-    // Xerces-C
-    li.name = QLatin1String("Xerces-C");
-    li.href = baseurl + QLatin1String("#_TocXercesC");
-    li.url = QLatin1String("https://xerces.apache.org/xerces-c");
-    li.version = QString::fromLatin1(FC_XERCESC_VERSION);
-    libInfo << li;
-
-    // Zipios++
-    li.name = QLatin1String("Zipios++");
-    li.href = baseurl + QLatin1String("#_TocZipios");
-    li.url = QLatin1String("http://zipios.sourceforge.net");
-    li.version.clear();
-    libInfo << li;
-
-    // zlib
-    li.name = QLatin1String("zlib");
-    li.href = baseurl + QLatin1String("#_TocZlib");
-    li.url = QLatin1String("http://zlib.net");
-    li.version = QLatin1String(ZLIB_VERSION);
-    libInfo << li;
-
-
-    QString msg = tr("This software uses open source components whose copyright and other "
-                     "proprietary rights belong to their respective owners:");
-    QString html;
-    QTextStream out(&html);
-    out << "<html><head/><body style=\" font-family:'MS Shell Dlg 2'; font-size:8.25pt; font-weight:400; font-style:normal;\">"
-        << "<p>" << msg << "<br/></p>\n<ul>\n";
-    for (QList<LibraryInfo>::iterator it = libInfo.begin(); it != libInfo.end(); ++it) {
-        out << "<li><p>" << it->name << " " << it->version << "</p>"
-               "<p><a href=\"" << it->href << "\">" << it->url
-            << "</a><br/></p></li>\n";
-    }
-    out << "</ul>\n</body>\n</html>";
-    textField->setHtml(html);
-
-    connect(textField, SIGNAL(anchorClicked(QUrl)), this, SLOT(linkActivated(QUrl)));
-}
-
-void AboutDialog::showCollectionInformation()
-{
-    QString doc = QString::fromUtf8(App::Application::getHelpDir().c_str());
-    QString path = doc + QLatin1String("Collection.html");
-    if (!QFile::exists(path))
-        return;
-
-    QWidget *tab_collection = new QWidget();
-    tab_collection->setObjectName(QString::fromLatin1("tab_collection"));
-    ui->tabWidget->addTab(tab_collection, tr("Collection"));
-    QVBoxLayout* hlayout = new QVBoxLayout(tab_collection);
-    QTextBrowser* textField = new QTextBrowser(tab_collection);
-    textField->setOpenExternalLinks(true);
-    hlayout->addWidget(textField);
-    textField->setSource(path);
-}
-
-void AboutDialog::linkActivated(const QUrl& link)
-{
-    LicenseView* licenseView = new LicenseView();
-    licenseView->setAttribute(Qt::WA_DeleteOnClose);
-    licenseView->show();
-    QString title = tr("License");
-    QString fragment = link.fragment();
-    if (fragment.startsWith(QLatin1String("_Toc"))) {
-        QString prefix = fragment.mid(4);
-        title = QString::fromLatin1("%1 %2").arg(prefix, title);
-    }
-    licenseView->setWindowTitle(title);
-    getMainWindow()->addWindow(licenseView);
-    licenseView->setSource(link);
-}
-
-void AboutDialog::on_copyButton_clicked()
-{
-    QString data;
-    QTextStream str(&data);
-    std::map<std::string, std::string>& config = App::Application::Config();
-    std::map<std::string,std::string>::iterator it;
-    QString exe = QString::fromLatin1(App::GetApplication().getExecutableName());
-
-    QString major  = QString::fromLatin1(config["BuildVersionMajor"].c_str());
-    QString minor  = QString::fromLatin1(config["BuildVersionMinor"].c_str());
-    QString build  = QString::fromLatin1(config["BuildRevision"].c_str());
-
-    QString deskEnv = QProcessEnvironment::systemEnvironment().value(QString::fromLatin1("XDG_CURRENT_DESKTOP"),QString::fromLatin1(""));
-    QString deskSess = QProcessEnvironment::systemEnvironment().value(QString::fromLatin1("DESKTOP_SESSION"),QString::fromLatin1(""));
-    QString deskInfo = QString::fromLatin1("");
-
-    if (!(deskEnv == QString::fromLatin1("") && deskSess == QString::fromLatin1("")))
-    {
-        if (deskEnv == QString::fromLatin1("") || deskSess == QString::fromLatin1(""))
-        {
-            deskInfo = QString::fromLatin1(" (") + deskEnv + deskSess + QString::fromLatin1(")");
-
-        }
-        else
-        {
-            deskInfo = QString::fromLatin1(" (") + deskEnv + QString::fromLatin1("/") + deskSess + QString::fromLatin1(")");
-        }
-    }
-
-    str << "OS: " << QSysInfo::prettyProductName() << deskInfo << '\n';
-    str << "Word size of " << exe << ": " << QSysInfo::WordSize << "-bit\n";
-    str << "Version: " << major << "." << minor << "." << build;
-    char *appimage = getenv("APPIMAGE");
-    if (appimage)
-        str << " AppImage";
-    str << '\n';
-
-#if defined(_DEBUG) || defined(DEBUG)
-    str << "Build type: Debug\n";
-#elif defined(NDEBUG)
-    str << "Build type: Release\n";
-#elif defined(CMAKE_BUILD_TYPE)
-    str << "Build type: " << CMAKE_BUILD_TYPE << '\n';
-#else
-    str << "Build type: Unknown\n";
-#endif
-    it = config.find("BuildRevisionBranch");
-    if (it != config.end())
-        str << "Branch: " << QString::fromUtf8(it->second.c_str()) << '\n';
-    it = config.find("BuildRevisionHash");
-    if (it != config.end())
-        str << "Hash: " << it->second.c_str() << '\n';
-    // report also the version numbers of the most important libraries in FreeCAD
-    str << "Python version: " << PY_VERSION << '\n';
-    str << "Qt version: " << QT_VERSION_STR << '\n';
-    str << "Coin version: " << COIN_VERSION << '\n';
-#if defined(HAVE_OCC_VERSION)
-    str << "OCC version: "
-        << OCC_VERSION_MAJOR << "."
-        << OCC_VERSION_MINOR << "."
-        << OCC_VERSION_MAINTENANCE
-#ifdef OCC_VERSION_DEVELOPMENT
-        << "." OCC_VERSION_DEVELOPMENT
-#endif
-        << '\n';
-#endif
-    QLocale loc;
-    str << "Locale: " << loc.languageToString(loc.language()) << "/"
-        << loc.countryToString(loc.country())
-        << " (" << loc.name() << ")\n";
-
-    QClipboard* cb = QApplication::clipboard();
-    cb->setText(data);
-}
-
-// ----------------------------------------------------------------------------
-
-/* TRANSLATOR Gui::LicenseView */
-
-LicenseView::LicenseView(QWidget* parent)
-    : MDIView(0,parent,Qt::WindowFlags())
-{
-    browser = new QTextBrowser(this);
-    browser->setOpenExternalLinks(true);
-    browser->setOpenLinks(true);
-    setCentralWidget(browser);
-}
-
-LicenseView::~LicenseView()
-{
-}
-
-void LicenseView::setSource(const QUrl& url)
-{
-    browser->setSource(url);
-}
-
-#include "moc_Splashscreen.cpp"
+/***************************************************************************
+ *   Copyright (c) 2004 Werner Mayer <wmayer[at]users.sourceforge.net>     *
+ *                                                                         *
+ *   This file is part of the FreeCAD CAx development system.              *
+ *                                                                         *
+ *   This library is free software; you can redistribute it and/or         *
+ *   modify it under the terms of the GNU Library General Public           *
+ *   License as published by the Free Software Foundation; either          *
+ *   version 2 of the License, or (at your option) any later version.      *
+ *                                                                         *
+ *   This library  is distributed in the hope that it will be useful,      *
+ *   but WITHOUT ANY WARRANTY; without even the implied warranty of        *
+ *   MERCHANTABILITY or FITNESS FOR A PARTICULAR PURPOSE.  See the         *
+ *   GNU Library General Public License for more details.                  *
+ *                                                                         *
+ *   You should have received a copy of the GNU Library General Public     *
+ *   License along with this library; see the file COPYING.LIB. If not,    *
+ *   write to the Free Software Foundation, Inc., 59 Temple Place,         *
+ *   Suite 330, Boston, MA  02111-1307, USA                                *
+ *                                                                         *
+ ***************************************************************************/
+
+
+#include "PreCompiled.h"
+#ifndef _PreComp_
+# include <cstdlib>
+# include <QApplication>
+# include <QClipboard>
+# include <QDesktopWidget>
+# include <QDesktopServices>
+# include <QDialogButtonBox>
+# include <QLocale>
+# include <QMutex>
+# include <QTextBrowser>
+# include <QProcess>
+# include <QProcessEnvironment>
+# include <QSysInfo>
+# include <QTextStream>
+# include <QWaitCondition>
+# include <Inventor/C/basic.h>
+#endif
+
+#include <QScreen>
+
+#include <LibraryVersions.h>
+#include <zlib.h>
+#include <boost/version.hpp>
+
+#include "Splashscreen.h"
+#include "ui_AboutApplication.h"
+#include <Base/Console.h>
+#include <CXX/WrapPython.h>
+#include <App/Application.h>
+#include <Gui/MainWindow.h>
+
+
+using namespace Gui;
+using namespace Gui::Dialog;
+
+namespace Gui {
+/** Displays all messages at startup inside the splash screen.
+ * \author Werner Mayer
+ */
+class SplashObserver : public Base::ILogger
+{
+public:
+    SplashObserver(QSplashScreen* splasher=0)
+      : splash(splasher), alignment(Qt::AlignBottom|Qt::AlignLeft), textColor(Qt::black)
+    {
+        Base::Console().AttachObserver(this);
+
+        // allow to customize text position and color
+        const std::map<std::string,std::string>& cfg = App::GetApplication().Config();
+        std::map<std::string,std::string>::const_iterator al = cfg.find("SplashAlignment");
+        if (al != cfg.end()) {
+            QString alt = QString::fromLatin1(al->second.c_str());
+            int align=0;
+            if (alt.startsWith(QLatin1String("VCenter")))
+                align = Qt::AlignVCenter;
+            else if (alt.startsWith(QLatin1String("Top")))
+                align = Qt::AlignTop;
+            else
+                align = Qt::AlignBottom;
+
+            if (alt.endsWith(QLatin1String("HCenter")))
+                align += Qt::AlignHCenter;
+            else if (alt.endsWith(QLatin1String("Right")))
+                align += Qt::AlignRight;
+            else
+                align += Qt::AlignLeft;
+
+            alignment = align;
+        }
+
+        // choose text color
+        std::map<std::string,std::string>::const_iterator tc = cfg.find("SplashTextColor");
+        if (tc != cfg.end()) {
+            QColor col; col.setNamedColor(QString::fromLatin1(tc->second.c_str()));
+            if (col.isValid())
+                textColor = col;
+        }
+    }
+    virtual ~SplashObserver()
+    {
+        Base::Console().DetachObserver(this);
+    }
+    const char* Name() override
+    {
+        return "SplashObserver";
+    }
+    void SendLog(const std::string& msg, Base::LogStyle level) override
+    {
+#ifdef FC_DEBUG
+        Log(msg.c_str());
+        Q_UNUSED(level)
+#else
+        if (level == Base::LogStyle::Log) {
+            Log(msg.c_str());
+        }
+#endif
+    }
+    void Log (const char * s)
+    {
+        QString msg(QString::fromUtf8(s));
+        QRegExp rx;
+        // ignore 'Init:' and 'Mod:' prefixes
+        rx.setPattern(QLatin1String("^\\s*(Init:|Mod:)\\s*"));
+        int pos = rx.indexIn(msg);
+        if (pos != -1) {
+            msg = msg.mid(rx.matchedLength());
+        }
+        else {
+            // ignore activation of commands
+            rx.setPattern(QLatin1String("^\\s*(\\+App::|Create|CmdC:|CmdG:|Act:)\\s*"));
+            pos = rx.indexIn(msg);
+            if (pos == 0)
+                return;
+        }
+
+        splash->showMessage(msg.replace(QLatin1String("\n"), QString()), alignment, textColor);
+        QMutex mutex;
+        QMutexLocker ml(&mutex);
+        QWaitCondition().wait(&mutex, 50);
+    }
+
+private:
+    QSplashScreen* splash;
+    int alignment;
+    QColor textColor;
+};
+} // namespace Gui
+
+// ------------------------------------------------------------------------------
+
+/**
+ * Constructs a splash screen that will display the pixmap.
+ */
+SplashScreen::SplashScreen(  const QPixmap & pixmap , Qt::WindowFlags f )
+    : QSplashScreen(pixmap, f)
+{
+    // write the messages to splasher
+    messages = new SplashObserver(this);
+}
+
+/** Destruction. */
+SplashScreen::~SplashScreen()
+{
+    delete messages;
+}
+
+/**
+ * Draws the contents of the splash screen using painter \a painter. The default
+ * implementation draws the message passed by message().
+ */
+void SplashScreen::drawContents ( QPainter * painter )
+{
+    QSplashScreen::drawContents(painter);
+}
+
+// ------------------------------------------------------------------------------
+
+AboutDialogFactory* AboutDialogFactory::factory = 0;
+
+AboutDialogFactory::~AboutDialogFactory()
+{
+}
+
+QDialog *AboutDialogFactory::create(QWidget *parent) const
+{
+#ifdef _USE_3DCONNEXION_SDK
+    return new AboutDialog(true, parent);
+#else
+    return new AboutDialog(false, parent);
+#endif
+}
+
+const AboutDialogFactory *AboutDialogFactory::defaultFactory()
+{
+    static const AboutDialogFactory this_factory;
+    if (factory)
+        return factory;
+    return &this_factory;
+}
+
+void AboutDialogFactory::setDefaultFactory(AboutDialogFactory *f)
+{
+    if (factory != f)
+        delete factory;
+    factory = f;
+}
+
+// ------------------------------------------------------------------------------
+
+/* TRANSLATOR Gui::Dialog::AboutDialog */
+
+/**
+ *  Constructs an AboutDialog which is a child of 'parent', with the
+ *  name 'name' and widget flags set to 'WStyle_Customize|WStyle_NoBorder|WType_Modal'
+ *
+ *  The dialog will be modal.
+ */
+AboutDialog::AboutDialog(bool showLic, QWidget* parent)
+  : QDialog(parent), ui(new Ui_AboutApplication)
+{
+    Q_UNUSED(showLic);
+
+    setModal(true);
+    ui->setupUi(this);
+    QRect rect = QApplication::desktop()->availableGeometry(getMainWindow());
+
+    // See if we have a custom About screen image set
+    QPixmap image = getMainWindow()->aboutImage();
+
+    // Fallback to the splashscreen image
+    if (image.isNull()) {
+        image = getMainWindow()->splashImage();
+    }
+
+    // Make sure the image is not too big
+    int denom = 2;
+    if (image.height() > rect.height()/denom || image.width() > rect.width()/denom) {
+        float scale = static_cast<float>(image.width()) / static_cast<float>(image.height());
+        int width = std::min(image.width(), rect.width()/denom);
+        int height = std::min(image.height(), rect.height()/denom);
+        height = std::min(height, static_cast<int>(width / scale));
+        width = static_cast<int>(scale * height);
+
+        image = image.scaled(width, height,
+                    Qt::IgnoreAspectRatio, Qt::SmoothTransformation);
+    }
+    ui->labelSplashPicture->setPixmap(image);
+    ui->tabWidget->setCurrentIndex(0); // always start on the About tab
+
+    setupLabels();
+    showCredits();
+    showLicenseInformation();
+    showLibraryInformation();
+    showCollectionInformation();
+    showOrHideImage(rect);
+}
+
+/**
+ *  Destroys the object and frees any allocated resources
+ */
+AboutDialog::~AboutDialog()
+{
+    // no need to delete child widgets, Qt does it all for us
+    delete ui;
+}
+
+void AboutDialog::showOrHideImage(const QRect& rect)
+{
+    adjustSize();
+    if (height() > rect.height()) {
+        ui->labelSplashPicture->hide();
+    }
+}
+
+void AboutDialog::setupLabels()
+{
+    //fonts are rendered smaller on Mac so point size can't be the same for all platforms
+    int fontSize = 8;
+#ifdef Q_OS_MAC
+    fontSize = 11;
+#endif
+    //avoid overriding user set style sheet
+    if (qApp->styleSheet().isEmpty()) {
+        setStyleSheet(QString::fromLatin1("Gui--Dialog--AboutDialog QLabel {font-size: %1pt;}").arg(fontSize));
+    }
+
+    QString exeName = qApp->applicationName();
+    std::map<std::string, std::string>& config = App::Application::Config();
+    std::map<std::string,std::string>::iterator it;
+    QString banner  = QString::fromUtf8(config["CopyrightInfo"].c_str());
+    banner = banner.left( banner.indexOf(QLatin1Char('\n')) );
+    QString major  = QString::fromLatin1(config["BuildVersionMajor"].c_str());
+    QString minor  = QString::fromLatin1(config["BuildVersionMinor"].c_str());
+    QString build  = QString::fromLatin1(config["BuildRevision"].c_str());
+    QString disda  = QString::fromLatin1(config["BuildRevisionDate"].c_str());
+    QString mturl  = QString::fromLatin1(config["MaintainerUrl"].c_str());
+
+    // we use replace() to keep label formatting, so a label with text "<b>Unknown</b>"
+    // gets replaced to "<b>FreeCAD</b>", for example
+
+    QString author = ui->labelAuthor->text();
+    author.replace(QString::fromLatin1("Unknown Application"), exeName);
+    author.replace(QString::fromLatin1("(c) Unknown Author"), banner);
+    ui->labelAuthor->setText(author);
+    ui->labelAuthor->setUrl(mturl);
+
+    if (qApp->styleSheet().isEmpty()) {
+        ui->labelAuthor->setStyleSheet(QString::fromLatin1("Gui--UrlLabel {color: #0000FF;text-decoration: underline;font-weight: 600;font-family: MS Shell Dlg 2;}"));
+    }
+
+    QString version = ui->labelBuildVersion->text();
+    version.replace(QString::fromLatin1("Unknown"), QString::fromLatin1("%1.%2").arg(major, minor));
+    ui->labelBuildVersion->setText(version);
+
+    QString revision = ui->labelBuildRevision->text();
+    revision.replace(QString::fromLatin1("Unknown"), build);
+    ui->labelBuildRevision->setText(revision);
+
+    QString date = ui->labelBuildDate->text();
+    date.replace(QString::fromLatin1("Unknown"), disda);
+    ui->labelBuildDate->setText(date);
+
+    QString os = ui->labelBuildOS->text();
+    os.replace(QString::fromLatin1("Unknown"), QSysInfo::prettyProductName());
+    ui->labelBuildOS->setText(os);
+
+    QString platform = ui->labelBuildPlatform->text();
+    platform.replace(QString::fromLatin1("Unknown"),
+        QString::fromLatin1("%1-bit").arg(QSysInfo::WordSize));
+    ui->labelBuildPlatform->setText(platform);
+
+    // branch name
+    it = config.find("BuildRevisionBranch");
+    if (it != config.end()) {
+        QString branch = ui->labelBuildBranch->text();
+        branch.replace(QString::fromLatin1("Unknown"), QString::fromUtf8(it->second.c_str()));
+        ui->labelBuildBranch->setText(branch);
+    }
+    else {
+        ui->labelBranch->hide();
+        ui->labelBuildBranch->hide();
+    }
+
+    // hash id
+    it = config.find("BuildRevisionHash");
+    if (it != config.end()) {
+        QString hash = ui->labelBuildHash->text();
+        hash.replace(QString::fromLatin1("Unknown"), QString::fromLatin1(it->second.c_str()).left(7)); // Use the 7-char abbreviated hash
+        ui->labelBuildHash->setText(hash);
+        if (auto url_itr = config.find("BuildRepositoryURL"); url_itr != config.end()) {
+            auto url = QString::fromStdString(url_itr->second);
+
+            if (int space = url.indexOf(QChar::fromLatin1(' ')); space != -1)
+                url = url.left(space); // Strip off the branch information to get just the repo
+
+            if (url == QString::fromUtf8("Unknown"))
+                url = QString::fromUtf8("https://github.com/FreeCAD/FreeCAD"); // Just take a guess
+
+            // This may only create valid URLs for Github, but some other hosts use the same format so give it a shot...
+            auto https = url.replace(QString::fromUtf8("git://"), QString::fromUtf8("https://"));
+            https.replace(QString::fromUtf8(".git"), QString::fromUtf8(""));
+            ui->labelBuildHash->setUrl(https + QString::fromUtf8("/commit/") + QString::fromStdString(it->second));
+        }
+    }
+    else {
+        ui->labelHash->hide();
+        ui->labelBuildHash->hide();
+    }
+}
+
+class AboutDialog::LibraryInfo {
+public:
+    QString name;
+    QString version;
+    QString href;
+    QString url;
+};
+
+void AboutDialog::showCredits()
+{
+    QString creditsFileURL = QString::fromLatin1("%1/CONTRIBUTORS")
+        .arg(QString::fromUtf8(App::Application::getHelpDir().c_str()));
+    QFile creditsFile(creditsFileURL);
+
+    if (!creditsFile.open(QIODevice::ReadOnly | QIODevice::Text)) {
+        return;
+    }
+
+    QWidget* tab_credits = new QWidget();
+    tab_credits->setObjectName(QString::fromLatin1("tab_credits"));
+    ui->tabWidget->addTab(tab_credits, tr("Credits"));
+    QVBoxLayout* hlayout = new QVBoxLayout(tab_credits);
+    QTextBrowser* textField = new QTextBrowser(tab_credits);
+    textField->setOpenExternalLinks(false);
+    textField->setOpenLinks(false);
+    hlayout->addWidget(textField);
+
+    QString creditsHTML = QString::fromLatin1("<html><body><h1>");
+    //: Header for the Credits tab of the About screen
+    creditsHTML += tr("Credits");
+    creditsHTML += QString::fromLatin1("</h1><p>");
+    creditsHTML += tr("FreeCAD would not be possible without the contributions of");
+    creditsHTML += QString::fromLatin1(":</p><h2>"); 
+    //: Header for the list of individual people in the Credits list.
+    creditsHTML += tr("Individuals");
+    creditsHTML += QString::fromLatin1("</h2><ul>");
+
+    QTextStream stream(&creditsFile);
+    stream.setCodec("UTF-8");
+    QString line;
+    while (stream.readLineInto(&line)) {
+        if (!line.isEmpty()) {
+            if (line == QString::fromLatin1("Firms")) {
+                creditsHTML += QString::fromLatin1("</ul><h2>");
+                //: Header for the list of companies/organizations in the Credits list.
+                creditsHTML += tr("Organizations");
+                creditsHTML += QString::fromLatin1("</h2><ul>");
+            }
+            else {
+                creditsHTML += QString::fromLatin1("<li>") + line + QString::fromLatin1("</li>");
+            }
+        }
+    }
+    creditsHTML += QString::fromLatin1("</ul></body></html>");
+    textField->setHtml(creditsHTML);
+}
+
+void AboutDialog::showLicenseInformation()
+{
+    QString licenseFileURL = QString::fromLatin1("%1/LICENSE.html")
+        .arg(QString::fromUtf8(App::Application::getHelpDir().c_str()));
+    QFile licenseFile(licenseFileURL);
+
+    if (licenseFile.open(QIODevice::ReadOnly | QIODevice::Text)) {
+        QString licenseHTML = QString::fromUtf8(licenseFile.readAll());
+        const auto placeholder = QString::fromUtf8("<!--PLACEHOLDER_FOR_ADDITIONAL_LICENSE_INFORMATION-->");
+        licenseHTML.replace(placeholder, getAdditionalLicenseInformation());
+
+        ui->tabWidget->removeTab(1); // Hide the license placeholder widget
+
+        QWidget* tab_license = new QWidget();
+        tab_license->setObjectName(QString::fromLatin1("tab_license"));
+        ui->tabWidget->addTab(tab_license, tr("License"));
+        QVBoxLayout* hlayout = new QVBoxLayout(tab_license);
+        QTextBrowser* textField = new QTextBrowser(tab_license);
+        textField->setOpenExternalLinks(true);
+        textField->setOpenLinks(true);
+        hlayout->addWidget(textField);
+
+        textField->setHtml(licenseHTML);
+    }
+    else {
+        QString info(QLatin1String("SUCH DAMAGES.<hr/>"));
+        info += getAdditionalLicenseInformation();
+        QString lictext = ui->textBrowserLicense->toHtml();
+        lictext.replace(QString::fromLatin1("SUCH DAMAGES.<hr/>"), info);
+        ui->textBrowserLicense->setHtml(lictext);
+    }
+}
+
+QString AboutDialog::getAdditionalLicenseInformation() const
+{
+    // Any additional piece of text to be added after the main license text goes below.
+    // Please set title in <h2> tags, license text in <p> tags
+    // and add an <hr/> tag at the end to nicely separate license blocks
+    QString info;
+#ifdef _USE_3DCONNEXION_SDK
+    info += QString::fromUtf8(
+        "<h2>3D Mouse Support</h2>"
+        "<p>Development tools and related technology provided under license from 3Dconnexion.<br/>"
+        "Copyright &#169; 1992&ndash;2012 3Dconnexion. All rights reserved.</p>"
+        "<hr/>"
+    );
+#endif
+    return info;
+}
+
+void AboutDialog::showLibraryInformation()
+{
+    QWidget *tab_library = new QWidget();
+    tab_library->setObjectName(QString::fromLatin1("tab_library"));
+    ui->tabWidget->addTab(tab_library, tr("Libraries"));
+    QVBoxLayout* hlayout = new QVBoxLayout(tab_library);
+    QTextBrowser* textField = new QTextBrowser(tab_library);
+    textField->setOpenExternalLinks(false);
+    textField->setOpenLinks(false);
+    hlayout->addWidget(textField);
+
+    QList<LibraryInfo> libInfo;
+    LibraryInfo li;
+    QString baseurl = QString::fromLatin1("file:///%1/ThirdPartyLibraries.html")
+            .arg(QString::fromUtf8(App::Application::getHelpDir().c_str()));
+
+    // Boost
+    li.name = QLatin1String("Boost");
+    li.href = baseurl + QLatin1String("#_TocBoost");
+    li.url = QLatin1String("http://www.boost.org");
+    li.version = QLatin1String(BOOST_LIB_VERSION);
+    libInfo << li;
+
+    // Coin3D
+    li.name = QLatin1String("Coin3D");
+    li.href = baseurl + QLatin1String("#_TocCoin3D");
+    li.url = QLatin1String("https://coin3d.github.io");
+    li.version = QLatin1String(COIN_VERSION);
+    libInfo << li;
+
+    // Eigen3
+    li.name = QLatin1String("Eigen3");
+    li.href = baseurl + QLatin1String("#_TocEigen3");
+    li.url = QLatin1String("http://eigen.tuxfamily.org");
+    li.version = QString::fromLatin1(FC_EIGEN3_VERSION);
+    libInfo << li;
+
+    // FreeType
+    li.name = QLatin1String("FreeType");
+    li.href = baseurl + QLatin1String("#_TocFreeType");
+    li.url = QLatin1String("http://freetype.org");
+    li.version = QString::fromLatin1(FC_FREETYPE_VERSION);
+    libInfo << li;
+
+    // KDL
+    li.name = QLatin1String("KDL");
+    li.href = baseurl + QLatin1String("#_TocKDL");
+    li.url = QLatin1String("http://www.orocos.org/kdl");
+    li.version.clear();
+    libInfo << li;
+
+    // libarea
+    li.name = QLatin1String("libarea");
+    li.href = baseurl + QLatin1String("#_TocLibArea");
+    li.url = QLatin1String("https://github.com/danielfalck/libarea");
+    li.version.clear();
+    libInfo << li;
+
+    // OCCT
+#if defined(HAVE_OCC_VERSION)
+    li.name = QLatin1String("Open CASCADE Technology");
+    li.href = baseurl + QLatin1String("#_TocOCCT");
+    li.url = QLatin1String("http://www.opencascade.com");
+    li.version = QLatin1String(OCC_VERSION_STRING_EXT);
+    libInfo << li;
+#endif
+
+    // pcl
+    li.name = QLatin1String("Point Cloud Library");
+    li.href = baseurl + QLatin1String("#_TocPcl");
+    li.url = QLatin1String("http://www.pointclouds.org");
+    li.version = QString::fromLatin1(FC_PCL_VERSION);
+    libInfo << li;
+
+    // PyCXX
+    li.name = QLatin1String("PyCXX");
+    li.href = baseurl + QLatin1String("#_TocPyCXX");
+    li.url = QLatin1String("http://cxx.sourceforge.net");
+    li.version = QString::fromLatin1(FC_PYCXX_VERSION);
+    libInfo << li;
+
+    // Python
+    li.name = QLatin1String("Python");
+    li.href = baseurl + QLatin1String("#_TocPython");
+    li.url = QLatin1String("http://www.python.org");
+    li.version = QLatin1String(PY_VERSION);
+    libInfo << li;
+
+    // PySide
+    li.name = QLatin1String("PySide");
+    li.href = baseurl + QLatin1String("#_TocPySide");
+    li.url = QLatin1String("http://www.pyside.org");
+    li.version = QString::fromLatin1(FC_PYSIDE_VERSION);
+    libInfo << li;
+
+    // Qt
+    li.name = QLatin1String("Qt");
+    li.href = baseurl + QLatin1String("#_TocQt");
+    li.url = QLatin1String("http://www.qt.io");
+    li.version = QLatin1String(QT_VERSION_STR);
+    libInfo << li;
+
+    // Salome SMESH
+    li.name = QLatin1String("Salome SMESH");
+    li.href = baseurl + QLatin1String("#_TocSalomeSMESH");
+    li.url = QLatin1String("http://salome-platform.org");
+    li.version.clear();
+    libInfo << li;
+
+    // Shiboken
+    li.name = QLatin1String("Shiboken");
+    li.href = baseurl + QLatin1String("#_TocPySide");
+    li.url = QLatin1String("http://www.pyside.org");
+    li.version = QString::fromLatin1(FC_SHIBOKEN_VERSION);
+    libInfo << li;
+
+    // vtk
+    li.name = QLatin1String("vtk");
+    li.href = baseurl + QLatin1String("#_TocVtk");
+    li.url = QLatin1String("https://www.vtk.org");
+    li.version = QString::fromLatin1(FC_VTK_VERSION);
+    libInfo << li;
+
+    // Xerces-C
+    li.name = QLatin1String("Xerces-C");
+    li.href = baseurl + QLatin1String("#_TocXercesC");
+    li.url = QLatin1String("https://xerces.apache.org/xerces-c");
+    li.version = QString::fromLatin1(FC_XERCESC_VERSION);
+    libInfo << li;
+
+    // Zipios++
+    li.name = QLatin1String("Zipios++");
+    li.href = baseurl + QLatin1String("#_TocZipios");
+    li.url = QLatin1String("http://zipios.sourceforge.net");
+    li.version.clear();
+    libInfo << li;
+
+    // zlib
+    li.name = QLatin1String("zlib");
+    li.href = baseurl + QLatin1String("#_TocZlib");
+    li.url = QLatin1String("http://zlib.net");
+    li.version = QLatin1String(ZLIB_VERSION);
+    libInfo << li;
+
+
+    QString msg = tr("This software uses open source components whose copyright and other "
+                     "proprietary rights belong to their respective owners:");
+    QString html;
+    QTextStream out(&html);
+    out << "<html><head/><body style=\" font-family:'MS Shell Dlg 2'; font-size:8.25pt; font-weight:400; font-style:normal;\">"
+        << "<p>" << msg << "<br/></p>\n<ul>\n";
+    for (QList<LibraryInfo>::iterator it = libInfo.begin(); it != libInfo.end(); ++it) {
+        out << "<li><p>" << it->name << " " << it->version << "</p>"
+               "<p><a href=\"" << it->href << "\">" << it->url
+            << "</a><br/></p></li>\n";
+    }
+    out << "</ul>\n</body>\n</html>";
+    textField->setHtml(html);
+
+    connect(textField, SIGNAL(anchorClicked(QUrl)), this, SLOT(linkActivated(QUrl)));
+}
+
+void AboutDialog::showCollectionInformation()
+{
+    QString doc = QString::fromUtf8(App::Application::getHelpDir().c_str());
+    QString path = doc + QLatin1String("Collection.html");
+    if (!QFile::exists(path))
+        return;
+
+    QWidget *tab_collection = new QWidget();
+    tab_collection->setObjectName(QString::fromLatin1("tab_collection"));
+    ui->tabWidget->addTab(tab_collection, tr("Collection"));
+    QVBoxLayout* hlayout = new QVBoxLayout(tab_collection);
+    QTextBrowser* textField = new QTextBrowser(tab_collection);
+    textField->setOpenExternalLinks(true);
+    hlayout->addWidget(textField);
+    textField->setSource(path);
+}
+
+void AboutDialog::linkActivated(const QUrl& link)
+{
+    LicenseView* licenseView = new LicenseView();
+    licenseView->setAttribute(Qt::WA_DeleteOnClose);
+    licenseView->show();
+    QString title = tr("License");
+    QString fragment = link.fragment();
+    if (fragment.startsWith(QLatin1String("_Toc"))) {
+        QString prefix = fragment.mid(4);
+        title = QString::fromLatin1("%1 %2").arg(prefix, title);
+    }
+    licenseView->setWindowTitle(title);
+    getMainWindow()->addWindow(licenseView);
+    licenseView->setSource(link);
+}
+
+void AboutDialog::on_copyButton_clicked()
+{
+    QString data;
+    QTextStream str(&data);
+    std::map<std::string, std::string>& config = App::Application::Config();
+    std::map<std::string,std::string>::iterator it;
+    QString exe = QString::fromLatin1(App::GetApplication().getExecutableName());
+
+    QString major  = QString::fromLatin1(config["BuildVersionMajor"].c_str());
+    QString minor  = QString::fromLatin1(config["BuildVersionMinor"].c_str());
+    QString build  = QString::fromLatin1(config["BuildRevision"].c_str());
+
+    QString deskEnv = QProcessEnvironment::systemEnvironment().value(QString::fromLatin1("XDG_CURRENT_DESKTOP"),QString::fromLatin1(""));
+    QString deskSess = QProcessEnvironment::systemEnvironment().value(QString::fromLatin1("DESKTOP_SESSION"),QString::fromLatin1(""));
+    QString deskInfo = QString::fromLatin1("");
+
+    if (!(deskEnv == QString::fromLatin1("") && deskSess == QString::fromLatin1("")))
+    {
+        if (deskEnv == QString::fromLatin1("") || deskSess == QString::fromLatin1(""))
+        {
+            deskInfo = QString::fromLatin1(" (") + deskEnv + deskSess + QString::fromLatin1(")");
+
+        }
+        else
+        {
+            deskInfo = QString::fromLatin1(" (") + deskEnv + QString::fromLatin1("/") + deskSess + QString::fromLatin1(")");
+        }
+    }
+
+    str << "OS: " << QSysInfo::prettyProductName() << deskInfo << '\n';
+    str << "Word size of " << exe << ": " << QSysInfo::WordSize << "-bit\n";
+    str << "Version: " << major << "." << minor << "." << build;
+    char *appimage = getenv("APPIMAGE");
+    if (appimage)
+        str << " AppImage";
+    str << '\n';
+
+#if defined(_DEBUG) || defined(DEBUG)
+    str << "Build type: Debug\n";
+#elif defined(NDEBUG)
+    str << "Build type: Release\n";
+#elif defined(CMAKE_BUILD_TYPE)
+    str << "Build type: " << CMAKE_BUILD_TYPE << '\n';
+#else
+    str << "Build type: Unknown\n";
+#endif
+    it = config.find("BuildRevisionBranch");
+    if (it != config.end())
+        str << "Branch: " << QString::fromUtf8(it->second.c_str()) << '\n';
+    it = config.find("BuildRevisionHash");
+    if (it != config.end())
+        str << "Hash: " << it->second.c_str() << '\n';
+    // report also the version numbers of the most important libraries in FreeCAD
+    str << "Python version: " << PY_VERSION << '\n';
+    str << "Qt version: " << QT_VERSION_STR << '\n';
+    str << "Coin version: " << COIN_VERSION << '\n';
+#if defined(HAVE_OCC_VERSION)
+    str << "OCC version: "
+        << OCC_VERSION_MAJOR << "."
+        << OCC_VERSION_MINOR << "."
+        << OCC_VERSION_MAINTENANCE
+#ifdef OCC_VERSION_DEVELOPMENT
+        << "." OCC_VERSION_DEVELOPMENT
+#endif
+        << '\n';
+#endif
+    QLocale loc;
+    str << "Locale: " << loc.languageToString(loc.language()) << "/"
+        << loc.countryToString(loc.country())
+        << " (" << loc.name() << ")\n";
+
+    QClipboard* cb = QApplication::clipboard();
+    cb->setText(data);
+}
+
+// ----------------------------------------------------------------------------
+
+/* TRANSLATOR Gui::LicenseView */
+
+LicenseView::LicenseView(QWidget* parent)
+    : MDIView(0,parent,Qt::WindowFlags())
+{
+    browser = new QTextBrowser(this);
+    browser->setOpenExternalLinks(true);
+    browser->setOpenLinks(true);
+    setCentralWidget(browser);
+}
+
+LicenseView::~LicenseView()
+{
+}
+
+void LicenseView::setSource(const QUrl& url)
+{
+    browser->setSource(url);
+}
+
+#include "moc_Splashscreen.cpp"