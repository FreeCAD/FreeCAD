--- conflicted
+++ resolved
@@ -1,1114 +1,1110 @@
-/***************************************************************************
- *   Copyright (c) 2005 Jürgen Riegel <juergen.riegel@web.de>              *
- *                                                                         *
- *   This file is part of the FreeCAD CAx development system.              *
- *                                                                         *
- *   This library is free software; you can redistribute it and/or         *
- *   modify it under the terms of the GNU Library General Public           *
- *   License as published by the Free Software Foundation; either          *
- *   version 2 of the License, or (at your option) any later version.      *
- *                                                                         *
- *   This library  is distributed in the hope that it will be useful,      *
- *   but WITHOUT ANY WARRANTY; without even the implied warranty of        *
- *   MERCHANTABILITY or FITNESS FOR A PARTICULAR PURPOSE.  See the         *
- *   GNU Library General Public License for more details.                  *
- *                                                                         *
- *   You should have received a copy of the GNU Library General Public     *
- *   License along with this library; see the file COPYING.LIB. If not,    *
- *   write to the Free Software Foundation, Inc., 59 Temple Place,         *
- *   Suite 330, Boston, MA  02111-1307, USA                                *
- *                                                                         *
- ***************************************************************************/
-
-#include "PreCompiled.h"
-
-#ifndef _PreComp_
-# include <qstatusbar.h>
-# include <qstring.h>
-# include <Inventor/details/SoFaceDetail.h>
-# include <Inventor/details/SoLineDetail.h>
-# include <Inventor/nodes/SoCube.h>
-# include <Inventor/actions/SoGetBoundingBoxAction.h>
-# include <Inventor/nodes/SoCube.h>
-#endif
-
-#include <Inventor/elements/SoOverrideElement.h>
-#include <Inventor/elements/SoLazyElement.h>
-#include <Inventor/elements/SoCacheElement.h>
-#include <Inventor/elements/SoOverrideElement.h>
-#include <Inventor/elements/SoWindowElement.h>
-
-#include <Inventor/SoFullPath.h>
-#include <Inventor/actions/SoGLRenderAction.h>
-#include <Inventor/actions/SoHandleEventAction.h>
-#include <Inventor/events/SoKeyboardEvent.h>
-#include <Inventor/events/SoMouseButtonEvent.h>
-#include <Inventor/misc/SoState.h>
-#include <Inventor/misc/SoChildList.h>
-#include <Inventor/events/SoLocation2Event.h>
-#include <Inventor/SoPickedPoint.h>
-
-#include "View3DInventor.h"
-#include "View3DInventorViewer.h"
-
-#include <Base/Console.h>
-#include "SoFCSelection.h"
-#include "MainWindow.h"
-#include "Selection.h"
-#include "SoFCSelectionAction.h"
-#include "SoFCInteractiveElement.h"
-#include "SoFCUnifiedSelection.h"
-#include "ViewParams.h"
-
-// For 64-bit system the method using the front buffer doesn't work at all for lines.
-// Thus, use the method which forces a redraw every time. This is a bit slower but at
-// least it works.
-//
-// Disable front buffer in all cases, in order to spare the repeating logic of
-// handling selection contextn. SoFCSelection is not really used that much
-// anyway. 
-//
-// #if defined(_OCC64) // is set by configure or cmake
-# define NO_FRONTBUFFER
-// #endif
-
-using namespace Gui;
-
-<<<<<<< HEAD
-struct SoFCSelection::SelContext: Gui::SoFCSelectionContext {
-    SoColorPacker packer;
-    SoColorPacker packer2;
-};
-=======
-namespace Gui {
-std::array<std::pair<double, std::string>,3 > schemaTranslatePoint(double x, double y, double z, double precision);
-}
-
-SoFullPath * Gui::SoFCSelection::currenthighlight = NULL;
->>>>>>> 6e40c19f
-
-SoFullPath * Gui::SoFCSelection::currenthighlight = NULL;
-
-// *************************************************************************
-
-SO_NODE_SOURCE(SoFCSelection)
-
-/*!
-  Constructor.
-*/
-SoFCSelection::SoFCSelection()
-{
-    SO_NODE_CONSTRUCTOR(SoFCSelection);
-
-    SO_NODE_ADD_FIELD(colorHighlight, (SbColor(0.8f, 0.1f, 0.1f)));
-    SO_NODE_ADD_FIELD(colorSelection, (SbColor(0.1f, 0.8f, 0.1f)));
-    SO_NODE_ADD_FIELD(style,          (EMISSIVE));
-    SO_NODE_ADD_FIELD(highlightMode,  (AUTO));
-    SO_NODE_ADD_FIELD(selectionMode,  (SEL_ON));
-    SO_NODE_ADD_FIELD(selected,       (NOTSELECTED));
-    SO_NODE_ADD_FIELD(documentName,   (""));
-    SO_NODE_ADD_FIELD(objectName,     (""));
-    SO_NODE_ADD_FIELD(subElementName, (""));
-    SO_NODE_ADD_FIELD(useNewSelection, (true));
-
-    SO_NODE_DEFINE_ENUM_VALUE(Styles, EMISSIVE);
-    SO_NODE_DEFINE_ENUM_VALUE(Styles, EMISSIVE_DIFFUSE);
-    SO_NODE_DEFINE_ENUM_VALUE(Styles, BOX);
-    SO_NODE_SET_SF_ENUM_TYPE(style,   Styles);
-
-    SO_NODE_DEFINE_ENUM_VALUE(HighlightModes, AUTO);
-    SO_NODE_DEFINE_ENUM_VALUE(HighlightModes, ON);
-    SO_NODE_DEFINE_ENUM_VALUE(HighlightModes, OFF);
-    SO_NODE_SET_SF_ENUM_TYPE (highlightMode, HighlightModes);
-
-    SO_NODE_DEFINE_ENUM_VALUE(SelectionModes, SEL_ON);
-    SO_NODE_DEFINE_ENUM_VALUE(SelectionModes, SEL_OFF);
-    SO_NODE_SET_SF_ENUM_TYPE (selectionMode,  SelectionModes);
-
-    SO_NODE_DEFINE_ENUM_VALUE(Selected, NOTSELECTED);
-    SO_NODE_DEFINE_ENUM_VALUE(Selected, SELECTED);
-    SO_NODE_SET_SF_ENUM_TYPE(selected,  Selected);
-
-    highlighted = false;
-    bShift      = false;
-    bCtrl       = false;
-
-    selected = NOTSELECTED;
-
-    useNewSelection = ViewParams::instance()->getUseNewSelection();
-    selContext = std::make_shared<SelContext>();
-    selContext2 = std::make_shared<SelContext>();
-}
-
-/*!
-  Destructor.
-*/
-SoFCSelection::~SoFCSelection()
-{
-    // If we're being deleted and we're the current highlight,
-    // NULL out that variable
-    if (currenthighlight != NULL &&
-        (!currenthighlight->getTail()->isOfType(SoFCSelection::getClassTypeId()))) {
-        currenthighlight->unref();
-        currenthighlight = NULL;
-    }
-    //delete THIS;
-}
-
-// doc from parent
-void
-SoFCSelection::initClass(void)
-{
-    SO_NODE_INIT_CLASS(SoFCSelection,SoGroup,"Group");
-}
-
-void SoFCSelection::finish()
-{
-    atexit_cleanup();
-}
-
-/*!
-  Static method that can be used to turn off the current highlight.
-*/
-void
-SoFCSelection::turnOffCurrentHighlight(SoGLRenderAction * action)
-{
-    SoFCSelection::turnoffcurrent(action);
-}
-
-void SoFCSelection::doAction(SoAction *action)
-{
-    if(useNewSelection.getValue() && action->getCurPathCode()!=SoAction::OFF_PATH) {
-        if (action->getTypeId() == Gui::SoHighlightElementAction::getClassTypeId()) {
-            Gui::SoHighlightElementAction* hlaction = static_cast<Gui::SoHighlightElementAction*>(action);
-            if(!hlaction->isHighlighted()) {
-                auto ctx = Gui::SoFCSelectionRoot::getActionContext(action,this,selContext,false);
-                if(ctx->isHighlighted()) {
-                    ctx->removeHighlight();
-                    touch();
-                }
-            }else{
-                auto ctx = Gui::SoFCSelectionRoot::getActionContext(action,this,selContext);
-                ctx->highlightColor = hlaction->getColor();
-                if(!ctx->isHighlighted()) {
-                    ctx->highlightAll();
-                    touch();
-                }
-            }
-            return;
-        } else if (action->getTypeId() == Gui::SoSelectionElementAction::getClassTypeId()) {
-            Gui::SoSelectionElementAction* selaction = static_cast<Gui::SoSelectionElementAction*>(action);
-            if (selaction->getType() == Gui::SoSelectionElementAction::All ||
-                selaction->getType() == Gui::SoSelectionElementAction::Append) {
-                SelContextPtr ctx = Gui::SoFCSelectionRoot::getActionContext(action,this,selContext);
-                ctx->selectionColor = selaction->getColor();
-                if(!ctx->isSelectAll()) {
-                    ctx->selectAll();
-                    this->touch();
-                }
-            } else if (selaction->getType() == Gui::SoSelectionElementAction::None ||
-                       selaction->getType() == Gui::SoSelectionElementAction::Remove) {
-                SelContextPtr ctx = Gui::SoFCSelectionRoot::getActionContext(action,this,selContext,false);
-                if(ctx && ctx->isSelected()) {
-                    ctx->selectionIndex.clear();
-                    this->touch();
-                }
-            }
-            return;
-        }
-    }
-
-    if (action->getTypeId() == SoFCDocumentAction::getClassTypeId()) {
-        SoFCDocumentAction *docaction = (SoFCDocumentAction*)action;
-        this->documentName = docaction->documentName;
-    }
-
-    if (action->getTypeId() == SoFCDocumentObjectAction::getClassTypeId()) {
-        SoFCDocumentObjectAction* objaction = static_cast<SoFCDocumentObjectAction*>(action);
-        objaction->documentName  = this->documentName.getValue();
-        objaction->objectName    = this->objectName.getValue();
-        objaction->componentName = this->subElementName.getValue();
-        objaction->setHandled();
-    }
-
-    if(!useNewSelection.getValue()) {
-
-        if (action->getTypeId() == SoFCEnableHighlightAction::getClassTypeId()) {
-            SoFCEnableHighlightAction *preaction = (SoFCEnableHighlightAction*)action;
-            if (preaction->highlight) {
-                this->highlightMode = SoFCSelection::AUTO;
-            }
-            else {
-                this->highlightMode = SoFCSelection::OFF;
-            }
-        }
-
-        if (action->getTypeId() == SoFCEnableSelectionAction::getClassTypeId()) {
-            SoFCEnableSelectionAction *selaction = (SoFCEnableSelectionAction*)action;
-            if (selaction->selection) {
-                this->selectionMode = SoFCSelection::SEL_ON;
-            }
-            else {
-                this->selectionMode = SoFCSelection::SEL_OFF;
-                if (selected.getValue() == SELECTED) {
-                    this->selected = NOTSELECTED;
-                }
-            }
-        }
-
-        if (action->getTypeId() == SoFCSelectionColorAction::getClassTypeId()) {
-            SoFCSelectionColorAction *colaction = (SoFCSelectionColorAction*)action;
-            this->colorSelection = colaction->selectionColor;
-        }
-
-        if (action->getTypeId() == SoFCHighlightColorAction::getClassTypeId()) {
-            SoFCHighlightColorAction *colaction = (SoFCHighlightColorAction*)action;
-            this->colorHighlight = colaction->highlightColor;
-        }
-
-        if (selectionMode.getValue() == SEL_ON && action->getTypeId() == SoFCSelectionAction::getClassTypeId()) {
-            SoFCSelectionAction *selaction = static_cast<SoFCSelectionAction*>(action);
-
-            if (selaction->SelChange.Type == SelectionChanges::AddSelection || 
-                selaction->SelChange.Type == SelectionChanges::RmvSelection) {
-                if (documentName.getValue() == selaction->SelChange.pDocName &&
-                    objectName.getValue() == selaction->SelChange.pObjectName &&
-                    (subElementName.getValue() == selaction->SelChange.pSubName || 
-                    *(selaction->SelChange.pSubName) == '\0') ) {
-                    if (selaction->SelChange.Type == SelectionChanges::AddSelection) {
-                        if(selected.getValue() == NOTSELECTED){
-                            selected = SELECTED;
-                        }
-                    }
-                    else {
-                        if(selected.getValue() == SELECTED){
-                            selected = NOTSELECTED;
-                        }
-                    }
-                    return;
-                }
-            }
-            else if (selaction->SelChange.Type == SelectionChanges::ClrSelection) {
-                if (documentName.getValue() == selaction->SelChange.pDocName ||
-                    strcmp(selaction->SelChange.pDocName,"") == 0){
-                    if(selected.getValue() == SELECTED){
-                        selected = NOTSELECTED;
-                    }
-                
-                }
-            }
-            else if (selaction->SelChange.Type == SelectionChanges::SetSelection) {
-                bool sel = Selection().isSelected(
-                        documentName.getValue().getString(),
-                        objectName.getValue().getString()/*,
-                        subElementName.getValue().getString()*/);
-                if (sel) {
-                    if (selected.getValue() == NOTSELECTED) {
-                        selected = SELECTED;
-                    }
-                }
-                else {
-                    if (selected.getValue() == SELECTED) {
-                        selected = NOTSELECTED;
-                    }
-                }
-            }
-        }
-    }
-
-    inherited::doAction( action );
-}
-
-int SoFCSelection::getPriority(const SoPickedPoint* p)
-{
-    const SoDetail* detail = p->getDetail();
-    if(!detail) return 0;
-    if(detail->isOfType(SoFaceDetail::getClassTypeId())) return 1;
-    if(detail->isOfType(SoLineDetail::getClassTypeId())) return 2;
-    if(detail->isOfType(SoPointDetail::getClassTypeId())) return 3;
-    return 0;
-}
-
-const SoPickedPoint*
-SoFCSelection::getPickedPoint(SoHandleEventAction* action) const
-{
-    // To identify the picking of lines in a concave area we have to 
-    // get all intersection points. If we have two or more intersection
-    // points where the first is of a face and the second of a line with
-    // almost similar coordinates we use the second point, instead.
-    const SoPickedPointList & points = action->getPickedPointList();
-    if (points.getLength() == 0)
-        return 0;
-    else if (points.getLength() == 1)
-        return points[0];
-    //const SoPickedPoint* pp0 = points[0];
-    //const SoPickedPoint* pp1 = points[1];
-    //const SoDetail* det0 = pp0->getDetail();
-    //const SoDetail* det1 = pp1->getDetail();
-    //if (det0 && det0->isOfType(SoFaceDetail::getClassTypeId()) &&
-    //    det1 && det1->isOfType(SoLineDetail::getClassTypeId())) {
-    //    const SbVec3f& pt0 = pp0->getPoint();
-    //    const SbVec3f& pt1 = pp1->getPoint();
-    //    if (pt0.equals(pt1, 0.01f))
-    //        return pp1;
-    //}
-
-    //return pp0;
-    
-    const SoPickedPoint* picked = points[0];
-
-    int picked_prio = getPriority(picked);
-    const SbVec3f& picked_pt = picked->getPoint();
-
-   
-    for(int i=1; i<points.getLength();i++) {
-        const SoPickedPoint* cur = points[i];
-        int cur_prio = getPriority(cur);
-        const SbVec3f& cur_pt = cur->getPoint();
-
-        if ((cur_prio > picked_prio) && picked_pt.equals(cur_pt, 0.01f)) {
-            picked = cur;
-            picked_prio = cur_prio;
-        }
-    }
-    return picked;
-
-}
-
-// doc from parent
-void
-SoFCSelection::handleEvent(SoHandleEventAction * action)
-{
-    if(useNewSelection.getValue()) {
-       inherited::handleEvent( action );
-       return;
-    }
-
-    static char buf[513];
-    HighlightModes mymode = (HighlightModes) this->highlightMode.getValue();
-    const SoEvent * event = action->getEvent();
-#ifdef NO_FRONTBUFFER
-    // mouse move events for preselection
-    if (event->isOfType(SoLocation2Event::getClassTypeId())) {
-        // NOTE: If preselection is off then we do not check for a picked point because otherwise this search may slow
-        // down extremely the system on really big data sets. In this case we just check for a picked point if the data
-        // set has been selected.
-        if (mymode == AUTO || mymode == ON) {
-            const SoPickedPoint * pp = this->getPickedPoint(action);
-            if (pp && pp->getPath()->containsPath(action->getCurPath())) {
-                if (!highlighted) {
-                    if (Gui::Selection().setPreselect(documentName.getValue().getString()
-                                           ,objectName.getValue().getString()
-                                           ,subElementName.getValue().getString()
-                                           ,pp->getPoint()[0]
-                                           ,pp->getPoint()[1]
-                                           ,pp->getPoint()[2])){
-                        SoFCSelection::turnoffcurrent(action);
-                        SoFCSelection::currenthighlight = (SoFullPath*)action->getCurPath()->copy();
-                        SoFCSelection::currenthighlight->ref();
-                        highlighted = true;
-                        this->touch(); // force scene redraw
-                        this->redrawHighlighted(action, true);
-                    }
-                }
-                
-                const auto &pt = pp->getPoint();
-                
-                auto pts = schemaTranslatePoint(pt[0], pt[1], pt[2], 1e-7);
-                snprintf(buf,512,"Preselected: %s.%s.%s (%f %s, %f %s, %f %s)"
-                                ,documentName.getValue().getString()
-                                ,objectName.getValue().getString()
-                                ,subElementName.getValue().getString()
-                                ,pts[0].first, pts[0].second.c_str()
-                                ,pts[1].first, pts[1].second.c_str()
-                                ,pts[2].first, pts[2].second.c_str());
-                
-                getMainWindow()->showMessage(QString::fromUtf8(buf));
-            }
-            else { // picked point
-                if (highlighted) {
-                    if (mymode == AUTO)
-                        SoFCSelection::turnoffcurrent(action);
-                    //FIXME: I think we should set 'highlighted' to false whenever no point is picked
-                    //else
-                    highlighted = false;
-                    Gui::Selection().rmvPreselect();
-                }
-            }
-        }
-    } // key press events
-    else if (event->isOfType(SoKeyboardEvent ::getClassTypeId())) {
-        SoKeyboardEvent  * const e = (SoKeyboardEvent  *) event;
-        if (SoKeyboardEvent::isKeyPressEvent(e,SoKeyboardEvent::LEFT_SHIFT)     ||
-            SoKeyboardEvent::isKeyPressEvent(e,SoKeyboardEvent::RIGHT_SHIFT)     )
-            bShift = true;
-        if (SoKeyboardEvent::isKeyReleaseEvent(e,SoKeyboardEvent::LEFT_SHIFT)   ||
-            SoKeyboardEvent::isKeyReleaseEvent(e,SoKeyboardEvent::RIGHT_SHIFT)   )
-            bShift = false;
-        if (SoKeyboardEvent::isKeyPressEvent(e,SoKeyboardEvent::LEFT_CONTROL)   ||
-            SoKeyboardEvent::isKeyPressEvent(e,SoKeyboardEvent::RIGHT_CONTROL)   )
-            bCtrl = true;
-        if (SoKeyboardEvent::isKeyReleaseEvent(e,SoKeyboardEvent::LEFT_CONTROL) ||
-            SoKeyboardEvent::isKeyReleaseEvent(e,SoKeyboardEvent::RIGHT_CONTROL) )
-            bCtrl = false;
-    } // mouse press events for (de)selection
-    else if (event->isOfType(SoMouseButtonEvent::getClassTypeId())) {
-        SoMouseButtonEvent * const e = (SoMouseButtonEvent *) event;
-        if (SoMouseButtonEvent::isButtonReleaseEvent(e,SoMouseButtonEvent::BUTTON1)) {
-            //FIXME: Shouldn't we remove the preselection for newly selected objects?
-            //       Otherwise the tree signals that an object is preselected even though it is hidden. (Werner)
-            const SoPickedPoint * pp = this->getPickedPoint(action);
-            if (pp && pp->getPath()->containsPath(action->getCurPath())) {
-                const auto &pt = pp->getPoint();
-                if (bCtrl) {
-                    if (Gui::Selection().isSelected(documentName.getValue().getString()
-                                         ,objectName.getValue().getString()
-                                         ,subElementName.getValue().getString())) {
-                        Gui::Selection().rmvSelection(documentName.getValue().getString()
-                                          ,objectName.getValue().getString()
-                                          ,subElementName.getValue().getString());
-                    } else {
-                        Gui::Selection().addSelection(documentName.getValue().getString()
-                                          ,objectName.getValue().getString()
-                                          ,subElementName.getValue().getString()
-                                          ,pt[0] ,pt[1] ,pt[2]);
-
-                        if (mymode == OFF) {
-                            snprintf(buf,512,"Selected: %s.%s.%s (%g, %g, %g)",documentName.getValue().getString()
-                                                       ,objectName.getValue().getString()
-                                                       ,subElementName.getValue().getString()
-                                                       ,fabs(pt[0])>1e-7?pt[0]:0.0
-                                                       ,fabs(pt[1])>1e-7?pt[1]:0.0
-                                                       ,fabs(pt[2])>1e-7?pt[2]:0.0);
-
-                            getMainWindow()->showMessage(QString::fromLatin1(buf));
-                        }
-                    }
-                }
-                else { // Ctrl
-                    if (!Gui::Selection().isSelected(documentName.getValue().getString()
-                                         ,objectName.getValue().getString()
-                                         ,subElementName.getValue().getString())) {
-                        Gui::Selection().clearSelection(documentName.getValue().getString());
-                        Gui::Selection().addSelection(documentName.getValue().getString()
-                                              ,objectName.getValue().getString()
-                                              ,subElementName.getValue().getString()
-                                              ,pt[0] ,pt[1] ,pt[2]);
-                    }
-                    else {
-                        Gui::Selection().clearSelection(documentName.getValue().getString());
-                        Gui::Selection().addSelection(documentName.getValue().getString()
-                                              ,objectName.getValue().getString()
-                                              ,0 ,pt[0] ,pt[1] ,pt[2]);
-                    }
-
-                    if (mymode == OFF) {
-                        snprintf(buf,512,"Selected: %s.%s.%s (%g, %g, %g)",documentName.getValue().getString()
-                                                   ,objectName.getValue().getString()
-                                                   ,subElementName.getValue().getString()
-                                                   ,fabs(pt[0])>1e-7?pt[0]:0.0
-                                                   ,fabs(pt[1])>1e-7?pt[1]:0.0
-                                                   ,fabs(pt[2])>1e-7?pt[2]:0.0);
-
-                        getMainWindow()->showMessage(QString::fromLatin1(buf));
-                    }
-                }
-
-                action->setHandled(); 
-            } // picked point
-        } // mouse release
-    }
-
-    inherited::handleEvent(action);
-#else
-    // If we don't need to pick for locate highlighting,
-    // then just behave as separator and return.
-    // NOTE: we still have to pick for ON even though we don't have
-    // to re-render, because the app needs to be notified as the mouse
-    // goes over locate highlight nodes.
-    //if (highlightMode.getValue() == OFF) {
-    //    inherited::handleEvent( action );
-    //    return;
-    //}
-
-    
-    //
-    // If this is a mouseMotion event, then check for locate highlighting
-    //
-    if (event->isOfType(SoLocation2Event::getClassTypeId())) {
-        // check to see if the mouse is over our geometry...
-        SbBool underTheMouse = false;
-        const SoPickedPoint * pp = this->getPickedPoint(action);
-        SoFullPath *pPath = (pp != NULL) ? (SoFullPath *) pp->getPath() : NULL;
-        if (pPath && pPath->containsPath(action->getCurPath())) {
-            // Make sure I'm the lowest LocHL in the pick path!
-            underTheMouse = true;
-            for (int i = 0; i < pPath->getLength(); i++) {
-                SoNode *node = pPath->getNodeFromTail(i);
-                if (node->isOfType(SoFCSelection::getClassTypeId())) {
-                    if (node != this)
-                    underTheMouse = false;
-                    break; // found the lowest LocHL - look no further
-                }
-            }
-        }
-        // Am I currently highlighted?
-        if (isHighlighted(action)) {
-            if (! underTheMouse) {
-                // re-draw the object with it's normal color
-                //if(mymode != OFF)
-                redrawHighlighted(action, false);
-                Gui::Selection().rmvPreselect();
-            }
-            else {
-                action->setHandled();
-                //const SoPickedPoint * pp = action->getPickedPoint();
-                Gui::Selection().setPreselectCoord(pp->getPoint()[0]
-                                                 ,pp->getPoint()[1]
-                                                 ,pp->getPoint()[2]);
-            }
-        }
-        // Else I am not currently highlighted
-        else {
-            // If under the mouse, then highlight!
-            if (underTheMouse) {
-                // draw this object highlighted
-                if (mymode != OFF)
-                    redrawHighlighted(action, true);
-                //const SoPickedPoint * pp = action->getPickedPoint();
-                Gui::Selection().setPreselect(documentName.getValue().getString()
-                                                 ,objectName.getValue().getString()
-                                                 ,subElementName.getValue().getString()
-                                                 ,pp->getPoint()[0]
-                                                 ,pp->getPoint()[1]
-                                                 ,pp->getPoint()[2]);
-            }
-        }
-        //if(selected == SELECTED){
-        //    redrawHighlighted(action, true);
-        //}
-        //if(selectionCleared ){
-        //    redrawHighlighted(action, false);
-        //    selectionCleared = false;
-        //}
-    }
-    // key press events
-    else if (event->isOfType(SoKeyboardEvent ::getClassTypeId())) {
-        SoKeyboardEvent  * const e = (SoKeyboardEvent  *) event;
-        if (SoKeyboardEvent::isKeyPressEvent(e,SoKeyboardEvent::LEFT_SHIFT)     ||
-            SoKeyboardEvent::isKeyPressEvent(e,SoKeyboardEvent::RIGHT_SHIFT)     )
-            bShift = true;
-        if (SoKeyboardEvent::isKeyReleaseEvent(e,SoKeyboardEvent::LEFT_SHIFT)   ||
-            SoKeyboardEvent::isKeyReleaseEvent(e,SoKeyboardEvent::RIGHT_SHIFT)   )
-            bShift = false;
-        if (SoKeyboardEvent::isKeyPressEvent(e,SoKeyboardEvent::LEFT_CONTROL)   ||
-            SoKeyboardEvent::isKeyPressEvent(e,SoKeyboardEvent::RIGHT_CONTROL)   )
-            bCtrl = true;
-        if (SoKeyboardEvent::isKeyReleaseEvent(e,SoKeyboardEvent::LEFT_CONTROL) ||
-            SoKeyboardEvent::isKeyReleaseEvent(e,SoKeyboardEvent::RIGHT_CONTROL) )
-            bCtrl = false;
-    }
-    // mouse press events for (de)selection (only if selection is enabled on this node)
-    else if (event->isOfType(SoMouseButtonEvent::getClassTypeId()) && 
-             selectionMode.getValue() == SoFCSelection::SEL_ON) {
-        SoMouseButtonEvent * const e = (SoMouseButtonEvent *) event;
-        if (SoMouseButtonEvent::isButtonReleaseEvent(e,SoMouseButtonEvent::BUTTON1)) {
-            //FIXME: Shouldn't we remove the preselection for newly selected objects?
-            //       Otherwise the tree signals that an object is preselected even though it is hidden. (Werner)
-            const SoPickedPoint * pp = this->getPickedPoint(action);
-            if (pp && pp->getPath()->containsPath(action->getCurPath())) {
-                const auto &pt = pp->getPoint();
-                if (bCtrl) {
-                    if (Gui::Selection().isSelected(documentName.getValue().getString()
-                                         ,objectName.getValue().getString()
-                                         ,subElementName.getValue().getString())) {
-                        Gui::Selection().rmvSelection(documentName.getValue().getString()
-                                          ,objectName.getValue().getString()
-                                          ,subElementName.getValue().getString());
-                    }
-                    else {
-                        Gui::Selection().addSelection(documentName.getValue().getString()
-                                          ,objectName.getValue().getString()
-                                          ,subElementName.getValue().getString()
-                                          ,pt[0] ,pt[1] ,pt[2]);
-
-                        if (mymode == OFF) {
-                            snprintf(buf,512,"Selected: %s.%s.%s (%g, %g, %g)",documentName.getValue().getString()
-                                                       ,objectName.getValue().getString()
-                                                       ,subElementName.getValue().getString()
-                                                       ,fabs(pt[0])>1e-7?pt[0]:0.0
-                                                       ,fabs(pt[1])>1e-7?pt[1]:0.0
-                                                       ,fabs(pt[2])>1e-7?pt[2]:0.0);
-
-                            getMainWindow()->showMessage(QString::fromLatin1(buf));
-                        }
-                    }
-                }
-                else { // Ctrl
-                    if (!Gui::Selection().isSelected(documentName.getValue().getString()
-                                         ,objectName.getValue().getString()
-                                         ,subElementName.getValue().getString())) {
-                        Gui::Selection().clearSelection(documentName.getValue().getString());
-                        Gui::Selection().addSelection(documentName.getValue().getString()
-                                              ,objectName.getValue().getString()
-                                              ,subElementName.getValue().getString()
-                                              ,pt[0] ,pt[1] ,pt[2]);
-                    }
-                    else {
-                        Gui::Selection().clearSelection(documentName.getValue().getString());
-                        Gui::Selection().addSelection(documentName.getValue().getString()
-                                              ,objectName.getValue().getString()
-                                              ,0 ,pt[0] ,pt[1] ,pt[2]);
-                    }
- 
-                    if (mymode == OFF) {
-                        snprintf(buf,512,"Selected: %s.%s.%s (%g, %g, %g)",documentName.getValue().getString()
-                                                   ,objectName.getValue().getString()
-                                                   ,subElementName.getValue().getString()
-                                                   ,fabs(pt[0])>1e-7?pt[0]:0.0
-                                                   ,fabs(pt[1])>1e-7?pt[1]:0.0
-                                                   ,fabs(pt[2])>1e-7?pt[2]:0.0);
-
-                        getMainWindow()->showMessage(QString::fromLatin1(buf));
-                    }
-                }
-
-                action->setHandled(); 
-            } // picked point
-        } // mouse release
-    }
-
-    // Let the base class traverse the children.
-    if (action->getGrabber() != this)
-        inherited::handleEvent(action);
-#endif
-}
-
-// doc from parent
-void
-SoFCSelection::GLRenderBelowPath(SoGLRenderAction * action)
-{
-    SoState * state = action->getState();
-    SelContextPtr ctx = Gui::SoFCSelectionRoot::getRenderContext<SelContext>(this,selContext);
-    if(selContext2->checkGlobal(ctx))
-        ctx = selContext2;
-    if(!useNewSelection.getValue() && selContext == ctx) {
-        ctx->selectionColor = this->colorSelection.getValue();
-        ctx->highlightColor = this->colorHighlight.getValue();
-        if(this->selected.getValue()==SELECTED)
-            ctx->selectAll();
-        else
-            ctx->selectionIndex.clear();
-        if(!this->highlighted)
-            ctx->highlightAll();
-        else
-            ctx->removeHighlight();
-    }
-
-#ifdef NO_FRONTBUFFER
-    if(this->style.getValue() == SoFCSelection::BOX 
-            || ViewParams::instance()->getShowSelectionBoundingBox()) 
-    {
-        inherited::GLRenderBelowPath(action);
-        if(this->setOverride(action,ctx))
-            state->pop();
-    } else if(this->setOverride(action,ctx)) {
-        inherited::GLRenderBelowPath(action);
-        state->pop();
-    } else 
-        inherited::GLRenderBelowPath(action);
-#else
-    // Set up state for locate highlighting (if necessary)
-    GLint oldDepthFunc;
-    SbBool drawHighlighted = preRender(action, oldDepthFunc);
-
-    // now invoke the parent method
-    inherited::GLRenderBelowPath(action);
-
-    // Restore old depth buffer model if needed
-    if (drawHighlighted || highlighted)
-        glDepthFunc((GLenum)oldDepthFunc);
-
-    // Clean up state if needed
-    if (drawHighlighted)
-        action->getState()->pop();
-#endif
-}
-
-void SoFCSelection::GLRender(SoGLRenderAction * action)
-{
-    SoState * state = action->getState();
-    SelContextPtr ctx = Gui::SoFCSelectionRoot::getRenderContext<SelContext>(this,selContext);
-    if(selContext2->checkGlobal(ctx))
-        ctx = selContext2;
-    if(!useNewSelection.getValue() && selContext == ctx) {
-        ctx->selectionColor = this->colorSelection.getValue();
-        ctx->highlightColor = this->colorHighlight.getValue();
-        if(this->selected.getValue()==SELECTED)
-            ctx->selectAll();
-        else
-            ctx->selectionIndex.clear();
-        if(!this->highlighted)
-            ctx->highlightAll();
-        else
-            ctx->removeHighlight();
-    }
-
-#ifdef NO_FRONTBUFFER
-    if(this->style.getValue() == SoFCSelection::BOX 
-            || ViewParams::instance()->getShowSelectionBoundingBox()) 
-    {
-        inherited::GLRender(action);
-        if(this->setOverride(action,ctx))
-            state->pop();
-    } else if(this->setOverride(action,ctx)) {
-        inherited::GLRender(action);
-        state->pop();
-    } else
-        inherited::GLRender(action);
-#else
-    // Set up state for locate highlighting (if necessary)
-    GLint oldDepthFunc;
-    SbBool drawHighlighted = preRender(action, oldDepthFunc);
-
-    // now invoke the parent method
-    inherited::GLRender(action);
-
-    // Restore old depth buffer model if needed
-    if (drawHighlighted || highlighted)
-        glDepthFunc((GLenum)oldDepthFunc);
-
-    // Clean up state if needed
-    if (drawHighlighted)
-        action->getState()->pop();
-#endif
-}
-
-// doc from parent
-void
-SoFCSelection::GLRenderInPath(SoGLRenderAction * action)
-{
-    SelContextPtr ctx = Gui::SoFCSelectionRoot::getRenderContext<SelContext>(this,selContext);
-    if(selContext2->checkGlobal(ctx))
-        ctx = selContext2;
-    if(!useNewSelection.getValue() && selContext == ctx) {
-        ctx->selectionColor = this->colorSelection.getValue();
-        ctx->highlightColor = this->colorHighlight.getValue();
-        if(this->selected.getValue()==SELECTED)
-            ctx->selectAll();
-        else
-            ctx->selectionIndex.clear();
-        if(!this->highlighted)
-            ctx->highlightAll();
-        else
-            ctx->removeHighlight();
-    }
-#ifdef NO_FRONTBUFFER
-    // check if preselection is active
-    SoState * state = action->getState();
-    if(this->style.getValue() == SoFCSelection::BOX 
-            || ViewParams::instance()->getShowSelectionBoundingBox()) 
-    {
-        inherited::GLRenderInPath(action);
-        if(this->setOverride(action,ctx))
-            state->pop();
-    } else if(this->setOverride(action,ctx)) {
-        inherited::GLRenderInPath(action);
-        state->pop();
-    } else
-        inherited::GLRenderInPath(action);
-#else
-    // Set up state for locate highlighting (if necessary)
-    GLint oldDepthFunc;
-    SbBool drawHighlighted = preRender(action, oldDepthFunc);
-
-    // now invoke the parent method
-    inherited::GLRenderInPath(action);
-
-    // Restore old depth buffer model if needed
-    if (drawHighlighted || highlighted)
-        glDepthFunc((GLenum)oldDepthFunc);
-
-    // Clean up state if needed
-    if (drawHighlighted)
-        action->getState()->pop();
-#endif
-}
-
-SbBool
-SoFCSelection::preRender(SoGLRenderAction *action, GLint &oldDepthFunc)
-//
-////////////////////////////////////////////////////////////////////////
-{
-    // If not performing locate highlighting, just return.
-    if (highlightMode.getValue() == OFF)
-        return false;
-
-    SoState *state = action->getState();
-
-    // ??? prevent caching at this level - for some reason the
-    // ??? SoWindowElement::copyMatchInfo() method get called, which should
-    // ??? never be called. We are not caching this node correctly yet....
-    //SoCacheElement::invalidate(state);
-
-    SbBool drawHighlighted = (highlightMode.getValue() == ON || isHighlighted(action) || selected.getValue() == SELECTED);
-
-    if (drawHighlighted) {
-        // prevent diffuse & emissive color from leaking out...
-        state->push();
-        SbColor col;
-        if (selected.getValue() == SELECTED)
-            col = colorSelection.getValue();
-        else
-            col = colorHighlight.getValue();
-
-        // Emissive Color
-        SoLazyElement::setEmissive(state, &col);
-        SoOverrideElement::setEmissiveColorOverride(state, this, true);
-
-        // Diffuse Color
-        if (style.getValue() == EMISSIVE_DIFFUSE) {
-            SoLazyElement::setDiffuse(state, this, 1, &col, &colorpacker);
-            SoOverrideElement::setDiffuseColorOverride(state, this, true);
-        }
-    }
-
-    // Draw on top of other things at same z-buffer depth if:
-    // [a] we're highlighted
-    // [b] this is the highlighting pass. This occurs when changing from
-    //     non-hilit to lit OR VICE VERSA.
-    // Otherwise, leave it alone...
-    if (drawHighlighted || highlighted) {
-        glGetIntegerv(GL_DEPTH_FUNC, &oldDepthFunc);
-        if (oldDepthFunc != GL_LEQUAL)
-            glDepthFunc(GL_LEQUAL);
-    }
-
-    return drawHighlighted;
-}
-
-/*!
-  Empty method in Coin. Can be used by subclasses to be told
-  when status change.
-*/
-void
-SoFCSelection::redrawHighlighted(SoAction *  action , SbBool  doHighlight )
-{
-    Q_UNUSED(action); 
-    Q_UNUSED(doHighlight); 
-    //Base::Console().Log("SoFCSelection::redrawHighlighted() (%p) doHigh=%d \n",this,doHighlight?1:0);
-
-#ifdef NO_FRONTBUFFER
-#else
-    // If we are about to highlight, and there is something else highlighted,
-    // that something else needs to unhighlight.
-    if (doHighlight && currenthighlight != NULL &&
-        !(*((SoFullPath *)action->getCurPath()) == *currenthighlight)) {
-
-        SoNode *tail = currenthighlight->getTail();
-        if (tail->isOfType( SoFCSelection::getClassTypeId()))
-            ((SoFCSelection *)tail)->redrawHighlighted(action, false);
-        else {
-            // Just get rid of the path. It's no longer valid for redraw.
-            currenthighlight->unref();
-            currenthighlight = NULL;
-        }
-    }
-
-    SoPath *pathToRender;
-    // save the path to ourself for later de-highlight
-    if (doHighlight) {
-        if (currenthighlight != NULL)
-            currenthighlight->unref();
-        currenthighlight = (SoFullPath *) action->getCurPath()->copy();
-        currenthighlight->ref();
-
-        // We will be rendering this new path to highlight it
-        pathToRender = currenthighlight;
-        pathToRender->ref();
-    }
-    // delete our path if we are no longer highlighted
-    else {
-        if (currenthighlight) {
-            // We will be rendering this old path to unhighlight it
-            pathToRender = currenthighlight;
-            pathToRender->ref();
-
-            currenthighlight->unref();
-            currenthighlight = NULL;
-        }
-    }
-
-    // If highlighting is forced on for this node, we don't need this special render.
-    if (highlightMode.getValue() != AUTO) {
-        pathToRender->unref();
-        return;
-    }
-
-    SoState *state = action->getState();
-
-    //void* window;
-    //void* context;
-    //void *display;
-    QtGLWidget* window;
-    SoGLRenderAction *glAction;
-    //SoWindowElement::get(state, window, context, display, glAction);
-    SoGLWidgetElement::get(state, window);
-    SoGLRenderActionElement::get(state, glAction);
-
-    // If we don't have a current window, then simply return...
-    if (window == 0 /*|| context == NULL || display == NULL*/ || glAction == NULL)
-        return;
-
-    window->makeCurrent();
-#ifndef WIN32
-    // set the current window
-    //glXMakeCurrent(display, window, context);
-#endif
-    // render into the front buffer (save the current buffering type)
-    GLint whichBuffer;
-    glGetIntegerv(GL_DRAW_BUFFER, &whichBuffer);
-    if (whichBuffer != GL_FRONT)
-        glDrawBuffer(GL_FRONT);
-
-    highlighted = true;
-    glAction->apply(pathToRender);
-    highlighted = false;
-
-    // restore the buffering type
-    if (whichBuffer != GL_FRONT)
-        glDrawBuffer((GLenum)whichBuffer);
-    glFlush();
-
-    pathToRender->unref();
-#endif
-}
-
-SbBool 
-SoFCSelection::readInstance  (  SoInput *  in, unsigned short  flags )
-{
-    // Note: The read in document name can be false, so the caller must ensure pointing to the correct document
-    SbBool ret = inherited::readInstance(in, flags);
-    return ret;
-}
-//
-// update override state before rendering
-//
-bool
-SoFCSelection::setOverride(SoGLRenderAction * action, SelContextPtr ctx)
-{
-    HighlightModes mymode = (HighlightModes) this->highlightMode.getValue();
-    bool preselected = ctx && ctx->isHighlighted() && (useNewSelection.getValue()||mymode == AUTO);
-    if (!preselected && mymode!=ON && (!ctx || !ctx->isSelected()))
-        return false;
-
-    // uniqueId is returned by SoNode::getNodeId(). It is used to notify change
-    // and for render cache update. In order to update cache on selection state
-    // change, We manually change the id here by using a combined hash of the
-    // original id and context pointer.
-    auto oldId = this->uniqueId;
-    this->uniqueId ^= std::hash<void*>()(ctx.get()) + 0x9e3779b9 + (oldId << 6) + (oldId >> 2);
-
-    Styles mystyle = (Styles) this->style.getValue();
-
-    if(mystyle == SoFCSelection::BOX || ViewParams::instance()->getShowSelectionBoundingBox()) {
-        if(!ctx->isSelectAll() && !ctx->isHighlightAll()) {
-            SoFCSelectionRoot::renderBBox(action,this,
-                    preselected?ctx->highlightColor:ctx->selectionColor,0,true);
-        }
-        this->uniqueId = oldId;
-        return false;
-    }
-
-    //Base::Console().Log("SoFCSelection::setOverride() (%p)\n",this);
-    SoState * state = action->getState();
-    state->push();
-
-    SoMaterialBindingElement::set(state,SoMaterialBindingElement::OVERALL);
-    SoOverrideElement::setMaterialBindingOverride(state,this,true);
-    
-    if(!preselected)
-        SoLazyElement::setEmissive(state, &ctx->selectionColor);
-    else 
-        SoLazyElement::setEmissive(state, &ctx->highlightColor);
-    SoOverrideElement::setEmissiveColorOverride(state, this, true);
-
-    if(SoLazyElement::getLightModel(state)==SoLazyElement::BASE_COLOR
-            || mystyle == SoFCSelection::EMISSIVE_DIFFUSE) 
-    {
-        if(!preselected)
-            SoLazyElement::setDiffuse(state, this,1, &ctx->selectionColor,&ctx->packer);
-        else
-            SoLazyElement::setDiffuse(state, this,1, &ctx->highlightColor,&ctx->packer2);
-        SoOverrideElement::setDiffuseColorOverride(state, this, true);
-    }
-
-    this->uniqueId = oldId;
-    return true;
-}
-
-// private convenience method
-void
-SoFCSelection::turnoffcurrent(SoAction * action)
-{
-#ifdef NO_FRONTBUFFER
-    if (SoFCSelection::currenthighlight &&
-        SoFCSelection::currenthighlight->getLength()) {
-        SoNode * tail = SoFCSelection::currenthighlight->getTail();
-        if (tail->isOfType(SoFCSelection::getClassTypeId())) {
-            ((SoFCSelection*)tail)->highlighted = false;
-            ((SoFCSelection*)tail)->touch(); // force scene redraw
-            if (action) ((SoFCSelection*)tail)->redrawHighlighted(action, false);
-        }
-    }
-    if (SoFCSelection::currenthighlight) {
-        SoFCSelection::currenthighlight->unref();
-        SoFCSelection::currenthighlight = NULL;
-    }
-#else
-    if (currenthighlight == NULL)
-        return;
-
-    SoNode *tail = currenthighlight->getTail();
-    if (tail->isOfType(SoFCSelection::getClassTypeId())) {
-
-        // don't redraw if we already are in the middle of rendering
-        // (processing events during render abort might cause this)
-        SoState *state = action->getState();
-        if (state && state->getDepth() == 1)
-            ((SoFCSelection *)tail)->redrawHighlighted(action, false);
-    }
-    else {
-        // Just get rid of the path. It's no longer valid for redraw.
-        currenthighlight->unref();
-        currenthighlight = NULL;
-    }
-#endif
-}
-
-SbBool
-SoFCSelection::isHighlighted(SoAction *action)
-//
-////////////////////////////////////////////////////////////////////////
-{
-    SoFullPath *actionPath = (SoFullPath *) action->getCurPath();
-    return (currenthighlight != NULL &&
-        currenthighlight->getTail() == actionPath->getTail() && // nested SoHL!
-        *currenthighlight == *actionPath);
-}
-
-void SoFCSelection::applySettings ()
-{
-    this->highlightMode = ViewParams::instance()->getEnablePreselection()?SEL_ON:SEL_OFF;
-    this->selectionMode = ViewParams::instance()->getEnableSelection()?SEL_ON:SEL_OFF;
-
-    float trans;
-    SbColor color;
-    color.setPackedValue(ViewParams::instance()->getHighlightColor(),trans);
-    this->colorHighlight = color;
-
-    color.setPackedValue(ViewParams::instance()->getSelectionColor(),trans);
-    this->colorSelection = color;
-}
-
-//#undef THIS
+/***************************************************************************
+ *   Copyright (c) 2005 Jürgen Riegel <juergen.riegel@web.de>              *
+ *                                                                         *
+ *   This file is part of the FreeCAD CAx development system.              *
+ *                                                                         *
+ *   This library is free software; you can redistribute it and/or         *
+ *   modify it under the terms of the GNU Library General Public           *
+ *   License as published by the Free Software Foundation; either          *
+ *   version 2 of the License, or (at your option) any later version.      *
+ *                                                                         *
+ *   This library  is distributed in the hope that it will be useful,      *
+ *   but WITHOUT ANY WARRANTY; without even the implied warranty of        *
+ *   MERCHANTABILITY or FITNESS FOR A PARTICULAR PURPOSE.  See the         *
+ *   GNU Library General Public License for more details.                  *
+ *                                                                         *
+ *   You should have received a copy of the GNU Library General Public     *
+ *   License along with this library; see the file COPYING.LIB. If not,    *
+ *   write to the Free Software Foundation, Inc., 59 Temple Place,         *
+ *   Suite 330, Boston, MA  02111-1307, USA                                *
+ *                                                                         *
+ ***************************************************************************/
+
+#include "PreCompiled.h"
+
+#ifndef _PreComp_
+# include <qstatusbar.h>
+# include <qstring.h>
+# include <Inventor/details/SoFaceDetail.h>
+# include <Inventor/details/SoLineDetail.h>
+# include <Inventor/nodes/SoCube.h>
+# include <Inventor/actions/SoGetBoundingBoxAction.h>
+# include <Inventor/nodes/SoCube.h>
+#endif
+
+#include <Inventor/elements/SoOverrideElement.h>
+#include <Inventor/elements/SoLazyElement.h>
+#include <Inventor/elements/SoCacheElement.h>
+#include <Inventor/elements/SoOverrideElement.h>
+#include <Inventor/elements/SoWindowElement.h>
+
+#include <Inventor/SoFullPath.h>
+#include <Inventor/actions/SoGLRenderAction.h>
+#include <Inventor/actions/SoHandleEventAction.h>
+#include <Inventor/events/SoKeyboardEvent.h>
+#include <Inventor/events/SoMouseButtonEvent.h>
+#include <Inventor/misc/SoState.h>
+#include <Inventor/misc/SoChildList.h>
+#include <Inventor/events/SoLocation2Event.h>
+#include <Inventor/SoPickedPoint.h>
+
+#include "View3DInventor.h"
+#include "View3DInventorViewer.h"
+
+#include <Base/Console.h>
+#include "SoFCSelection.h"
+#include "MainWindow.h"
+#include "Selection.h"
+#include "SoFCSelectionAction.h"
+#include "SoFCInteractiveElement.h"
+#include "SoFCUnifiedSelection.h"
+#include "ViewParams.h"
+
+// For 64-bit system the method using the front buffer doesn't work at all for lines.
+// Thus, use the method which forces a redraw every time. This is a bit slower but at
+// least it works.
+//
+// Disable front buffer in all cases, in order to spare the repeating logic of
+// handling selection contextn. SoFCSelection is not really used that much
+// anyway. 
+//
+// #if defined(_OCC64) // is set by configure or cmake
+# define NO_FRONTBUFFER
+// #endif
+
+using namespace Gui;
+
+namespace Gui {
+std::array<std::pair<double, std::string>,3 > schemaTranslatePoint(double x, double y, double z, double precision);
+}
+
+struct SoFCSelection::SelContext: Gui::SoFCSelectionContext {
+    SoColorPacker packer;
+    SoColorPacker packer2;
+};
+
+SoFullPath * Gui::SoFCSelection::currenthighlight = NULL;
+
+// *************************************************************************
+
+SO_NODE_SOURCE(SoFCSelection)
+
+/*!
+  Constructor.
+*/
+SoFCSelection::SoFCSelection()
+{
+    SO_NODE_CONSTRUCTOR(SoFCSelection);
+
+    SO_NODE_ADD_FIELD(colorHighlight, (SbColor(0.8f, 0.1f, 0.1f)));
+    SO_NODE_ADD_FIELD(colorSelection, (SbColor(0.1f, 0.8f, 0.1f)));
+    SO_NODE_ADD_FIELD(style,          (EMISSIVE));
+    SO_NODE_ADD_FIELD(highlightMode,  (AUTO));
+    SO_NODE_ADD_FIELD(selectionMode,  (SEL_ON));
+    SO_NODE_ADD_FIELD(selected,       (NOTSELECTED));
+    SO_NODE_ADD_FIELD(documentName,   (""));
+    SO_NODE_ADD_FIELD(objectName,     (""));
+    SO_NODE_ADD_FIELD(subElementName, (""));
+    SO_NODE_ADD_FIELD(useNewSelection, (true));
+
+    SO_NODE_DEFINE_ENUM_VALUE(Styles, EMISSIVE);
+    SO_NODE_DEFINE_ENUM_VALUE(Styles, EMISSIVE_DIFFUSE);
+    SO_NODE_DEFINE_ENUM_VALUE(Styles, BOX);
+    SO_NODE_SET_SF_ENUM_TYPE(style,   Styles);
+
+    SO_NODE_DEFINE_ENUM_VALUE(HighlightModes, AUTO);
+    SO_NODE_DEFINE_ENUM_VALUE(HighlightModes, ON);
+    SO_NODE_DEFINE_ENUM_VALUE(HighlightModes, OFF);
+    SO_NODE_SET_SF_ENUM_TYPE (highlightMode, HighlightModes);
+
+    SO_NODE_DEFINE_ENUM_VALUE(SelectionModes, SEL_ON);
+    SO_NODE_DEFINE_ENUM_VALUE(SelectionModes, SEL_OFF);
+    SO_NODE_SET_SF_ENUM_TYPE (selectionMode,  SelectionModes);
+
+    SO_NODE_DEFINE_ENUM_VALUE(Selected, NOTSELECTED);
+    SO_NODE_DEFINE_ENUM_VALUE(Selected, SELECTED);
+    SO_NODE_SET_SF_ENUM_TYPE(selected,  Selected);
+
+    highlighted = false;
+    bShift      = false;
+    bCtrl       = false;
+
+    selected = NOTSELECTED;
+
+    useNewSelection = ViewParams::instance()->getUseNewSelection();
+    selContext = std::make_shared<SelContext>();
+    selContext2 = std::make_shared<SelContext>();
+}
+
+/*!
+  Destructor.
+*/
+SoFCSelection::~SoFCSelection()
+{
+    // If we're being deleted and we're the current highlight,
+    // NULL out that variable
+    if (currenthighlight != NULL &&
+        (!currenthighlight->getTail()->isOfType(SoFCSelection::getClassTypeId()))) {
+        currenthighlight->unref();
+        currenthighlight = NULL;
+    }
+    //delete THIS;
+}
+
+// doc from parent
+void
+SoFCSelection::initClass(void)
+{
+    SO_NODE_INIT_CLASS(SoFCSelection,SoGroup,"Group");
+}
+
+void SoFCSelection::finish()
+{
+    atexit_cleanup();
+}
+
+/*!
+  Static method that can be used to turn off the current highlight.
+*/
+void
+SoFCSelection::turnOffCurrentHighlight(SoGLRenderAction * action)
+{
+    SoFCSelection::turnoffcurrent(action);
+}
+
+void SoFCSelection::doAction(SoAction *action)
+{
+    if(useNewSelection.getValue() && action->getCurPathCode()!=SoAction::OFF_PATH) {
+        if (action->getTypeId() == Gui::SoHighlightElementAction::getClassTypeId()) {
+            Gui::SoHighlightElementAction* hlaction = static_cast<Gui::SoHighlightElementAction*>(action);
+            if(!hlaction->isHighlighted()) {
+                auto ctx = Gui::SoFCSelectionRoot::getActionContext(action,this,selContext,false);
+                if(ctx->isHighlighted()) {
+                    ctx->removeHighlight();
+                    touch();
+                }
+            }else{
+                auto ctx = Gui::SoFCSelectionRoot::getActionContext(action,this,selContext);
+                ctx->highlightColor = hlaction->getColor();
+                if(!ctx->isHighlighted()) {
+                    ctx->highlightAll();
+                    touch();
+                }
+            }
+            return;
+        } else if (action->getTypeId() == Gui::SoSelectionElementAction::getClassTypeId()) {
+            Gui::SoSelectionElementAction* selaction = static_cast<Gui::SoSelectionElementAction*>(action);
+            if (selaction->getType() == Gui::SoSelectionElementAction::All ||
+                selaction->getType() == Gui::SoSelectionElementAction::Append) {
+                SelContextPtr ctx = Gui::SoFCSelectionRoot::getActionContext(action,this,selContext);
+                ctx->selectionColor = selaction->getColor();
+                if(!ctx->isSelectAll()) {
+                    ctx->selectAll();
+                    this->touch();
+                }
+            } else if (selaction->getType() == Gui::SoSelectionElementAction::None ||
+                       selaction->getType() == Gui::SoSelectionElementAction::Remove) {
+                SelContextPtr ctx = Gui::SoFCSelectionRoot::getActionContext(action,this,selContext,false);
+                if(ctx && ctx->isSelected()) {
+                    ctx->selectionIndex.clear();
+                    this->touch();
+                }
+            }
+            return;
+        }
+    }
+
+    if (action->getTypeId() == SoFCDocumentAction::getClassTypeId()) {
+        SoFCDocumentAction *docaction = (SoFCDocumentAction*)action;
+        this->documentName = docaction->documentName;
+    }
+
+    if (action->getTypeId() == SoFCDocumentObjectAction::getClassTypeId()) {
+        SoFCDocumentObjectAction* objaction = static_cast<SoFCDocumentObjectAction*>(action);
+        objaction->documentName  = this->documentName.getValue();
+        objaction->objectName    = this->objectName.getValue();
+        objaction->componentName = this->subElementName.getValue();
+        objaction->setHandled();
+    }
+
+    if(!useNewSelection.getValue()) {
+
+        if (action->getTypeId() == SoFCEnableHighlightAction::getClassTypeId()) {
+            SoFCEnableHighlightAction *preaction = (SoFCEnableHighlightAction*)action;
+            if (preaction->highlight) {
+                this->highlightMode = SoFCSelection::AUTO;
+            }
+            else {
+                this->highlightMode = SoFCSelection::OFF;
+            }
+        }
+
+        if (action->getTypeId() == SoFCEnableSelectionAction::getClassTypeId()) {
+            SoFCEnableSelectionAction *selaction = (SoFCEnableSelectionAction*)action;
+            if (selaction->selection) {
+                this->selectionMode = SoFCSelection::SEL_ON;
+            }
+            else {
+                this->selectionMode = SoFCSelection::SEL_OFF;
+                if (selected.getValue() == SELECTED) {
+                    this->selected = NOTSELECTED;
+                }
+            }
+        }
+
+        if (action->getTypeId() == SoFCSelectionColorAction::getClassTypeId()) {
+            SoFCSelectionColorAction *colaction = (SoFCSelectionColorAction*)action;
+            this->colorSelection = colaction->selectionColor;
+        }
+
+        if (action->getTypeId() == SoFCHighlightColorAction::getClassTypeId()) {
+            SoFCHighlightColorAction *colaction = (SoFCHighlightColorAction*)action;
+            this->colorHighlight = colaction->highlightColor;
+        }
+
+        if (selectionMode.getValue() == SEL_ON && action->getTypeId() == SoFCSelectionAction::getClassTypeId()) {
+            SoFCSelectionAction *selaction = static_cast<SoFCSelectionAction*>(action);
+
+            if (selaction->SelChange.Type == SelectionChanges::AddSelection || 
+                selaction->SelChange.Type == SelectionChanges::RmvSelection) {
+                if (documentName.getValue() == selaction->SelChange.pDocName &&
+                    objectName.getValue() == selaction->SelChange.pObjectName &&
+                    (subElementName.getValue() == selaction->SelChange.pSubName || 
+                    *(selaction->SelChange.pSubName) == '\0') ) {
+                    if (selaction->SelChange.Type == SelectionChanges::AddSelection) {
+                        if(selected.getValue() == NOTSELECTED){
+                            selected = SELECTED;
+                        }
+                    }
+                    else {
+                        if(selected.getValue() == SELECTED){
+                            selected = NOTSELECTED;
+                        }
+                    }
+                    return;
+                }
+            }
+            else if (selaction->SelChange.Type == SelectionChanges::ClrSelection) {
+                if (documentName.getValue() == selaction->SelChange.pDocName ||
+                    strcmp(selaction->SelChange.pDocName,"") == 0){
+                    if(selected.getValue() == SELECTED){
+                        selected = NOTSELECTED;
+                    }
+                
+                }
+            }
+            else if (selaction->SelChange.Type == SelectionChanges::SetSelection) {
+                bool sel = Selection().isSelected(
+                        documentName.getValue().getString(),
+                        objectName.getValue().getString()/*,
+                        subElementName.getValue().getString()*/);
+                if (sel) {
+                    if (selected.getValue() == NOTSELECTED) {
+                        selected = SELECTED;
+                    }
+                }
+                else {
+                    if (selected.getValue() == SELECTED) {
+                        selected = NOTSELECTED;
+                    }
+                }
+            }
+        }
+    }
+
+    inherited::doAction( action );
+}
+
+int SoFCSelection::getPriority(const SoPickedPoint* p)
+{
+    const SoDetail* detail = p->getDetail();
+    if(!detail) return 0;
+    if(detail->isOfType(SoFaceDetail::getClassTypeId())) return 1;
+    if(detail->isOfType(SoLineDetail::getClassTypeId())) return 2;
+    if(detail->isOfType(SoPointDetail::getClassTypeId())) return 3;
+    return 0;
+}
+
+const SoPickedPoint*
+SoFCSelection::getPickedPoint(SoHandleEventAction* action) const
+{
+    // To identify the picking of lines in a concave area we have to 
+    // get all intersection points. If we have two or more intersection
+    // points where the first is of a face and the second of a line with
+    // almost similar coordinates we use the second point, instead.
+    const SoPickedPointList & points = action->getPickedPointList();
+    if (points.getLength() == 0)
+        return 0;
+    else if (points.getLength() == 1)
+        return points[0];
+    //const SoPickedPoint* pp0 = points[0];
+    //const SoPickedPoint* pp1 = points[1];
+    //const SoDetail* det0 = pp0->getDetail();
+    //const SoDetail* det1 = pp1->getDetail();
+    //if (det0 && det0->isOfType(SoFaceDetail::getClassTypeId()) &&
+    //    det1 && det1->isOfType(SoLineDetail::getClassTypeId())) {
+    //    const SbVec3f& pt0 = pp0->getPoint();
+    //    const SbVec3f& pt1 = pp1->getPoint();
+    //    if (pt0.equals(pt1, 0.01f))
+    //        return pp1;
+    //}
+
+    //return pp0;
+    
+    const SoPickedPoint* picked = points[0];
+
+    int picked_prio = getPriority(picked);
+    const SbVec3f& picked_pt = picked->getPoint();
+
+   
+    for(int i=1; i<points.getLength();i++) {
+        const SoPickedPoint* cur = points[i];
+        int cur_prio = getPriority(cur);
+        const SbVec3f& cur_pt = cur->getPoint();
+
+        if ((cur_prio > picked_prio) && picked_pt.equals(cur_pt, 0.01f)) {
+            picked = cur;
+            picked_prio = cur_prio;
+        }
+    }
+    return picked;
+
+}
+
+// doc from parent
+void
+SoFCSelection::handleEvent(SoHandleEventAction * action)
+{
+    if(useNewSelection.getValue()) {
+       inherited::handleEvent( action );
+       return;
+    }
+
+    static char buf[513];
+    HighlightModes mymode = (HighlightModes) this->highlightMode.getValue();
+    const SoEvent * event = action->getEvent();
+#ifdef NO_FRONTBUFFER
+    // mouse move events for preselection
+    if (event->isOfType(SoLocation2Event::getClassTypeId())) {
+        // NOTE: If preselection is off then we do not check for a picked point because otherwise this search may slow
+        // down extremely the system on really big data sets. In this case we just check for a picked point if the data
+        // set has been selected.
+        if (mymode == AUTO || mymode == ON) {
+            const SoPickedPoint * pp = this->getPickedPoint(action);
+            if (pp && pp->getPath()->containsPath(action->getCurPath())) {
+                if (!highlighted) {
+                    if (Gui::Selection().setPreselect(documentName.getValue().getString()
+                                           ,objectName.getValue().getString()
+                                           ,subElementName.getValue().getString()
+                                           ,pp->getPoint()[0]
+                                           ,pp->getPoint()[1]
+                                           ,pp->getPoint()[2])){
+                        SoFCSelection::turnoffcurrent(action);
+                        SoFCSelection::currenthighlight = (SoFullPath*)action->getCurPath()->copy();
+                        SoFCSelection::currenthighlight->ref();
+                        highlighted = true;
+                        this->touch(); // force scene redraw
+                        this->redrawHighlighted(action, true);
+                    }
+                }
+                
+                const auto &pt = pp->getPoint();
+                
+                auto pts = schemaTranslatePoint(pt[0], pt[1], pt[2], 1e-7);
+                snprintf(buf,512,"Preselected: %s.%s.%s (%f %s, %f %s, %f %s)"
+                                ,documentName.getValue().getString()
+                                ,objectName.getValue().getString()
+                                ,subElementName.getValue().getString()
+                                ,pts[0].first, pts[0].second.c_str()
+                                ,pts[1].first, pts[1].second.c_str()
+                                ,pts[2].first, pts[2].second.c_str());
+                
+                getMainWindow()->showMessage(QString::fromUtf8(buf));
+            }
+            else { // picked point
+                if (highlighted) {
+                    if (mymode == AUTO)
+                        SoFCSelection::turnoffcurrent(action);
+                    //FIXME: I think we should set 'highlighted' to false whenever no point is picked
+                    //else
+                    highlighted = false;
+                    Gui::Selection().rmvPreselect();
+                }
+            }
+        }
+    } // key press events
+    else if (event->isOfType(SoKeyboardEvent ::getClassTypeId())) {
+        SoKeyboardEvent  * const e = (SoKeyboardEvent  *) event;
+        if (SoKeyboardEvent::isKeyPressEvent(e,SoKeyboardEvent::LEFT_SHIFT)     ||
+            SoKeyboardEvent::isKeyPressEvent(e,SoKeyboardEvent::RIGHT_SHIFT)     )
+            bShift = true;
+        if (SoKeyboardEvent::isKeyReleaseEvent(e,SoKeyboardEvent::LEFT_SHIFT)   ||
+            SoKeyboardEvent::isKeyReleaseEvent(e,SoKeyboardEvent::RIGHT_SHIFT)   )
+            bShift = false;
+        if (SoKeyboardEvent::isKeyPressEvent(e,SoKeyboardEvent::LEFT_CONTROL)   ||
+            SoKeyboardEvent::isKeyPressEvent(e,SoKeyboardEvent::RIGHT_CONTROL)   )
+            bCtrl = true;
+        if (SoKeyboardEvent::isKeyReleaseEvent(e,SoKeyboardEvent::LEFT_CONTROL) ||
+            SoKeyboardEvent::isKeyReleaseEvent(e,SoKeyboardEvent::RIGHT_CONTROL) )
+            bCtrl = false;
+    } // mouse press events for (de)selection
+    else if (event->isOfType(SoMouseButtonEvent::getClassTypeId())) {
+        SoMouseButtonEvent * const e = (SoMouseButtonEvent *) event;
+        if (SoMouseButtonEvent::isButtonReleaseEvent(e,SoMouseButtonEvent::BUTTON1)) {
+            //FIXME: Shouldn't we remove the preselection for newly selected objects?
+            //       Otherwise the tree signals that an object is preselected even though it is hidden. (Werner)
+            const SoPickedPoint * pp = this->getPickedPoint(action);
+            if (pp && pp->getPath()->containsPath(action->getCurPath())) {
+                const auto &pt = pp->getPoint();
+                if (bCtrl) {
+                    if (Gui::Selection().isSelected(documentName.getValue().getString()
+                                         ,objectName.getValue().getString()
+                                         ,subElementName.getValue().getString())) {
+                        Gui::Selection().rmvSelection(documentName.getValue().getString()
+                                          ,objectName.getValue().getString()
+                                          ,subElementName.getValue().getString());
+                    } else {
+                        Gui::Selection().addSelection(documentName.getValue().getString()
+                                          ,objectName.getValue().getString()
+                                          ,subElementName.getValue().getString()
+                                          ,pt[0] ,pt[1] ,pt[2]);
+
+                        if (mymode == OFF) {
+                            snprintf(buf,512,"Selected: %s.%s.%s (%g, %g, %g)",documentName.getValue().getString()
+                                                       ,objectName.getValue().getString()
+                                                       ,subElementName.getValue().getString()
+                                                       ,fabs(pt[0])>1e-7?pt[0]:0.0
+                                                       ,fabs(pt[1])>1e-7?pt[1]:0.0
+                                                       ,fabs(pt[2])>1e-7?pt[2]:0.0);
+
+                            getMainWindow()->showMessage(QString::fromLatin1(buf));
+                        }
+                    }
+                }
+                else { // Ctrl
+                    if (!Gui::Selection().isSelected(documentName.getValue().getString()
+                                         ,objectName.getValue().getString()
+                                         ,subElementName.getValue().getString())) {
+                        Gui::Selection().clearSelection(documentName.getValue().getString());
+                        Gui::Selection().addSelection(documentName.getValue().getString()
+                                              ,objectName.getValue().getString()
+                                              ,subElementName.getValue().getString()
+                                              ,pt[0] ,pt[1] ,pt[2]);
+                    }
+                    else {
+                        Gui::Selection().clearSelection(documentName.getValue().getString());
+                        Gui::Selection().addSelection(documentName.getValue().getString()
+                                              ,objectName.getValue().getString()
+                                              ,0 ,pt[0] ,pt[1] ,pt[2]);
+                    }
+
+                    if (mymode == OFF) {
+                        snprintf(buf,512,"Selected: %s.%s.%s (%g, %g, %g)",documentName.getValue().getString()
+                                                   ,objectName.getValue().getString()
+                                                   ,subElementName.getValue().getString()
+                                                   ,fabs(pt[0])>1e-7?pt[0]:0.0
+                                                   ,fabs(pt[1])>1e-7?pt[1]:0.0
+                                                   ,fabs(pt[2])>1e-7?pt[2]:0.0);
+
+                        getMainWindow()->showMessage(QString::fromLatin1(buf));
+                    }
+                }
+
+                action->setHandled(); 
+            } // picked point
+        } // mouse release
+    }
+
+    inherited::handleEvent(action);
+#else
+    // If we don't need to pick for locate highlighting,
+    // then just behave as separator and return.
+    // NOTE: we still have to pick for ON even though we don't have
+    // to re-render, because the app needs to be notified as the mouse
+    // goes over locate highlight nodes.
+    //if (highlightMode.getValue() == OFF) {
+    //    inherited::handleEvent( action );
+    //    return;
+    //}
+
+    
+    //
+    // If this is a mouseMotion event, then check for locate highlighting
+    //
+    if (event->isOfType(SoLocation2Event::getClassTypeId())) {
+        // check to see if the mouse is over our geometry...
+        SbBool underTheMouse = false;
+        const SoPickedPoint * pp = this->getPickedPoint(action);
+        SoFullPath *pPath = (pp != NULL) ? (SoFullPath *) pp->getPath() : NULL;
+        if (pPath && pPath->containsPath(action->getCurPath())) {
+            // Make sure I'm the lowest LocHL in the pick path!
+            underTheMouse = true;
+            for (int i = 0; i < pPath->getLength(); i++) {
+                SoNode *node = pPath->getNodeFromTail(i);
+                if (node->isOfType(SoFCSelection::getClassTypeId())) {
+                    if (node != this)
+                    underTheMouse = false;
+                    break; // found the lowest LocHL - look no further
+                }
+            }
+        }
+        // Am I currently highlighted?
+        if (isHighlighted(action)) {
+            if (! underTheMouse) {
+                // re-draw the object with it's normal color
+                //if(mymode != OFF)
+                redrawHighlighted(action, false);
+                Gui::Selection().rmvPreselect();
+            }
+            else {
+                action->setHandled();
+                //const SoPickedPoint * pp = action->getPickedPoint();
+                Gui::Selection().setPreselectCoord(pp->getPoint()[0]
+                                                 ,pp->getPoint()[1]
+                                                 ,pp->getPoint()[2]);
+            }
+        }
+        // Else I am not currently highlighted
+        else {
+            // If under the mouse, then highlight!
+            if (underTheMouse) {
+                // draw this object highlighted
+                if (mymode != OFF)
+                    redrawHighlighted(action, true);
+                //const SoPickedPoint * pp = action->getPickedPoint();
+                Gui::Selection().setPreselect(documentName.getValue().getString()
+                                                 ,objectName.getValue().getString()
+                                                 ,subElementName.getValue().getString()
+                                                 ,pp->getPoint()[0]
+                                                 ,pp->getPoint()[1]
+                                                 ,pp->getPoint()[2]);
+            }
+        }
+        //if(selected == SELECTED){
+        //    redrawHighlighted(action, true);
+        //}
+        //if(selectionCleared ){
+        //    redrawHighlighted(action, false);
+        //    selectionCleared = false;
+        //}
+    }
+    // key press events
+    else if (event->isOfType(SoKeyboardEvent ::getClassTypeId())) {
+        SoKeyboardEvent  * const e = (SoKeyboardEvent  *) event;
+        if (SoKeyboardEvent::isKeyPressEvent(e,SoKeyboardEvent::LEFT_SHIFT)     ||
+            SoKeyboardEvent::isKeyPressEvent(e,SoKeyboardEvent::RIGHT_SHIFT)     )
+            bShift = true;
+        if (SoKeyboardEvent::isKeyReleaseEvent(e,SoKeyboardEvent::LEFT_SHIFT)   ||
+            SoKeyboardEvent::isKeyReleaseEvent(e,SoKeyboardEvent::RIGHT_SHIFT)   )
+            bShift = false;
+        if (SoKeyboardEvent::isKeyPressEvent(e,SoKeyboardEvent::LEFT_CONTROL)   ||
+            SoKeyboardEvent::isKeyPressEvent(e,SoKeyboardEvent::RIGHT_CONTROL)   )
+            bCtrl = true;
+        if (SoKeyboardEvent::isKeyReleaseEvent(e,SoKeyboardEvent::LEFT_CONTROL) ||
+            SoKeyboardEvent::isKeyReleaseEvent(e,SoKeyboardEvent::RIGHT_CONTROL) )
+            bCtrl = false;
+    }
+    // mouse press events for (de)selection (only if selection is enabled on this node)
+    else if (event->isOfType(SoMouseButtonEvent::getClassTypeId()) && 
+             selectionMode.getValue() == SoFCSelection::SEL_ON) {
+        SoMouseButtonEvent * const e = (SoMouseButtonEvent *) event;
+        if (SoMouseButtonEvent::isButtonReleaseEvent(e,SoMouseButtonEvent::BUTTON1)) {
+            //FIXME: Shouldn't we remove the preselection for newly selected objects?
+            //       Otherwise the tree signals that an object is preselected even though it is hidden. (Werner)
+            const SoPickedPoint * pp = this->getPickedPoint(action);
+            if (pp && pp->getPath()->containsPath(action->getCurPath())) {
+                const auto &pt = pp->getPoint();
+                if (bCtrl) {
+                    if (Gui::Selection().isSelected(documentName.getValue().getString()
+                                         ,objectName.getValue().getString()
+                                         ,subElementName.getValue().getString())) {
+                        Gui::Selection().rmvSelection(documentName.getValue().getString()
+                                          ,objectName.getValue().getString()
+                                          ,subElementName.getValue().getString());
+                    }
+                    else {
+                        Gui::Selection().addSelection(documentName.getValue().getString()
+                                          ,objectName.getValue().getString()
+                                          ,subElementName.getValue().getString()
+                                          ,pt[0] ,pt[1] ,pt[2]);
+
+                        if (mymode == OFF) {
+                            snprintf(buf,512,"Selected: %s.%s.%s (%g, %g, %g)",documentName.getValue().getString()
+                                                       ,objectName.getValue().getString()
+                                                       ,subElementName.getValue().getString()
+                                                       ,fabs(pt[0])>1e-7?pt[0]:0.0
+                                                       ,fabs(pt[1])>1e-7?pt[1]:0.0
+                                                       ,fabs(pt[2])>1e-7?pt[2]:0.0);
+
+                            getMainWindow()->showMessage(QString::fromLatin1(buf));
+                        }
+                    }
+                }
+                else { // Ctrl
+                    if (!Gui::Selection().isSelected(documentName.getValue().getString()
+                                         ,objectName.getValue().getString()
+                                         ,subElementName.getValue().getString())) {
+                        Gui::Selection().clearSelection(documentName.getValue().getString());
+                        Gui::Selection().addSelection(documentName.getValue().getString()
+                                              ,objectName.getValue().getString()
+                                              ,subElementName.getValue().getString()
+                                              ,pt[0] ,pt[1] ,pt[2]);
+                    }
+                    else {
+                        Gui::Selection().clearSelection(documentName.getValue().getString());
+                        Gui::Selection().addSelection(documentName.getValue().getString()
+                                              ,objectName.getValue().getString()
+                                              ,0 ,pt[0] ,pt[1] ,pt[2]);
+                    }
+ 
+                    if (mymode == OFF) {
+                        snprintf(buf,512,"Selected: %s.%s.%s (%g, %g, %g)",documentName.getValue().getString()
+                                                   ,objectName.getValue().getString()
+                                                   ,subElementName.getValue().getString()
+                                                   ,fabs(pt[0])>1e-7?pt[0]:0.0
+                                                   ,fabs(pt[1])>1e-7?pt[1]:0.0
+                                                   ,fabs(pt[2])>1e-7?pt[2]:0.0);
+
+                        getMainWindow()->showMessage(QString::fromLatin1(buf));
+                    }
+                }
+
+                action->setHandled(); 
+            } // picked point
+        } // mouse release
+    }
+
+    // Let the base class traverse the children.
+    if (action->getGrabber() != this)
+        inherited::handleEvent(action);
+#endif
+}
+
+// doc from parent
+void
+SoFCSelection::GLRenderBelowPath(SoGLRenderAction * action)
+{
+    SoState * state = action->getState();
+    SelContextPtr ctx = Gui::SoFCSelectionRoot::getRenderContext<SelContext>(this,selContext);
+    if(selContext2->checkGlobal(ctx))
+        ctx = selContext2;
+    if(!useNewSelection.getValue() && selContext == ctx) {
+        ctx->selectionColor = this->colorSelection.getValue();
+        ctx->highlightColor = this->colorHighlight.getValue();
+        if(this->selected.getValue()==SELECTED)
+            ctx->selectAll();
+        else
+            ctx->selectionIndex.clear();
+        if(!this->highlighted)
+            ctx->highlightAll();
+        else
+            ctx->removeHighlight();
+    }
+
+#ifdef NO_FRONTBUFFER
+    if(this->style.getValue() == SoFCSelection::BOX 
+            || ViewParams::instance()->getShowSelectionBoundingBox()) 
+    {
+        inherited::GLRenderBelowPath(action);
+        if(this->setOverride(action,ctx))
+            state->pop();
+    } else if(this->setOverride(action,ctx)) {
+        inherited::GLRenderBelowPath(action);
+        state->pop();
+    } else 
+        inherited::GLRenderBelowPath(action);
+#else
+    // Set up state for locate highlighting (if necessary)
+    GLint oldDepthFunc;
+    SbBool drawHighlighted = preRender(action, oldDepthFunc);
+
+    // now invoke the parent method
+    inherited::GLRenderBelowPath(action);
+
+    // Restore old depth buffer model if needed
+    if (drawHighlighted || highlighted)
+        glDepthFunc((GLenum)oldDepthFunc);
+
+    // Clean up state if needed
+    if (drawHighlighted)
+        action->getState()->pop();
+#endif
+}
+
+void SoFCSelection::GLRender(SoGLRenderAction * action)
+{
+    SoState * state = action->getState();
+    SelContextPtr ctx = Gui::SoFCSelectionRoot::getRenderContext<SelContext>(this,selContext);
+    if(selContext2->checkGlobal(ctx))
+        ctx = selContext2;
+    if(!useNewSelection.getValue() && selContext == ctx) {
+        ctx->selectionColor = this->colorSelection.getValue();
+        ctx->highlightColor = this->colorHighlight.getValue();
+        if(this->selected.getValue()==SELECTED)
+            ctx->selectAll();
+        else
+            ctx->selectionIndex.clear();
+        if(!this->highlighted)
+            ctx->highlightAll();
+        else
+            ctx->removeHighlight();
+    }
+
+#ifdef NO_FRONTBUFFER
+    if(this->style.getValue() == SoFCSelection::BOX 
+            || ViewParams::instance()->getShowSelectionBoundingBox()) 
+    {
+        inherited::GLRender(action);
+        if(this->setOverride(action,ctx))
+            state->pop();
+    } else if(this->setOverride(action,ctx)) {
+        inherited::GLRender(action);
+        state->pop();
+    } else
+        inherited::GLRender(action);
+#else
+    // Set up state for locate highlighting (if necessary)
+    GLint oldDepthFunc;
+    SbBool drawHighlighted = preRender(action, oldDepthFunc);
+
+    // now invoke the parent method
+    inherited::GLRender(action);
+
+    // Restore old depth buffer model if needed
+    if (drawHighlighted || highlighted)
+        glDepthFunc((GLenum)oldDepthFunc);
+
+    // Clean up state if needed
+    if (drawHighlighted)
+        action->getState()->pop();
+#endif
+}
+
+// doc from parent
+void
+SoFCSelection::GLRenderInPath(SoGLRenderAction * action)
+{
+    SelContextPtr ctx = Gui::SoFCSelectionRoot::getRenderContext<SelContext>(this,selContext);
+    if(selContext2->checkGlobal(ctx))
+        ctx = selContext2;
+    if(!useNewSelection.getValue() && selContext == ctx) {
+        ctx->selectionColor = this->colorSelection.getValue();
+        ctx->highlightColor = this->colorHighlight.getValue();
+        if(this->selected.getValue()==SELECTED)
+            ctx->selectAll();
+        else
+            ctx->selectionIndex.clear();
+        if(!this->highlighted)
+            ctx->highlightAll();
+        else
+            ctx->removeHighlight();
+    }
+#ifdef NO_FRONTBUFFER
+    // check if preselection is active
+    SoState * state = action->getState();
+    if(this->style.getValue() == SoFCSelection::BOX 
+            || ViewParams::instance()->getShowSelectionBoundingBox()) 
+    {
+        inherited::GLRenderInPath(action);
+        if(this->setOverride(action,ctx))
+            state->pop();
+    } else if(this->setOverride(action,ctx)) {
+        inherited::GLRenderInPath(action);
+        state->pop();
+    } else
+        inherited::GLRenderInPath(action);
+#else
+    // Set up state for locate highlighting (if necessary)
+    GLint oldDepthFunc;
+    SbBool drawHighlighted = preRender(action, oldDepthFunc);
+
+    // now invoke the parent method
+    inherited::GLRenderInPath(action);
+
+    // Restore old depth buffer model if needed
+    if (drawHighlighted || highlighted)
+        glDepthFunc((GLenum)oldDepthFunc);
+
+    // Clean up state if needed
+    if (drawHighlighted)
+        action->getState()->pop();
+#endif
+}
+
+SbBool
+SoFCSelection::preRender(SoGLRenderAction *action, GLint &oldDepthFunc)
+//
+////////////////////////////////////////////////////////////////////////
+{
+    // If not performing locate highlighting, just return.
+    if (highlightMode.getValue() == OFF)
+        return false;
+
+    SoState *state = action->getState();
+
+    // ??? prevent caching at this level - for some reason the
+    // ??? SoWindowElement::copyMatchInfo() method get called, which should
+    // ??? never be called. We are not caching this node correctly yet....
+    //SoCacheElement::invalidate(state);
+
+    SbBool drawHighlighted = (highlightMode.getValue() == ON || isHighlighted(action) || selected.getValue() == SELECTED);
+
+    if (drawHighlighted) {
+        // prevent diffuse & emissive color from leaking out...
+        state->push();
+        SbColor col;
+        if (selected.getValue() == SELECTED)
+            col = colorSelection.getValue();
+        else
+            col = colorHighlight.getValue();
+
+        // Emissive Color
+        SoLazyElement::setEmissive(state, &col);
+        SoOverrideElement::setEmissiveColorOverride(state, this, true);
+
+        // Diffuse Color
+        if (style.getValue() == EMISSIVE_DIFFUSE) {
+            SoLazyElement::setDiffuse(state, this, 1, &col, &colorpacker);
+            SoOverrideElement::setDiffuseColorOverride(state, this, true);
+        }
+    }
+
+    // Draw on top of other things at same z-buffer depth if:
+    // [a] we're highlighted
+    // [b] this is the highlighting pass. This occurs when changing from
+    //     non-hilit to lit OR VICE VERSA.
+    // Otherwise, leave it alone...
+    if (drawHighlighted || highlighted) {
+        glGetIntegerv(GL_DEPTH_FUNC, &oldDepthFunc);
+        if (oldDepthFunc != GL_LEQUAL)
+            glDepthFunc(GL_LEQUAL);
+    }
+
+    return drawHighlighted;
+}
+
+/*!
+  Empty method in Coin. Can be used by subclasses to be told
+  when status change.
+*/
+void
+SoFCSelection::redrawHighlighted(SoAction *  action , SbBool  doHighlight )
+{
+    Q_UNUSED(action); 
+    Q_UNUSED(doHighlight); 
+    //Base::Console().Log("SoFCSelection::redrawHighlighted() (%p) doHigh=%d \n",this,doHighlight?1:0);
+
+#ifdef NO_FRONTBUFFER
+#else
+    // If we are about to highlight, and there is something else highlighted,
+    // that something else needs to unhighlight.
+    if (doHighlight && currenthighlight != NULL &&
+        !(*((SoFullPath *)action->getCurPath()) == *currenthighlight)) {
+
+        SoNode *tail = currenthighlight->getTail();
+        if (tail->isOfType( SoFCSelection::getClassTypeId()))
+            ((SoFCSelection *)tail)->redrawHighlighted(action, false);
+        else {
+            // Just get rid of the path. It's no longer valid for redraw.
+            currenthighlight->unref();
+            currenthighlight = NULL;
+        }
+    }
+
+    SoPath *pathToRender;
+    // save the path to ourself for later de-highlight
+    if (doHighlight) {
+        if (currenthighlight != NULL)
+            currenthighlight->unref();
+        currenthighlight = (SoFullPath *) action->getCurPath()->copy();
+        currenthighlight->ref();
+
+        // We will be rendering this new path to highlight it
+        pathToRender = currenthighlight;
+        pathToRender->ref();
+    }
+    // delete our path if we are no longer highlighted
+    else {
+        if (currenthighlight) {
+            // We will be rendering this old path to unhighlight it
+            pathToRender = currenthighlight;
+            pathToRender->ref();
+
+            currenthighlight->unref();
+            currenthighlight = NULL;
+        }
+    }
+
+    // If highlighting is forced on for this node, we don't need this special render.
+    if (highlightMode.getValue() != AUTO) {
+        pathToRender->unref();
+        return;
+    }
+
+    SoState *state = action->getState();
+
+    //void* window;
+    //void* context;
+    //void *display;
+    QtGLWidget* window;
+    SoGLRenderAction *glAction;
+    //SoWindowElement::get(state, window, context, display, glAction);
+    SoGLWidgetElement::get(state, window);
+    SoGLRenderActionElement::get(state, glAction);
+
+    // If we don't have a current window, then simply return...
+    if (window == 0 /*|| context == NULL || display == NULL*/ || glAction == NULL)
+        return;
+
+    window->makeCurrent();
+#ifndef WIN32
+    // set the current window
+    //glXMakeCurrent(display, window, context);
+#endif
+    // render into the front buffer (save the current buffering type)
+    GLint whichBuffer;
+    glGetIntegerv(GL_DRAW_BUFFER, &whichBuffer);
+    if (whichBuffer != GL_FRONT)
+        glDrawBuffer(GL_FRONT);
+
+    highlighted = true;
+    glAction->apply(pathToRender);
+    highlighted = false;
+
+    // restore the buffering type
+    if (whichBuffer != GL_FRONT)
+        glDrawBuffer((GLenum)whichBuffer);
+    glFlush();
+
+    pathToRender->unref();
+#endif
+}
+
+SbBool 
+SoFCSelection::readInstance  (  SoInput *  in, unsigned short  flags )
+{
+    // Note: The read in document name can be false, so the caller must ensure pointing to the correct document
+    SbBool ret = inherited::readInstance(in, flags);
+    return ret;
+}
+//
+// update override state before rendering
+//
+bool
+SoFCSelection::setOverride(SoGLRenderAction * action, SelContextPtr ctx)
+{
+    HighlightModes mymode = (HighlightModes) this->highlightMode.getValue();
+    bool preselected = ctx && ctx->isHighlighted() && (useNewSelection.getValue()||mymode == AUTO);
+    if (!preselected && mymode!=ON && (!ctx || !ctx->isSelected()))
+        return false;
+
+    // uniqueId is returned by SoNode::getNodeId(). It is used to notify change
+    // and for render cache update. In order to update cache on selection state
+    // change, We manually change the id here by using a combined hash of the
+    // original id and context pointer.
+    auto oldId = this->uniqueId;
+    this->uniqueId ^= std::hash<void*>()(ctx.get()) + 0x9e3779b9 + (oldId << 6) + (oldId >> 2);
+
+    Styles mystyle = (Styles) this->style.getValue();
+
+    if(mystyle == SoFCSelection::BOX || ViewParams::instance()->getShowSelectionBoundingBox()) {
+        if(!ctx->isSelectAll() && !ctx->isHighlightAll()) {
+            SoFCSelectionRoot::renderBBox(action,this,
+                    preselected?ctx->highlightColor:ctx->selectionColor,0,true);
+        }
+        this->uniqueId = oldId;
+        return false;
+    }
+
+    //Base::Console().Log("SoFCSelection::setOverride() (%p)\n",this);
+    SoState * state = action->getState();
+    state->push();
+
+    SoMaterialBindingElement::set(state,SoMaterialBindingElement::OVERALL);
+    SoOverrideElement::setMaterialBindingOverride(state,this,true);
+    
+    if(!preselected)
+        SoLazyElement::setEmissive(state, &ctx->selectionColor);
+    else 
+        SoLazyElement::setEmissive(state, &ctx->highlightColor);
+    SoOverrideElement::setEmissiveColorOverride(state, this, true);
+
+    if(SoLazyElement::getLightModel(state)==SoLazyElement::BASE_COLOR
+            || mystyle == SoFCSelection::EMISSIVE_DIFFUSE) 
+    {
+        if(!preselected)
+            SoLazyElement::setDiffuse(state, this,1, &ctx->selectionColor,&ctx->packer);
+        else
+            SoLazyElement::setDiffuse(state, this,1, &ctx->highlightColor,&ctx->packer2);
+        SoOverrideElement::setDiffuseColorOverride(state, this, true);
+    }
+
+    this->uniqueId = oldId;
+    return true;
+}
+
+// private convenience method
+void
+SoFCSelection::turnoffcurrent(SoAction * action)
+{
+#ifdef NO_FRONTBUFFER
+    if (SoFCSelection::currenthighlight &&
+        SoFCSelection::currenthighlight->getLength()) {
+        SoNode * tail = SoFCSelection::currenthighlight->getTail();
+        if (tail->isOfType(SoFCSelection::getClassTypeId())) {
+            ((SoFCSelection*)tail)->highlighted = false;
+            ((SoFCSelection*)tail)->touch(); // force scene redraw
+            if (action) ((SoFCSelection*)tail)->redrawHighlighted(action, false);
+        }
+    }
+    if (SoFCSelection::currenthighlight) {
+        SoFCSelection::currenthighlight->unref();
+        SoFCSelection::currenthighlight = NULL;
+    }
+#else
+    if (currenthighlight == NULL)
+        return;
+
+    SoNode *tail = currenthighlight->getTail();
+    if (tail->isOfType(SoFCSelection::getClassTypeId())) {
+
+        // don't redraw if we already are in the middle of rendering
+        // (processing events during render abort might cause this)
+        SoState *state = action->getState();
+        if (state && state->getDepth() == 1)
+            ((SoFCSelection *)tail)->redrawHighlighted(action, false);
+    }
+    else {
+        // Just get rid of the path. It's no longer valid for redraw.
+        currenthighlight->unref();
+        currenthighlight = NULL;
+    }
+#endif
+}
+
+SbBool
+SoFCSelection::isHighlighted(SoAction *action)
+//
+////////////////////////////////////////////////////////////////////////
+{
+    SoFullPath *actionPath = (SoFullPath *) action->getCurPath();
+    return (currenthighlight != NULL &&
+        currenthighlight->getTail() == actionPath->getTail() && // nested SoHL!
+        *currenthighlight == *actionPath);
+}
+
+void SoFCSelection::applySettings ()
+{
+    this->highlightMode = ViewParams::instance()->getEnablePreselection()?SEL_ON:SEL_OFF;
+    this->selectionMode = ViewParams::instance()->getEnableSelection()?SEL_ON:SEL_OFF;
+
+    float trans;
+    SbColor color;
+    color.setPackedValue(ViewParams::instance()->getHighlightColor(),trans);
+    this->colorHighlight = color;
+
+    color.setPackedValue(ViewParams::instance()->getSelectionColor(),trans);
+    this->colorSelection = color;
+}
+
+//#undef THIS