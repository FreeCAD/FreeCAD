--- conflicted
+++ resolved
@@ -1,1032 +1,1017 @@
-/***************************************************************************
- *   Copyright (c) 2002 Jürgen Riegel <juergen.riegel@web.de>              *
- *                                                                         *
- *   This file is part of the FreeCAD CAx development system.              *
- *                                                                         *
- *   This library is free software; you can redistribute it and/or         *
- *   modify it under the terms of the GNU Library General Public           *
- *   License as published by the Free Software Foundation; either          *
- *   version 2 of the License, or (at your option) any later version.      *
- *                                                                         *
- *   This library  is distributed in the hope that it will be useful,      *
- *   but WITHOUT ANY WARRANTY; without even the implied warranty of        *
- *   MERCHANTABILITY or FITNESS FOR A PARTICULAR PURPOSE.  See the         *
- *   GNU Library General Public License for more details.                  *
- *                                                                         *
- *   You should have received a copy of the GNU Library General Public     *
- *   License along with this library; see the file COPYING.LIB. If not,    *
- *   write to the Free Software Foundation, Inc., 59 Temple Place,         *
- *   Suite 330, Boston, MA  02111-1307, USA                                *
- *                                                                         *
- ***************************************************************************/
-
-
-#include "PreCompiled.h"
-#ifndef _PreComp_
-# include <QVBoxLayout>
-# include <QTreeWidget>
-# include <QTreeWidgetItem>
-# include <QLineEdit>
-# include <QTextStream>
-# include <QToolButton>
-# include <QCheckBox>
-# include <QMenu>
-# include <QLabel>
-# include <QApplication>
-# include <QHeaderView>
-# include <QFile>
-#endif
-
-#include <QHelpEvent>
-#include <QToolTip>
-
-/// Here the FreeCAD includes sorted by Base,App,Gui......
-#include <Base/Console.h>
-#include <App/Document.h>
-#include <App/GeoFeature.h>
-#include <App/DocumentObserver.h>
-#include "SelectionView.h"
-#include "CommandT.h"
-#include "Application.h"
-#include "Document.h"
-#include "ViewProvider.h"
-#include "BitmapFactory.h"
-#include "MetaTypes.h"
-#include "MainWindow.h"
-#include "Widgets.h"
-#include "PieMenu.h"
-#include "Tree.h"
-
-FC_LOG_LEVEL_INIT("Selection",true,true,true)
-
-using namespace Gui;
-using namespace Gui::DockWnd;
-
-/* TRANSLATOR Gui::DockWnd::SelectionView */
-
-enum ColumnIndex {
-    LabelIndex,
-    ElementIndex,
-    PathIndex,
-    LastIndex,
-};
-
-SelectionView::SelectionView(Gui::Document* pcDocument, QWidget *parent)
-  : DockWindow(pcDocument,parent)
-  , SelectionObserver(true,0)
-  , x(0.0f), y(0.0f), z(0.0f)
-  , openedAutomatically(false)
-{
-    setWindowTitle(tr("Selection View"));
-
-    QVBoxLayout* vLayout = new QVBoxLayout(this);
-    vLayout->setSpacing(0);
-    vLayout->setMargin (0);
-
-    QLineEdit* searchBox = new QLineEdit(this);
-<<<<<<< HEAD
-    LineEditStyle::setup(searchBox);
-#if QT_VERSION >= 0x040700
-=======
->>>>>>> f58faa60
-    searchBox->setPlaceholderText(tr("Search"));
-    searchBox->setToolTip(tr("Searches object labels"));
-    QHBoxLayout* hLayout = new QHBoxLayout();
-    hLayout->setSpacing(2);
-    QToolButton* clearButton = new QToolButton(this);
-    clearButton->setFixedSize(18, 21);
-    clearButton->setCursor(Qt::ArrowCursor);
-    clearButton->setStyleSheet(QString::fromUtf8("QToolButton {margin-bottom:1px}"));
-    clearButton->setIcon(BitmapFactory().pixmap(":/icons/edit-cleartext.svg"));
-    clearButton->setToolTip(tr("Clears the search field"));
-    clearButton->setAutoRaise(true);
-    countLabel = new QLabel(this);
-    countLabel->setText(QString::fromUtf8("0"));
-    countLabel->setToolTip(tr("The number of selected items"));
-    hLayout->addWidget(searchBox);
-    hLayout->addWidget(clearButton,0,Qt::AlignRight);
-    hLayout->addWidget(countLabel,0,Qt::AlignRight);
-    vLayout->addLayout(hLayout);
-
-    selectionView = new QTreeWidget(this);
-    selectionView->setColumnCount(LastIndex);
-    selectionView->headerItem()->setText(LabelIndex, tr("Label"));
-    selectionView->headerItem()->setText(ElementIndex, tr("Element"));
-    selectionView->headerItem()->setText(PathIndex, tr("Path"));
-
-    selectionView->setContextMenuPolicy(Qt::CustomContextMenu);
-    vLayout->addWidget( selectionView );
-
-    enablePickList = new QCheckBox(this);
-    enablePickList->setText(tr("Picked object list"));
-    hLayout->addWidget(enablePickList);
-
-    pickList = new QTreeWidget(this);
-    pickList->header()->setSortIndicatorShown(true);
-    pickList->setColumnCount(LastIndex);
-    pickList->sortByColumn(ElementIndex, Qt::AscendingOrder);
-    pickList->headerItem()->setText(LabelIndex, tr("Label"));
-    pickList->headerItem()->setText(ElementIndex, tr("Element"));
-    pickList->headerItem()->setText(PathIndex, tr("Path"));
-    pickList->setVisible(false);
-    vLayout->addWidget(pickList);
-
-<<<<<<< HEAD
-    for(int i=0; i<LastIndex; ++i) {
-#if QT_VERSION >= 0x050000
-        selectionView->header()->setSectionResizeMode(i, QHeaderView::ResizeToContents);
-        pickList->header()->setSectionResizeMode(i, QHeaderView::ResizeToContents);
-#else
-        selectionView->header()->setResizeMode(i, QHeaderView::ResizeToContents);
-        pickList->header()->setResizeMode(i, QHeaderView::ResizeToContents);
-#endif
-    }
-
-#if QT_VERSION >= 0x040200
-=======
->>>>>>> f58faa60
-    selectionView->setMouseTracking(true); // needed for itemEntered() to work
-    pickList->setMouseTracking(true);
-
-    resize(200, 200);
-
-    connect(clearButton, SIGNAL(clicked()), searchBox, SLOT(clear()));
-    connect(searchBox, SIGNAL(textChanged(QString)), this, SLOT(search(QString)));
-    connect(searchBox, SIGNAL(editingFinished()), this, SLOT(validateSearch()));
-    connect(selectionView, SIGNAL(itemDoubleClicked(QTreeWidgetItem*, int)), this, SLOT(toggleSelect(QTreeWidgetItem*)));
-    connect(selectionView, SIGNAL(itemEntered(QTreeWidgetItem*, int)), this, SLOT(preselect(QTreeWidgetItem*)));
-    connect(pickList, SIGNAL(itemDoubleClicked(QTreeWidgetItem*, int)), this, SLOT(toggleSelect(QTreeWidgetItem*)));
-    connect(pickList, SIGNAL(itemEntered(QTreeWidgetItem*, int)), this, SLOT(preselect(QTreeWidgetItem*)));
-    connect(selectionView, SIGNAL(customContextMenuRequested(QPoint)), this, SLOT(onItemContextMenu(QPoint)));
-    connect(enablePickList, SIGNAL(stateChanged(int)), this, SLOT(onEnablePickList()));
-
-}
-
-SelectionView::~SelectionView()
-{
-}
-
-void SelectionView::leaveEvent(QEvent *)
-{
-    Selection().rmvPreselect();
-}
-
-static void addItem(QTreeWidget *tree, const App::SubObjectT &objT)
-{
-    auto obj = objT.getSubObject();
-    if(!obj)
-        return;
-
-    auto* item = new QTreeWidgetItem(tree);
-    item->setText(LabelIndex, QString::fromUtf8(obj->Label.getStrValue().c_str()));
-
-    item->setText(ElementIndex, QString::fromLatin1(objT.getOldElementName().c_str()));
-
-    item->setText(PathIndex, QString::fromLatin1("%1#%2.%3").arg(
-                QString::fromLatin1(objT.getDocumentName().c_str()),
-                QString::fromLatin1(objT.getObjectName().c_str()),
-                QString::fromLatin1(objT.getSubName().c_str())));
-
-    auto vp = Application::Instance->getViewProvider(obj);
-    if(vp)
-        item->setIcon(0, vp->getIcon());
-
-    // save as user data
-    item->setData(0, Qt::UserRole, QVariant::fromValue(objT));
-}
-
-/// @cond DOXERR
-void SelectionView::onSelectionChanged(const SelectionChanges &Reason)
-{
-    ParameterGrp::handle hGrp = App::GetApplication().GetUserParameter().GetGroup("BaseApp")
-        ->GetGroup("Preferences")->GetGroup("Selection");
-    bool autoShow = hGrp->GetBool("AutoShowSelectionView", false);
-    hGrp->SetBool("AutoShowSelectionView", autoShow); // Remove this line once the preferences window item is implemented
-
-    if (autoShow) {
-        if (!parentWidget()->isVisible() && Selection().hasSelection()) {
-            parentWidget()->show();
-            openedAutomatically = true;
-        }
-        else if (openedAutomatically && !Selection().hasSelection()) {
-            parentWidget()->hide();
-            openedAutomatically = false;
-        }
-    }
-
-    QString selObject;
-    QTextStream str(&selObject);
-    if (Reason.Type == SelectionChanges::AddSelection) {
-        addItem(selectionView, Reason.Object);
-    }
-    else if (Reason.Type == SelectionChanges::ClrSelection) {
-        if(!Reason.pDocName[0]) {
-            // remove all items
-            selectionView->clear();
-        }else{
-            // build name
-            str << Reason.pDocName;
-            str << "#";
-            // remove all items
-            for(auto item : selectionView->findItems(selObject,Qt::MatchStartsWith,PathIndex))
-                delete item;
-        }
-    }
-    else if (Reason.Type == SelectionChanges::RmvSelection) {
-        // build name
-        str << Reason.pDocName << "#" << Reason.pObjectName << "." << Reason.pSubName;
-
-        // remove all items
-        for(auto item : selectionView->findItems(selObject,Qt::MatchExactly,PathIndex))
-            delete item;
-    }
-    else if (Reason.Type == SelectionChanges::SetSelection) {
-        // remove all items
-        selectionView->clear();
-        for(auto &objT : Gui::Selection().getSelectionT("*",0))
-            addItem(selectionView, objT);
-    }
-    else if (Reason.Type == SelectionChanges::PickedListChanged) {
-        bool picking = Selection().needPickedList();
-        enablePickList->setChecked(picking);
-        pickList->setVisible(picking);
-        pickList->clear();
-        if(picking) {
-            pickList->setSortingEnabled(false);
-            for(auto &objT : Selection().getPickedList("*"))
-                addItem(pickList, objT);
-            pickList->setSortingEnabled(true);
-        }
-    }
-
-    countLabel->setText(QString::number(selectionView->topLevelItemCount()));
-}
-
-void SelectionView::search(const QString& text)
-{
-    if (!text.isEmpty()) {
-        searchList.clear();
-        App::Document* doc = App::GetApplication().getActiveDocument();
-        std::vector<App::DocumentObject*> objects;
-        if (doc) {
-            objects = doc->getObjects();
-            selectionView->clear();
-            for (std::vector<App::DocumentObject*>::iterator it = objects.begin(); it != objects.end(); ++it) {
-                QString label = QString::fromUtf8((*it)->Label.getValue());
-                if (label.contains(text,Qt::CaseInsensitive)) {
-                    searchList.push_back(*it);
-                    addItem(selectionView, App::SubObjectT(*it, ""));
-                }
-            }
-            countLabel->setText(QString::number(selectionView->topLevelItemCount()));
-        }
-    }
-}
-
-void SelectionView::validateSearch(void)
-{
-    if (!searchList.empty()) {
-        App::Document* doc = App::GetApplication().getActiveDocument();
-        if (doc) {
-            Gui::Selection().clearSelection();
-            for (std::vector<App::DocumentObject*>::iterator it = searchList.begin(); it != searchList.end(); ++it) {
-                Gui::Selection().addSelection(doc->getName(),(*it)->getNameInDocument(),0);
-            }
-        }
-    }
-}
-
-void SelectionView::select(QTreeWidgetItem* item)
-{
-    if (!item)
-        item = selectionView->currentItem();
-    if (!item)
-        return;
-
-    auto objT = qvariant_cast<App::SubObjectT>(item->data(0, Qt::UserRole));
-    if(!objT.getSubObject())
-        return;
-
-    try {
-        doCommandT(Command::Gui, "Gui.Selection.clearSelection()");
-        doCommandT(Command::Gui, "Gui.Selection.addSelection(%s, '%s')",
-                Command::getObjectCmd(objT.getObject()), objT.getSubName());
-    }catch(Base::Exception &e) {
-        e.ReportException();
-    }
-}
-
-void SelectionView::deselect(void)
-{
-    auto item = selectionView->currentItem();
-    if (!item)
-        return;
-    auto objT = qvariant_cast<App::SubObjectT>(item->data(0, Qt::UserRole));
-    if(!objT.getSubObject())
-        return;
-
-    try {
-        doCommandT(Command::Gui, "Gui.Selection.removeSelection(%s, '%s')",
-                Command::getObjectCmd(objT.getObject()), objT.getSubName());
-    }catch(Base::Exception &e) {
-        e.ReportException();
-    }
-}
-
-void SelectionView::toggleSelect(QTreeWidgetItem* item)
-{
-    if (!item) return;
-
-    auto objT = qvariant_cast<App::SubObjectT>(item->data(0, Qt::UserRole));
-    if(!objT.getSubObject())
-        return;
-
-    try {
-        bool selected = Gui::Selection().isSelected(objT.getDocumentName().c_str(),
-                                                    objT.getObjectName().c_str(),
-                                                    objT.getSubName().c_str());
-        doCommandT(Command::Gui, "Gui.Selection.%s(%s,'%s')",
-                selected ? "removeSelection" : "addSelection",
-                Command::getObjectCmd(objT.getObject()),
-                objT.getSubName());
-
-    }catch(Base::Exception &e) {
-        e.ReportException();
-    }
-}
-
-void SelectionView::preselect(QTreeWidgetItem* item)
-{
-    if (!item) return;
-    auto objT = qvariant_cast<App::SubObjectT>(item->data(0, Qt::UserRole));
-    if(!objT.getSubObject())
-        return;
-    Gui::Selection().setPreselect(objT.getDocumentName().c_str(),
-                                  objT.getObjectName().c_str(),
-                                  objT.getSubName().c_str(),0,0,0,2,true);
-}
-
-void SelectionView::zoom(void)
-{
-    select();
-    try {
-        Gui::Command::runCommand(Gui::Command::Gui,"Gui.SendMsgToActiveView(\"ViewSelection\")");
-    }catch(Base::Exception &e) {
-        e.ReportException();
-    }
-}
-
-void SelectionView::treeSelect(void)
-{
-    select();
-    try {
-        Gui::Command::runCommand(Gui::Command::Gui,"Gui.runCommand(\"Std_TreeSelection\")");
-    }catch(Base::Exception &e) {
-        e.ReportException();
-    }
-}
-
-void SelectionView::touch(void)
-{
-    auto item = selectionView->currentItem();
-    if (!item)
-        return;
-    auto objT = qvariant_cast<App::SubObjectT>(item->data(0, Qt::UserRole));
-    auto sobj = objT.getSubObject();
-    if(!sobj)
-        return;
-    if(sobj) {
-        try {
-            cmdAppObject(sobj,"touch()");
-        }catch(Base::Exception &e) {
-            e.ReportException();
-        }
-    }
-}
-
-void SelectionView::toPython(void)
-{
-    auto item = selectionView->currentItem();
-    if (!item)
-        return;
-    auto objT = qvariant_cast<App::SubObjectT>(item->data(0, Qt::UserRole));
-    auto sobj = objT.getSubObject();
-    if(!sobj)
-        return;
-    try {
-        doCommandT(Command::Gui, "_obj, _matrix, _shp = %s.getSubObject('%s', retType=2)",
-                Command::getObjectCmd(objT.getObject()), objT.getSubName());
-    }
-    catch (const Base::Exception& e) {
-        e.ReportException();
-    }
-}
-
-static std::string getModule(const char* type)
-{
-    // go up the inheritance tree and find the module name of the first
-    // sub-class that has not the prefix "App::"
-    std::string prefix;
-    Base::Type typeId = Base::Type::fromName(type);
-
-    while (!typeId.isBad()) {
-        std::string temp(typeId.getName());
-        std::string::size_type pos = temp.find_first_of("::");
-
-        std::string module;
-        if (pos != std::string::npos)
-            module = std::string(temp,0,pos);
-        if (module != "App")
-            prefix = module;
-        else
-            break;
-        typeId = typeId.getParent();
-    }
-
-    return prefix;
-}
-
-void SelectionView::showPart(void)
-{
-    auto *item = selectionView->currentItem();
-    if (!item)
-        return;
-    auto objT = qvariant_cast<App::SubObjectT>(item->data(0, Qt::UserRole));
-    auto sobj = objT.getSubObject();
-    if(!sobj)
-        return;
-    std::string module = getModule(sobj->getTypeId().getName());
-    if (!module.empty()) {
-        try {
-            doCommandT(Command::Gui, "%s.show(%s.getSubObject('%s'))",
-                    module, Command::getObjectCmd(objT.getObject()), objT.getSubName());
-        }
-        catch (const Base::Exception& e) {
-            e.ReportException();
-        }
-    }
-}
-
-void SelectionView::onItemContextMenu(const QPoint& point)
-{
-    auto item = selectionView->itemAt(point);
-    if (!item)
-        return;
-    auto objT = qvariant_cast<App::SubObjectT>(item->data(0, Qt::UserRole));
-    auto sobj = objT.getSubObject();
-    if(!sobj)
-        return;
-
-    QMenu menu;
-    QAction *selectAction = menu.addAction(tr("Select only"),this,SLOT(select()));
-    selectAction->setIcon(QIcon::fromTheme(QString::fromLatin1("view-select")));
-    selectAction->setToolTip(tr("Selects only this object"));
-    QAction *deselectAction = menu.addAction(tr("Deselect"),this,SLOT(deselect()));
-    deselectAction->setIcon(QIcon::fromTheme(QString::fromLatin1("view-unselectable")));
-    deselectAction->setToolTip(tr("Deselects this object"));
-    QAction *zoomAction = menu.addAction(tr("Zoom fit"),this,SLOT(zoom()));
-    zoomAction->setIcon(QIcon::fromTheme(QString::fromLatin1("zoom-fit-best")));
-    zoomAction->setToolTip(tr("Selects and fits this object in the 3D window"));
-    QAction *gotoAction = menu.addAction(tr("Go to selection"),this,SLOT(treeSelect()));
-    gotoAction->setToolTip(tr("Selects and locates this object in the tree view"));
-    QAction *touchAction = menu.addAction(tr("Mark to recompute"),this,SLOT(touch()));
-    touchAction->setIcon(QIcon::fromTheme(QString::fromLatin1("view-refresh")));
-    touchAction->setToolTip(tr("Mark this object to be recomputed"));
-    QAction *toPythonAction = menu.addAction(tr("To python console"),this,SLOT(toPython()));
-    toPythonAction->setIcon(QIcon::fromTheme(QString::fromLatin1("applications-python")));
-    toPythonAction->setToolTip(tr("Reveals this object and its subelements in the python console."));
-
-    if (objT.getOldElementName().size()) {
-        // subshape-specific entries
-        QAction *showPart = menu.addAction(tr("Duplicate subshape"),this,SLOT(showPart()));
-        showPart->setIcon(QIcon(QString::fromLatin1(":/icons/ClassBrowser/member.svg")));
-        showPart->setToolTip(tr("Creates a standalone copy of this subshape in the document"));
-    }
-    menu.exec(selectionView->mapToGlobal(point));
-}
-
-void SelectionView::onUpdate(void)
-{
-}
-
-bool SelectionView::onMsg(const char* /*pMsg*/,const char** /*ppReturn*/)
-{
-    return false;
-}
-
-void SelectionView::hideEvent(QHideEvent *ev) {
-    DockWindow::hideEvent(ev);
-}
-
-void SelectionView::showEvent(QShowEvent *ev) {
-<<<<<<< HEAD
-    FC_TRACE(this << " attaching selection observer");
-    this->attachSelection();
-
-    selectionView->clear();
-    for(auto &objT : Gui::Selection().getSelectionT("*",0))
-        addItem(selectionView, objT);
-
-    bool picking = Selection().needPickedList();
-    enablePickList->setChecked(picking);
-    pickList->clear();
-    if(picking) {
-        pickList->setSortingEnabled(false);
-        for(auto &objT : Selection().getPickedList("*"))
-            addItem(pickList, objT);
-        pickList->setSortingEnabled(true);
-    }
-
-=======
-    enablePickList->setChecked(Selection().needPickedList());
->>>>>>> f58faa60
-    Gui::DockWindow::showEvent(ev);
-}
-
-void SelectionView::onEnablePickList() {
-    bool enabled = enablePickList->isChecked();
-    Selection().enablePickedList(enabled);
-    pickList->setVisible(enabled);
-}
-
-/// @endcond
-
-////////////////////////////////////////////////////////////////////////
-
-static QString _DefaultStyle = QLatin1String("QMenu {menu-scrollable:1}");
-
-namespace Gui {
-void setupMenuStyle(QWidget *menu)
-{
-    LineEditStyle::setupChildren(menu);
-
-#if QT_VERSION  >= 0x050000
-    auto hGrp = App::GetApplication().GetParameterGroupByPath(
-                    "User parameter:BaseApp/Preferences/MainWindow");
-    static QString _Name;
-    static QString _Stylesheet;
-    QString name = QString::fromUtf8(hGrp->GetASCII("MenuStyleSheet").c_str());
-    if(name.isEmpty()) {
-        QString mainstyle = QString::fromUtf8(hGrp->GetASCII("StyleSheet").c_str());
-        if(mainstyle.indexOf(QLatin1String("dark"),0,Qt::CaseInsensitive)>=0)
-            name = QString::fromLatin1("qssm:Dark.qss");
-        else if(mainstyle.indexOf(QLatin1String("light"),0,Qt::CaseInsensitive)>=0)
-            name = QString::fromLatin1("qssm:Light.qss");
-        else
-            name = QString::fromLatin1("qssm:Default.qss");
-    } else if (!QFile::exists(name))
-        name = QString::fromLatin1("qssm:%1").arg(name);
-    if(_Name != name) {
-        _Name = name;
-        _Stylesheet.clear();
-        if(QFile::exists(name)) {
-            QFile f(name);
-            if(f.open(QFile::ReadOnly)) {
-                QTextStream str(&f);
-                _Stylesheet = str.readAll();
-            }
-        }
-    }
-    if(_Stylesheet.isEmpty())
-        _Stylesheet = _DefaultStyle;
-
-    if (menu->styleSheet() == _Stylesheet)
-        return;
-
-    menu->setStyleSheet(_Stylesheet);
-    if (_Stylesheet.indexOf(QLatin1String("background")) >= 0) {
-        menu->setWindowFlags(menu->windowFlags() | Qt::FramelessWindowHint);
-        menu->setAttribute(Qt::WA_NoSystemBackground, true);
-        menu->setAttribute(Qt::WA_TranslucentBackground, true);
-    }
-#else
-    if (menu->styleSheet() != _DefaultStyle)
-        menu->setStyleSheet(_DefaultStyle);
-#endif
-}
-}
-
-SelectionMenu::SelectionMenu(QWidget *parent)
-    :QMenu(parent)
-{
-    connect(this, SIGNAL(aboutToShow()), this, SLOT(beforeShow()));
-    setupMenuStyle(this);
-}
-
-void SelectionMenu::beforeShow()
-{
-#if QT_VERSION  >= 0x050000
-    for(auto child : findChildren<QMenu*>()) {
-        child->setWindowFlags(child->windowFlags() | Qt::FramelessWindowHint);
-        child->setAttribute(Qt::WA_NoSystemBackground, true);
-        child->setAttribute(Qt::WA_TranslucentBackground, true);
-    }
-#endif
-}
-
-struct ElementInfo {
-    QMenu *menu = nullptr;
-    QIcon icon;
-    std::vector<int> indices;
-};
-
-struct SubMenuInfo {
-    QMenu *menu = nullptr;
-
-    // Map from sub-object label to map from object path to element info. The
-    // reason of the second map is to disambiguate sub-object with the same
-    // label, but different object or object path
-    std::map<std::string, std::map<std::string, ElementInfo> > items;
-};
-
-App::SubObjectT SelectionMenu::doPick(const std::vector<App::SubObjectT> &sels) {
-    clear();
-
-    std::ostringstream ss;
-    std::map<std::string, SubMenuInfo> menus;
-    std::map<App::DocumentObject*, QIcon> icons;
-
-    int i=-1;
-    for(auto &sel : sels) {
-        ++i;
-        auto sobj = sel.getSubObject();
-        if(!sobj)
-            continue;
-
-        ss.str("");
-        int index = -1;
-        std::string element = sel.getOldElementName(&index);
-        if(index < 0)
-            element = "Other";
-        ss << sel.getObjectName() << '.' << sel.getSubNameNoElement();
-        std::string key = ss.str();
-
-        auto &icon = icons[sobj];
-        if(icon.isNull()) {
-            auto vp = Application::Instance->getViewProvider(sobj);
-            if(vp)
-                icon = vp->getIcon();
-        }
-
-        auto &elementInfo = menus[element].items[sobj->Label.getStrValue()][key];
-        elementInfo.icon = icon;
-        elementInfo.indices.push_back(i);
-
-        auto geoFeature = Base::freecad_dynamic_cast<App::GeoFeature>(
-                sobj->getLinkedObject(true));
-        if (geoFeature) {
-            for(auto element : geoFeature->getElementTypes(true))
-                menus[element];
-        }
-    }
-
-    for(auto &v : menus) {
-        auto &info = v.second;
-        if (info.items.empty()) {
-            QAction *action = addAction(QLatin1String(v.first.c_str()));
-            action->setDisabled(true);
-            continue;
-        }
-
-        info.menu = addMenu(QLatin1String(v.first.c_str()));
-        info.menu->installEventFilter(this);
-
-        bool groupMenu = false;
-        if(info.items.size() > 20)
-            groupMenu = true;
-        else {
-            std::size_t objCount = 0;
-            std::size_t count = 0;
-            for(auto &vv : info.items) {
-                objCount += vv.second.size();
-                for(auto &vvv : vv.second) 
-                    count += vvv.second.indices.size();
-                if(count > 20 && objCount>1) {
-                    groupMenu = true;
-                    break;
-                }
-            }
-        }
-
-        for(auto &vv : info.items) {
-            const std::string &label = vv.first;
-
-            for(auto &vvv : vv.second) {
-                auto &elementInfo = vvv.second;
-
-                if(!groupMenu) {
-                    for(int idx : elementInfo.indices) {
-                        ss.str("");
-                        ss << label << " (" << sels[idx].getOldElementName() << ")";
-                        QAction *action = info.menu->addAction(elementInfo.icon, QString::fromUtf8(ss.str().c_str()));
-                        action->setData(QVariant::fromValue(sels[idx]));
-                        connect(info.menu, SIGNAL(hovered(QAction*)), this, SLOT(onHover(QAction*)));
-                    }
-                    continue;
-                }
-                if(!elementInfo.menu) {
-                    elementInfo.menu = info.menu->addMenu(elementInfo.icon, QString::fromUtf8(label.c_str()));
-                    elementInfo.menu->installEventFilter(this);
-                    connect(elementInfo.menu, SIGNAL(aboutToShow()),this,SLOT(onSubMenu()));
-                    connect(elementInfo.menu, SIGNAL(hovered(QAction*)), this, SLOT(onHover(QAction*)));
-                }
-                for(int idx : elementInfo.indices) {
-                    QAction *action = elementInfo.menu->addAction(
-                            QString::fromUtf8(sels[idx].getOldElementName().c_str()));
-                    action->setData(QVariant::fromValue(sels[idx]));
-                }
-            }
-        }
-    }
-    bool toggle = !Gui::Selection().needPickedList();
-    if(toggle)
-        Gui::Selection().enablePickedList(true);
-
-    Gui::Selection().rmvPreselect();
-    QAction* picked = PieMenu::exec(this, QCursor::pos(), "Std_PickGeometry", false, true);
-    if(toggle)
-        Gui::Selection().enablePickedList(false);
-    return onPicked(picked);
-}
-
-static bool _HasPicked;
-App::SubObjectT SelectionMenu::doPick(const std::vector<App::SubObjectT> &sels,
-                                      const App::SubObjectT &context)
-{
-    clear();
-
-    QTreeWidgetItem *contextItem = Gui::TreeWidget::findItem(context);
-    App::DocumentObject *lastObj = nullptr;
-    QMenu *lastMenu = nullptr;
-    QAction *lastAction = nullptr;
-    for (auto sel : sels) {
-        if (!sel.hasSubElement())
-            continue;
-        auto sobj = sel.getSubObject();
-        if (!sobj)
-            continue;
-        if (contextItem && !Gui::TreeWidget::findItem(sel, contextItem, &sel))
-            continue;
-        auto vp = Gui::Application::Instance->getViewProvider(sobj);
-        QAction *action;
-        if (lastObj == sobj) {
-            if (!lastMenu) {
-                lastMenu = new QMenu(this);
-                connect(lastMenu, SIGNAL(hovered(QAction*)), this, SLOT(onHover(QAction*)));
-                lastMenu->installEventFilter(this);
-                lastAction->setText(QString::fromUtf8(sobj->Label.getValue()));
-                lastAction->setMenu(lastMenu);
-                auto prev = qvariant_cast<App::SubObjectT>(lastAction->data());
-                auto prevAction = lastMenu->addAction(
-                        QString::fromLatin1(prev.getOldElementName().c_str()));
-                prevAction->setData(QVariant::fromValue(prev));
-                prev.setSubName(prev.getSubNameNoElement());
-                lastAction->setData(QVariant::fromValue(prev));
-            }
-            action = lastMenu->addAction(QString::fromLatin1(sel.getOldElementName().c_str()));
-        } else {
-            lastObj = sobj;
-            action = addAction(vp ? vp->getIcon() : QIcon(),
-                        QString::fromLatin1("%1 (%2)").arg(
-                            QString::fromUtf8(sobj->Label.getValue()),
-                            QString::fromLatin1(sel.getOldElementName().c_str())));
-            lastAction = action;
-            lastMenu = nullptr;
-        }
-        action->setData(QVariant::fromValue(sel));
-    }
-    connect(this, SIGNAL(hovered(QAction*)), this, SLOT(onHover(QAction*)));
-    this->installEventFilter(this);
-    auto res = onPicked(this->exec(QCursor::pos()));
-    _HasPicked = !res.getObjectName().empty();
-    return res;
-}
-
-App::SubObjectT SelectionMenu::onPicked(QAction *picked)
-{
-    ToolTip::hideText();
-    Gui::Selection().rmvPreselect();
-    if(!picked)
-        return App::SubObjectT();
-    auto sel = qvariant_cast<App::SubObjectT>(picked->data());
-    if (sel.getObjectName().size()) {
-        auto modifier = QApplication::queryKeyboardModifiers();
-        if (modifier == Qt::ShiftModifier) {
-            TreeWidget::selectUp(sel);
-        } else {
-            if (modifier != Qt::ControlModifier) {
-                Gui::Selection().selStackPush();
-                Gui::Selection().clearSelection();
-            }
-            Gui::Selection().addSelection(sel.getDocumentName().c_str(),
-                    sel.getObjectName().c_str(), sel.getSubName().c_str());
-            Gui::Selection().selStackPush();
-        }
-    }
-    return sel;
-}
-
-static bool setPreselect(QMenu *menu,
-                         QAction *action,
-                         bool needElement = true,
-                         bool needTooltip = true)
-{
-    auto sel = qvariant_cast<App::SubObjectT>(action->data());
-    if (sel.getObjectName().empty()) {
-        Gui::Selection().rmvPreselect();
-        ToolTip::hideText();
-        return false;
-    }
-
-    QString element;
-    if(!needElement)
-        sel.setSubName(sel.getSubNameNoElement().c_str());
-
-    Gui::Selection().setPreselect(sel.getDocumentName().c_str(),
-            sel.getObjectName().c_str(), sel.getSubName().c_str(),0,0,0,2);
-
-    if(!needTooltip
-            ||!(QApplication::queryKeyboardModifiers() 
-                & (Qt::ShiftModifier | Qt::AltModifier | Qt::ControlModifier))) {
-        Gui::Selection().format(0,0,0,0,0,0,true);
-        return true;
-    }
-
-    auto sobj = sel.getSubObject();
-    QString tooltip = QString::fromUtf8(sel.getSubObjectFullName().c_str());
-
-    if (!needElement && sobj && sobj->Label2.getStrValue().size())
-        tooltip = QString::fromLatin1("%1\n\n%2").arg(
-                tooltip, QString::fromUtf8(sobj->Label2.getValue()));
-
-    tooltip = QString::fromLatin1("%1\n\n%2").arg(tooltip,
-                QObject::tr("Left click to select the geometry.\n"
-                            "CTRL + Left click for multiselection.\n"
-                            "Shift + left click to edit the object.\n"
-                            "Right click to bring up the hierarchy menu.\n"
-                            "Shift + right click to bring up the object context menu."));
-    if (sel.hasSubElement())
-        tooltip = QString::fromLatin1("%1\n%2").arg(tooltip,
-                QObject::tr("CTRL + right click to trace geometry history.\n"
-                             "CTRL + Shift + right click to list derived geometries."));
-
-
-    ToolTip::showText(QCursor::pos(), tooltip, menu);
-    return true;
-}
-
-void SelectionMenu::onHover(QAction *action)
-{
-    setPreselect(this, action);
-}
-
-void SelectionMenu::leaveEvent(QEvent *event) {
-    ToolTip::hideText();
-    QMenu::leaveEvent(event);
-}
-
-void SelectionMenu::onSubMenu() {
-    auto submenu = qobject_cast<QMenu*>(sender());
-    if(!submenu) {
-        Gui::Selection().rmvPreselect();
-        return;
-    }
-    auto actions = submenu->actions();
-    if(!actions.size()) {
-        Gui::Selection().rmvPreselect();
-        return;
-    }
-    setPreselect(this, actions.front(), false);
-}
-
-bool SelectionMenu::eventFilter(QObject *o, QEvent *ev)
-{
-    switch(ev->type()) {
-    case QEvent::Show: {
-        Gui::Selection().rmvPreselect();
-        break;
-    }
-    case QEvent::MouseButtonRelease: {
-        auto me = static_cast<QMouseEvent*>(ev);
-        if (me->button() == Qt::RightButton) {
-            auto menu = qobject_cast<QMenu*>(o);
-            if (menu) {
-                auto action = menu->actionAt(me->pos());
-                if (action) {
-                    activeMenu = menu;
-                    activeAction = action;
-                    QMetaObject::invokeMethod(this, "onSelUpMenu", Qt::QueuedConnection);
-                    return true;
-                }
-            }
-        }
-        break;
-    }
-    default:
-        break;
-    }
-    return QMenu::eventFilter(o, ev);
-}
-
-void SelectionMenu::onSelUpMenu()
-{
-    ToolTip::hideText();
-
-    QMenu *currentMenu = activeMenu;
-    QAction *currentAction = activeAction;
-
-    activeMenu = nullptr;
-    activeAction = nullptr;
-
-    if(!currentMenu || !currentAction)
-        return;
-
-    auto sel = qvariant_cast<App::SubObjectT>(currentAction->data());
-    if (sel.getObjectName().empty())
-        return;
-
-    auto modifiers = QApplication::queryKeyboardModifiers();
-    if (modifiers == Qt::ShiftModifier) {
-        TreeWidget::selectUp(sel, this);
-        return;
-    }
-    
-    if (!(modifiers & Qt::ControlModifier)) {
-        SelUpMenu menu(currentMenu);
-        TreeWidget::populateSelUpMenu(&menu, &sel);
-        TreeWidget::execSelUpMenu(&menu, QCursor::pos());
-        return;
-    }
-
-    if (!sel.hasSubElement())
-        return;
-
-    if (setPreselect(this, currentAction, true, false)) {
-        _HasPicked = false;
-        PieMenu::deactivate(false);
-
-        // ctrl + right click for geometry element history tracing
-        // ctrl + shift + right click for derived geometry
-        if (modifiers & Qt::ShiftModifier)
-            Application::Instance->commandManager().runCommandByName("Part_GeometryDerived");
-        else
-            Application::Instance->commandManager().runCommandByName("Part_GeometryHistory");
-
-        if (_HasPicked) {
-            for (QWidget *w = this; w; w = qobject_cast<QMenu*>(w->parentWidget())) 
-                w->hide();
-        }
-    }
-}
-
-// --------------------------------------------------------------------
-
-SelUpMenu::SelUpMenu(QWidget *parent, bool trigger)
-    :QMenu(parent)
-{
-    if (trigger)
-        connect(this, SIGNAL(triggered(QAction*)), this, SLOT(onTriggered(QAction *)));
-    connect(this, SIGNAL(hovered(QAction*)), this, SLOT(onHovered(QAction *)));
-    setupMenuStyle(this);
-}
-
-bool SelUpMenu::event(QEvent *e)
-{
-    return QMenu::event(e);
-}
-
-void SelUpMenu::mouseReleaseEvent(QMouseEvent *e)
-{
-    if (e->button() == Qt::RightButton) {
-        QAction *action = actionAt(e->pos());
-        if (action) {
-            TreeWidget::selectUp(action, this);
-            return;
-        }
-    }
-    QMenu::mouseReleaseEvent(e);
-}
-
-void SelUpMenu::mousePressEvent(QMouseEvent *e)
-{
-	for (QWidget *w = this; w; w = qobject_cast<QMenu*>(w->parentWidget())) {
-        if (w->rect().contains(w->mapFromGlobal(e->globalPos()))) {
-            if (w == this)
-                QMenu::mousePressEvent(e);
-            break;
-        }
-        w->hide();
-    }
-}
-
-void SelUpMenu::onTriggered(QAction *action)
-{
-    TreeWidget::selectUp(action);
-}
-
-void SelUpMenu::onHovered(QAction *action)
-{
-    setPreselect(this, action);
-}
-
-#include "moc_SelectionView.cpp"
+/***************************************************************************
+ *   Copyright (c) 2002 Jürgen Riegel <juergen.riegel@web.de>              *
+ *                                                                         *
+ *   This file is part of the FreeCAD CAx development system.              *
+ *                                                                         *
+ *   This library is free software; you can redistribute it and/or         *
+ *   modify it under the terms of the GNU Library General Public           *
+ *   License as published by the Free Software Foundation; either          *
+ *   version 2 of the License, or (at your option) any later version.      *
+ *                                                                         *
+ *   This library  is distributed in the hope that it will be useful,      *
+ *   but WITHOUT ANY WARRANTY; without even the implied warranty of        *
+ *   MERCHANTABILITY or FITNESS FOR A PARTICULAR PURPOSE.  See the         *
+ *   GNU Library General Public License for more details.                  *
+ *                                                                         *
+ *   You should have received a copy of the GNU Library General Public     *
+ *   License along with this library; see the file COPYING.LIB. If not,    *
+ *   write to the Free Software Foundation, Inc., 59 Temple Place,         *
+ *   Suite 330, Boston, MA  02111-1307, USA                                *
+ *                                                                         *
+ ***************************************************************************/
+
+
+#include "PreCompiled.h"
+#ifndef _PreComp_
+# include <QVBoxLayout>
+# include <QTreeWidget>
+# include <QTreeWidgetItem>
+# include <QLineEdit>
+# include <QTextStream>
+# include <QToolButton>
+# include <QCheckBox>
+# include <QMenu>
+# include <QLabel>
+# include <QApplication>
+# include <QHeaderView>
+# include <QFile>
+#endif
+
+#include <QHelpEvent>
+#include <QToolTip>
+
+/// Here the FreeCAD includes sorted by Base,App,Gui......
+#include <Base/Console.h>
+#include <App/Document.h>
+#include <App/GeoFeature.h>
+#include <App/DocumentObserver.h>
+#include "SelectionView.h"
+#include "CommandT.h"
+#include "Application.h"
+#include "Document.h"
+#include "ViewProvider.h"
+#include "BitmapFactory.h"
+#include "MetaTypes.h"
+#include "MainWindow.h"
+#include "Widgets.h"
+#include "PieMenu.h"
+#include "Tree.h"
+
+FC_LOG_LEVEL_INIT("Selection",true,true,true)
+
+using namespace Gui;
+using namespace Gui::DockWnd;
+
+/* TRANSLATOR Gui::DockWnd::SelectionView */
+
+enum ColumnIndex {
+    LabelIndex,
+    ElementIndex,
+    PathIndex,
+    LastIndex,
+};
+
+SelectionView::SelectionView(Gui::Document* pcDocument, QWidget *parent)
+  : DockWindow(pcDocument,parent)
+  , SelectionObserver(true,0)
+  , x(0.0f), y(0.0f), z(0.0f)
+  , openedAutomatically(false)
+{
+    setWindowTitle(tr("Selection View"));
+
+    QVBoxLayout* vLayout = new QVBoxLayout(this);
+    vLayout->setSpacing(0);
+    vLayout->setMargin (0);
+
+    QLineEdit* searchBox = new QLineEdit(this);
+    LineEditStyle::setup(searchBox);
+    searchBox->setPlaceholderText(tr("Search"));
+    searchBox->setToolTip(tr("Searches object labels"));
+    QHBoxLayout* hLayout = new QHBoxLayout();
+    hLayout->setSpacing(2);
+    QToolButton* clearButton = new QToolButton(this);
+    clearButton->setFixedSize(18, 21);
+    clearButton->setCursor(Qt::ArrowCursor);
+    clearButton->setStyleSheet(QString::fromUtf8("QToolButton {margin-bottom:1px}"));
+    clearButton->setIcon(BitmapFactory().pixmap(":/icons/edit-cleartext.svg"));
+    clearButton->setToolTip(tr("Clears the search field"));
+    clearButton->setAutoRaise(true);
+    countLabel = new QLabel(this);
+    countLabel->setText(QString::fromUtf8("0"));
+    countLabel->setToolTip(tr("The number of selected items"));
+    hLayout->addWidget(searchBox);
+    hLayout->addWidget(clearButton,0,Qt::AlignRight);
+    hLayout->addWidget(countLabel,0,Qt::AlignRight);
+    vLayout->addLayout(hLayout);
+
+    selectionView = new QTreeWidget(this);
+    selectionView->setColumnCount(LastIndex);
+    selectionView->headerItem()->setText(LabelIndex, tr("Label"));
+    selectionView->headerItem()->setText(ElementIndex, tr("Element"));
+    selectionView->headerItem()->setText(PathIndex, tr("Path"));
+
+    selectionView->setContextMenuPolicy(Qt::CustomContextMenu);
+    vLayout->addWidget( selectionView );
+
+    enablePickList = new QCheckBox(this);
+    enablePickList->setText(tr("Picked object list"));
+    hLayout->addWidget(enablePickList);
+
+    pickList = new QTreeWidget(this);
+    pickList->header()->setSortIndicatorShown(true);
+    pickList->setColumnCount(LastIndex);
+    pickList->sortByColumn(ElementIndex, Qt::AscendingOrder);
+    pickList->headerItem()->setText(LabelIndex, tr("Label"));
+    pickList->headerItem()->setText(ElementIndex, tr("Element"));
+    pickList->headerItem()->setText(PathIndex, tr("Path"));
+    pickList->setVisible(false);
+    vLayout->addWidget(pickList);
+
+    for(int i=0; i<LastIndex; ++i) {
+        selectionView->header()->setSectionResizeMode(i, QHeaderView::ResizeToContents);
+        pickList->header()->setSectionResizeMode(i, QHeaderView::ResizeToContents);
+    }
+
+    selectionView->setMouseTracking(true); // needed for itemEntered() to work
+    pickList->setMouseTracking(true);
+
+    resize(200, 200);
+
+    connect(clearButton, SIGNAL(clicked()), searchBox, SLOT(clear()));
+    connect(searchBox, SIGNAL(textChanged(QString)), this, SLOT(search(QString)));
+    connect(searchBox, SIGNAL(editingFinished()), this, SLOT(validateSearch()));
+    connect(selectionView, SIGNAL(itemDoubleClicked(QTreeWidgetItem*, int)), this, SLOT(toggleSelect(QTreeWidgetItem*)));
+    connect(selectionView, SIGNAL(itemEntered(QTreeWidgetItem*, int)), this, SLOT(preselect(QTreeWidgetItem*)));
+    connect(pickList, SIGNAL(itemDoubleClicked(QTreeWidgetItem*, int)), this, SLOT(toggleSelect(QTreeWidgetItem*)));
+    connect(pickList, SIGNAL(itemEntered(QTreeWidgetItem*, int)), this, SLOT(preselect(QTreeWidgetItem*)));
+    connect(selectionView, SIGNAL(customContextMenuRequested(QPoint)), this, SLOT(onItemContextMenu(QPoint)));
+    connect(enablePickList, SIGNAL(stateChanged(int)), this, SLOT(onEnablePickList()));
+
+}
+
+SelectionView::~SelectionView()
+{
+}
+
+void SelectionView::leaveEvent(QEvent *)
+{
+    Selection().rmvPreselect();
+}
+
+static void addItem(QTreeWidget *tree, const App::SubObjectT &objT)
+{
+    auto obj = objT.getSubObject();
+    if(!obj)
+        return;
+
+    auto* item = new QTreeWidgetItem(tree);
+    item->setText(LabelIndex, QString::fromUtf8(obj->Label.getStrValue().c_str()));
+
+    item->setText(ElementIndex, QString::fromLatin1(objT.getOldElementName().c_str()));
+
+    item->setText(PathIndex, QString::fromLatin1("%1#%2.%3").arg(
+                QString::fromLatin1(objT.getDocumentName().c_str()),
+                QString::fromLatin1(objT.getObjectName().c_str()),
+                QString::fromLatin1(objT.getSubName().c_str())));
+
+    auto vp = Application::Instance->getViewProvider(obj);
+    if(vp)
+        item->setIcon(0, vp->getIcon());
+
+    // save as user data
+    item->setData(0, Qt::UserRole, QVariant::fromValue(objT));
+}
+
+/// @cond DOXERR
+void SelectionView::onSelectionChanged(const SelectionChanges &Reason)
+{
+    ParameterGrp::handle hGrp = App::GetApplication().GetUserParameter().GetGroup("BaseApp")
+        ->GetGroup("Preferences")->GetGroup("Selection");
+    bool autoShow = hGrp->GetBool("AutoShowSelectionView", false);
+    hGrp->SetBool("AutoShowSelectionView", autoShow); // Remove this line once the preferences window item is implemented
+
+    if (autoShow) {
+        if (!parentWidget()->isVisible() && Selection().hasSelection()) {
+            parentWidget()->show();
+            openedAutomatically = true;
+        }
+        else if (openedAutomatically && !Selection().hasSelection()) {
+            parentWidget()->hide();
+            openedAutomatically = false;
+        }
+    }
+
+    QString selObject;
+    QTextStream str(&selObject);
+    if (Reason.Type == SelectionChanges::AddSelection) {
+        addItem(selectionView, Reason.Object);
+    }
+    else if (Reason.Type == SelectionChanges::ClrSelection) {
+        if(!Reason.pDocName[0]) {
+            // remove all items
+            selectionView->clear();
+        }else{
+            // build name
+            str << Reason.pDocName;
+            str << "#";
+            // remove all items
+            for(auto item : selectionView->findItems(selObject,Qt::MatchStartsWith,PathIndex))
+                delete item;
+        }
+    }
+    else if (Reason.Type == SelectionChanges::RmvSelection) {
+        // build name
+        str << Reason.pDocName << "#" << Reason.pObjectName << "." << Reason.pSubName;
+
+        // remove all items
+        for(auto item : selectionView->findItems(selObject,Qt::MatchExactly,PathIndex))
+            delete item;
+    }
+    else if (Reason.Type == SelectionChanges::SetSelection) {
+        // remove all items
+        selectionView->clear();
+        for(auto &objT : Gui::Selection().getSelectionT("*",0))
+            addItem(selectionView, objT);
+    }
+    else if (Reason.Type == SelectionChanges::PickedListChanged) {
+        bool picking = Selection().needPickedList();
+        enablePickList->setChecked(picking);
+        pickList->setVisible(picking);
+        pickList->clear();
+        if(picking) {
+            pickList->setSortingEnabled(false);
+            for(auto &objT : Selection().getPickedList("*"))
+                addItem(pickList, objT);
+            pickList->setSortingEnabled(true);
+        }
+    }
+
+    countLabel->setText(QString::number(selectionView->topLevelItemCount()));
+}
+
+void SelectionView::search(const QString& text)
+{
+    if (!text.isEmpty()) {
+        searchList.clear();
+        App::Document* doc = App::GetApplication().getActiveDocument();
+        std::vector<App::DocumentObject*> objects;
+        if (doc) {
+            objects = doc->getObjects();
+            selectionView->clear();
+            for (std::vector<App::DocumentObject*>::iterator it = objects.begin(); it != objects.end(); ++it) {
+                QString label = QString::fromUtf8((*it)->Label.getValue());
+                if (label.contains(text,Qt::CaseInsensitive)) {
+                    searchList.push_back(*it);
+                    addItem(selectionView, App::SubObjectT(*it, ""));
+                }
+            }
+            countLabel->setText(QString::number(selectionView->topLevelItemCount()));
+        }
+    }
+}
+
+void SelectionView::validateSearch(void)
+{
+    if (!searchList.empty()) {
+        App::Document* doc = App::GetApplication().getActiveDocument();
+        if (doc) {
+            Gui::Selection().clearSelection();
+            for (std::vector<App::DocumentObject*>::iterator it = searchList.begin(); it != searchList.end(); ++it) {
+                Gui::Selection().addSelection(doc->getName(),(*it)->getNameInDocument(),0);
+            }
+        }
+    }
+}
+
+void SelectionView::select(QTreeWidgetItem* item)
+{
+    if (!item)
+        item = selectionView->currentItem();
+    if (!item)
+        return;
+
+    auto objT = qvariant_cast<App::SubObjectT>(item->data(0, Qt::UserRole));
+    if(!objT.getSubObject())
+        return;
+
+    try {
+        doCommandT(Command::Gui, "Gui.Selection.clearSelection()");
+        doCommandT(Command::Gui, "Gui.Selection.addSelection(%s, '%s')",
+                Command::getObjectCmd(objT.getObject()), objT.getSubName());
+    }catch(Base::Exception &e) {
+        e.ReportException();
+    }
+}
+
+void SelectionView::deselect(void)
+{
+    auto item = selectionView->currentItem();
+    if (!item)
+        return;
+    auto objT = qvariant_cast<App::SubObjectT>(item->data(0, Qt::UserRole));
+    if(!objT.getSubObject())
+        return;
+
+    try {
+        doCommandT(Command::Gui, "Gui.Selection.removeSelection(%s, '%s')",
+                Command::getObjectCmd(objT.getObject()), objT.getSubName());
+    }catch(Base::Exception &e) {
+        e.ReportException();
+    }
+}
+
+void SelectionView::toggleSelect(QTreeWidgetItem* item)
+{
+    if (!item) return;
+
+    auto objT = qvariant_cast<App::SubObjectT>(item->data(0, Qt::UserRole));
+    if(!objT.getSubObject())
+        return;
+
+    try {
+        bool selected = Gui::Selection().isSelected(objT.getDocumentName().c_str(),
+                                                    objT.getObjectName().c_str(),
+                                                    objT.getSubName().c_str());
+        doCommandT(Command::Gui, "Gui.Selection.%s(%s,'%s')",
+                selected ? "removeSelection" : "addSelection",
+                Command::getObjectCmd(objT.getObject()),
+                objT.getSubName());
+
+    }catch(Base::Exception &e) {
+        e.ReportException();
+    }
+}
+
+void SelectionView::preselect(QTreeWidgetItem* item)
+{
+    if (!item) return;
+    auto objT = qvariant_cast<App::SubObjectT>(item->data(0, Qt::UserRole));
+    if(!objT.getSubObject())
+        return;
+    Gui::Selection().setPreselect(objT.getDocumentName().c_str(),
+                                  objT.getObjectName().c_str(),
+                                  objT.getSubName().c_str(),0,0,0,2,true);
+}
+
+void SelectionView::zoom(void)
+{
+    select();
+    try {
+        Gui::Command::runCommand(Gui::Command::Gui,"Gui.SendMsgToActiveView(\"ViewSelection\")");
+    }catch(Base::Exception &e) {
+        e.ReportException();
+    }
+}
+
+void SelectionView::treeSelect(void)
+{
+    select();
+    try {
+        Gui::Command::runCommand(Gui::Command::Gui,"Gui.runCommand(\"Std_TreeSelection\")");
+    }catch(Base::Exception &e) {
+        e.ReportException();
+    }
+}
+
+void SelectionView::touch(void)
+{
+    auto item = selectionView->currentItem();
+    if (!item)
+        return;
+    auto objT = qvariant_cast<App::SubObjectT>(item->data(0, Qt::UserRole));
+    auto sobj = objT.getSubObject();
+    if(!sobj)
+        return;
+    if(sobj) {
+        try {
+            cmdAppObject(sobj,"touch()");
+        }catch(Base::Exception &e) {
+            e.ReportException();
+        }
+    }
+}
+
+void SelectionView::toPython(void)
+{
+    auto item = selectionView->currentItem();
+    if (!item)
+        return;
+    auto objT = qvariant_cast<App::SubObjectT>(item->data(0, Qt::UserRole));
+    auto sobj = objT.getSubObject();
+    if(!sobj)
+        return;
+    try {
+        doCommandT(Command::Gui, "_obj, _matrix, _shp = %s.getSubObject('%s', retType=2)",
+                Command::getObjectCmd(objT.getObject()), objT.getSubName());
+    }
+    catch (const Base::Exception& e) {
+        e.ReportException();
+    }
+}
+
+static std::string getModule(const char* type)
+{
+    // go up the inheritance tree and find the module name of the first
+    // sub-class that has not the prefix "App::"
+    std::string prefix;
+    Base::Type typeId = Base::Type::fromName(type);
+
+    while (!typeId.isBad()) {
+        std::string temp(typeId.getName());
+        std::string::size_type pos = temp.find_first_of("::");
+
+        std::string module;
+        if (pos != std::string::npos)
+            module = std::string(temp,0,pos);
+        if (module != "App")
+            prefix = module;
+        else
+            break;
+        typeId = typeId.getParent();
+    }
+
+    return prefix;
+}
+
+void SelectionView::showPart(void)
+{
+    auto *item = selectionView->currentItem();
+    if (!item)
+        return;
+    auto objT = qvariant_cast<App::SubObjectT>(item->data(0, Qt::UserRole));
+    auto sobj = objT.getSubObject();
+    if(!sobj)
+        return;
+    std::string module = getModule(sobj->getTypeId().getName());
+    if (!module.empty()) {
+        try {
+            doCommandT(Command::Gui, "%s.show(%s.getSubObject('%s'))",
+                    module, Command::getObjectCmd(objT.getObject()), objT.getSubName());
+        }
+        catch (const Base::Exception& e) {
+            e.ReportException();
+        }
+    }
+}
+
+void SelectionView::onItemContextMenu(const QPoint& point)
+{
+    auto item = selectionView->itemAt(point);
+    if (!item)
+        return;
+    auto objT = qvariant_cast<App::SubObjectT>(item->data(0, Qt::UserRole));
+    auto sobj = objT.getSubObject();
+    if(!sobj)
+        return;
+
+    QMenu menu;
+    QAction *selectAction = menu.addAction(tr("Select only"),this,SLOT(select()));
+    selectAction->setIcon(QIcon::fromTheme(QString::fromLatin1("view-select")));
+    selectAction->setToolTip(tr("Selects only this object"));
+    QAction *deselectAction = menu.addAction(tr("Deselect"),this,SLOT(deselect()));
+    deselectAction->setIcon(QIcon::fromTheme(QString::fromLatin1("view-unselectable")));
+    deselectAction->setToolTip(tr("Deselects this object"));
+    QAction *zoomAction = menu.addAction(tr("Zoom fit"),this,SLOT(zoom()));
+    zoomAction->setIcon(QIcon::fromTheme(QString::fromLatin1("zoom-fit-best")));
+    zoomAction->setToolTip(tr("Selects and fits this object in the 3D window"));
+    QAction *gotoAction = menu.addAction(tr("Go to selection"),this,SLOT(treeSelect()));
+    gotoAction->setToolTip(tr("Selects and locates this object in the tree view"));
+    QAction *touchAction = menu.addAction(tr("Mark to recompute"),this,SLOT(touch()));
+    touchAction->setIcon(QIcon::fromTheme(QString::fromLatin1("view-refresh")));
+    touchAction->setToolTip(tr("Mark this object to be recomputed"));
+    QAction *toPythonAction = menu.addAction(tr("To python console"),this,SLOT(toPython()));
+    toPythonAction->setIcon(QIcon::fromTheme(QString::fromLatin1("applications-python")));
+    toPythonAction->setToolTip(tr("Reveals this object and its subelements in the python console."));
+
+    if (objT.getOldElementName().size()) {
+        // subshape-specific entries
+        QAction *showPart = menu.addAction(tr("Duplicate subshape"),this,SLOT(showPart()));
+        showPart->setIcon(QIcon(QString::fromLatin1(":/icons/ClassBrowser/member.svg")));
+        showPart->setToolTip(tr("Creates a standalone copy of this subshape in the document"));
+    }
+    menu.exec(selectionView->mapToGlobal(point));
+}
+
+void SelectionView::onUpdate(void)
+{
+}
+
+bool SelectionView::onMsg(const char* /*pMsg*/,const char** /*ppReturn*/)
+{
+    return false;
+}
+
+void SelectionView::hideEvent(QHideEvent *ev) {
+    FC_TRACE(this << " detaching selection observer");
+    this->detachSelection();
+    DockWindow::hideEvent(ev);
+}
+
+void SelectionView::showEvent(QShowEvent *ev) {
+    FC_TRACE(this << " attaching selection observer");
+    this->attachSelection();
+
+    selectionView->clear();
+    for(auto &objT : Gui::Selection().getSelectionT("*",0))
+        addItem(selectionView, objT);
+
+    bool picking = Selection().needPickedList();
+    enablePickList->setChecked(picking);
+    pickList->clear();
+    if(picking) {
+        pickList->setSortingEnabled(false);
+        for(auto &objT : Selection().getPickedList("*"))
+            addItem(pickList, objT);
+        pickList->setSortingEnabled(true);
+    }
+
+    Gui::DockWindow::showEvent(ev);
+}
+
+void SelectionView::onEnablePickList() {
+    bool enabled = enablePickList->isChecked();
+    Selection().enablePickedList(enabled);
+    pickList->setVisible(enabled);
+}
+
+/// @endcond
+
+////////////////////////////////////////////////////////////////////////
+
+static QString _DefaultStyle = QLatin1String("QMenu {menu-scrollable:1}");
+
+namespace Gui {
+void setupMenuStyle(QWidget *menu)
+{
+    LineEditStyle::setupChildren(menu);
+
+#if QT_VERSION  >= 0x050000
+    auto hGrp = App::GetApplication().GetParameterGroupByPath(
+                    "User parameter:BaseApp/Preferences/MainWindow");
+    static QString _Name;
+    static QString _Stylesheet;
+    QString name = QString::fromUtf8(hGrp->GetASCII("MenuStyleSheet").c_str());
+    if(name.isEmpty()) {
+        QString mainstyle = QString::fromUtf8(hGrp->GetASCII("StyleSheet").c_str());
+        if(mainstyle.indexOf(QLatin1String("dark"),0,Qt::CaseInsensitive)>=0)
+            name = QString::fromLatin1("qssm:Dark.qss");
+        else if(mainstyle.indexOf(QLatin1String("light"),0,Qt::CaseInsensitive)>=0)
+            name = QString::fromLatin1("qssm:Light.qss");
+        else
+            name = QString::fromLatin1("qssm:Default.qss");
+    } else if (!QFile::exists(name))
+        name = QString::fromLatin1("qssm:%1").arg(name);
+    if(_Name != name) {
+        _Name = name;
+        _Stylesheet.clear();
+        if(QFile::exists(name)) {
+            QFile f(name);
+            if(f.open(QFile::ReadOnly)) {
+                QTextStream str(&f);
+                _Stylesheet = str.readAll();
+            }
+        }
+    }
+    if(_Stylesheet.isEmpty())
+        _Stylesheet = _DefaultStyle;
+
+    if (menu->styleSheet() == _Stylesheet)
+        return;
+
+    menu->setStyleSheet(_Stylesheet);
+    if (_Stylesheet.indexOf(QLatin1String("background")) >= 0) {
+        menu->setWindowFlags(menu->windowFlags() | Qt::FramelessWindowHint);
+        menu->setAttribute(Qt::WA_NoSystemBackground, true);
+        menu->setAttribute(Qt::WA_TranslucentBackground, true);
+    }
+#else
+    if (menu->styleSheet() != _DefaultStyle)
+        menu->setStyleSheet(_DefaultStyle);
+#endif
+}
+}
+
+SelectionMenu::SelectionMenu(QWidget *parent)
+    :QMenu(parent)
+{
+    connect(this, SIGNAL(aboutToShow()), this, SLOT(beforeShow()));
+    setupMenuStyle(this);
+}
+
+void SelectionMenu::beforeShow()
+{
+#if QT_VERSION  >= 0x050000
+    for(auto child : findChildren<QMenu*>()) {
+        child->setWindowFlags(child->windowFlags() | Qt::FramelessWindowHint);
+        child->setAttribute(Qt::WA_NoSystemBackground, true);
+        child->setAttribute(Qt::WA_TranslucentBackground, true);
+    }
+#endif
+}
+
+struct ElementInfo {
+    QMenu *menu = nullptr;
+    QIcon icon;
+    std::vector<int> indices;
+};
+
+struct SubMenuInfo {
+    QMenu *menu = nullptr;
+
+    // Map from sub-object label to map from object path to element info. The
+    // reason of the second map is to disambiguate sub-object with the same
+    // label, but different object or object path
+    std::map<std::string, std::map<std::string, ElementInfo> > items;
+};
+
+App::SubObjectT SelectionMenu::doPick(const std::vector<App::SubObjectT> &sels) {
+    clear();
+
+    std::ostringstream ss;
+    std::map<std::string, SubMenuInfo> menus;
+    std::map<App::DocumentObject*, QIcon> icons;
+
+    int i=-1;
+    for(auto &sel : sels) {
+        ++i;
+        auto sobj = sel.getSubObject();
+        if(!sobj)
+            continue;
+
+        ss.str("");
+        int index = -1;
+        std::string element = sel.getOldElementName(&index);
+        if(index < 0)
+            element = "Other";
+        ss << sel.getObjectName() << '.' << sel.getSubNameNoElement();
+        std::string key = ss.str();
+
+        auto &icon = icons[sobj];
+        if(icon.isNull()) {
+            auto vp = Application::Instance->getViewProvider(sobj);
+            if(vp)
+                icon = vp->getIcon();
+        }
+
+        auto &elementInfo = menus[element].items[sobj->Label.getStrValue()][key];
+        elementInfo.icon = icon;
+        elementInfo.indices.push_back(i);
+
+        auto geoFeature = Base::freecad_dynamic_cast<App::GeoFeature>(
+                sobj->getLinkedObject(true));
+        if (geoFeature) {
+            for(auto element : geoFeature->getElementTypes(true))
+                menus[element];
+        }
+    }
+
+    for(auto &v : menus) {
+        auto &info = v.second;
+        if (info.items.empty()) {
+            QAction *action = addAction(QLatin1String(v.first.c_str()));
+            action->setDisabled(true);
+            continue;
+        }
+
+        info.menu = addMenu(QLatin1String(v.first.c_str()));
+        info.menu->installEventFilter(this);
+
+        bool groupMenu = false;
+        if(info.items.size() > 20)
+            groupMenu = true;
+        else {
+            std::size_t objCount = 0;
+            std::size_t count = 0;
+            for(auto &vv : info.items) {
+                objCount += vv.second.size();
+                for(auto &vvv : vv.second) 
+                    count += vvv.second.indices.size();
+                if(count > 20 && objCount>1) {
+                    groupMenu = true;
+                    break;
+                }
+            }
+        }
+
+        for(auto &vv : info.items) {
+            const std::string &label = vv.first;
+
+            for(auto &vvv : vv.second) {
+                auto &elementInfo = vvv.second;
+
+                if(!groupMenu) {
+                    for(int idx : elementInfo.indices) {
+                        ss.str("");
+                        ss << label << " (" << sels[idx].getOldElementName() << ")";
+                        QAction *action = info.menu->addAction(elementInfo.icon, QString::fromUtf8(ss.str().c_str()));
+                        action->setData(QVariant::fromValue(sels[idx]));
+                        connect(info.menu, SIGNAL(hovered(QAction*)), this, SLOT(onHover(QAction*)));
+                    }
+                    continue;
+                }
+                if(!elementInfo.menu) {
+                    elementInfo.menu = info.menu->addMenu(elementInfo.icon, QString::fromUtf8(label.c_str()));
+                    elementInfo.menu->installEventFilter(this);
+                    connect(elementInfo.menu, SIGNAL(aboutToShow()),this,SLOT(onSubMenu()));
+                    connect(elementInfo.menu, SIGNAL(hovered(QAction*)), this, SLOT(onHover(QAction*)));
+                }
+                for(int idx : elementInfo.indices) {
+                    QAction *action = elementInfo.menu->addAction(
+                            QString::fromUtf8(sels[idx].getOldElementName().c_str()));
+                    action->setData(QVariant::fromValue(sels[idx]));
+                }
+            }
+        }
+    }
+    bool toggle = !Gui::Selection().needPickedList();
+    if(toggle)
+        Gui::Selection().enablePickedList(true);
+
+    Gui::Selection().rmvPreselect();
+    QAction* picked = PieMenu::exec(this, QCursor::pos(), "Std_PickGeometry", false, true);
+    if(toggle)
+        Gui::Selection().enablePickedList(false);
+    return onPicked(picked);
+}
+
+static bool _HasPicked;
+App::SubObjectT SelectionMenu::doPick(const std::vector<App::SubObjectT> &sels,
+                                      const App::SubObjectT &context)
+{
+    clear();
+
+    QTreeWidgetItem *contextItem = Gui::TreeWidget::findItem(context);
+    App::DocumentObject *lastObj = nullptr;
+    QMenu *lastMenu = nullptr;
+    QAction *lastAction = nullptr;
+    for (auto sel : sels) {
+        if (!sel.hasSubElement())
+            continue;
+        auto sobj = sel.getSubObject();
+        if (!sobj)
+            continue;
+        if (contextItem && !Gui::TreeWidget::findItem(sel, contextItem, &sel))
+            continue;
+        auto vp = Gui::Application::Instance->getViewProvider(sobj);
+        QAction *action;
+        if (lastObj == sobj) {
+            if (!lastMenu) {
+                lastMenu = new QMenu(this);
+                connect(lastMenu, SIGNAL(hovered(QAction*)), this, SLOT(onHover(QAction*)));
+                lastMenu->installEventFilter(this);
+                lastAction->setText(QString::fromUtf8(sobj->Label.getValue()));
+                lastAction->setMenu(lastMenu);
+                auto prev = qvariant_cast<App::SubObjectT>(lastAction->data());
+                auto prevAction = lastMenu->addAction(
+                        QString::fromLatin1(prev.getOldElementName().c_str()));
+                prevAction->setData(QVariant::fromValue(prev));
+                prev.setSubName(prev.getSubNameNoElement());
+                lastAction->setData(QVariant::fromValue(prev));
+            }
+            action = lastMenu->addAction(QString::fromLatin1(sel.getOldElementName().c_str()));
+        } else {
+            lastObj = sobj;
+            action = addAction(vp ? vp->getIcon() : QIcon(),
+                        QString::fromLatin1("%1 (%2)").arg(
+                            QString::fromUtf8(sobj->Label.getValue()),
+                            QString::fromLatin1(sel.getOldElementName().c_str())));
+            lastAction = action;
+            lastMenu = nullptr;
+        }
+        action->setData(QVariant::fromValue(sel));
+    }
+    connect(this, SIGNAL(hovered(QAction*)), this, SLOT(onHover(QAction*)));
+    this->installEventFilter(this);
+    auto res = onPicked(this->exec(QCursor::pos()));
+    _HasPicked = !res.getObjectName().empty();
+    return res;
+}
+
+App::SubObjectT SelectionMenu::onPicked(QAction *picked)
+{
+    ToolTip::hideText();
+    Gui::Selection().rmvPreselect();
+    if(!picked)
+        return App::SubObjectT();
+    auto sel = qvariant_cast<App::SubObjectT>(picked->data());
+    if (sel.getObjectName().size()) {
+        auto modifier = QApplication::queryKeyboardModifiers();
+        if (modifier == Qt::ShiftModifier) {
+            TreeWidget::selectUp(sel);
+        } else {
+            if (modifier != Qt::ControlModifier) {
+                Gui::Selection().selStackPush();
+                Gui::Selection().clearSelection();
+            }
+            Gui::Selection().addSelection(sel.getDocumentName().c_str(),
+                    sel.getObjectName().c_str(), sel.getSubName().c_str());
+            Gui::Selection().selStackPush();
+        }
+    }
+    return sel;
+}
+
+static bool setPreselect(QMenu *menu,
+                         QAction *action,
+                         bool needElement = true,
+                         bool needTooltip = true)
+{
+    auto sel = qvariant_cast<App::SubObjectT>(action->data());
+    if (sel.getObjectName().empty()) {
+        Gui::Selection().rmvPreselect();
+        ToolTip::hideText();
+        return false;
+    }
+
+    QString element;
+    if(!needElement)
+        sel.setSubName(sel.getSubNameNoElement().c_str());
+
+    Gui::Selection().setPreselect(sel.getDocumentName().c_str(),
+            sel.getObjectName().c_str(), sel.getSubName().c_str(),0,0,0,2);
+
+    if(!needTooltip
+            ||!(QApplication::queryKeyboardModifiers() 
+                & (Qt::ShiftModifier | Qt::AltModifier | Qt::ControlModifier))) {
+        Gui::Selection().format(0,0,0,0,0,0,true);
+        return true;
+    }
+
+    auto sobj = sel.getSubObject();
+    QString tooltip = QString::fromUtf8(sel.getSubObjectFullName().c_str());
+
+    if (!needElement && sobj && sobj->Label2.getStrValue().size())
+        tooltip = QString::fromLatin1("%1\n\n%2").arg(
+                tooltip, QString::fromUtf8(sobj->Label2.getValue()));
+
+    tooltip = QString::fromLatin1("%1\n\n%2").arg(tooltip,
+                QObject::tr("Left click to select the geometry.\n"
+                            "CTRL + Left click for multiselection.\n"
+                            "Shift + left click to edit the object.\n"
+                            "Right click to bring up the hierarchy menu.\n"
+                            "Shift + right click to bring up the object context menu."));
+    if (sel.hasSubElement())
+        tooltip = QString::fromLatin1("%1\n%2").arg(tooltip,
+                QObject::tr("CTRL + right click to trace geometry history.\n"
+                             "CTRL + Shift + right click to list derived geometries."));
+
+
+    ToolTip::showText(QCursor::pos(), tooltip, menu);
+    return true;
+}
+
+void SelectionMenu::onHover(QAction *action)
+{
+    setPreselect(this, action);
+}
+
+void SelectionMenu::leaveEvent(QEvent *event) {
+    ToolTip::hideText();
+    QMenu::leaveEvent(event);
+}
+
+void SelectionMenu::onSubMenu() {
+    auto submenu = qobject_cast<QMenu*>(sender());
+    if(!submenu) {
+        Gui::Selection().rmvPreselect();
+        return;
+    }
+    auto actions = submenu->actions();
+    if(!actions.size()) {
+        Gui::Selection().rmvPreselect();
+        return;
+    }
+    setPreselect(this, actions.front(), false);
+}
+
+bool SelectionMenu::eventFilter(QObject *o, QEvent *ev)
+{
+    switch(ev->type()) {
+    case QEvent::Show: {
+        Gui::Selection().rmvPreselect();
+        break;
+    }
+    case QEvent::MouseButtonRelease: {
+        auto me = static_cast<QMouseEvent*>(ev);
+        if (me->button() == Qt::RightButton) {
+            auto menu = qobject_cast<QMenu*>(o);
+            if (menu) {
+                auto action = menu->actionAt(me->pos());
+                if (action) {
+                    activeMenu = menu;
+                    activeAction = action;
+                    QMetaObject::invokeMethod(this, "onSelUpMenu", Qt::QueuedConnection);
+                    return true;
+                }
+            }
+        }
+        break;
+    }
+    default:
+        break;
+    }
+    return QMenu::eventFilter(o, ev);
+}
+
+void SelectionMenu::onSelUpMenu()
+{
+    ToolTip::hideText();
+
+    QMenu *currentMenu = activeMenu;
+    QAction *currentAction = activeAction;
+
+    activeMenu = nullptr;
+    activeAction = nullptr;
+
+    if(!currentMenu || !currentAction)
+        return;
+
+    auto sel = qvariant_cast<App::SubObjectT>(currentAction->data());
+    if (sel.getObjectName().empty())
+        return;
+
+    auto modifiers = QApplication::queryKeyboardModifiers();
+    if (modifiers == Qt::ShiftModifier) {
+        TreeWidget::selectUp(sel, this);
+        return;
+    }
+    
+    if (!(modifiers & Qt::ControlModifier)) {
+        SelUpMenu menu(currentMenu);
+        TreeWidget::populateSelUpMenu(&menu, &sel);
+        TreeWidget::execSelUpMenu(&menu, QCursor::pos());
+        return;
+    }
+
+    if (!sel.hasSubElement())
+        return;
+
+    if (setPreselect(this, currentAction, true, false)) {
+        _HasPicked = false;
+        PieMenu::deactivate(false);
+
+        // ctrl + right click for geometry element history tracing
+        // ctrl + shift + right click for derived geometry
+        if (modifiers & Qt::ShiftModifier)
+            Application::Instance->commandManager().runCommandByName("Part_GeometryDerived");
+        else
+            Application::Instance->commandManager().runCommandByName("Part_GeometryHistory");
+
+        if (_HasPicked) {
+            for (QWidget *w = this; w; w = qobject_cast<QMenu*>(w->parentWidget())) 
+                w->hide();
+        }
+    }
+}
+
+// --------------------------------------------------------------------
+
+SelUpMenu::SelUpMenu(QWidget *parent, bool trigger)
+    :QMenu(parent)
+{
+    if (trigger)
+        connect(this, SIGNAL(triggered(QAction*)), this, SLOT(onTriggered(QAction *)));
+    connect(this, SIGNAL(hovered(QAction*)), this, SLOT(onHovered(QAction *)));
+    setupMenuStyle(this);
+}
+
+bool SelUpMenu::event(QEvent *e)
+{
+    return QMenu::event(e);
+}
+
+void SelUpMenu::mouseReleaseEvent(QMouseEvent *e)
+{
+    if (e->button() == Qt::RightButton) {
+        QAction *action = actionAt(e->pos());
+        if (action) {
+            TreeWidget::selectUp(action, this);
+            return;
+        }
+    }
+    QMenu::mouseReleaseEvent(e);
+}
+
+void SelUpMenu::mousePressEvent(QMouseEvent *e)
+{
+	for (QWidget *w = this; w; w = qobject_cast<QMenu*>(w->parentWidget())) {
+        if (w->rect().contains(w->mapFromGlobal(e->globalPos()))) {
+            if (w == this)
+                QMenu::mousePressEvent(e);
+            break;
+        }
+        w->hide();
+    }
+}
+
+void SelUpMenu::onTriggered(QAction *action)
+{
+    TreeWidget::selectUp(action);
+}
+
+void SelUpMenu::onHovered(QAction *action)
+{
+    setPreselect(this, action);
+}
+
+#include "moc_SelectionView.cpp"