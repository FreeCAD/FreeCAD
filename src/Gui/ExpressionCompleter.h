--- conflicted
+++ resolved
@@ -65,13 +65,9 @@
     QString savedPrefix;
 
     App::DocumentObjectT currentObj;
-<<<<<<< HEAD
-    bool noProperty;
-    bool checkInList;
-=======
     bool noProperty = false;
+    bool checkInList = true;
     bool searchUnit = false;
->>>>>>> c782435b
 };
 
 class GuiExport ExpressionLineEdit : public QLineEdit {
@@ -92,14 +88,10 @@
     void slotCompleteText(QString completionPrefix);
 private:
     ExpressionCompleter * completer;
-    bool block;
     bool noProperty;
-<<<<<<< HEAD
     bool checkInList;
     char checkPrefix;
-=======
     bool searchUnit;
->>>>>>> c782435b
 };
 
 class GuiExport ExpressionTextEdit : public QPlainTextEdit {
@@ -109,6 +101,8 @@
     void setDocumentObject(const App::DocumentObject *currentDocObj);
     bool completerActive() const;
     void hideCompleter();
+protected:
+    void keyPressEvent(QKeyEvent * event);
 Q_SIGNALS:
     void textChanged2(QString text, int pos);
 public Q_SLOTS:
