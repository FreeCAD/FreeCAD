/***************************************************************************
 *   Copyright (c) Juergen Riegel         <juergen.riegel@web.de>          *
 *                                                                         *
 *   This file is part of the FreeCAD CAx development system.              *
 *                                                                         *
 *   This library is free software; you can redistribute it and/or         *
 *   modify it under the terms of the GNU Library General Public           *
 *   License as published by the Free Software Foundation; either          *
 *   version 2 of the License, or (at your option) any later version.      *
 *                                                                         *
 *   This library  is distributed in the hope that it will be useful,      *
 *   but WITHOUT ANY WARRANTY; without even the implied warranty of        *
 *   MERCHANTABILITY or FITNESS FOR A PARTICULAR PURPOSE.  See the         *
 *   GNU Library General Public License for more details.                  *
 *                                                                         *
 *   You should have received a copy of the GNU Library General Public     *
 *   License along with this library; see the file COPYING.LIB. If not,    *
 *   write to the Free Software Foundation, Inc., 59 Temple Place,         *
 *   Suite 330, Boston, MA  02111-1307, USA                                *
 *                                                                         *
 ***************************************************************************/


#include "PreCompiled.h"

#ifndef _PreComp_
# include <assert.h>
# include <string>
# include <boost/signals.hpp>
# include <boost/bind.hpp>
# include <QApplication>
# include <QString>
# include <QStatusBar>
#endif

#include <boost/algorithm/string/predicate.hpp>

/// Here the FreeCAD includes sorted by Base,App,Gui......
#include "Application.h"
#include "Document.h"
#include "Selection.h"
#include "SelectionFilter.h"
#include "View3DInventor.h"
#include <Base/Exception.h>
#include <Base/Console.h>
#include <Base/Interpreter.h>
#include <App/Application.h>
#include <App/Document.h>
#include <App/DocumentObject.h>
#include <App/DocumentObjectPy.h>
#include <App/GeoFeature.h>
#include <Gui/SelectionObjectPy.h>
#include "MainWindow.h"
#include "ViewProviderDocumentObject.h"

FC_LOG_LEVEL_INIT("Selection",false,true,true)

using namespace Gui;
using namespace std;

SelectionGateFilterExternal::SelectionGateFilterExternal(const char *docName, const char *objName) {
    if(docName) {
        DocName = docName;
        if(objName)
            ObjName = objName;
    }
}

bool SelectionGateFilterExternal::allow(App::Document *doc ,App::DocumentObject *obj, const char*) {
    if(!doc || !obj)
        return true;
    if(DocName.size() && doc->getName()!=DocName)
        notAllowedReason = "Cannot select external object";
    else if(ObjName.size() && ObjName==obj->getNameInDocument())
        notAllowedReason = "Cannot select self";
    else
        return true;
    return false;
}

//////////////////////////////////////////////////////////////////////////////////////////

SelectionObserver::SelectionObserver(bool attach,int resolve)
    :resolve(resolve)
{
    if(attach)
        attachSelection();
}

SelectionObserver::SelectionObserver(const ViewProviderDocumentObject *vp,bool attach,int resolve)
    :resolve(resolve)
{
    if(vp && vp->getObject() && vp->getObject()->getDocument()) {
        filterDocName = vp->getObject()->getDocument()->getName();
        filterObjName = vp->getObject()->getNameInDocument();
    }
    if(attach)
        attachSelection();
}


SelectionObserver::~SelectionObserver()
{
    detachSelection();
}

bool SelectionObserver::blockConnection(bool block)
{
    if(!isConnectionAttached())
        return false;

    bool ok = connectSelection.blocked();
    if (block)
        connectSelection.block();
    else
        connectSelection.unblock();
    return ok;
}

bool SelectionObserver::isConnectionBlocked() const
{
    return connectSelection.blocked();
}

bool SelectionObserver::isConnectionAttached() const
{
    return connectSelection.connected();
}

void SelectionObserver::attachSelection()
{
    if (!connectSelection.connected()) {
<<<<<<< HEAD
        auto &signal = resolve>1?Selection().signalSelectionChanged3:(
                resolve?Selection().signalSelectionChanged2:
                Selection().signalSelectionChanged);
        connectSelection = signal.connect(boost::bind
            (&SelectionObserver::_onSelectionChanged, this, _1));
        if(filterDocName.size())
            Selection().addSelectionGate(
                    new SelectionGateFilterExternal(filterDocName.c_str(),filterObjName.c_str()));
=======
        connectSelection = Selection().signalSelectionChanged.connect(boost::bind
            (&SelectionObserver::_onSelectionChanged, this, _1));
>>>>>>> 052d8a70
    }
}

void SelectionObserver::_onSelectionChanged(const SelectionChanges& msg) {
    try { 
        onSelectionChanged(msg);
    } catch (Base::Exception &e) {
        e.ReportException();
        FC_ERR("Unhandled Base::Exception caught in selection observer: ");
    } catch (std::exception &e) {
        FC_ERR("Unhandled std::exception caught in selection observer: " << e.what());
    } catch (...) {
        FC_ERR("Unhandled unknown exception caught in selection observer");
    }
}

void SelectionObserver::detachSelection()
{
    if (connectSelection.connected()) {
        connectSelection.disconnect();
        if(filterDocName.size())
            Selection().rmvSelectionGate();
    }
}

// -------------------------------------------

std::vector<SelectionObserverPython*> SelectionObserverPython::_instances;

SelectionObserverPython::SelectionObserverPython(const Py::Object& obj, int resolve) 
    : SelectionObserver(true,resolve),inst(obj)
{
}

SelectionObserverPython::~SelectionObserverPython()
{
}

void SelectionObserverPython::addObserver(const Py::Object& obj, int resolve)
{
    _instances.push_back(new SelectionObserverPython(obj,resolve));
}

void SelectionObserverPython::removeObserver(const Py::Object& obj)
{
    SelectionObserverPython* obs=0;
    for (std::vector<SelectionObserverPython*>::iterator it =
        _instances.begin(); it != _instances.end(); ++it) {
        if ((*it)->inst == obj) {
            obs = *it;
            _instances.erase(it);
            break;
        }
    }

    delete obs;
}

void SelectionObserverPython::onSelectionChanged(const SelectionChanges& msg)
{
    switch (msg.Type)
    {
    case SelectionChanges::AddSelection:
        addSelection(msg);
        break;
    case SelectionChanges::RmvSelection:
        removeSelection(msg);
        break;
    case SelectionChanges::SetSelection:
        setSelection(msg);
        break;
    case SelectionChanges::ClrSelection:
        clearSelection(msg);
        break;
    case SelectionChanges::SetPreselect:
        setPreselection(msg);
        break;
    case SelectionChanges::RmvPreselect:
        removePreselection(msg);
        break;
    case SelectionChanges::PickedListChanged:
        pickedListChanged();
        break;
    default:
        break;
    }
}

void SelectionObserverPython::pickedListChanged()
{
    Base::PyGILStateLocker lock;
    try {
        if (this->inst.hasAttr(std::string("pickedListChanged"))) {
            Py::Callable method(this->inst.getAttr(std::string("pickedListChanged")));
            Py::Tuple args;
            method.apply(args);
        }
    }
    catch (Py::Exception&) {
        Base::PyException e; // extract the Python error text
        e.ReportException();
    }
}

void SelectionObserverPython::addSelection(const SelectionChanges& msg)
{
    Base::PyGILStateLocker lock;
    try {
        if (this->inst.hasAttr(std::string("addSelection"))) {
            Py::Callable method(this->inst.getAttr(std::string("addSelection")));
            Py::Tuple args(4);
            args.setItem(0, Py::String(msg.pDocName ? msg.pDocName : ""));
            args.setItem(1, Py::String(msg.pObjectName ? msg.pObjectName : ""));
            args.setItem(2, Py::String(msg.pSubName ? msg.pSubName : ""));
            Py::Tuple tuple(3);
            tuple[0] = Py::Float(msg.x);
            tuple[1] = Py::Float(msg.y);
            tuple[2] = Py::Float(msg.z);
            args.setItem(3, tuple);
            method.apply(args);
        }
    }
    catch (Py::Exception&) {
        Base::PyException e; // extract the Python error text
        e.ReportException();
    }
}

void SelectionObserverPython::removeSelection(const SelectionChanges& msg)
{
    Base::PyGILStateLocker lock;
    try {
        if (this->inst.hasAttr(std::string("removeSelection"))) {
            Py::Callable method(this->inst.getAttr(std::string("removeSelection")));
            Py::Tuple args(3);
            args.setItem(0, Py::String(msg.pDocName ? msg.pDocName : ""));
            args.setItem(1, Py::String(msg.pObjectName ? msg.pObjectName : ""));
            args.setItem(2, Py::String(msg.pSubName ? msg.pSubName : ""));
            method.apply(args);
        }
    }
    catch (Py::Exception&) {
        Base::PyException e; // extract the Python error text
        e.ReportException();
    }
}

void SelectionObserverPython::setSelection(const SelectionChanges& msg)
{
    Base::PyGILStateLocker lock;
    try {
        if (this->inst.hasAttr(std::string("setSelection"))) {
            Py::Callable method(this->inst.getAttr(std::string("setSelection")));
            Py::Tuple args(1);
            args.setItem(0, Py::String(msg.pDocName ? msg.pDocName : ""));
            method.apply(args);
        }
    }
    catch (Py::Exception&) {
        Base::PyException e; // extract the Python error text
        e.ReportException();
    }
}

void SelectionObserverPython::clearSelection(const SelectionChanges& msg)
{
    Base::PyGILStateLocker lock;
    try {
        if (this->inst.hasAttr(std::string("clearSelection"))) {
            Py::Callable method(this->inst.getAttr(std::string("clearSelection")));
            Py::Tuple args(1);
            args.setItem(0, Py::String(msg.pDocName ? msg.pDocName : ""));
            method.apply(args);
        }
    }
    catch (Py::Exception&) {
        Base::PyException e; // extract the Python error text
        e.ReportException();
    }
}

void SelectionObserverPython::setPreselection(const SelectionChanges& msg)
{
    Base::PyGILStateLocker lock;
    try {
        if (this->inst.hasAttr(std::string("setPreselection"))) {
            Py::Callable method(this->inst.getAttr(std::string("setPreselection")));
            Py::Tuple args(3);
            args.setItem(0, Py::String(msg.pDocName ? msg.pDocName : ""));
            args.setItem(1, Py::String(msg.pObjectName ? msg.pObjectName : ""));
            args.setItem(2, Py::String(msg.pSubName ? msg.pSubName : ""));
            method.apply(args);
        }
    }
    catch (Py::Exception&) {
        Base::PyException e; // extract the Python error text
        e.ReportException();
    }
}

void SelectionObserverPython::removePreselection(const SelectionChanges& msg)
{
    Base::PyGILStateLocker lock;
    try {
        if (this->inst.hasAttr(std::string("removePreselection"))) {
            Py::Callable method(this->inst.getAttr(std::string("removePreselection")));
            Py::Tuple args(3);
            args.setItem(0, Py::String(msg.pDocName ? msg.pDocName : ""));
            args.setItem(1, Py::String(msg.pObjectName ? msg.pObjectName : ""));
            args.setItem(2, Py::String(msg.pSubName ? msg.pSubName : ""));
            method.apply(args);
        }
    }
    catch (Py::Exception&) {
        Base::PyException e; // extract the Python error text
        e.ReportException();
    }
}

// -------------------------------------------

bool SelectionSingleton::hasSelection() const
{
    return !_SelList.empty();
}

bool SelectionSingleton::hasPreselection() const {
    return !CurrentPreselection.ObjName.empty();
}

std::vector<SelectionSingleton::SelObj> SelectionSingleton::getCompleteSelection(int resolve) const
{
    return getSelection("*",resolve);
}

std::vector<SelectionSingleton::SelObj> SelectionSingleton::getSelection(const char* pDocName, 
        int resolve, bool single) const
{
    std::vector<SelObj> temp;
    if(single) temp.reserve(1);
    SelObj tempSelObj;

    App::Document *pcDoc = 0;
    if(!pDocName || strcmp(pDocName,"*")!=0) {
        pcDoc = getDocument(pDocName);
        if (!pcDoc)
            return temp;
    }

    std::map<App::DocumentObject*,std::set<std::string> > objMap;

    for(auto &sel : _SelList) {
        if(!sel.pDoc) continue;
        const char *subelement = 0;
        auto obj = getObjectOfType(sel,App::DocumentObject::getClassTypeId(),resolve,&subelement);
        if(!obj || (pcDoc && sel.pObject->getDocument()!=pcDoc))
            continue;

        // In case we are resolving objects, make sure no duplicates
        if(resolve && !objMap[obj].insert(std::string(subelement?subelement:"")).second)
            continue;

        if(single && temp.size()) {
            temp.clear();
            break;
        }

        tempSelObj.DocName  = obj->getDocument()->getName();
        tempSelObj.FeatName = obj->getNameInDocument();
        tempSelObj.SubName = subelement;
        tempSelObj.TypeName = obj->getTypeId().getName();
        tempSelObj.pObject  = obj;
        tempSelObj.pDoc     = obj->getDocument();
        tempSelObj.x        = sel.x;
        tempSelObj.y        = sel.y;
        tempSelObj.z        = sel.z;

        temp.push_back(tempSelObj);
    }

    return temp;
}

bool SelectionSingleton::hasSelection(const char* doc, bool resolve) const
{
    App::Document *pcDoc = 0;
    if(!doc || strcmp(doc,"*")!=0) {
        pcDoc = getDocument(doc);
        if (!pcDoc)
            return false;
    }
    for(auto &sel : _SelList) {
        if(!sel.pDoc) continue;
        auto obj = getObjectOfType(sel,App::DocumentObject::getClassTypeId(),resolve);
        if(obj && (!pcDoc || sel.pObject->getDocument()==pcDoc)) {
            return true;
        }
    }

    return false;
}

std::vector<SelectionSingleton::SelObj> SelectionSingleton::getPickedList(const char* pDocName) const
{
    std::vector<SelObj> temp;
    SelObj tempSelObj;

    App::Document *pcDoc = 0;
    if(!pDocName || strcmp(pDocName,"*")!=0) {
        pcDoc = getDocument(pDocName);
        if (!pcDoc)
            return temp;
    }

    for(std::list<_SelObj>::const_iterator It = _PickedList.begin();It != _PickedList.end();++It) {
        if (!pcDoc || It->pDoc == pcDoc) {
            tempSelObj.DocName  = It->DocName.c_str();
            tempSelObj.FeatName = It->FeatName.c_str();
            tempSelObj.SubName  = It->SubName.c_str();
            tempSelObj.TypeName = It->TypeName.c_str();
            tempSelObj.pObject  = It->pObject;
            tempSelObj.pDoc     = It->pDoc;
            tempSelObj.x        = It->x;
            tempSelObj.y        = It->y;
            tempSelObj.z        = It->z;
            temp.push_back(tempSelObj);
        }
    }

    return temp;
}

std::vector<SelectionObject> SelectionSingleton::getSelectionEx(
        const char* pDocName, Base::Type typeId, int resolve, bool single) const {
    return getObjectList(pDocName,typeId,_SelList,resolve,single);
}

std::vector<SelectionObject> SelectionSingleton::getPickedListEx(const char* pDocName, Base::Type typeId) const {
    return getObjectList(pDocName,typeId,_PickedList,false);
}

std::vector<SelectionObject> SelectionSingleton::getObjectList(const char* pDocName, Base::Type typeId,
        std::list<_SelObj> &objList, int resolve, bool single) const
{
    std::vector<SelectionObject> temp;
    if(single) temp.reserve(1);
    std::map<App::DocumentObject*,size_t> SortMap;

    // check the type
    if (typeId == Base::Type::badType())
        return temp;

    App::Document *pcDoc = 0;
    if(!pDocName || strcmp(pDocName,"*")!=0) {
        pcDoc = getDocument(pDocName);
        if (!pcDoc)
            return temp;
    }

    for (auto &sel : objList) {
        if(!sel.pDoc) continue;
        const char *subelement = 0;
        auto obj = getObjectOfType(sel,typeId,resolve,&subelement);
        if(!obj || (pcDoc && sel.pObject->getDocument()!=pcDoc))
            continue;
        auto it = SortMap.find(obj);
        if(it!=SortMap.end()) {
            // only add sub-element
            if (subelement && *subelement) {
                if(resolve && !temp[it->second]._SubNameSet.insert(subelement).second)
                    continue;
                temp[it->second].SubNames.push_back(subelement);
                temp[it->second].SelPoses.push_back(Base::Vector3d(sel.x,sel.y,sel.z));
            }
        }
        else {
            if(single && temp.size()) {
                temp.clear();
                break;
            }
            // create a new entry
            temp.emplace_back(obj);
            if (subelement && *subelement) {
                temp.back().SubNames.push_back(subelement);
                temp.back().SelPoses.push_back(Base::Vector3d(sel.x,sel.y,sel.z));
                if(resolve)
                    temp.back()._SubNameSet.insert(subelement);
            }
            SortMap.insert(std::make_pair(obj,temp.size()-1));
        }
    }

    return temp;
}

bool SelectionSingleton::needPickedList() const {
    return _needPickedList;
}

void SelectionSingleton::enablePickedList(bool enable) {
    if(enable != _needPickedList) {
        _needPickedList = enable;
        _PickedList.clear();
        SelectionChanges Chng(SelectionChanges::PickedListChanged);
        Notify(Chng);
        signalSelectionChanged(Chng);
    }
}

bool SelectionSingleton::hasPickedList() const {
    return _PickedList.size();
}

int SelectionSingleton::getAsPropertyLinkSubList(App::PropertyLinkSubList &prop) const
{
    std::vector<Gui::SelectionObject> sel = this->getSelectionEx();
    std::vector<App::DocumentObject*> objs; objs.reserve(sel.size()*2);
    std::vector<std::string> subs; subs.reserve(sel.size()*2);
    for (std::size_t iobj = 0; iobj < sel.size(); iobj++) {
        Gui::SelectionObject &selitem = sel[iobj];
        App::DocumentObject* obj = selitem.getObject();
        const std::vector<std::string> &subnames = selitem.getSubNames();
        if (subnames.size() == 0){//whole object is selected
            objs.push_back(obj);
            subs.push_back(std::string());
        } else {
            for (std::size_t isub = 0; isub < subnames.size(); isub++) {
                objs.push_back(obj);
                subs.push_back(subnames[isub]);
            }
        }
    }
    assert(objs.size()==subs.size());
    prop.setValues(objs, subs);
    return objs.size();
}

App::DocumentObject *SelectionSingleton::getObjectOfType(_SelObj &sel, 
        Base::Type typeId, int resolve, const char **subelement)
{
    auto obj = sel.pObject;
    if(!obj || !obj->getNameInDocument())
        return 0;
    const char *subname = sel.SubName.c_str();
    if(resolve) {
        obj = sel.pResolvedObject;
        if(resolve==2 && sel.elementName.first.size())
            subname = sel.elementName.first.c_str();
        else
            subname = sel.elementName.second.c_str();
    }
    if(!obj)
        return 0;
    if(!obj->isDerivedFrom(typeId) &&
       (resolve!=3 || !obj->getLinkedObject(true)->isDerivedFrom(typeId)))
        return 0;
    if(subelement) *subelement = subname;
    return obj;
}

vector<App::DocumentObject*> SelectionSingleton::getObjectsOfType(const Base::Type& typeId, const char* pDocName, int resolve) const
{
    std::vector<App::DocumentObject*> temp;

    App::Document *pcDoc = 0;
    if(!pDocName || strcmp(pDocName,"*")!=0) {
        pcDoc = getDocument(pDocName);
        if (!pcDoc)
            return temp;
    }

    std::set<App::DocumentObject*> objs;
    for(auto &sel : _SelList) {
        if(pcDoc && pcDoc!=sel.pDoc) continue;
        App::DocumentObject *pObject = getObjectOfType(sel,typeId,resolve);
        if (pObject) {
            auto ret = objs.insert(pObject);
            if(ret.second)
                temp.push_back(pObject);
        }
    }

    return temp;
}

std::vector<App::DocumentObject*> SelectionSingleton::getObjectsOfType(const char* typeName, const char* pDocName, int resolve) const
{
    Base::Type typeId = Base::Type::fromName(typeName);
    if (typeId == Base::Type::badType())
        return std::vector<App::DocumentObject*>();
    return getObjectsOfType(typeId, pDocName, resolve);
}

unsigned int SelectionSingleton::countObjectsOfType(const Base::Type& typeId, const char* pDocName, int resolve) const
{
    unsigned int iNbr=0;
    App::Document *pcDoc = 0;
    if(!pDocName || strcmp(pDocName,"*")!=0) {
        pcDoc = getDocument(pDocName);
        if (!pcDoc)
            return 0;
    }

    for (auto &sel : _SelList) {
        if((!pcDoc||pcDoc==sel.pDoc) && getObjectOfType(sel,typeId,resolve))
            iNbr++;
    }

    return iNbr;
}

unsigned int SelectionSingleton::countObjectsOfType(const char* typeName, const char* pDocName, int resolve) const
{
    Base::Type typeId = Base::Type::fromName(typeName);
    if (typeId == Base::Type::badType())
        return 0;
    return countObjectsOfType(typeId, pDocName, resolve);
}


void SelectionSingleton::slotSelectionChanged(const SelectionChanges& msg) {
    if(msg.Type == SelectionChanges::SetPreselectSignal ||
       msg.Type == SelectionChanges::ShowSelection ||
       msg.Type == SelectionChanges::HideSelection)
        return;
    
    if(msg.DocName.size() && msg.ObjName.size() && msg.SubName.size()) {
        App::Document* pDoc = getDocument(msg.pDocName);
        if(!pDoc) return;
        std::pair<std::string,std::string> elementName;
        auto &newElementName = elementName.first;
        auto &oldElementName = elementName.second;
        auto pObject = App::GeoFeature::resolveElement(
                pDoc->getObject(msg.pObjectName),msg.pSubName,elementName);
        if (!pObject) return;
        SelectionChanges msg2(msg.Type,pObject->getDocument()->getName(),
                pObject->getNameInDocument(),
                newElementName.size()?newElementName.c_str():oldElementName.c_str());
        signalSelectionChanged3(msg2);

        msg2.SubName = oldElementName;
        msg2.pSubName = msg2.SubName.c_str();
        signalSelectionChanged2(msg2);

    }else {
        signalSelectionChanged3(msg);
        signalSelectionChanged2(msg);
    }
}

int SelectionSingleton::setPreselect(const char* pDocName, const char* pObjectName, const char* pSubName, float x, float y, float z, int signal)
{
    if(!pDocName || !pObjectName) {
        rmvPreselect();
        return 0;
    }
    if(!pSubName) pSubName = "";

    if(DocName==pDocName && FeatName==pObjectName && SubName==pSubName)
        return -1;

    rmvPreselect();

    if (ActiveGate && signal!=1) {
        App::Document* pDoc = getDocument(pDocName);
        if (!pDoc || !pObjectName) 
            return 0;
        std::pair<std::string,std::string> elementName;
        auto pObject = pDoc->getObject(pObjectName);
        if(!pObject)
            return 0;

        const char *subelement = pSubName;
        if(gateResolve) {
            auto &newElementName = elementName.first;
            auto &oldElementName = elementName.second;
            pObject = App::GeoFeature::resolveElement(pObject,pSubName,elementName);
            if (!pObject)
                return 0;
            if(gateResolve > 1)
                subelement = newElementName.size()?newElementName.c_str():oldElementName.c_str();
            else
                subelement = oldElementName.c_str();
        }
        if (!ActiveGate->allow(pObject->getDocument(),pObject,subelement)) {
            QString msg;
            if (ActiveGate->notAllowedReason.length() > 0){
                msg = QObject::tr(ActiveGate->notAllowedReason.c_str());
            } else {
                msg = QCoreApplication::translate("SelectionFilter","Not allowed:");
            }
            msg.append(
                        QObject::tr(" %1.%2.%3 ")
                        .arg(QString::fromLatin1(pDocName))
                        .arg(QString::fromLatin1(pObjectName))
                        .arg(QString::fromLatin1(pSubName))
                        );

            if (getMainWindow()) {
                getMainWindow()->showMessage(msg);
                Gui::MDIView* mdi = Gui::Application::Instance->activeDocument()->getActiveView();
                mdi->setOverrideCursor(QCursor(Qt::ForbiddenCursor));
            }
            return 0;
        }
        Gui::MDIView* mdi = Gui::Application::Instance->activeDocument()->getActiveView();
        mdi->restoreOverrideCursor();
    }

    DocName = pDocName;
    FeatName= pObjectName;
    SubName = pSubName;
    hx = x;
    hy = y;
    hz = z;

    // set up the change object
    SelectionChanges Chng(signal==1?SelectionChanges::SetPreselectSignal:SelectionChanges::SetPreselect,
            DocName,FeatName,SubName,std::string(),x,y,z,signal);

    if(!signal)
        CurrentPreselection = Chng;

    Notify(Chng);
    signalSelectionChanged(Chng);

    if(signal==1) {
        Chng.Type = SelectionChanges::SetPreselect;
        Notify(Chng);
        signalSelectionChanged(Chng);
    }

    // allows the preselection
    return 1;
}

void SelectionSingleton::setPreselectCoord( float x, float y, float z)
{
    static char buf[513];

    // if nothing is in preselect ignore
    if(!CurrentPreselection.pObjectName || CurrentPreselection.ObjName.empty()) return;

    CurrentPreselection.x = x;
    CurrentPreselection.y = y;
    CurrentPreselection.z = z;

    snprintf(buf,512,"Preselected: %s.%s.%s (%f,%f,%f)",CurrentPreselection.pDocName
                                                       ,CurrentPreselection.pObjectName
                                                       ,CurrentPreselection.pSubName
                                                       ,x,y,z);

    if (getMainWindow())
        getMainWindow()->showMessage(QString::fromLatin1(buf));
}

void SelectionSingleton::rmvPreselect()
{
    if (DocName == "")
        return;

    SelectionChanges Chng(SelectionChanges::RmvPreselect,DocName,FeatName,SubName);

    // reset the current preselection
    CurrentPreselection = SelectionChanges();

    // notify observing objects
    Notify(Chng);
    signalSelectionChanged(Chng);

    DocName = "";
    FeatName= "";
    SubName = "";
    hx = 0;
    hy = 0;
    hz = 0;

    if (ActiveGate && getMainWindow()) {
        Gui::MDIView* mdi = Gui::Application::Instance->activeDocument()->getActiveView();
        mdi->restoreOverrideCursor();
    }

    //Base::Console().Log("Sel : Rmv preselect \n");
}

const SelectionChanges &SelectionSingleton::getPreselection(void) const
{
    return CurrentPreselection;
}

// add a SelectionGate to control what is selectable
void SelectionSingleton::addSelectionGate(Gui::SelectionGate *gate, int resolve)
{
    if (ActiveGate)
        rmvSelectionGate();
    
    ActiveGate = gate;
    gateResolve = resolve;
}

// remove the active SelectionGate
void SelectionSingleton::rmvSelectionGate(void)
{
    if (ActiveGate) {
        delete ActiveGate;
        ActiveGate=0;
        Gui::Document* doc = Gui::Application::Instance->activeDocument();
        if (doc) {
            Gui::MDIView* mdi = doc->getActiveView();
            mdi->restoreOverrideCursor();
        }
    }
}


App::Document* SelectionSingleton::getDocument(const char* pDocName) const
{
    if (pDocName && pDocName[0])
        return App::GetApplication().getDocument(pDocName);
    else
        return App::GetApplication().getActiveDocument();
}

bool SelectionSingleton::addSelection(const char* pDocName, const char* pObjectName, const char* pSubName, float x, float y, float z, const std::vector<SelObj> *pickedList)
{
    if(pickedList) {
        _PickedList.clear();
        for(const auto &sel : *pickedList) {
            _PickedList.push_back(_SelObj());
            auto &s = _PickedList.back();
            s.DocName = sel.DocName;
            s.FeatName = sel.FeatName;
            s.SubName = sel.SubName;
            s.TypeName = sel.TypeName;
            s.pObject = sel.pObject;
            s.pDoc = sel.pDoc;
            s.x = sel.x;
            s.y = sel.y;
            s.z = sel.z;
        }
        SelectionChanges Chng(SelectionChanges::PickedListChanged);
        Notify(Chng);
        signalSelectionChanged(Chng);
    }

    _SelObj temp;
    int ret = checkSelection(pDocName,pObjectName,pSubName,0,temp);
    if(ret!=0)
        return false;

    temp.x        = x;
    temp.y        = y;
    temp.z        = z;

    // check for a Selection Gate
    if (ActiveGate) {
        const char *subelement = 0;
        auto pObject = getObjectOfType(temp,App::DocumentObject::getClassTypeId(),gateResolve,&subelement);
        if (!ActiveGate->allow(pObject?pObject->getDocument():temp.pDoc,pObject,subelement)) {
            if (getMainWindow()) {
                QString msg;
                if (ActiveGate->notAllowedReason.length() > 0) {
                    msg = QObject::tr(ActiveGate->notAllowedReason.c_str());
                } else {
                    msg = QCoreApplication::translate("SelectionFilter","Selection not allowed by filter");
                }
                getMainWindow()->showMessage(msg);
                Gui::MDIView* mdi = Gui::Application::Instance->activeDocument()->getActiveView();
                mdi->setOverrideCursor(Qt::ForbiddenCursor);
            }
            ActiveGate->notAllowedReason.clear();
            QApplication::beep();
            return false;
        }
    }

    _SelList.push_back(temp);
    _SelStackForward.clear();

    SelectionChanges Chng(SelectionChanges::AddSelection,
            temp.DocName,temp.FeatName,temp.SubName,temp.TypeName, x,y,z);

    FC_LOG("Add Selection "<<Chng.DocName<<'.'<<Chng.ObjName<<'.'<<Chng.SubName
            << " (" << x << ", " << y << ", " << z << ')');

    Notify(Chng);
    FC_TRACE("signaling add selection");
    signalSelectionChanged(Chng);
    FC_TRACE("done signaling add selection");

    getMainWindow()->updateActions();

    // allow selection
    return true;
}

void SelectionSingleton::selStackPush(bool clearForward, bool overwrite) {
    static int stackSize;
    if(!stackSize) {
        stackSize = App::GetApplication().GetParameterGroupByPath
                ("User parameter:BaseApp/Preferences/View")->GetInt("SelectionStackSize",100);
    }
    if(clearForward)
        _SelStackForward.clear();
    if(_SelList.empty())
        return;
    if((int)_SelStackBack.size() >= stackSize)
        _SelStackBack.pop_front();
    SelStackItem item;
    for(auto &sel : _SelList)
        item.insert({sel.DocName,sel.FeatName,sel.SubName});
    if(_SelStackBack.size() && _SelStackBack.back()==item)
        return;
    if(!overwrite || _SelStackBack.empty())
        _SelStackBack.emplace_back();
    _SelStackBack.back().swap(item);
}

void SelectionSingleton::selStackGoBack(int count) {
    if((int)_SelStackBack.size()<count)
        count = _SelStackBack.size();
    if(count<=0)
        return;
    if(_SelList.size()) {
        selStackPush(false,true);
        clearCompleteSelection();
    }
    for(int i=0;i<count;++i) {
        _SelStackForward.push_front(_SelStackBack.back());
        _SelStackBack.pop_back();
    }
    std::deque<SelStackItem> tmpStack;
    _SelStackForward.swap(tmpStack);
    while(_SelStackBack.size()) {
        bool found = true;
        for(auto &n : _SelStackBack.back()) {
            if(addSelection(n[0].c_str(), n[1].c_str(), n[2].c_str()))
                found = true;
        }
        if(found)
            break;
        tmpStack.push_front(_SelStackBack.back());
        _SelStackBack.pop_back();
    }
    _SelStackForward.swap(tmpStack);
    getMainWindow()->updateActions();
}

void SelectionSingleton::selStackGoForward(int count) {
    if((int)_SelStackForward.size()<count)
        count = _SelStackForward.size();
    if(count<=0)
        return;
    if(_SelList.size()) {
        selStackPush(false,true);
        clearCompleteSelection();
    }
    for(int i=0;i<count;++i) {
        _SelStackBack.push_back(_SelStackForward.front());
        _SelStackForward.pop_front();
    }
    std::deque<SelStackItem> tmpStack;
    _SelStackForward.swap(tmpStack);
    while(1) {
        bool found = false;
        for(auto &n : _SelStackBack.back()) {
            if(addSelection(n[0].c_str(), n[1].c_str(), n[2].c_str()))
                found = true;
        }
        if(found || tmpStack.empty()) 
            break;
        _SelStackBack.push_back(tmpStack.front());
        tmpStack.pop_front();
    }
    _SelStackForward.swap(tmpStack);
    getMainWindow()->updateActions();
}

std::vector<SelectionObject> SelectionSingleton::selStackGet(
        const char* pDocName, int resolve, int index) const
{
    const SelStackItem *item = 0;
    if(index>=0) {
        if(index>=(int)_SelStackBack.size())
            return {};
        item = &_SelStackBack[_SelStackBack.size()-1-index];
    }else{
        index = -index-1;
        if(index>=(int)_SelStackForward.size())
            return {};
        item = &_SelStackBack[_SelStackForward.size()-1-index];
    }
    
    std::list<_SelObj> selList;
    for(auto &s : *item) {
        _SelObj sel;
        if(checkSelection(s[0].c_str(),s[1].c_str(),s[2].c_str(),0,sel,&selList)==0)
            selList.push_back(sel);
    }

    return getObjectList(pDocName,App::DocumentObject::getClassTypeId(),selList,resolve);
}

bool SelectionSingleton::addSelections(const char* pDocName, const char* pObjectName, const std::vector<std::string>& pSubNames)
{
    if(_PickedList.size()) {
        _PickedList.clear();
        SelectionChanges Chng(SelectionChanges::PickedListChanged);
        Notify(Chng);
        signalSelectionChanged(Chng);
    }

    bool update = false;
    for(std::vector<std::string>::const_iterator it = pSubNames.begin(); it != pSubNames.end(); ++it) {
        _SelObj temp;
        int ret = checkSelection(pDocName,pObjectName,it->c_str(),0,temp);
        if(ret!=0)
            continue;

        temp.x        = 0;
        temp.y        = 0;
        temp.z        = 0;

        _SelList.push_back(temp);
        _SelStackForward.clear();

        SelectionChanges Chng(SelectionChanges::AddSelection,
                temp.DocName,temp.FeatName,temp.SubName,temp.TypeName);

        FC_LOG("Add Selection "<<Chng.DocName<<'.'<<Chng.ObjName<<'.'<<Chng.SubName);

        Notify(Chng);
        FC_TRACE("signaling add selection");
        signalSelectionChanged(Chng);
        FC_TRACE("done signaling add selection");
        update = true;
    }
<<<<<<< HEAD

    if(update)
        getMainWindow()->updateActions();
    return true;
}

bool SelectionSingleton::updateSelection(bool show, const char* pDocName, 
                            const char* pObjectName, const char* pSubName)
{
    if(!pDocName || !pObjectName)
=======
    else {
        // neither an existing nor active document available
        // this can often happen when importing .iv files
        Base::Console().Error("Cannot add to selection: no document '%s' found.\n", pDocName);
>>>>>>> 052d8a70
        return false;
    if(!pSubName)
        pSubName = "";
    if(DocName==pDocName && FeatName==pObjectName && SubName==pSubName) {
        if(show) {
            SelectionChanges Chng(SelectionChanges::SetPreselectSignal,DocName,FeatName,SubName);
            Notify(Chng);
            signalSelectionChanged(Chng);
        }else
            rmvPreselect();
    }
    auto pDoc = getDocument(pDocName);
    if(!pDoc) return false;
    auto pObject = pDoc->getObject(pObjectName);
    if(!pObject) return false;
    if (!isSelected(pObject, pSubName,0))
        return false;

    SelectionChanges Chng(show?SelectionChanges::ShowSelection:SelectionChanges::HideSelection,
            pDocName,pObjectName,pSubName,pObject->getTypeId().getName());

    FC_LOG("Update Selection "<<Chng.DocName << '.' << Chng.ObjName << '.' <<Chng.SubName);

    FC_TRACE("signaling update selection");
    Notify(Chng);
    signalSelectionChanged(Chng);
    FC_TRACE("done signaling update selection");
    return true;
}


void SelectionSingleton::rmvSelection(const char* pDocName, const char* pObjectName, const char* pSubName, 
        const std::vector<SelObj> *pickedList)
{
    if(pickedList) {
        _PickedList.clear();
        for(const auto &sel : *pickedList) {
            _PickedList.push_back(_SelObj());
            auto &s = _PickedList.back();
            s.DocName = sel.DocName;
            s.FeatName = sel.FeatName;
            s.SubName = sel.SubName;
            s.TypeName = sel.TypeName;
            s.pObject = sel.pObject;
            s.pDoc = sel.pDoc;
            s.x = sel.x;
            s.y = sel.y;
            s.z = sel.z;
        }
        SelectionChanges Chng(SelectionChanges::PickedListChanged);
        Notify(Chng);
        signalSelectionChanged(Chng);
    }

    if(!pDocName) return;

    _SelObj temp;
    int ret = checkSelection(pDocName,pObjectName,pSubName,0,temp);
    if(ret<0)
        return;

    std::vector<SelectionChanges> changes;
    for(auto It=_SelList.begin(),ItNext=It;It!=_SelList.end();It=ItNext) {
        ++ItNext;
        if(It->DocName!=temp.DocName || It->FeatName!=temp.FeatName) 
            continue;
        // if no subname is specified, remove all subobjects of the matching object
        if(temp.SubName.size()) {
            // otherwise, match subojects with common prefix, separated by '.'
            if(!boost::starts_with(It->SubName,temp.SubName) ||
               (It->SubName.length()!=temp.SubName.length() && It->SubName[temp.SubName.length()-1]!='.'))
                continue;
        }

        changes.emplace_back(SelectionChanges::RmvSelection,
                It->DocName,It->FeatName,It->SubName,It->TypeName);

        // destroy the _SelObj item
        _SelList.erase(It);
    }

    if(changes.size()) {
        for(auto &Chng : changes) {
            FC_LOG("Rmv Selection "<<Chng.DocName<<'.'<<Chng.ObjName<<'.'<<Chng.SubName);
            Notify(Chng);
            signalSelectionChanged(Chng);
        }
        getMainWindow()->updateActions();
    }
}

void SelectionSingleton::setVisible(int visible) {
    std::set<std::pair<App::DocumentObject*,App::DocumentObject*> > filter;
    if(visible<0) 
        visible = -1;
    else if(visible>0)
        visible = 1;
    for(auto &sel : _SelList) {
        if(sel.DocName.empty() || sel.FeatName.empty() || !sel.pObject) 
            continue;
        // get parent object
        App::DocumentObject *parent = 0;
        std::string elementName;
        auto obj = sel.pObject->resolve(sel.SubName.c_str(),&parent,&elementName);
        if(!obj || !obj->getNameInDocument() || (parent && !parent->getNameInDocument()))
            continue;
        // try call parent object's setElementVisibility
        if(parent) {
            // prevent setting the same object visibility more than once
            if(!filter.insert(std::make_pair(obj,parent)).second)
                continue;

            int vis = parent->isElementVisible(elementName.c_str());
            if(vis>=0) {
                if(vis>0) vis = 1;
                if(visible>=0) {
                    if(vis == visible)
                        continue;
                    vis = visible;
                }else
                    vis = !vis;

                if(!vis)
                    updateSelection(false,sel.DocName.c_str(),sel.FeatName.c_str(), sel.SubName.c_str());
                parent->setElementVisible(elementName.c_str(),vis?true:false);
                if(vis)
                    updateSelection(true,sel.DocName.c_str(),sel.FeatName.c_str(), sel.SubName.c_str());
                continue;
            }

            // Fall back to direct object visibility setting
        }

        if(!filter.insert(std::make_pair(obj,(App::DocumentObject*)0)).second)
            continue;

        auto vp = Application::Instance->getViewProvider(obj);
        if(vp) {
            int vis;
            if(visible>=0)
                vis = visible;
            else
                vis = !vp->isShow();

            if(vis) {
                vp->show();
                updateSelection(vis,sel.DocName.c_str(),sel.FeatName.c_str(), sel.SubName.c_str());
            } else {
                updateSelection(vis,sel.DocName.c_str(),sel.FeatName.c_str(), sel.SubName.c_str());
                vp->hide();
            }
        }
    }
}

void SelectionSingleton::setSelection(const char* pDocName, const std::vector<App::DocumentObject*>& sel)
{
    if(_PickedList.size()) {
        _PickedList.clear();
        SelectionChanges Chng(SelectionChanges::PickedListChanged);
        Notify(Chng);
        signalSelectionChanged(Chng);
    }

    App::Document *pcDoc;
    pcDoc = getDocument(pDocName);
    if (!pcDoc)
        return;

    std::set<App::DocumentObject*> cur_sel, new_sel;
    new_sel.insert(sel.begin(), sel.end());

    // Make sure to keep the order of the currently selected objects
    std::list<_SelObj> temp;
    for (std::list<_SelObj>::const_iterator it = _SelList.begin(); it != _SelList.end(); ++it) {
        if (it->pDoc != pcDoc)
            temp.push_back(*it);
        else {
            cur_sel.insert(it->pObject);
            if (new_sel.find(it->pObject) != new_sel.end())
                temp.push_back(*it);
        }
    }

    // Get the objects we must add to the selection
    std::vector<App::DocumentObject*> diff_new_cur;
    std::back_insert_iterator< std::vector<App::DocumentObject*> > biit(diff_new_cur);
    std::set_difference(new_sel.begin(), new_sel.end(), cur_sel.begin(), cur_sel.end(), biit);

    _SelObj obj;
    for (std::vector<App::DocumentObject*>::const_iterator it = diff_new_cur.begin(); it != diff_new_cur.end(); ++it) {
        obj.pDoc = pcDoc;
        obj.pObject = *it;
        obj.DocName = pDocName;
        obj.FeatName = (*it)->getNameInDocument();
        obj.SubName = "";
        obj.TypeName = (*it)->getTypeId().getName();
        obj.x = 0.0f;
        obj.y = 0.0f;
        obj.z = 0.0f;
        temp.push_back(obj);
    }

    if (cur_sel == new_sel) // nothing has changed
        return;

    _SelList = temp;

    SelectionChanges Chng(SelectionChanges::SetSelection,pDocName);
    Notify(Chng);
    signalSelectionChanged(Chng);
    getMainWindow()->updateActions();
}

void SelectionSingleton::clearSelection(const char* pDocName)
{
    // Because the introduction of external editing, it is best to make
    // clearSelection(0) behave as clearCompleteSelection(), which is the same
    // behavior of python Selection.clearSelection(None)
    if(!pDocName || !pDocName[0] || strcmp(pDocName,"*")==0) {
        clearCompleteSelection();
        return;
    }

    if(_PickedList.size()) {
        _PickedList.clear();
        SelectionChanges Chng(SelectionChanges::PickedListChanged);
        Notify(Chng);
        signalSelectionChanged(Chng);
    }

    App::Document* pDoc;
    pDoc = getDocument(pDocName);
    if(pDoc) {
        std::string docName;
        if (pDocName)
            docName = pDocName;
        else
            docName = pDoc->getName(); // active document

        if(DocName == docName)
            rmvPreselect();

        bool touched = false;
        for(auto it=_SelList.begin();it!=_SelList.end();) {
            if(it->DocName == docName) {
                touched = true;
                it = _SelList.erase(it);
            }else
                ++it;
        }
        if(!touched)
            return;

        SelectionChanges Chng(SelectionChanges::ClrSelection,docName.c_str());

        FC_TRACE("notifying clear selection");
        Notify(Chng);
        FC_TRACE("signaling clear selection");
        signalSelectionChanged(Chng);
        FC_TRACE("done signaling clear selection");

        getMainWindow()->updateActions();
    }
}

void SelectionSingleton::clearCompleteSelection()
{
    if(_PickedList.size()) {
        _PickedList.clear();
        SelectionChanges Chng(SelectionChanges::PickedListChanged);
        Notify(Chng);
        signalSelectionChanged(Chng);
    }

    rmvPreselect();

    if(_SelList.empty())
        return;

    _SelList.clear();

    SelectionChanges Chng(SelectionChanges::ClrSelection);

    FC_LOG("Clear selection");

    Notify(Chng);
    signalSelectionChanged(Chng);
    getMainWindow()->updateActions();
}

bool SelectionSingleton::isSelected(const char* pDocName, 
        const char* pObjectName, const char* pSubName, int resolve) const
{
    _SelObj sel;
    return checkSelection(pDocName,pObjectName,pSubName,resolve,sel)>0;
}

bool SelectionSingleton::isSelected(App::DocumentObject* pObject, const char* pSubName, int resolve) const
{
    if(!pObject || !pObject->getNameInDocument() || !pObject->getDocument()) 
        return false;
    _SelObj sel;
    return checkSelection(pObject->getDocument()->getName(),
            pObject->getNameInDocument(),pSubName,resolve,sel)>0;
}

int SelectionSingleton::checkSelection(const char *pDocName, const char *pObjectName, 
        const char *pSubName, int resolve, _SelObj &sel, const std::list<_SelObj> *selList) const
{
    sel.pDoc = getDocument(pDocName);
    if(!sel.pDoc) {
        if(!selList)
            FC_ERR("Cannot find document");
        return -1;
    }
    pDocName = sel.pDoc->getName();
    sel.DocName = pDocName;

    if(pObjectName) {
        sel.FeatName = pObjectName;
        sel.pObject = sel.pDoc->getObject(pObjectName);
    } else
        sel.pObject = 0;
    if (!sel.pObject) {
        if(!selList)
            FC_ERR("Object not found");
        return -1;
    }
    sel.TypeName = sel.pObject->getTypeId().getName();
    if(pSubName)
       sel.SubName = pSubName;
    const char *element = 0;
    sel.pResolvedObject = App::GeoFeature::resolveElement(sel.pObject,
            pSubName,sel.elementName,false,App::GeoFeature::Normal,0,&element);
    if(!sel.pResolvedObject) {
        if(!selList)
            FC_ERR("Sub-object " << sel.DocName << '#' << sel.FeatName << '.' << sel.SubName << " not found");
        return -1;
    }
    std::string subname;
    std::string prefix;
    if(pSubName && element) {
        prefix = std::string(pSubName, element-pSubName);
        if(sel.elementName.first.size()) {
            // make sure the selected sub name is a new style if available
            subname = prefix + sel.elementName.first;
            pSubName = subname.c_str();
            sel.SubName = subname;
        }
    }
    if(!selList)
        selList = &_SelList;
    for (auto &s : *selList) {
        if (s.DocName==pDocName && s.FeatName==pObjectName) {
            if(!pSubName || s.SubName==pSubName)
                return 1;
            if(resolve>1 && boost::starts_with(s.SubName,prefix))
                return 1;
        }
    }
    if(resolve==1) {
        for(auto &s : *selList) {
            if(s.pResolvedObject != sel.pResolvedObject)
                continue;
            if(!pSubName) 
                return 1;
            if(s.elementName.first.size()) {
                if(s.elementName.first == sel.elementName.first)
                    return 1;
            }else if(s.SubName == sel.elementName.second)
                return 1;
        }
    }
    return 0;
}

const char *SelectionSingleton::getSelectedElement(App::DocumentObject *obj, const char* pSubName) const 
{
    if (!obj) return 0;

    for(list<_SelObj>::const_iterator It = _SelList.begin();It != _SelList.end();++It) {
        if (It->pObject == obj) {
            auto len = It->SubName.length();
            if(!len)
                return "";
            if (pSubName && strncmp(pSubName,It->SubName.c_str(),It->SubName.length())==0){
                if(pSubName[len]==0 || pSubName[len-1] == '.')
                    return It->SubName.c_str();
            }
        }
    }
    return 0;
}

void SelectionSingleton::slotDeletedObject(const App::DocumentObject& Obj)
{
    if(!Obj.getNameInDocument()) return;

    // For safty reason, don't bother checking
    rmvPreselect();

    // Remove also from the selection, if selected
    // We don't walk down the hierarchy for each selection, so there may be stray selection
    std::vector<SelectionChanges> changes;
    for(auto it=_SelList.begin(),itNext=it;it!=_SelList.end();it=itNext) {
        ++itNext;
        if(it->pResolvedObject == &Obj || it->pObject==&Obj) {
            changes.emplace_back(SelectionChanges::RmvSelection,
                    it->DocName,it->FeatName,it->SubName,it->TypeName);
            _SelList.erase(it);
        }
    }
    if(changes.size()) {
        for(auto &Chng : changes) {
            FC_LOG("Rmv Selection "<<Chng.DocName<<'.'<<Chng.ObjName<<'.'<<Chng.SubName);
            Notify(Chng);
            signalSelectionChanged(Chng);
        }
        getMainWindow()->updateActions();
    }

    if(_PickedList.size()) {
        bool changed = false;
        for(auto it=_PickedList.begin(),itNext=it;it!=_PickedList.end();it=itNext) {
            ++itNext;
            auto &sel = *it;
            if(sel.DocName == Obj.getDocument()->getName() &&
               sel.FeatName == Obj.getNameInDocument())
            {
                changed = true;
                _PickedList.erase(it);
            }
        }
        if(changed) {
            SelectionChanges Chng(SelectionChanges::PickedListChanged);
            Notify(Chng);
            signalSelectionChanged(Chng);
        }
    }
}


//**************************************************************************
// Construction/Destruction

/**
 * A constructor.
 * A more elaborate description of the constructor.
 */
SelectionSingleton::SelectionSingleton()
    :CurrentPreselection(SelectionChanges::ClrSelection)
    ,_needPickedList(false)
{
    hx = 0;
    hy = 0;
    hz = 0;
    ActiveGate = 0;
    gateResolve = 1;
    App::GetApplication().signalDeletedObject.connect(boost::bind(&Gui::SelectionSingleton::slotDeletedObject, this, _1));
    signalSelectionChanged.connect(boost::bind(&Gui::SelectionSingleton::slotSelectionChanged, this, _1));
}

/**
 * A destructor.
 * A more elaborate description of the destructor.
 */
SelectionSingleton::~SelectionSingleton()
{
}

SelectionSingleton* SelectionSingleton::_pcSingleton = NULL;

SelectionSingleton& SelectionSingleton::instance(void)
{
    if (_pcSingleton == NULL)
        _pcSingleton = new SelectionSingleton;
    return *_pcSingleton;
}

void SelectionSingleton::destruct (void)
{
    if (_pcSingleton != NULL)
        delete _pcSingleton;
    _pcSingleton = 0;
}

//**************************************************************************
// Python stuff

// SelectionSingleton Methods  // Methods structure
PyMethodDef SelectionSingleton::Methods[] = {
    {"addSelection",         (PyCFunction) SelectionSingleton::sAddSelection, METH_VARARGS,
     "addSelection(object,[string,float,float,float]) -- Add an object to the selection\n"
     "where string is the sub-element name and the three floats represent a 3d point"},
    {"updateSelection",      (PyCFunction) SelectionSingleton::sUpdateSelection, METH_VARARGS,
     "updateSelection(show,object,[string]) -- update an object in the selection\n"
     "where string is the sub-element name and the three floats represent a 3d point"},
    {"removeSelection",      (PyCFunction) SelectionSingleton::sRemoveSelection, METH_VARARGS,
     "removeSelection(object) -- Remove an object from the selection"},
    {"clearSelection"  ,     (PyCFunction) SelectionSingleton::sClearSelection, METH_VARARGS,
     "clearSelection(doc=None) -- Clear the selection\n"
     "Clear the selection to the given document name. If no document is\n"
     "given the complete selection is cleared."},
    {"isSelected",           (PyCFunction) SelectionSingleton::sIsSelected, METH_VARARGS,
     "isSelected(object,resolve=True) -- Check if a given object is selected"},
    {"getPreselection",      (PyCFunction) SelectionSingleton::sGetPreselection, METH_VARARGS,
     "getPreselection() -- Get preselected object"},
    {"clearPreselection",   (PyCFunction) SelectionSingleton::sRemPreselection, METH_VARARGS,
     "clearPreselection() -- Clear the preselection"},
    {"countObjectsOfType",   (PyCFunction) SelectionSingleton::sCountObjectsOfType, METH_VARARGS,
     "countObjectsOfType(string, [string],[resolve=1]) -- Get the number of selected objects\n"
     "The first argument defines the object type e.g. \"Part::Feature\" and the\n"
     "second argumeht defines the document name. If no document name is given the\n"
     "currently active document is used"},
<<<<<<< HEAD
    {"getSelection",         (PyCFunction) SelectionSingleton::sGetSelection, 1,
     "getSelection(docName=None,resolve=True,single=False) -- Return a list of selected objets\n"
     "\ndocName - document name. None means the active document, and '*' means all document"
     "\nresolve - whether to resolve the subname references."
     "\n          0: do not resolve, 1: resolve, 2: resolve with element map"
     "\nsingle - only return if there is only one selection"},
    {"preselect",            (PyCFunction) SelectionSingleton::sPreselect, 1, 
     "preselect(object,[string,float,float,float]) -- Preselect an object\n"
     "where string is the sub-element name and the three floats represent a 3d point"},
    {"getPickedList",         (PyCFunction) SelectionSingleton::sGetPickedList, 1,
     "getPickedList(docName=None) -- Return a list of objets under the last mouse click\n"
     "\ndocName - document name. None means the active document, and '*' means all document"},
    {"enablePickedList",      (PyCFunction) SelectionSingleton::sEnablePickedList, 1,
     "enablePickedList(boolean) -- Enable/disable pick list"},
    {"getCompleteSelection", (PyCFunction) SelectionSingleton::sGetCompleteSelection, 1,
     "getCompleteSelection(resolve=True) -- Return a list of selected objects of all documents."},
    {"getSelectionEx",         (PyCFunction) SelectionSingleton::sGetSelectionEx, 1,
     "getSelectionEx(docName=None,resolve=1, single=False) -- Return a list of SelectionObjects\n"
     "\ndocName - document name. None means the active document, and '*' means all document"
     "\nresolve - whether to resolve the subname references."
     "\n          0: do not resolve, 1: resolve, 2: resolve with element map"
     "\nsingle - only return if there is only one selection\n"
     "\nThe SelectionObjects contain a variety of information about the selection, e.g. sub-element names."},
    {"getSelectionObject",  (PyCFunction) SelectionSingleton::sGetSelectionObject, 1,
=======
    {"getSelection",         (PyCFunction) SelectionSingleton::sGetSelection, METH_VARARGS,
     "getSelection([string]) -- Return a list of selected objects\n"
     "Return a list of selected objects for a given document name. If no\n"
     "document name is given the selection for the active document is returned."},
    {"getCompleteSelection", (PyCFunction) SelectionSingleton::sGetCompleteSelection, METH_VARARGS,
     "getCompleteSelection() -- Return a list of selected objects of all documents."},
    {"getSelectionEx",         (PyCFunction) SelectionSingleton::sGetSelectionEx, METH_VARARGS,
     "getSelectionEx([string]) -- Return a list of SelectionObjects\n"
     "Return a list of SelectionObjects for a given document name. If no\n"
     "document is given the selection of the active document is returned.\n"
     "The SelectionObjects contain a variety of information about the selection,\n"
     "e.g. sub-element names."},
    {"getSelectionObject",  (PyCFunction) SelectionSingleton::sGetSelectionObject, METH_VARARGS,
>>>>>>> 052d8a70
     "getSelectionObject(doc,obj,sub,(x,y,z)) -- Return a SelectionObject"},
    {"addObserver",         (PyCFunction) SelectionSingleton::sAddSelObserver, METH_VARARGS,
     "addObserver(Object, resolve=True) -- Install an observer\n"},
    {"removeObserver",      (PyCFunction) SelectionSingleton::sRemSelObserver, METH_VARARGS,
     "removeObserver(Object) -- Uninstall an observer\n"},
    {"addSelectionGate",      (PyCFunction) SelectionSingleton::sAddSelectionGate, 1,
     "addSelectionGate(String|Filter|Gate, resolve=True) -- activate the selection gate.\n"
     "The selection gate will prohibit all selections which do not match\n"
     "the given selection filter string.\n"
     " Examples strings are:\n"
     "'SELECT Part::Feature SUBELEMENT Edge',\n"
     "'SELECT Robot::RobotObject'\n"
     "\n"
     "You can also set an instance of SelectionFilter:\n"
     "filter = Gui.Selection.Filter('SELECT Part::Feature SUBELEMENT Edge')\n"
     "Gui.Selection.addSelectionGate(filter)\n"
     "\n"
     "And the most flexible approach is to write your own selection gate class\n"
     "that implements the method 'allow'\n"
     "class Gate:\n"
     "  def allow(self,doc,obj,sub):\n"
     "    return (sub[0:4] == 'Face')\n"
     "Gui.Selection.addSelectionGate(Gate())"},
    {"removeSelectionGate",      (PyCFunction) SelectionSingleton::sRemoveSelectionGate, METH_VARARGS,
     "removeSelectionGate() -- remove the active selection gate\n"},
    {"setVisible",            (PyCFunction) SelectionSingleton::sSetVisible, 1, 
     "setVisible(visible=None) -- set visibility of all selection items\n"
     "If 'visible' is None, then toggle visibility"},
    {"pushSelStack",      (PyCFunction) SelectionSingleton::sPushSelStack, METH_VARARGS,
     "pushSelStack(clearForward=True, overwrite=False) -- push current selection to stack\n\n"
     "clearForward: whether to clear the forward selection stack.\n"
     "overwrite: overwrite the top back selection stack with current selection."},
    {"hasSelection",      (PyCFunction) SelectionSingleton::sHasSelection, METH_VARARGS,
     "hasSelection(docName=None, resolve=False) -- check if there is any selection\n"},
    {"getSelectionFromStack",(PyCFunction) SelectionSingleton::sGetSelectionFromStack, 1,
     "getSelectionFromStack(docName=None,resolve=1,index=0) -- Return a list of SelectionObjects from selection stack\n"
     "\ndocName - document name. None means the active document, and '*' means all document"
     "\nresolve - whether to resolve the subname references."
     "\n          0: do not resolve, 1: resolve, 2: resolve with element map"
     "\nindex - select stack index, 0 is the last pushed selection, positive index to trace further back,\n"
     "          and negative for forward stack item"},
    {NULL, NULL, 0, NULL}  /* Sentinel */
};

PyObject *SelectionSingleton::sAddSelection(PyObject * /*self*/, PyObject *args)
{
    PyObject *object;
    char* subname=0;
    float x=0,y=0,z=0;
    if (PyArg_ParseTuple(args, "O!|sfff", &(App::DocumentObjectPy::Type),&object,&subname,&x,&y,&z)) {
        App::DocumentObjectPy* docObjPy = static_cast<App::DocumentObjectPy*>(object);
        App::DocumentObject* docObj = docObjPy->getDocumentObjectPtr();
        if (!docObj || !docObj->getNameInDocument()) {
            PyErr_SetString(Base::BaseExceptionFreeCADError, "Cannot check invalid object");
            return NULL;
        }

        Selection().addSelection(docObj->getDocument()->getName(),
                                 docObj->getNameInDocument(),
                                 subname,x,y,z);
        Py_Return;
    }

    PyErr_Clear();
    PyObject *sequence;
    if (PyArg_ParseTuple(args, "O!O", &(App::DocumentObjectPy::Type),&object,&sequence)) {
        App::DocumentObjectPy* docObjPy = static_cast<App::DocumentObjectPy*>(object);
        App::DocumentObject* docObj = docObjPy->getDocumentObjectPtr();
        if (!docObj || !docObj->getNameInDocument()) {
            PyErr_SetString(Base::BaseExceptionFreeCADError, "Cannot check invalid object");
            return NULL;
        }

        try {
            if (PyTuple_Check(sequence) || PyList_Check(sequence)) {
                Py::Sequence list(sequence);
                for (Py::Sequence::iterator it = list.begin(); it != list.end(); ++it) {
                    std::string subname = static_cast<std::string>(Py::String(*it));
                    Selection().addSelection(docObj->getDocument()->getName(),
                                             docObj->getNameInDocument(),
                                             subname.c_str());
                }

                Py_Return;
            }
        }
        catch (const Py::Exception&) {
            // do nothing here
        }
    }

    PyErr_SetString(PyExc_ValueError, "type must be 'DocumentObject[,subname[,x,y,z]]' or 'DocumentObject, list or tuple of subnames'");
    return 0;
}

<<<<<<< HEAD
PyObject *SelectionSingleton::sUpdateSelection(PyObject * /*self*/, PyObject *args, PyObject * /*kwd*/)
{
    PyObject *show;
    PyObject *object;
    char* subname=0;
    if(!PyArg_ParseTuple(args, "OO!|s", &show,&(App::DocumentObjectPy::Type),&object,&subname))
        return 0;
    App::DocumentObjectPy* docObjPy = static_cast<App::DocumentObjectPy*>(object);
    App::DocumentObject* docObj = docObjPy->getDocumentObjectPtr();
    if (!docObj || !docObj->getNameInDocument()) {
        PyErr_SetString(Base::BaseExceptionFreeCADError, "Cannot check invalid object");
        return NULL;
    }

    Selection().updateSelection(PyObject_IsTrue(show),
            docObj->getDocument()->getName(), docObj->getNameInDocument(), subname);
    Py_Return;
}


PyObject *SelectionSingleton::sPreselect(PyObject * /*self*/, PyObject *args, PyObject * /*kwd*/)
{
    PyObject *object;
    char* subname=0;
    float x=0,y=0,z=0;
    if (!PyArg_ParseTuple(args, "O!|sfff", &(App::DocumentObjectPy::Type),&object,&subname,&x,&y,&z))
        return NULL;
    App::DocumentObjectPy* docObjPy = static_cast<App::DocumentObjectPy*>(object);
    App::DocumentObject* docObj = docObjPy->getDocumentObjectPtr();
    if (!docObj || !docObj->getNameInDocument()) {
        PyErr_SetString(Base::BaseExceptionFreeCADError, "Cannot check invalid object");
        return NULL;
    }
    Selection().setPreselect(docObj->getDocument()->getName(), 
            docObj->getNameInDocument(), subname,x,y,z,true);
    Py_Return;
}

PyObject *SelectionSingleton::sRemoveSelection(PyObject * /*self*/, PyObject *args, PyObject * /*kwd*/)
=======
PyObject *SelectionSingleton::sRemoveSelection(PyObject * /*self*/, PyObject *args)
>>>>>>> 052d8a70
{
    PyObject *object;
    char* subname=0;
    if (!PyArg_ParseTuple(args, "O!|s", &(App::DocumentObjectPy::Type),&object,&subname))
        return NULL;

    App::DocumentObjectPy* docObjPy = static_cast<App::DocumentObjectPy*>(object);
    App::DocumentObject* docObj = docObjPy->getDocumentObjectPtr();
    if (!docObj || !docObj->getNameInDocument()) {
        PyErr_SetString(Base::BaseExceptionFreeCADError, "Cannot check invalid object");
        return NULL;
    }

    Selection().rmvSelection(docObj->getDocument()->getName(),
                             docObj->getNameInDocument(),
                             subname);

    Py_Return;
}

PyObject *SelectionSingleton::sClearSelection(PyObject * /*self*/, PyObject *args)
{
    char *documentName=0;
    if (!PyArg_ParseTuple(args, "|s", &documentName))
        return NULL;
    Selection().clearSelection(documentName);
    Py_Return;
}

PyObject *SelectionSingleton::sIsSelected(PyObject * /*self*/, PyObject *args)
{
    PyObject *object;
    char* subname=0;
    PyObject *resolve = Py_True;
    if (!PyArg_ParseTuple(args, "O!|sO", &(App::DocumentObjectPy::Type), &object, &subname,&resolve))
        return NULL;

    App::DocumentObjectPy* docObj = static_cast<App::DocumentObjectPy*>(object);
    bool ok = Selection().isSelected(docObj->getDocumentObjectPtr(), subname,PyObject_IsTrue(resolve));
    return Py_BuildValue("O", (ok ? Py_True : Py_False));
}

PyObject *SelectionSingleton::sCountObjectsOfType(PyObject * /*self*/, PyObject *args)
{
    char* objecttype;
    char* document=0;
    int resolve = 1;
    if (!PyArg_ParseTuple(args, "s|si", &objecttype, &document,&resolve))
        return NULL;

    unsigned int count = Selection().countObjectsOfType(objecttype, document, resolve);
#if PY_MAJOR_VERSION < 3
    return PyInt_FromLong(count);
#else
    return PyLong_FromLong(count);
#endif
}

PyObject *SelectionSingleton::sGetSelection(PyObject * /*self*/, PyObject *args)
{
    char *documentName=0;
    int resolve = 1;
    PyObject *single=Py_False;
    if (!PyArg_ParseTuple(args, "|siO", &documentName,&resolve,&single))     // convert args: Python->C 
        return NULL;                             // NULL triggers exception

    std::vector<SelectionSingleton::SelObj> sel;
    sel = Selection().getSelection(documentName,resolve,PyObject_IsTrue(single));

    try {
        Py::List list;
        for (std::vector<SelectionSingleton::SelObj>::iterator it = sel.begin(); it != sel.end(); ++it) {
            list.append(Py::asObject(it->pObject->getPyObject()));
        }
        return Py::new_reference_to(list);
    }
    catch (Py::Exception&) {
        return 0;
    }
}

<<<<<<< HEAD
PyObject *SelectionSingleton::sEnablePickedList(PyObject * /*self*/, PyObject *args, PyObject * /*kwd*/)
{
    PyObject *enable = Py_True;
    if (!PyArg_ParseTuple(args, "|O", &enable))     // convert args: Python->C 
        return NULL;                             // NULL triggers exception

    Selection().enablePickedList(PyObject_IsTrue(enable));
    Py_Return;
}

PyObject *SelectionSingleton::sGetPreselection(PyObject * /*self*/, PyObject *args, PyObject * /*kwd*/)
=======
PyObject *SelectionSingleton::sGetPreselection(PyObject * /*self*/, PyObject *args)
>>>>>>> 052d8a70
{
    if (!PyArg_ParseTuple(args, ""))
        return NULL;

    const SelectionChanges& sel = Selection().getPreselection();
    SelectionObject obj(sel);
    return obj.getPyObject();
}

PyObject *SelectionSingleton::sRemPreselection(PyObject * /*self*/, PyObject *args)
{
    if (!PyArg_ParseTuple(args, ""))
        return NULL;

    Selection().rmvPreselect();
    Py_Return;
}

PyObject *SelectionSingleton::sGetCompleteSelection(PyObject * /*self*/, PyObject *args)
{
    int resolve = 1;
    if (!PyArg_ParseTuple(args, "|i",&resolve))     // convert args: Python->C 
        return NULL;                             // NULL triggers exception

    std::vector<SelectionSingleton::SelObj> sel;
    sel = Selection().getCompleteSelection(resolve);

    try {
        Py::List list;
        for (std::vector<SelectionSingleton::SelObj>::iterator it = sel.begin(); it != sel.end(); ++it) {
            list.append(Py::asObject(it->pObject->getPyObject()));
        }
        return Py::new_reference_to(list);
    }
    catch (Py::Exception&) {
        return 0;
    }
}

PyObject *SelectionSingleton::sGetSelectionEx(PyObject * /*self*/, PyObject *args)
{
    char *documentName=0;
    int resolve=1;
    PyObject *single = Py_False;
    if (!PyArg_ParseTuple(args, "|siO", &documentName,&resolve,&single))     // convert args: Python->C 
        return NULL;                             // NULL triggers exception

    std::vector<SelectionObject> sel;
    sel = Selection().getSelectionEx(documentName,
            App::DocumentObject::getClassTypeId(),resolve,PyObject_IsTrue(single));

    try {
        Py::List list;
        for (std::vector<SelectionObject>::iterator it = sel.begin(); it != sel.end(); ++it) {
            list.append(Py::asObject(it->getPyObject()));
        }
        return Py::new_reference_to(list);
    }
    catch (Py::Exception&) {
        return 0;
    }
}

PyObject *SelectionSingleton::sGetPickedList(PyObject * /*self*/, PyObject *args, PyObject * /*kwd*/)
{
    char *documentName=0;
    if (!PyArg_ParseTuple(args, "|s", &documentName))     // convert args: Python->C 
        return NULL;                             // NULL triggers exception

    std::vector<SelectionObject> sel;
    sel = Selection().getPickedListEx(documentName);

    try {
        Py::List list;
        for (std::vector<SelectionObject>::iterator it = sel.begin(); it != sel.end(); ++it) {
            list.append(Py::asObject(it->getPyObject()));
        }
        return Py::new_reference_to(list);
    }
    catch (Py::Exception&) {
        return 0;
    }
}

PyObject *SelectionSingleton::sGetSelectionObject(PyObject * /*self*/, PyObject *args)
{
    char *docName, *objName, *subName;
    PyObject* tuple=0;
    if (!PyArg_ParseTuple(args, "sss|O!", &docName, &objName, &subName,
                                          &PyTuple_Type, &tuple))
        return NULL;

    try {
        SelectionObject selObj;
        selObj.DocName  = docName;
        selObj.FeatName = objName;
        std::string sub = subName;
        if (!sub.empty()) {
            selObj.SubNames.push_back(sub);
            if (tuple) {
                Py::Tuple t(tuple);
                double x = (double)Py::Float(t.getItem(0));
                double y = (double)Py::Float(t.getItem(1));
                double z = (double)Py::Float(t.getItem(2));
                selObj.SelPoses.push_back(Base::Vector3d(x,y,z));
            }
        }

        return selObj.getPyObject();
    }
    catch (const Py::Exception&) {
        return 0;
    }
    catch (const Base::Exception& e) {
        PyErr_SetString(Base::BaseExceptionFreeCADError, e.what());
        return 0;
    }
}

PyObject *SelectionSingleton::sAddSelObserver(PyObject * /*self*/, PyObject *args)
{
    PyObject* o;
    int resolve = 1;
    if (!PyArg_ParseTuple(args, "O|i",&o,&resolve))
        return NULL;
    PY_TRY {
        SelectionObserverPython::addObserver(Py::Object(o),resolve);
        Py_Return;
    } PY_CATCH;
}

PyObject *SelectionSingleton::sRemSelObserver(PyObject * /*self*/, PyObject *args)
{
    PyObject* o;
    if (!PyArg_ParseTuple(args, "O",&o))
        return NULL;
    PY_TRY {
        SelectionObserverPython::removeObserver(Py::Object(o));
        Py_Return;
    } PY_CATCH;
}

PyObject *SelectionSingleton::sAddSelectionGate(PyObject * /*self*/, PyObject *args)
{
    char* filter;
    int resolve = 1;
    if (PyArg_ParseTuple(args, "s|i",&filter,&resolve)) {
        PY_TRY {
            Selection().addSelectionGate(new SelectionFilterGate(filter),resolve);
            Py_Return;
        } PY_CATCH;
    }

    PyErr_Clear();
    PyObject* filterPy;
    if (PyArg_ParseTuple(args, "O!|i",SelectionFilterPy::type_object(),&filterPy,resolve)) {
        PY_TRY {
            Selection().addSelectionGate(new SelectionFilterGatePython(
                        static_cast<SelectionFilterPy*>(filterPy)),resolve);
            Py_Return;
        } PY_CATCH;
    }

    PyErr_Clear();
    PyObject* gate;
    if (PyArg_ParseTuple(args, "O|i",&gate,&resolve)) {
        PY_TRY {
            Selection().addSelectionGate(new SelectionGatePython(Py::Object(gate, false)),resolve);
            Py_Return;
        } PY_CATCH;
    }

    PyErr_SetString(PyExc_ValueError, "Argument is neither string nor SelectionFiler nor SelectionGate");
    return 0;
}

PyObject *SelectionSingleton::sRemoveSelectionGate(PyObject * /*self*/, PyObject *args)
{
    if (!PyArg_ParseTuple(args, ""))
        return NULL;

    PY_TRY {
        Selection().rmvSelectionGate();
    } PY_CATCH;

    Py_Return;
}

PyObject *SelectionSingleton::sSetVisible(PyObject * /*self*/, PyObject *args, PyObject * /*kwd*/)
{
    PyObject *visible = Py_None;
    if (!PyArg_ParseTuple(args, "|O",&visible))
        return NULL;                             // NULL triggers exception 

    PY_TRY {
        int vis;
        if(visible == Py_None)
            vis = -1;
        else 
            vis = PyObject_IsTrue(visible)?1:0;
        Selection().setVisible(vis);
    } PY_CATCH;

    Py_Return;
}

PyObject *SelectionSingleton::sPushSelStack(PyObject * /*self*/, PyObject *args, PyObject * /*kwd*/)
{
    PyObject *clear = Py_True;
    PyObject *overwrite = Py_False;
    if (!PyArg_ParseTuple(args, "|OO",&clear,&overwrite))
        return NULL;                             // NULL triggers exception 

    Selection().selStackPush(PyObject_IsTrue(clear),PyObject_IsTrue(overwrite));
    Py_Return;
}

PyObject *SelectionSingleton::sHasSelection(PyObject * /*self*/, PyObject *args, PyObject * /*kwd*/)
{
    const char *doc = 0;
    PyObject *resolve = Py_False;
    if (!PyArg_ParseTuple(args, "|sO",&doc,&resolve))
        return NULL;                             // NULL triggers exception 

    PY_TRY {
        bool ret;
        if(doc || PyObject_IsTrue(resolve))
            ret = Selection().hasSelection(doc,PyObject_IsTrue(resolve));
        else
            ret = Selection().hasSelection();
        return Py::new_reference_to(Py::Boolean(ret));
    } PY_CATCH;
}

PyObject *SelectionSingleton::sGetSelectionFromStack(PyObject * /*self*/, PyObject *args, PyObject * /*kwd*/)
{
    char *documentName=0;
    int resolve=1;
    int index=0;
    if (!PyArg_ParseTuple(args, "|sii", &documentName,&resolve,&index))     // convert args: Python->C 
        return NULL;                             // NULL triggers exception

    PY_TRY {
        Py::List list;
        for(auto &sel : Selection().selStackGet(documentName, resolve, index))
            list.append(Py::asObject(sel.getPyObject()));
        return Py::new_reference_to(list);
    } PY_CATCH;
}

<|MERGE_RESOLUTION|>--- conflicted
+++ resolved
@@ -1,2138 +1,2102 @@
-/***************************************************************************
- *   Copyright (c) Juergen Riegel         <juergen.riegel@web.de>          *
- *                                                                         *
- *   This file is part of the FreeCAD CAx development system.              *
- *                                                                         *
- *   This library is free software; you can redistribute it and/or         *
- *   modify it under the terms of the GNU Library General Public           *
- *   License as published by the Free Software Foundation; either          *
- *   version 2 of the License, or (at your option) any later version.      *
- *                                                                         *
- *   This library  is distributed in the hope that it will be useful,      *
- *   but WITHOUT ANY WARRANTY; without even the implied warranty of        *
- *   MERCHANTABILITY or FITNESS FOR A PARTICULAR PURPOSE.  See the         *
- *   GNU Library General Public License for more details.                  *
- *                                                                         *
- *   You should have received a copy of the GNU Library General Public     *
- *   License along with this library; see the file COPYING.LIB. If not,    *
- *   write to the Free Software Foundation, Inc., 59 Temple Place,         *
- *   Suite 330, Boston, MA  02111-1307, USA                                *
- *                                                                         *
- ***************************************************************************/
-
-
-#include "PreCompiled.h"
-
-#ifndef _PreComp_
-# include <assert.h>
-# include <string>
-# include <boost/signals.hpp>
-# include <boost/bind.hpp>
-# include <QApplication>
-# include <QString>
-# include <QStatusBar>
-#endif
-
-#include <boost/algorithm/string/predicate.hpp>
-
-/// Here the FreeCAD includes sorted by Base,App,Gui......
-#include "Application.h"
-#include "Document.h"
-#include "Selection.h"
-#include "SelectionFilter.h"
-#include "View3DInventor.h"
-#include <Base/Exception.h>
-#include <Base/Console.h>
-#include <Base/Interpreter.h>
-#include <App/Application.h>
-#include <App/Document.h>
-#include <App/DocumentObject.h>
-#include <App/DocumentObjectPy.h>
-#include <App/GeoFeature.h>
-#include <Gui/SelectionObjectPy.h>
-#include "MainWindow.h"
-#include "ViewProviderDocumentObject.h"
-
-FC_LOG_LEVEL_INIT("Selection",false,true,true)
-
-using namespace Gui;
-using namespace std;
-
-SelectionGateFilterExternal::SelectionGateFilterExternal(const char *docName, const char *objName) {
-    if(docName) {
-        DocName = docName;
-        if(objName)
-            ObjName = objName;
-    }
-}
-
-bool SelectionGateFilterExternal::allow(App::Document *doc ,App::DocumentObject *obj, const char*) {
-    if(!doc || !obj)
-        return true;
-    if(DocName.size() && doc->getName()!=DocName)
-        notAllowedReason = "Cannot select external object";
-    else if(ObjName.size() && ObjName==obj->getNameInDocument())
-        notAllowedReason = "Cannot select self";
-    else
-        return true;
-    return false;
-}
-
-//////////////////////////////////////////////////////////////////////////////////////////
-
-SelectionObserver::SelectionObserver(bool attach,int resolve)
-    :resolve(resolve)
-{
-    if(attach)
-        attachSelection();
-}
-
-SelectionObserver::SelectionObserver(const ViewProviderDocumentObject *vp,bool attach,int resolve)
-    :resolve(resolve)
-{
-    if(vp && vp->getObject() && vp->getObject()->getDocument()) {
-        filterDocName = vp->getObject()->getDocument()->getName();
-        filterObjName = vp->getObject()->getNameInDocument();
-    }
-    if(attach)
-        attachSelection();
-}
-
-
-SelectionObserver::~SelectionObserver()
-{
-    detachSelection();
-}
-
-bool SelectionObserver::blockConnection(bool block)
-{
-    if(!isConnectionAttached())
-        return false;
-
-    bool ok = connectSelection.blocked();
-    if (block)
-        connectSelection.block();
-    else
-        connectSelection.unblock();
-    return ok;
-}
-
-bool SelectionObserver::isConnectionBlocked() const
-{
-    return connectSelection.blocked();
-}
-
-bool SelectionObserver::isConnectionAttached() const
-{
-    return connectSelection.connected();
-}
-
-void SelectionObserver::attachSelection()
-{
-    if (!connectSelection.connected()) {
-<<<<<<< HEAD
-        auto &signal = resolve>1?Selection().signalSelectionChanged3:(
-                resolve?Selection().signalSelectionChanged2:
-                Selection().signalSelectionChanged);
-        connectSelection = signal.connect(boost::bind
-            (&SelectionObserver::_onSelectionChanged, this, _1));
-        if(filterDocName.size())
-            Selection().addSelectionGate(
-                    new SelectionGateFilterExternal(filterDocName.c_str(),filterObjName.c_str()));
-=======
-        connectSelection = Selection().signalSelectionChanged.connect(boost::bind
-            (&SelectionObserver::_onSelectionChanged, this, _1));
->>>>>>> 052d8a70
-    }
-}
-
-void SelectionObserver::_onSelectionChanged(const SelectionChanges& msg) {
-    try { 
-        onSelectionChanged(msg);
-    } catch (Base::Exception &e) {
-        e.ReportException();
-        FC_ERR("Unhandled Base::Exception caught in selection observer: ");
-    } catch (std::exception &e) {
-        FC_ERR("Unhandled std::exception caught in selection observer: " << e.what());
-    } catch (...) {
-        FC_ERR("Unhandled unknown exception caught in selection observer");
-    }
-}
-
-void SelectionObserver::detachSelection()
-{
-    if (connectSelection.connected()) {
-        connectSelection.disconnect();
-        if(filterDocName.size())
-            Selection().rmvSelectionGate();
-    }
-}
-
-// -------------------------------------------
-
-std::vector<SelectionObserverPython*> SelectionObserverPython::_instances;
-
-SelectionObserverPython::SelectionObserverPython(const Py::Object& obj, int resolve) 
-    : SelectionObserver(true,resolve),inst(obj)
-{
-}
-
-SelectionObserverPython::~SelectionObserverPython()
-{
-}
-
-void SelectionObserverPython::addObserver(const Py::Object& obj, int resolve)
-{
-    _instances.push_back(new SelectionObserverPython(obj,resolve));
-}
-
-void SelectionObserverPython::removeObserver(const Py::Object& obj)
-{
-    SelectionObserverPython* obs=0;
-    for (std::vector<SelectionObserverPython*>::iterator it =
-        _instances.begin(); it != _instances.end(); ++it) {
-        if ((*it)->inst == obj) {
-            obs = *it;
-            _instances.erase(it);
-            break;
-        }
-    }
-
-    delete obs;
-}
-
-void SelectionObserverPython::onSelectionChanged(const SelectionChanges& msg)
-{
-    switch (msg.Type)
-    {
-    case SelectionChanges::AddSelection:
-        addSelection(msg);
-        break;
-    case SelectionChanges::RmvSelection:
-        removeSelection(msg);
-        break;
-    case SelectionChanges::SetSelection:
-        setSelection(msg);
-        break;
-    case SelectionChanges::ClrSelection:
-        clearSelection(msg);
-        break;
-    case SelectionChanges::SetPreselect:
-        setPreselection(msg);
-        break;
-    case SelectionChanges::RmvPreselect:
-        removePreselection(msg);
-        break;
-    case SelectionChanges::PickedListChanged:
-        pickedListChanged();
-        break;
-    default:
-        break;
-    }
-}
-
-void SelectionObserverPython::pickedListChanged()
-{
-    Base::PyGILStateLocker lock;
-    try {
-        if (this->inst.hasAttr(std::string("pickedListChanged"))) {
-            Py::Callable method(this->inst.getAttr(std::string("pickedListChanged")));
-            Py::Tuple args;
-            method.apply(args);
-        }
-    }
-    catch (Py::Exception&) {
-        Base::PyException e; // extract the Python error text
-        e.ReportException();
-    }
-}
-
-void SelectionObserverPython::addSelection(const SelectionChanges& msg)
-{
-    Base::PyGILStateLocker lock;
-    try {
-        if (this->inst.hasAttr(std::string("addSelection"))) {
-            Py::Callable method(this->inst.getAttr(std::string("addSelection")));
-            Py::Tuple args(4);
-            args.setItem(0, Py::String(msg.pDocName ? msg.pDocName : ""));
-            args.setItem(1, Py::String(msg.pObjectName ? msg.pObjectName : ""));
-            args.setItem(2, Py::String(msg.pSubName ? msg.pSubName : ""));
-            Py::Tuple tuple(3);
-            tuple[0] = Py::Float(msg.x);
-            tuple[1] = Py::Float(msg.y);
-            tuple[2] = Py::Float(msg.z);
-            args.setItem(3, tuple);
-            method.apply(args);
-        }
-    }
-    catch (Py::Exception&) {
-        Base::PyException e; // extract the Python error text
-        e.ReportException();
-    }
-}
-
-void SelectionObserverPython::removeSelection(const SelectionChanges& msg)
-{
-    Base::PyGILStateLocker lock;
-    try {
-        if (this->inst.hasAttr(std::string("removeSelection"))) {
-            Py::Callable method(this->inst.getAttr(std::string("removeSelection")));
-            Py::Tuple args(3);
-            args.setItem(0, Py::String(msg.pDocName ? msg.pDocName : ""));
-            args.setItem(1, Py::String(msg.pObjectName ? msg.pObjectName : ""));
-            args.setItem(2, Py::String(msg.pSubName ? msg.pSubName : ""));
-            method.apply(args);
-        }
-    }
-    catch (Py::Exception&) {
-        Base::PyException e; // extract the Python error text
-        e.ReportException();
-    }
-}
-
-void SelectionObserverPython::setSelection(const SelectionChanges& msg)
-{
-    Base::PyGILStateLocker lock;
-    try {
-        if (this->inst.hasAttr(std::string("setSelection"))) {
-            Py::Callable method(this->inst.getAttr(std::string("setSelection")));
-            Py::Tuple args(1);
-            args.setItem(0, Py::String(msg.pDocName ? msg.pDocName : ""));
-            method.apply(args);
-        }
-    }
-    catch (Py::Exception&) {
-        Base::PyException e; // extract the Python error text
-        e.ReportException();
-    }
-}
-
-void SelectionObserverPython::clearSelection(const SelectionChanges& msg)
-{
-    Base::PyGILStateLocker lock;
-    try {
-        if (this->inst.hasAttr(std::string("clearSelection"))) {
-            Py::Callable method(this->inst.getAttr(std::string("clearSelection")));
-            Py::Tuple args(1);
-            args.setItem(0, Py::String(msg.pDocName ? msg.pDocName : ""));
-            method.apply(args);
-        }
-    }
-    catch (Py::Exception&) {
-        Base::PyException e; // extract the Python error text
-        e.ReportException();
-    }
-}
-
-void SelectionObserverPython::setPreselection(const SelectionChanges& msg)
-{
-    Base::PyGILStateLocker lock;
-    try {
-        if (this->inst.hasAttr(std::string("setPreselection"))) {
-            Py::Callable method(this->inst.getAttr(std::string("setPreselection")));
-            Py::Tuple args(3);
-            args.setItem(0, Py::String(msg.pDocName ? msg.pDocName : ""));
-            args.setItem(1, Py::String(msg.pObjectName ? msg.pObjectName : ""));
-            args.setItem(2, Py::String(msg.pSubName ? msg.pSubName : ""));
-            method.apply(args);
-        }
-    }
-    catch (Py::Exception&) {
-        Base::PyException e; // extract the Python error text
-        e.ReportException();
-    }
-}
-
-void SelectionObserverPython::removePreselection(const SelectionChanges& msg)
-{
-    Base::PyGILStateLocker lock;
-    try {
-        if (this->inst.hasAttr(std::string("removePreselection"))) {
-            Py::Callable method(this->inst.getAttr(std::string("removePreselection")));
-            Py::Tuple args(3);
-            args.setItem(0, Py::String(msg.pDocName ? msg.pDocName : ""));
-            args.setItem(1, Py::String(msg.pObjectName ? msg.pObjectName : ""));
-            args.setItem(2, Py::String(msg.pSubName ? msg.pSubName : ""));
-            method.apply(args);
-        }
-    }
-    catch (Py::Exception&) {
-        Base::PyException e; // extract the Python error text
-        e.ReportException();
-    }
-}
-
-// -------------------------------------------
-
-bool SelectionSingleton::hasSelection() const
-{
-    return !_SelList.empty();
-}
-
-bool SelectionSingleton::hasPreselection() const {
-    return !CurrentPreselection.ObjName.empty();
-}
-
-std::vector<SelectionSingleton::SelObj> SelectionSingleton::getCompleteSelection(int resolve) const
-{
-    return getSelection("*",resolve);
-}
-
-std::vector<SelectionSingleton::SelObj> SelectionSingleton::getSelection(const char* pDocName, 
-        int resolve, bool single) const
-{
-    std::vector<SelObj> temp;
-    if(single) temp.reserve(1);
-    SelObj tempSelObj;
-
-    App::Document *pcDoc = 0;
-    if(!pDocName || strcmp(pDocName,"*")!=0) {
-        pcDoc = getDocument(pDocName);
-        if (!pcDoc)
-            return temp;
-    }
-
-    std::map<App::DocumentObject*,std::set<std::string> > objMap;
-
-    for(auto &sel : _SelList) {
-        if(!sel.pDoc) continue;
-        const char *subelement = 0;
-        auto obj = getObjectOfType(sel,App::DocumentObject::getClassTypeId(),resolve,&subelement);
-        if(!obj || (pcDoc && sel.pObject->getDocument()!=pcDoc))
-            continue;
-
-        // In case we are resolving objects, make sure no duplicates
-        if(resolve && !objMap[obj].insert(std::string(subelement?subelement:"")).second)
-            continue;
-
-        if(single && temp.size()) {
-            temp.clear();
-            break;
-        }
-
-        tempSelObj.DocName  = obj->getDocument()->getName();
-        tempSelObj.FeatName = obj->getNameInDocument();
-        tempSelObj.SubName = subelement;
-        tempSelObj.TypeName = obj->getTypeId().getName();
-        tempSelObj.pObject  = obj;
-        tempSelObj.pDoc     = obj->getDocument();
-        tempSelObj.x        = sel.x;
-        tempSelObj.y        = sel.y;
-        tempSelObj.z        = sel.z;
-
-        temp.push_back(tempSelObj);
-    }
-
-    return temp;
-}
-
-bool SelectionSingleton::hasSelection(const char* doc, bool resolve) const
-{
-    App::Document *pcDoc = 0;
-    if(!doc || strcmp(doc,"*")!=0) {
-        pcDoc = getDocument(doc);
-        if (!pcDoc)
-            return false;
-    }
-    for(auto &sel : _SelList) {
-        if(!sel.pDoc) continue;
-        auto obj = getObjectOfType(sel,App::DocumentObject::getClassTypeId(),resolve);
-        if(obj && (!pcDoc || sel.pObject->getDocument()==pcDoc)) {
-            return true;
-        }
-    }
-
-    return false;
-}
-
-std::vector<SelectionSingleton::SelObj> SelectionSingleton::getPickedList(const char* pDocName) const
-{
-    std::vector<SelObj> temp;
-    SelObj tempSelObj;
-
-    App::Document *pcDoc = 0;
-    if(!pDocName || strcmp(pDocName,"*")!=0) {
-        pcDoc = getDocument(pDocName);
-        if (!pcDoc)
-            return temp;
-    }
-
-    for(std::list<_SelObj>::const_iterator It = _PickedList.begin();It != _PickedList.end();++It) {
-        if (!pcDoc || It->pDoc == pcDoc) {
-            tempSelObj.DocName  = It->DocName.c_str();
-            tempSelObj.FeatName = It->FeatName.c_str();
-            tempSelObj.SubName  = It->SubName.c_str();
-            tempSelObj.TypeName = It->TypeName.c_str();
-            tempSelObj.pObject  = It->pObject;
-            tempSelObj.pDoc     = It->pDoc;
-            tempSelObj.x        = It->x;
-            tempSelObj.y        = It->y;
-            tempSelObj.z        = It->z;
-            temp.push_back(tempSelObj);
-        }
-    }
-
-    return temp;
-}
-
-std::vector<SelectionObject> SelectionSingleton::getSelectionEx(
-        const char* pDocName, Base::Type typeId, int resolve, bool single) const {
-    return getObjectList(pDocName,typeId,_SelList,resolve,single);
-}
-
-std::vector<SelectionObject> SelectionSingleton::getPickedListEx(const char* pDocName, Base::Type typeId) const {
-    return getObjectList(pDocName,typeId,_PickedList,false);
-}
-
-std::vector<SelectionObject> SelectionSingleton::getObjectList(const char* pDocName, Base::Type typeId,
-        std::list<_SelObj> &objList, int resolve, bool single) const
-{
-    std::vector<SelectionObject> temp;
-    if(single) temp.reserve(1);
-    std::map<App::DocumentObject*,size_t> SortMap;
-
-    // check the type
-    if (typeId == Base::Type::badType())
-        return temp;
-
-    App::Document *pcDoc = 0;
-    if(!pDocName || strcmp(pDocName,"*")!=0) {
-        pcDoc = getDocument(pDocName);
-        if (!pcDoc)
-            return temp;
-    }
-
-    for (auto &sel : objList) {
-        if(!sel.pDoc) continue;
-        const char *subelement = 0;
-        auto obj = getObjectOfType(sel,typeId,resolve,&subelement);
-        if(!obj || (pcDoc && sel.pObject->getDocument()!=pcDoc))
-            continue;
-        auto it = SortMap.find(obj);
-        if(it!=SortMap.end()) {
-            // only add sub-element
-            if (subelement && *subelement) {
-                if(resolve && !temp[it->second]._SubNameSet.insert(subelement).second)
-                    continue;
-                temp[it->second].SubNames.push_back(subelement);
-                temp[it->second].SelPoses.push_back(Base::Vector3d(sel.x,sel.y,sel.z));
-            }
-        }
-        else {
-            if(single && temp.size()) {
-                temp.clear();
-                break;
-            }
-            // create a new entry
-            temp.emplace_back(obj);
-            if (subelement && *subelement) {
-                temp.back().SubNames.push_back(subelement);
-                temp.back().SelPoses.push_back(Base::Vector3d(sel.x,sel.y,sel.z));
-                if(resolve)
-                    temp.back()._SubNameSet.insert(subelement);
-            }
-            SortMap.insert(std::make_pair(obj,temp.size()-1));
-        }
-    }
-
-    return temp;
-}
-
-bool SelectionSingleton::needPickedList() const {
-    return _needPickedList;
-}
-
-void SelectionSingleton::enablePickedList(bool enable) {
-    if(enable != _needPickedList) {
-        _needPickedList = enable;
-        _PickedList.clear();
-        SelectionChanges Chng(SelectionChanges::PickedListChanged);
-        Notify(Chng);
-        signalSelectionChanged(Chng);
-    }
-}
-
-bool SelectionSingleton::hasPickedList() const {
-    return _PickedList.size();
-}
-
-int SelectionSingleton::getAsPropertyLinkSubList(App::PropertyLinkSubList &prop) const
-{
-    std::vector<Gui::SelectionObject> sel = this->getSelectionEx();
-    std::vector<App::DocumentObject*> objs; objs.reserve(sel.size()*2);
-    std::vector<std::string> subs; subs.reserve(sel.size()*2);
-    for (std::size_t iobj = 0; iobj < sel.size(); iobj++) {
-        Gui::SelectionObject &selitem = sel[iobj];
-        App::DocumentObject* obj = selitem.getObject();
-        const std::vector<std::string> &subnames = selitem.getSubNames();
-        if (subnames.size() == 0){//whole object is selected
-            objs.push_back(obj);
-            subs.push_back(std::string());
-        } else {
-            for (std::size_t isub = 0; isub < subnames.size(); isub++) {
-                objs.push_back(obj);
-                subs.push_back(subnames[isub]);
-            }
-        }
-    }
-    assert(objs.size()==subs.size());
-    prop.setValues(objs, subs);
-    return objs.size();
-}
-
-App::DocumentObject *SelectionSingleton::getObjectOfType(_SelObj &sel, 
-        Base::Type typeId, int resolve, const char **subelement)
-{
-    auto obj = sel.pObject;
-    if(!obj || !obj->getNameInDocument())
-        return 0;
-    const char *subname = sel.SubName.c_str();
-    if(resolve) {
-        obj = sel.pResolvedObject;
-        if(resolve==2 && sel.elementName.first.size())
-            subname = sel.elementName.first.c_str();
-        else
-            subname = sel.elementName.second.c_str();
-    }
-    if(!obj)
-        return 0;
-    if(!obj->isDerivedFrom(typeId) &&
-       (resolve!=3 || !obj->getLinkedObject(true)->isDerivedFrom(typeId)))
-        return 0;
-    if(subelement) *subelement = subname;
-    return obj;
-}
-
-vector<App::DocumentObject*> SelectionSingleton::getObjectsOfType(const Base::Type& typeId, const char* pDocName, int resolve) const
-{
-    std::vector<App::DocumentObject*> temp;
-
-    App::Document *pcDoc = 0;
-    if(!pDocName || strcmp(pDocName,"*")!=0) {
-        pcDoc = getDocument(pDocName);
-        if (!pcDoc)
-            return temp;
-    }
-
-    std::set<App::DocumentObject*> objs;
-    for(auto &sel : _SelList) {
-        if(pcDoc && pcDoc!=sel.pDoc) continue;
-        App::DocumentObject *pObject = getObjectOfType(sel,typeId,resolve);
-        if (pObject) {
-            auto ret = objs.insert(pObject);
-            if(ret.second)
-                temp.push_back(pObject);
-        }
-    }
-
-    return temp;
-}
-
-std::vector<App::DocumentObject*> SelectionSingleton::getObjectsOfType(const char* typeName, const char* pDocName, int resolve) const
-{
-    Base::Type typeId = Base::Type::fromName(typeName);
-    if (typeId == Base::Type::badType())
-        return std::vector<App::DocumentObject*>();
-    return getObjectsOfType(typeId, pDocName, resolve);
-}
-
-unsigned int SelectionSingleton::countObjectsOfType(const Base::Type& typeId, const char* pDocName, int resolve) const
-{
-    unsigned int iNbr=0;
-    App::Document *pcDoc = 0;
-    if(!pDocName || strcmp(pDocName,"*")!=0) {
-        pcDoc = getDocument(pDocName);
-        if (!pcDoc)
-            return 0;
-    }
-
-    for (auto &sel : _SelList) {
-        if((!pcDoc||pcDoc==sel.pDoc) && getObjectOfType(sel,typeId,resolve))
-            iNbr++;
-    }
-
-    return iNbr;
-}
-
-unsigned int SelectionSingleton::countObjectsOfType(const char* typeName, const char* pDocName, int resolve) const
-{
-    Base::Type typeId = Base::Type::fromName(typeName);
-    if (typeId == Base::Type::badType())
-        return 0;
-    return countObjectsOfType(typeId, pDocName, resolve);
-}
-
-
-void SelectionSingleton::slotSelectionChanged(const SelectionChanges& msg) {
-    if(msg.Type == SelectionChanges::SetPreselectSignal ||
-       msg.Type == SelectionChanges::ShowSelection ||
-       msg.Type == SelectionChanges::HideSelection)
-        return;
-    
-    if(msg.DocName.size() && msg.ObjName.size() && msg.SubName.size()) {
-        App::Document* pDoc = getDocument(msg.pDocName);
-        if(!pDoc) return;
-        std::pair<std::string,std::string> elementName;
-        auto &newElementName = elementName.first;
-        auto &oldElementName = elementName.second;
-        auto pObject = App::GeoFeature::resolveElement(
-                pDoc->getObject(msg.pObjectName),msg.pSubName,elementName);
-        if (!pObject) return;
-        SelectionChanges msg2(msg.Type,pObject->getDocument()->getName(),
-                pObject->getNameInDocument(),
-                newElementName.size()?newElementName.c_str():oldElementName.c_str());
-        signalSelectionChanged3(msg2);
-
-        msg2.SubName = oldElementName;
-        msg2.pSubName = msg2.SubName.c_str();
-        signalSelectionChanged2(msg2);
-
-    }else {
-        signalSelectionChanged3(msg);
-        signalSelectionChanged2(msg);
-    }
-}
-
-int SelectionSingleton::setPreselect(const char* pDocName, const char* pObjectName, const char* pSubName, float x, float y, float z, int signal)
-{
-    if(!pDocName || !pObjectName) {
-        rmvPreselect();
-        return 0;
-    }
-    if(!pSubName) pSubName = "";
-
-    if(DocName==pDocName && FeatName==pObjectName && SubName==pSubName)
-        return -1;
-
-    rmvPreselect();
-
-    if (ActiveGate && signal!=1) {
-        App::Document* pDoc = getDocument(pDocName);
-        if (!pDoc || !pObjectName) 
-            return 0;
-        std::pair<std::string,std::string> elementName;
-        auto pObject = pDoc->getObject(pObjectName);
-        if(!pObject)
-            return 0;
-
-        const char *subelement = pSubName;
-        if(gateResolve) {
-            auto &newElementName = elementName.first;
-            auto &oldElementName = elementName.second;
-            pObject = App::GeoFeature::resolveElement(pObject,pSubName,elementName);
-            if (!pObject)
-                return 0;
-            if(gateResolve > 1)
-                subelement = newElementName.size()?newElementName.c_str():oldElementName.c_str();
-            else
-                subelement = oldElementName.c_str();
-        }
-        if (!ActiveGate->allow(pObject->getDocument(),pObject,subelement)) {
-            QString msg;
-            if (ActiveGate->notAllowedReason.length() > 0){
-                msg = QObject::tr(ActiveGate->notAllowedReason.c_str());
-            } else {
-                msg = QCoreApplication::translate("SelectionFilter","Not allowed:");
-            }
-            msg.append(
-                        QObject::tr(" %1.%2.%3 ")
-                        .arg(QString::fromLatin1(pDocName))
-                        .arg(QString::fromLatin1(pObjectName))
-                        .arg(QString::fromLatin1(pSubName))
-                        );
-
-            if (getMainWindow()) {
-                getMainWindow()->showMessage(msg);
-                Gui::MDIView* mdi = Gui::Application::Instance->activeDocument()->getActiveView();
-                mdi->setOverrideCursor(QCursor(Qt::ForbiddenCursor));
-            }
-            return 0;
-        }
-        Gui::MDIView* mdi = Gui::Application::Instance->activeDocument()->getActiveView();
-        mdi->restoreOverrideCursor();
-    }
-
-    DocName = pDocName;
-    FeatName= pObjectName;
-    SubName = pSubName;
-    hx = x;
-    hy = y;
-    hz = z;
-
-    // set up the change object
-    SelectionChanges Chng(signal==1?SelectionChanges::SetPreselectSignal:SelectionChanges::SetPreselect,
-            DocName,FeatName,SubName,std::string(),x,y,z,signal);
-
-    if(!signal)
-        CurrentPreselection = Chng;
-
-    Notify(Chng);
-    signalSelectionChanged(Chng);
-
-    if(signal==1) {
-        Chng.Type = SelectionChanges::SetPreselect;
-        Notify(Chng);
-        signalSelectionChanged(Chng);
-    }
-
-    // allows the preselection
-    return 1;
-}
-
-void SelectionSingleton::setPreselectCoord( float x, float y, float z)
-{
-    static char buf[513];
-
-    // if nothing is in preselect ignore
-    if(!CurrentPreselection.pObjectName || CurrentPreselection.ObjName.empty()) return;
-
-    CurrentPreselection.x = x;
-    CurrentPreselection.y = y;
-    CurrentPreselection.z = z;
-
-    snprintf(buf,512,"Preselected: %s.%s.%s (%f,%f,%f)",CurrentPreselection.pDocName
-                                                       ,CurrentPreselection.pObjectName
-                                                       ,CurrentPreselection.pSubName
-                                                       ,x,y,z);
-
-    if (getMainWindow())
-        getMainWindow()->showMessage(QString::fromLatin1(buf));
-}
-
-void SelectionSingleton::rmvPreselect()
-{
-    if (DocName == "")
-        return;
-
-    SelectionChanges Chng(SelectionChanges::RmvPreselect,DocName,FeatName,SubName);
-
-    // reset the current preselection
-    CurrentPreselection = SelectionChanges();
-
-    // notify observing objects
-    Notify(Chng);
-    signalSelectionChanged(Chng);
-
-    DocName = "";
-    FeatName= "";
-    SubName = "";
-    hx = 0;
-    hy = 0;
-    hz = 0;
-
-    if (ActiveGate && getMainWindow()) {
-        Gui::MDIView* mdi = Gui::Application::Instance->activeDocument()->getActiveView();
-        mdi->restoreOverrideCursor();
-    }
-
-    //Base::Console().Log("Sel : Rmv preselect \n");
-}
-
-const SelectionChanges &SelectionSingleton::getPreselection(void) const
-{
-    return CurrentPreselection;
-}
-
-// add a SelectionGate to control what is selectable
-void SelectionSingleton::addSelectionGate(Gui::SelectionGate *gate, int resolve)
-{
-    if (ActiveGate)
-        rmvSelectionGate();
-    
-    ActiveGate = gate;
-    gateResolve = resolve;
-}
-
-// remove the active SelectionGate
-void SelectionSingleton::rmvSelectionGate(void)
-{
-    if (ActiveGate) {
-        delete ActiveGate;
-        ActiveGate=0;
-        Gui::Document* doc = Gui::Application::Instance->activeDocument();
-        if (doc) {
-            Gui::MDIView* mdi = doc->getActiveView();
-            mdi->restoreOverrideCursor();
-        }
-    }
-}
-
-
-App::Document* SelectionSingleton::getDocument(const char* pDocName) const
-{
-    if (pDocName && pDocName[0])
-        return App::GetApplication().getDocument(pDocName);
-    else
-        return App::GetApplication().getActiveDocument();
-}
-
-bool SelectionSingleton::addSelection(const char* pDocName, const char* pObjectName, const char* pSubName, float x, float y, float z, const std::vector<SelObj> *pickedList)
-{
-    if(pickedList) {
-        _PickedList.clear();
-        for(const auto &sel : *pickedList) {
-            _PickedList.push_back(_SelObj());
-            auto &s = _PickedList.back();
-            s.DocName = sel.DocName;
-            s.FeatName = sel.FeatName;
-            s.SubName = sel.SubName;
-            s.TypeName = sel.TypeName;
-            s.pObject = sel.pObject;
-            s.pDoc = sel.pDoc;
-            s.x = sel.x;
-            s.y = sel.y;
-            s.z = sel.z;
-        }
-        SelectionChanges Chng(SelectionChanges::PickedListChanged);
-        Notify(Chng);
-        signalSelectionChanged(Chng);
-    }
-
-    _SelObj temp;
-    int ret = checkSelection(pDocName,pObjectName,pSubName,0,temp);
-    if(ret!=0)
-        return false;
-
-    temp.x        = x;
-    temp.y        = y;
-    temp.z        = z;
-
-    // check for a Selection Gate
-    if (ActiveGate) {
-        const char *subelement = 0;
-        auto pObject = getObjectOfType(temp,App::DocumentObject::getClassTypeId(),gateResolve,&subelement);
-        if (!ActiveGate->allow(pObject?pObject->getDocument():temp.pDoc,pObject,subelement)) {
-            if (getMainWindow()) {
-                QString msg;
-                if (ActiveGate->notAllowedReason.length() > 0) {
-                    msg = QObject::tr(ActiveGate->notAllowedReason.c_str());
-                } else {
-                    msg = QCoreApplication::translate("SelectionFilter","Selection not allowed by filter");
-                }
-                getMainWindow()->showMessage(msg);
-                Gui::MDIView* mdi = Gui::Application::Instance->activeDocument()->getActiveView();
-                mdi->setOverrideCursor(Qt::ForbiddenCursor);
-            }
-            ActiveGate->notAllowedReason.clear();
-            QApplication::beep();
-            return false;
-        }
-    }
-
-    _SelList.push_back(temp);
-    _SelStackForward.clear();
-
-    SelectionChanges Chng(SelectionChanges::AddSelection,
-            temp.DocName,temp.FeatName,temp.SubName,temp.TypeName, x,y,z);
-
-    FC_LOG("Add Selection "<<Chng.DocName<<'.'<<Chng.ObjName<<'.'<<Chng.SubName
-            << " (" << x << ", " << y << ", " << z << ')');
-
-    Notify(Chng);
-    FC_TRACE("signaling add selection");
-    signalSelectionChanged(Chng);
-    FC_TRACE("done signaling add selection");
-
-    getMainWindow()->updateActions();
-
-    // allow selection
-    return true;
-}
-
-void SelectionSingleton::selStackPush(bool clearForward, bool overwrite) {
-    static int stackSize;
-    if(!stackSize) {
-        stackSize = App::GetApplication().GetParameterGroupByPath
-                ("User parameter:BaseApp/Preferences/View")->GetInt("SelectionStackSize",100);
-    }
-    if(clearForward)
-        _SelStackForward.clear();
-    if(_SelList.empty())
-        return;
-    if((int)_SelStackBack.size() >= stackSize)
-        _SelStackBack.pop_front();
-    SelStackItem item;
-    for(auto &sel : _SelList)
-        item.insert({sel.DocName,sel.FeatName,sel.SubName});
-    if(_SelStackBack.size() && _SelStackBack.back()==item)
-        return;
-    if(!overwrite || _SelStackBack.empty())
-        _SelStackBack.emplace_back();
-    _SelStackBack.back().swap(item);
-}
-
-void SelectionSingleton::selStackGoBack(int count) {
-    if((int)_SelStackBack.size()<count)
-        count = _SelStackBack.size();
-    if(count<=0)
-        return;
-    if(_SelList.size()) {
-        selStackPush(false,true);
-        clearCompleteSelection();
-    }
-    for(int i=0;i<count;++i) {
-        _SelStackForward.push_front(_SelStackBack.back());
-        _SelStackBack.pop_back();
-    }
-    std::deque<SelStackItem> tmpStack;
-    _SelStackForward.swap(tmpStack);
-    while(_SelStackBack.size()) {
-        bool found = true;
-        for(auto &n : _SelStackBack.back()) {
-            if(addSelection(n[0].c_str(), n[1].c_str(), n[2].c_str()))
-                found = true;
-        }
-        if(found)
-            break;
-        tmpStack.push_front(_SelStackBack.back());
-        _SelStackBack.pop_back();
-    }
-    _SelStackForward.swap(tmpStack);
-    getMainWindow()->updateActions();
-}
-
-void SelectionSingleton::selStackGoForward(int count) {
-    if((int)_SelStackForward.size()<count)
-        count = _SelStackForward.size();
-    if(count<=0)
-        return;
-    if(_SelList.size()) {
-        selStackPush(false,true);
-        clearCompleteSelection();
-    }
-    for(int i=0;i<count;++i) {
-        _SelStackBack.push_back(_SelStackForward.front());
-        _SelStackForward.pop_front();
-    }
-    std::deque<SelStackItem> tmpStack;
-    _SelStackForward.swap(tmpStack);
-    while(1) {
-        bool found = false;
-        for(auto &n : _SelStackBack.back()) {
-            if(addSelection(n[0].c_str(), n[1].c_str(), n[2].c_str()))
-                found = true;
-        }
-        if(found || tmpStack.empty()) 
-            break;
-        _SelStackBack.push_back(tmpStack.front());
-        tmpStack.pop_front();
-    }
-    _SelStackForward.swap(tmpStack);
-    getMainWindow()->updateActions();
-}
-
-std::vector<SelectionObject> SelectionSingleton::selStackGet(
-        const char* pDocName, int resolve, int index) const
-{
-    const SelStackItem *item = 0;
-    if(index>=0) {
-        if(index>=(int)_SelStackBack.size())
-            return {};
-        item = &_SelStackBack[_SelStackBack.size()-1-index];
-    }else{
-        index = -index-1;
-        if(index>=(int)_SelStackForward.size())
-            return {};
-        item = &_SelStackBack[_SelStackForward.size()-1-index];
-    }
-    
-    std::list<_SelObj> selList;
-    for(auto &s : *item) {
-        _SelObj sel;
-        if(checkSelection(s[0].c_str(),s[1].c_str(),s[2].c_str(),0,sel,&selList)==0)
-            selList.push_back(sel);
-    }
-
-    return getObjectList(pDocName,App::DocumentObject::getClassTypeId(),selList,resolve);
-}
-
-bool SelectionSingleton::addSelections(const char* pDocName, const char* pObjectName, const std::vector<std::string>& pSubNames)
-{
-    if(_PickedList.size()) {
-        _PickedList.clear();
-        SelectionChanges Chng(SelectionChanges::PickedListChanged);
-        Notify(Chng);
-        signalSelectionChanged(Chng);
-    }
-
-    bool update = false;
-    for(std::vector<std::string>::const_iterator it = pSubNames.begin(); it != pSubNames.end(); ++it) {
-        _SelObj temp;
-        int ret = checkSelection(pDocName,pObjectName,it->c_str(),0,temp);
-        if(ret!=0)
-            continue;
-
-        temp.x        = 0;
-        temp.y        = 0;
-        temp.z        = 0;
-
-        _SelList.push_back(temp);
-        _SelStackForward.clear();
-
-        SelectionChanges Chng(SelectionChanges::AddSelection,
-                temp.DocName,temp.FeatName,temp.SubName,temp.TypeName);
-
-        FC_LOG("Add Selection "<<Chng.DocName<<'.'<<Chng.ObjName<<'.'<<Chng.SubName);
-
-        Notify(Chng);
-        FC_TRACE("signaling add selection");
-        signalSelectionChanged(Chng);
-        FC_TRACE("done signaling add selection");
-        update = true;
-    }
-<<<<<<< HEAD
-
-    if(update)
-        getMainWindow()->updateActions();
-    return true;
-}
-
-bool SelectionSingleton::updateSelection(bool show, const char* pDocName, 
-                            const char* pObjectName, const char* pSubName)
-{
-    if(!pDocName || !pObjectName)
-=======
-    else {
-        // neither an existing nor active document available
-        // this can often happen when importing .iv files
-        Base::Console().Error("Cannot add to selection: no document '%s' found.\n", pDocName);
->>>>>>> 052d8a70
-        return false;
-    if(!pSubName)
-        pSubName = "";
-    if(DocName==pDocName && FeatName==pObjectName && SubName==pSubName) {
-        if(show) {
-            SelectionChanges Chng(SelectionChanges::SetPreselectSignal,DocName,FeatName,SubName);
-            Notify(Chng);
-            signalSelectionChanged(Chng);
-        }else
-            rmvPreselect();
-    }
-    auto pDoc = getDocument(pDocName);
-    if(!pDoc) return false;
-    auto pObject = pDoc->getObject(pObjectName);
-    if(!pObject) return false;
-    if (!isSelected(pObject, pSubName,0))
-        return false;
-
-    SelectionChanges Chng(show?SelectionChanges::ShowSelection:SelectionChanges::HideSelection,
-            pDocName,pObjectName,pSubName,pObject->getTypeId().getName());
-
-    FC_LOG("Update Selection "<<Chng.DocName << '.' << Chng.ObjName << '.' <<Chng.SubName);
-
-    FC_TRACE("signaling update selection");
-    Notify(Chng);
-    signalSelectionChanged(Chng);
-    FC_TRACE("done signaling update selection");
-    return true;
-}
-
-
-void SelectionSingleton::rmvSelection(const char* pDocName, const char* pObjectName, const char* pSubName, 
-        const std::vector<SelObj> *pickedList)
-{
-    if(pickedList) {
-        _PickedList.clear();
-        for(const auto &sel : *pickedList) {
-            _PickedList.push_back(_SelObj());
-            auto &s = _PickedList.back();
-            s.DocName = sel.DocName;
-            s.FeatName = sel.FeatName;
-            s.SubName = sel.SubName;
-            s.TypeName = sel.TypeName;
-            s.pObject = sel.pObject;
-            s.pDoc = sel.pDoc;
-            s.x = sel.x;
-            s.y = sel.y;
-            s.z = sel.z;
-        }
-        SelectionChanges Chng(SelectionChanges::PickedListChanged);
-        Notify(Chng);
-        signalSelectionChanged(Chng);
-    }
-
-    if(!pDocName) return;
-
-    _SelObj temp;
-    int ret = checkSelection(pDocName,pObjectName,pSubName,0,temp);
-    if(ret<0)
-        return;
-
-    std::vector<SelectionChanges> changes;
-    for(auto It=_SelList.begin(),ItNext=It;It!=_SelList.end();It=ItNext) {
-        ++ItNext;
-        if(It->DocName!=temp.DocName || It->FeatName!=temp.FeatName) 
-            continue;
-        // if no subname is specified, remove all subobjects of the matching object
-        if(temp.SubName.size()) {
-            // otherwise, match subojects with common prefix, separated by '.'
-            if(!boost::starts_with(It->SubName,temp.SubName) ||
-               (It->SubName.length()!=temp.SubName.length() && It->SubName[temp.SubName.length()-1]!='.'))
-                continue;
-        }
-
-        changes.emplace_back(SelectionChanges::RmvSelection,
-                It->DocName,It->FeatName,It->SubName,It->TypeName);
-
-        // destroy the _SelObj item
-        _SelList.erase(It);
-    }
-
-    if(changes.size()) {
-        for(auto &Chng : changes) {
-            FC_LOG("Rmv Selection "<<Chng.DocName<<'.'<<Chng.ObjName<<'.'<<Chng.SubName);
-            Notify(Chng);
-            signalSelectionChanged(Chng);
-        }
-        getMainWindow()->updateActions();
-    }
-}
-
-void SelectionSingleton::setVisible(int visible) {
-    std::set<std::pair<App::DocumentObject*,App::DocumentObject*> > filter;
-    if(visible<0) 
-        visible = -1;
-    else if(visible>0)
-        visible = 1;
-    for(auto &sel : _SelList) {
-        if(sel.DocName.empty() || sel.FeatName.empty() || !sel.pObject) 
-            continue;
-        // get parent object
-        App::DocumentObject *parent = 0;
-        std::string elementName;
-        auto obj = sel.pObject->resolve(sel.SubName.c_str(),&parent,&elementName);
-        if(!obj || !obj->getNameInDocument() || (parent && !parent->getNameInDocument()))
-            continue;
-        // try call parent object's setElementVisibility
-        if(parent) {
-            // prevent setting the same object visibility more than once
-            if(!filter.insert(std::make_pair(obj,parent)).second)
-                continue;
-
-            int vis = parent->isElementVisible(elementName.c_str());
-            if(vis>=0) {
-                if(vis>0) vis = 1;
-                if(visible>=0) {
-                    if(vis == visible)
-                        continue;
-                    vis = visible;
-                }else
-                    vis = !vis;
-
-                if(!vis)
-                    updateSelection(false,sel.DocName.c_str(),sel.FeatName.c_str(), sel.SubName.c_str());
-                parent->setElementVisible(elementName.c_str(),vis?true:false);
-                if(vis)
-                    updateSelection(true,sel.DocName.c_str(),sel.FeatName.c_str(), sel.SubName.c_str());
-                continue;
-            }
-
-            // Fall back to direct object visibility setting
-        }
-
-        if(!filter.insert(std::make_pair(obj,(App::DocumentObject*)0)).second)
-            continue;
-
-        auto vp = Application::Instance->getViewProvider(obj);
-        if(vp) {
-            int vis;
-            if(visible>=0)
-                vis = visible;
-            else
-                vis = !vp->isShow();
-
-            if(vis) {
-                vp->show();
-                updateSelection(vis,sel.DocName.c_str(),sel.FeatName.c_str(), sel.SubName.c_str());
-            } else {
-                updateSelection(vis,sel.DocName.c_str(),sel.FeatName.c_str(), sel.SubName.c_str());
-                vp->hide();
-            }
-        }
-    }
-}
-
-void SelectionSingleton::setSelection(const char* pDocName, const std::vector<App::DocumentObject*>& sel)
-{
-    if(_PickedList.size()) {
-        _PickedList.clear();
-        SelectionChanges Chng(SelectionChanges::PickedListChanged);
-        Notify(Chng);
-        signalSelectionChanged(Chng);
-    }
-
-    App::Document *pcDoc;
-    pcDoc = getDocument(pDocName);
-    if (!pcDoc)
-        return;
-
-    std::set<App::DocumentObject*> cur_sel, new_sel;
-    new_sel.insert(sel.begin(), sel.end());
-
-    // Make sure to keep the order of the currently selected objects
-    std::list<_SelObj> temp;
-    for (std::list<_SelObj>::const_iterator it = _SelList.begin(); it != _SelList.end(); ++it) {
-        if (it->pDoc != pcDoc)
-            temp.push_back(*it);
-        else {
-            cur_sel.insert(it->pObject);
-            if (new_sel.find(it->pObject) != new_sel.end())
-                temp.push_back(*it);
-        }
-    }
-
-    // Get the objects we must add to the selection
-    std::vector<App::DocumentObject*> diff_new_cur;
-    std::back_insert_iterator< std::vector<App::DocumentObject*> > biit(diff_new_cur);
-    std::set_difference(new_sel.begin(), new_sel.end(), cur_sel.begin(), cur_sel.end(), biit);
-
-    _SelObj obj;
-    for (std::vector<App::DocumentObject*>::const_iterator it = diff_new_cur.begin(); it != diff_new_cur.end(); ++it) {
-        obj.pDoc = pcDoc;
-        obj.pObject = *it;
-        obj.DocName = pDocName;
-        obj.FeatName = (*it)->getNameInDocument();
-        obj.SubName = "";
-        obj.TypeName = (*it)->getTypeId().getName();
-        obj.x = 0.0f;
-        obj.y = 0.0f;
-        obj.z = 0.0f;
-        temp.push_back(obj);
-    }
-
-    if (cur_sel == new_sel) // nothing has changed
-        return;
-
-    _SelList = temp;
-
-    SelectionChanges Chng(SelectionChanges::SetSelection,pDocName);
-    Notify(Chng);
-    signalSelectionChanged(Chng);
-    getMainWindow()->updateActions();
-}
-
-void SelectionSingleton::clearSelection(const char* pDocName)
-{
-    // Because the introduction of external editing, it is best to make
-    // clearSelection(0) behave as clearCompleteSelection(), which is the same
-    // behavior of python Selection.clearSelection(None)
-    if(!pDocName || !pDocName[0] || strcmp(pDocName,"*")==0) {
-        clearCompleteSelection();
-        return;
-    }
-
-    if(_PickedList.size()) {
-        _PickedList.clear();
-        SelectionChanges Chng(SelectionChanges::PickedListChanged);
-        Notify(Chng);
-        signalSelectionChanged(Chng);
-    }
-
-    App::Document* pDoc;
-    pDoc = getDocument(pDocName);
-    if(pDoc) {
-        std::string docName;
-        if (pDocName)
-            docName = pDocName;
-        else
-            docName = pDoc->getName(); // active document
-
-        if(DocName == docName)
-            rmvPreselect();
-
-        bool touched = false;
-        for(auto it=_SelList.begin();it!=_SelList.end();) {
-            if(it->DocName == docName) {
-                touched = true;
-                it = _SelList.erase(it);
-            }else
-                ++it;
-        }
-        if(!touched)
-            return;
-
-        SelectionChanges Chng(SelectionChanges::ClrSelection,docName.c_str());
-
-        FC_TRACE("notifying clear selection");
-        Notify(Chng);
-        FC_TRACE("signaling clear selection");
-        signalSelectionChanged(Chng);
-        FC_TRACE("done signaling clear selection");
-
-        getMainWindow()->updateActions();
-    }
-}
-
-void SelectionSingleton::clearCompleteSelection()
-{
-    if(_PickedList.size()) {
-        _PickedList.clear();
-        SelectionChanges Chng(SelectionChanges::PickedListChanged);
-        Notify(Chng);
-        signalSelectionChanged(Chng);
-    }
-
-    rmvPreselect();
-
-    if(_SelList.empty())
-        return;
-
-    _SelList.clear();
-
-    SelectionChanges Chng(SelectionChanges::ClrSelection);
-
-    FC_LOG("Clear selection");
-
-    Notify(Chng);
-    signalSelectionChanged(Chng);
-    getMainWindow()->updateActions();
-}
-
-bool SelectionSingleton::isSelected(const char* pDocName, 
-        const char* pObjectName, const char* pSubName, int resolve) const
-{
-    _SelObj sel;
-    return checkSelection(pDocName,pObjectName,pSubName,resolve,sel)>0;
-}
-
-bool SelectionSingleton::isSelected(App::DocumentObject* pObject, const char* pSubName, int resolve) const
-{
-    if(!pObject || !pObject->getNameInDocument() || !pObject->getDocument()) 
-        return false;
-    _SelObj sel;
-    return checkSelection(pObject->getDocument()->getName(),
-            pObject->getNameInDocument(),pSubName,resolve,sel)>0;
-}
-
-int SelectionSingleton::checkSelection(const char *pDocName, const char *pObjectName, 
-        const char *pSubName, int resolve, _SelObj &sel, const std::list<_SelObj> *selList) const
-{
-    sel.pDoc = getDocument(pDocName);
-    if(!sel.pDoc) {
-        if(!selList)
-            FC_ERR("Cannot find document");
-        return -1;
-    }
-    pDocName = sel.pDoc->getName();
-    sel.DocName = pDocName;
-
-    if(pObjectName) {
-        sel.FeatName = pObjectName;
-        sel.pObject = sel.pDoc->getObject(pObjectName);
-    } else
-        sel.pObject = 0;
-    if (!sel.pObject) {
-        if(!selList)
-            FC_ERR("Object not found");
-        return -1;
-    }
-    sel.TypeName = sel.pObject->getTypeId().getName();
-    if(pSubName)
-       sel.SubName = pSubName;
-    const char *element = 0;
-    sel.pResolvedObject = App::GeoFeature::resolveElement(sel.pObject,
-            pSubName,sel.elementName,false,App::GeoFeature::Normal,0,&element);
-    if(!sel.pResolvedObject) {
-        if(!selList)
-            FC_ERR("Sub-object " << sel.DocName << '#' << sel.FeatName << '.' << sel.SubName << " not found");
-        return -1;
-    }
-    std::string subname;
-    std::string prefix;
-    if(pSubName && element) {
-        prefix = std::string(pSubName, element-pSubName);
-        if(sel.elementName.first.size()) {
-            // make sure the selected sub name is a new style if available
-            subname = prefix + sel.elementName.first;
-            pSubName = subname.c_str();
-            sel.SubName = subname;
-        }
-    }
-    if(!selList)
-        selList = &_SelList;
-    for (auto &s : *selList) {
-        if (s.DocName==pDocName && s.FeatName==pObjectName) {
-            if(!pSubName || s.SubName==pSubName)
-                return 1;
-            if(resolve>1 && boost::starts_with(s.SubName,prefix))
-                return 1;
-        }
-    }
-    if(resolve==1) {
-        for(auto &s : *selList) {
-            if(s.pResolvedObject != sel.pResolvedObject)
-                continue;
-            if(!pSubName) 
-                return 1;
-            if(s.elementName.first.size()) {
-                if(s.elementName.first == sel.elementName.first)
-                    return 1;
-            }else if(s.SubName == sel.elementName.second)
-                return 1;
-        }
-    }
-    return 0;
-}
-
-const char *SelectionSingleton::getSelectedElement(App::DocumentObject *obj, const char* pSubName) const 
-{
-    if (!obj) return 0;
-
-    for(list<_SelObj>::const_iterator It = _SelList.begin();It != _SelList.end();++It) {
-        if (It->pObject == obj) {
-            auto len = It->SubName.length();
-            if(!len)
-                return "";
-            if (pSubName && strncmp(pSubName,It->SubName.c_str(),It->SubName.length())==0){
-                if(pSubName[len]==0 || pSubName[len-1] == '.')
-                    return It->SubName.c_str();
-            }
-        }
-    }
-    return 0;
-}
-
-void SelectionSingleton::slotDeletedObject(const App::DocumentObject& Obj)
-{
-    if(!Obj.getNameInDocument()) return;
-
-    // For safty reason, don't bother checking
-    rmvPreselect();
-
-    // Remove also from the selection, if selected
-    // We don't walk down the hierarchy for each selection, so there may be stray selection
-    std::vector<SelectionChanges> changes;
-    for(auto it=_SelList.begin(),itNext=it;it!=_SelList.end();it=itNext) {
-        ++itNext;
-        if(it->pResolvedObject == &Obj || it->pObject==&Obj) {
-            changes.emplace_back(SelectionChanges::RmvSelection,
-                    it->DocName,it->FeatName,it->SubName,it->TypeName);
-            _SelList.erase(it);
-        }
-    }
-    if(changes.size()) {
-        for(auto &Chng : changes) {
-            FC_LOG("Rmv Selection "<<Chng.DocName<<'.'<<Chng.ObjName<<'.'<<Chng.SubName);
-            Notify(Chng);
-            signalSelectionChanged(Chng);
-        }
-        getMainWindow()->updateActions();
-    }
-
-    if(_PickedList.size()) {
-        bool changed = false;
-        for(auto it=_PickedList.begin(),itNext=it;it!=_PickedList.end();it=itNext) {
-            ++itNext;
-            auto &sel = *it;
-            if(sel.DocName == Obj.getDocument()->getName() &&
-               sel.FeatName == Obj.getNameInDocument())
-            {
-                changed = true;
-                _PickedList.erase(it);
-            }
-        }
-        if(changed) {
-            SelectionChanges Chng(SelectionChanges::PickedListChanged);
-            Notify(Chng);
-            signalSelectionChanged(Chng);
-        }
-    }
-}
-
-
-//**************************************************************************
-// Construction/Destruction
-
-/**
- * A constructor.
- * A more elaborate description of the constructor.
- */
-SelectionSingleton::SelectionSingleton()
-    :CurrentPreselection(SelectionChanges::ClrSelection)
-    ,_needPickedList(false)
-{
-    hx = 0;
-    hy = 0;
-    hz = 0;
-    ActiveGate = 0;
-    gateResolve = 1;
-    App::GetApplication().signalDeletedObject.connect(boost::bind(&Gui::SelectionSingleton::slotDeletedObject, this, _1));
-    signalSelectionChanged.connect(boost::bind(&Gui::SelectionSingleton::slotSelectionChanged, this, _1));
-}
-
-/**
- * A destructor.
- * A more elaborate description of the destructor.
- */
-SelectionSingleton::~SelectionSingleton()
-{
-}
-
-SelectionSingleton* SelectionSingleton::_pcSingleton = NULL;
-
-SelectionSingleton& SelectionSingleton::instance(void)
-{
-    if (_pcSingleton == NULL)
-        _pcSingleton = new SelectionSingleton;
-    return *_pcSingleton;
-}
-
-void SelectionSingleton::destruct (void)
-{
-    if (_pcSingleton != NULL)
-        delete _pcSingleton;
-    _pcSingleton = 0;
-}
-
-//**************************************************************************
-// Python stuff
-
-// SelectionSingleton Methods  // Methods structure
-PyMethodDef SelectionSingleton::Methods[] = {
-    {"addSelection",         (PyCFunction) SelectionSingleton::sAddSelection, METH_VARARGS,
-     "addSelection(object,[string,float,float,float]) -- Add an object to the selection\n"
-     "where string is the sub-element name and the three floats represent a 3d point"},
-    {"updateSelection",      (PyCFunction) SelectionSingleton::sUpdateSelection, METH_VARARGS,
-     "updateSelection(show,object,[string]) -- update an object in the selection\n"
-     "where string is the sub-element name and the three floats represent a 3d point"},
-    {"removeSelection",      (PyCFunction) SelectionSingleton::sRemoveSelection, METH_VARARGS,
-     "removeSelection(object) -- Remove an object from the selection"},
-    {"clearSelection"  ,     (PyCFunction) SelectionSingleton::sClearSelection, METH_VARARGS,
-     "clearSelection(doc=None) -- Clear the selection\n"
-     "Clear the selection to the given document name. If no document is\n"
-     "given the complete selection is cleared."},
-    {"isSelected",           (PyCFunction) SelectionSingleton::sIsSelected, METH_VARARGS,
-     "isSelected(object,resolve=True) -- Check if a given object is selected"},
-    {"getPreselection",      (PyCFunction) SelectionSingleton::sGetPreselection, METH_VARARGS,
-     "getPreselection() -- Get preselected object"},
-    {"clearPreselection",   (PyCFunction) SelectionSingleton::sRemPreselection, METH_VARARGS,
-     "clearPreselection() -- Clear the preselection"},
-    {"countObjectsOfType",   (PyCFunction) SelectionSingleton::sCountObjectsOfType, METH_VARARGS,
-     "countObjectsOfType(string, [string],[resolve=1]) -- Get the number of selected objects\n"
-     "The first argument defines the object type e.g. \"Part::Feature\" and the\n"
-     "second argumeht defines the document name. If no document name is given the\n"
-     "currently active document is used"},
-<<<<<<< HEAD
-    {"getSelection",         (PyCFunction) SelectionSingleton::sGetSelection, 1,
-     "getSelection(docName=None,resolve=True,single=False) -- Return a list of selected objets\n"
-     "\ndocName - document name. None means the active document, and '*' means all document"
-     "\nresolve - whether to resolve the subname references."
-     "\n          0: do not resolve, 1: resolve, 2: resolve with element map"
-     "\nsingle - only return if there is only one selection"},
-    {"preselect",            (PyCFunction) SelectionSingleton::sPreselect, 1, 
-     "preselect(object,[string,float,float,float]) -- Preselect an object\n"
-     "where string is the sub-element name and the three floats represent a 3d point"},
-    {"getPickedList",         (PyCFunction) SelectionSingleton::sGetPickedList, 1,
-     "getPickedList(docName=None) -- Return a list of objets under the last mouse click\n"
-     "\ndocName - document name. None means the active document, and '*' means all document"},
-    {"enablePickedList",      (PyCFunction) SelectionSingleton::sEnablePickedList, 1,
-     "enablePickedList(boolean) -- Enable/disable pick list"},
-    {"getCompleteSelection", (PyCFunction) SelectionSingleton::sGetCompleteSelection, 1,
-     "getCompleteSelection(resolve=True) -- Return a list of selected objects of all documents."},
-    {"getSelectionEx",         (PyCFunction) SelectionSingleton::sGetSelectionEx, 1,
-     "getSelectionEx(docName=None,resolve=1, single=False) -- Return a list of SelectionObjects\n"
-     "\ndocName - document name. None means the active document, and '*' means all document"
-     "\nresolve - whether to resolve the subname references."
-     "\n          0: do not resolve, 1: resolve, 2: resolve with element map"
-     "\nsingle - only return if there is only one selection\n"
-     "\nThe SelectionObjects contain a variety of information about the selection, e.g. sub-element names."},
-    {"getSelectionObject",  (PyCFunction) SelectionSingleton::sGetSelectionObject, 1,
-=======
-    {"getSelection",         (PyCFunction) SelectionSingleton::sGetSelection, METH_VARARGS,
-     "getSelection([string]) -- Return a list of selected objects\n"
-     "Return a list of selected objects for a given document name. If no\n"
-     "document name is given the selection for the active document is returned."},
-    {"getCompleteSelection", (PyCFunction) SelectionSingleton::sGetCompleteSelection, METH_VARARGS,
-     "getCompleteSelection() -- Return a list of selected objects of all documents."},
-    {"getSelectionEx",         (PyCFunction) SelectionSingleton::sGetSelectionEx, METH_VARARGS,
-     "getSelectionEx([string]) -- Return a list of SelectionObjects\n"
-     "Return a list of SelectionObjects for a given document name. If no\n"
-     "document is given the selection of the active document is returned.\n"
-     "The SelectionObjects contain a variety of information about the selection,\n"
-     "e.g. sub-element names."},
-    {"getSelectionObject",  (PyCFunction) SelectionSingleton::sGetSelectionObject, METH_VARARGS,
->>>>>>> 052d8a70
-     "getSelectionObject(doc,obj,sub,(x,y,z)) -- Return a SelectionObject"},
-    {"addObserver",         (PyCFunction) SelectionSingleton::sAddSelObserver, METH_VARARGS,
-     "addObserver(Object, resolve=True) -- Install an observer\n"},
-    {"removeObserver",      (PyCFunction) SelectionSingleton::sRemSelObserver, METH_VARARGS,
-     "removeObserver(Object) -- Uninstall an observer\n"},
-    {"addSelectionGate",      (PyCFunction) SelectionSingleton::sAddSelectionGate, 1,
-     "addSelectionGate(String|Filter|Gate, resolve=True) -- activate the selection gate.\n"
-     "The selection gate will prohibit all selections which do not match\n"
-     "the given selection filter string.\n"
-     " Examples strings are:\n"
-     "'SELECT Part::Feature SUBELEMENT Edge',\n"
-     "'SELECT Robot::RobotObject'\n"
-     "\n"
-     "You can also set an instance of SelectionFilter:\n"
-     "filter = Gui.Selection.Filter('SELECT Part::Feature SUBELEMENT Edge')\n"
-     "Gui.Selection.addSelectionGate(filter)\n"
-     "\n"
-     "And the most flexible approach is to write your own selection gate class\n"
-     "that implements the method 'allow'\n"
-     "class Gate:\n"
-     "  def allow(self,doc,obj,sub):\n"
-     "    return (sub[0:4] == 'Face')\n"
-     "Gui.Selection.addSelectionGate(Gate())"},
-    {"removeSelectionGate",      (PyCFunction) SelectionSingleton::sRemoveSelectionGate, METH_VARARGS,
-     "removeSelectionGate() -- remove the active selection gate\n"},
-    {"setVisible",            (PyCFunction) SelectionSingleton::sSetVisible, 1, 
-     "setVisible(visible=None) -- set visibility of all selection items\n"
-     "If 'visible' is None, then toggle visibility"},
-    {"pushSelStack",      (PyCFunction) SelectionSingleton::sPushSelStack, METH_VARARGS,
-     "pushSelStack(clearForward=True, overwrite=False) -- push current selection to stack\n\n"
-     "clearForward: whether to clear the forward selection stack.\n"
-     "overwrite: overwrite the top back selection stack with current selection."},
-    {"hasSelection",      (PyCFunction) SelectionSingleton::sHasSelection, METH_VARARGS,
-     "hasSelection(docName=None, resolve=False) -- check if there is any selection\n"},
-    {"getSelectionFromStack",(PyCFunction) SelectionSingleton::sGetSelectionFromStack, 1,
-     "getSelectionFromStack(docName=None,resolve=1,index=0) -- Return a list of SelectionObjects from selection stack\n"
-     "\ndocName - document name. None means the active document, and '*' means all document"
-     "\nresolve - whether to resolve the subname references."
-     "\n          0: do not resolve, 1: resolve, 2: resolve with element map"
-     "\nindex - select stack index, 0 is the last pushed selection, positive index to trace further back,\n"
-     "          and negative for forward stack item"},
-    {NULL, NULL, 0, NULL}  /* Sentinel */
-};
-
-PyObject *SelectionSingleton::sAddSelection(PyObject * /*self*/, PyObject *args)
-{
-    PyObject *object;
-    char* subname=0;
-    float x=0,y=0,z=0;
-    if (PyArg_ParseTuple(args, "O!|sfff", &(App::DocumentObjectPy::Type),&object,&subname,&x,&y,&z)) {
-        App::DocumentObjectPy* docObjPy = static_cast<App::DocumentObjectPy*>(object);
-        App::DocumentObject* docObj = docObjPy->getDocumentObjectPtr();
-        if (!docObj || !docObj->getNameInDocument()) {
-            PyErr_SetString(Base::BaseExceptionFreeCADError, "Cannot check invalid object");
-            return NULL;
-        }
-
-        Selection().addSelection(docObj->getDocument()->getName(),
-                                 docObj->getNameInDocument(),
-                                 subname,x,y,z);
-        Py_Return;
-    }
-
-    PyErr_Clear();
-    PyObject *sequence;
-    if (PyArg_ParseTuple(args, "O!O", &(App::DocumentObjectPy::Type),&object,&sequence)) {
-        App::DocumentObjectPy* docObjPy = static_cast<App::DocumentObjectPy*>(object);
-        App::DocumentObject* docObj = docObjPy->getDocumentObjectPtr();
-        if (!docObj || !docObj->getNameInDocument()) {
-            PyErr_SetString(Base::BaseExceptionFreeCADError, "Cannot check invalid object");
-            return NULL;
-        }
-
-        try {
-            if (PyTuple_Check(sequence) || PyList_Check(sequence)) {
-                Py::Sequence list(sequence);
-                for (Py::Sequence::iterator it = list.begin(); it != list.end(); ++it) {
-                    std::string subname = static_cast<std::string>(Py::String(*it));
-                    Selection().addSelection(docObj->getDocument()->getName(),
-                                             docObj->getNameInDocument(),
-                                             subname.c_str());
-                }
-
-                Py_Return;
-            }
-        }
-        catch (const Py::Exception&) {
-            // do nothing here
-        }
-    }
-
-    PyErr_SetString(PyExc_ValueError, "type must be 'DocumentObject[,subname[,x,y,z]]' or 'DocumentObject, list or tuple of subnames'");
-    return 0;
-}
-
-<<<<<<< HEAD
-PyObject *SelectionSingleton::sUpdateSelection(PyObject * /*self*/, PyObject *args, PyObject * /*kwd*/)
-{
-    PyObject *show;
-    PyObject *object;
-    char* subname=0;
-    if(!PyArg_ParseTuple(args, "OO!|s", &show,&(App::DocumentObjectPy::Type),&object,&subname))
-        return 0;
-    App::DocumentObjectPy* docObjPy = static_cast<App::DocumentObjectPy*>(object);
-    App::DocumentObject* docObj = docObjPy->getDocumentObjectPtr();
-    if (!docObj || !docObj->getNameInDocument()) {
-        PyErr_SetString(Base::BaseExceptionFreeCADError, "Cannot check invalid object");
-        return NULL;
-    }
-
-    Selection().updateSelection(PyObject_IsTrue(show),
-            docObj->getDocument()->getName(), docObj->getNameInDocument(), subname);
-    Py_Return;
-}
-
-
-PyObject *SelectionSingleton::sPreselect(PyObject * /*self*/, PyObject *args, PyObject * /*kwd*/)
-{
-    PyObject *object;
-    char* subname=0;
-    float x=0,y=0,z=0;
-    if (!PyArg_ParseTuple(args, "O!|sfff", &(App::DocumentObjectPy::Type),&object,&subname,&x,&y,&z))
-        return NULL;
-    App::DocumentObjectPy* docObjPy = static_cast<App::DocumentObjectPy*>(object);
-    App::DocumentObject* docObj = docObjPy->getDocumentObjectPtr();
-    if (!docObj || !docObj->getNameInDocument()) {
-        PyErr_SetString(Base::BaseExceptionFreeCADError, "Cannot check invalid object");
-        return NULL;
-    }
-    Selection().setPreselect(docObj->getDocument()->getName(), 
-            docObj->getNameInDocument(), subname,x,y,z,true);
-    Py_Return;
-}
-
-PyObject *SelectionSingleton::sRemoveSelection(PyObject * /*self*/, PyObject *args, PyObject * /*kwd*/)
-=======
-PyObject *SelectionSingleton::sRemoveSelection(PyObject * /*self*/, PyObject *args)
->>>>>>> 052d8a70
-{
-    PyObject *object;
-    char* subname=0;
-    if (!PyArg_ParseTuple(args, "O!|s", &(App::DocumentObjectPy::Type),&object,&subname))
-        return NULL;
-
-    App::DocumentObjectPy* docObjPy = static_cast<App::DocumentObjectPy*>(object);
-    App::DocumentObject* docObj = docObjPy->getDocumentObjectPtr();
-    if (!docObj || !docObj->getNameInDocument()) {
-        PyErr_SetString(Base::BaseExceptionFreeCADError, "Cannot check invalid object");
-        return NULL;
-    }
-
-    Selection().rmvSelection(docObj->getDocument()->getName(),
-                             docObj->getNameInDocument(),
-                             subname);
-
-    Py_Return;
-}
-
-PyObject *SelectionSingleton::sClearSelection(PyObject * /*self*/, PyObject *args)
-{
-    char *documentName=0;
-    if (!PyArg_ParseTuple(args, "|s", &documentName))
-        return NULL;
-    Selection().clearSelection(documentName);
-    Py_Return;
-}
-
-PyObject *SelectionSingleton::sIsSelected(PyObject * /*self*/, PyObject *args)
-{
-    PyObject *object;
-    char* subname=0;
-    PyObject *resolve = Py_True;
-    if (!PyArg_ParseTuple(args, "O!|sO", &(App::DocumentObjectPy::Type), &object, &subname,&resolve))
-        return NULL;
-
-    App::DocumentObjectPy* docObj = static_cast<App::DocumentObjectPy*>(object);
-    bool ok = Selection().isSelected(docObj->getDocumentObjectPtr(), subname,PyObject_IsTrue(resolve));
-    return Py_BuildValue("O", (ok ? Py_True : Py_False));
-}
-
-PyObject *SelectionSingleton::sCountObjectsOfType(PyObject * /*self*/, PyObject *args)
-{
-    char* objecttype;
-    char* document=0;
-    int resolve = 1;
-    if (!PyArg_ParseTuple(args, "s|si", &objecttype, &document,&resolve))
-        return NULL;
-
-    unsigned int count = Selection().countObjectsOfType(objecttype, document, resolve);
-#if PY_MAJOR_VERSION < 3
-    return PyInt_FromLong(count);
-#else
-    return PyLong_FromLong(count);
-#endif
-}
-
-PyObject *SelectionSingleton::sGetSelection(PyObject * /*self*/, PyObject *args)
-{
-    char *documentName=0;
-    int resolve = 1;
-    PyObject *single=Py_False;
-    if (!PyArg_ParseTuple(args, "|siO", &documentName,&resolve,&single))     // convert args: Python->C 
-        return NULL;                             // NULL triggers exception
-
-    std::vector<SelectionSingleton::SelObj> sel;
-    sel = Selection().getSelection(documentName,resolve,PyObject_IsTrue(single));
-
-    try {
-        Py::List list;
-        for (std::vector<SelectionSingleton::SelObj>::iterator it = sel.begin(); it != sel.end(); ++it) {
-            list.append(Py::asObject(it->pObject->getPyObject()));
-        }
-        return Py::new_reference_to(list);
-    }
-    catch (Py::Exception&) {
-        return 0;
-    }
-}
-
-<<<<<<< HEAD
-PyObject *SelectionSingleton::sEnablePickedList(PyObject * /*self*/, PyObject *args, PyObject * /*kwd*/)
-{
-    PyObject *enable = Py_True;
-    if (!PyArg_ParseTuple(args, "|O", &enable))     // convert args: Python->C 
-        return NULL;                             // NULL triggers exception
-
-    Selection().enablePickedList(PyObject_IsTrue(enable));
-    Py_Return;
-}
-
-PyObject *SelectionSingleton::sGetPreselection(PyObject * /*self*/, PyObject *args, PyObject * /*kwd*/)
-=======
-PyObject *SelectionSingleton::sGetPreselection(PyObject * /*self*/, PyObject *args)
->>>>>>> 052d8a70
-{
-    if (!PyArg_ParseTuple(args, ""))
-        return NULL;
-
-    const SelectionChanges& sel = Selection().getPreselection();
-    SelectionObject obj(sel);
-    return obj.getPyObject();
-}
-
-PyObject *SelectionSingleton::sRemPreselection(PyObject * /*self*/, PyObject *args)
-{
-    if (!PyArg_ParseTuple(args, ""))
-        return NULL;
-
-    Selection().rmvPreselect();
-    Py_Return;
-}
-
-PyObject *SelectionSingleton::sGetCompleteSelection(PyObject * /*self*/, PyObject *args)
-{
-    int resolve = 1;
-    if (!PyArg_ParseTuple(args, "|i",&resolve))     // convert args: Python->C 
-        return NULL;                             // NULL triggers exception
-
-    std::vector<SelectionSingleton::SelObj> sel;
-    sel = Selection().getCompleteSelection(resolve);
-
-    try {
-        Py::List list;
-        for (std::vector<SelectionSingleton::SelObj>::iterator it = sel.begin(); it != sel.end(); ++it) {
-            list.append(Py::asObject(it->pObject->getPyObject()));
-        }
-        return Py::new_reference_to(list);
-    }
-    catch (Py::Exception&) {
-        return 0;
-    }
-}
-
-PyObject *SelectionSingleton::sGetSelectionEx(PyObject * /*self*/, PyObject *args)
-{
-    char *documentName=0;
-    int resolve=1;
-    PyObject *single = Py_False;
-    if (!PyArg_ParseTuple(args, "|siO", &documentName,&resolve,&single))     // convert args: Python->C 
-        return NULL;                             // NULL triggers exception
-
-    std::vector<SelectionObject> sel;
-    sel = Selection().getSelectionEx(documentName,
-            App::DocumentObject::getClassTypeId(),resolve,PyObject_IsTrue(single));
-
-    try {
-        Py::List list;
-        for (std::vector<SelectionObject>::iterator it = sel.begin(); it != sel.end(); ++it) {
-            list.append(Py::asObject(it->getPyObject()));
-        }
-        return Py::new_reference_to(list);
-    }
-    catch (Py::Exception&) {
-        return 0;
-    }
-}
-
-PyObject *SelectionSingleton::sGetPickedList(PyObject * /*self*/, PyObject *args, PyObject * /*kwd*/)
-{
-    char *documentName=0;
-    if (!PyArg_ParseTuple(args, "|s", &documentName))     // convert args: Python->C 
-        return NULL;                             // NULL triggers exception
-
-    std::vector<SelectionObject> sel;
-    sel = Selection().getPickedListEx(documentName);
-
-    try {
-        Py::List list;
-        for (std::vector<SelectionObject>::iterator it = sel.begin(); it != sel.end(); ++it) {
-            list.append(Py::asObject(it->getPyObject()));
-        }
-        return Py::new_reference_to(list);
-    }
-    catch (Py::Exception&) {
-        return 0;
-    }
-}
-
-PyObject *SelectionSingleton::sGetSelectionObject(PyObject * /*self*/, PyObject *args)
-{
-    char *docName, *objName, *subName;
-    PyObject* tuple=0;
-    if (!PyArg_ParseTuple(args, "sss|O!", &docName, &objName, &subName,
-                                          &PyTuple_Type, &tuple))
-        return NULL;
-
-    try {
-        SelectionObject selObj;
-        selObj.DocName  = docName;
-        selObj.FeatName = objName;
-        std::string sub = subName;
-        if (!sub.empty()) {
-            selObj.SubNames.push_back(sub);
-            if (tuple) {
-                Py::Tuple t(tuple);
-                double x = (double)Py::Float(t.getItem(0));
-                double y = (double)Py::Float(t.getItem(1));
-                double z = (double)Py::Float(t.getItem(2));
-                selObj.SelPoses.push_back(Base::Vector3d(x,y,z));
-            }
-        }
-
-        return selObj.getPyObject();
-    }
-    catch (const Py::Exception&) {
-        return 0;
-    }
-    catch (const Base::Exception& e) {
-        PyErr_SetString(Base::BaseExceptionFreeCADError, e.what());
-        return 0;
-    }
-}
-
-PyObject *SelectionSingleton::sAddSelObserver(PyObject * /*self*/, PyObject *args)
-{
-    PyObject* o;
-    int resolve = 1;
-    if (!PyArg_ParseTuple(args, "O|i",&o,&resolve))
-        return NULL;
-    PY_TRY {
-        SelectionObserverPython::addObserver(Py::Object(o),resolve);
-        Py_Return;
-    } PY_CATCH;
-}
-
-PyObject *SelectionSingleton::sRemSelObserver(PyObject * /*self*/, PyObject *args)
-{
-    PyObject* o;
-    if (!PyArg_ParseTuple(args, "O",&o))
-        return NULL;
-    PY_TRY {
-        SelectionObserverPython::removeObserver(Py::Object(o));
-        Py_Return;
-    } PY_CATCH;
-}
-
-PyObject *SelectionSingleton::sAddSelectionGate(PyObject * /*self*/, PyObject *args)
-{
-    char* filter;
-    int resolve = 1;
-    if (PyArg_ParseTuple(args, "s|i",&filter,&resolve)) {
-        PY_TRY {
-            Selection().addSelectionGate(new SelectionFilterGate(filter),resolve);
-            Py_Return;
-        } PY_CATCH;
-    }
-
-    PyErr_Clear();
-    PyObject* filterPy;
-    if (PyArg_ParseTuple(args, "O!|i",SelectionFilterPy::type_object(),&filterPy,resolve)) {
-        PY_TRY {
-            Selection().addSelectionGate(new SelectionFilterGatePython(
-                        static_cast<SelectionFilterPy*>(filterPy)),resolve);
-            Py_Return;
-        } PY_CATCH;
-    }
-
-    PyErr_Clear();
-    PyObject* gate;
-    if (PyArg_ParseTuple(args, "O|i",&gate,&resolve)) {
-        PY_TRY {
-            Selection().addSelectionGate(new SelectionGatePython(Py::Object(gate, false)),resolve);
-            Py_Return;
-        } PY_CATCH;
-    }
-
-    PyErr_SetString(PyExc_ValueError, "Argument is neither string nor SelectionFiler nor SelectionGate");
-    return 0;
-}
-
-PyObject *SelectionSingleton::sRemoveSelectionGate(PyObject * /*self*/, PyObject *args)
-{
-    if (!PyArg_ParseTuple(args, ""))
-        return NULL;
-
-    PY_TRY {
-        Selection().rmvSelectionGate();
-    } PY_CATCH;
-
-    Py_Return;
-}
-
-PyObject *SelectionSingleton::sSetVisible(PyObject * /*self*/, PyObject *args, PyObject * /*kwd*/)
-{
-    PyObject *visible = Py_None;
-    if (!PyArg_ParseTuple(args, "|O",&visible))
-        return NULL;                             // NULL triggers exception 
-
-    PY_TRY {
-        int vis;
-        if(visible == Py_None)
-            vis = -1;
-        else 
-            vis = PyObject_IsTrue(visible)?1:0;
-        Selection().setVisible(vis);
-    } PY_CATCH;
-
-    Py_Return;
-}
-
-PyObject *SelectionSingleton::sPushSelStack(PyObject * /*self*/, PyObject *args, PyObject * /*kwd*/)
-{
-    PyObject *clear = Py_True;
-    PyObject *overwrite = Py_False;
-    if (!PyArg_ParseTuple(args, "|OO",&clear,&overwrite))
-        return NULL;                             // NULL triggers exception 
-
-    Selection().selStackPush(PyObject_IsTrue(clear),PyObject_IsTrue(overwrite));
-    Py_Return;
-}
-
-PyObject *SelectionSingleton::sHasSelection(PyObject * /*self*/, PyObject *args, PyObject * /*kwd*/)
-{
-    const char *doc = 0;
-    PyObject *resolve = Py_False;
-    if (!PyArg_ParseTuple(args, "|sO",&doc,&resolve))
-        return NULL;                             // NULL triggers exception 
-
-    PY_TRY {
-        bool ret;
-        if(doc || PyObject_IsTrue(resolve))
-            ret = Selection().hasSelection(doc,PyObject_IsTrue(resolve));
-        else
-            ret = Selection().hasSelection();
-        return Py::new_reference_to(Py::Boolean(ret));
-    } PY_CATCH;
-}
-
-PyObject *SelectionSingleton::sGetSelectionFromStack(PyObject * /*self*/, PyObject *args, PyObject * /*kwd*/)
-{
-    char *documentName=0;
-    int resolve=1;
-    int index=0;
-    if (!PyArg_ParseTuple(args, "|sii", &documentName,&resolve,&index))     // convert args: Python->C 
-        return NULL;                             // NULL triggers exception
-
-    PY_TRY {
-        Py::List list;
-        for(auto &sel : Selection().selStackGet(documentName, resolve, index))
-            list.append(Py::asObject(sel.getPyObject()));
-        return Py::new_reference_to(list);
-    } PY_CATCH;
-}
-
+/***************************************************************************
+ *   Copyright (c) Juergen Riegel         <juergen.riegel@web.de>          *
+ *                                                                         *
+ *   This file is part of the FreeCAD CAx development system.              *
+ *                                                                         *
+ *   This library is free software; you can redistribute it and/or         *
+ *   modify it under the terms of the GNU Library General Public           *
+ *   License as published by the Free Software Foundation; either          *
+ *   version 2 of the License, or (at your option) any later version.      *
+ *                                                                         *
+ *   This library  is distributed in the hope that it will be useful,      *
+ *   but WITHOUT ANY WARRANTY; without even the implied warranty of        *
+ *   MERCHANTABILITY or FITNESS FOR A PARTICULAR PURPOSE.  See the         *
+ *   GNU Library General Public License for more details.                  *
+ *                                                                         *
+ *   You should have received a copy of the GNU Library General Public     *
+ *   License along with this library; see the file COPYING.LIB. If not,    *
+ *   write to the Free Software Foundation, Inc., 59 Temple Place,         *
+ *   Suite 330, Boston, MA  02111-1307, USA                                *
+ *                                                                         *
+ ***************************************************************************/
+
+
+#include "PreCompiled.h"
+
+#ifndef _PreComp_
+# include <assert.h>
+# include <string>
+# include <boost/signals.hpp>
+# include <boost/bind.hpp>
+# include <QApplication>
+# include <QString>
+# include <QStatusBar>
+#endif
+
+#include <boost/algorithm/string/predicate.hpp>
+
+/// Here the FreeCAD includes sorted by Base,App,Gui......
+#include "Application.h"
+#include "Document.h"
+#include "Selection.h"
+#include "SelectionFilter.h"
+#include "View3DInventor.h"
+#include <Base/Exception.h>
+#include <Base/Console.h>
+#include <Base/Interpreter.h>
+#include <App/Application.h>
+#include <App/Document.h>
+#include <App/DocumentObject.h>
+#include <App/DocumentObjectPy.h>
+#include <App/GeoFeature.h>
+#include <Gui/SelectionObjectPy.h>
+#include "MainWindow.h"
+#include "ViewProviderDocumentObject.h"
+
+FC_LOG_LEVEL_INIT("Selection",false,true,true)
+
+using namespace Gui;
+using namespace std;
+
+SelectionGateFilterExternal::SelectionGateFilterExternal(const char *docName, const char *objName) {
+    if(docName) {
+        DocName = docName;
+        if(objName)
+            ObjName = objName;
+    }
+}
+
+bool SelectionGateFilterExternal::allow(App::Document *doc ,App::DocumentObject *obj, const char*) {
+    if(!doc || !obj)
+        return true;
+    if(DocName.size() && doc->getName()!=DocName)
+        notAllowedReason = "Cannot select external object";
+    else if(ObjName.size() && ObjName==obj->getNameInDocument())
+        notAllowedReason = "Cannot select self";
+    else
+        return true;
+    return false;
+}
+
+//////////////////////////////////////////////////////////////////////////////////////////
+
+SelectionObserver::SelectionObserver(bool attach,int resolve)
+    :resolve(resolve)
+{
+    if(attach)
+        attachSelection();
+}
+
+SelectionObserver::SelectionObserver(const ViewProviderDocumentObject *vp,bool attach,int resolve)
+    :resolve(resolve)
+{
+    if(vp && vp->getObject() && vp->getObject()->getDocument()) {
+        filterDocName = vp->getObject()->getDocument()->getName();
+        filterObjName = vp->getObject()->getNameInDocument();
+    }
+    if(attach)
+        attachSelection();
+}
+
+
+SelectionObserver::~SelectionObserver()
+{
+    detachSelection();
+}
+
+bool SelectionObserver::blockConnection(bool block)
+{
+    if(!isConnectionAttached())
+        return false;
+
+    bool ok = connectSelection.blocked();
+    if (block)
+        connectSelection.block();
+    else
+        connectSelection.unblock();
+    return ok;
+}
+
+bool SelectionObserver::isConnectionBlocked() const
+{
+    return connectSelection.blocked();
+}
+
+bool SelectionObserver::isConnectionAttached() const
+{
+    return connectSelection.connected();
+}
+
+void SelectionObserver::attachSelection()
+{
+    if (!connectSelection.connected()) {
+        auto &signal = resolve>1?Selection().signalSelectionChanged3:(
+                resolve?Selection().signalSelectionChanged2:
+                Selection().signalSelectionChanged);
+        connectSelection = signal.connect(boost::bind
+            (&SelectionObserver::_onSelectionChanged, this, _1));
+        if(filterDocName.size())
+            Selection().addSelectionGate(
+                    new SelectionGateFilterExternal(filterDocName.c_str(),filterObjName.c_str()));
+    }
+}
+
+void SelectionObserver::_onSelectionChanged(const SelectionChanges& msg) {
+    try { 
+        onSelectionChanged(msg);
+    } catch (Base::Exception &e) {
+        e.ReportException();
+        FC_ERR("Unhandled Base::Exception caught in selection observer: ");
+    } catch (std::exception &e) {
+        FC_ERR("Unhandled std::exception caught in selection observer: " << e.what());
+    } catch (...) {
+        FC_ERR("Unhandled unknown exception caught in selection observer");
+    }
+}
+
+void SelectionObserver::detachSelection()
+{
+    if (connectSelection.connected()) {
+        connectSelection.disconnect();
+        if(filterDocName.size())
+            Selection().rmvSelectionGate();
+    }
+}
+
+// -------------------------------------------
+
+std::vector<SelectionObserverPython*> SelectionObserverPython::_instances;
+
+SelectionObserverPython::SelectionObserverPython(const Py::Object& obj, int resolve) 
+    : SelectionObserver(true,resolve),inst(obj)
+{
+}
+
+SelectionObserverPython::~SelectionObserverPython()
+{
+}
+
+void SelectionObserverPython::addObserver(const Py::Object& obj, int resolve)
+{
+    _instances.push_back(new SelectionObserverPython(obj,resolve));
+}
+
+void SelectionObserverPython::removeObserver(const Py::Object& obj)
+{
+    SelectionObserverPython* obs=0;
+    for (std::vector<SelectionObserverPython*>::iterator it =
+        _instances.begin(); it != _instances.end(); ++it) {
+        if ((*it)->inst == obj) {
+            obs = *it;
+            _instances.erase(it);
+            break;
+        }
+    }
+
+    delete obs;
+}
+
+void SelectionObserverPython::onSelectionChanged(const SelectionChanges& msg)
+{
+    switch (msg.Type)
+    {
+    case SelectionChanges::AddSelection:
+        addSelection(msg);
+        break;
+    case SelectionChanges::RmvSelection:
+        removeSelection(msg);
+        break;
+    case SelectionChanges::SetSelection:
+        setSelection(msg);
+        break;
+    case SelectionChanges::ClrSelection:
+        clearSelection(msg);
+        break;
+    case SelectionChanges::SetPreselect:
+        setPreselection(msg);
+        break;
+    case SelectionChanges::RmvPreselect:
+        removePreselection(msg);
+        break;
+    case SelectionChanges::PickedListChanged:
+        pickedListChanged();
+        break;
+    default:
+        break;
+    }
+}
+
+void SelectionObserverPython::pickedListChanged()
+{
+    Base::PyGILStateLocker lock;
+    try {
+        if (this->inst.hasAttr(std::string("pickedListChanged"))) {
+            Py::Callable method(this->inst.getAttr(std::string("pickedListChanged")));
+            Py::Tuple args;
+            method.apply(args);
+        }
+    }
+    catch (Py::Exception&) {
+        Base::PyException e; // extract the Python error text
+        e.ReportException();
+    }
+}
+
+void SelectionObserverPython::addSelection(const SelectionChanges& msg)
+{
+    Base::PyGILStateLocker lock;
+    try {
+        if (this->inst.hasAttr(std::string("addSelection"))) {
+            Py::Callable method(this->inst.getAttr(std::string("addSelection")));
+            Py::Tuple args(4);
+            args.setItem(0, Py::String(msg.pDocName ? msg.pDocName : ""));
+            args.setItem(1, Py::String(msg.pObjectName ? msg.pObjectName : ""));
+            args.setItem(2, Py::String(msg.pSubName ? msg.pSubName : ""));
+            Py::Tuple tuple(3);
+            tuple[0] = Py::Float(msg.x);
+            tuple[1] = Py::Float(msg.y);
+            tuple[2] = Py::Float(msg.z);
+            args.setItem(3, tuple);
+            method.apply(args);
+        }
+    }
+    catch (Py::Exception&) {
+        Base::PyException e; // extract the Python error text
+        e.ReportException();
+    }
+}
+
+void SelectionObserverPython::removeSelection(const SelectionChanges& msg)
+{
+    Base::PyGILStateLocker lock;
+    try {
+        if (this->inst.hasAttr(std::string("removeSelection"))) {
+            Py::Callable method(this->inst.getAttr(std::string("removeSelection")));
+            Py::Tuple args(3);
+            args.setItem(0, Py::String(msg.pDocName ? msg.pDocName : ""));
+            args.setItem(1, Py::String(msg.pObjectName ? msg.pObjectName : ""));
+            args.setItem(2, Py::String(msg.pSubName ? msg.pSubName : ""));
+            method.apply(args);
+        }
+    }
+    catch (Py::Exception&) {
+        Base::PyException e; // extract the Python error text
+        e.ReportException();
+    }
+}
+
+void SelectionObserverPython::setSelection(const SelectionChanges& msg)
+{
+    Base::PyGILStateLocker lock;
+    try {
+        if (this->inst.hasAttr(std::string("setSelection"))) {
+            Py::Callable method(this->inst.getAttr(std::string("setSelection")));
+            Py::Tuple args(1);
+            args.setItem(0, Py::String(msg.pDocName ? msg.pDocName : ""));
+            method.apply(args);
+        }
+    }
+    catch (Py::Exception&) {
+        Base::PyException e; // extract the Python error text
+        e.ReportException();
+    }
+}
+
+void SelectionObserverPython::clearSelection(const SelectionChanges& msg)
+{
+    Base::PyGILStateLocker lock;
+    try {
+        if (this->inst.hasAttr(std::string("clearSelection"))) {
+            Py::Callable method(this->inst.getAttr(std::string("clearSelection")));
+            Py::Tuple args(1);
+            args.setItem(0, Py::String(msg.pDocName ? msg.pDocName : ""));
+            method.apply(args);
+        }
+    }
+    catch (Py::Exception&) {
+        Base::PyException e; // extract the Python error text
+        e.ReportException();
+    }
+}
+
+void SelectionObserverPython::setPreselection(const SelectionChanges& msg)
+{
+    Base::PyGILStateLocker lock;
+    try {
+        if (this->inst.hasAttr(std::string("setPreselection"))) {
+            Py::Callable method(this->inst.getAttr(std::string("setPreselection")));
+            Py::Tuple args(3);
+            args.setItem(0, Py::String(msg.pDocName ? msg.pDocName : ""));
+            args.setItem(1, Py::String(msg.pObjectName ? msg.pObjectName : ""));
+            args.setItem(2, Py::String(msg.pSubName ? msg.pSubName : ""));
+            method.apply(args);
+        }
+    }
+    catch (Py::Exception&) {
+        Base::PyException e; // extract the Python error text
+        e.ReportException();
+    }
+}
+
+void SelectionObserverPython::removePreselection(const SelectionChanges& msg)
+{
+    Base::PyGILStateLocker lock;
+    try {
+        if (this->inst.hasAttr(std::string("removePreselection"))) {
+            Py::Callable method(this->inst.getAttr(std::string("removePreselection")));
+            Py::Tuple args(3);
+            args.setItem(0, Py::String(msg.pDocName ? msg.pDocName : ""));
+            args.setItem(1, Py::String(msg.pObjectName ? msg.pObjectName : ""));
+            args.setItem(2, Py::String(msg.pSubName ? msg.pSubName : ""));
+            method.apply(args);
+        }
+    }
+    catch (Py::Exception&) {
+        Base::PyException e; // extract the Python error text
+        e.ReportException();
+    }
+}
+
+// -------------------------------------------
+
+bool SelectionSingleton::hasSelection() const
+{
+    return !_SelList.empty();
+}
+
+bool SelectionSingleton::hasPreselection() const {
+    return !CurrentPreselection.ObjName.empty();
+}
+
+std::vector<SelectionSingleton::SelObj> SelectionSingleton::getCompleteSelection(int resolve) const
+{
+    return getSelection("*",resolve);
+}
+
+std::vector<SelectionSingleton::SelObj> SelectionSingleton::getSelection(const char* pDocName, 
+        int resolve, bool single) const
+{
+    std::vector<SelObj> temp;
+    if(single) temp.reserve(1);
+    SelObj tempSelObj;
+
+    App::Document *pcDoc = 0;
+    if(!pDocName || strcmp(pDocName,"*")!=0) {
+        pcDoc = getDocument(pDocName);
+        if (!pcDoc)
+            return temp;
+    }
+
+    std::map<App::DocumentObject*,std::set<std::string> > objMap;
+
+    for(auto &sel : _SelList) {
+        if(!sel.pDoc) continue;
+        const char *subelement = 0;
+        auto obj = getObjectOfType(sel,App::DocumentObject::getClassTypeId(),resolve,&subelement);
+        if(!obj || (pcDoc && sel.pObject->getDocument()!=pcDoc))
+            continue;
+
+        // In case we are resolving objects, make sure no duplicates
+        if(resolve && !objMap[obj].insert(std::string(subelement?subelement:"")).second)
+            continue;
+
+        if(single && temp.size()) {
+            temp.clear();
+            break;
+        }
+
+        tempSelObj.DocName  = obj->getDocument()->getName();
+        tempSelObj.FeatName = obj->getNameInDocument();
+        tempSelObj.SubName = subelement;
+        tempSelObj.TypeName = obj->getTypeId().getName();
+        tempSelObj.pObject  = obj;
+        tempSelObj.pDoc     = obj->getDocument();
+        tempSelObj.x        = sel.x;
+        tempSelObj.y        = sel.y;
+        tempSelObj.z        = sel.z;
+
+        temp.push_back(tempSelObj);
+    }
+
+    return temp;
+}
+
+bool SelectionSingleton::hasSelection(const char* doc, bool resolve) const
+{
+    App::Document *pcDoc = 0;
+    if(!doc || strcmp(doc,"*")!=0) {
+        pcDoc = getDocument(doc);
+        if (!pcDoc)
+            return false;
+    }
+    for(auto &sel : _SelList) {
+        if(!sel.pDoc) continue;
+        auto obj = getObjectOfType(sel,App::DocumentObject::getClassTypeId(),resolve);
+        if(obj && (!pcDoc || sel.pObject->getDocument()==pcDoc)) {
+            return true;
+        }
+    }
+
+    return false;
+}
+
+std::vector<SelectionSingleton::SelObj> SelectionSingleton::getPickedList(const char* pDocName) const
+{
+    std::vector<SelObj> temp;
+    SelObj tempSelObj;
+
+    App::Document *pcDoc = 0;
+    if(!pDocName || strcmp(pDocName,"*")!=0) {
+        pcDoc = getDocument(pDocName);
+        if (!pcDoc)
+            return temp;
+    }
+
+    for(std::list<_SelObj>::const_iterator It = _PickedList.begin();It != _PickedList.end();++It) {
+        if (!pcDoc || It->pDoc == pcDoc) {
+            tempSelObj.DocName  = It->DocName.c_str();
+            tempSelObj.FeatName = It->FeatName.c_str();
+            tempSelObj.SubName  = It->SubName.c_str();
+            tempSelObj.TypeName = It->TypeName.c_str();
+            tempSelObj.pObject  = It->pObject;
+            tempSelObj.pDoc     = It->pDoc;
+            tempSelObj.x        = It->x;
+            tempSelObj.y        = It->y;
+            tempSelObj.z        = It->z;
+            temp.push_back(tempSelObj);
+        }
+    }
+
+    return temp;
+}
+
+std::vector<SelectionObject> SelectionSingleton::getSelectionEx(
+        const char* pDocName, Base::Type typeId, int resolve, bool single) const {
+    return getObjectList(pDocName,typeId,_SelList,resolve,single);
+}
+
+std::vector<SelectionObject> SelectionSingleton::getPickedListEx(const char* pDocName, Base::Type typeId) const {
+    return getObjectList(pDocName,typeId,_PickedList,false);
+}
+
+std::vector<SelectionObject> SelectionSingleton::getObjectList(const char* pDocName, Base::Type typeId,
+        std::list<_SelObj> &objList, int resolve, bool single) const
+{
+    std::vector<SelectionObject> temp;
+    if(single) temp.reserve(1);
+    std::map<App::DocumentObject*,size_t> SortMap;
+
+    // check the type
+    if (typeId == Base::Type::badType())
+        return temp;
+
+    App::Document *pcDoc = 0;
+    if(!pDocName || strcmp(pDocName,"*")!=0) {
+        pcDoc = getDocument(pDocName);
+        if (!pcDoc)
+            return temp;
+    }
+
+    for (auto &sel : objList) {
+        if(!sel.pDoc) continue;
+        const char *subelement = 0;
+        auto obj = getObjectOfType(sel,typeId,resolve,&subelement);
+        if(!obj || (pcDoc && sel.pObject->getDocument()!=pcDoc))
+            continue;
+        auto it = SortMap.find(obj);
+        if(it!=SortMap.end()) {
+            // only add sub-element
+            if (subelement && *subelement) {
+                if(resolve && !temp[it->second]._SubNameSet.insert(subelement).second)
+                    continue;
+                temp[it->second].SubNames.push_back(subelement);
+                temp[it->second].SelPoses.push_back(Base::Vector3d(sel.x,sel.y,sel.z));
+            }
+        }
+        else {
+            if(single && temp.size()) {
+                temp.clear();
+                break;
+            }
+            // create a new entry
+            temp.emplace_back(obj);
+            if (subelement && *subelement) {
+                temp.back().SubNames.push_back(subelement);
+                temp.back().SelPoses.push_back(Base::Vector3d(sel.x,sel.y,sel.z));
+                if(resolve)
+                    temp.back()._SubNameSet.insert(subelement);
+            }
+            SortMap.insert(std::make_pair(obj,temp.size()-1));
+        }
+    }
+
+    return temp;
+}
+
+bool SelectionSingleton::needPickedList() const {
+    return _needPickedList;
+}
+
+void SelectionSingleton::enablePickedList(bool enable) {
+    if(enable != _needPickedList) {
+        _needPickedList = enable;
+        _PickedList.clear();
+        SelectionChanges Chng(SelectionChanges::PickedListChanged);
+        Notify(Chng);
+        signalSelectionChanged(Chng);
+    }
+}
+
+bool SelectionSingleton::hasPickedList() const {
+    return _PickedList.size();
+}
+
+int SelectionSingleton::getAsPropertyLinkSubList(App::PropertyLinkSubList &prop) const
+{
+    std::vector<Gui::SelectionObject> sel = this->getSelectionEx();
+    std::vector<App::DocumentObject*> objs; objs.reserve(sel.size()*2);
+    std::vector<std::string> subs; subs.reserve(sel.size()*2);
+    for (std::size_t iobj = 0; iobj < sel.size(); iobj++) {
+        Gui::SelectionObject &selitem = sel[iobj];
+        App::DocumentObject* obj = selitem.getObject();
+        const std::vector<std::string> &subnames = selitem.getSubNames();
+        if (subnames.size() == 0){//whole object is selected
+            objs.push_back(obj);
+            subs.push_back(std::string());
+        } else {
+            for (std::size_t isub = 0; isub < subnames.size(); isub++) {
+                objs.push_back(obj);
+                subs.push_back(subnames[isub]);
+            }
+        }
+    }
+    assert(objs.size()==subs.size());
+    prop.setValues(objs, subs);
+    return objs.size();
+}
+
+App::DocumentObject *SelectionSingleton::getObjectOfType(_SelObj &sel, 
+        Base::Type typeId, int resolve, const char **subelement)
+{
+    auto obj = sel.pObject;
+    if(!obj || !obj->getNameInDocument())
+        return 0;
+    const char *subname = sel.SubName.c_str();
+    if(resolve) {
+        obj = sel.pResolvedObject;
+        if(resolve==2 && sel.elementName.first.size())
+            subname = sel.elementName.first.c_str();
+        else
+            subname = sel.elementName.second.c_str();
+    }
+    if(!obj)
+        return 0;
+    if(!obj->isDerivedFrom(typeId) &&
+       (resolve!=3 || !obj->getLinkedObject(true)->isDerivedFrom(typeId)))
+        return 0;
+    if(subelement) *subelement = subname;
+    return obj;
+}
+
+vector<App::DocumentObject*> SelectionSingleton::getObjectsOfType(const Base::Type& typeId, const char* pDocName, int resolve) const
+{
+    std::vector<App::DocumentObject*> temp;
+
+    App::Document *pcDoc = 0;
+    if(!pDocName || strcmp(pDocName,"*")!=0) {
+        pcDoc = getDocument(pDocName);
+        if (!pcDoc)
+            return temp;
+    }
+
+    std::set<App::DocumentObject*> objs;
+    for(auto &sel : _SelList) {
+        if(pcDoc && pcDoc!=sel.pDoc) continue;
+        App::DocumentObject *pObject = getObjectOfType(sel,typeId,resolve);
+        if (pObject) {
+            auto ret = objs.insert(pObject);
+            if(ret.second)
+                temp.push_back(pObject);
+        }
+    }
+
+    return temp;
+}
+
+std::vector<App::DocumentObject*> SelectionSingleton::getObjectsOfType(const char* typeName, const char* pDocName, int resolve) const
+{
+    Base::Type typeId = Base::Type::fromName(typeName);
+    if (typeId == Base::Type::badType())
+        return std::vector<App::DocumentObject*>();
+    return getObjectsOfType(typeId, pDocName, resolve);
+}
+
+unsigned int SelectionSingleton::countObjectsOfType(const Base::Type& typeId, const char* pDocName, int resolve) const
+{
+    unsigned int iNbr=0;
+    App::Document *pcDoc = 0;
+    if(!pDocName || strcmp(pDocName,"*")!=0) {
+        pcDoc = getDocument(pDocName);
+        if (!pcDoc)
+            return 0;
+    }
+
+    for (auto &sel : _SelList) {
+        if((!pcDoc||pcDoc==sel.pDoc) && getObjectOfType(sel,typeId,resolve))
+            iNbr++;
+    }
+
+    return iNbr;
+}
+
+unsigned int SelectionSingleton::countObjectsOfType(const char* typeName, const char* pDocName, int resolve) const
+{
+    Base::Type typeId = Base::Type::fromName(typeName);
+    if (typeId == Base::Type::badType())
+        return 0;
+    return countObjectsOfType(typeId, pDocName, resolve);
+}
+
+
+void SelectionSingleton::slotSelectionChanged(const SelectionChanges& msg) {
+    if(msg.Type == SelectionChanges::SetPreselectSignal ||
+       msg.Type == SelectionChanges::ShowSelection ||
+       msg.Type == SelectionChanges::HideSelection)
+        return;
+    
+    if(msg.DocName.size() && msg.ObjName.size() && msg.SubName.size()) {
+        App::Document* pDoc = getDocument(msg.pDocName);
+        if(!pDoc) return;
+        std::pair<std::string,std::string> elementName;
+        auto &newElementName = elementName.first;
+        auto &oldElementName = elementName.second;
+        auto pObject = App::GeoFeature::resolveElement(
+                pDoc->getObject(msg.pObjectName),msg.pSubName,elementName);
+        if (!pObject) return;
+        SelectionChanges msg2(msg.Type,pObject->getDocument()->getName(),
+                pObject->getNameInDocument(),
+                newElementName.size()?newElementName.c_str():oldElementName.c_str());
+        signalSelectionChanged3(msg2);
+
+        msg2.SubName = oldElementName;
+        msg2.pSubName = msg2.SubName.c_str();
+        signalSelectionChanged2(msg2);
+
+    }else {
+        signalSelectionChanged3(msg);
+        signalSelectionChanged2(msg);
+    }
+}
+
+int SelectionSingleton::setPreselect(const char* pDocName, const char* pObjectName, const char* pSubName, float x, float y, float z, int signal)
+{
+    if(!pDocName || !pObjectName) {
+        rmvPreselect();
+        return 0;
+    }
+    if(!pSubName) pSubName = "";
+
+    if(DocName==pDocName && FeatName==pObjectName && SubName==pSubName)
+        return -1;
+
+    rmvPreselect();
+
+    if (ActiveGate && signal!=1) {
+        App::Document* pDoc = getDocument(pDocName);
+        if (!pDoc || !pObjectName) 
+            return 0;
+        std::pair<std::string,std::string> elementName;
+        auto pObject = pDoc->getObject(pObjectName);
+        if(!pObject)
+            return 0;
+
+        const char *subelement = pSubName;
+        if(gateResolve) {
+            auto &newElementName = elementName.first;
+            auto &oldElementName = elementName.second;
+            pObject = App::GeoFeature::resolveElement(pObject,pSubName,elementName);
+            if (!pObject)
+                return 0;
+            if(gateResolve > 1)
+                subelement = newElementName.size()?newElementName.c_str():oldElementName.c_str();
+            else
+                subelement = oldElementName.c_str();
+        }
+        if (!ActiveGate->allow(pObject->getDocument(),pObject,subelement)) {
+            QString msg;
+            if (ActiveGate->notAllowedReason.length() > 0){
+                msg = QObject::tr(ActiveGate->notAllowedReason.c_str());
+            } else {
+                msg = QCoreApplication::translate("SelectionFilter","Not allowed:");
+            }
+            msg.append(
+                        QObject::tr(" %1.%2.%3 ")
+                        .arg(QString::fromLatin1(pDocName))
+                        .arg(QString::fromLatin1(pObjectName))
+                        .arg(QString::fromLatin1(pSubName))
+                        );
+
+            if (getMainWindow()) {
+                getMainWindow()->showMessage(msg);
+                Gui::MDIView* mdi = Gui::Application::Instance->activeDocument()->getActiveView();
+                mdi->setOverrideCursor(QCursor(Qt::ForbiddenCursor));
+            }
+            return 0;
+        }
+        Gui::MDIView* mdi = Gui::Application::Instance->activeDocument()->getActiveView();
+        mdi->restoreOverrideCursor();
+    }
+
+    DocName = pDocName;
+    FeatName= pObjectName;
+    SubName = pSubName;
+    hx = x;
+    hy = y;
+    hz = z;
+
+    // set up the change object
+    SelectionChanges Chng(signal==1?SelectionChanges::SetPreselectSignal:SelectionChanges::SetPreselect,
+            DocName,FeatName,SubName,std::string(),x,y,z,signal);
+
+    if(!signal)
+        CurrentPreselection = Chng;
+
+    Notify(Chng);
+    signalSelectionChanged(Chng);
+
+    if(signal==1) {
+        Chng.Type = SelectionChanges::SetPreselect;
+        Notify(Chng);
+        signalSelectionChanged(Chng);
+    }
+
+    // allows the preselection
+    return 1;
+}
+
+void SelectionSingleton::setPreselectCoord( float x, float y, float z)
+{
+    static char buf[513];
+
+    // if nothing is in preselect ignore
+    if(!CurrentPreselection.pObjectName || CurrentPreselection.ObjName.empty()) return;
+
+    CurrentPreselection.x = x;
+    CurrentPreselection.y = y;
+    CurrentPreselection.z = z;
+
+    snprintf(buf,512,"Preselected: %s.%s.%s (%f,%f,%f)",CurrentPreselection.pDocName
+                                                       ,CurrentPreselection.pObjectName
+                                                       ,CurrentPreselection.pSubName
+                                                       ,x,y,z);
+
+    if (getMainWindow())
+        getMainWindow()->showMessage(QString::fromLatin1(buf));
+}
+
+void SelectionSingleton::rmvPreselect()
+{
+    if (DocName == "")
+        return;
+
+    SelectionChanges Chng(SelectionChanges::RmvPreselect,DocName,FeatName,SubName);
+
+    // reset the current preselection
+    CurrentPreselection = SelectionChanges();
+
+    // notify observing objects
+    Notify(Chng);
+    signalSelectionChanged(Chng);
+
+    DocName = "";
+    FeatName= "";
+    SubName = "";
+    hx = 0;
+    hy = 0;
+    hz = 0;
+
+    if (ActiveGate && getMainWindow()) {
+        Gui::MDIView* mdi = Gui::Application::Instance->activeDocument()->getActiveView();
+        mdi->restoreOverrideCursor();
+    }
+
+    //Base::Console().Log("Sel : Rmv preselect \n");
+}
+
+const SelectionChanges &SelectionSingleton::getPreselection(void) const
+{
+    return CurrentPreselection;
+}
+
+// add a SelectionGate to control what is selectable
+void SelectionSingleton::addSelectionGate(Gui::SelectionGate *gate, int resolve)
+{
+    if (ActiveGate)
+        rmvSelectionGate();
+    
+    ActiveGate = gate;
+    gateResolve = resolve;
+}
+
+// remove the active SelectionGate
+void SelectionSingleton::rmvSelectionGate(void)
+{
+    if (ActiveGate) {
+        delete ActiveGate;
+        ActiveGate=0;
+        Gui::Document* doc = Gui::Application::Instance->activeDocument();
+        if (doc) {
+            Gui::MDIView* mdi = doc->getActiveView();
+            mdi->restoreOverrideCursor();
+        }
+    }
+}
+
+
+App::Document* SelectionSingleton::getDocument(const char* pDocName) const
+{
+    if (pDocName && pDocName[0])
+        return App::GetApplication().getDocument(pDocName);
+    else
+        return App::GetApplication().getActiveDocument();
+}
+
+bool SelectionSingleton::addSelection(const char* pDocName, const char* pObjectName, const char* pSubName, float x, float y, float z, const std::vector<SelObj> *pickedList)
+{
+    if(pickedList) {
+        _PickedList.clear();
+        for(const auto &sel : *pickedList) {
+            _PickedList.push_back(_SelObj());
+            auto &s = _PickedList.back();
+            s.DocName = sel.DocName;
+            s.FeatName = sel.FeatName;
+            s.SubName = sel.SubName;
+            s.TypeName = sel.TypeName;
+            s.pObject = sel.pObject;
+            s.pDoc = sel.pDoc;
+            s.x = sel.x;
+            s.y = sel.y;
+            s.z = sel.z;
+        }
+        SelectionChanges Chng(SelectionChanges::PickedListChanged);
+        Notify(Chng);
+        signalSelectionChanged(Chng);
+    }
+
+    _SelObj temp;
+    int ret = checkSelection(pDocName,pObjectName,pSubName,0,temp);
+    if(ret!=0)
+        return false;
+
+    temp.x        = x;
+    temp.y        = y;
+    temp.z        = z;
+
+    // check for a Selection Gate
+    if (ActiveGate) {
+        const char *subelement = 0;
+        auto pObject = getObjectOfType(temp,App::DocumentObject::getClassTypeId(),gateResolve,&subelement);
+        if (!ActiveGate->allow(pObject?pObject->getDocument():temp.pDoc,pObject,subelement)) {
+            if (getMainWindow()) {
+                QString msg;
+                if (ActiveGate->notAllowedReason.length() > 0) {
+                    msg = QObject::tr(ActiveGate->notAllowedReason.c_str());
+                } else {
+                    msg = QCoreApplication::translate("SelectionFilter","Selection not allowed by filter");
+                }
+                getMainWindow()->showMessage(msg);
+                Gui::MDIView* mdi = Gui::Application::Instance->activeDocument()->getActiveView();
+                mdi->setOverrideCursor(Qt::ForbiddenCursor);
+            }
+            ActiveGate->notAllowedReason.clear();
+            QApplication::beep();
+            return false;
+        }
+    }
+
+    _SelList.push_back(temp);
+    _SelStackForward.clear();
+
+    SelectionChanges Chng(SelectionChanges::AddSelection,
+            temp.DocName,temp.FeatName,temp.SubName,temp.TypeName, x,y,z);
+
+    FC_LOG("Add Selection "<<Chng.DocName<<'.'<<Chng.ObjName<<'.'<<Chng.SubName
+            << " (" << x << ", " << y << ", " << z << ')');
+
+    Notify(Chng);
+    FC_TRACE("signaling add selection");
+    signalSelectionChanged(Chng);
+    FC_TRACE("done signaling add selection");
+
+    getMainWindow()->updateActions();
+
+    // allow selection
+    return true;
+}
+
+void SelectionSingleton::selStackPush(bool clearForward, bool overwrite) {
+    static int stackSize;
+    if(!stackSize) {
+        stackSize = App::GetApplication().GetParameterGroupByPath
+                ("User parameter:BaseApp/Preferences/View")->GetInt("SelectionStackSize",100);
+    }
+    if(clearForward)
+        _SelStackForward.clear();
+    if(_SelList.empty())
+        return;
+    if((int)_SelStackBack.size() >= stackSize)
+        _SelStackBack.pop_front();
+    SelStackItem item;
+    for(auto &sel : _SelList)
+        item.insert({sel.DocName,sel.FeatName,sel.SubName});
+    if(_SelStackBack.size() && _SelStackBack.back()==item)
+        return;
+    if(!overwrite || _SelStackBack.empty())
+        _SelStackBack.emplace_back();
+    _SelStackBack.back().swap(item);
+}
+
+void SelectionSingleton::selStackGoBack(int count) {
+    if((int)_SelStackBack.size()<count)
+        count = _SelStackBack.size();
+    if(count<=0)
+        return;
+    if(_SelList.size()) {
+        selStackPush(false,true);
+        clearCompleteSelection();
+    }
+    for(int i=0;i<count;++i) {
+        _SelStackForward.push_front(_SelStackBack.back());
+        _SelStackBack.pop_back();
+    }
+    std::deque<SelStackItem> tmpStack;
+    _SelStackForward.swap(tmpStack);
+    while(_SelStackBack.size()) {
+        bool found = true;
+        for(auto &n : _SelStackBack.back()) {
+            if(addSelection(n[0].c_str(), n[1].c_str(), n[2].c_str()))
+                found = true;
+        }
+        if(found)
+            break;
+        tmpStack.push_front(_SelStackBack.back());
+        _SelStackBack.pop_back();
+    }
+    _SelStackForward.swap(tmpStack);
+    getMainWindow()->updateActions();
+}
+
+void SelectionSingleton::selStackGoForward(int count) {
+    if((int)_SelStackForward.size()<count)
+        count = _SelStackForward.size();
+    if(count<=0)
+        return;
+    if(_SelList.size()) {
+        selStackPush(false,true);
+        clearCompleteSelection();
+    }
+    for(int i=0;i<count;++i) {
+        _SelStackBack.push_back(_SelStackForward.front());
+        _SelStackForward.pop_front();
+    }
+    std::deque<SelStackItem> tmpStack;
+    _SelStackForward.swap(tmpStack);
+    while(1) {
+        bool found = false;
+        for(auto &n : _SelStackBack.back()) {
+            if(addSelection(n[0].c_str(), n[1].c_str(), n[2].c_str()))
+                found = true;
+        }
+        if(found || tmpStack.empty()) 
+            break;
+        _SelStackBack.push_back(tmpStack.front());
+        tmpStack.pop_front();
+    }
+    _SelStackForward.swap(tmpStack);
+    getMainWindow()->updateActions();
+}
+
+std::vector<SelectionObject> SelectionSingleton::selStackGet(
+        const char* pDocName, int resolve, int index) const
+{
+    const SelStackItem *item = 0;
+    if(index>=0) {
+        if(index>=(int)_SelStackBack.size())
+            return {};
+        item = &_SelStackBack[_SelStackBack.size()-1-index];
+    }else{
+        index = -index-1;
+        if(index>=(int)_SelStackForward.size())
+            return {};
+        item = &_SelStackBack[_SelStackForward.size()-1-index];
+    }
+    
+    std::list<_SelObj> selList;
+    for(auto &s : *item) {
+        _SelObj sel;
+        if(checkSelection(s[0].c_str(),s[1].c_str(),s[2].c_str(),0,sel,&selList)==0)
+            selList.push_back(sel);
+    }
+
+    return getObjectList(pDocName,App::DocumentObject::getClassTypeId(),selList,resolve);
+}
+
+bool SelectionSingleton::addSelections(const char* pDocName, const char* pObjectName, const std::vector<std::string>& pSubNames)
+{
+    if(_PickedList.size()) {
+        _PickedList.clear();
+        SelectionChanges Chng(SelectionChanges::PickedListChanged);
+        Notify(Chng);
+        signalSelectionChanged(Chng);
+    }
+
+    bool update = false;
+    for(std::vector<std::string>::const_iterator it = pSubNames.begin(); it != pSubNames.end(); ++it) {
+        _SelObj temp;
+        int ret = checkSelection(pDocName,pObjectName,it->c_str(),0,temp);
+        if(ret!=0)
+            continue;
+
+        temp.x        = 0;
+        temp.y        = 0;
+        temp.z        = 0;
+
+        _SelList.push_back(temp);
+        _SelStackForward.clear();
+
+        SelectionChanges Chng(SelectionChanges::AddSelection,
+                temp.DocName,temp.FeatName,temp.SubName,temp.TypeName);
+
+        FC_LOG("Add Selection "<<Chng.DocName<<'.'<<Chng.ObjName<<'.'<<Chng.SubName);
+
+        Notify(Chng);
+        FC_TRACE("signaling add selection");
+        signalSelectionChanged(Chng);
+        FC_TRACE("done signaling add selection");
+        update = true;
+    }
+
+    if(update)
+        getMainWindow()->updateActions();
+    return true;
+}
+
+bool SelectionSingleton::updateSelection(bool show, const char* pDocName, 
+                            const char* pObjectName, const char* pSubName)
+{
+    if(!pDocName || !pObjectName)
+        return false;
+    if(!pSubName)
+        pSubName = "";
+    if(DocName==pDocName && FeatName==pObjectName && SubName==pSubName) {
+        if(show) {
+            SelectionChanges Chng(SelectionChanges::SetPreselectSignal,DocName,FeatName,SubName);
+            Notify(Chng);
+            signalSelectionChanged(Chng);
+        }else
+            rmvPreselect();
+    }
+    auto pDoc = getDocument(pDocName);
+    if(!pDoc) return false;
+    auto pObject = pDoc->getObject(pObjectName);
+    if(!pObject) return false;
+    if (!isSelected(pObject, pSubName,0))
+        return false;
+
+    SelectionChanges Chng(show?SelectionChanges::ShowSelection:SelectionChanges::HideSelection,
+            pDocName,pObjectName,pSubName,pObject->getTypeId().getName());
+
+    FC_LOG("Update Selection "<<Chng.DocName << '.' << Chng.ObjName << '.' <<Chng.SubName);
+
+    FC_TRACE("signaling update selection");
+    Notify(Chng);
+    signalSelectionChanged(Chng);
+    FC_TRACE("done signaling update selection");
+    return true;
+}
+
+
+void SelectionSingleton::rmvSelection(const char* pDocName, const char* pObjectName, const char* pSubName, 
+        const std::vector<SelObj> *pickedList)
+{
+    if(pickedList) {
+        _PickedList.clear();
+        for(const auto &sel : *pickedList) {
+            _PickedList.push_back(_SelObj());
+            auto &s = _PickedList.back();
+            s.DocName = sel.DocName;
+            s.FeatName = sel.FeatName;
+            s.SubName = sel.SubName;
+            s.TypeName = sel.TypeName;
+            s.pObject = sel.pObject;
+            s.pDoc = sel.pDoc;
+            s.x = sel.x;
+            s.y = sel.y;
+            s.z = sel.z;
+        }
+        SelectionChanges Chng(SelectionChanges::PickedListChanged);
+        Notify(Chng);
+        signalSelectionChanged(Chng);
+    }
+
+    if(!pDocName) return;
+
+    _SelObj temp;
+    int ret = checkSelection(pDocName,pObjectName,pSubName,0,temp);
+    if(ret<0)
+        return;
+
+    std::vector<SelectionChanges> changes;
+    for(auto It=_SelList.begin(),ItNext=It;It!=_SelList.end();It=ItNext) {
+        ++ItNext;
+        if(It->DocName!=temp.DocName || It->FeatName!=temp.FeatName) 
+            continue;
+        // if no subname is specified, remove all subobjects of the matching object
+        if(temp.SubName.size()) {
+            // otherwise, match subojects with common prefix, separated by '.'
+            if(!boost::starts_with(It->SubName,temp.SubName) ||
+               (It->SubName.length()!=temp.SubName.length() && It->SubName[temp.SubName.length()-1]!='.'))
+                continue;
+        }
+
+        changes.emplace_back(SelectionChanges::RmvSelection,
+                It->DocName,It->FeatName,It->SubName,It->TypeName);
+
+        // destroy the _SelObj item
+        _SelList.erase(It);
+    }
+
+    if(changes.size()) {
+        for(auto &Chng : changes) {
+            FC_LOG("Rmv Selection "<<Chng.DocName<<'.'<<Chng.ObjName<<'.'<<Chng.SubName);
+            Notify(Chng);
+            signalSelectionChanged(Chng);
+        }
+        getMainWindow()->updateActions();
+    }
+}
+
+void SelectionSingleton::setVisible(int visible) {
+    std::set<std::pair<App::DocumentObject*,App::DocumentObject*> > filter;
+    if(visible<0) 
+        visible = -1;
+    else if(visible>0)
+        visible = 1;
+    for(auto &sel : _SelList) {
+        if(sel.DocName.empty() || sel.FeatName.empty() || !sel.pObject) 
+            continue;
+        // get parent object
+        App::DocumentObject *parent = 0;
+        std::string elementName;
+        auto obj = sel.pObject->resolve(sel.SubName.c_str(),&parent,&elementName);
+        if(!obj || !obj->getNameInDocument() || (parent && !parent->getNameInDocument()))
+            continue;
+        // try call parent object's setElementVisibility
+        if(parent) {
+            // prevent setting the same object visibility more than once
+            if(!filter.insert(std::make_pair(obj,parent)).second)
+                continue;
+
+            int vis = parent->isElementVisible(elementName.c_str());
+            if(vis>=0) {
+                if(vis>0) vis = 1;
+                if(visible>=0) {
+                    if(vis == visible)
+                        continue;
+                    vis = visible;
+                }else
+                    vis = !vis;
+
+                if(!vis)
+                    updateSelection(false,sel.DocName.c_str(),sel.FeatName.c_str(), sel.SubName.c_str());
+                parent->setElementVisible(elementName.c_str(),vis?true:false);
+                if(vis)
+                    updateSelection(true,sel.DocName.c_str(),sel.FeatName.c_str(), sel.SubName.c_str());
+                continue;
+            }
+
+            // Fall back to direct object visibility setting
+        }
+
+        if(!filter.insert(std::make_pair(obj,(App::DocumentObject*)0)).second)
+            continue;
+
+        auto vp = Application::Instance->getViewProvider(obj);
+        if(vp) {
+            int vis;
+            if(visible>=0)
+                vis = visible;
+            else
+                vis = !vp->isShow();
+
+            if(vis) {
+                vp->show();
+                updateSelection(vis,sel.DocName.c_str(),sel.FeatName.c_str(), sel.SubName.c_str());
+            } else {
+                updateSelection(vis,sel.DocName.c_str(),sel.FeatName.c_str(), sel.SubName.c_str());
+                vp->hide();
+            }
+        }
+    }
+}
+
+void SelectionSingleton::setSelection(const char* pDocName, const std::vector<App::DocumentObject*>& sel)
+{
+    if(_PickedList.size()) {
+        _PickedList.clear();
+        SelectionChanges Chng(SelectionChanges::PickedListChanged);
+        Notify(Chng);
+        signalSelectionChanged(Chng);
+    }
+
+    App::Document *pcDoc;
+    pcDoc = getDocument(pDocName);
+    if (!pcDoc)
+        return;
+
+    std::set<App::DocumentObject*> cur_sel, new_sel;
+    new_sel.insert(sel.begin(), sel.end());
+
+    // Make sure to keep the order of the currently selected objects
+    std::list<_SelObj> temp;
+    for (std::list<_SelObj>::const_iterator it = _SelList.begin(); it != _SelList.end(); ++it) {
+        if (it->pDoc != pcDoc)
+            temp.push_back(*it);
+        else {
+            cur_sel.insert(it->pObject);
+            if (new_sel.find(it->pObject) != new_sel.end())
+                temp.push_back(*it);
+        }
+    }
+
+    // Get the objects we must add to the selection
+    std::vector<App::DocumentObject*> diff_new_cur;
+    std::back_insert_iterator< std::vector<App::DocumentObject*> > biit(diff_new_cur);
+    std::set_difference(new_sel.begin(), new_sel.end(), cur_sel.begin(), cur_sel.end(), biit);
+
+    _SelObj obj;
+    for (std::vector<App::DocumentObject*>::const_iterator it = diff_new_cur.begin(); it != diff_new_cur.end(); ++it) {
+        obj.pDoc = pcDoc;
+        obj.pObject = *it;
+        obj.DocName = pDocName;
+        obj.FeatName = (*it)->getNameInDocument();
+        obj.SubName = "";
+        obj.TypeName = (*it)->getTypeId().getName();
+        obj.x = 0.0f;
+        obj.y = 0.0f;
+        obj.z = 0.0f;
+        temp.push_back(obj);
+    }
+
+    if (cur_sel == new_sel) // nothing has changed
+        return;
+
+    _SelList = temp;
+
+    SelectionChanges Chng(SelectionChanges::SetSelection,pDocName);
+    Notify(Chng);
+    signalSelectionChanged(Chng);
+    getMainWindow()->updateActions();
+}
+
+void SelectionSingleton::clearSelection(const char* pDocName)
+{
+    // Because the introduction of external editing, it is best to make
+    // clearSelection(0) behave as clearCompleteSelection(), which is the same
+    // behavior of python Selection.clearSelection(None)
+    if(!pDocName || !pDocName[0] || strcmp(pDocName,"*")==0) {
+        clearCompleteSelection();
+        return;
+    }
+
+    if(_PickedList.size()) {
+        _PickedList.clear();
+        SelectionChanges Chng(SelectionChanges::PickedListChanged);
+        Notify(Chng);
+        signalSelectionChanged(Chng);
+    }
+
+    App::Document* pDoc;
+    pDoc = getDocument(pDocName);
+    if(pDoc) {
+        std::string docName;
+        if (pDocName)
+            docName = pDocName;
+        else
+            docName = pDoc->getName(); // active document
+
+        if(DocName == docName)
+            rmvPreselect();
+
+        bool touched = false;
+        for(auto it=_SelList.begin();it!=_SelList.end();) {
+            if(it->DocName == docName) {
+                touched = true;
+                it = _SelList.erase(it);
+            }else
+                ++it;
+        }
+        if(!touched)
+            return;
+
+        SelectionChanges Chng(SelectionChanges::ClrSelection,docName.c_str());
+
+        FC_TRACE("notifying clear selection");
+        Notify(Chng);
+        FC_TRACE("signaling clear selection");
+        signalSelectionChanged(Chng);
+        FC_TRACE("done signaling clear selection");
+
+        getMainWindow()->updateActions();
+    }
+}
+
+void SelectionSingleton::clearCompleteSelection()
+{
+    if(_PickedList.size()) {
+        _PickedList.clear();
+        SelectionChanges Chng(SelectionChanges::PickedListChanged);
+        Notify(Chng);
+        signalSelectionChanged(Chng);
+    }
+
+    rmvPreselect();
+
+    if(_SelList.empty())
+        return;
+
+    _SelList.clear();
+
+    SelectionChanges Chng(SelectionChanges::ClrSelection);
+
+    FC_LOG("Clear selection");
+
+    Notify(Chng);
+    signalSelectionChanged(Chng);
+    getMainWindow()->updateActions();
+}
+
+bool SelectionSingleton::isSelected(const char* pDocName, 
+        const char* pObjectName, const char* pSubName, int resolve) const
+{
+    _SelObj sel;
+    return checkSelection(pDocName,pObjectName,pSubName,resolve,sel)>0;
+}
+
+bool SelectionSingleton::isSelected(App::DocumentObject* pObject, const char* pSubName, int resolve) const
+{
+    if(!pObject || !pObject->getNameInDocument() || !pObject->getDocument()) 
+        return false;
+    _SelObj sel;
+    return checkSelection(pObject->getDocument()->getName(),
+            pObject->getNameInDocument(),pSubName,resolve,sel)>0;
+}
+
+int SelectionSingleton::checkSelection(const char *pDocName, const char *pObjectName, 
+        const char *pSubName, int resolve, _SelObj &sel, const std::list<_SelObj> *selList) const
+{
+    sel.pDoc = getDocument(pDocName);
+    if(!sel.pDoc) {
+        if(!selList)
+            FC_ERR("Cannot find document");
+        return -1;
+    }
+    pDocName = sel.pDoc->getName();
+    sel.DocName = pDocName;
+
+    if(pObjectName) {
+        sel.FeatName = pObjectName;
+        sel.pObject = sel.pDoc->getObject(pObjectName);
+    } else
+        sel.pObject = 0;
+    if (!sel.pObject) {
+        if(!selList)
+            FC_ERR("Object not found");
+        return -1;
+    }
+    sel.TypeName = sel.pObject->getTypeId().getName();
+    if(pSubName)
+       sel.SubName = pSubName;
+    const char *element = 0;
+    sel.pResolvedObject = App::GeoFeature::resolveElement(sel.pObject,
+            pSubName,sel.elementName,false,App::GeoFeature::Normal,0,&element);
+    if(!sel.pResolvedObject) {
+        if(!selList)
+            FC_ERR("Sub-object " << sel.DocName << '#' << sel.FeatName << '.' << sel.SubName << " not found");
+        return -1;
+    }
+    std::string subname;
+    std::string prefix;
+    if(pSubName && element) {
+        prefix = std::string(pSubName, element-pSubName);
+        if(sel.elementName.first.size()) {
+            // make sure the selected sub name is a new style if available
+            subname = prefix + sel.elementName.first;
+            pSubName = subname.c_str();
+            sel.SubName = subname;
+        }
+    }
+    if(!selList)
+        selList = &_SelList;
+    for (auto &s : *selList) {
+        if (s.DocName==pDocName && s.FeatName==pObjectName) {
+            if(!pSubName || s.SubName==pSubName)
+                return 1;
+            if(resolve>1 && boost::starts_with(s.SubName,prefix))
+                return 1;
+        }
+    }
+    if(resolve==1) {
+        for(auto &s : *selList) {
+            if(s.pResolvedObject != sel.pResolvedObject)
+                continue;
+            if(!pSubName) 
+                return 1;
+            if(s.elementName.first.size()) {
+                if(s.elementName.first == sel.elementName.first)
+                    return 1;
+            }else if(s.SubName == sel.elementName.second)
+                return 1;
+        }
+    }
+    return 0;
+}
+
+const char *SelectionSingleton::getSelectedElement(App::DocumentObject *obj, const char* pSubName) const 
+{
+    if (!obj) return 0;
+
+    for(list<_SelObj>::const_iterator It = _SelList.begin();It != _SelList.end();++It) {
+        if (It->pObject == obj) {
+            auto len = It->SubName.length();
+            if(!len)
+                return "";
+            if (pSubName && strncmp(pSubName,It->SubName.c_str(),It->SubName.length())==0){
+                if(pSubName[len]==0 || pSubName[len-1] == '.')
+                    return It->SubName.c_str();
+            }
+        }
+    }
+    return 0;
+}
+
+void SelectionSingleton::slotDeletedObject(const App::DocumentObject& Obj)
+{
+    if(!Obj.getNameInDocument()) return;
+
+    // For safty reason, don't bother checking
+    rmvPreselect();
+
+    // Remove also from the selection, if selected
+    // We don't walk down the hierarchy for each selection, so there may be stray selection
+    std::vector<SelectionChanges> changes;
+    for(auto it=_SelList.begin(),itNext=it;it!=_SelList.end();it=itNext) {
+        ++itNext;
+        if(it->pResolvedObject == &Obj || it->pObject==&Obj) {
+            changes.emplace_back(SelectionChanges::RmvSelection,
+                    it->DocName,it->FeatName,it->SubName,it->TypeName);
+            _SelList.erase(it);
+        }
+    }
+    if(changes.size()) {
+        for(auto &Chng : changes) {
+            FC_LOG("Rmv Selection "<<Chng.DocName<<'.'<<Chng.ObjName<<'.'<<Chng.SubName);
+            Notify(Chng);
+            signalSelectionChanged(Chng);
+        }
+        getMainWindow()->updateActions();
+    }
+
+    if(_PickedList.size()) {
+        bool changed = false;
+        for(auto it=_PickedList.begin(),itNext=it;it!=_PickedList.end();it=itNext) {
+            ++itNext;
+            auto &sel = *it;
+            if(sel.DocName == Obj.getDocument()->getName() &&
+               sel.FeatName == Obj.getNameInDocument())
+            {
+                changed = true;
+                _PickedList.erase(it);
+            }
+        }
+        if(changed) {
+            SelectionChanges Chng(SelectionChanges::PickedListChanged);
+            Notify(Chng);
+            signalSelectionChanged(Chng);
+        }
+    }
+}
+
+
+//**************************************************************************
+// Construction/Destruction
+
+/**
+ * A constructor.
+ * A more elaborate description of the constructor.
+ */
+SelectionSingleton::SelectionSingleton()
+    :CurrentPreselection(SelectionChanges::ClrSelection)
+    ,_needPickedList(false)
+{
+    hx = 0;
+    hy = 0;
+    hz = 0;
+    ActiveGate = 0;
+    gateResolve = 1;
+    App::GetApplication().signalDeletedObject.connect(boost::bind(&Gui::SelectionSingleton::slotDeletedObject, this, _1));
+    signalSelectionChanged.connect(boost::bind(&Gui::SelectionSingleton::slotSelectionChanged, this, _1));
+}
+
+/**
+ * A destructor.
+ * A more elaborate description of the destructor.
+ */
+SelectionSingleton::~SelectionSingleton()
+{
+}
+
+SelectionSingleton* SelectionSingleton::_pcSingleton = NULL;
+
+SelectionSingleton& SelectionSingleton::instance(void)
+{
+    if (_pcSingleton == NULL)
+        _pcSingleton = new SelectionSingleton;
+    return *_pcSingleton;
+}
+
+void SelectionSingleton::destruct (void)
+{
+    if (_pcSingleton != NULL)
+        delete _pcSingleton;
+    _pcSingleton = 0;
+}
+
+//**************************************************************************
+// Python stuff
+
+// SelectionSingleton Methods  // Methods structure
+PyMethodDef SelectionSingleton::Methods[] = {
+    {"addSelection",         (PyCFunction) SelectionSingleton::sAddSelection, METH_VARARGS,
+     "addSelection(object,[string,float,float,float]) -- Add an object to the selection\n"
+     "where string is the sub-element name and the three floats represent a 3d point"},
+    {"updateSelection",      (PyCFunction) SelectionSingleton::sUpdateSelection, METH_VARARGS,
+     "updateSelection(show,object,[string]) -- update an object in the selection\n"
+     "where string is the sub-element name and the three floats represent a 3d point"},
+    {"removeSelection",      (PyCFunction) SelectionSingleton::sRemoveSelection, METH_VARARGS,
+     "removeSelection(object) -- Remove an object from the selection"},
+    {"clearSelection"  ,     (PyCFunction) SelectionSingleton::sClearSelection, METH_VARARGS,
+     "clearSelection(doc=None) -- Clear the selection\n"
+     "Clear the selection to the given document name. If no document is\n"
+     "given the complete selection is cleared."},
+    {"isSelected",           (PyCFunction) SelectionSingleton::sIsSelected, METH_VARARGS,
+     "isSelected(object,resolve=True) -- Check if a given object is selected"},
+    {"getPreselection",      (PyCFunction) SelectionSingleton::sGetPreselection, METH_VARARGS,
+     "getPreselection() -- Get preselected object"},
+    {"clearPreselection",   (PyCFunction) SelectionSingleton::sRemPreselection, METH_VARARGS,
+     "clearPreselection() -- Clear the preselection"},
+    {"countObjectsOfType",   (PyCFunction) SelectionSingleton::sCountObjectsOfType, METH_VARARGS,
+     "countObjectsOfType(string, [string],[resolve=1]) -- Get the number of selected objects\n"
+     "The first argument defines the object type e.g. \"Part::Feature\" and the\n"
+     "second argumeht defines the document name. If no document name is given the\n"
+     "currently active document is used"},
+    {"getSelection",         (PyCFunction) SelectionSingleton::sGetSelection, METH_VARARGS,
+     "getSelection(docName=None,resolve=True,single=False) -- Return a list of selected objets\n"
+     "\ndocName - document name. None means the active document, and '*' means all document"
+     "\nresolve - whether to resolve the subname references."
+     "\n          0: do not resolve, 1: resolve, 2: resolve with element map"
+     "\nsingle - only return if there is only one selection"},
+    {"preselect",            (PyCFunction) SelectionSingleton::sPreselect, METH_VARARGS, 
+     "preselect(object,[string,float,float,float]) -- Preselect an object\n"
+     "where string is the sub-element name and the three floats represent a 3d point"},
+    {"getPickedList",         (PyCFunction) SelectionSingleton::sGetPickedList, 1,
+     "getPickedList(docName=None) -- Return a list of objets under the last mouse click\n"
+     "\ndocName - document name. None means the active document, and '*' means all document"},
+    {"enablePickedList",      (PyCFunction) SelectionSingleton::sEnablePickedList, METH_VARARGS,
+     "enablePickedList(boolean) -- Enable/disable pick list"},
+    {"getCompleteSelection", (PyCFunction) SelectionSingleton::sGetCompleteSelection, METH_VARARGS,
+     "getCompleteSelection(resolve=True) -- Return a list of selected objects of all documents."},
+    {"getSelectionEx",         (PyCFunction) SelectionSingleton::sGetSelectionEx, METH_VARARGS,
+     "getSelectionEx(docName=None,resolve=1, single=False) -- Return a list of SelectionObjects\n"
+     "\ndocName - document name. None means the active document, and '*' means all document"
+     "\nresolve - whether to resolve the subname references."
+     "\n          0: do not resolve, 1: resolve, 2: resolve with element map"
+     "\nsingle - only return if there is only one selection\n"
+     "\nThe SelectionObjects contain a variety of information about the selection, e.g. sub-element names."},
+    {"getSelectionObject",  (PyCFunction) SelectionSingleton::sGetSelectionObject, METH_VARARGS,
+     "getSelectionObject(doc,obj,sub,(x,y,z)) -- Return a SelectionObject"},
+    {"addObserver",         (PyCFunction) SelectionSingleton::sAddSelObserver, METH_VARARGS,
+     "addObserver(Object, resolve=True) -- Install an observer\n"},
+    {"removeObserver",      (PyCFunction) SelectionSingleton::sRemSelObserver, METH_VARARGS,
+     "removeObserver(Object) -- Uninstall an observer\n"},
+    {"addSelectionGate",      (PyCFunction) SelectionSingleton::sAddSelectionGate, METH_VARARGS,
+     "addSelectionGate(String|Filter|Gate, resolve=True) -- activate the selection gate.\n"
+     "The selection gate will prohibit all selections which do not match\n"
+     "the given selection filter string.\n"
+     " Examples strings are:\n"
+     "'SELECT Part::Feature SUBELEMENT Edge',\n"
+     "'SELECT Robot::RobotObject'\n"
+     "\n"
+     "You can also set an instance of SelectionFilter:\n"
+     "filter = Gui.Selection.Filter('SELECT Part::Feature SUBELEMENT Edge')\n"
+     "Gui.Selection.addSelectionGate(filter)\n"
+     "\n"
+     "And the most flexible approach is to write your own selection gate class\n"
+     "that implements the method 'allow'\n"
+     "class Gate:\n"
+     "  def allow(self,doc,obj,sub):\n"
+     "    return (sub[0:4] == 'Face')\n"
+     "Gui.Selection.addSelectionGate(Gate())"},
+    {"removeSelectionGate",      (PyCFunction) SelectionSingleton::sRemoveSelectionGate, METH_VARARGS,
+     "removeSelectionGate() -- remove the active selection gate\n"},
+    {"setVisible",            (PyCFunction) SelectionSingleton::sSetVisible, METH_VARARGS, 
+     "setVisible(visible=None) -- set visibility of all selection items\n"
+     "If 'visible' is None, then toggle visibility"},
+    {"pushSelStack",      (PyCFunction) SelectionSingleton::sPushSelStack, METH_VARARGS,
+     "pushSelStack(clearForward=True, overwrite=False) -- push current selection to stack\n\n"
+     "clearForward: whether to clear the forward selection stack.\n"
+     "overwrite: overwrite the top back selection stack with current selection."},
+    {"hasSelection",      (PyCFunction) SelectionSingleton::sHasSelection, METH_VARARGS,
+     "hasSelection(docName=None, resolve=False) -- check if there is any selection\n"},
+    {"getSelectionFromStack",(PyCFunction) SelectionSingleton::sGetSelectionFromStack, METH_VARARGS,
+     "getSelectionFromStack(docName=None,resolve=1,index=0) -- Return a list of SelectionObjects from selection stack\n"
+     "\ndocName - document name. None means the active document, and '*' means all document"
+     "\nresolve - whether to resolve the subname references."
+     "\n          0: do not resolve, 1: resolve, 2: resolve with element map"
+     "\nindex - select stack index, 0 is the last pushed selection, positive index to trace further back,\n"
+     "          and negative for forward stack item"},
+    {NULL, NULL, 0, NULL}  /* Sentinel */
+};
+
+PyObject *SelectionSingleton::sAddSelection(PyObject * /*self*/, PyObject *args)
+{
+    PyObject *object;
+    char* subname=0;
+    float x=0,y=0,z=0;
+    if (PyArg_ParseTuple(args, "O!|sfff", &(App::DocumentObjectPy::Type),&object,&subname,&x,&y,&z)) {
+        App::DocumentObjectPy* docObjPy = static_cast<App::DocumentObjectPy*>(object);
+        App::DocumentObject* docObj = docObjPy->getDocumentObjectPtr();
+        if (!docObj || !docObj->getNameInDocument()) {
+            PyErr_SetString(Base::BaseExceptionFreeCADError, "Cannot check invalid object");
+            return NULL;
+        }
+
+        Selection().addSelection(docObj->getDocument()->getName(),
+                                 docObj->getNameInDocument(),
+                                 subname,x,y,z);
+        Py_Return;
+    }
+
+    PyErr_Clear();
+    PyObject *sequence;
+    if (PyArg_ParseTuple(args, "O!O", &(App::DocumentObjectPy::Type),&object,&sequence)) {
+        App::DocumentObjectPy* docObjPy = static_cast<App::DocumentObjectPy*>(object);
+        App::DocumentObject* docObj = docObjPy->getDocumentObjectPtr();
+        if (!docObj || !docObj->getNameInDocument()) {
+            PyErr_SetString(Base::BaseExceptionFreeCADError, "Cannot check invalid object");
+            return NULL;
+        }
+
+        try {
+            if (PyTuple_Check(sequence) || PyList_Check(sequence)) {
+                Py::Sequence list(sequence);
+                for (Py::Sequence::iterator it = list.begin(); it != list.end(); ++it) {
+                    std::string subname = static_cast<std::string>(Py::String(*it));
+                    Selection().addSelection(docObj->getDocument()->getName(),
+                                             docObj->getNameInDocument(),
+                                             subname.c_str());
+                }
+
+                Py_Return;
+            }
+        }
+        catch (const Py::Exception&) {
+            // do nothing here
+        }
+    }
+
+    PyErr_SetString(PyExc_ValueError, "type must be 'DocumentObject[,subname[,x,y,z]]' or 'DocumentObject, list or tuple of subnames'");
+    return 0;
+}
+
+PyObject *SelectionSingleton::sUpdateSelection(PyObject * /*self*/, PyObject *args)
+{
+    PyObject *show;
+    PyObject *object;
+    char* subname=0;
+    if(!PyArg_ParseTuple(args, "OO!|s", &show,&(App::DocumentObjectPy::Type),&object,&subname))
+        return 0;
+    App::DocumentObjectPy* docObjPy = static_cast<App::DocumentObjectPy*>(object);
+    App::DocumentObject* docObj = docObjPy->getDocumentObjectPtr();
+    if (!docObj || !docObj->getNameInDocument()) {
+        PyErr_SetString(Base::BaseExceptionFreeCADError, "Cannot check invalid object");
+        return NULL;
+    }
+
+    Selection().updateSelection(PyObject_IsTrue(show),
+            docObj->getDocument()->getName(), docObj->getNameInDocument(), subname);
+    Py_Return;
+}
+
+
+PyObject *SelectionSingleton::sPreselect(PyObject * /*self*/, PyObject *args)
+{
+    PyObject *object;
+    char* subname=0;
+    float x=0,y=0,z=0;
+    if (!PyArg_ParseTuple(args, "O!|sfff", &(App::DocumentObjectPy::Type),&object,&subname,&x,&y,&z))
+        return NULL;
+    App::DocumentObjectPy* docObjPy = static_cast<App::DocumentObjectPy*>(object);
+    App::DocumentObject* docObj = docObjPy->getDocumentObjectPtr();
+    if (!docObj || !docObj->getNameInDocument()) {
+        PyErr_SetString(Base::BaseExceptionFreeCADError, "Cannot check invalid object");
+        return NULL;
+    }
+    Selection().setPreselect(docObj->getDocument()->getName(), 
+            docObj->getNameInDocument(), subname,x,y,z,true);
+    Py_Return;
+}
+
+PyObject *SelectionSingleton::sRemoveSelection(PyObject * /*self*/, PyObject *args)
+{
+    PyObject *object;
+    char* subname=0;
+    if (!PyArg_ParseTuple(args, "O!|s", &(App::DocumentObjectPy::Type),&object,&subname))
+        return NULL;
+
+    App::DocumentObjectPy* docObjPy = static_cast<App::DocumentObjectPy*>(object);
+    App::DocumentObject* docObj = docObjPy->getDocumentObjectPtr();
+    if (!docObj || !docObj->getNameInDocument()) {
+        PyErr_SetString(Base::BaseExceptionFreeCADError, "Cannot check invalid object");
+        return NULL;
+    }
+
+    Selection().rmvSelection(docObj->getDocument()->getName(),
+                             docObj->getNameInDocument(),
+                             subname);
+
+    Py_Return;
+}
+
+PyObject *SelectionSingleton::sClearSelection(PyObject * /*self*/, PyObject *args)
+{
+    char *documentName=0;
+    if (!PyArg_ParseTuple(args, "|s", &documentName))
+        return NULL;
+    Selection().clearSelection(documentName);
+    Py_Return;
+}
+
+PyObject *SelectionSingleton::sIsSelected(PyObject * /*self*/, PyObject *args)
+{
+    PyObject *object;
+    char* subname=0;
+    PyObject *resolve = Py_True;
+    if (!PyArg_ParseTuple(args, "O!|sO", &(App::DocumentObjectPy::Type), &object, &subname,&resolve))
+        return NULL;
+
+    App::DocumentObjectPy* docObj = static_cast<App::DocumentObjectPy*>(object);
+    bool ok = Selection().isSelected(docObj->getDocumentObjectPtr(), subname,PyObject_IsTrue(resolve));
+    return Py_BuildValue("O", (ok ? Py_True : Py_False));
+}
+
+PyObject *SelectionSingleton::sCountObjectsOfType(PyObject * /*self*/, PyObject *args)
+{
+    char* objecttype;
+    char* document=0;
+    int resolve = 1;
+    if (!PyArg_ParseTuple(args, "s|si", &objecttype, &document,&resolve))
+        return NULL;
+
+    unsigned int count = Selection().countObjectsOfType(objecttype, document, resolve);
+#if PY_MAJOR_VERSION < 3
+    return PyInt_FromLong(count);
+#else
+    return PyLong_FromLong(count);
+#endif
+}
+
+PyObject *SelectionSingleton::sGetSelection(PyObject * /*self*/, PyObject *args)
+{
+    char *documentName=0;
+    int resolve = 1;
+    PyObject *single=Py_False;
+    if (!PyArg_ParseTuple(args, "|siO", &documentName,&resolve,&single))     // convert args: Python->C 
+        return NULL;                             // NULL triggers exception
+
+    std::vector<SelectionSingleton::SelObj> sel;
+    sel = Selection().getSelection(documentName,resolve,PyObject_IsTrue(single));
+
+    try {
+        Py::List list;
+        for (std::vector<SelectionSingleton::SelObj>::iterator it = sel.begin(); it != sel.end(); ++it) {
+            list.append(Py::asObject(it->pObject->getPyObject()));
+        }
+        return Py::new_reference_to(list);
+    }
+    catch (Py::Exception&) {
+        return 0;
+    }
+}
+
+PyObject *SelectionSingleton::sEnablePickedList(PyObject * /*self*/, PyObject *args)
+{
+    PyObject *enable = Py_True;
+    if (!PyArg_ParseTuple(args, "|O", &enable))     // convert args: Python->C 
+        return NULL;                             // NULL triggers exception
+
+    Selection().enablePickedList(PyObject_IsTrue(enable));
+    Py_Return;
+}
+
+PyObject *SelectionSingleton::sGetPreselection(PyObject * /*self*/, PyObject *args)
+{
+    if (!PyArg_ParseTuple(args, ""))
+        return NULL;
+
+    const SelectionChanges& sel = Selection().getPreselection();
+    SelectionObject obj(sel);
+    return obj.getPyObject();
+}
+
+PyObject *SelectionSingleton::sRemPreselection(PyObject * /*self*/, PyObject *args)
+{
+    if (!PyArg_ParseTuple(args, ""))
+        return NULL;
+
+    Selection().rmvPreselect();
+    Py_Return;
+}
+
+PyObject *SelectionSingleton::sGetCompleteSelection(PyObject * /*self*/, PyObject *args)
+{
+    int resolve = 1;
+    if (!PyArg_ParseTuple(args, "|i",&resolve))     // convert args: Python->C 
+        return NULL;                             // NULL triggers exception
+
+    std::vector<SelectionSingleton::SelObj> sel;
+    sel = Selection().getCompleteSelection(resolve);
+
+    try {
+        Py::List list;
+        for (std::vector<SelectionSingleton::SelObj>::iterator it = sel.begin(); it != sel.end(); ++it) {
+            list.append(Py::asObject(it->pObject->getPyObject()));
+        }
+        return Py::new_reference_to(list);
+    }
+    catch (Py::Exception&) {
+        return 0;
+    }
+}
+
+PyObject *SelectionSingleton::sGetSelectionEx(PyObject * /*self*/, PyObject *args)
+{
+    char *documentName=0;
+    int resolve=1;
+    PyObject *single = Py_False;
+    if (!PyArg_ParseTuple(args, "|siO", &documentName,&resolve,&single))     // convert args: Python->C 
+        return NULL;                             // NULL triggers exception
+
+    std::vector<SelectionObject> sel;
+    sel = Selection().getSelectionEx(documentName,
+            App::DocumentObject::getClassTypeId(),resolve,PyObject_IsTrue(single));
+
+    try {
+        Py::List list;
+        for (std::vector<SelectionObject>::iterator it = sel.begin(); it != sel.end(); ++it) {
+            list.append(Py::asObject(it->getPyObject()));
+        }
+        return Py::new_reference_to(list);
+    }
+    catch (Py::Exception&) {
+        return 0;
+    }
+}
+
+PyObject *SelectionSingleton::sGetPickedList(PyObject * /*self*/, PyObject *args)
+{
+    char *documentName=0;
+    if (!PyArg_ParseTuple(args, "|s", &documentName))     // convert args: Python->C 
+        return NULL;                             // NULL triggers exception
+
+    std::vector<SelectionObject> sel;
+    sel = Selection().getPickedListEx(documentName);
+
+    try {
+        Py::List list;
+        for (std::vector<SelectionObject>::iterator it = sel.begin(); it != sel.end(); ++it) {
+            list.append(Py::asObject(it->getPyObject()));
+        }
+        return Py::new_reference_to(list);
+    }
+    catch (Py::Exception&) {
+        return 0;
+    }
+}
+
+PyObject *SelectionSingleton::sGetSelectionObject(PyObject * /*self*/, PyObject *args)
+{
+    char *docName, *objName, *subName;
+    PyObject* tuple=0;
+    if (!PyArg_ParseTuple(args, "sss|O!", &docName, &objName, &subName,
+                                          &PyTuple_Type, &tuple))
+        return NULL;
+
+    try {
+        SelectionObject selObj;
+        selObj.DocName  = docName;
+        selObj.FeatName = objName;
+        std::string sub = subName;
+        if (!sub.empty()) {
+            selObj.SubNames.push_back(sub);
+            if (tuple) {
+                Py::Tuple t(tuple);
+                double x = (double)Py::Float(t.getItem(0));
+                double y = (double)Py::Float(t.getItem(1));
+                double z = (double)Py::Float(t.getItem(2));
+                selObj.SelPoses.push_back(Base::Vector3d(x,y,z));
+            }
+        }
+
+        return selObj.getPyObject();
+    }
+    catch (const Py::Exception&) {
+        return 0;
+    }
+    catch (const Base::Exception& e) {
+        PyErr_SetString(Base::BaseExceptionFreeCADError, e.what());
+        return 0;
+    }
+}
+
+PyObject *SelectionSingleton::sAddSelObserver(PyObject * /*self*/, PyObject *args)
+{
+    PyObject* o;
+    int resolve = 1;
+    if (!PyArg_ParseTuple(args, "O|i",&o,&resolve))
+        return NULL;
+    PY_TRY {
+        SelectionObserverPython::addObserver(Py::Object(o),resolve);
+        Py_Return;
+    } PY_CATCH;
+}
+
+PyObject *SelectionSingleton::sRemSelObserver(PyObject * /*self*/, PyObject *args)
+{
+    PyObject* o;
+    if (!PyArg_ParseTuple(args, "O",&o))
+        return NULL;
+    PY_TRY {
+        SelectionObserverPython::removeObserver(Py::Object(o));
+        Py_Return;
+    } PY_CATCH;
+}
+
+PyObject *SelectionSingleton::sAddSelectionGate(PyObject * /*self*/, PyObject *args)
+{
+    char* filter;
+    int resolve = 1;
+    if (PyArg_ParseTuple(args, "s|i",&filter,&resolve)) {
+        PY_TRY {
+            Selection().addSelectionGate(new SelectionFilterGate(filter),resolve);
+            Py_Return;
+        } PY_CATCH;
+    }
+
+    PyErr_Clear();
+    PyObject* filterPy;
+    if (PyArg_ParseTuple(args, "O!|i",SelectionFilterPy::type_object(),&filterPy,resolve)) {
+        PY_TRY {
+            Selection().addSelectionGate(new SelectionFilterGatePython(
+                        static_cast<SelectionFilterPy*>(filterPy)),resolve);
+            Py_Return;
+        } PY_CATCH;
+    }
+
+    PyErr_Clear();
+    PyObject* gate;
+    if (PyArg_ParseTuple(args, "O|i",&gate,&resolve)) {
+        PY_TRY {
+            Selection().addSelectionGate(new SelectionGatePython(Py::Object(gate, false)),resolve);
+            Py_Return;
+        } PY_CATCH;
+    }
+
+    PyErr_SetString(PyExc_ValueError, "Argument is neither string nor SelectionFiler nor SelectionGate");
+    return 0;
+}
+
+PyObject *SelectionSingleton::sRemoveSelectionGate(PyObject * /*self*/, PyObject *args)
+{
+    if (!PyArg_ParseTuple(args, ""))
+        return NULL;
+
+    PY_TRY {
+        Selection().rmvSelectionGate();
+    } PY_CATCH;
+
+    Py_Return;
+}
+
+PyObject *SelectionSingleton::sSetVisible(PyObject * /*self*/, PyObject *args)
+{
+    PyObject *visible = Py_None;
+    if (!PyArg_ParseTuple(args, "|O",&visible))
+        return NULL;                             // NULL triggers exception 
+
+    PY_TRY {
+        int vis;
+        if(visible == Py_None)
+            vis = -1;
+        else 
+            vis = PyObject_IsTrue(visible)?1:0;
+        Selection().setVisible(vis);
+    } PY_CATCH;
+
+    Py_Return;
+}
+
+PyObject *SelectionSingleton::sPushSelStack(PyObject * /*self*/, PyObject *args)
+{
+    PyObject *clear = Py_True;
+    PyObject *overwrite = Py_False;
+    if (!PyArg_ParseTuple(args, "|OO",&clear,&overwrite))
+        return NULL;                             // NULL triggers exception 
+
+    Selection().selStackPush(PyObject_IsTrue(clear),PyObject_IsTrue(overwrite));
+    Py_Return;
+}
+
+PyObject *SelectionSingleton::sHasSelection(PyObject * /*self*/, PyObject *args)
+{
+    const char *doc = 0;
+    PyObject *resolve = Py_False;
+    if (!PyArg_ParseTuple(args, "|sO",&doc,&resolve))
+        return NULL;                             // NULL triggers exception 
+
+    PY_TRY {
+        bool ret;
+        if(doc || PyObject_IsTrue(resolve))
+            ret = Selection().hasSelection(doc,PyObject_IsTrue(resolve));
+        else
+            ret = Selection().hasSelection();
+        return Py::new_reference_to(Py::Boolean(ret));
+    } PY_CATCH;
+}
+
+PyObject *SelectionSingleton::sGetSelectionFromStack(PyObject * /*self*/, PyObject *args)
+{
+    char *documentName=0;
+    int resolve=1;
+    int index=0;
+    if (!PyArg_ParseTuple(args, "|sii", &documentName,&resolve,&index))     // convert args: Python->C 
+        return NULL;                             // NULL triggers exception
+
+    PY_TRY {
+        Py::List list;
+        for(auto &sel : Selection().selStackGet(documentName, resolve, index))
+            list.append(Py::asObject(sel.getPyObject()));
+        return Py::new_reference_to(list);
+    } PY_CATCH;
+}
+