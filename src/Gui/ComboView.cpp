/***************************************************************************
 *   Copyright (c) 2009 Jürgen Riegel <juergen.riegel@web.de>              *
 *                                                                         *
 *   This file is part of the FreeCAD CAx development system.              *
 *                                                                         *
 *   This library is free software; you can redistribute it and/or         *
 *   modify it under the terms of the GNU Library General Public           *
 *   License as published by the Free Software Foundation; either          *
 *   version 2 of the License, or (at your option) any later version.      *
 *                                                                         *
 *   This library  is distributed in the hope that it will be useful,      *
 *   but WITHOUT ANY WARRANTY; without even the implied warranty of        *
 *   MERCHANTABILITY or FITNESS FOR A PARTICULAR PURPOSE.  See the         *
 *   GNU Library General Public License for more details.                  *
 *                                                                         *
 *   You should have received a copy of the GNU Library General Public     *
 *   License along with this library; see the file COPYING.LIB. If not,    *
 *   write to the Free Software Foundation, Inc., 59 Temple Place,         *
 *   Suite 330, Boston, MA  02111-1307, USA                                *
 *                                                                         *
 ***************************************************************************/


#include "PreCompiled.h"
#ifndef _PreComp_
# include <QSplitter>
#endif

/// Here the FreeCAD includes sorted by Base,App,Gui......

#include "ComboView.h"
#include "BitmapFactory.h"
#include "PropertyView.h"
#include "ProjectView.h"
#include "Application.h"
#include "Document.h"
#include "Tree.h"
#include "TaskView/TaskView.h"
#include "propertyeditor/PropertyEditor.h"

using namespace Gui;
using namespace Gui::DockWnd;


/* TRANSLATOR Gui::DockWnd::ComboView */

ComboView::ComboView(bool showModel, Gui::Document* pcDocument, QWidget *parent)
  : DockWindow(pcDocument,parent)
  , oldTabIndex(0)
  , modelIndex(-1)
  , taskIndex(-1)
{
    setWindowTitle(tr("Combo View"));

    QGridLayout* pLayout = new QGridLayout(this); 
    pLayout->setSpacing( 0 );
    pLayout->setMargin ( 0 );

    // tabs to switch between Tree/Properties and TaskPanel
    tabs = new QTabWidget ();
    tabs->setObjectName(QString::fromUtf8("combiTab"));
    tabs->setTabPosition(QTabWidget::North);
    pLayout->addWidget( tabs, 0, 0 );

<<<<<<< HEAD
    setShowModel(showModel);
=======
    connect(tabs, SIGNAL(currentChanged(int)), this, SLOT(onCurrentTabChanged(int)));
    if (showModel) {
        // splitter between tree and property view
        QSplitter *splitter = new QSplitter();
        splitter->setOrientation(Qt::Vertical);

        tree =  new TreePanel("ComboView", this);
        splitter->addWidget(tree);

        // property view
        prop = new PropertyView(this);
        splitter->addWidget(prop);
        modelIndex = tabs->addTab(splitter,tr("Model"));
    }
>>>>>>> 6e40c19f

    // task panel
    taskPanel = new Gui::TaskView::TaskView(this);
    taskIndex = tabs->addTab(taskPanel, tr("Tasks"));

    // task panel
    //projectView = new Gui::ProjectWidget(this);
    //tabs->addTab(projectView, tr("Project"));
}

ComboView::~ComboView()
{
}

void ComboView::setShowModel(bool showModel)
{
    if (showModel) {
        if(tree)
            return;

        // splitter between tree and property view
        QSplitter *splitter = new QSplitter();
        splitter->setOrientation(Qt::Vertical);

        tree =  new TreePanel("ComboView", this);
        splitter->addWidget(tree);

        // property view
        if(!prop)
            prop = new PropertyView(this);

        modelIndex = tabs->insertTab(0, splitter,trUtf8("Model"));
        modelIndex = 0;
        taskIndex = 1;

        splitter->addWidget(prop);
        prop->show();
    } else if (modelIndex >= 0) {
        tabs->removeTab(modelIndex);
        modelIndex = -1;
        delete prop;
        prop = nullptr;
        delete tree;
        tree = nullptr;
    }
}

void ComboView::showDialog(Gui::TaskView::TaskDialog *dlg)
{
    static QIcon icon = Gui::BitmapFactory().pixmap("edit-edit.svg");

    // switch to the TaskView tab
    oldTabIndex = tabs->currentIndex();
    tabs->setCurrentIndex(taskIndex);
    tabs->setTabIcon(taskIndex, icon);
    // set the dialog
    taskPanel->showDialog(dlg);

    // force to show the combo view
    if (modelIndex < 0) {
        if (parentWidget())
            parentWidget()->raise();
    }
}

void ComboView::closeDialog()
{
    // close the dialog
    taskPanel->removeDialog();
}

void ComboView::closedDialog()
{
    static QIcon icon = QIcon();

    // dialog has been closed
    tabs->setCurrentIndex(oldTabIndex);
    tabs->setTabIcon(taskIndex, icon);
}

void ComboView::showTreeView()
{
    // switch to the tree view
    tabs->setCurrentIndex(modelIndex);
}

void ComboView::showTaskView()
{
    // switch to the task view
    tabs->setCurrentIndex(taskIndex);
}

void ComboView::changeEvent(QEvent *e)
{
    if (e->type() == QEvent::LanguageChange) {
        tabs->setTabText(modelIndex, tr("Model"));
        tabs->setTabText(taskIndex, tr("Tasks"));
        //tabs->setTabText(2, tr("Project"));
    }

    DockWindow::changeEvent(e);
}

void ComboView::onCurrentTabChanged(int index)
{
    if (index != taskIndex)
        oldTabIndex = index;
}

#include "moc_ComboView.cpp"
<|MERGE_RESOLUTION|>--- conflicted
+++ resolved
@@ -1,192 +1,176 @@
-/***************************************************************************
- *   Copyright (c) 2009 Jürgen Riegel <juergen.riegel@web.de>              *
- *                                                                         *
- *   This file is part of the FreeCAD CAx development system.              *
- *                                                                         *
- *   This library is free software; you can redistribute it and/or         *
- *   modify it under the terms of the GNU Library General Public           *
- *   License as published by the Free Software Foundation; either          *
- *   version 2 of the License, or (at your option) any later version.      *
- *                                                                         *
- *   This library  is distributed in the hope that it will be useful,      *
- *   but WITHOUT ANY WARRANTY; without even the implied warranty of        *
- *   MERCHANTABILITY or FITNESS FOR A PARTICULAR PURPOSE.  See the         *
- *   GNU Library General Public License for more details.                  *
- *                                                                         *
- *   You should have received a copy of the GNU Library General Public     *
- *   License along with this library; see the file COPYING.LIB. If not,    *
- *   write to the Free Software Foundation, Inc., 59 Temple Place,         *
- *   Suite 330, Boston, MA  02111-1307, USA                                *
- *                                                                         *
- ***************************************************************************/
-
-
-#include "PreCompiled.h"
-#ifndef _PreComp_
-# include <QSplitter>
-#endif
-
-/// Here the FreeCAD includes sorted by Base,App,Gui......
-
-#include "ComboView.h"
-#include "BitmapFactory.h"
-#include "PropertyView.h"
-#include "ProjectView.h"
-#include "Application.h"
-#include "Document.h"
-#include "Tree.h"
-#include "TaskView/TaskView.h"
-#include "propertyeditor/PropertyEditor.h"
-
-using namespace Gui;
-using namespace Gui::DockWnd;
-
-
-/* TRANSLATOR Gui::DockWnd::ComboView */
-
-ComboView::ComboView(bool showModel, Gui::Document* pcDocument, QWidget *parent)
-  : DockWindow(pcDocument,parent)
-  , oldTabIndex(0)
-  , modelIndex(-1)
-  , taskIndex(-1)
-{
-    setWindowTitle(tr("Combo View"));
-
-    QGridLayout* pLayout = new QGridLayout(this); 
-    pLayout->setSpacing( 0 );
-    pLayout->setMargin ( 0 );
-
-    // tabs to switch between Tree/Properties and TaskPanel
-    tabs = new QTabWidget ();
-    tabs->setObjectName(QString::fromUtf8("combiTab"));
-    tabs->setTabPosition(QTabWidget::North);
-    pLayout->addWidget( tabs, 0, 0 );
-
-<<<<<<< HEAD
-    setShowModel(showModel);
-=======
-    connect(tabs, SIGNAL(currentChanged(int)), this, SLOT(onCurrentTabChanged(int)));
-    if (showModel) {
-        // splitter between tree and property view
-        QSplitter *splitter = new QSplitter();
-        splitter->setOrientation(Qt::Vertical);
-
-        tree =  new TreePanel("ComboView", this);
-        splitter->addWidget(tree);
-
-        // property view
-        prop = new PropertyView(this);
-        splitter->addWidget(prop);
-        modelIndex = tabs->addTab(splitter,tr("Model"));
-    }
->>>>>>> 6e40c19f
-
-    // task panel
-    taskPanel = new Gui::TaskView::TaskView(this);
-    taskIndex = tabs->addTab(taskPanel, tr("Tasks"));
-
-    // task panel
-    //projectView = new Gui::ProjectWidget(this);
-    //tabs->addTab(projectView, tr("Project"));
-}
-
-ComboView::~ComboView()
-{
-}
-
-void ComboView::setShowModel(bool showModel)
-{
-    if (showModel) {
-        if(tree)
-            return;
-
-        // splitter between tree and property view
-        QSplitter *splitter = new QSplitter();
-        splitter->setOrientation(Qt::Vertical);
-
-        tree =  new TreePanel("ComboView", this);
-        splitter->addWidget(tree);
-
-        // property view
-        if(!prop)
-            prop = new PropertyView(this);
-
-        modelIndex = tabs->insertTab(0, splitter,trUtf8("Model"));
-        modelIndex = 0;
-        taskIndex = 1;
-
-        splitter->addWidget(prop);
-        prop->show();
-    } else if (modelIndex >= 0) {
-        tabs->removeTab(modelIndex);
-        modelIndex = -1;
-        delete prop;
-        prop = nullptr;
-        delete tree;
-        tree = nullptr;
-    }
-}
-
-void ComboView::showDialog(Gui::TaskView::TaskDialog *dlg)
-{
-    static QIcon icon = Gui::BitmapFactory().pixmap("edit-edit.svg");
-
-    // switch to the TaskView tab
-    oldTabIndex = tabs->currentIndex();
-    tabs->setCurrentIndex(taskIndex);
-    tabs->setTabIcon(taskIndex, icon);
-    // set the dialog
-    taskPanel->showDialog(dlg);
-
-    // force to show the combo view
-    if (modelIndex < 0) {
-        if (parentWidget())
-            parentWidget()->raise();
-    }
-}
-
-void ComboView::closeDialog()
-{
-    // close the dialog
-    taskPanel->removeDialog();
-}
-
-void ComboView::closedDialog()
-{
-    static QIcon icon = QIcon();
-
-    // dialog has been closed
-    tabs->setCurrentIndex(oldTabIndex);
-    tabs->setTabIcon(taskIndex, icon);
-}
-
-void ComboView::showTreeView()
-{
-    // switch to the tree view
-    tabs->setCurrentIndex(modelIndex);
-}
-
-void ComboView::showTaskView()
-{
-    // switch to the task view
-    tabs->setCurrentIndex(taskIndex);
-}
-
-void ComboView::changeEvent(QEvent *e)
-{
-    if (e->type() == QEvent::LanguageChange) {
-        tabs->setTabText(modelIndex, tr("Model"));
-        tabs->setTabText(taskIndex, tr("Tasks"));
-        //tabs->setTabText(2, tr("Project"));
-    }
-
-    DockWindow::changeEvent(e);
-}
-
-void ComboView::onCurrentTabChanged(int index)
-{
-    if (index != taskIndex)
-        oldTabIndex = index;
-}
-
-#include "moc_ComboView.cpp"
+/***************************************************************************
+ *   Copyright (c) 2009 Jürgen Riegel <juergen.riegel@web.de>              *
+ *                                                                         *
+ *   This file is part of the FreeCAD CAx development system.              *
+ *                                                                         *
+ *   This library is free software; you can redistribute it and/or         *
+ *   modify it under the terms of the GNU Library General Public           *
+ *   License as published by the Free Software Foundation; either          *
+ *   version 2 of the License, or (at your option) any later version.      *
+ *                                                                         *
+ *   This library  is distributed in the hope that it will be useful,      *
+ *   but WITHOUT ANY WARRANTY; without even the implied warranty of        *
+ *   MERCHANTABILITY or FITNESS FOR A PARTICULAR PURPOSE.  See the         *
+ *   GNU Library General Public License for more details.                  *
+ *                                                                         *
+ *   You should have received a copy of the GNU Library General Public     *
+ *   License along with this library; see the file COPYING.LIB. If not,    *
+ *   write to the Free Software Foundation, Inc., 59 Temple Place,         *
+ *   Suite 330, Boston, MA  02111-1307, USA                                *
+ *                                                                         *
+ ***************************************************************************/
+
+
+#include "PreCompiled.h"
+#ifndef _PreComp_
+# include <QSplitter>
+#endif
+
+/// Here the FreeCAD includes sorted by Base,App,Gui......
+
+#include "ComboView.h"
+#include "BitmapFactory.h"
+#include "PropertyView.h"
+#include "ProjectView.h"
+#include "Application.h"
+#include "Document.h"
+#include "Tree.h"
+#include "TaskView/TaskView.h"
+#include "propertyeditor/PropertyEditor.h"
+
+using namespace Gui;
+using namespace Gui::DockWnd;
+
+
+/* TRANSLATOR Gui::DockWnd::ComboView */
+
+ComboView::ComboView(bool showModel, Gui::Document* pcDocument, QWidget *parent)
+  : DockWindow(pcDocument,parent)
+  , oldTabIndex(0)
+  , modelIndex(-1)
+  , taskIndex(-1)
+{
+    setWindowTitle(tr("Combo View"));
+
+    QGridLayout* pLayout = new QGridLayout(this); 
+    pLayout->setSpacing( 0 );
+    pLayout->setMargin ( 0 );
+
+    // tabs to switch between Tree/Properties and TaskPanel
+    tabs = new QTabWidget ();
+    tabs->setObjectName(QString::fromUtf8("combiTab"));
+    tabs->setTabPosition(QTabWidget::North);
+    pLayout->addWidget( tabs, 0, 0 );
+
+    setShowModel(showModel);
+    connect(tabs, SIGNAL(currentChanged(int)), this, SLOT(onCurrentTabChanged(int)));
+
+    // task panel
+    taskPanel = new Gui::TaskView::TaskView(this);
+    taskIndex = tabs->addTab(taskPanel, tr("Tasks"));
+
+    // task panel
+    //projectView = new Gui::ProjectWidget(this);
+    //tabs->addTab(projectView, tr("Project"));
+}
+
+ComboView::~ComboView()
+{
+}
+
+void ComboView::setShowModel(bool showModel)
+{
+    if (showModel) {
+        if(tree)
+            return;
+
+        // splitter between tree and property view
+        QSplitter *splitter = new QSplitter();
+        splitter->setOrientation(Qt::Vertical);
+
+        tree =  new TreePanel("ComboView", this);
+        splitter->addWidget(tree);
+
+        // property view
+        if(!prop)
+            prop = new PropertyView(this);
+
+        modelIndex = tabs->insertTab(0, splitter,trUtf8("Model"));
+        modelIndex = 0;
+        taskIndex = 1;
+
+        splitter->addWidget(prop);
+        prop->show();
+    } else if (modelIndex >= 0) {
+        tabs->removeTab(modelIndex);
+        modelIndex = -1;
+        delete prop;
+        prop = nullptr;
+        delete tree;
+        tree = nullptr;
+    }
+}
+
+void ComboView::showDialog(Gui::TaskView::TaskDialog *dlg)
+{
+    static QIcon icon = Gui::BitmapFactory().pixmap("edit-edit.svg");
+
+    // switch to the TaskView tab
+    oldTabIndex = tabs->currentIndex();
+    tabs->setCurrentIndex(taskIndex);
+    tabs->setTabIcon(taskIndex, icon);
+    // set the dialog
+    taskPanel->showDialog(dlg);
+
+    // force to show the combo view
+    if (modelIndex < 0) {
+        if (parentWidget())
+            parentWidget()->raise();
+    }
+}
+
+void ComboView::closeDialog()
+{
+    // close the dialog
+    taskPanel->removeDialog();
+}
+
+void ComboView::closedDialog()
+{
+    static QIcon icon = QIcon();
+
+    // dialog has been closed
+    tabs->setCurrentIndex(oldTabIndex);
+    tabs->setTabIcon(taskIndex, icon);
+}
+
+void ComboView::showTreeView()
+{
+    // switch to the tree view
+    tabs->setCurrentIndex(modelIndex);
+}
+
+void ComboView::showTaskView()
+{
+    // switch to the task view
+    tabs->setCurrentIndex(taskIndex);
+}
+
+void ComboView::changeEvent(QEvent *e)
+{
+    if (e->type() == QEvent::LanguageChange) {
+        tabs->setTabText(modelIndex, tr("Model"));
+        tabs->setTabText(taskIndex, tr("Tasks"));
+        //tabs->setTabText(2, tr("Project"));
+    }
+
+    DockWindow::changeEvent(e);
+}
+
+void ComboView::onCurrentTabChanged(int index)
+{
+    if (index != taskIndex)
+        oldTabIndex = index;
+}
+
+#include "moc_ComboView.cpp"