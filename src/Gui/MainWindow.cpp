/***************************************************************************
 *   Copyright (c) 2005 Werner Mayer <wmayer[at]users.sourceforge.net>     *
 *                                                                         *
 *   This file is part of the FreeCAD CAx development system.              *
 *                                                                         *
 *   This library is free software; you can redistribute it and/or         *
 *   modify it under the terms of the GNU Library General Public           *
 *   License as published by the Free Software Foundation; either          *
 *   version 2 of the License, or (at your option) any later version.      *
 *                                                                         *
 *   This library  is distributed in the hope that it will be useful,      *
 *   but WITHOUT ANY WARRANTY; without even the implied warranty of        *
 *   MERCHANTABILITY or FITNESS FOR A PARTICULAR PURPOSE.  See the         *
 *   GNU Library General Public License for more details.                  *
 *                                                                         *
 *   You should have received a copy of the GNU Library General Public     *
 *   License along with this library; see the file COPYING.LIB. If not,    *
 *   write to the Free Software Foundation, Inc., 59 Temple Place,         *
 *   Suite 330, Boston, MA  02111-1307, USA                                *
 *                                                                         *
 ***************************************************************************/


#include "PreCompiled.h"
#ifndef _PreComp_
# include <QActionGroup>
# include <QApplication>
# include <QByteArray>
# include <QCheckBox>
# include <QClipboard>
# include <QCloseEvent>
# include <QContextMenuEvent>
# include <QDesktopServices>
# include <QDockWidget>
# include <QFontMetrics>
# include <QKeySequence>
# include <QLabel>
# include <QMdiSubWindow>
# include <QMenu>
# include <QMenuBar>
# include <QMessageBox>
# include <QMimeData>
# include <QPainter>
# include <QRegularExpression>
# include <QRegularExpressionMatch>
# include <QScreen>
# include <QSettings>
# include <QSignalMapper>
# include <QStatusBar>
# include <QThread>
# include <QTimer>
# include <QToolBar>
# include <QUrlQuery>
# include <QWhatsThis>
# include <QWindow>
# include <QPushButton>
#endif

#if defined(Q_OS_WIN)
    #if (QT_VERSION < QT_VERSION_CHECK(6,0,0))
        #include <QtPlatformHeaders/QWindowsWindowFunctions>
    #else
        #include <qpa/qplatformwindow_p.h>
    #endif
#endif

#include <boost/algorithm/string/predicate.hpp>

#include <App/Application.h>
#include <App/Document.h>
#include <App/DocumentObject.h>
#include <App/DocumentObjectGroup.h>
#include <App/SafeMode.h>
#include <Base/ConsoleObserver.h>
#include <Base/Parameter.h>
#include <Base/Exception.h>
#include <Base/FileInfo.h>
#include <Base/Interpreter.h>
#include <Base/Stream.h>
#include <Base/Tools.h>
#include <Base/UnitsApi.h>
#include <DAGView/DAGView.h>
#include <TaskView/TaskView.h>

#include "MainWindow.h"
#include "Action.h"
#include "Assistant.h"
#include "BitmapFactory.h"
#include "ComboView.h"
#include "Command.h"
#include "DockWindowManager.h"
#include "DownloadManager.h"
#include "FileDialog.h"
#include "MenuManager.h"
#include "ModuleIO.h"
#include "NotificationArea.h"
#include "OverlayManager.h"
#include "ProgressBar.h"
#include "PropertyView.h"
#include "PythonConsole.h"
#include "ReportView.h"
#include "SelectionView.h"
#include "SplashScreen.h"
#include "ToolBarManager.h"
#include "ToolBoxManager.h"
#include "Tree.h"
#include "WaitCursor.h"
#include "WorkbenchManager.h"
#include "Workbench.h"

#include "MergeDocuments.h"
#include "ViewProviderExtern.h"

#include "SpaceballEvent.h"
#include "View3DInventor.h"
#include "View3DInventorViewer.h"
#include "Dialogs/DlgObjectSelection.h"
#include <App/Color.h>

FC_LOG_LEVEL_INIT("MainWindow",false,true,true)

#if defined(Q_OS_WIN32)
#define slots
#endif

using namespace Gui;
using namespace Gui::DockWnd;
using namespace std;


MainWindow* MainWindow::instance = nullptr;

namespace Gui {

/**
 * The CustomMessageEvent class is used to send messages as events in the methods
 * Error(), Warning() and Message() of the StatusBarObserver class to the main window
 * to display them on the status bar instead of printing them directly to the status bar.
 *
 * This makes the usage of StatusBarObserver thread-safe.
 * @author Werner Mayer
 */
class CustomMessageEvent : public QEvent
{
public:
    CustomMessageEvent(int t, const QString& s, int timeout=0)
      : QEvent(QEvent::User), _type(t), msg(s), _timeout(timeout)
    { }
    ~CustomMessageEvent() override = default;
    int type() const
    { return _type; }
    const QString& message() const
    { return msg; }
    int timeout() const
    { return _timeout; }
private:
    int _type;
    QString msg;
    int _timeout;
};

/**
 * The DimensionWidget class is aiming at providing a widget used in the status bar that will:
 *  - Allow application to display dimension information such as the viewportsize
 *  - Provide a popup menu allowing user to change the used unit schema (and update if changed elsewhere)
 */
class DimensionWidget : public QPushButton, WindowParameter
{
    Q_OBJECT

public:
    explicit DimensionWidget(QWidget* parent): QPushButton(parent), WindowParameter("Units")
    {
        setFlat(true);
        setText(qApp->translate("Gui::MainWindow", "Dimension"));
        setMinimumWidth(120);

        //create the action buttons
        auto* menu = new QMenu(this);
        auto* actionGrp = new QActionGroup(menu);
        int num = static_cast<int>(Base::UnitSystem::NumUnitSystemTypes);
        for (int i = 0; i < num; i++) {
            QAction* action = menu->addAction(QStringLiteral("UnitSchema%1").arg(i));
            actionGrp->addAction(action);
            action->setCheckable(true);
            action->setData(i);
        }
        QObject::connect(actionGrp, &QActionGroup::triggered, this, [this](QAction* action) {
            int userSchema = action->data().toInt();
            setUserSchema(userSchema);
            // Force PropertyEditor refresh until we find a better way.  Q_EMIT something?
            const auto views = getMainWindow()->findChildren<PropertyView*>();
            for(auto view : views) {
                bool show = view->showAll();
                view->setShowAll(!show);
                view->setShowAll(show);
            }
        } );
        setMenu(menu);
        retranslateUi();
        unitChanged();
        getWindowParameter()->Attach(this);
    }

    ~DimensionWidget() override
    {
        getWindowParameter()->Detach(this);
    }

    void OnChange(Base::Subject<const char*> &rCaller, const char * sReason) override
    {
        Q_UNUSED(rCaller)
        if (strcmp(sReason, "UserSchema") == 0) {
            unitChanged();
        }
    }

    void changeEvent(QEvent *event) override
    {
        if (event->type() == QEvent::LanguageChange) {
            retranslateUi();
        }
        else {
            QPushButton::changeEvent(event);
        }
    }

    void setUserSchema(int userSchema)
    {
        App::Document* doc = App::GetApplication().getActiveDocument();
        if ( doc != nullptr ) {
            if (doc->UnitSystem.getValue() != userSchema )
                doc->UnitSystem.setValue(userSchema);
        } else
            getWindowParameter()->SetInt("UserSchema", userSchema);

        unitChanged();
        Base::UnitsApi::setSchema(static_cast<Base::UnitSystem>(userSchema));
        // Update the main window to show the unit change
        Gui::Application::Instance->onUpdate();
    }

private:
    void unitChanged()
    {
        ParameterGrp::handle hGrpu = App::GetApplication().GetParameterGroupByPath
        ("User parameter:BaseApp/Preferences/Units");
        bool ignore = hGrpu->GetBool("IgnoreProjectSchema", false);
        App::Document* doc = App::GetApplication().getActiveDocument();
        int userSchema = getWindowParameter()->GetInt("UserSchema", 0);
        if ( doc != nullptr && ! ignore) {
            userSchema = doc->UnitSystem.getValue();
        }
        auto actions = menu()->actions();
        if(Q_UNLIKELY(userSchema < 0 || userSchema >= actions.size())) {
            userSchema = 0;
        }
        actions[userSchema]->setChecked(true);
    }

    void retranslateUi() {
        auto actions = menu()->actions();
        int maxSchema = static_cast<int>(Base::UnitSystem::NumUnitSystemTypes);
        assert(actions.size() <= maxSchema);
        for(int i = 0; i < maxSchema ; i++)
        {
            actions[i]->setText(Base::UnitsApi::getDescription(static_cast<Base::UnitSystem>(i)));
        }
    }
};

// -------------------------------------
// Pimpl class
struct MainWindowP
{
    DimensionWidget* sizeLabel;
    QLabel* actionLabel;
    QLabel* rightSideLabel;
    QTimer* actionTimer;
    QTimer* statusTimer;
    QTimer* activityTimer;
    QTimer saveStateTimer;
    QTimer restoreStateTimer;
    QMdiArea* mdiArea;
    QPointer<MDIView> activeView;
    QSignalMapper* windowMapper;
    SplashScreen* splashscreen;
    StatusBarObserver* status;
    bool whatsthis;
    QString whatstext;
    Assistant* assistant;
    int currentStatusType = 100;
    int actionUpdateDelay = 0;
    QMap<QString, QPointer<UrlHandler> > urlHandler;
    std::string hiddenDockWindows;
    boost::signals2::scoped_connection connParam;
    ParameterGrp::handle hGrp;
    bool _restoring = false;
    QTime _showNormal;
    void restoreWindowState(const QByteArray &);
};

} // namespace Gui

/* TRANSLATOR Gui::MainWindow */

MainWindow::MainWindow(QWidget * parent, Qt::WindowFlags f)
  : QMainWindow( parent, f/*WDestructiveClose*/ )
{
    d = new MainWindowP;
    d->splashscreen = nullptr;
    d->activeView = nullptr;
    d->whatsthis = false;
    d->assistant = new Assistant();

#if (QT_VERSION >= QT_VERSION_CHECK(6,0,0))
    // this forces QT to switch to OpenGL mode, this prevents delay and flickering of the window
    // after opening project and prevent issues with double initialization of the window
    //
    // https://stackoverflow.com/questions/76026196/how-to-force-qt-to-use-the-opengl-window-type
    auto _OpenGLWidget = new QOpenGLWidget(this);
    _OpenGLWidget->move(QPoint(-100,-100));
#endif

    // global access
    instance = this;

    d->connParam = App::GetApplication().GetUserParameter().signalParamChanged.connect(
        [this](ParameterGrp *Param, ParameterGrp::ParamType, const char *Name, const char *) {
            if (Param != d->hGrp || !Name)
                return;
            if (boost::equals(Name, "StatusBar")) {
                if(auto sb = getMainWindow()->statusBar())
                    sb->setVisible(d->hGrp->GetBool("StatusBar", sb->isVisible()));
            }
            else if (boost::equals(Name, "MainWindowState")) {
                OverlayManager::instance()->reload(OverlayManager::ReloadMode::ReloadPause);
                d->restoreStateTimer.start(100);
            }
        });

    d->hGrp = App::GetApplication().GetParameterGroupByPath(
            "User parameter:BaseApp/Preferences/MainWindow");
    d->saveStateTimer.setSingleShot(true);
    connect(&d->saveStateTimer, &QTimer::timeout, [this](){this->saveWindowSettings();});

    d->restoreStateTimer.setSingleShot(true);
    connect(&d->restoreStateTimer, &QTimer::timeout, [this](){
        d->restoreWindowState(QByteArray::fromBase64(d->hGrp->GetASCII("MainWindowState").c_str()));
        ToolBarManager::getInstance()->restoreState();
        OverlayManager::instance()->reload(OverlayManager::ReloadMode::ReloadResume);
    });

    // support for grouped dragging of dockwidgets
    // https://woboq.com/blog/qdockwidget-changes-in-56.html
    setDockOptions(dockOptions() | QMainWindow::GroupedDragging);

    // Create the layout containing the workspace and a tab bar
    d->mdiArea = new QMdiArea();
    // Movable tabs
    d->mdiArea->setTabsMovable(true);
    d->mdiArea->setTabPosition(QTabWidget::South);
    d->mdiArea->setViewMode(QMdiArea::TabbedView);
    auto tab = d->mdiArea->findChild<QTabBar*>();
    if (tab) {
        tab->setTabsClosable(true);
        // The tabs might be very wide
        tab->setExpanding(false);
        tab->setObjectName(QStringLiteral("mdiAreaTabBar"));
    }
    d->mdiArea->setVerticalScrollBarPolicy(Qt::ScrollBarAsNeeded);
    d->mdiArea->setHorizontalScrollBarPolicy(Qt::ScrollBarAsNeeded);
    d->mdiArea->setOption(QMdiArea::DontMaximizeSubWindowOnActivation, false);
#ifndef HAS_QTBUG_129596
    d->mdiArea->setActivationOrder(QMdiArea::ActivationHistoryOrder);
#endif
    d->mdiArea->setBackground(QBrush(QColor(160,160,160)));
    setCentralWidget(d->mdiArea);

    statusBar()->setObjectName(QStringLiteral("statusBar"));
    connect(statusBar(), &QStatusBar::messageChanged, this, &MainWindow::statusMessageChanged);

    // labels and progressbar
    d->status = new StatusBarObserver();
    d->actionLabel = new QLabel(statusBar());
    d->actionLabel->setTextInteractionFlags(Qt::TextSelectableByMouse);
    d->sizeLabel = new DimensionWidget(statusBar());

    statusBar()->addWidget(d->actionLabel, 1);
    QProgressBar* progressBar = Gui::SequencerBar::instance()->getProgressBar(statusBar());
    statusBar()->addPermanentWidget(progressBar, 0);
    statusBar()->addPermanentWidget(d->sizeLabel, 0);

    d->rightSideLabel = new QLabel(statusBar());
    d->rightSideLabel->setTextInteractionFlags(Qt::TextSelectableByMouse);
    statusBar()->addPermanentWidget(d->rightSideLabel);

    auto hGrp = App::GetApplication().GetParameterGroupByPath("User parameter:BaseApp/Preferences/NotificationArea");

    auto notificationAreaEnabled = hGrp->GetBool("NotificationAreaEnabled", true);

    if(notificationAreaEnabled) {
        NotificationArea* notificationArea = new NotificationArea(statusBar());
<<<<<<< HEAD
        notificationArea->setObjectName(QString::fromLatin1(QT_TRANSLATE_NOOP("statusBar", "Notification area")));
=======
        notificationArea->setObjectName(QStringLiteral("notificationArea"));
>>>>>>> a4f2b288
        notificationArea->setStyleSheet(QStringLiteral("text-align:left;"));
        statusBar()->addPermanentWidget(notificationArea);
    }

    // clears the action label
    d->actionTimer = new QTimer( this );
    d->actionTimer->setObjectName(QStringLiteral("actionTimer"));
    connect(d->actionTimer, &QTimer::timeout, d->actionLabel, &QLabel::clear);

    // clear status type
    d->statusTimer = new QTimer( this );
    d->statusTimer->setObjectName(QStringLiteral("statusTimer"));
    connect(d->statusTimer, &QTimer::timeout, this, &MainWindow::clearStatus);

    // update gui timer
    d->activityTimer = new QTimer(this);
    d->activityTimer->setObjectName(QStringLiteral("activityTimer"));
    connect(d->activityTimer, &QTimer::timeout, this, &MainWindow::_updateActions);
    d->activityTimer->setSingleShot(false);
    d->activityTimer->start(150);

    // update view-sensitive commands when clipboard has changed
    QClipboard *clipbd = QApplication::clipboard();
    connect(clipbd, &QClipboard::dataChanged, this, &MainWindow::updateEditorActions);

    d->windowMapper = new QSignalMapper(this);

    // connection between workspace, window menu and tab bar
#if QT_VERSION < QT_VERSION_CHECK(5,15,0)
    connect(d->windowMapper, qOverload<QWidget*>(&QSignalMapper::mapped),
            this, &MainWindow::onSetActiveSubWindow);
#elif QT_VERSION < QT_VERSION_CHECK(6,0,0)
    connect(d->windowMapper, &QSignalMapper::mappedWidget,
            this, &MainWindow::onSetActiveSubWindow);
#else
    connect(d->windowMapper, &QSignalMapper::mappedObject,
            this, [=](QObject* object) {
        onSetActiveSubWindow(qobject_cast<QWidget*>(object));
    });
#endif
    connect(d->mdiArea, &QMdiArea::subWindowActivated,
            this, &MainWindow::onWindowActivated);

    setupDockWindows();

    // accept drops on the window, get handled in dropEvent, dragEnterEvent
    setAcceptDrops(true);

    statusBar()->showMessage(tr("Ready"), 2001);
}

MainWindow::~MainWindow()
{
    delete d->status;
    delete d;
    instance = nullptr;
}

MainWindow* MainWindow::getInstance()
{
    // MainWindow has a public constructor
    return instance;
}

// Helper function to update dock widget according to the user parameter
// settings, e.g. register/unregister, enable/disable, show/hide.
template<class T>
static inline void _updateDockWidget(const char *name,
                                    bool enabled,
                                    bool show,
                                    Qt::DockWidgetArea pos,
                                    T callback)
{
    auto pDockMgr = DockWindowManager::instance();
    auto widget = pDockMgr->findRegisteredDockWindow(name);
    if (!enabled) {
        if(widget) {
            pDockMgr->removeDockWindow(widget);
            pDockMgr->unregisterDockWindow(name);
            widget->deleteLater();
        }
        return;
    }
    // Use callback to perform specific update for each type of dock widget
    widget = callback(widget);
    if(!widget)
        return;
    DockWindowManager::instance()->registerDockWindow(name, widget);
    if(show) {
        auto dock = pDockMgr->addDockWindow(
                widget->objectName().toUtf8().constData(), widget, pos);
        if(dock) {
            if(!dock->toggleViewAction()->isChecked())
                dock->toggleViewAction()->activate(QAction::Trigger);
            OverlayManager::instance()->refresh(dock);
        }
    }
}

void MainWindow::initDockWindows(bool show)
{
    updateTreeView(show);
    updatePropertyView(show);
    updateComboView(show);
    updateTaskView(show);
    updateDAGView(show);
}

void MainWindow::setupDockWindows()
{
    // Report view must be created before PythonConsole!
    setupReportView();
    setupPythonConsole();
    setupSelectionView();
    setupTaskView();

    initDockWindows(false);

    std::vector<QTabWidget::TabPosition> tabPos = {QTabWidget::North,
                                                   QTabWidget::South,
                                                   QTabWidget::West,
                                                   QTabWidget::East};
    long value = d->hGrp->GetInt("LeftDockWidgetAreaTabPos", long(tabPos.front()));
    if (value >= 0 && value < long(tabPos.size())) {
        setTabPosition(Qt::LeftDockWidgetArea, tabPos[value]);
    }
}

bool MainWindow::setupTaskView()
{
    // Task view
    if (d->hiddenDockWindows.find("Std_TaskView") == std::string::npos) {
        // clang-format off
        auto group = App::GetApplication().GetUserParameter()
                      .GetGroup("BaseApp")
                     ->GetGroup("Preferences")
                     ->GetGroup("DockWindows")
                     ->GetGroup("TaskView");
        // clang-format on
        auto taskView = new Gui::TaskView::TaskView(this);
        bool restore = group->GetBool("RestoreWidth", taskView->shouldRestoreWidth());
        taskView->setRestoreWidth(restore);
        taskView->setObjectName(QString::fromLatin1(QT_TRANSLATE_NOOP("QDockWidget","Tasks")));
        taskView->setMinimumWidth(210);

        DockWindowManager* pDockMgr = DockWindowManager::instance();
        pDockMgr->registerDockWindow("Std_TaskView", taskView);
        return true;
    }

    return false;
}

bool MainWindow::setupSelectionView()
{
    // Selection view
    if (d->hiddenDockWindows.find("Std_SelectionView") == std::string::npos) {
        auto pcSelectionView = new SelectionView(nullptr, this);
        pcSelectionView->setObjectName
            (QString::fromLatin1(QT_TRANSLATE_NOOP("QDockWidget","Selection view")));
        pcSelectionView->setMinimumWidth(210);

        DockWindowManager* pDockMgr = DockWindowManager::instance();
        pDockMgr->registerDockWindow("Std_SelectionView", pcSelectionView);
        return true;
    }

    return false;
}

bool MainWindow::setupReportView()
{
    // Report view
    if (d->hiddenDockWindows.find("Std_ReportView") == std::string::npos) {
        auto pcReport = new ReportOutput(this);
        pcReport->setWindowIcon(BitmapFactory().pixmap("MacroEditor"));
        pcReport->setObjectName
            (QString::fromLatin1(QT_TRANSLATE_NOOP("QDockWidget","Report view")));

        DockWindowManager* pDockMgr = DockWindowManager::instance();
        pDockMgr->registerDockWindow("Std_ReportView", pcReport);

        auto rvObserver = new ReportOutputObserver(pcReport);
        qApp->installEventFilter(rvObserver);
        return true;
    }

    return false;
}

bool MainWindow::setupPythonConsole()
{
    // Python console
    if (d->hiddenDockWindows.find("Std_PythonView") == std::string::npos) {
        auto pcPython = new PythonConsole(this);
        pcPython->setWindowIcon(Gui::BitmapFactory().iconFromTheme("applications-python"));
        pcPython->setObjectName
            (QString::fromLatin1(QT_TRANSLATE_NOOP("QDockWidget","Python console")));

        DockWindowManager* pDockMgr = DockWindowManager::instance();
        pDockMgr->registerDockWindow("Std_PythonView", pcPython);
        return true;
    }

    return false;
}

bool MainWindow::updateTreeView(bool show)
{
    if (d->hiddenDockWindows.find("Std_TreeView") == std::string::npos) {
        ParameterGrp::handle group = App::GetApplication().GetUserParameter().
                GetGroup("BaseApp")->GetGroup("Preferences")->GetGroup("DockWindows")->GetGroup("TreeView");
        bool enabled = group->GetBool("Enabled", false);
        _updateDockWidget("Std_TreeView", enabled, show, Qt::RightDockWidgetArea,
            [](QWidget *widget) {
                if (widget) {
                    return widget;
                }

                auto tree = new TreeDockWidget(0,getMainWindow());
                tree->setObjectName(QStringLiteral(QT_TRANSLATE_NOOP("QDockWidget","Tree view")));
                tree->setMinimumWidth(210);
                widget = tree;
                return widget;
            });

        return enabled;
    }

    return false;
}

bool MainWindow::updatePropertyView(bool show)
{
    // Property view
    if (d->hiddenDockWindows.find("Std_PropertyView") == std::string::npos) {
        ParameterGrp::handle group = App::GetApplication().GetUserParameter().
                GetGroup("BaseApp")->GetGroup("Preferences")->GetGroup("DockWindows")->GetGroup("PropertyView");
        bool enabled = group->GetBool("Enabled", false);
        _updateDockWidget("Std_PropertyView", enabled, show, Qt::RightDockWidgetArea,
            [](QWidget *widget) {
                if (widget) {
                    return widget;
                }

                auto pcPropView = new PropertyDockView(0, getMainWindow());
                pcPropView->setObjectName(QStringLiteral(QT_TRANSLATE_NOOP("QDockWidget","Property view")));
                pcPropView->setMinimumWidth(210);
                widget = pcPropView;
                return widget;
            });

        return enabled;
    }

    return false;
}

bool MainWindow::updateTaskView(bool show)
{
    //Task List (task watcher).
    if (d->hiddenDockWindows.find("Std_TaskWatcher") == std::string::npos) {
        //work through parameter.
        ParameterGrp::handle group = App::GetApplication().GetUserParameter().
              GetGroup("BaseApp/Preferences/DockWindows/TaskWatcher");
        bool enabled = group->GetBool("Enabled", false);
        group->SetBool("Enabled", enabled); //ensure entry exists.
        _updateDockWidget("Std_TaskWatcher", enabled, show, Qt::RightDockWidgetArea,
            [](QWidget *widget) {
                if (widget) {
                    return widget;
                }

                widget = new TaskView::TaskView(getMainWindow());
                widget->setObjectName(QStringLiteral(QT_TRANSLATE_NOOP("QDockWidget","Task List")));
                return widget;
            });

        return enabled;
    }

    return false;
}

bool MainWindow::updateComboView(bool show)
{
    // Combo view
    if (d->hiddenDockWindows.find("Std_ComboView") == std::string::npos) {
        ParameterGrp::handle group = App::GetApplication().GetUserParameter().
                GetGroup("BaseApp")->GetGroup("Preferences")->GetGroup("DockWindows")->GetGroup("ComboView");
        bool enable = group->GetBool("Enabled", true);
        _updateDockWidget("Std_ComboView", enable, show, Qt::LeftDockWidgetArea,
            [](QWidget *widget) {
                auto pcComboView = qobject_cast<ComboView*>(widget);
                if (widget) {
                    return widget;
                }

                pcComboView = new ComboView(nullptr, getMainWindow());
                pcComboView->setObjectName(QStringLiteral(QT_TRANSLATE_NOOP("QDockWidget", "Model")));
                pcComboView->setMinimumWidth(150);
                widget = pcComboView;
                return widget;
            });

        return enable;
    }

    return false;
}

bool MainWindow::updateDAGView(bool show)
{
    //Dag View.
    if (d->hiddenDockWindows.find("Std_DAGView") == std::string::npos) {
        ParameterGrp::handle group = App::GetApplication().GetUserParameter().
              GetGroup("BaseApp")->GetGroup("Preferences")->GetGroup("DockWindows")->GetGroup("DAGView");
        bool enabled = group->GetBool("Enabled", false);
        _updateDockWidget("Std_DAGView", enabled, show, Qt::RightDockWidgetArea,
            [](QWidget *widget) {
                if (widget) {
                    return widget;
                }

                auto dagDockWindow = new DAG::DockWindow(nullptr, getMainWindow());
                dagDockWindow->setObjectName(QStringLiteral(QT_TRANSLATE_NOOP("QDockWidget","DAG View")));
                widget = dagDockWindow;
                return widget;
            });

        return enabled;
    }

    return false;
}

QMenu* MainWindow::createPopupMenu ()
{
    QMenu *menu = new QMenu(this);
    populateDockWindowMenu(menu);
    menu->addSeparator();
    populateToolBarMenu(menu);
    menu->addSeparator();
    Workbench* wb = WorkbenchManager::instance()->active();
    if (wb) {
        MenuItem item;
        wb->createMainWindowPopupMenu(&item);
        if (item.hasItems()) {
            menu->addSeparator();
            QList<MenuItem*> items = item.getItems();
            for (const auto & item : items) {
                if (item->command() == "Separator") {
                    menu->addSeparator();
                }
                else {
                    Command* cmd = Application::Instance->commandManager().getCommandByName(item->command().c_str());
                    if (cmd) cmd->addTo(menu);
                }
            }
        }
    }

    return menu;
}

void MainWindow::tile()
{
    d->mdiArea->tileSubWindows();
}

void MainWindow::cascade()
{
    d->mdiArea->cascadeSubWindows();
}

void MainWindow::closeActiveWindow ()
{
    d->mdiArea->closeActiveSubWindow();
}

int MainWindow::confirmSave(const char *docName, QWidget *parent, bool addCheckbox) {
    QMessageBox box(parent?parent:this);
    box.setObjectName(QStringLiteral("confirmSave"));
    box.setIcon(QMessageBox::Question);
    box.setWindowFlags(box.windowFlags() | Qt::WindowStaysOnTopHint);
    box.setWindowTitle(QObject::tr("Unsaved document"));
    if(docName)
        box.setText(QObject::tr("Do you want to save your changes to document '%1' before closing?")
                    .arg(QString::fromUtf8(docName)));
    else
        box.setText(QObject::tr("Do you want to save your changes to document before closing?"));

    box.setInformativeText(QObject::tr("If you don't save, your changes will be lost."));
    box.setStandardButtons(QMessageBox::Discard | QMessageBox::Cancel | QMessageBox::Save);
    box.setDefaultButton(QMessageBox::Save);
    box.setEscapeButton(QMessageBox::Cancel);

    QCheckBox checkBox(QObject::tr("Apply to all"));
    ParameterGrp::handle hGrp;
    if(addCheckbox) {
         hGrp = App::GetApplication().GetUserParameter().
            GetGroup("BaseApp")->GetGroup("Preferences")->GetGroup("General");
        checkBox.setChecked(hGrp->GetBool("ConfirmAll",false));
        checkBox.blockSignals(true);
        box.addButton(&checkBox, QMessageBox::ResetRole);
    }

    // add shortcuts
    QAbstractButton* saveBtn = box.button(QMessageBox::Save);
    if (saveBtn->shortcut().isEmpty()) {
        QString text = saveBtn->text();
        text.prepend(QLatin1Char('&'));
        saveBtn->setShortcut(QKeySequence::mnemonic(text));
    }

    QAbstractButton* discardBtn = box.button(QMessageBox::Discard);
    if (discardBtn->shortcut().isEmpty()) {
        QString text = discardBtn->text();
        text.prepend(QLatin1Char('&'));
        discardBtn->setShortcut(QKeySequence::mnemonic(text));
    }

    int res = ConfirmSaveResult::Cancel;
    box.adjustSize(); // Silence warnings from Qt on Windows
    switch (box.exec())
    {
    case QMessageBox::Save:
        res = checkBox.isChecked()?ConfirmSaveResult::SaveAll:ConfirmSaveResult::Save;
        break;
    case QMessageBox::Discard:
        res = checkBox.isChecked()?ConfirmSaveResult::DiscardAll:ConfirmSaveResult::Discard;
        break;
    }
    if(addCheckbox && res)
        hGrp->SetBool("ConfirmAll",checkBox.isChecked());
    return res;
}

bool MainWindow::closeAllDocuments (bool close)
{
    auto docs = App::GetApplication().getDocuments();
    try {
        docs = App::Document::getDependentDocuments(docs, true);
    }
    catch(Base::Exception &e) {
        e.ReportException();
    }

    bool checkModify = true;
    bool saveAll = false;
    int failedSaves = 0;

    for (auto doc : docs) {
        auto gdoc = Application::Instance->getDocument(doc);
        if (!gdoc)
            continue;
        if (!gdoc->canClose(false))
            return false;
        if (!gdoc->isModified()
                || doc->testStatus(App::Document::PartialDoc)
                || doc->testStatus(App::Document::TempDoc))
            continue;
        bool save = saveAll;
        if (!save && checkModify) {
            int res = confirmSave(doc->Label.getStrValue().c_str(), this, docs.size()>1);
            switch (res)
            {
            case ConfirmSaveResult::Cancel:
                return false;
            case ConfirmSaveResult::SaveAll:
                saveAll = true;
                /* FALLTHRU */
            case ConfirmSaveResult::Save:
                save = true;
                break;
            case ConfirmSaveResult::DiscardAll:
                checkModify = false;
            }
        }

        if (save && !gdoc->save())
            failedSaves++;
    }

    if (failedSaves > 0) {
        int ret = QMessageBox::question(
            getMainWindow(),
            QObject::tr("%1 Document(s) not saved").arg(QString::number(failedSaves)),
            QObject::tr("Some documents could not be saved. Do you want to cancel closing?"),
            QMessageBox::Discard | QMessageBox::Cancel,
            QMessageBox::Discard);
        if (ret == QMessageBox::Cancel)
            return false;
    }

    if (close)
        App::GetApplication().closeAllDocuments();

    return true;
}

void MainWindow::activateNextWindow ()
{
    auto tab = d->mdiArea->findChild<QTabBar*>();
    if (tab && tab->count() > 0) {
        int index = (tab->currentIndex() + 1) % tab->count();
        tab->setCurrentIndex(index);
    }
}

void MainWindow::activatePreviousWindow ()
{
    auto tab = d->mdiArea->findChild<QTabBar*>();
    if (tab && tab->count() > 0) {
        int index = (tab->currentIndex() + tab->count() - 1) % tab->count();
        tab->setCurrentIndex(index);
    }
}

void MainWindow::activateWorkbench(const QString& name)
{
    ParameterGrp::handle hGrp = App::GetApplication().GetParameterGroupByPath("User parameter:BaseApp/Preferences/View");
    bool saveWB = hGrp->GetBool("SaveWBbyTab", false);
    QMdiSubWindow* subWin = d->mdiArea->activeSubWindow();
    if (subWin && saveWB) {
        QString currWb = subWin->property("ownWB").toString();
        if (currWb.isEmpty() || currWb != name) {
            subWin->setProperty("ownWB", name);
        }
    }
    // emit this signal
    Q_EMIT workbenchActivated(name);
    updateActions(true);
}

void MainWindow::whatsThis()
{
    QWhatsThis::enterWhatsThisMode();
}

void MainWindow::showDocumentation(const QString& help)
{
    Base::PyGILStateLocker lock;
    try {
        PyObject* module = PyImport_ImportModule("Help");
        if (module) {
            Py_DECREF(module);
            Gui::Command::addModule(Gui::Command::Gui,"Help");
            Gui::Command::doCommand(Gui::Command::Gui,"Help.show(\"%s\")", help.toStdString().c_str());
        }
    }
    catch (const Base::Exception& e) {
        e.ReportException();
    }
}

bool MainWindow::event(QEvent *e)
{
    if (e->type() == QEvent::EnterWhatsThisMode) {
        // Unfortunately, for top-level widgets such as menus or dialogs we
        // won't be notified when the user clicks the link in the hypertext of
        // the what's this text. Thus, we have to install the main window to
        // the application to observe what happens in eventFilter().
        d->whatstext.clear();
        if (!d->whatsthis) {
            d-> whatsthis = true;
            qApp->installEventFilter(this);
        }
    }
    else if (e->type() == QEvent::LeaveWhatsThisMode) {
        // Here we can't do anything because this event is sent
        // before the WhatThisClicked event is sent. Thus, we handle
        // this in eventFilter().
    }
    else if (e->type() == QEvent::WhatsThisClicked) {
        auto wt = static_cast<QWhatsThisClickedEvent*>(e);
        showDocumentation(wt->href());
    }
    else if (e->type() == QEvent::ApplicationWindowIconChange) {
        // if application icon changes apply it to the main window and the "About..." dialog
        this->setWindowIcon(QApplication::windowIcon());
        Command* about = Application::Instance->commandManager().getCommandByName("Std_About");
        if (about) {
            Action* action = about->getAction();
            if (action) action->setIcon(QApplication::windowIcon());
        }
    }
    else if (e->type() == Spaceball::ButtonEvent::ButtonEventType) {
        auto buttonEvent = dynamic_cast<Spaceball::ButtonEvent *>(e);
        if (!buttonEvent)
            return true;
        buttonEvent->setHandled(true);
        //only going to respond to button press events.
        if (buttonEvent->buttonStatus() != Spaceball::BUTTON_PRESSED)
            return true;
        ParameterGrp::handle group = App::GetApplication().GetUserParameter().GetGroup("BaseApp")->
                GetGroup("Spaceball")->GetGroup("Buttons");
        QByteArray groupName(QVariant(buttonEvent->buttonNumber()).toByteArray());
        if (group->HasGroup(groupName.data())) {
            ParameterGrp::handle commandGroup = group->GetGroup(groupName.data());
            std::string commandName(commandGroup->GetASCII("Command"));
            if (commandName.empty())
                return true;
            else
                Application::Instance->commandManager().runCommandByName(commandName.c_str());
        }
        else
            return true;
    }
    else if (e->type() == Spaceball::MotionEvent::MotionEventType) {
        auto motionEvent = dynamic_cast<Spaceball::MotionEvent *>(e);
        if (!motionEvent)
            return true;
        motionEvent->setHandled(true);
        Gui::Document *doc = Application::Instance->activeDocument();
        if (!doc)
            return true;
        auto temp = dynamic_cast<View3DInventor *>(doc->getActiveView());
        if (!temp)
            return true;
        View3DInventorViewer *view = temp->getViewer();
        if (view) {
            Spaceball::MotionEvent anotherEvent(*motionEvent);
            qApp->sendEvent(view, &anotherEvent);
        }
        return true;
    }else if(e->type() == QEvent::StatusTip) {
        // make sure warning and error message don't get blocked by tooltips
        if(std::abs(d->currentStatusType) <= MainWindow::Wrn)
            return true;
    }
    return QMainWindow::event(e);
}

bool MainWindow::eventFilter(QObject* o, QEvent* e)
{
    if (o != this) {
        if (e->type() == QEvent::WindowStateChange) {
            // notify all mdi views when the active view receives a show normal, show minimized
            // or show maximized event
            auto view = qobject_cast<MDIView*>(o);
            if (view) { // emit this signal
                Qt::WindowStates oldstate = static_cast<QWindowStateChangeEvent*>(e)->oldState();
                Qt::WindowStates newstate = view->windowState();
                if (oldstate != newstate)
                    Q_EMIT windowStateChanged(view);
            }
        }

        // We don't want to show the bubble help for the what's this text but want to
        // start the help viewer with the according key word.
        // Thus, we have to observe WhatThis events if called for a widget, use its text and
        // must avoid to make the bubble widget visible.
        if (e->type() == QEvent::WhatsThis) {
            if (!o->isWidgetType())
                return false;
            // clicked on a widget in what's this mode
            auto w = static_cast<QWidget *>(o);
            d->whatstext = w->whatsThis();
        }
        if (e->type() == QEvent::WhatsThisClicked) {
            // if the widget is a top-level window
            if (o->isWidgetType() && qobject_cast<QWidget*>(o)->isWindow()) {
                // re-direct to the widget
                QApplication::sendEvent(this, e);
            }
        }
        // special treatment for menus because they directly call QWhatsThis::showText()
        // whereby we must be informed for which action the help should be shown
        if (o->inherits("QMenu") && QWhatsThis::inWhatsThisMode()) {
            bool whatthis = false;
            if (e->type() == QEvent::KeyPress) {
                auto ke = static_cast<QKeyEvent*>(e);
                if (ke->key() == Qt::Key_Return || ke->key() == Qt::Key_Enter || ke->key() == Qt::Key_F1)
                    whatthis = true;
            }
            else if (e->type() == QEvent::MouseButtonRelease)
                whatthis = true;
            else if (e->type() == QEvent::EnterWhatsThisMode)
                whatthis = true;
            if (whatthis) {
                QAction* cur = static_cast<QMenu*>(o)->activeAction();
                if (cur) {
                    // get the help text for later usage
                    QString s = cur->whatsThis();
                    if (s.isEmpty())
                        s = static_cast<QMenu*>(o)->whatsThis();
                    d->whatstext = s;
                }
            }
        }
        if (o->inherits("QWhatsThat") && e->type() == QEvent::Show) {
            // the bubble help should become visible which we avoid by marking the widget
            // that it is out of range. Instead of, we show the help viewer
            if (!d->whatstext.isEmpty()) {
                QWhatsThisClickedEvent e(d->whatstext);
                QApplication::sendEvent(this, &e);
            }
            static_cast<QWidget *>(o)->setAttribute(Qt::WA_OutsideWSRange);
            o->deleteLater();
            return true;
        }
        if (o->inherits("QWhatsThat") && e->type() == QEvent::Hide) {
            // leave what's this mode
            if (d->whatsthis) {
                d->whatsthis = false;
                d->whatstext.clear();
                qApp->removeEventFilter(this);
            }
        }
    }

    return QMainWindow::eventFilter(o, e);
}

void MainWindow::addWindow(MDIView* view)
{
    // make workspace parent of view
    bool isempty = d->mdiArea->subWindowList().isEmpty();
    auto child = qobject_cast<QMdiSubWindow*>(view->parentWidget());
    if(!child) {
        child = new QMdiSubWindow(d->mdiArea->viewport());
        child->setAttribute(Qt::WA_DeleteOnClose);
        child->setWidget(view);
        child->setWindowIcon(view->windowIcon());
        QMenu* menu = child->systemMenu();

        // See StdCmdCloseActiveWindow (#0002631)
        QList<QAction*> acts = menu->actions();
        for (auto & act : acts) {
            if (act->shortcut() == QKeySequence(QKeySequence::Close)) {
                act->setShortcuts(QList<QKeySequence>());
                break;
            }
        }

        QAction* action = menu->addAction(tr("Close All"));
        connect(action, &QAction::triggered, d->mdiArea, &QMdiArea::closeAllSubWindows);
        d->mdiArea->addSubWindow(child);
    }

    connect(view, &MDIView::message, this, &MainWindow::showMessage);
    connect(this, &MainWindow::windowStateChanged, view, &MDIView::windowStateChanged);

    // listen to the incoming events of the view
    view->installEventFilter(this);

    // show the very first window in maximized mode
    if (isempty)
        view->showMaximized();
    else
        view->show();
}

/**
 * Removes the instance of Gui::MDiView from the main window and sends am event
 * to the parent widget, a QMdiSubWindow to delete itself.
 * If you want to avoid that the Gui::MDIView instance gets destructed too you
 * must reparent it afterwards, e.g. set parent to NULL.
 */
void MainWindow::removeWindow(Gui::MDIView* view, bool close)
{
    // free all connections
    disconnect(view, &MDIView::message, this, &MainWindow::showMessage);
    disconnect(this, &MainWindow::windowStateChanged, view, &MDIView::windowStateChanged);

    view->removeEventFilter(this);

    // check if the focus widget is a child of the view
    QWidget* foc = this->focusWidget();
    if (foc) {
        QWidget* par = foc->parentWidget();
        while (par) {
            if (par == view) {
                foc->clearFocus();
                break;
            }
            par = par->parentWidget();
        }
    }

    QWidget* parent = view->parentWidget();

    // The call of 'd->mdiArea->removeSubWindow(parent)' causes the QMdiSubWindow
    // to lose its parent and thus the notification in QMdiSubWindow::closeEvent
    // of other mdi windows to get maximized if this window is maximized will fail.
    // However, we must let it here otherwise deleting MDI child views directly can
    // cause other problems.
    //
    // The above mentioned problem can be fixed by setParent(0) which triggers a
    // ChildRemoved event being handled properly inside QMidArea::viewportEvent()
    //
    auto subwindow = qobject_cast<QMdiSubWindow*>(parent);
    if(subwindow && d->mdiArea->subWindowList().contains(subwindow)) {
        subwindow->setParent(nullptr);

        assert(!d->mdiArea->subWindowList().contains(subwindow));
    }

    if(close)
        parent->deleteLater();
    updateActions();
}

void MainWindow::tabChanged(MDIView* view)
{
    Q_UNUSED(view)
    updateActions();
}

void MainWindow::tabCloseRequested(int index)
{
    auto tab = d->mdiArea->findChild<QTabBar*>();
    if (index < 0 || index >= tab->count())
        return;

    const QList<QMdiSubWindow *> subWindows = d->mdiArea->subWindowList();
    Q_ASSERT(index < subWindows.size());

    QMdiSubWindow *subWindow = d->mdiArea->subWindowList().at(index);
    Q_ASSERT(subWindow);
    subWindow->close();
    updateActions();
}

void MainWindow::onSetActiveSubWindow(QWidget *window)
{
    if (!window)
        return;
    d->mdiArea->setActiveSubWindow(qobject_cast<QMdiSubWindow *>(window));
    updateActions();
}

void MainWindow::setActiveWindow(MDIView* view)
{
    if (!view || d->activeView == view)
        return;
    onSetActiveSubWindow(view->parentWidget());
    d->activeView = view;
    Application::Instance->viewActivated(view);
}

void MainWindow::onWindowActivated(QMdiSubWindow* mdi)
{
    if (!mdi) {
        setWindowTitle(QString());
        setWindowModified(false);
        return;
    }

    auto view = dynamic_cast<MDIView*>(mdi->widget());

    // set active the appropriate window (it needs not to be part of mdiIds, e.g. directly after creation)
    if (view)
    {
        d->activeView = view;
        Application::Instance->viewActivated(view);
    }

    ParameterGrp::handle hGrp = App::GetApplication().GetParameterGroupByPath("User parameter:BaseApp/Preferences/View");
    bool saveWB = hGrp->GetBool("SaveWBbyTab", false);
    if (saveWB) {
        QString currWb = mdi->property("ownWB").toString();
        if (! currWb.isEmpty()) {
            this->activateWorkbench(currWb);
        }
        else {
            mdi->setProperty("ownWB", QString::fromStdString(WorkbenchManager::instance()->active()->name()));
        }
    }

    // Even if windowActivated() signal is emitted mdi doesn't need to be a top-level window.
    // This happens e.g. if two windows are top-level and one of them gets docked again.
    // QWorkspace emits the signal then even though the other window is in front.
    // The consequence is that the docked window becomes the active window and not the undocked
    // window on top. This means that all accel events, menu and toolbar actions get redirected
    // to the (wrong) docked window.
    // But just testing whether the view is active and ignore it if not leads to other more serious problems -
    // at least under Linux. It seems to be a problem with the window manager.
    // Under Windows it seems to work though it's not really sure that it works reliably.
    // Result: So, we accept the first problem to be sure to avoid the second one.
    if ( !view /*|| !mdi->isActiveWindow()*/ )
        return; // either no MDIView or no valid object or no top-level window

    updateActions(true);
}

void MainWindow::onWindowsMenuAboutToShow()
{
    QList<QMdiSubWindow*> windows = d->mdiArea->subWindowList(QMdiArea::CreationOrder);
    QWidget* active = d->mdiArea->activeSubWindow();

    // We search for the 'Std_WindowsMenu' command that provides the list of actions
    CommandManager& cMgr = Application::Instance->commandManager();
    Command* cmd = cMgr.getCommandByName("Std_WindowsMenu");
    QList<QAction*> actions = qobject_cast<ActionGroup*>(cmd->getAction())->actions();

    // do the connection only once
    static bool firstShow = true;
    if (firstShow) {
        firstShow = false;
        QAction* last = actions.isEmpty() ? 0 : actions.last();
        for (const auto & action : actions) {
            if (action == last)
                break; // this is a separator
            connect(action, &QAction::triggered, d->windowMapper, qOverload<>(&QSignalMapper::map));
        }
    }

    int numWindows = std::min<int>(actions.count()-1, windows.count());
    for (int index = 0; index < numWindows; index++) {
        QWidget* child = windows.at(index);
        QAction* action = actions.at(index);
        QString text;
        QString title = child->windowTitle();
        int lastIndex = title.lastIndexOf(QStringLiteral("[*]"));
        if (lastIndex > 0) {
            title = title.left(lastIndex);
            if (child->isWindowModified())
                title = QStringLiteral("%1*").arg(title);
        }
        if (index < 9)
            text = QStringLiteral("&%1 %2").arg(index+1).arg(title);
        else
            text = QStringLiteral("%1 %2").arg(index+1).arg(title);
        action->setText(text);
        action->setVisible(true);
        action->setChecked(child == active);
        d->windowMapper->setMapping(action, child);
    }

    // if less windows than actions
    for (int index = numWindows; index < actions.count(); index++)
        actions[index]->setVisible(false);
    // show the separator
    if (numWindows > 0)
        actions.last()->setVisible(true);
}

void MainWindow::onToolBarMenuAboutToShow()
{
    auto menu = static_cast<QMenu*>(sender());
    menu->clear();
    populateToolBarMenu(menu);

    menu->addSeparator();

    Application::Instance->commandManager().getCommandByName("Std_ToggleToolBarLock")->addTo(menu);
}

void MainWindow::populateToolBarMenu(QMenu *menu)
{
    QList<QToolBar*> toolbars = this->findChildren<QToolBar*>();
    for (const auto & toolbar : toolbars) {
        if (auto parent = toolbar->parentWidget()) {
            if (parent == this
                    || parent == statusBar()
                    || parent->parentWidget() == statusBar()
                    || parent->parentWidget() == menuBar()) {
                QAction* action = toolbar->toggleViewAction();
                action->setToolTip(tr("Toggles this toolbar"));
                action->setStatusTip(tr("Toggles this toolbar"));
                action->setWhatsThis(tr("Toggles this toolbar"));
                menu->addAction(action);
            }
        }
    }
}

void MainWindow::onDockWindowMenuAboutToShow()
{
    auto menu = static_cast<QMenu*>(sender());
    menu->clear();
    populateDockWindowMenu(menu);
}

void MainWindow::populateDockWindowMenu(QMenu *menu)
{
    QList<QDockWidget*> dock = this->findChildren<QDockWidget*>();
    for (auto & it : dock) {
        QAction* action = it->toggleViewAction();
        action->setToolTip(tr("Toggles this dockable window"));
        action->setStatusTip(tr("Toggles this dockable window"));
        action->setWhatsThis(tr("Toggles this dockable window"));
        menu->addAction(action);
    }
}

void MainWindow::setDockWindowMenu(QMenu* menu)
{
    connect(menu, &QMenu::aboutToShow, this, &MainWindow::onDockWindowMenuAboutToShow);
}

void MainWindow::setToolBarMenu(QMenu* menu)
{
    connect(menu, &QMenu::aboutToShow, this, &MainWindow::onToolBarMenuAboutToShow);
}

void MainWindow::setWindowsMenu(QMenu* menu)
{
    connect(menu, &QMenu::aboutToShow, this, &MainWindow::onWindowsMenuAboutToShow);
}

QList<QWidget*> MainWindow::windows(QMdiArea::WindowOrder order) const
{
    QList<QWidget*> mdis;
    QList<QMdiSubWindow*> wnds = d->mdiArea->subWindowList(order);
    for (const auto & wnd : wnds) {
        mdis << wnd->widget();
    }
    return mdis;
}

MDIView* MainWindow::activeWindow() const
{
    // each activated window notifies this main window when it is activated
    return d->activeView;
}

void MainWindow::closeEvent (QCloseEvent * e)
{
    Application::Instance->tryClose(e);
    if (e->isAccepted()) {
        // Send close event to all non-modal dialogs
        QList<QDialog*> dialogs = this->findChildren<QDialog*>();
        // It is possible that closing a dialog internally closes further dialogs. Thus,
        // we have to check the pointer before.
        QVector< QPointer<QDialog> > dialogs_ptr;
        for (const auto & dialog : dialogs) {
            dialogs_ptr.append(dialog);
        }
        for (auto & it : dialogs_ptr) {
            if (!it.isNull())
                it->close();
        }
        QList<MDIView*> mdis = this->findChildren<MDIView*>();
        // Force to close any remaining (passive) MDI child views
        for (auto & mdi : mdis) {
            mdi->hide();
            mdi->deleteLater();
        }

        if (Workbench* wb = WorkbenchManager::instance()->active())
            wb->removeTaskWatcher();

        Q_EMIT  mainWindowClosed();
        d->activityTimer->stop();

        // https://forum.freecad.org/viewtopic.php?f=8&t=67748
        // When the session manager jumps in it can happen that the closeEvent()
        // function is triggered twice and for the second call the main window might be
        // invisible. In this case the window settings shouldn't be saved.
        if (isVisible())
            saveWindowSettings();

        delete d->assistant;
        d->assistant = nullptr;

        // See createMimeDataFromSelection
        QVariant prop = this->property("x-documentobject-file");
        if (!prop.isNull()) {
            Base::FileInfo fi((const char*)prop.toByteArray());
            if (fi.exists())
                fi.deleteFile();
        }

        if (this->property("QuitOnClosed").isValid()) {
            QApplication::closeAllWindows();
            qApp->quit(); // stop the event loop
        }
    }
}

void MainWindow::showEvent(QShowEvent* e)
{
    std::clog << "Show main window" << std::endl;
    QMainWindow::showEvent(e);
}

void MainWindow::hideEvent(QHideEvent* e)
{
    std::clog << "Hide main window" << std::endl;
    QMainWindow::hideEvent(e);
}

void MainWindow::processMessages(const QList<QString> & msg)
{
    // handle all the messages to open files
    try {
        WaitCursor wc;
        std::list<std::string> files;
        QString action = QStringLiteral("OpenFile:");
        for (const auto & it : msg) {
            if (it.startsWith(action))
                files.emplace_back(it.mid(action.size()).toStdString());
        }
        files = App::Application::processFiles(files);
        for (const auto & file : files) {
            QString filename = QString::fromUtf8(file.c_str(), file.size());
            FileDialog::setWorkingDirectory(filename);
        }
    }
    catch (const Base::SystemExitException&) {
    }
}

void MainWindow::delayedStartup()
{
    // automatically run unit tests in Gui
    if (App::Application::Config()["RunMode"] == "Internal") {
        QTimer::singleShot(1000, this, []{
            try {
                    string command =
                    "import sys\n"
                    "import FreeCAD\n"
                    "import QtUnitGui\n\n"
                    "testCase = FreeCAD.ConfigGet(\"TestCase\")\n"
                    "QtUnitGui.addTest(testCase)\n"
                    "QtUnitGui.setTest(testCase)\n"
                    "result = QtUnitGui.runTest()\n"
                    "sys.stdout.flush()\n";
                    if (App::Application::Config()["ExitTests"] == "yes") {
                        command += "sys.exit(0 if result else 1)";
                    }
                    Base::Interpreter().runString(command.c_str());
            }
            catch (const Base::SystemExitException&) {
                throw;
            }
            catch (const Base::Exception& e) {
                e.ReportException();
            }
        });
        return;
    }

    // processing all command line files
    try {
        std::list<std::string> files = App::Application::getCmdLineFiles();
        files = App::Application::processFiles(files);
        for (const auto & file : files) {
            QString filename = QString::fromUtf8(file.c_str(), file.size());
            FileDialog::setWorkingDirectory(filename);
        }
    }
    catch (const Base::SystemExitException&) {
        throw;
    }

    if (Application::hiddenMainWindow()) {
        QApplication::quit();
        return;
    }

    // TODO: Check for deprecated settings
    Application::Instance->checkForDeprecatedSettings();

    // Create new document?
    ParameterGrp::handle hGrp = WindowParameter::getDefaultParameter()->GetGroup("Document");
    if (hGrp->GetBool("CreateNewDoc", false)) {
        if (App::GetApplication().getDocuments().empty()){
            Application::Instance->commandManager().runCommandByName("Std_New");
        }
    }

    if (hGrp->GetBool("RecoveryEnabled", true)) {
        Application::Instance->checkForPreviousCrashes();
    }

    if (SafeMode::SafeModeEnabled()) {
        auto safeModePopup = QMessageBox(
            QMessageBox::Information,
            tr("Safe mode enabled"),
            tr("FreeCAD is now running in safe mode."),
            QMessageBox::Ok
        );
        safeModePopup.setInformativeText(
            tr(
                "Safe mode temporarily disables your configurations and addons."
                " Restart the application to exit safe mode."
            )
        );
        safeModePopup.exec();
    }
}

void MainWindow::appendRecentFile(const QString& filename)
{
    auto recent = this->findChild<RecentFilesAction *>
        (QStringLiteral("recentFiles"));
    if (recent) {
        recent->appendFile(filename);
    }
}

void MainWindow::appendRecentMacro(const QString& filename)
{
    auto recent = this->findChild<RecentMacrosAction *>
        (QStringLiteral("recentMacros"));
    if (recent) {
        recent->appendFile(filename);
    }
}

void MainWindow::updateActions(bool delay)
{
    //make it safe to call before the main window is actually created
    if (!instance)
        return;

    if (!d->activityTimer->isActive()) {
        // If for some reason updateActions() is called from a worker thread
        // we must avoid to directly call QTimer::start() because this leaves
        // the whole application in a weird state
        if (d->activityTimer->thread() != QThread::currentThread()) {
            QMetaObject::invokeMethod(d->activityTimer, "start", Qt::QueuedConnection,
                Q_ARG(int, 150));
        }
        else {
            d->activityTimer->start(150);
        }
    }
    else if (delay) {
        if (!d->actionUpdateDelay)
            d->actionUpdateDelay = 1;
    }
    else {
        d->actionUpdateDelay = -1;
    }
}

void MainWindow::_updateActions()
{
    if (isVisible() && d->actionUpdateDelay <= 0) {
        FC_LOG("update actions");
        d->activityTimer->stop();
        Application::Instance->commandManager().testActive();
    }

    d->actionUpdateDelay = 0;

    if (auto view = activeWindow()) {
        setWindowTitle(view->buildWindowTitle());
        if (auto document = view->getGuiDocument()) {
            setWindowModified(document->isModified());
        }
    }
}

void MainWindow::updateEditorActions()
{
    Command* cmd = nullptr;
    CommandManager& mgr = Application::Instance->commandManager();

    cmd = mgr.getCommandByName("Std_Cut");
    if (cmd) cmd->testActive();

    cmd = mgr.getCommandByName("Std_Copy");
    if (cmd) cmd->testActive();

    cmd = mgr.getCommandByName("Std_Paste");
    if (cmd) cmd->testActive();

    cmd = mgr.getCommandByName("Std_Undo");
    if (cmd) cmd->testActive();

    cmd = mgr.getCommandByName("Std_Redo");
    if (cmd) cmd->testActive();
}

void MainWindow::switchToTopLevelMode()
{
    QList<QDockWidget*> dw = this->findChildren<QDockWidget*>();
    for (auto & it : dw) {
        it->setParent(nullptr, Qt::Window);
        it->show();
    }
    QList<QWidget*> mdi = getMainWindow()->windows();
    for (auto & it : mdi) {
        it->setParent(nullptr, Qt::Window);
        it->show();
    }
}

void MainWindow::switchToDockedMode()
{
    // Search for all top-level MDI views
    QWidgetList toplevel = QApplication::topLevelWidgets();
    for (const auto & it : toplevel) {
        auto view = qobject_cast<MDIView*>(it);
        if (view)
            view->setCurrentViewMode(MDIView::Child);
    }
}

void MainWindow::loadWindowSettings()
{
    QString vendor = QString::fromUtf8(App::Application::Config()["ExeVendor"].c_str());
    QString application = QString::fromUtf8(App::Application::Config()["ExeName"].c_str());
    int major = (QT_VERSION >> 0x10) & 0xff;
    int minor = (QT_VERSION >> 0x08) & 0xff;
    QString qtver = QStringLiteral("Qt%1.%2").arg(major).arg(minor);
    QSettings config(vendor, application);

    QRect rect = QApplication::primaryScreen()->availableGeometry();
    int maxHeight = rect.height();
    int maxWidth = rect.width();

    config.beginGroup(qtver);
    QPoint pos = config.value(QStringLiteral("Position"), this->pos()).toPoint();
    maxWidth -= pos.x();
    maxHeight -= pos.y();
    QSize size = config.value(QStringLiteral("Size"), QSize(maxWidth, maxHeight)).toSize();
    bool max = config.value(QStringLiteral("Maximized"), false).toBool();
    bool showStatusBar = config.value(QStringLiteral("StatusBar"), true).toBool();
    QByteArray windowState = config.value(QStringLiteral("MainWindowState")).toByteArray();
    config.endGroup();


    std::string geometry = d->hGrp->GetASCII("Geometry");
    std::istringstream iss(geometry);
    int x,y,w,h;
    if (iss >> x >> y >> w >> h) {
        pos = QPoint(x, y);
        size = QSize(w, h);
    }

    max = d->hGrp->GetBool("Maximized", max);
    showStatusBar = d->hGrp->GetBool("StatusBar", showStatusBar);
    std::string wstate = d->hGrp->GetASCII("MainWindowState");
    if (!wstate.empty()) {
        windowState = QByteArray::fromBase64(wstate.c_str());
    }

    resize(size);
    int x1{},x2{},y1{},y2{};
    // make sure that the main window is not totally out of the visible rectangle
    rect.getCoords(&x1, &y1, &x2, &y2);
    pos.setX(qMin(qMax(pos.x(),x1-this->width()+30),x2-30));
    pos.setY(qMin(qMax(pos.y(),y1-10),y2-10));
    this->move(pos);

    Base::StateLocker guard(d->_restoring);

    d->restoreWindowState(windowState);
    std::clog << "Main window restored" << std::endl;

    max ? showMaximized() : show();

    // make menus and tooltips usable in fullscreen under Windows, see issue #7563
#if defined(Q_OS_WIN)
    #if QT_VERSION < QT_VERSION_CHECK(6,0,0)
        if (QWindow* win = this->windowHandle()) {
            QWindowsWindowFunctions::setHasBorderInFullScreen(win, true);
        }
    #else
        using namespace QNativeInterface::Private;
        if (auto *windowsWindow = dynamic_cast<QWindowsWindow*>(this->windowHandle())) {
            windowsWindow->setHasBorderInFullScreen(true);
        }
    #endif
#endif

    statusBar()->setVisible(showStatusBar);

    setAttribute(Qt::WA_AlwaysShowToolTips);

    ToolBarManager::getInstance()->restoreState();
    std::clog << "Toolbars restored" << std::endl;

    OverlayManager::instance()->restore();
}

bool MainWindow::isRestoringWindowState() const
{
    return d->_restoring;
}

void MainWindowP::restoreWindowState(const QByteArray &windowState)
{
    if (windowState.isEmpty())
        return;

    Base::StateLocker guard(_restoring);

    // tmp. disable the report window to suppress some bothering warnings
    if (Base::Console().IsMsgTypeEnabled("ReportOutput", Base::ConsoleSingleton::MsgType_Wrn)) {
        Base::Console().SetEnabledMsgType("ReportOutput", Base::ConsoleSingleton::MsgType_Wrn, false);
        getMainWindow()->restoreState(windowState);
        Base::Console().SetEnabledMsgType("ReportOutput", Base::ConsoleSingleton::MsgType_Wrn, true);
    } else
        getMainWindow()->restoreState(windowState);

    Base::ConnectionBlocker block(connParam);
    // as a notification for user code on window state restore
    hGrp->SetBool("WindowStateRestored", !hGrp->GetBool("WindowStateRestored", false));
}

void MainWindow::saveWindowSettings(bool canDelay)
{
    if (isRestoringWindowState())
        return;

    if (canDelay) {
        d->saveStateTimer.start(100);
        return;
    }

    QString vendor = QString::fromUtf8(App::Application::Config()["ExeVendor"].c_str());
    QString application = QString::fromUtf8(App::Application::Config()["ExeName"].c_str());
    int major = (QT_VERSION >> 0x10) & 0xff;
    int minor = (QT_VERSION >> 0x08) & 0xff;
    QString qtver = QStringLiteral("Qt%1.%2").arg(major).arg(minor);
    QSettings config(vendor, application);

    Base::ConnectionBlocker block(d->connParam);
    d->hGrp->SetBool("Maximized", this->isMaximized());
    d->hGrp->SetBool("StatusBar", this->statusBar()->isVisible());
    d->hGrp->SetASCII("MainWindowState", this->saveState().toBase64().constData());

    std::ostringstream ss;
    QRect rect(this->pos(), this->size());
    ss << rect.left() << " " << rect.top() << " " << rect.width() << " " << rect.height();
    d->hGrp->SetASCII("Geometry", ss.str().c_str());

    DockWindowManager::instance()->saveState();
    OverlayManager::instance()->save();
    ToolBarManager::getInstance()->saveState();
}

void MainWindow::startSplasher()
{
    // startup splasher
    // when running in verbose mode no splasher
    if (!(App::Application::Config()["Verbose"] == "Strict") &&
         (App::Application::Config()["RunMode"] == "Gui")) {
        ParameterGrp::handle hGrp = App::GetApplication().GetUserParameter().
            GetGroup("BaseApp")->GetGroup("Preferences")->GetGroup("General");
        // first search for an external image file
        if (hGrp->GetBool("ShowSplasher", true)) {
            d->splashscreen = new SplashScreen(SplashScreen::splashImage());

            if (!hGrp->GetBool("ShowSplasherMessages", false)) {
                d->splashscreen->setShowMessages(false);
            }

            d->splashscreen->show();
        }
        else {
            d->splashscreen = nullptr;
        }
    }
}

void MainWindow::stopSplasher()
{
    if (d->splashscreen) {
        d->splashscreen->finish(this);
        delete d->splashscreen;
        d->splashscreen = nullptr;
    }
}

/**
 * Drops the event \a e and tries to open the files.
 */
void MainWindow::dropEvent (QDropEvent* e)
{
    const QMimeData* data = e->mimeData();
    if (data->hasUrls()) {
        // load the files into the active document if there is one, otherwise let create one
        loadUrls(App::GetApplication().getActiveDocument(), data->urls());
    }
    else {
        QMainWindow::dropEvent(e);
    }
}

void MainWindow::dragEnterEvent (QDragEnterEvent * e)
{
    // Here we must allow uri drafs and check them in dropEvent
    const QMimeData* data = e->mimeData();
    if (data->hasUrls()) {
        e->accept();
    }
    else {
        e->ignore();
    }
}

static QLatin1String _MimeDocObj("application/x-documentobject");
static QLatin1String _MimeDocObjX("application/x-documentobject-x");
static QLatin1String _MimeDocObjFile("application/x-documentobject-file");
static QLatin1String _MimeDocObjXFile("application/x-documentobject-x-file");

QMimeData * MainWindow::createMimeDataFromSelection () const
{
    std::vector<App::DocumentObject*> sel;
    std::set<App::DocumentObject*> objSet;
    for(auto &s : Selection().getCompleteSelection()) {
        if(s.pObject && s.pObject->isAttachedToDocument() && objSet.insert(s.pObject).second)
            sel.push_back(s.pObject);
    }
    if(sel.empty())
        return nullptr;

    auto all = App::Document::getDependencyList(sel);
    if (all.size() > sel.size()) {
        DlgObjectSelection dlg(sel,getMainWindow());
        if(dlg.exec()!=QDialog::Accepted)
            return nullptr;
        sel = dlg.getSelections();
        if(sel.empty())
            return nullptr;
    }

    std::vector<App::Document*> unsaved;
    bool hasXLink = App::PropertyXLink::hasXLink(sel,&unsaved);
    if(!unsaved.empty()) {
        QMessageBox::critical(getMainWindow(), tr("Unsaved document"),
            tr("The exported object contains external link. Please save the document"
                "at least once before exporting."));
        return nullptr;
    }

    unsigned int memsize=1000; // ~ for the meta-information
    for (const auto & it : sel)
        memsize += it->getMemSize();

    // if less than ~10 MB
    bool use_buffer=(memsize < 0xA00000);
    QByteArray res;
    if(use_buffer) {
        try {
            res.reserve(memsize);
        }
        catch (const std::bad_alloc &) {
            use_buffer = false;
        }
    }

    WaitCursor wc;
    QString mime;
    if (use_buffer) {
        mime = hasXLink?_MimeDocObjX:_MimeDocObj;
        Base::ByteArrayOStreambuf buf(res);
        std::ostream str(&buf);
        // need this instance to call MergeDocuments::Save()
        App::Document* doc = sel.front()->getDocument();
        MergeDocuments mimeView(doc);
        doc->exportObjects(sel, str);
    }
    else {
        mime = hasXLink?_MimeDocObjXFile:_MimeDocObjFile;
        static Base::FileInfo fi(App::Application::getTempFileName());
        Base::ofstream str(fi, std::ios::out | std::ios::binary);
        // need this instance to call MergeDocuments::Save()
        App::Document* doc = sel.front()->getDocument();
        MergeDocuments mimeView(doc);
        doc->exportObjects(sel, str);
        str.close();
        res = fi.filePath().c_str();

        // store the path name as a custom property and
        // delete this file when closing the application
        const_cast<MainWindow*>(this)->setProperty("x-documentobject-file", res);
    }

    auto mimeData = new QMimeData();
    mimeData->setData(mime,res);
    return mimeData;
}

bool MainWindow::canInsertFromMimeData (const QMimeData * source) const
{
    if (!source)
        return false;
    return source->hasUrls() ||
        source->hasFormat(_MimeDocObj) || source->hasFormat(_MimeDocObjX) ||
        source->hasFormat(_MimeDocObjFile) || source->hasFormat(_MimeDocObjXFile);
}

void MainWindow::insertFromMimeData (const QMimeData * mimeData)
{
    if (!mimeData)
        return;
    bool fromDoc = false;
    bool hasXLink = false;
    QString format;
    if(mimeData->hasFormat(_MimeDocObj))
        format = _MimeDocObj;
    else if(mimeData->hasFormat(_MimeDocObjX)) {
        format = _MimeDocObjX;
        hasXLink = true;
    }else if(mimeData->hasFormat(_MimeDocObjFile)) {
        format = _MimeDocObjFile;
        fromDoc = true;
    }else if(mimeData->hasFormat(_MimeDocObjXFile)) {
        format = _MimeDocObjXFile;
        fromDoc = true;
        hasXLink = true;
    }else {
        if (mimeData->hasUrls())
            loadUrls(App::GetApplication().getActiveDocument(), mimeData->urls());
        return;
    }

    App::Document* doc = App::GetApplication().getActiveDocument();
    if(!doc) doc = App::GetApplication().newDocument();

    if(hasXLink && !doc->isSaved()) {
        int ret = QMessageBox::question(getMainWindow(), tr("Unsaved document"),
            tr("To link to external objects, the document must be saved at least once.\n"
               "Do you want to save the document now?"),
            QMessageBox::Yes,QMessageBox::No);
        if(ret != QMessageBox::Yes || !Application::Instance->getDocument(doc)->saveAs())
            return;
    }
    if(!fromDoc) {
        QByteArray res = mimeData->data(format);

        doc->openTransaction("Paste");
        Base::ByteArrayIStreambuf buf(res);
        std::istream in(nullptr);
        in.rdbuf(&buf);
        MergeDocuments mimeView(doc);
        std::vector<App::DocumentObject*> newObj = mimeView.importObjects(in);
        std::vector<App::DocumentObjectGroup*> grp = Gui::Selection().getObjectsOfType<App::DocumentObjectGroup>();
        if (grp.size() == 1) {
            Gui::Document* gui = Application::Instance->getDocument(doc);
            if (gui)
                gui->addRootObjectsToGroup(newObj, grp.front());
        }
        doc->commitTransaction();
    }
    else {
        QByteArray res = mimeData->data(format);

        doc->openTransaction("Paste");
        Base::FileInfo fi((const char*)res);
        Base::ifstream str(fi, std::ios::in | std::ios::binary);
        MergeDocuments mimeView(doc);
        std::vector<App::DocumentObject*> newObj = mimeView.importObjects(str);
        str.close();
        std::vector<App::DocumentObjectGroup*> grp = Gui::Selection().getObjectsOfType<App::DocumentObjectGroup>();
        if (grp.size() == 1) {
            Gui::Document* gui = Application::Instance->getDocument(doc);
            if (gui)
                gui->addRootObjectsToGroup(newObj, grp.front());
        }
        doc->commitTransaction();
    }
}

void MainWindow::setUrlHandler(const QString &scheme, Gui::UrlHandler* handler)
{
    d->urlHandler[scheme] = handler;
}

void MainWindow::unsetUrlHandler(const QString &scheme)
{
    d->urlHandler.remove(scheme);
}

void MainWindow::loadUrls(App::Document* doc, const QList<QUrl>& urls)
{
    QStringList files;
    for (const auto & it : urls) {
        QMap<QString, QPointer<UrlHandler> >::iterator jt = d->urlHandler.find(it.scheme());
        if (jt != d->urlHandler.end() && !jt->isNull()) {
            // delegate the loading to the url handler
            (*jt)->openUrl(doc, it);
            continue;
        }

        QFileInfo info(it.toLocalFile());
        if (info.exists() && info.isFile()) {
            if (info.isSymLink())
                info.setFile(info.symLinkTarget());
            std::vector<std::string> module = App::GetApplication()
                .getImportModules(info.completeSuffix().toLatin1());
            if (module.empty()) {
                module = App::GetApplication()
                    .getImportModules(info.suffix().toLatin1());
            }
            if (!module.empty()) {
                // ok, we support files with this extension
                files << info.absoluteFilePath();
            }
            else {
                Base::Console().Message("No support to load file '%s'\n",
                    (const char*)info.absoluteFilePath().toUtf8());
            }
        }
        else if (it.scheme().toLower() == QLatin1String("http")) {
            Gui::Dialog::DownloadManager* dm = Gui::Dialog::DownloadManager::getInstance();
            dm->download(dm->redirectUrl(it));
        }

        else if (it.scheme().toLower() == QLatin1String("https")) {
            QUrl url = it;
            QUrlQuery urlq(url);
            if (urlq.hasQueryItem(QLatin1String("sid"))) {
                urlq.removeAllQueryItems(QLatin1String("sid"));
                url.setQuery(urlq);
                url.setScheme(QLatin1String("http"));
            }
            Gui::Dialog::DownloadManager* dm = Gui::Dialog::DownloadManager::getInstance();
            dm->download(dm->redirectUrl(url));
        }

        else if (it.scheme().toLower() == QLatin1String("ftp")) {
            Gui::Dialog::DownloadManager::getInstance()->download(it);
        }
    }

    QByteArray docName = doc ? QByteArray(doc->getName()) : qApp->translate("StdCmdNew","Unnamed").toUtf8();
    ModuleIO::importFiles(files, docName);
}

void MainWindow::changeEvent(QEvent *e)
{
    if (e->type() == QEvent::LanguageChange) {
        d->sizeLabel->setText(tr("Dimension"));

        CommandManager& rclMan = Application::Instance->commandManager();
        std::vector<Command*> cmd = rclMan.getAllCommands();
        for (auto & it : cmd)
            it->languageChange();

        // reload current workbench to retranslate all actions and window titles
        Workbench* wb = WorkbenchManager::instance()->active();
        if (wb) wb->retranslate();
    }
    else if (e->type() == QEvent::ActivationChange) {
        if (isActiveWindow()) {
            QMdiSubWindow* mdi = d->mdiArea->currentSubWindow();
            if (mdi) {
                auto view = dynamic_cast<MDIView*>(mdi->widget());
                if (view && getMainWindow()->activeWindow() != view) {
                    d->activeView = view;
                    Application::Instance->viewActivated(view);
                }
            }
        }
    }
    else {
        QMainWindow::changeEvent(e);
    }
}

void MainWindow::clearStatus() {
    d->currentStatusType = 100;
    statusBar()->setStyleSheet(QStringLiteral("#statusBar{}"));
}

void MainWindow::statusMessageChanged() {
    if(d->currentStatusType<0)
        d->currentStatusType = -d->currentStatusType;
    else {
        // here probably means the status bar message is changed by QMainWindow
        // internals, e.g. for displaying tooltip and stuff. Set reset what
        // we've changed.
        d->statusTimer->stop();
        clearStatus();
    }
}

void MainWindow::showMessage(const QString& message, int timeout) {
    if(QApplication::instance()->thread() != QThread::currentThread()) {
        QApplication::postEvent(this, new CustomMessageEvent(MainWindow::Tmp,message,timeout));
        return;
    }
    d->actionLabel->setText(message.simplified());
    if(timeout) {
        d->actionTimer->setSingleShot(true);
        d->actionTimer->start(timeout);
    }else
        d->actionTimer->stop();
}

void MainWindow::setRightSideMessage(const QString& message)
{
    d->rightSideLabel->setText(message.simplified());
}

void MainWindow::showStatus(int type, const QString& message)
{
    if(QApplication::instance()->thread() != QThread::currentThread()) {
        QApplication::postEvent(this,
                new CustomMessageEvent(type,message));
        return;
    }

    if(d->currentStatusType < type)
        return;

    d->statusTimer->setSingleShot(true);
    // TODO: hardcode?
    int timeout = 5000;
    d->statusTimer->start(timeout);

    QFontMetrics fm(statusBar()->font());
    QString msg = fm.elidedText(message, Qt::ElideMiddle, this->d->actionLabel->width());
    switch(type) {
    case MainWindow::Err:
        statusBar()->setStyleSheet(d->status->err);
        break;
    case MainWindow::Wrn:
        statusBar()->setStyleSheet(d->status->wrn);
        break;
    case MainWindow::Pane:
        statusBar()->setStyleSheet(QStringLiteral("#statusBar{}"));
        break;
    default:
        statusBar()->setStyleSheet(d->status->msg);
        break;
    }
    d->currentStatusType = -type;
    statusBar()->showMessage(msg.simplified(), timeout);
}


// set text to the pane
void MainWindow::setPaneText(int i, QString text)
{
    if (i==1) {
        showStatus(MainWindow::Pane, text);
    }
    else if (i==2) {
        d->sizeLabel->setText(text);
    }
}


void MainWindow::setUserSchema(int userSchema)
{
    d->sizeLabel->setUserSchema(userSchema);
}


void MainWindow::customEvent(QEvent* e)
{
    if (e->type() == QEvent::User) {
        auto ce = static_cast<Gui::CustomMessageEvent*>(e);
        QString msg = ce->message();
        switch(ce->type()) {
        case MainWindow::Log: {
            if (msg.startsWith(QLatin1String("#Inventor V2.1 ascii "))) {
                Gui::Document *d = Application::Instance->activeDocument();
                if (d) {
                    auto view = new ViewProviderExtern();
                    try {
                        view->setModeByString("1",msg.toLatin1().constData());
                        d->setAnnotationViewProvider("Vdbg",view);
                    }
                    catch (...) {
                        delete view;
                    }
                }
            }
            break;
        } case MainWindow::Tmp: {
            showMessage(msg, ce->timeout());
            break;
        } default:
            showStatus(ce->type(),msg);
        }
    }
    else if (e->type() == ActionStyleEvent::EventType) {
        QList<TaskView::TaskView*> tasks = findChildren<TaskView::TaskView*>();
        if (static_cast<ActionStyleEvent*>(e)->getType() == ActionStyleEvent::Clear) {
            for (auto & task : tasks) {
                task->clearActionStyle();
            }
        }
        else {
            for (auto & task : tasks) {
                task->restoreActionStyle();
            }
        }
    }
}

QMdiArea *MainWindow::getMdiArea() const
{
    return d->mdiArea;
}

void MainWindow::setWindowTitle(const QString& string)
{
    QString title;
    QString appname = QCoreApplication::applicationName();
    if (appname.isEmpty()) {
        appname = QString::fromLatin1(App::Application::Config()["ExeName"].c_str());
    }

    // allow one to disable version number
    ParameterGrp::handle hGen = App::GetApplication().GetParameterGroupByPath(
        "User parameter:BaseApp/Preferences/General");
    bool showVersion = hGen->GetBool("ShowVersionInTitle", true);

    if (showVersion) {
        // set main window title with FreeCAD Version
        title = QString::fromStdString(App::Application::getNameWithVersion());
    }
    else {
        title = appname;
    }

    if (SafeMode::SafeModeEnabled()) {
        title = QStringLiteral("%1 (%2)").arg(title, tr("Safe Mode"));
    }

    if (!string.isEmpty()) {
        title = QStringLiteral("[*] %1 - %2").arg(string, title);
    }

    QMainWindow::setWindowTitle(title);
}

    // ----------------------------------------------------------

    StatusBarObserver::StatusBarObserver()
        : WindowParameter("OutputWindow")
    {
        msg = QStringLiteral("#statusBar{color: #000000}");  // black
        wrn = QStringLiteral("#statusBar{color: #ffaa00}");  // orange
        err = QStringLiteral("#statusBar{color: #ff0000}");  // red
        Base::Console().AttachObserver(this);
        getWindowParameter()->Attach(this);
        getWindowParameter()->NotifyAll();
    }

    StatusBarObserver::~StatusBarObserver()
    {
        getWindowParameter()->Detach(this);
        Base::Console().DetachObserver(this);
    }

    void StatusBarObserver::OnChange(Base::Subject<const char*> & rCaller, const char* sReason)
    {
        ParameterGrp& rclGrp = ((ParameterGrp&)rCaller);
        auto format = QStringLiteral("#statusBar{color: %1}");
        if (strcmp(sReason, "colorText") == 0) {
            unsigned long col = rclGrp.GetUnsigned(sReason);
            this->msg = format.arg(App::Color::fromPackedRGB<QColor>(col).name());
        }
        else if (strcmp(sReason, "colorWarning") == 0) {
            unsigned long col = rclGrp.GetUnsigned(sReason);
            this->wrn = format.arg(App::Color::fromPackedRGB<QColor>(col).name());
        }
        else if (strcmp(sReason, "colorError") == 0) {
            unsigned long col = rclGrp.GetUnsigned(sReason);
            this->err = format.arg(App::Color::fromPackedRGB<QColor>(col).name());
        }
        else if (strcmp(sReason, "colorCritical") == 0) {
            unsigned long col = rclGrp.GetUnsigned(sReason);
            this->critical = format.arg(
                QColor((col >> 24) & 0xff, (col >> 16) & 0xff, (col >> 8) & 0xff).name());
        }
    }

    void StatusBarObserver::SendLog(const std::string& notifiername,
                                    const std::string& msg,
                                    Base::LogStyle level,
                                    Base::IntendedRecipient recipient,
                                    Base::ContentType content)
    {
        (void)notifiername;

        // Do not log untranslated messages, or messages intended only to a developer to status bar
        if (recipient == Base::IntendedRecipient::Developer
            || content == Base::ContentType::Untranslated
            || content == Base::ContentType::Untranslatable)
            return;

        int messageType = -1;
        switch (level) {
            case Base::LogStyle::Warning:
                messageType = MainWindow::Wrn;
                break;
            case Base::LogStyle::Message:
                messageType = MainWindow::Msg;
                break;
            case Base::LogStyle::Error:
                messageType = MainWindow::Err;
                break;
            case Base::LogStyle::Log:
                messageType = MainWindow::Log;
                break;
            case Base::LogStyle::Critical:
                messageType = MainWindow::Critical;
                break;
            default:
                break;
        }

        // Send the event to the main window to allow thread-safety. Qt will delete it when done.
        auto ev = new CustomMessageEvent(messageType, QString::fromUtf8(msg.c_str()));
        QApplication::postEvent(getMainWindow(), ev);
    }

    // -------------------------------------------------------------

    int ActionStyleEvent::EventType = -1;

    ActionStyleEvent::ActionStyleEvent(Style type)
        : QEvent(QEvent::Type(EventType))
        , type(type)
    {}

    ActionStyleEvent::Style ActionStyleEvent::getType() const
    {
        return type;
    }


#include "moc_MainWindow.cpp"
#include "MainWindow.moc"<|MERGE_RESOLUTION|>--- conflicted
+++ resolved
@@ -401,11 +401,7 @@
 
     if(notificationAreaEnabled) {
         NotificationArea* notificationArea = new NotificationArea(statusBar());
-<<<<<<< HEAD
-        notificationArea->setObjectName(QString::fromLatin1(QT_TRANSLATE_NOOP("statusBar", "Notification area")));
-=======
-        notificationArea->setObjectName(QStringLiteral("notificationArea"));
->>>>>>> a4f2b288
+        notificationArea->setObjectName(QStringLiteral(QT_TRANSLATE_NOOP("statusBar", "Notification area")));
         notificationArea->setStyleSheet(QStringLiteral("text-align:left;"));
         statusBar()->addPermanentWidget(notificationArea);
     }
