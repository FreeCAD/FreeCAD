--- conflicted
+++ resolved
@@ -1855,7 +1855,6 @@
 
 void MainWindow::stopSplasher()
 {
-<<<<<<< HEAD
     const auto isWayland = qGuiApp->platformName() == QLatin1String("wayland");
     if (isWayland) {
         if (d->splashscreen) {
@@ -1902,12 +1901,6 @@
         if (about_image.isNull()) {
             about_image = Gui::BitmapFactory().pixmap(about_path.c_str());
         }
-=======
-    if (d->splashscreen) {
-        d->splashscreen->finish(this);
-        delete d->splashscreen;
-        d->splashscreen = nullptr;
->>>>>>> ba1b3b1c
     }
 }
 
