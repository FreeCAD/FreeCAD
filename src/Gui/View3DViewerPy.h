--- conflicted
+++ resolved
@@ -65,13 +65,11 @@
     Py::Object getPickRadius(const Py::Tuple& args);
     Py::Object setPickRadius(const Py::Tuple& args);
 
-<<<<<<< HEAD
     Py::Object setupEditingRoot(const Py::Tuple &args);
     Py::Object resetEditingRoot(const Py::Tuple &args);
-=======
+
     Py::Object setRedirectToSceneGraph(const Py::Tuple& args);
     Py::Object isRedirectedToSceneGraph(const Py::Tuple& args);
->>>>>>> 73df4e6f
 
     // NaviCube handling
     Py::Object setEnabledNaviCube(const Py::Tuple& args);
