/***************************************************************************
 *   Copyright (c) 2004 Jürgen Riegel <juergen.riegel@web.de>              *
 *                                                                         *
 *   This file is part of the FreeCAD CAx development system.              *
 *                                                                         *
 *   This library is free software; you can redistribute it and/or         *
 *   modify it under the terms of the GNU Library General Public           *
 *   License as published by the Free Software Foundation; either          *
 *   version 2 of the License, or (at your option) any later version.      *
 *                                                                         *
 *   This library  is distributed in the hope that it will be useful,      *
 *   but WITHOUT ANY WARRANTY; without even the implied warranty of        *
 *   MERCHANTABILITY or FITNESS FOR A PARTICULAR PURPOSE.  See the         *
 *   GNU Library General Public License for more details.                  *
 *                                                                         *
 *   You should have received a copy of the GNU Library General Public     *
 *   License along with this library; see the file COPYING.LIB. If not,    *
 *   write to the Free Software Foundation, Inc., 59 Temple Place,         *
 *   Suite 330, Boston, MA  02111-1307, USA                                *
 *                                                                         *
 ***************************************************************************/


#include "PreCompiled.h"

#ifndef _PreComp_
# include <QAction>
# include <QActionGroup>
# include <QApplication>
# include <QContextMenuEvent>
# include <QCursor>
# include <QDir>
# include <QFileInfo>
# include <QHeaderView>
# include <QMenu>
# include <QMessageBox>
# include <QPainter>
# include <QPixmap>
# include <QProcess>
# include <QThread>
# include <QTimer>
# include <QToolTip>
# include <QVBoxLayout>
#endif

#include <Base/Console.h>
#include <Base/Reader.h>
#include <Base/Sequencer.h>
#include <Base/Tools.h>
#include <Base/Writer.h>

#include <Base/Color.h>
#include <App/Document.h>
#include <App/DocumentObjectGroup.h>
#include <App/AutoTransaction.h>
#include <App/GeoFeatureGroupExtension.h>
#include <App/Link.h>

#include "Tree.h"
#include "BitmapFactory.h"
#include "Command.h"
#include "Document.h"
#include "ExpressionCompleter.h"
#include "Macro.h"
#include "MainWindow.h"
#include "MenuManager.h"
#include "TreeParams.h"
#include "View3DInventor.h"
#include "ViewProviderDocumentObject.h"
#include "Widgets.h"
#include "Workbench.h"


FC_LOG_LEVEL_INIT("Tree", false, true, true)

#define _TREE_PRINT(_level,_func,_msg) \
    _FC_PRINT(FC_LOG_INSTANCE,_level,_func, '['<<getTreeName()<<"] " << _msg)
#define TREE_MSG(_msg) _TREE_PRINT(FC_LOGLEVEL_MSG,Notify<Base::LogStyle::Message>,_msg)
#define TREE_WARN(_msg) _TREE_PRINT(FC_LOGLEVEL_WARN,Notify<Base::LogStyle::Warning>,_msg)
#define TREE_ERR(_msg) _TREE_PRINT(FC_LOGLEVEL_ERR,Notify<Base::LogStyle::Error>,_msg)
#define TREE_LOG(_msg) _TREE_PRINT(FC_LOGLEVEL_LOG,Notify<Base::LogStyle::Log>,_msg)
#define TREE_TRACE(_msg) _TREE_PRINT(FC_LOGLEVEL_TRACE,Notify<Base::LogStyle::Log>,_msg)

using namespace Gui;
namespace sp = std::placeholders;

/////////////////////////////////////////////////////////////////////////////////

std::unique_ptr<QPixmap>  TreeWidget::documentPixmap;
std::unique_ptr<QPixmap>  TreeWidget::documentPartialPixmap;
static QBrush _TreeItemBackground;
std::set<TreeWidget*> TreeWidget::Instances;
static TreeWidget* _LastSelectedTreeWidget;
const int TreeWidget::DocumentType = 1000;
const int TreeWidget::ObjectType = 1001;
static bool _DraggingActive;
static bool _DragEventFilter;

static bool isVisibilityIconEnabled() {
    return TreeParams::getVisibilityIcon();
}

static bool isOnlyNameColumnDisplayed() {
    return TreeParams::getHideInternalNames()
        && TreeParams::getHideColumn();
}

static bool isSelectionCheckBoxesEnabled() {
    return TreeParams::getCheckBoxesSelection();
}

static bool isAutoRelabelNewEnabled() {
    return TreeParams::getAutoRelabelNew();
}

void TreeParams::onItemBackgroundChanged()
{
    if (getItemBackground()) {
        Base::Color color;
        color.setPackedValue(getItemBackground());
        QColor col;
        col.setRedF(color.r);
        col.setGreenF(color.g);
        col.setBlueF(color.b);
        col.setAlphaF(color.a);
        _TreeItemBackground = QBrush(col);
    } else
        _TreeItemBackground = QBrush();
    refreshTreeViews();
}

//////////////////////////////////////////////////////////////////////////////////////
struct Stats {
#define DEFINE_STATS \
    DEFINE_STAT(testStatus1) \
    DEFINE_STAT(testStatus2) \
    DEFINE_STAT(testStatus3) \
    DEFINE_STAT(getIcon) \
    DEFINE_STAT(setIcon) \

#define DEFINE_STAT(_name) \
    FC_DURATION_DECLARE(_name);\
    int _name##_count;

    DEFINE_STATS

        void init() {
#undef DEFINE_STAT
#define DEFINE_STAT(_name) \
        FC_DURATION_INIT(_name);\
        _name##_count = 0;

        DEFINE_STATS
    }

    void print() {
#undef DEFINE_STAT
#define DEFINE_STAT(_name) FC_DURATION_MSG(_name, #_name " count: " << _name##_count);
        DEFINE_STATS
    }

#undef DEFINE_STAT
#define DEFINE_STAT(_name) \
    void time_##_name(FC_TIME_POINT &t) {\
        ++_name##_count;\
        FC_DURATION_PLUS(_name,t);\
    }

    DEFINE_STATS
};

//static Stats _Stats;

struct TimingInfo {
    bool timed = false;
    FC_TIME_POINT t;
    FC_DURATION& d;
    explicit TimingInfo(FC_DURATION& d)
        :d(d)
    {
        _FC_TIME_INIT(t);
    }
    ~TimingInfo() {
        stop();
    }
    void stop() {
        if (!timed) {
            timed = true;
            FC_DURATION_PLUS(d, t);
        }
    }
    void reset() {
        stop();
        _FC_TIME_INIT(t);
    }
};

// #define DO_TIMING
#ifdef DO_TIMING
#define _Timing(_idx,_name) ++_Stats._name##_count; TimingInfo _tt##_idx(_Stats._name)
#define Timing(_name) _Timing(0,_name)
#define _TimingStop(_idx,_name) _tt##_idx.stop();
#define TimingStop(_name) _TimingStop(0,_name);
#define TimingInit() _Stats.init();
#define TimingPrint() _Stats.print();
#else
#define _Timing(...) do{}while(0)
#define Timing(...) do{}while(0)
#define TimingInit() do{}while(0)
#define TimingPrint() do{}while(0)
#define _TimingStop(...) do{}while(0);
#define TimingStop(...) do{}while(0);
#endif

// ---------------------------------------------------------------------------

using DocumentObjectItems = std::set<DocumentObjectItem*>;

class Gui::DocumentObjectData {
public:
    bool dirtyFlag {};
    DocumentItem* docItem;
    DocumentObjectItems items;
    ViewProviderDocumentObject* viewObject;
    DocumentObjectItem* rootItem{nullptr};
    std::vector<App::DocumentObject*> children;
    std::set<App::DocumentObject*> childSet;
    bool removeChildrenFromRoot;
    bool itemHidden;
    std::string label;
    std::string label2;
    std::string internalName;

    using Connection = boost::signals2::scoped_connection;

    Connection connectIcon;
    Connection connectTool;
    Connection connectStat;
    Connection connectHl;

    DocumentObjectData(DocumentItem* docItem, ViewProviderDocumentObject* vpd)
        : docItem(docItem)
        , viewObject(vpd)
    {
        //NOLINTBEGIN
        // Setup connections
        connectIcon = viewObject->signalChangeIcon.connect(
            std::bind(&DocumentObjectData::slotChangeIcon, this));
        connectTool = viewObject->signalChangeToolTip.connect(
            std::bind(&DocumentObjectData::slotChangeToolTip, this, sp::_1));
        connectStat = viewObject->signalChangeStatusTip.connect(
            std::bind(&DocumentObjectData::slotChangeStatusTip, this, sp::_1));
        connectHl = viewObject->signalChangeHighlight.connect(
            std::bind(&DocumentObjectData::slotChangeHighlight, this, sp::_1, sp::_2));
        //NOLINTEND

        removeChildrenFromRoot = viewObject->canRemoveChildrenFromRoot();
        itemHidden = !viewObject->showInTree();
        label = viewObject->getObject()->Label.getValue();
        label2 = viewObject->getObject()->Label2.getValue();
        internalName = viewObject->getObject()->getNameInDocument();
    }

    void insertItem(DocumentObjectItem* item)
    {
        items.insert(item);
        dirtyFlag = true;
    }

    void removeItem(DocumentObjectItem* item)
    {
        auto it = items.find(item);
        if (it == items.end()) {
            assert(0);
        }
        else {
            items.erase(it);
            dirtyFlag = true;
        }
    }

    const char* getTreeName() const {
        return docItem->getTreeName();
    }

    void updateChildren(DocumentObjectDataPtr other) {
        children = other->children;
        childSet = other->childSet;
    }

    bool updateChildren(bool checkVisibility) {
        auto newChildren = viewObject->claimChildren();
        auto obj = viewObject->getObject();
        std::set<App::DocumentObject*> newSet;
        bool updated = false;
        for (auto child : newChildren) {
            auto childVp = docItem->getViewProvider(child);
            if (!childVp)
                continue;
            if (child && child->isAttachedToDocument()) {
                if (!newSet.insert(child).second) {
                    TREE_WARN("duplicate child item " << obj->getFullName()
                        << '.' << child->getNameInDocument());
                }
                else if (!childSet.erase(child)) {
                    // this means new child detected
                    updated = true;
                    if (child->getDocument() == obj->getDocument() &&
                        child->getDocument() == docItem->document()->getDocument())
                    {
                        auto& parents = docItem->_ParentMap[child];
                        if (parents.insert(obj).second && child->Visibility.getValue()) {
                            bool showable = false;
                            for (auto parent : parents) {
                                if (!parent->hasChildElement()
                                    && parent->getLinkedObject(false) == parent)
                                {
                                    showable = true;
                                    break;
                                }
                            }
                            childVp->setShowable(showable);
                        }
                    }
                }
            }
        }
        for (auto child : childSet) {
            if (newSet.find(child) == newSet.end()) {
                // this means old child removed
                updated = true;
                auto mapIt = docItem->_ParentMap.find(child);

                // If 'child' is not part of the map then it has already been deleted
                // in _slotDeleteObject.
                if (mapIt != docItem->_ParentMap.end()) {
                    docItem->_ParentMap[child].erase(obj);

                    auto childVp = docItem->getViewProvider(child);
                    if (childVp && child->getDocument() == obj->getDocument())
                        childVp->setShowable(docItem->isObjectShowable(child));
                }
            }
        }
        // We still need to check the order of the children
        updated = updated || children != newChildren;
        children.swap(newChildren);
        childSet.swap(newSet);

        if (updated && checkVisibility) {
            for (auto child : children) {
                auto childVp = docItem->getViewProvider(child);
                if (childVp && child->getDocument() == obj->getDocument())
                    childVp->setShowable(docItem->isObjectShowable(child));
            }
        }
        return updated;
    }

    void testStatus(bool resetStatus = false) {
        QIcon icon, icon2;
        for (auto item : items)
            item->testStatus(resetStatus, icon, icon2);
    }

    void slotChangeIcon() {
        testStatus(true);
    }

    void slotChangeToolTip(const QString& tip) {
        for (auto item : items)
            item->setToolTip(0, tip);
    }

    void slotChangeStatusTip(const QString& tip) {
        for (auto item : items)
            item->setStatusTip(0, tip);
    }

    void slotChangeHighlight(bool set, Gui::HighlightMode mode) {
        for (auto item : items)
            item->setHighlight(set, mode);
    }
};

// ---------------------------------------------------------------------------

class DocumentItem::ExpandInfo :
    public std::unordered_map<std::string, DocumentItem::ExpandInfoPtr>
{
public:
    void restore(Base::XMLReader& reader) {
        int level = reader.level();
        int count = reader.getAttributeAsInteger("count");
        for (int i = 0; i < count; ++i) {
            reader.readElement("Expand");
            auto& entry = (*this)[reader.getAttribute("name")];
            if (!reader.hasAttribute("count"))
                continue;
            entry.reset(new ExpandInfo);
            entry->restore(reader);
        }
        reader.readEndElement("Expand", level - 1);
    }
};

// ---------------------------------------------------------------------------

namespace Gui {
/**
 * TreeWidget item delegate for editing
 */
class TreeWidgetItemDelegate: public QStyledItemDelegate {
    typedef QStyledItemDelegate inherited;

    // Beware, big scary hack incoming!
    //
    // This is artificial QTreeWidget that is not rendered and its sole goal is to be the source
    // of style information that can be manipulated using QSS. From Qt6.5 tree branches also
    // have rendered background using ::item sub-control. Whole row also gets background from
    // the same sub-control. Only way to prevent this is to disable background of ::item,
    // this however limits our ability to style tree items. As solution we create this widget
    // that will be for painter to read information and draw proper backgrounds only when asked.
    //
    // More information: https://github.com/FreeCAD/FreeCAD/pull/13807
    QTreeView *artificial;

    QRect calculateItemRect(const QStyleOptionViewItem &option) const;

public:
    explicit TreeWidgetItemDelegate(QObject* parent=nullptr);

    virtual QWidget* createEditor(QWidget *parent,
            const QStyleOptionViewItem &, const QModelIndex &index) const;

    virtual QSize sizeHint(const QStyleOptionViewItem &option, const QModelIndex &index) const;

    virtual void initStyleOption(QStyleOptionViewItem *option, const QModelIndex &index) const;

    virtual void paint(QPainter *painter, const QStyleOptionViewItem &option, const QModelIndex &index) const;
};

} // namespace Gui

TreeWidgetItemDelegate::TreeWidgetItemDelegate(QObject* parent)
    : QStyledItemDelegate(parent)
{
    artificial = new QTreeView(qobject_cast<QWidget*>(parent));
    artificial->setObjectName(QStringLiteral("DocumentTreeItems"));
    artificial->setFixedSize(0, 0); // ensure that it does not render
}


QRect TreeWidgetItemDelegate::calculateItemRect(const QStyleOptionViewItem &option) const
{
    auto tree = static_cast<TreeWidget*>(parent());
    auto style = tree->style();

    QRect rect = option.rect;

    const int margin = style->pixelMetric(QStyle::PM_FocusFrameHMargin, &option, artificial) + 1;

    // 2 margin for text, 2 margin for decoration (icon) = 4 times margin
    int width = 4 * margin
        + option.fontMetrics.boundingRect(option.text).width()
        + option.decorationSize.width()
        + TreeParams::getItemBackgroundPadding()
    ;

    if (TreeParams::getCheckBoxesSelection()) {
        // another 2 margin for checkbox
        width += 2 * margin
            + style->pixelMetric(QStyle::PM_IndicatorWidth)
            + style->pixelMetric(QStyle::PM_LayoutHorizontalSpacing);
    }

    if (width < rect.width()) {
        rect.setWidth(width);
    }

    return rect;
}

void TreeWidgetItemDelegate::paint(QPainter *painter,
                const QStyleOptionViewItem &option, const QModelIndex &index) const
{
    QStyleOptionViewItem opt = option;
    initStyleOption(&opt, index);

    auto tree = static_cast<TreeWidget*>(parent());
    auto style = tree->style();

    // If only the first column is shown, we'll trim the color background when
    // rendering as transparent overlay.
    bool trimColumnSize = isOnlyNameColumnDisplayed();

    if (index.column() == 0) {
        if (tree->testAttribute(Qt::WA_NoSystemBackground)
                && (trimColumnSize || (opt.backgroundBrush.style() == Qt::NoBrush
                                && _TreeItemBackground.style() != Qt::NoBrush)))
        {
            QRect rect = calculateItemRect(option);

            if (trimColumnSize && opt.backgroundBrush.style() == Qt::NoBrush) {
                painter->fillRect(rect, _TreeItemBackground);
            } else if (!opt.state.testFlag(QStyle::State_Selected)) {
                painter->fillRect(rect, _TreeItemBackground);
            }
        }
    }
    style->drawControl(QStyle::CE_ItemViewItem, &opt, painter, artificial);
}

void TreeWidgetItemDelegate::initStyleOption(QStyleOptionViewItem *option,
                                             const QModelIndex &index) const
{
    inherited::initStyleOption(option, index);

    auto tree = static_cast<TreeWidget*>(parent());
    auto item = tree->itemFromIndex(index);

    if (!item) {
        return;
    }

    auto mousePos = option->widget->mapFromGlobal(QCursor::pos());
    auto isHovered = option->rect.contains(mousePos);
    if (!isHovered) {
        option->state &= ~QStyle::State_MouseOver;
    }

    QSize size = option->icon.actualSize(QSize(0xffff, 0xffff));

    if (size.height() > 0) {
        option->decorationSize = QSize(
            size.width() * TreeWidget::iconSize() / size.height(),
            TreeWidget::iconSize()
        );
    }

    if (isOnlyNameColumnDisplayed()) {
        option->rect = calculateItemRect(*option);

        // we need to extend this shape a bit, 3px on each side
        // this value was obtained experimentally
        option->rect.setWidth(option->rect.width() + 3 * 2);
    }
}

class DynamicQLineEdit : public ExpLineEdit
{
public:
    DynamicQLineEdit(QWidget *parent = nullptr) : ExpLineEdit(parent) {}

    QSize sizeHint() const override
    {
        QSize size = QLineEdit::sizeHint();
        QFontMetrics fm(font());
        int availableWidth = parentWidget()->width() - geometry().x(); // Calculate available width
        int margin = 2 * (style()->pixelMetric(QStyle::PM_FocusFrameHMargin) + 1)
                    + 2 * style()->pixelMetric(QStyle::PM_LayoutHorizontalSpacing)
                    + TreeParams::getItemBackgroundPadding();
        size.setWidth(std::min(fm.horizontalAdvance(text()) + margin , availableWidth));
        return size;
    }

    // resize on key presses
    void keyPressEvent(QKeyEvent *event) override
    {
        ExpLineEdit::keyPressEvent(event);
        setMinimumWidth(sizeHint().width());
    }

};

QWidget* TreeWidgetItemDelegate::createEditor(
        QWidget *parent, const QStyleOptionViewItem &, const QModelIndex &index) const
{
    auto ti = static_cast<QTreeWidgetItem*>(index.internalPointer());
    if (ti->type() != TreeWidget::ObjectType || index.column() > 1)
        return nullptr;
    auto item = static_cast<DocumentObjectItem*>(ti);
    App::DocumentObject* obj = item->object()->getObject();
    auto& prop = index.column() ? obj->Label2 : obj->Label;

    std::ostringstream str;
    str << "Change " << obj->getNameInDocument() << '.' << prop.getName();
    App::GetApplication().setActiveTransaction(str.str().c_str());
    FC_LOG("create editor transaction " << App::GetApplication().getActiveTransaction());

    DynamicQLineEdit *editor;
    if(TreeParams::getLabelExpression()) {
        DynamicQLineEdit *le = new DynamicQLineEdit(parent);
        le->setAutoApply(true);
        le->setFrame(false);
        le->bind(App::ObjectIdentifier(prop));
        editor = le;
    } else {
        editor = new DynamicQLineEdit(parent);
    }
    editor->setReadOnly(prop.isReadOnly());
    return editor;
}

QSize TreeWidgetItemDelegate::sizeHint(const QStyleOptionViewItem &option, const QModelIndex &index) const
{
    QSize size = QStyledItemDelegate::sizeHint(option, index);
    int spacing = std::max(0, static_cast<int>(TreeParams::getItemSpacing()));
    size.setHeight(size.height() + spacing);
    return size;
}
// ---------------------------------------------------------------------------

TreeWidget::TreeWidget(const char* name, QWidget* parent)
    : QTreeWidget(parent), SelectionObserver(true, ResolveMode::NoResolve)
    , contextItem(nullptr)
    , searchObject(nullptr)
    , searchDoc(nullptr)
    , searchContextDoc(nullptr)
    , editingItem(nullptr)
    , currentDocItem(nullptr)
    , myName(name)
{
    Instances.insert(this);
    if (!_LastSelectedTreeWidget)
        _LastSelectedTreeWidget = this;

    this->setDragEnabled(true);
    this->setAcceptDrops(true);
    this->setColumnCount(3);
    this->setItemDelegate(new TreeWidgetItemDelegate(this));
    this->setSizePolicy(QSizePolicy::Expanding, QSizePolicy::Expanding);

    this->showHiddenAction = new QAction(this);
    this->showHiddenAction->setCheckable(true);
    connect(this->showHiddenAction, &QAction::triggered,
            this, &TreeWidget::onShowHidden);

    this->toggleVisibilityInTreeAction = new QAction(this);
    connect(this->toggleVisibilityInTreeAction, &QAction::triggered,
            this, &TreeWidget::onToggleVisibilityInTree);

    this->createGroupAction = new QAction(this);
    connect(this->createGroupAction, &QAction::triggered,
            this, &TreeWidget::onCreateGroup);

    this->relabelObjectAction = new QAction(this);
#ifndef Q_OS_MAC
    this->relabelObjectAction->setShortcut(Qt::Key_F2);
#endif
    connect(this->relabelObjectAction, &QAction::triggered,
            this, &TreeWidget::onRelabelObject);

    this->finishEditingAction = new QAction(this);
    connect(this->finishEditingAction, &QAction::triggered,
            this, &TreeWidget::onFinishEditing);

    this->selectDependentsAction = new QAction(this);
    connect(this->selectDependentsAction, &QAction::triggered,
            this, &TreeWidget::onSelectDependents);

    this->closeDocAction = new QAction(this);
    connect(this->closeDocAction, &QAction::triggered,
            this, &TreeWidget::onCloseDoc);

    this->reloadDocAction = new QAction(this);
    connect(this->reloadDocAction, &QAction::triggered,
            this, &TreeWidget::onReloadDoc);

    this->skipRecomputeAction = new QAction(this);
    this->skipRecomputeAction->setCheckable(true);
    connect(this->skipRecomputeAction, &QAction::toggled,
            this, &TreeWidget::onSkipRecompute);

    this->allowPartialRecomputeAction = new QAction(this);
    this->allowPartialRecomputeAction->setCheckable(true);
    connect(this->allowPartialRecomputeAction, &QAction::toggled,
            this, &TreeWidget::onAllowPartialRecompute);

    this->markRecomputeAction = new QAction(this);
    connect(this->markRecomputeAction, &QAction::triggered,
            this, &TreeWidget::onMarkRecompute);

    this->recomputeObjectAction = new QAction(this);
    connect(this->recomputeObjectAction, &QAction::triggered,
            this, &TreeWidget::onRecomputeObject);
    this->searchObjectsAction = new QAction(this);
    this->searchObjectsAction->setText(tr("Search..."));
    this->searchObjectsAction->setStatusTip(tr("Search for objects"));
    connect(this->searchObjectsAction, &QAction::triggered,
            this, &TreeWidget::onSearchObjects);

    this->openFileLocationAction = new QAction(this);
    connect(this->openFileLocationAction, &QAction::triggered,
            this, &TreeWidget::onOpenFileLocation);

    //NOLINTBEGIN
    // Setup connections
    connectNewDocument = Application::Instance->signalNewDocument.connect(std::bind(&TreeWidget::slotNewDocument, this, sp::_1, sp::_2));
    connectDelDocument = Application::Instance->signalDeleteDocument.connect(std::bind(&TreeWidget::slotDeleteDocument, this, sp::_1));
    connectRenDocument = Application::Instance->signalRenameDocument.connect(std::bind(&TreeWidget::slotRenameDocument, this, sp::_1));
    connectActDocument = Application::Instance->signalActiveDocument.connect(std::bind(&TreeWidget::slotActiveDocument, this, sp::_1));
    connectRelDocument = Application::Instance->signalRelabelDocument.connect(std::bind(&TreeWidget::slotRelabelDocument, this, sp::_1));
    connectShowHidden = Application::Instance->signalShowHidden.connect(std::bind(&TreeWidget::slotShowHidden, this, sp::_1));

    // Gui::Document::signalChangedObject informs the App::Document property
    // change, not view provider's own property, which is what the signal below
    // for
    connectChangedViewObj = Application::Instance->signalChangedObject.connect(
        std::bind(&TreeWidget::slotChangedViewObject, this, sp::_1, sp::_2));
    //NOLINTEND

    setupResizableColumn(this);
    this->header()->setStretchLastSection(true);
    QObject::connect(this->header(), &QHeaderView::sectionResized, [](int idx, int, int newSize) {
        if (idx == 1)
            TreeParams::setColumnSize2(newSize);
        else if (idx == 2)
                TreeParams::setColumnSize3(newSize);
            else
                TreeParams::setColumnSize1(newSize);
    });

    // Add the first main label
    this->rootItem = invisibleRootItem();
    this->expandItem(this->rootItem);
    this->setSelectionMode(QAbstractItemView::ExtendedSelection);

    this->setMouseTracking(true); // needed for itemEntered() to work


    this->preselectTimer = new QTimer(this);
    this->preselectTimer->setSingleShot(true);

    this->statusTimer = new QTimer(this);
    this->statusTimer->setSingleShot(false);

    this->selectTimer = new QTimer(this);
    this->selectTimer->setSingleShot(true);

    connect(this->statusTimer, &QTimer::timeout, this, &TreeWidget::onUpdateStatus);
    connect(this, &QTreeWidget::itemEntered, this, &TreeWidget::onItemEntered);
    connect(this, &QTreeWidget::itemCollapsed, this, &TreeWidget::onItemCollapsed);
    connect(this, &QTreeWidget::itemExpanded, this, &TreeWidget::onItemExpanded);
    connect(this, &QTreeWidget::itemSelectionChanged,
            this, &TreeWidget::onItemSelectionChanged);
    connect(this, &QTreeWidget::itemChanged, this, &TreeWidget::onItemChanged);
    connect(this->preselectTimer, &QTimer::timeout, this, &TreeWidget::onPreSelectTimer);
    connect(this->selectTimer, &QTimer::timeout, this, &TreeWidget::onSelectTimer);
    preselectTime.start();

    setupText();
    if (!documentPixmap) {
        documentPixmap = std::make_unique<QPixmap>(Gui::BitmapFactory().pixmap("Document"));
        QIcon icon(*documentPixmap);
        documentPartialPixmap = std::make_unique<QPixmap>(icon.pixmap(documentPixmap->size(), QIcon::Disabled));
    }
    setColumnHidden(1, TreeParams::getHideColumn());
    setColumnHidden(2, TreeParams::getHideInternalNames());
    header()->setVisible(!TreeParams::getHideColumn() || !TreeParams::getHideInternalNames());
    TreeParams::onFontSizeChanged();
}

TreeWidget::~TreeWidget()
{
    connectNewDocument.disconnect();
    connectDelDocument.disconnect();
    connectRenDocument.disconnect();
    connectActDocument.disconnect();
    connectRelDocument.disconnect();
    connectShowHidden.disconnect();
    connectChangedViewObj.disconnect();
    Instances.erase(this);
    if (_LastSelectedTreeWidget == this)
        _LastSelectedTreeWidget = nullptr;
}

const char* TreeWidget::getTreeName() const {
    return myName.c_str();
}

// reimpelement to select only objects in the active document
void TreeWidget::selectAll() {
    auto gdoc = Application::Instance->getDocument(
        App::GetApplication().getActiveDocument());
    if (!gdoc)
        return;
    auto itDoc = DocumentMap.find(gdoc);
    if (itDoc == DocumentMap.end())
        return;
    if (TreeParams::getRecordSelection())
        Gui::Selection().selStackPush();
    Gui::Selection().clearSelection();
    Gui::Selection().setSelection(gdoc->getDocument()->getName(), gdoc->getDocument()->getObjects());
}

bool TreeWidget::isObjectShowable(App::DocumentObject* obj) {
    if (!obj || !obj->isAttachedToDocument())
        return true;
    Gui::Document* doc = Application::Instance->getDocument(obj->getDocument());
    if (!doc)
        return true;
    if (Instances.empty())
        return true;
    auto tree = *Instances.begin();
    auto it = tree->DocumentMap.find(doc);
    if (it != tree->DocumentMap.end())
        return it->second->isObjectShowable(obj);
    return true;
}

static bool _DisableCheckTopParent;

void TreeWidget::checkTopParent(App::DocumentObject*& obj, std::string& subname) {
    if (_DisableCheckTopParent)
        return;
    if (!Instances.empty() && obj && obj->isAttachedToDocument()) {
        auto tree = *Instances.begin();
        auto it = tree->DocumentMap.find(Application::Instance->getDocument(obj->getDocument()));
        if (it != tree->DocumentMap.end()) {
            if (tree->statusTimer->isActive()) {
                bool locked = tree->blockSelection(true);
                tree->_updateStatus(false);
                tree->blockSelection(locked);
            }
            auto parent = it->second->getTopParent(obj, subname);
            if (parent)
                obj = parent;
        }
    }
}

void TreeWidget::resetItemSearch() {
    if (!searchObject)
        return;
    auto it = ObjectTable.find(searchObject);
    if (it != ObjectTable.end()) {
        for (auto& data : it->second) {
            if (!data)
                continue;
            for (auto item : data->items)
                static_cast<DocumentObjectItem*>(item)->restoreBackground();
        }
    }
    searchObject = nullptr;
}

void TreeWidget::startItemSearch(QLineEdit* edit) {
    resetItemSearch();
    searchDoc = nullptr;
    searchContextDoc = nullptr;
    auto sels = selectedItems();
    if (sels.size() == 1) {
        if (sels.front()->type() == DocumentType) {
            searchDoc = static_cast<DocumentItem*>(sels.front())->document();
        }
        else if (sels.front()->type() == ObjectType) {
            auto item = static_cast<DocumentObjectItem*>(sels.front());
            searchDoc = item->object()->getDocument();
            searchContextDoc = item->getOwnerDocument()->document();
        }
    }
    else
        searchDoc = Application::Instance->activeDocument();

    App::DocumentObject* obj = nullptr;
    if (searchContextDoc && !searchContextDoc->getDocument()->getObjects().empty())
        obj = searchContextDoc->getDocument()->getObjects().front();
    else if (searchDoc && !searchDoc->getDocument()->getObjects().empty())
        obj = searchDoc->getDocument()->getObjects().front();

    if (obj)
        static_cast<ExpressionLineEdit*>(edit)->setDocumentObject(obj);
}

void TreeWidget::itemSearch(const QString& text, bool select) {
    resetItemSearch();

    auto docItem = getDocumentItem(searchDoc);
    if (!docItem) {
        docItem = getDocumentItem(Application::Instance->activeDocument());
        if (!docItem) {
            FC_TRACE("item search no document");
            resetItemSearch();
            return;
        }
    }

    auto doc = docItem->document()->getDocument();
    const auto& objs = doc->getObjects();
    if (objs.empty()) {
        FC_TRACE("item search no objects");
        return;
    }
    std::string txt(text.toUtf8().constData());
    try {
        if (txt.empty())
            return;
        if (txt.find("<<") == std::string::npos) {
            auto pos = txt.find('.');
            if (pos == std::string::npos)
                txt += '.';
            else if (pos != txt.size() - 1) {
                txt.insert(pos + 1, "<<");
                if (txt.back() != '.')
                    txt += '.';
                txt += ">>.";
            }
        }
        else if (txt.back() != '.')
            txt += '.';
        txt += "_self";
        auto path = App::ObjectIdentifier::parse(objs.front(), txt);
        if (path.getPropertyName() != "_self") {
            FC_TRACE("Object " << txt << " not found in " << doc->getName());
            return;
        }
        auto obj = path.getDocumentObject();
        if (!obj) {
            FC_TRACE("Object " << txt << " not found in " << doc->getName());
            return;
        }
        std::string subname = path.getSubObjectName();
        App::DocumentObject* parent = nullptr;
        if (searchContextDoc) {
            auto it = DocumentMap.find(searchContextDoc);
            if (it != DocumentMap.end()) {
                parent = it->second->getTopParent(obj, subname);
                if (parent) {
                    obj = parent;
                    docItem = it->second;
                    doc = docItem->document()->getDocument();
                }
            }
        }
        if (!parent) {
            parent = docItem->getTopParent(obj, subname);
            while (!parent) {
                if (docItem->document()->getDocument() == obj->getDocument()) {
                    // this shouldn't happen
                    FC_LOG("Object " << txt << " not found in " << doc->getName());
                    return;
                }
                auto it = DocumentMap.find(Application::Instance->getDocument(obj->getDocument()));
                if (it == DocumentMap.end())
                    return;
                docItem = it->second;
                parent = docItem->getTopParent(obj, subname);
            }
            obj = parent;
        }
        auto item = docItem->findItemByObject(true, obj, subname.c_str());
        if (!item) {
            FC_TRACE("item " << txt << " not found in " << doc->getName());
            return;
        }
        scrollToItem(item);
        Selection().setPreselect(obj->getDocument()->getName(),
            obj->getNameInDocument(), subname.c_str(), 0, 0, 0,
            SelectionChanges::MsgSource::TreeView);
        if (select) {
            Gui::Selection().selStackPush();
            Gui::Selection().clearSelection();
            Gui::Selection().addSelection(obj->getDocument()->getName(),
                obj->getNameInDocument(), subname.c_str());
            Gui::Selection().selStackPush();
        }
        else {
            searchObject = item->object()->getObject();
            item->setBackground(0, QColor(255, 255, 0, 100));
        }
        FC_TRACE("found item " << txt);
    }
    catch (...)
    {
        FC_TRACE("item " << txt << " search exception in " << doc->getName());
    }
}

Gui::Document* TreeWidget::selectedDocument() {
    for (auto tree : Instances) {
        if (!tree->isVisible())
            continue;
        auto sels = tree->selectedItems();
        if (sels.size() == 1 && sels[0]->type() == DocumentType)
            return static_cast<DocumentItem*>(sels[0])->document();
    }
    return nullptr;
}

void TreeWidget::updateStatus(bool delay) {
    for (auto tree : Instances)
        tree->_updateStatus(delay);
}

void TreeWidget::_updateStatus(bool delay) {
    // When running from a different thread Qt will raise a warning
    // when trying to start the QTimer
    if (Q_UNLIKELY(thread() != QThread::currentThread())) {
        return;
    }

    if (!delay) {
        if (!ChangedObjects.empty() || !NewObjects.empty())
            onUpdateStatus();
        return;
    }
    int timeout = TreeParams::getStatusTimeout();
    if (timeout < 0)
        timeout = 1;
    statusTimer->start(timeout);
}

void TreeWidget::contextMenuEvent(QContextMenuEvent* e)
{
    // ask workbenches and view provider, ...
    MenuItem view;
    Gui::Application::Instance->setupContextMenu("Tree", &view);

    view << "Std_Properties" << "Separator" << "Std_Expressions";
    Workbench::createLinkMenu(&view);

    QMenu contextMenu;

    QMenu subMenu;
    QMenu editMenu;
    QActionGroup subMenuGroup(&subMenu);
    subMenuGroup.setExclusive(true);
    connect(&subMenuGroup, &QActionGroup::triggered,
            this, &TreeWidget::onActivateDocument);
    MenuManager::getInstance()->setupContextMenu(&view, contextMenu);

    // get the current item
    this->contextItem = itemAt(e->pos());

    if (this->contextItem && this->contextItem->type() == DocumentType) {
        auto docitem = static_cast<DocumentItem*>(this->contextItem);
        App::Document* doc = docitem->document()->getDocument();

        // It's better to let user decide whether and how to activate
        // the current document, such as by double-clicking.
        // App::GetApplication().setActiveDocument(doc);

        showHiddenAction->setChecked(docitem->showHidden());
        contextMenu.addAction(this->showHiddenAction);
        contextMenu.addAction(this->openFileLocationAction);
        contextMenu.addAction(this->searchObjectsAction);
        contextMenu.addAction(this->closeDocAction);
        if (doc->testStatus(App::Document::PartialDoc))
            contextMenu.addAction(this->reloadDocAction);
        else {
            for (auto d : doc->getDependentDocuments()) {
                if (d->testStatus(App::Document::PartialDoc)) {
                    contextMenu.addAction(this->reloadDocAction);
                    break;
                }
            }
            contextMenu.addAction(this->selectDependentsAction);
            this->skipRecomputeAction->setChecked(doc->testStatus(App::Document::SkipRecompute));
            contextMenu.addAction(this->skipRecomputeAction);
            this->allowPartialRecomputeAction->setChecked(doc->testStatus(App::Document::AllowPartialRecompute));
            if (doc->testStatus(App::Document::SkipRecompute))
                contextMenu.addAction(this->allowPartialRecomputeAction);
            contextMenu.addAction(this->markRecomputeAction);
            contextMenu.addAction(this->createGroupAction);
        }
        contextMenu.addSeparator();
    }
    else if (this->contextItem && this->contextItem->type() == ObjectType) {
        auto objitem = static_cast<DocumentObjectItem*>
            (this->contextItem);

        // check that the selection is not across several documents
        bool acrossDocuments = false;
        auto SelectedObjectsList = Selection().getCompleteSelection();
        // get the object's document as reference
        App::Document* doc = objitem->object()->getObject()->getDocument();
        for (auto it = SelectedObjectsList.begin(); it != SelectedObjectsList.end(); ++it) {
            if ((*it).pDoc != doc) {
                acrossDocuments = true;
                break;
            }
        }

        showHiddenAction->setChecked(doc->ShowHidden.getValue());
        contextMenu.addAction(this->showHiddenAction);
        contextMenu.addAction(this->toggleVisibilityInTreeAction);

        if (!acrossDocuments) { // is only sensible for selections within one document
            if (objitem->object()->getObject()->isDerivedFrom<App::DocumentObjectGroup>())
                contextMenu.addAction(this->createGroupAction);
            // if there are dependent objects in the selection, add context menu to add them to selection
            if (CheckForDependents())
                contextMenu.addAction(this->selectDependentsAction);
        }

        contextMenu.addSeparator();
        contextMenu.addAction(this->markRecomputeAction);
        contextMenu.addAction(this->recomputeObjectAction);
        contextMenu.addSeparator();

        // relabeling is only possible for a single selected document
        if (SelectedObjectsList.size() == 1)
            contextMenu.addAction(this->relabelObjectAction);

        auto selItems = this->selectedItems();
        // if only one item is selected, setup the edit menu
        if (selItems.size() == 1) {
            objitem->object()->setupContextMenu(&editMenu, this, SLOT(onStartEditing()));
            QList<QAction*> editAct = editMenu.actions();
            if (!editAct.isEmpty()) {
                QAction* topact = contextMenu.actions().constFirst();
                for (QList<QAction*>::iterator it = editAct.begin(); it != editAct.end(); ++it)
                    contextMenu.insertAction(topact, *it);
                QAction* first = editAct.front();
                contextMenu.setDefaultAction(first);
                if (objitem->object()->isEditing())
                    contextMenu.insertAction(topact, this->finishEditingAction);
                contextMenu.insertSeparator(topact);
            }
        }
    }


    // add a submenu to active a document if two or more exist
    std::vector<App::Document*> docs = App::GetApplication().getDocuments();
    if (docs.size() >= 2) {
        contextMenu.addSeparator();
        App::Document* activeDoc = App::GetApplication().getActiveDocument();
        subMenu.setTitle(tr("Activate document"));
        contextMenu.addMenu(&subMenu);
        QAction* active = nullptr;
        for (auto it = docs.begin(); it != docs.end(); ++it) {
            QString label = QString::fromUtf8((*it)->Label.getValue());
            QAction* action = subMenuGroup.addAction(label);
            action->setCheckable(true);
            action->setStatusTip(tr("Activate document %1").arg(label));
            action->setData(QByteArray((*it)->getName()));
            if (*it == activeDoc) active = action;
        }

        if (active)
            active->setChecked(true);
        subMenu.addActions(subMenuGroup.actions());
    }

    // add a submenu to present the settings of the tree.
    QMenu settingsMenu;
    settingsMenu.setTitle(tr("Tree settings"));
    contextMenu.addSeparator();
    contextMenu.addMenu(&settingsMenu);

    QAction* action = new QAction(tr("Show description"), this);
    QAction* internalNameAction = new QAction(tr("Show internal name"), this);
    action->setStatusTip(tr("Show a description column for items. An item's description can be set by pressing F2 (or your OS's edit button) or by editing the 'label2' property."));
    action->setCheckable(true);

    ParameterGrp::handle hGrp = App::GetApplication().GetParameterGroupByPath("User parameter:BaseApp/Preferences/TreeView");
    action->setChecked(!hGrp->GetBool("HideColumn", true));

    settingsMenu.addAction(action);
    QObject::connect(action, &QAction::triggered, this, [this, action, internalNameAction, hGrp]() {
        bool show = action->isChecked();
        hGrp->SetBool("HideColumn", !show);
        setColumnHidden(1, !show);
        header()->setVisible(action->isChecked()||internalNameAction->isChecked());
    });


    internalNameAction->setStatusTip(tr("Show an internal name column for items."));
    internalNameAction->setCheckable(true);

    internalNameAction->setChecked(!hGrp->GetBool("HideInternalNames", true));

    settingsMenu.addAction(internalNameAction);

    QObject::connect(internalNameAction, &QAction::triggered, this, [this, action, internalNameAction, hGrp]() {
        bool show = internalNameAction->isChecked();
        hGrp->SetBool("HideInternalNames", !show);
        setColumnHidden(2, !show);
        header()->setVisible(action->isChecked()||internalNameAction->isChecked());
    });

    if (contextMenu.actions().count() > 0) {
        try {
            contextMenu.exec(QCursor::pos());
        }
        catch (Base::Exception& e) {
            e.ReportException();
        }
        catch (std::exception& e) {
            FC_ERR("C++ exception: " << e.what());
        }
        catch (...) {
            FC_ERR("Unknown exception");
        }
        contextItem = nullptr;
    }
}

void TreeWidget::hideEvent(QHideEvent* ev) {
    QTreeWidget::hideEvent(ev);
}

void TreeWidget::showEvent(QShowEvent* ev) {
    QTreeWidget::showEvent(ev);
}

void TreeWidget::onCreateGroup()
{
    QString name = tr("Group");
    App::AutoTransaction trans("Create group");
    if (this->contextItem->type() == DocumentType) {
        auto docitem = static_cast<DocumentItem*>(this->contextItem);
        App::Document* doc = docitem->document()->getDocument();
        QString cmd = QStringLiteral("App.getDocument(\"%1\").addObject"
            "(\"App::DocumentObjectGroup\",\"Group\").Label=\"%2\"")
            .arg(QString::fromLatin1(doc->getName()), name);
        Gui::Command::runCommand(Gui::Command::App, cmd.toUtf8());
    }
    else if (this->contextItem->type() == ObjectType) {
        auto objitem = static_cast<DocumentObjectItem*>
            (this->contextItem);
        App::DocumentObject* obj = objitem->object()->getObject();
        App::Document* doc = obj->getDocument();
        QString cmd = QStringLiteral("App.getDocument(\"%1\").getObject(\"%2\")"
            ".newObject(\"App::DocumentObjectGroup\",\"Group\").Label=\"%3\"")
            .arg(QString::fromLatin1(doc->getName()),
                QString::fromLatin1(obj->getNameInDocument()),
                name);
        Gui::Command::runCommand(Gui::Command::App, cmd.toUtf8());
    }
}

void TreeWidget::onRelabelObject()
{
    QTreeWidgetItem* item = currentItem();
    if (item)
        editItem(item);
}

void TreeWidget::onStartEditing()
{
    auto action = qobject_cast<QAction*>(sender());
    if (action) {
        if (this->contextItem && this->contextItem->type() == ObjectType) {
            auto objitem = static_cast<DocumentObjectItem*>
                (this->contextItem);
            int edit = action->data().toInt();

            App::DocumentObject* obj = objitem->object()->getObject();
            if (!obj || !obj->isAttachedToDocument())
                return;
            auto doc = const_cast<Document*>(objitem->getOwnerDocument()->document());
            MDIView* view = doc->getActiveView();
            if (view) getMainWindow()->setActiveWindow(view);

            editingItem = objitem;
            if (!doc->setEdit(objitem->object(), edit))
                editingItem = nullptr;
        }
    }
}

void TreeWidget::onFinishEditing()
{
    if (this->contextItem && this->contextItem->type() == ObjectType) {
        auto objitem = static_cast<DocumentObjectItem*>
            (this->contextItem);
        App::DocumentObject* obj = objitem->object()->getObject();
        if (!obj)
            return;
        Gui::Document* doc = Gui::Application::Instance->getDocument(obj->getDocument());
        doc->commitCommand();
        doc->resetEdit();
        doc->getDocument()->recompute();
    }
}

// check if selection has dependent objects
bool TreeWidget::CheckForDependents()
{
    // if the selected object is a document
    if (this->contextItem && this->contextItem->type() == DocumentType) {
        return true;
    }
    // it can be an object
    else {
        QList<QTreeWidgetItem*> items = this->selectedItems();
        for (QList<QTreeWidgetItem*>::iterator it = items.begin(); it != items.end(); ++it) {
            if ((*it)->type() == ObjectType) {
                auto objitem = static_cast<DocumentObjectItem*>(*it);
                App::DocumentObject* obj = objitem->object()->getObject();
                // get dependents
                auto subObjectList = obj->getOutList();
                if (!subObjectList.empty())
                    return true;
            }
        }
    }

    return false;
}

// adds an App::DocumentObject* and its dependent objects to the selection
void TreeWidget::addDependentToSelection(App::Document* doc, App::DocumentObject* docObject)
{
    // add the docObject to the selection
    Selection().addSelection(doc->getName(), docObject->getNameInDocument());
    // get the dependent objects recursively
    auto subObjectList = docObject->getOutListRecursive();
    for (auto itDepend = subObjectList.begin(); itDepend != subObjectList.end(); ++itDepend) {
        Selection().addSelection(doc->getName(), (*itDepend)->getNameInDocument());
    }
}

// add dependents of the selected tree object to selection
void TreeWidget::onSelectDependents()
{
    // We only have this context menu entry if the selection is within one document but it
    // might be not the active document. Therefore get the document not here but later by casting.
    App::Document* doc;

    // if the selected object is a document
    if (this->contextItem && this->contextItem->type() == DocumentType) {
        auto docitem = static_cast<DocumentItem*>(this->contextItem);
        doc = docitem->document()->getDocument();
        std::vector<App::DocumentObject*> obj = doc->getObjects();
        for (auto it = obj.begin(); it != obj.end(); ++it)
            Selection().addSelection(doc->getName(), (*it)->getNameInDocument());
    }
    // it can be an object
    else {
        QList<QTreeWidgetItem*> items = this->selectedItems();
        for (QList<QTreeWidgetItem*>::iterator it = items.begin(); it != items.end(); ++it) {
            if ((*it)->type() == ObjectType) {
                auto objitem = static_cast<DocumentObjectItem*>(*it);
                doc = objitem->object()->getObject()->getDocument();
                App::DocumentObject* obj = objitem->object()->getObject();
                // the dependents can also have dependents, thus add them recursively via a separate void
                addDependentToSelection(doc, obj);
            }
        }
    }
}

void TreeWidget::onSkipRecompute(bool on)
{
    // if a document item is selected then touch all objects
    if (this->contextItem && this->contextItem->type() == DocumentType) {
        auto docitem = static_cast<DocumentItem*>(this->contextItem);
        App::Document* doc = docitem->document()->getDocument();
        doc->setStatus(App::Document::SkipRecompute, on);
    }
}

void TreeWidget::onAllowPartialRecompute(bool on)
{
    // if a document item is selected then touch all objects
    if (this->contextItem && this->contextItem->type() == DocumentType) {
        auto docitem = static_cast<DocumentItem*>(this->contextItem);
        App::Document* doc = docitem->document()->getDocument();
        doc->setStatus(App::Document::AllowPartialRecompute, on);
    }
}

void TreeWidget::onMarkRecompute()
{
    // if a document item is selected then touch all objects
    if (this->contextItem && this->contextItem->type() == DocumentType) {
        auto docitem = static_cast<DocumentItem*>(this->contextItem);
        App::Document* doc = docitem->document()->getDocument();
        std::vector<App::DocumentObject*> obj = doc->getObjects();
        for (auto it = obj.begin(); it != obj.end(); ++it)
            (*it)->enforceRecompute();
    }
    // mark all selected objects
    else {
        QList<QTreeWidgetItem*> items = this->selectedItems();
        for (QList<QTreeWidgetItem*>::iterator it = items.begin(); it != items.end(); ++it) {
            if ((*it)->type() == ObjectType) {
                auto objitem = static_cast<DocumentObjectItem*>(*it);
                App::DocumentObject* obj = objitem->object()->getObject();
                obj->enforceRecompute();
            }
        }
    }
}

void TreeWidget::onRecomputeObject() {
    std::vector<App::DocumentObject*> objs;
    const auto items = selectedItems();
    for (auto ti : items) {
        if (ti->type() == ObjectType) {
            auto objitem = static_cast<DocumentObjectItem*>(ti);
            objs.push_back(objitem->object()->getObject());
            objs.back()->enforceRecompute();
        }
    }
    if (objs.empty())
        return;
    App::AutoTransaction committer("Recompute object");
    objs.front()->getDocument()->recompute(objs, true);
}


DocumentItem* TreeWidget::getDocumentItem(const Gui::Document* doc) const {
    auto it = DocumentMap.find(doc);
    if (it != DocumentMap.end())
        return it->second;
    return nullptr;
}

void TreeWidget::selectAllInstances(const ViewProviderDocumentObject& vpd) {
    if (!isSelectionAttached())
        return;

    if (selectTimer->isActive())
        onSelectTimer();
    else
        _updateStatus(false);

    for (const auto& v : DocumentMap)
        v.second->selectAllInstances(vpd);
}

static int &treeIconSize()
{
    static int _treeIconSize = -1;

    if (_treeIconSize < 0)
        _treeIconSize = TreeParams::getIconSize();
    return _treeIconSize;
}

int TreeWidget::iconHeight() const
{
    return treeIconSize();
}

void TreeWidget::setIconHeight(int height)
{
    if (treeIconSize() == height)
        return;

    treeIconSize() = height;
    if (treeIconSize() <= 0)
        treeIconSize() = std::max(10, iconSize());

    for(auto tree : Instances)
        tree->setIconSize(QSize(treeIconSize(), treeIconSize()));
}

int TreeWidget::iconSize() {
    static int defaultSize;
    if (defaultSize == 0) {
        auto tree = instance();
        if(tree) {
#if QT_VERSION < QT_VERSION_CHECK(6,0,0)
            defaultSize = tree->viewOptions().decorationSize.width();
#else
            QStyleOptionViewItem opt;
            tree->initViewItemOption(&opt);
            defaultSize = opt.decorationSize.width();
#endif
        }
        else {
            defaultSize = QApplication::style()->pixelMetric(QStyle::PM_SmallIconSize);
        }
    }
    if (treeIconSize() > 0)
        return std::max(10, treeIconSize());
    return defaultSize;
}

TreeWidget* TreeWidget::instance() {
    auto res = _LastSelectedTreeWidget;
    if (res && res->isVisible())
        return res;
    for (auto inst : Instances) {
        if (!res) res = inst;
        if (inst->isVisible())
            return inst;
    }
    return res;
}

void TreeWidget::setupResizableColumn(TreeWidget *tree) {
    auto mode = TreeParams::getResizableColumn()?
        QHeaderView::Interactive : QHeaderView::ResizeToContents;
    for(auto inst : Instances) {
        if(!tree || tree==inst) {
            inst->header()->setSectionResizeMode(0, mode);
            inst->header()->setSectionResizeMode(1, mode);
            inst->header()->setSectionResizeMode(2, mode);
            if (TreeParams::getResizableColumn()) {
                QSignalBlocker blocker(inst);
                if (TreeParams::getColumnSize1() > 0)
                    inst->header()->resizeSection(0, TreeParams::getColumnSize1());
                if (TreeParams::getColumnSize2() > 0)
                    inst->header()->resizeSection(1, TreeParams::getColumnSize2());
               if (TreeParams::getColumnSize3() > 0)
                    inst->header()->resizeSection(2, TreeParams::getColumnSize3());
            }
        }
    }
}

std::vector<TreeWidget::SelInfo> TreeWidget::getSelection(App::Document* doc)
{
    std::vector<SelInfo> ret;

    TreeWidget* tree = instance();
    if (!tree || !tree->isSelectionAttached()) {
        for (auto pTree : Instances)
            if (pTree->isSelectionAttached()) {
                tree = pTree;
                break;
            }
    }
    if (!tree)
        return ret;

    if (tree->selectTimer->isActive())
        tree->onSelectTimer();
    else
        tree->_updateStatus(false);

    const auto items = tree->selectedItems();
    for (auto ti : items) {
        if (ti->type() != ObjectType)
            continue;
        auto item = static_cast<DocumentObjectItem*>(ti);
        auto vp = item->object();
        auto obj = vp->getObject();
        if (!obj || !obj->isAttachedToDocument()) {
            FC_WARN("skip invalid object");
            continue;
        }
        if (doc && obj->getDocument() != doc) {
            FC_LOG("skip objects not from current document");
            continue;
        }
        ViewProviderDocumentObject* parentVp = nullptr;
        auto parent = item->getParentItem();
        if (parent) {
            parentVp = parent->object();
            if (!parentVp->getObject()->isAttachedToDocument()) {
                FC_WARN("skip '" << obj->getFullName() << "' with invalid parent");
                continue;
            }
        }
        ret.emplace_back();
        auto& sel = ret.back();
        sel.topParent = nullptr;
        std::ostringstream ss;
        item->getSubName(ss, sel.topParent);
        if (!sel.topParent)
            sel.topParent = obj;
        else
            ss << obj->getNameInDocument() << '.';
        sel.subname = ss.str();
        sel.parentVp = parentVp;
        sel.vp = vp;
    }
    return ret;
}

void TreeWidget::selectAllLinks(App::DocumentObject* obj) {
    if (!isSelectionAttached())
        return;

    if (!obj || !obj->isAttachedToDocument()) {
        TREE_ERR("invalid object");
        return;
    }

    if (selectTimer->isActive())
        onSelectTimer();
    else
        _updateStatus(false);

    for (auto link : App::GetApplication().getLinksTo(obj, App::GetLinkRecursive))
    {
        if (!link || !link->isAttachedToDocument()) {
            TREE_ERR("invalid linked object");
            continue;
        }
        auto vp = freecad_cast<ViewProviderDocumentObject*>(
            Application::Instance->getViewProvider(link));
        if (!vp) {
            TREE_ERR("invalid view provider of the linked object");
            continue;
        }
        for (auto& v : DocumentMap)
            v.second->selectAllInstances(*vp);
    }
}

void TreeWidget::onSearchObjects()
{
    Q_EMIT emitSearchObjects();
}

void TreeWidget::onActivateDocument(QAction* active)
{
    // activate the specified document
    QByteArray docname = active->data().toByteArray();
    Gui::Document* doc = Application::Instance->getDocument((const char*)docname);
    if (doc && !doc->setActiveView())
        doc->setActiveView(nullptr, View3DInventor::getClassTypeId());
}

Qt::DropActions TreeWidget::supportedDropActions() const
{
    return Qt::LinkAction | Qt::CopyAction | Qt::MoveAction;
}

bool TreeWidget::event(QEvent* e)
{
    return QTreeWidget::event(e);
}

bool TreeWidget::eventFilter(QObject*, QEvent* ev) {
    switch (ev->type()) {
    case QEvent::KeyPress:
    case QEvent::KeyRelease: {
        auto ke = static_cast<QKeyEvent*>(ev);
        if (ke->key() != Qt::Key_Escape) {
            // Qt 5 only recheck key modifier on mouse move, so generate a fake
            // event to trigger drag cursor change
            auto mouseEvent = new QMouseEvent(QEvent::MouseMove,
                mapFromGlobal(QCursor::pos()), QCursor::pos(), Qt::NoButton,
                QApplication::mouseButtons(), QApplication::queryKeyboardModifiers());
            QApplication::postEvent(this, mouseEvent);
        }
        break;
    }
    default:
        break;
    }
    return false;
}

namespace Gui {

bool isTreeViewDragging()
{
    return _DraggingActive;
}

} // namespace Gui

void TreeWidget::keyPressEvent(QKeyEvent* event)
{
    if (event->matches(QKeySequence::Find)) {
        event->accept();
        onSearchObjects();
        return;
    }
    else if (event->modifiers() == Qt::AltModifier) {
        if (event->key() == Qt::Key_Left) {
            for (auto& item : selectedItems()) {
                item->setExpanded(false);
            }
            event->accept();
            return;
        }
        else if (event->key() == Qt::Key_Right) {
            for (auto& item : selectedItems()) {
                item->setExpanded(true);
            }
            event->accept();
            return;
        }
        else if (event->key() == Qt::Key_Up) {
            for (auto& item : selectedItems()) {
                item->setExpanded(true);
                for (auto& child : childrenOfItem(*item)) {
                    child->setExpanded(false);
                }
            }
            event->accept();
            return;
        }
        else if (event->key() == Qt::Key_Down) {
            for (auto& item : selectedItems()) {
                item->setExpanded(true);
                for (auto& child : childrenOfItem(*item)) {
                    child->setExpanded(true);
                }
            }
            event->accept();
            return;
        }
    }

    QTreeWidget::keyPressEvent(event);
}

void TreeWidget::mousePressEvent(QMouseEvent* event)
{
    if (isVisibilityIconEnabled()) {
        QTreeWidgetItem* item = itemAt(event->pos());
        if (item && item->type() == TreeWidget::ObjectType && event->button() == Qt::LeftButton) {
            auto objitem = static_cast<DocumentObjectItem*>(item);

            // Mouse position relative to viewport
            auto mousePos = event->pos();

            // Rect occupied by the item relative to viewport
            auto iconRect = visualItemRect(objitem);

            auto style = this->style();

            // If the checkboxes are visible, these are displayed before the icon
            // and we have to compensate for its width.
            if (isSelectionCheckBoxesEnabled()) {
                int checkboxWidth = style->pixelMetric(QStyle::PM_IndicatorWidth)
                                    + style->pixelMetric(QStyle::PM_LayoutHorizontalSpacing);
                iconRect.adjust(checkboxWidth, 0, 0, 0);
            }

            int const margin = style->pixelMetric(QStyle::PM_FocusFrameHMargin) + 1;
            iconRect.adjust(margin, 0, 0, 0);

            // We are interested in the first icon (visibility icon)
            iconRect.setWidth(iconSize());

            // If the visibility icon was clicked, toggle the DocumentObject visibility
            if (iconRect.contains(mousePos)) {
                auto obj = objitem->object()->getObject();
                char const* objname = obj->getNameInDocument();

                App::DocumentObject* parent = nullptr;
                std::ostringstream subName;
                objitem->getSubName(subName, parent);

                // Try the ElementVisible API, if that is not supported toggle the Visibility property
                int visible = -1;
                if (parent) {
                    visible = parent->isElementVisible(objname);
                }
                if (parent && visible >= 0) {
                    parent->setElementVisible(objname, !visible);
                } else {
                    visible = obj->Visibility.getValue();
                    obj->Visibility.setValue(!visible);
                }

                // to prevent selection of the item via QTreeWidget::mousePressEvent
                event->accept();
                return;
            }
        }
    }

    QTreeWidget::mousePressEvent(event);
}

void TreeWidget::mouseDoubleClickEvent(QMouseEvent* event)
{
    QTreeWidgetItem* item = itemAt(event->pos());
    if (!item)
        return;

    try {
        if (item->type() == TreeWidget::DocumentType) {
            Gui::Document* doc = static_cast<DocumentItem*>(item)->document();
            if (!doc)
                return;
            if (doc->getDocument()->testStatus(App::Document::PartialDoc)) {
                contextItem = item;
                onReloadDoc();
                return;
            }
            if (!doc->setActiveView())
                doc->setActiveView(nullptr, View3DInventor::getClassTypeId());
        }
        else if (item->type() == TreeWidget::ObjectType) {
            auto objitem = static_cast<DocumentObjectItem*>(item);
            ViewProviderDocumentObject* vp = objitem->object();

            objitem->getOwnerDocument()->document()->setActiveView(vp);
            auto manager = Application::Instance->macroManager();
            auto lines = manager->getLines();

            std::ostringstream ss;
            ss << Command::getObjectCmd(vp->getObject())
                << ".ViewObject.doubleClicked()";

            const char* commandText = vp->getTransactionText();
            if (commandText) {
                auto editDoc = Application::Instance->editDocument();
                App::AutoTransaction committer(commandText, true);

                if (!vp->doubleClicked())
                    QTreeWidget::mouseDoubleClickEvent(event);
                else if (lines == manager->getLines())
                    manager->addLine(MacroManager::Gui, ss.str().c_str());

                // If the double click starts an editing, let the transaction persist
                if (!editDoc && Application::Instance->editDocument())
                    committer.setEnable(false);
            }
            else {
                if (!vp->doubleClicked())
                    QTreeWidget::mouseDoubleClickEvent(event);
                else if (lines == manager->getLines())
                    manager->addLine(MacroManager::Gui, ss.str().c_str());
            }
        }
    }
    catch (Base::Exception& e) {
        e.ReportException();
    }
    catch (std::exception& e) {
        FC_ERR("C++ exception: " << e.what());
    }
    catch (...) {
        FC_ERR("Unknown exception");
    }
}

void TreeWidget::startDragging() {
    if (state() != NoState)
        return;
    if (selectedItems().empty())
        return;

    setState(DraggingState);
    startDrag(model()->supportedDragActions());
    setState(NoState);
    stopAutoScroll();
}

void TreeWidget::startDrag(Qt::DropActions supportedActions)
{
    Base::StateLocker guard(_DraggingActive);
    QTreeWidget::startDrag(supportedActions);
    if (_DragEventFilter) {
        _DragEventFilter = false;
        qApp->removeEventFilter(this);
    }
}

bool TreeWidget::dropMimeData(QTreeWidgetItem* parent, int index,
    const QMimeData* data, Qt::DropAction action)
{
    return QTreeWidget::dropMimeData(parent, index, data, action);
}

void TreeWidget::dragEnterEvent(QDragEnterEvent* event)
{
    QTreeWidget::dragEnterEvent(event);
}

void TreeWidget::dragLeaveEvent(QDragLeaveEvent* event)
{
    QTreeWidget::dragLeaveEvent(event);
}


struct ItemInfo {
    std::string doc;
    std::string obj;
    std::string parentDoc;
    std::string parent;
    std::string ownerDoc;
    std::string owner;
    std::string subname;
    std::string topDoc;
    std::string topObj;
    std::string topSubname;
    std::vector<std::string> subs;
    bool dragging = false;
};

struct ItemInfo2 {
    std::string doc;
    std::string obj;
    std::string parentDoc;
    std::string parent;
    std::string topDoc;
    std::string topObj;
    std::string topSubname;
};

namespace {
    class DropHandler
    {
    public:
        static std::vector<std::pair<DocumentObjectItem*, std::vector<std::string> > > filterItems(const QList<QTreeWidgetItem*>& sels, QTreeWidgetItem* targetItem)
        {
            std::vector<std::pair<DocumentObjectItem*, std::vector<std::string> > > items;
            items.reserve(sels.size());
            for (auto ti : sels) {
                if (ti->type() != TreeWidget::ObjectType)
                    continue;
                // ignore child elements if the parent is selected
                if (sels.contains(ti->parent()))
                    continue;
                if (ti == targetItem)
                    continue;
                auto item = static_cast<DocumentObjectItem*>(ti);
                items.emplace_back();
                auto& info = items.back();
                info.first = item;
                const auto& subnames = item->getSubNames();
                info.second.insert(info.second.end(), subnames.begin(), subnames.end());
            }

            return items;
        }
        static App::PropertyPlacement* getPlacement(const ItemInfo& info, const App::DocumentObject* obj, Base::Matrix4D& mat)
        {
            App::PropertyPlacement* propPlacement = nullptr;
            if (!info.topObj.empty()) {
                auto doc = App::GetApplication().getDocument(info.topDoc.c_str());
                if (doc) {
                    auto topObj = doc->getObject(info.topObj.c_str());
                    if (topObj) {
                        auto sobj = topObj->getSubObject(info.topSubname.c_str(), nullptr, &mat);
                        if (sobj == obj) {
                            propPlacement = freecad_cast<App::PropertyPlacement*>(
                                obj->getPropertyByName("Placement"));
                        }
                    }
                }
            }
            else {
                propPlacement = freecad_cast<App::PropertyPlacement*>(
                    obj->getPropertyByName("Placement"));
                if (propPlacement)
                    mat = propPlacement->getValue().toMatrix();
            }

            return propPlacement;
        }
    };

    QPoint getPos(QEvent* event) {
        if (auto* dragMoveEvent = dynamic_cast<QDragMoveEvent*>(event)) {
#if QT_VERSION < QT_VERSION_CHECK(6,0,0)
            return dragMoveEvent->pos();
#else
            return dragMoveEvent->position().toPoint();
#endif
        }

        else if (auto* dropEvent = dynamic_cast<QDropEvent*>(event)) {
#if QT_VERSION < QT_VERSION_CHECK(6,0,0)
            return dropEvent->pos();
#else
            return dropEvent->position().toPoint();
#endif
        }

        // For unsupported event types or if casting fails
        return QPoint(-1, -1);
    }

    Qt::DropAction getDropAction(int size, const int type)
    {
        if (QApplication::keyboardModifiers() == Qt::ControlModifier) {
            return Qt::CopyAction;
        }
        else if (QApplication::keyboardModifiers() == Qt::AltModifier
            && (size == 1 || type == TreeWidget::DocumentType)) {
            return Qt::LinkAction;
        }
        else {
            return Qt::MoveAction;
        }
    }
}

void TreeWidget::dragMoveEvent(QDragMoveEvent* event)
{
    // Qt5 does not change drag cursor in response to modifier key press,
    // because QDrag installs a event filter that eats up key event. We install
    // a filter after Qt and generate fake mouse move event in response to key
    // press event, which triggers QDrag to update its cursor
    if (!_DragEventFilter) {
        _DragEventFilter = true;
        qApp->installEventFilter(this);
    }

    QTreeWidget::dragMoveEvent(event);
    if (!event->isAccepted()) {
        //return;
        // QTreeWidget::dragMoveEvent is rejecting the event when in between items
        // at DocumentItem root level. Which is preventing reordering. To work around
        // we accept for now, then reject below if targetItem not found.
        event->accept();
    }


    TargetItemInfo targetInfo = getTargetInfo(event);
    QTreeWidgetItem* targetItem = targetInfo.targetItem;
    if (!targetItem) {
        event->ignore();
        return;
    }

    auto items = selectedItems();

    auto da = getDropAction(items.size(), targetItem->type());
    event->setDropAction(da);

    if (targetItem->type() == TreeWidget::DocumentType) {
        leaveEvent(nullptr);
    }
    else if (targetItem->type() == TreeWidget::ObjectType) {
        onItemEntered(targetItem);

        auto targetItemObj = static_cast<DocumentObjectItem*>(targetItem);
        Gui::ViewProviderDocumentObject* vp = targetItemObj->object();

        // if we are in between or if target doesn't accept drops then the target is the parent
        if (da == Qt::MoveAction && (targetInfo.inThresholdZone || !vp->canDropObjects())) {
            targetInfo.targetItem = targetInfo.targetItem->parent();
            if (targetInfo.targetItem->type() == TreeWidget::DocumentType) {
                leaveEvent(nullptr);
                return;
            }

            targetItemObj = static_cast<DocumentObjectItem*>(targetInfo.targetItem);
            vp = targetItemObj->object();

            if (!vp) {
                TREE_TRACE("cannot drop");
                return;
            }
        }
        try {
            if (da != Qt::LinkAction && !vp->canDropObjects()) {
                if (!(event->possibleActions() & Qt::LinkAction) || items.size() != 1) {
                    TREE_TRACE("Cannot drop here");
                    event->ignore();
                    return;
                }
            }
            for (auto ti : items) {
                if (ti->type() != TreeWidget::ObjectType) {
                    TREE_TRACE("cannot drop");
                    event->ignore();
                    return;
                }
                auto item = static_cast<DocumentObjectItem*>(ti);

                auto obj = item->object()->getObject();

                if (da == Qt::MoveAction) {
                    // Check if item can be dragged from his parent
                    auto parentItem = item->getParentItem();
                    if (parentItem && !(parentItem->object()->canDragObjects() && parentItem->object()->canDragObject(obj)))
                    {
                        TREE_TRACE("Cannot drag object");
                        event->ignore();
                        return;
                    }
                }

                std::ostringstream str;
                auto owner = item->getRelativeParent(str, targetItemObj);
                auto subname = str.str();

                // let the view provider decide to accept the object or ignore it
                if (da != Qt::LinkAction && !vp->canDropObjectEx(obj, owner, subname.c_str(), item->mySubs)) {
                    TREE_TRACE("cannot drop " << obj->getFullName() << ' ' << (owner ? owner->getFullName() : "<No Owner>") << '.' << subname);
                    event->ignore();
                    return;
                }
            }
        }
        catch (Base::Exception& e) {
            e.ReportException();
            event->ignore();
        }
        catch (std::exception& e) {
            FC_ERR("C++ exception: " << e.what());
            event->ignore();
        }
        catch (...) {
            FC_ERR("Unknown exception");
            event->ignore();
        }
    }
    else {
        leaveEvent(nullptr);
        event->ignore();
    }
}

TreeWidget::TargetItemInfo TreeWidget::getTargetInfo(QEvent* ev)
{
    TargetItemInfo targetInfo;

    QPoint pos = getPos(ev);
    if (pos == QPoint(-1, -1)) {
        return {}; // Return an empty struct
    }

    targetInfo.targetItem = itemAt(pos);
    // not dropped onto an item or one of the source items is also the destination item
    if (!targetInfo.targetItem || targetInfo.targetItem->isSelected()) {
        return {};
    }
    targetInfo.underMouseItem = targetInfo.targetItem;

    if (targetInfo.targetItem->type() == TreeWidget::ObjectType) {
        auto targetItemObj = static_cast<DocumentObjectItem*>(targetInfo.targetItem);
        targetInfo.targetDoc = targetItemObj->getOwnerDocument()->document()->getDocument();
    }
    else if (targetInfo.targetItem->type() == TreeWidget::DocumentType) {
        auto targetDocItem = static_cast<DocumentItem*>(targetInfo.targetItem);
        targetInfo.targetDoc = targetDocItem->document()->getDocument();
    }
    else {
        return {};
    }

    // Calculate the position of the mouse relative to the item's rectangle
    QRect itemRect = visualItemRect(targetInfo.targetItem);
    int mouseY = pos.y();
    int itemMidPoint = itemRect.top() + itemRect.height() / 2;
    int threshold = itemRect.height() * 0.20; // 20% of the item's height as threshold

    targetInfo.inBottomHalf = mouseY > itemMidPoint;
    targetInfo.inThresholdZone = ((mouseY < itemRect.top() + threshold) && !targetInfo.targetItem->isExpanded())
        || (mouseY > itemRect.top() + itemRect.height() - threshold);
    return targetInfo;
}

bool TreeWidget::dropInDocument(QDropEvent* event, TargetItemInfo& targetInfo,
                                std::vector<TreeWidget::ObjectItemSubname> items)
{
    std::string errMsg;
    auto da = event->dropAction();
    bool touched = false;

    std::vector<ItemInfo2> infos;
    infos.reserve(items.size());
    bool syncPlacement = TreeParams::getSyncPlacement();

    App::AutoTransaction committer(
        da == Qt::LinkAction ? "Link object" :
        da == Qt::CopyAction ? "Copy object" : "Move object");

    // check if items can be dragged
    for (auto& v : items) {
        auto item = v.first;
        auto obj = item->object()->getObject();
        auto parentItem = item->getParentItem();
        if (parentItem) {
            bool allParentsOK = canDragFromParents(parentItem, obj, nullptr);

            if (!allParentsOK || !parentItem->object()->canDragObjects() || !parentItem->object()->canDragObject(obj)) {
                committer.close(true);
                TREE_ERR("'" << obj->getFullName() << "' cannot be dragged out of '" << parentItem->object()->getObject()->getFullName() << "'");
                return false;
            }
        }
        else if (da != Qt::MoveAction || item->myOwner != targetInfo.targetItem) {
            // We will not drag item out of parent if either, 1) modifier
            // key is held, or 2) the dragging item is not inside the
            // dropping document tree.
            parentItem = nullptr;
        }
        infos.emplace_back();
        auto& info = infos.back();
        info.doc = obj->getDocument()->getName();
        info.obj = obj->getNameInDocument();
        if (parentItem) {
            auto parent = parentItem->object()->getObject();
            info.parentDoc = parent->getDocument()->getName();
            info.parent = parent->getNameInDocument();
        }
        if (syncPlacement) {
            std::ostringstream ss;
            App::DocumentObject* topParent = nullptr;
            item->getSubName(ss, topParent);
            if (topParent) {
                info.topDoc = topParent->getDocument()->getName();
                info.topObj = topParent->getNameInDocument();
                ss << obj->getNameInDocument() << '.';
                info.topSubname = ss.str();
            }
        }
    }
    // Because the existence of subname, we must de-select the drag the
    // object manually. Just do a complete clear here for simplicity
    Selection().selStackPush();
    Selection().clearCompleteSelection();

    // Open command
    auto manager = Application::Instance->macroManager();
    try {
        std::vector<App::DocumentObject*> droppedObjs;
        for (auto& info : infos) {
            auto doc = App::GetApplication().getDocument(info.doc.c_str());
            if (!doc) continue;
            auto obj = doc->getObject(info.obj.c_str());
            auto vpc = freecad_cast<ViewProviderDocumentObject*>(Application::Instance->getViewProvider(obj));
            if (!vpc) {
                FC_WARN("Cannot find dragging object " << info.obj);
                continue;
            }

            Base::Matrix4D mat;
            App::PropertyPlacement* propPlacement = nullptr;
            if (syncPlacement) {
                if (!info.topObj.empty()) {
                    auto doc = App::GetApplication().getDocument(info.topDoc.c_str());
                    if (doc) {
                        auto topObj = doc->getObject(info.topObj.c_str());
                        if (topObj) {
                            auto sobj = topObj->getSubObject(info.topSubname.c_str(), nullptr, &mat);
                            if (sobj == obj) {
                                propPlacement = dynamic_cast<App::PropertyPlacement*>(obj->getPropertyByName("Placement"));
                            }
                        }
                    }
                }
                else {
                    propPlacement = dynamic_cast<App::PropertyPlacement*>(obj->getPropertyByName("Placement"));
                    if (propPlacement) {
                        mat = propPlacement->getValue().toMatrix();
                    }
                }
            }

            if (da == Qt::LinkAction) {
                std::string name = targetInfo.targetDoc->getUniqueObjectName("Link");
                FCMD_DOC_CMD(targetInfo.targetDoc, "addObject('App::Link','" << name << "').setLink("
                    << Command::getObjectCmd(obj) << ")");
                auto link = targetInfo.targetDoc->getObject(name.c_str());
                if (!link)
                    continue;
                FCMD_OBJ_CMD(link, "Label='" << obj->getLinkedObject(true)->Label.getValue() << "'");
                propPlacement = dynamic_cast<App::PropertyPlacement*>(link->getPropertyByName("Placement"));
                if (propPlacement)
                    propPlacement->setValueIfChanged(Base::Placement(mat));
                droppedObjs.push_back(link);
            }
            else if (!info.parent.empty()) {
                auto parentDoc = App::GetApplication().getDocument(info.parentDoc.c_str());
                if (!parentDoc) {
                    FC_WARN("Canont find document " << info.parentDoc);
                    continue;
                }
                auto parent = parentDoc->getObject(info.parent.c_str());
                auto vpp = freecad_cast<ViewProviderDocumentObject*>(Application::Instance->getViewProvider(parent));
                if (!vpp) {
                    FC_WARN("Cannot find dragging object's parent " << info.parent);
                    continue;
                }

                std::ostringstream ss;
                ss << Command::getObjectCmd(vpp->getObject()) << ".ViewObject.dragObject(" << Command::getObjectCmd(obj) << ')';
                auto lines = manager->getLines();
                vpp->dragObject(obj);
                if (manager->getLines() == lines) {
                    manager->addLine(MacroManager::Gui, ss.str().c_str());
                }

                //make sure it is not part of a geofeaturegroup anymore.
                //When this has happen we need to handle all removed
                //objects
                auto grp = App::GeoFeatureGroupExtension::getGroupOfObject(obj);
                if (grp) {
                    FCMD_OBJ_CMD(grp, "removeObject(" << Command::getObjectCmd(obj) << ")");
                }

                // check if the object has been deleted
                obj = doc->getObject(info.obj.c_str());
                if (!obj || !obj->isAttachedToDocument()) {
                    continue;
                }
                droppedObjs.push_back(obj);
                if (propPlacement) {
                    propPlacement->setValueIfChanged(Base::Placement(mat));
                }
            }
            else {
                std::ostringstream ss;
                ss << "App.getDocument('" << targetInfo.targetDoc->getName() << "')."
                    << (da == Qt::CopyAction ? "copyObject(" : "moveObject(")
                    << Command::getObjectCmd(obj) << ", True)";
                App::DocumentObject* res = nullptr;
                if (da == Qt::CopyAction) {
                    auto copied = targetInfo.targetDoc->copyObject({ obj }, true);
                    if (!copied.empty()) {
                        res = copied.back();
                    }
                }
                else if (da == Qt::MoveAction && obj->getDocument() == targetInfo.targetDoc) {
                    // Moving a object within the document root.
                    // Do not set 'res' as changing the placement is not desired: #13690
                    droppedObjs.push_back(obj);
                }
                else {
                    // Moving a object from another document.
                    res = targetInfo.targetDoc->moveObject(obj, true);
                }
                if (res) {
                    propPlacement = dynamic_cast<App::PropertyPlacement*>( res->getPropertyByName("Placement"));
                    if (propPlacement) {
                        propPlacement->setValueIfChanged(Base::Placement(mat));
                    }
                    droppedObjs.push_back(res);
                }
                manager->addLine(MacroManager::App, ss.str().c_str());
            }
        }
        touched = true;
        Base::FlagToggler<> guard(_DisableCheckTopParent);
        Selection().setSelection(targetInfo.targetDoc->getName(), droppedObjs);

        // If moved, then we sort objects properly.
        if (da == Qt::MoveAction) {
            sortDroppedObjects(targetInfo, droppedObjs);
        }
    }
    catch (const Base::Exception& e) {
        e.ReportException();
        errMsg = e.what();
    }
    catch (std::exception& e) {
        FC_ERR("C++ exception: " << e.what());
        errMsg = e.what();
    }
    catch (...) {
        FC_ERR("Unknown exception");
        errMsg = "Unknown exception";
    }
    if (!errMsg.empty()) {
        committer.close(true);
        QMessageBox::critical(getMainWindow(), QObject::tr("Drag & drop failed"), QString::fromUtf8(errMsg.c_str()));
        return false;
    }
    return touched;
}

bool TreeWidget::dropInObject(QDropEvent* event, TargetItemInfo& targetInfo,
                              std::vector<TreeWidget::ObjectItemSubname> items)
{
    std::string errMsg;
    auto da = event->dropAction();
    bool touched = false;

    // add object to group
    auto targetItemObj = static_cast<DocumentObjectItem*>(targetInfo.targetItem);
    Gui::ViewProviderDocumentObject* vp = targetItemObj->object();

    if (!vp || !vp->getObject() || !vp->getObject()->isAttachedToDocument()) {
        TREE_TRACE("invalid object");
        return false;
    }

    // if we are in between or if target doesn't accept drops then the target is the parent
    if (da == Qt::MoveAction && (targetInfo.inThresholdZone || !vp->canDropObjects())) {
        targetInfo.targetItem = targetInfo.targetItem->parent();
        if (targetInfo.targetItem->type() == TreeWidget::DocumentType) {
            return dropInDocument(event, targetInfo, items);
        }

        targetItemObj = static_cast<DocumentObjectItem*>(targetInfo.targetItem);
        vp = targetItemObj->object();

        if (!vp || !vp->getObject() || !vp->getObject()->isAttachedToDocument()) {
            TREE_TRACE("invalid object");
            return false;
        }
    }

    if (da != Qt::LinkAction && !vp->canDropObjects()) {
        if (!(event->possibleActions() & Qt::LinkAction) || items.size() != 1) {
            TREE_TRACE("Cannot drop objects");
            return false; // no group like object
        }
    }

    App::DocumentObject* targetObj = targetItemObj->object()->getObject();
    std::ostringstream targetSubname;
    App::DocumentObject* targetParent = nullptr;
    targetItemObj->getSubName(targetSubname, targetParent);
    Selection().selStackPush();
    Selection().clearCompleteSelection();
    if (targetParent) {
        targetSubname << vp->getObject()->getNameInDocument() << '.';
        Selection().addSelection(targetParent->getDocument()->getName(), targetParent->getNameInDocument(), targetSubname.str().c_str());
    }
    else {
        targetParent = targetObj;
        Selection().addSelection(targetParent->getDocument()->getName(), targetParent->getNameInDocument());
    }

    // Open command
    App::AutoTransaction committer("Drop object");

    bool syncPlacement = TreeParams::getSyncPlacement() && targetItemObj->isGroup();
    bool setSelection = true;
    std::vector<App::DocumentObject*> draggedObjects;
    std::vector<std::pair<App::DocumentObject*, std::string> > droppedObjects;
    std::vector<ItemInfo> infos;
    // Only keep text names here, because you never know when doing drag
    // and drop some object may delete other objects.
    infos.reserve(items.size());
    for (auto& v : items) {
        infos.emplace_back();
        auto& info = infos.back();
        auto item = v.first;
        App::DocumentObject* obj = item->object()->getObject();

        std::ostringstream str;
        App::DocumentObject* topParent = nullptr;
        auto owner = item->getRelativeParent(str, targetItemObj, &topParent, &info.topSubname);
        if (syncPlacement && topParent) {
            info.topDoc = topParent->getDocument()->getName();
            info.topObj = topParent->getNameInDocument();
        }
        info.subname = str.str();
        info.doc = obj->getDocument()->getName();
        info.obj = obj->getNameInDocument();
        if (owner) {
            info.ownerDoc = owner->getDocument()->getName();
            info.owner = owner->getNameInDocument();
        }

        info.subs.swap(v.second);

        // check if items can be dragged
        if (da == Qt::MoveAction && item->myOwner == targetItemObj->myOwner && vp->canDragAndDropObject(obj)) {
            auto parentItem = item->getParentItem();
            if (!parentItem) {
                info.dragging = true;
            }
            else {

                bool allParentsOK = canDragFromParents(parentItem, obj, targetObj);

                if (allParentsOK) {
                    auto vpp = parentItem->object();
                    info.dragging = true;
                    info.parent = vpp->getObject()->getNameInDocument();
                    info.parentDoc = vpp->getObject()->getDocument()->getName();
                }
                else {
                    committer.close(true);
                    return false;
                }
            }
        }

        if (da != Qt::LinkAction
            && !vp->canDropObjectEx(obj, owner, info.subname.c_str(), item->mySubs))
        {
            if (event->possibleActions() & Qt::LinkAction) {
                if (items.size() > 1) {
                    committer.close(true);
                    TREE_TRACE("Cannot replace with more than one object");
                    return false;
                }
                auto ext = vp->getObject()->getExtensionByType<App::LinkBaseExtension>(true);
                if ((!ext || !ext->getLinkedObjectProperty()) && !targetItemObj->getParentItem()) {
                    committer.close(true);
                    TREE_TRACE("Cannot replace without parent");
                    return false;
                }
                da = Qt::LinkAction;
            }
        }
    }

    try {
        std::set<App::DocumentObject*> inList;
        auto parentObj = targetObj;
        if (da == Qt::LinkAction && targetItemObj->getParentItem()) {
            parentObj = targetItemObj->getParentItem()->object()->getObject();
        }
        inList = parentObj->getInListEx(true);
        inList.insert(parentObj);

        std::string target = targetObj->getNameInDocument();
        auto targetDoc = targetObj->getDocument();
        for (auto& info : infos) {
            auto& subname = info.subname;
            targetObj = targetDoc->getObject(target.c_str());
            vp = freecad_cast<ViewProviderDocumentObject*>( Application::Instance->getViewProvider(targetObj));
            if (!vp) {
                FC_ERR("Cannot find drop target object " << target);
                break;
            }

            auto doc = App::GetApplication().getDocument(info.doc.c_str());
            if (!doc) {
                FC_WARN("Cannot find document " << info.doc);
                continue;
            }
            auto obj = doc->getObject(info.obj.c_str());
            auto vpc = freecad_cast<ViewProviderDocumentObject*>(Application::Instance->getViewProvider(obj));
            if (!vpc) {
                FC_WARN("Cannot find dragging object " << info.obj);
                continue;
            }

            ViewProviderDocumentObject* vpp = nullptr;
            if (da != Qt::LinkAction && !info.parentDoc.empty()) {
                auto parentDoc = App::GetApplication().getDocument(info.parentDoc.c_str());
                if (parentDoc) {
                    auto parent = parentDoc->getObject(info.parent.c_str());
                    vpp = freecad_cast<ViewProviderDocumentObject*>(Application::Instance->getViewProvider(parent));
                }
                if (!vpp) {
                    FC_WARN("Cannot find dragging object's parent " << info.parent);
                    continue;
                }
            }

            App::DocumentObject* owner = nullptr;
            if (!info.ownerDoc.empty()) {
                auto ownerDoc = App::GetApplication().getDocument(info.ownerDoc.c_str());
                if (ownerDoc)
                    owner = ownerDoc->getObject(info.owner.c_str());
                if (!owner) {
                    FC_WARN("Cannot find dragging object's top parent " << info.owner);
                    continue;
                }
            }

            Base::Matrix4D mat;
            App::PropertyPlacement* propPlacement = nullptr;
            if (syncPlacement) {
                propPlacement = DropHandler::getPlacement(info, obj, mat);
            }

            auto dropParent = targetParent;

            auto manager = Application::Instance->macroManager();
            std::ostringstream ss;
            if (vpp) {
                auto lines = manager->getLines();
                ss << Command::getObjectCmd(vpp->getObject())
                    << ".ViewObject.dragObject(" << Command::getObjectCmd(obj) << ')';
                vpp->dragObject(obj);
                if (manager->getLines() == lines)
                    manager->addLine(MacroManager::Gui, ss.str().c_str());
                owner = nullptr;
                subname.clear();
                ss.str("");

                obj = doc->getObject(info.obj.c_str());
                if (!obj || !obj->isAttachedToDocument()) {
                    FC_WARN("Dropping object deleted: " << info.doc << '#' << info.obj);
                    continue;
                }
            }

            if (da == Qt::MoveAction) {
                // Try to adjust relative links to avoid cyclic dependency, may
                // throw exception if failed
                ss.str("");
                ss << Command::getObjectCmd(obj) << ".adjustRelativeLinks("
                    << Command::getObjectCmd(targetObj) << ")";
                manager->addLine(MacroManager::Gui, ss.str().c_str());

                std::set<App::DocumentObject*> visited;
                if (obj->adjustRelativeLinks(inList, &visited)) {
                    inList = parentObj->getInListEx(true);
                    inList.insert(parentObj);

                    // TODO: link adjustment and placement adjustment does
                    // not work together at the moment.
                    propPlacement = nullptr;
                }
            }

            if (inList.count(obj)) {
                FC_THROWM(Base::RuntimeError, "Dependency loop detected for " << obj->getFullName());
            }


            std::string dropName;
            ss.str("");
            if (da == Qt::LinkAction) {
                auto parentItem = targetItemObj->getParentItem();
                if (parentItem) {
                    ss << Command::getObjectCmd(
                        parentItem->object()->getObject(), nullptr, ".replaceObject(", true)
                        << Command::getObjectCmd(targetObj) << ","
                        << Command::getObjectCmd(obj) << ")";

                    std::ostringstream ss;

                    dropParent = nullptr;
                    parentItem->getSubName(ss, dropParent);
                    if (dropParent)
                        ss << parentItem->object()->getObject()->getNameInDocument() << '.';
                    else
                        dropParent = parentItem->object()->getObject();
                    ss << obj->getNameInDocument() << '.';
                    dropName = ss.str();
                }
                else {
                    TREE_WARN("ignore replace operation without parent");
                    continue;
                }

                Gui::Command::runCommand(Gui::Command::App, ss.str().c_str());

            }
            else {
                ss << Command::getObjectCmd(vp->getObject())
                    << ".ViewObject.dropObject(" << Command::getObjectCmd(obj);
                if (owner) {
                    ss << "," << Command::getObjectCmd(owner)
                        << ",'" << subname << "',[";
                }
                else
                    ss << ",None,'',[";
                for (auto& sub : info.subs)
                    ss << "'" << sub << "',";
                ss << "])";
                auto lines = manager->getLines();
                dropName = vp->dropObjectEx(obj, owner, subname.c_str(), info.subs);
                if (manager->getLines() == lines)
                    manager->addLine(MacroManager::Gui, ss.str().c_str());
                if (!dropName.empty())
                    dropName = targetSubname.str() + dropName;
            }

            touched = true;

            // Construct the subname pointing to the dropped object
            if (dropName.empty()) {
                auto pos = targetSubname.tellp();
                targetSubname << obj->getNameInDocument() << '.' << std::ends;
                dropName = targetSubname.str();
                targetSubname.seekp(pos);
            }

            Base::Matrix4D newMat;
            auto sobj = dropParent->getSubObject(dropName.c_str(), nullptr, &newMat);
            if (!sobj) {
                FC_LOG("failed to find dropped object "
                    << dropParent->getFullName() << '.' << dropName);
                setSelection = false;
                continue;
            }

            if (da != Qt::CopyAction && propPlacement) {
                // try to adjust placement
                if ((info.dragging && sobj == obj) ||
                    (!info.dragging && sobj->getLinkedObject(false) == obj))
                {
                    if (!info.dragging)
                        propPlacement = freecad_cast<App::PropertyPlacement*>(
                            sobj->getPropertyByName("Placement"));
                    if (propPlacement) {
                        newMat *= propPlacement->getValue().inverse().toMatrix();
                        newMat.inverseGauss();
                        Base::Placement pla(newMat * mat);
                        propPlacement->setValueIfChanged(pla);
                    }
                }
            }
            droppedObjects.emplace_back(dropParent, dropName);
            draggedObjects.push_back(obj);
        }
        Base::FlagToggler<> guard(_DisableCheckTopParent);
        if (setSelection && !droppedObjects.empty()) {
            Selection().selStackPush();
            Selection().clearCompleteSelection();
            for (auto& v : droppedObjects) {
                Selection().addSelection(v.first->getDocument()->getName(),
                    v.first->getNameInDocument(), v.second.c_str());
            }
            Selection().selStackPush();
        }

        // If moved, then we sort objects properly.
        if (da == Qt::MoveAction && vp->acceptReorderingObjects()) {
            sortDroppedObjects(targetInfo, draggedObjects);
        }
    }
    catch (const Base::Exception& e) {
        e.ReportException();
        errMsg = e.what();
    }
    catch (std::exception& e) {
        FC_ERR("C++ exception: " << e.what());
        errMsg = e.what();
    }
    catch (...) {
        FC_ERR("Unknown exception");
        errMsg = "Unknown exception";
    }
    if (!errMsg.empty()) {
        committer.close(true);
        QMessageBox::critical(getMainWindow(), QObject::tr("Drag & drop failed"),
            QString::fromUtf8(errMsg.c_str()));
        return false;
    }
    return touched;
}

bool TreeWidget::canDragFromParents(DocumentObjectItem* parentItem, App::DocumentObject* obj, App::DocumentObject* target)
{
    // We query all the parents recursively. (for cases like assembly/group/part)
    bool allParentsOK = true;
    while (parentItem) {
        if (!parentItem->object()->canDragObjectToTarget(obj, target)) {
            allParentsOK = false;
            break;
        }
        parentItem = parentItem->getParentItem();
    }

    return allParentsOK;
}

void TreeWidget::dropEvent(QDropEvent* event)
{
    //FIXME: This should actually be done inside dropMimeData

    TargetItemInfo targetInfo = getTargetInfo(event);
    if (!targetInfo.targetItem) {
        return;
    }

    // filter out the selected items we cannot handle
    std::vector<ObjectItemSubname> items;
    items = DropHandler::filterItems(selectedItems(), targetInfo.targetItem);
    if (items.empty()) {
        return; // nothing needs to be done
    }

    event->setDropAction(getDropAction(items.size(), targetInfo.targetItem->type()));

    bool touched = false;
    if (targetInfo.targetItem->type() == TreeWidget::ObjectType) {
        touched = dropInObject(event, targetInfo, items);
    }
    else if (targetInfo.targetItem->type() == TreeWidget::DocumentType) {
        touched = dropInDocument(event, targetInfo, items);
    }

    if (touched && TreeParams::getRecomputeOnDrop()) {
        targetInfo.targetDoc->recompute();
    }
    if (touched && TreeParams::getSyncView()) {
        auto gdoc = Application::Instance->getDocument(targetInfo.targetDoc);
        if (gdoc)
            gdoc->setActiveView();
    }
}

void TreeWidget::sortDroppedObjects(TargetItemInfo& targetInfo, std::vector<App::DocumentObject*> draggedObjects)
{
    if (targetInfo.targetItem == targetInfo.underMouseItem) {
        return;
    }
    auto underMouseItemObj = static_cast<DocumentObjectItem*>(targetInfo.underMouseItem);
    auto underMouseObj = underMouseItemObj->object()->getObject();
    std::vector<App::DocumentObject*> sortedObjList;
    std::vector<App::DocumentObject*> objList;

    auto sortIntoList = [&sortedObjList, &draggedObjects, underMouseObj, &targetInfo](const std::vector<App::DocumentObject*>& objects) {
        for (auto* obj : objects) {
            if (obj == underMouseObj) {
                if (targetInfo.inBottomHalf) {
                    sortedObjList.push_back(obj);
                }

                for (auto* draggedObj : draggedObjects) {
                    sortedObjList.push_back(draggedObj);
                }

                if (!targetInfo.inBottomHalf) {
                    sortedObjList.push_back(obj);
                }
            }
            else {
                if (std::ranges::find(draggedObjects, obj) == draggedObjects.end()) {
                    sortedObjList.push_back(obj);
                }
            }
        }
    };

    if (targetInfo.targetItem->type() == TreeWidget::ObjectType) {
        // To update the order of items of groups such as App::Part, we just need to change the order in the Group property
        auto targetItemObj = static_cast<DocumentObjectItem*>(targetInfo.targetItem);
        App::DocumentObject* targetObj = targetItemObj->object()->getObject();

        auto propGroup = freecad_cast<App::PropertyLinkList*>(targetObj->getPropertyByName("Group"));
        if (!propGroup) {
            return;
        }

        objList = propGroup->getValue();
        sortIntoList(objList); // Move dropped objects to correct position
        propGroup->setValue(sortedObjList);
    }
    else if (targetInfo.targetItem->type() == TreeWidget::DocumentType) {
        Gui::Document* guiDoc = Gui::Application::Instance->getDocument(targetInfo.targetDoc->getName());
        objList = guiDoc->getTreeRootObjects();
        // First we need to sort objList by treeRank.
        std::sort(objList.begin(), objList.end(),
            [](App::DocumentObject* a, App::DocumentObject* b) {
            auto vpA = dynamic_cast<Gui::ViewProviderDocumentObject*>(Gui::Application::Instance->getViewProvider(a));
            auto vpB = dynamic_cast<Gui::ViewProviderDocumentObject*>(Gui::Application::Instance->getViewProvider(b));
            if (vpA && vpB) {
                return vpA->getTreeRank() < vpB->getTreeRank();
            }
            return false; // Keep the original order if either vpA or vpB is nullptr
        });

        // Then we move dropped objects to their correct position
        sortIntoList(objList);

        // Then we set the tree rank
        for (size_t i = 0; i < sortedObjList.size(); ++i) {
            auto vp = freecad_cast<ViewProviderDocumentObject*>(Application::Instance->getViewProvider(sortedObjList[i]));
            vp->setTreeRank(i);
        }

        // Lastly we refresh the tree
        static_cast<DocumentItem*>(targetInfo.targetItem)->sortObjectItems();
    }
}

void TreeWidget::drawRow(QPainter* painter, const QStyleOptionViewItem& options, const QModelIndex& index) const
{
    QTreeWidget::drawRow(painter, options, index);
}

void TreeWidget::slotNewDocument(const Gui::Document& Doc, bool isMainDoc)
{
    if (Doc.getDocument()->testStatus(App::Document::TempDoc))
        return;
    auto item = new DocumentItem(&Doc, this->rootItem);
    if (isMainDoc)
        this->expandItem(item);
    item->setIcon(0, *documentPixmap);
    item->setText(0, QString::fromUtf8(Doc.getDocument()->Label.getValue()));
    DocumentMap[&Doc] = item;
}


void TreeWidget::onReloadDoc() {
    if (!this->contextItem || this->contextItem->type() != DocumentType)
        return;
    auto docitem = static_cast<DocumentItem*>(this->contextItem);
    App::Document* doc = docitem->document()->getDocument();
    std::string name = doc->FileName.getValue();
    Application::Instance->reopen(doc);
    for (auto& v : DocumentMap) {
        if (name == v.first->getDocument()->FileName.getValue()) {
            scrollToItem(v.second);
            App::GetApplication().setActiveDocument(v.first->getDocument());
            break;
        }
    }
}

void TreeWidget::onCloseDoc()
{
    if (!this->contextItem || this->contextItem->type() != DocumentType)
        return;
    try {
        auto docitem = static_cast<DocumentItem*>(this->contextItem);
        Gui::Document* gui = docitem->document();
        App::Document* doc = gui->getDocument();
        if (gui->canClose(true, true))
            Command::doCommand(Command::Doc, "App.closeDocument(\"%s\")", doc->getName());
    }
    catch (const Base::Exception& e) {
        e.ReportException();
    }
    catch (std::exception& e) {
        FC_ERR("C++ exception: " << e.what());
    }
    catch (...) {
        FC_ERR("Unknown exception");
    }
}

void TreeWidget::onOpenFileLocation()
{
    auto docitem = static_cast<DocumentItem*>(this->contextItem);
    App::Document* doc = docitem->document()->getDocument();
    std::string name = doc->FileName.getValue();

    const QFileInfo fileInfo(QString::fromStdString(name));
    if (!fileInfo.exists()) {
        QMessageBox::warning(this, tr("Error"), tr("File does not exist."));
        return;
    }

    const QString filePath = fileInfo.canonicalPath();
    bool success = false;

#if defined(Q_OS_MAC)
    success = QProcess::startDetached(QStringLiteral("open"), {filePath});
#elif defined(Q_OS_WIN)
    QStringList param;
    if (!fileInfo.isDir()) {
        param += QStringLiteral("/select,");
    }
    param += QDir::toNativeSeparators(filePath);
    success = QProcess::startDetached(QStringLiteral("explorer.exe"), param);
#else
    success = QProcess::startDetached(QStringLiteral("xdg-open"), {filePath});
#endif

    if (!success) {
        QMessageBox::warning(this, tr("Error"), tr("Failed to open directory."));
    }
}

void TreeWidget::slotRenameDocument(const Gui::Document& Doc)
{
    // do nothing here
    Q_UNUSED(Doc);
}

void TreeWidget::slotChangedViewObject(const Gui::ViewProvider& vp, const App::Property& prop)
{
    if (!App::GetApplication().isRestoring()
        && vp.isDerivedFrom<ViewProviderDocumentObject>())
    {
        const auto& vpd = static_cast<const ViewProviderDocumentObject&>(vp);
        if (&prop == &vpd.ShowInTree) {
            ChangedObjects.emplace(vpd.getObject(), 0);
            _updateStatus();
        }
    }
}

void TreeWidget::slotTouchedObject(const App::DocumentObject& obj) {
    ChangedObjects.emplace(const_cast<App::DocumentObject*>(&obj), 0);
    _updateStatus();
}

void TreeWidget::slotShowHidden(const Gui::Document& Doc)
{
    auto it = DocumentMap.find(&Doc);
    if (it != DocumentMap.end())
        it->second->updateItemsVisibility(it->second, it->second->showHidden());
}

void TreeWidget::slotRelabelDocument(const Gui::Document& Doc)
{
    auto it = DocumentMap.find(&Doc);
    if (it != DocumentMap.end()) {
        it->second->setText(0, QString::fromUtf8(Doc.getDocument()->Label.getValue()));
    }
}

void TreeWidget::slotActiveDocument(const Gui::Document& Doc)
{
    auto jt = DocumentMap.find(&Doc);
    if (jt == DocumentMap.end())
        return; // signal is emitted before the item gets created
    int displayMode = TreeParams::getDocumentMode();
    for (auto it = DocumentMap.begin();
        it != DocumentMap.end(); ++it)
    {
        QFont f = it->second->font(0);
        f.setBold(it == jt);
        it->second->setHidden(0 == displayMode && it != jt);
        if (2 == displayMode) {
            it->second->setExpanded(it == jt);
        }
        // this must be done as last step
        it->second->setFont(0, f);
    }
}

struct UpdateDisabler {
    QWidget& widget;
    int& blocked;
    bool visible{false};
    bool focus{false};

    // Note! DO NOT block signal here, or else
    // QTreeWidgetItem::setChildIndicatorPolicy() does not work
    UpdateDisabler(QWidget& w, int& blocked)
        : widget(w), blocked(blocked)
    {
        if (++blocked > 1)
            return;
        focus = widget.hasFocus();
        visible = widget.isVisible();
        if (visible) {
            // setUpdatesEnabled(false) does not seem to speed up anything.
            // setVisible(false) on the other hand makes QTreeWidget::setData
            // (i.e. any change to QTreeWidgetItem) faster by 10+ times.
            //
            // widget.setUpdatesEnabled(false);

            widget.setVisible(false);
        }
    }
    ~UpdateDisabler() {
        if (blocked <= 0 || --blocked != 0)
            return;

        if (visible) {
            widget.setVisible(true);
            if (focus)
                widget.setFocus();
        }
    }
};

void TreeWidget::onUpdateStatus()
{
    if (this->state() == DraggingState || App::GetApplication().isRestoring()) {
        _updateStatus();
        return;
    }

    for (auto& v : DocumentMap) {
        if (v.first->isPerformingTransaction()) {
            // We have to delay item creation until undo/redo is done, because the
            // object re-creation while in transaction may break tree view item
            // update logic. For example, a parent object re-created before its
            // children, but the parent's link property already contains all the
            // (detached) children.
            _updateStatus();
            return;
        }
    }

    FC_LOG("begin update status");

    UpdateDisabler disabler(*this, updateBlocked);

    std::vector<App::DocumentObject*> errors;
    App::DocumentObject* relabelCandidate;

    // Use a local copy in case of nested calls
    auto localNewObjects = NewObjects;
    NewObjects.clear();

    // Checking for new objects
    for (auto& v : localNewObjects) {
        auto doc = App::GetApplication().getDocument(v.first.c_str());
        if (!doc)
            continue;
        auto gdoc = Application::Instance->getDocument(doc);
        if (!gdoc)
            continue;
        auto docItem = getDocumentItem(gdoc);
        if (!docItem)
            continue;
        for (auto id : v.second) {
            auto obj = doc->getObjectByID(id);
            if (!obj)
                continue;
            if (obj->isError())
                errors.push_back(obj);
            if (docItem->ObjectMap.count(obj))
                continue;
<<<<<<< HEAD
            auto vpd =
                Base::freecad_dynamic_cast<ViewProviderDocumentObject>(gdoc->getViewProvider(obj)); 
=======
            auto vpd = freecad_cast<ViewProviderDocumentObject*>(gdoc->getViewProvider(obj));
>>>>>>> 101da159
            if (vpd)
                docItem->createNewItem(*vpd);

            if (obj->getParents().empty() && obj->getOutList().empty()) {
                relabelCandidate = obj;
            }
            else {
                RelabelQueue.insert(obj);
            }
        }
    }

    // Use a local copy in case of nested calls
    auto localChangedObjects = ChangedObjects;
    ChangedObjects.clear();

    // Update children of changed objects
    for (auto& v : localChangedObjects) {
        auto obj = v.first;

        if (RelabelQueue.find(obj) != RelabelQueue.end()) {
            relabelCandidate = obj;
        }

        auto iter = ObjectTable.find(obj);
        if (iter == ObjectTable.end())
            continue;

        if (v.second.test(CS_Error) && obj->isError())
            errors.push_back(obj);

        if (!iter->second.empty()) {
            auto data = *iter->second.begin();
            bool itemHidden = !data->viewObject->showInTree();
            if (data->itemHidden != itemHidden) {
                for (auto& data : iter->second) {
                    data->itemHidden = itemHidden;
                    if (data->docItem->showHidden())
                        continue;
                    for (auto item : data->items)
                        item->setHidden(itemHidden);
                }
            }
        }

        updateChildren(iter->first, iter->second, v.second.test(CS_Output), false);
    }

    FC_LOG("update item status");
    TimingInit();
    for (auto pos = DocumentMap.begin(); pos != DocumentMap.end(); ++pos) {
        pos->second->testStatus();
    }
    TimingPrint();

    // Checking for just restored documents
    for (auto& v : DocumentMap) {
        auto docItem = v.second;

        for (auto obj : docItem->PopulateObjects)
            docItem->populateObject(obj);
        docItem->PopulateObjects.clear();

        auto doc = v.first->getDocument();

        if (!docItem->connectChgObject.connected()) {
            //NOLINTBEGIN
            docItem->connectChgObject = docItem->document()->signalChangedObject.connect(
                std::bind(&TreeWidget::slotChangeObject, this, sp::_1, sp::_2));
            docItem->connectTouchedObject = doc->signalTouchedObject.connect(
                std::bind(&TreeWidget::slotTouchedObject, this, sp::_1));
            //NOLINTEND
        }

        if (doc->testStatus(App::Document::PartialDoc))
            docItem->setIcon(0, *documentPartialPixmap);
        else if (docItem->_ExpandInfo) {
            for (auto& entry : *docItem->_ExpandInfo) {
                const char* name = entry.first.c_str();
                bool legacy = name[0] == '*';
                if (legacy)
                    ++name;
                auto obj = doc->getObject(name);
                if (!obj)
                    continue;
                auto iter = docItem->ObjectMap.find(obj);
                if (iter == docItem->ObjectMap.end())
                    continue;
                if (iter->second->rootItem)
                    docItem->restoreItemExpansion(entry.second, iter->second->rootItem);
                else if (legacy && !iter->second->items.empty()) {
                    auto item = *iter->second->items.begin();
                    item->setExpanded(true);
                }
            }
        }
        docItem->_ExpandInfo.reset();
    }

    if (Selection().hasSelection() && !selectTimer->isActive() && !this->isSelectionBlocked()) {
        this->blockSelection(true);
        currentDocItem = nullptr;
        for (auto& v : DocumentMap) {
            v.second->setSelected(false);
            v.second->selectItems();
        }
        this->blockSelection(false);
    }

    auto activeDocItem = getDocumentItem(Application::Instance->activeDocument());

    QTreeWidgetItem* errItem = nullptr;
    for (auto obj : errors) {
        DocumentObjectDataPtr data;
        if (activeDocItem) {
            auto it = activeDocItem->ObjectMap.find(obj);
            if (it != activeDocItem->ObjectMap.end())
                data = it->second;
        }
        if (!data) {
            auto docItem = getDocumentItem(
                Application::Instance->getDocument(obj->getDocument()));
            if (docItem) {
                auto it = docItem->ObjectMap.find(obj);
                if (it != docItem->ObjectMap.end())
                    data = it->second;
            }
        }
        if (data) {
            auto item = data->rootItem;
            if (!item && !data->items.empty()) {
                item = *data->items.begin();
                data->docItem->showItem(item, false, true);
            }
            if (!errItem)
                errItem = item;
        }
    }
    if (errItem)
        scrollToItem(errItem);

    updateGeometries();

    tryOfferRelabel(relabelCandidate);

    statusTimer->stop();

    FC_LOG("done update status");
}

void TreeWidget::tryOfferRelabel(App::DocumentObject* object)
{
    if (!isAutoRelabelNewEnabled() || !object) {
        RelabelQueue.clear();
        return;
    }

    auto iter = ObjectTable.find(object);
    if (iter != ObjectTable.end() && !iter->second.empty()) {
        auto& data = *iter->second.begin();
        if (data && data->rootItem) {
            editItem(data->rootItem);
            RelabelQueue.clear();
        }
    }
}

void TreeWidget::onItemEntered(QTreeWidgetItem* item)
{
    // object item selected
    if (item && item->type() == TreeWidget::ObjectType) {
        auto objItem = static_cast<DocumentObjectItem*>(item);
        objItem->displayStatusInfo();

        if (TreeParams::getPreSelection()) {
            int timeout = TreeParams::getPreSelectionDelay();
            if (timeout < 0)
                timeout = 1;
            if (preselectTime.elapsed() < timeout)
                onPreSelectTimer();
            else {
                timeout = TreeParams::getPreSelectionTimeout();
                if (timeout < 0)
                    timeout = 1;
                preselectTimer->start(timeout);
                Selection().rmvPreselect();
            }
        }
    }
    else if (TreeParams::getPreSelection())
        Selection().rmvPreselect();
}

void TreeWidget::leaveEvent(QEvent* event)
{
    Q_UNUSED(event)
    if (!updateBlocked && TreeParams::getPreSelection()) {
        preselectTimer->stop();
        Selection().rmvPreselect();
    }
}

void TreeWidget::onPreSelectTimer() {
    if (!TreeParams::getPreSelection())
        return;
    auto item = itemAt(viewport()->mapFromGlobal(QCursor::pos()));
    if (!item || item->type() != TreeWidget::ObjectType)
        return;

    preselectTime.restart();
    auto objItem = static_cast<DocumentObjectItem*>(item);
    auto vp = objItem->object();
    auto obj = vp->getObject();
    std::ostringstream ss;
    App::DocumentObject* parent = nullptr;
    objItem->getSubName(ss, parent);
    if (!parent)
        parent = obj;
    else if (!obj->redirectSubName(ss, parent, nullptr))
        ss << obj->getNameInDocument() << '.';
    Selection().setPreselect(parent->getDocument()->getName(), parent->getNameInDocument(),
        ss.str().c_str(), 0, 0, 0, SelectionChanges::MsgSource::TreeView);
}

void TreeWidget::onItemCollapsed(QTreeWidgetItem* item)
{
    // object item collapsed
    if (item && item->type() == TreeWidget::ObjectType) {
        static_cast<DocumentObjectItem*>(item)->setExpandedStatus(false);
    }
}

void TreeWidget::onItemExpanded(QTreeWidgetItem* item)
{
    // object item expanded
    if (item && item->type() == TreeWidget::ObjectType) {
        auto objItem = static_cast<DocumentObjectItem*>(item);
        objItem->setExpandedStatus(true);
        objItem->getOwnerDocument()->populateItem(objItem, false, false);
    }
}

void TreeWidget::scrollItemToTop()
{
    auto doc = Application::Instance->activeDocument();
    for (auto tree : Instances) {
        if (!tree->isSelectionAttached() || tree->isSelectionBlocked())
            continue;

        tree->_updateStatus(false);

        if (doc && Gui::Selection().hasSelection(doc->getDocument()->getName(), ResolveMode::NoResolve)) {
            auto it = tree->DocumentMap.find(doc);
            if (it != tree->DocumentMap.end()) {
                bool lock = tree->blockSelection(true);
                it->second->selectItems(DocumentItem::SR_FORCE_EXPAND);
                tree->blockSelection(lock);
            }
        }
        else {
            tree->blockSelection(true);
            for (int i = 0; i < tree->rootItem->childCount(); i++) {
                auto docItem = dynamic_cast<DocumentItem*>(tree->rootItem->child(i));
                if (!docItem)
                    continue;
                auto doc = docItem->document()->getDocument();
                if (Gui::Selection().hasSelection(doc->getName())) {
                    tree->currentDocItem = docItem;
                    docItem->selectItems(DocumentItem::SR_FORCE_EXPAND);
                    tree->currentDocItem = nullptr;
                    break;
                }
            }
            tree->blockSelection(false);
        }
        tree->selectTimer->stop();
        tree->_updateStatus(false);
    }
}

void TreeWidget::expandSelectedItems(TreeItemMode mode)
{
    if (!isSelectionAttached())
        return;

    const auto items = selectedItems();
    for (auto item : items) {
        switch (mode) {
        case TreeItemMode::ExpandPath: {
            QTreeWidgetItem* parentItem = item->parent();
            while (parentItem) {
                parentItem->setExpanded(true);
                parentItem = parentItem->parent();
            }
            item->setExpanded(true);
            break;
        }
        case TreeItemMode::ExpandItem:
            item->setExpanded(true);
            break;
        case TreeItemMode::CollapseItem:
            item->setExpanded(false);
            break;
        case TreeItemMode::ToggleItem:
            if (item->isExpanded())
                item->setExpanded(false);
            else
                item->setExpanded(true);
            break;
        }
    }
}

void TreeWidget::setupText()
{
    this->headerItem()->setText(0, tr("Labels & Attributes"));
    this->headerItem()->setText(1, tr("Description"));
    this->headerItem()->setText(2, tr("Internal name"));

    this->showHiddenAction->setText(tr("Show items hidden in tree view"));
    this->showHiddenAction->setStatusTip(tr("Show items that are marked as 'hidden' in the tree view"));

    this->toggleVisibilityInTreeAction->setText(tr("Toggle visibility in tree view"));
    this->toggleVisibilityInTreeAction->setStatusTip(tr("Toggles the visibility of selected items in the tree view"));

    this->createGroupAction->setText(tr("Create group"));
    this->createGroupAction->setStatusTip(tr("Create a group"));

    this->relabelObjectAction->setText(tr("Rename"));
    this->relabelObjectAction->setStatusTip(tr("Rename object"));

    this->finishEditingAction->setText(tr("Finish editing"));
    this->finishEditingAction->setStatusTip(tr("Finish editing object"));

    this->selectDependentsAction->setText(tr("Add dependent objects to selection"));
    this->selectDependentsAction->setStatusTip(tr("Adds all dependent objects to the selection"));

    this->closeDocAction->setText(tr("Close document"));
    this->closeDocAction->setStatusTip(tr("Close the document"));

#ifdef Q_OS_MAC
    this->openFileLocationAction->setText(tr("Reveal in Finder"));
    this->openFileLocationAction->setStatusTip(tr("Reveal the current file location in Finder"));
#else
    this->openFileLocationAction->setText(tr("Open File Location"));
    this->openFileLocationAction->setStatusTip(tr("Open the current file location"));
#endif

    this->reloadDocAction->setText(tr("Reload document"));
    this->reloadDocAction->setStatusTip(tr("Reload a partially loaded document"));

    this->skipRecomputeAction->setText(tr("Skip recomputes"));
    this->skipRecomputeAction->setStatusTip(tr("Enable or disable recomputations of document"));

    this->allowPartialRecomputeAction->setText(tr("Allow partial recomputes"));
    this->allowPartialRecomputeAction->setStatusTip(
        tr("Enable or disable recomputating editing object when 'skip recomputation' is enabled"));

    this->markRecomputeAction->setText(tr("Mark to recompute"));
    this->markRecomputeAction->setStatusTip(tr("Mark this object to be recomputed"));
    this->markRecomputeAction->setIcon(BitmapFactory().iconFromTheme("Std_MarkToRecompute"));

    this->recomputeObjectAction->setText(tr("Recompute object"));
    this->recomputeObjectAction->setStatusTip(tr("Recompute the selected object"));
    this->recomputeObjectAction->setIcon(BitmapFactory().iconFromTheme("view-refresh"));
}

void TreeWidget::syncView(ViewProviderDocumentObject* vp)
{
    if (currentDocItem && TreeParams::getSyncView()) {
        bool focus = hasFocus();
        currentDocItem->document()->setActiveView(vp);
        if (focus)
            setFocus();
    }
}

void TreeWidget::onShowHidden()
{
    if (!this->contextItem)
        return;
    DocumentItem* docItem = nullptr;
    if (this->contextItem->type() == DocumentType)
        docItem = static_cast<DocumentItem*>(contextItem);
    else if (this->contextItem->type() == ObjectType)
        docItem = static_cast<DocumentObjectItem*>(contextItem)->getOwnerDocument();
    if (docItem)
        docItem->setShowHidden(showHiddenAction->isChecked());
}

void TreeWidget::onToggleVisibilityInTree()
{
    const auto items = selectedItems();
    for (auto item : items) {
        if (item->type() == ObjectType) {
            auto objectItem = static_cast<DocumentObjectItem*>(item);
            auto object = objectItem->object();

            // toggle value
            bool showInTree = !object->showInTree();

            // update object
            object->ShowInTree.setValue(showInTree);

            // update GUI
            auto ownerDocument = objectItem->getOwnerDocument();
            bool hidden = !ownerDocument->showHidden() && !showInTree;
            objectItem->setHidden(hidden);
            if (hidden) {
                objectItem->setSelected(false);
            }
        }
    }
}

void TreeWidget::changeEvent(QEvent* e)
{
    if (e->type() == QEvent::LanguageChange)
        setupText();

    QTreeWidget::changeEvent(e);
}

void TreeWidget::onItemSelectionChanged()
{
    if (!this->isSelectionAttached()
        || this->isSelectionBlocked()
        || updateBlocked)
        return;

    _LastSelectedTreeWidget = this;

    // block tmp. the connection to avoid to notify us ourself
    bool lock = this->blockSelection(true);

    if (selectTimer->isActive())
        onSelectTimer();
    else
        _updateStatus(false);

    auto selItems = selectedItems();

    // do not allow document item multi-selection
    if (!selItems.empty()) {
        auto firstType = selItems.back()->type();
        for (auto it = selItems.begin(); it != selItems.end();) {
            auto item = *it;
            if ((firstType == ObjectType && item->type() != ObjectType)
                || (firstType == DocumentType && item != selItems.back()))
            {
                item->setSelected(false);
                it = selItems.erase(it);
            }
            else
                ++it;
        }
    }

    if (selItems.size() <= 1) {
        if (TreeParams::getRecordSelection())
            Gui::Selection().selStackPush();

        // This special handling to deal with possible discrepancy of
        // Gui.Selection and Tree view selection because of newly added
        // DocumentObject::redirectSubName()
        Selection().clearCompleteSelection();
        DocumentObjectItem* item = nullptr;
        if (!selItems.empty()) {
            if (selItems.front()->type() == ObjectType)
                item = static_cast<DocumentObjectItem*>(selItems.front());
            else if (selItems.front()->type() == DocumentType) {
                auto ditem = static_cast<DocumentItem*>(selItems.front());
                if (TreeParams::getSyncView()) {
                    bool focus = hasFocus();
                    ditem->document()->setActiveView();
                    if (focus)
                        setFocus();
                }
                // For triggering property editor refresh
                Gui::Selection().signalSelectionChanged(SelectionChanges());
            }
        }
        for (auto& v : DocumentMap) {
            currentDocItem = v.second;
            v.second->clearSelection(item);
            currentDocItem = nullptr;
        }
        if (TreeParams::getRecordSelection())
            Gui::Selection().selStackPush();
    }
    else {
        for (auto pos = DocumentMap.begin(); pos != DocumentMap.end(); ++pos) {
            currentDocItem = pos->second;
            pos->second->updateSelection(pos->second);
            currentDocItem = nullptr;
        }
        if (TreeParams::getRecordSelection())
            Gui::Selection().selStackPush(true, true);
    }

    this->blockSelection(lock);
}

void TreeWidget::synchronizeSelectionCheckBoxes() {
    const bool useCheckBoxes = isSelectionCheckBoxesEnabled();
    for (auto tree : TreeWidget::Instances) {
        QSignalBlocker blocker(tree);
        for (QTreeWidgetItemIterator it(tree); *it; ++it) {
            auto item = *it;
            if (item->type() == ObjectType) {
                if (useCheckBoxes)
                    item->setCheckState(0, item->isSelected() ? Qt::Checked : Qt::Unchecked);
                else
                    item->setData(0, Qt::CheckStateRole, QVariant());
            }
        }
        tree->resizeColumnToContents(0);
    }
}

void TreeWidget::updateVisibilityIcons() {
    for (auto tree : TreeWidget::Instances) {
        QSignalBlocker blocker(tree);
        for (QTreeWidgetItemIterator it(tree); *it; ++it) {
            auto item = *it;
            if (item->type() == ObjectType) {
                auto objitem = static_cast<DocumentObjectItem*>(item);
                objitem->testStatus(true);
            }
        }
        tree->resizeColumnToContents(0);
    }
}

QList<QTreeWidgetItem*> TreeWidget::childrenOfItem(const QTreeWidgetItem& item) const {
    QList children = QList<QTreeWidgetItem*>();

    // check item is in this tree
    if (!this->indexFromItem(&item).isValid())
        return children;

    for (int i = 0; i < item.childCount(); i++) {
        children.append(item.child(i));
    }
    return children;
}

void TreeWidget::onItemChanged(QTreeWidgetItem* item, int column) {
    if (column == 0 && isSelectionCheckBoxesEnabled()) {
        bool selected = item->isSelected();
        bool checked = item->checkState(0) == Qt::Checked;
        if (checked != selected) {
            item->setSelected(checked);
        }
    }
}

void TreeWidget::onSelectTimer() {

    _updateStatus(false);

    bool syncSelect = TreeParams::getSyncSelection();
    bool locked = this->blockSelection(true);
    if (Selection().hasSelection()) {
        for (auto& v : DocumentMap) {
            v.second->setSelected(false);
            currentDocItem = v.second;
            v.second->selectItems(syncSelect ? DocumentItem::SR_EXPAND : DocumentItem::SR_SELECT);
            currentDocItem = nullptr;
        }
    }
    else {
        for (auto& v : DocumentMap)
            v.second->clearSelection();
    }
    this->blockSelection(locked);
    selectTimer->stop();
    return;
}

void TreeWidget::onSelectionChanged(const SelectionChanges& msg)
{
    // When running from a different thread Qt will raise a warning
    // when trying to start the QTimer
    if (Q_UNLIKELY(thread() != QThread::currentThread())) {
        return;
    }

    switch (msg.Type)
    {
    case SelectionChanges::AddSelection:
    case SelectionChanges::RmvSelection:
    case SelectionChanges::SetSelection:
    case SelectionChanges::ClrSelection: {
        int timeout = TreeParams::getSelectionTimeout();
        if (timeout <= 0)
            timeout = 1;
        selectTimer->start(timeout);
        break;
    }
    default:
        break;
    }
}

// ----------------------------------------------------------------------------

/* TRANSLATOR Gui::TreePanel */

TreePanel::TreePanel(const char* name, QWidget* parent)
    : QWidget(parent)
{
    this->treeWidget = new TreeWidget(name, this);
    int indent = TreeParams::getIndentation();
    if (indent)
        this->treeWidget->setIndentation(indent);

    auto pLayout = new QVBoxLayout(this);
    pLayout->setSpacing(0);
    pLayout->setContentsMargins(0, 0, 0, 0);
    pLayout->addWidget(this->treeWidget);
    connect(this->treeWidget, &TreeWidget::emitSearchObjects,
            this, &TreePanel::showEditor);

    this->searchBox = new Gui::ExpressionLineEdit(this, true);
    static_cast<ExpressionLineEdit*>(this->searchBox)->setExactMatch(Gui::ExpressionParameter::instance()->isExactMatch());
    pLayout->addWidget(this->searchBox);
    this->searchBox->hide();
    this->searchBox->installEventFilter(this);
    this->searchBox->setPlaceholderText(tr("Search"));
    connect(this->searchBox, &QLineEdit::returnPressed,
            this, &TreePanel::accept);
    connect(this->searchBox, &QLineEdit::textChanged,
            this, &TreePanel::itemSearch);
}

TreePanel::~TreePanel() = default;

void TreePanel::accept()
{
    QString text = this->searchBox->text();
    hideEditor();
    this->treeWidget->setFocus();
    this->treeWidget->itemSearch(text, true);
}

bool TreePanel::eventFilter(QObject* obj, QEvent* ev)
{
    if (obj != this->searchBox)
        return false;

    if (ev->type() == QEvent::KeyPress) {
        bool consumed = false;
        int key = static_cast<QKeyEvent*>(ev)->key();
        switch (key) {
        case Qt::Key_Escape:
            hideEditor();
            consumed = true;
            treeWidget->setFocus();
            break;

        default:
            break;
        }

        return consumed;
    }

    return false;
}

void TreePanel::showEditor()
{
    this->searchBox->show();
    this->searchBox->setFocus();
    this->treeWidget->startItemSearch(searchBox);
}

void TreePanel::hideEditor()
{
    static_cast<ExpressionLineEdit*>(this->searchBox)->setDocumentObject(nullptr);
    this->searchBox->clear();
    this->searchBox->hide();
    this->treeWidget->resetItemSearch();
    auto sels = this->treeWidget->selectedItems();
    if (!sels.empty())
        this->treeWidget->scrollToItem(sels.front());
}

void TreePanel::itemSearch(const QString& text)
{
    this->treeWidget->itemSearch(text, false);
}

// ----------------------------------------------------------------------------

/* TRANSLATOR Gui::TreeDockWidget */

TreeDockWidget::TreeDockWidget(Gui::Document* pcDocument, QWidget* parent)
    : DockWindow(pcDocument, parent)
{
    setWindowTitle(tr("Tree view"));
    auto panel = new TreePanel("TreeView", this);
    auto pLayout = new QGridLayout(this);
    pLayout->setSpacing(0);
    pLayout->setContentsMargins(0, 0, 0, 0);
    pLayout->addWidget(panel, 0, 0);
}

TreeDockWidget::~TreeDockWidget() = default;

void TreeWidget::selectLinkedObject(App::DocumentObject* linked) {
    if (!isSelectionAttached() || isSelectionBlocked())
        return;

    auto linkedVp = freecad_cast<ViewProviderDocumentObject*>(
        Application::Instance->getViewProvider(linked));
    if (!linkedVp) {
        TREE_ERR("invalid linked view provider");
        return;
    }
    auto linkedDoc = getDocumentItem(linkedVp->getDocument());
    if (!linkedDoc) {
        TREE_ERR("cannot find document of linked object");
        return;
    }

    if (selectTimer->isActive())
        onSelectTimer();
    else
        _updateStatus(false);

    auto it = linkedDoc->ObjectMap.find(linked);
    if (it == linkedDoc->ObjectMap.end()) {
        TREE_ERR("cannot find tree item of linked object");
        return;
    }
    auto linkedItem = it->second->rootItem;
    if (!linkedItem)
        linkedItem = *it->second->items.begin();

    if (linkedDoc->showItem(linkedItem, true))
        scrollToItem(linkedItem);

    if (linkedDoc->document()->getDocument() != App::GetApplication().getActiveDocument()) {
        bool focus = hasFocus();
        linkedDoc->document()->setActiveView(linkedItem->object());
        if (focus)
            setFocus();
    }
}

// ----------------------------------------------------------------------------

DocumentItem::DocumentItem(const Gui::Document* doc, QTreeWidgetItem* parent)
    : QTreeWidgetItem(parent, TreeWidget::DocumentType), pDocument(const_cast<Gui::Document*>(doc))
{
    //NOLINTBEGIN
    // Setup connections
    connectNewObject = doc->signalNewObject.connect(std::bind(&DocumentItem::slotNewObject, this, sp::_1));
    connectDelObject = doc->signalDeletedObject.connect(
        std::bind(&TreeWidget::slotDeleteObject, getTree(), sp::_1));
    if (!App::GetApplication().isRestoring()) {
        connectChgObject = doc->signalChangedObject.connect(
            std::bind(&TreeWidget::slotChangeObject, getTree(), sp::_1, sp::_2));
        connectTouchedObject = doc->getDocument()->signalTouchedObject.connect(
            std::bind(&TreeWidget::slotTouchedObject, getTree(), sp::_1));
    }
    connectEdtObject = doc->signalInEdit.connect(std::bind(&DocumentItem::slotInEdit, this, sp::_1));
    connectResObject = doc->signalResetEdit.connect(std::bind(&DocumentItem::slotResetEdit, this, sp::_1));
    connectHltObject = doc->signalHighlightObject.connect(
        std::bind(&DocumentItem::slotHighlightObject, this, sp::_1, sp::_2, sp::_3, sp::_4, sp::_5));
    connectExpObject = doc->signalExpandObject.connect(
        std::bind(&DocumentItem::slotExpandObject, this, sp::_1, sp::_2, sp::_3, sp::_4));
    connectScrObject = doc->signalScrollToObject.connect(std::bind(&DocumentItem::slotScrollToObject, this, sp::_1));
    auto adoc = doc->getDocument();
    connectRecomputed = adoc->signalRecomputed.connect(std::bind(&DocumentItem::slotRecomputed, this, sp::_1, sp::_2));
    connectRecomputedObj = adoc->signalRecomputedObject.connect(
        std::bind(&DocumentItem::slotRecomputedObject, this, sp::_1));
    //NOLINTEND

    setFlags(Qt::ItemIsEnabled | Qt::ItemIsSelectable/*|Qt::ItemIsEditable*/);

    treeName = getTree()->getTreeName();
}

DocumentItem::~DocumentItem()
{
    connectNewObject.disconnect();
    connectDelObject.disconnect();
    connectChgObject.disconnect();
    connectTouchedObject.disconnect();
    connectEdtObject.disconnect();
    connectResObject.disconnect();
    connectHltObject.disconnect();
    connectExpObject.disconnect();
    connectScrObject.disconnect();
    connectRecomputed.disconnect();
    connectRecomputedObj.disconnect();
}

TreeWidget* DocumentItem::getTree() const {
    return static_cast<TreeWidget*>(treeWidget());
}

const char* DocumentItem::getTreeName() const {
    return treeName;
}

#define FOREACH_ITEM(_item, _obj) \
    auto _it = ObjectMap.end();\
    if(_obj.getObject() && _obj.getObject()->isAttachedToDocument())\
        _it = ObjectMap.find(_obj.getObject());\
    if(_it != ObjectMap.end()) {\
        for(auto _item : _it->second->items) {

#define FOREACH_ITEM_ALL(_item) \
    for(const auto& _v : ObjectMap) {\
        for(auto _item : _v.second->items) {

#define END_FOREACH_ITEM }}


void DocumentItem::slotInEdit(const Gui::ViewProviderDocumentObject& v)
{
    (void)v;

    ParameterGrp::handle hGrp = App::GetApplication().GetParameterGroupByPath(
        "User parameter:BaseApp/Preferences/TreeView");
    unsigned long col = hGrp->GetUnsigned("TreeEditColor", 563609599);
    QColor color(Base::Color::fromPackedRGB<QColor>(col));

    if (!getTree()->editingItem) {
        auto doc = Application::Instance->editDocument();
        if (!doc)
            return;
        ViewProviderDocumentObject* parentVp = nullptr;
        std::string subname;
        auto vp = doc->getInEdit(&parentVp, &subname);
        if (!parentVp)
            parentVp = freecad_cast<ViewProviderDocumentObject*>(vp);
        if (parentVp)
            getTree()->editingItem = findItemByObject(true, parentVp->getObject(), subname.c_str());
    }

    if (getTree()->editingItem)
        getTree()->editingItem->setBackground(0, color);
    else {
        FOREACH_ITEM(item, v)
            item->setBackground(0, color);
        END_FOREACH_ITEM
    }
}

void DocumentItem::slotResetEdit(const Gui::ViewProviderDocumentObject& v)
{
    auto tree = getTree();
    FOREACH_ITEM_ALL(item)
        if (tree->editingItem) {
            if (item == tree->editingItem) {
                item->setData(0, Qt::BackgroundRole, QVariant());
                break;
            }
        }
        else if (item->object() == &v)
            item->setData(0, Qt::BackgroundRole, QVariant());
    END_FOREACH_ITEM
        tree->editingItem = nullptr;
}

void DocumentItem::slotNewObject(const Gui::ViewProviderDocumentObject& obj) {
    if (!obj.getObject() || !obj.getObject()->isAttachedToDocument()) {
        FC_ERR("view provider not attached");
        return;
    }
    getTree()->NewObjects[pDocument->getDocument()->getName()].push_back(obj.getObject()->getID());
    getTree()->_updateStatus();
}

bool DocumentItem::createNewItem(const Gui::ViewProviderDocumentObject& obj,
    QTreeWidgetItem* parent, int index, DocumentObjectDataPtr data)
{
    if (!obj.getObject() ||
        !obj.getObject()->isAttachedToDocument() ||
        obj.getObject()->testStatus(App::PartialObject))
        return false;

    if (!data) {
        auto& pdata = ObjectMap[obj.getObject()];
        if (!pdata) {
            pdata = std::make_shared<DocumentObjectData>(
                this, const_cast<ViewProviderDocumentObject*>(&obj));
            auto& entry = getTree()->ObjectTable[obj.getObject()];
            if (!entry.empty())
                pdata->updateChildren(*entry.begin());
            else
                pdata->updateChildren(true);
            entry.insert(pdata);
        }
        else if (pdata->rootItem && !parent) {
            Base::Console().Warning("DocumentItem::slotNewObject: Cannot add view provider twice.\n");
            return false;
        }
        data = pdata;
    }

    auto item = new DocumentObjectItem(this, data);
    if (!parent || parent == this) {
        parent = this;
        data->rootItem = item;
        if (index < 0)
            index = findRootIndex(obj.getObject());
    }
    if (index < 0)
        parent->addChild(item);
    else
        parent->insertChild(index, item);
    assert(item->parent() == parent);
    item->setText(0, QString::fromUtf8(data->label.c_str()));
    if (!data->label2.empty())
        item->setText(1, QString::fromUtf8(data->label2.c_str()));
    item->setText(2, QString::fromUtf8(data->internalName.c_str()));
    if (!obj.showInTree() && !showHidden())
        item->setHidden(true);
    item->testStatus(true);

    populateItem(item);
    return true;
}

ViewProviderDocumentObject* DocumentItem::getViewProvider(App::DocumentObject* obj) {
    return freecad_cast<ViewProviderDocumentObject*>(
            Application::Instance->getViewProvider(obj));
}

void TreeWidget::slotDeleteDocument(const Gui::Document& Doc)
{
    NewObjects.erase(Doc.getDocument()->getName());
    auto it = DocumentMap.find(&Doc);
    if (it != DocumentMap.end()) {
        UpdateDisabler disabler(*this, updateBlocked);
        auto docItem = it->second;
        for (auto& v : docItem->ObjectMap) {
            for (auto item : v.second->items)
                item->myOwner = nullptr;
            auto obj = v.second->viewObject->getObject();
            if (obj->getDocument() == Doc.getDocument()) {
                _slotDeleteObject(*v.second->viewObject, docItem);
                continue;
            }
            auto it = ObjectTable.find(obj);
            assert(it != ObjectTable.end());
            assert(it->second.size() > 1);
            it->second.erase(v.second);
        }
        this->rootItem->takeChild(this->rootItem->indexOfChild(docItem));
        delete docItem;
        DocumentMap.erase(it);
    }
}

void TreeWidget::slotDeleteObject(const Gui::ViewProviderDocumentObject& view) {
    _slotDeleteObject(view, nullptr);
}

void TreeWidget::_slotDeleteObject(const Gui::ViewProviderDocumentObject& view, DocumentItem* deletingDoc)
{
    auto obj = view.getObject();
    auto itEntry = ObjectTable.find(obj);
    if (itEntry == ObjectTable.end())
        return;

    if (itEntry->second.empty()) {
        ObjectTable.erase(itEntry);
        return;
    }

    TREE_LOG("delete object " << obj->getFullName());

    bool needUpdate = false;

    for (const auto& data : itEntry->second) {
        DocumentItem* docItem = data->docItem;
        if (docItem == deletingDoc)
            continue;

        auto doc = docItem->document()->getDocument();
        auto& items = data->items;

        if (obj->getDocument() == doc)
            docItem->_ParentMap.erase(obj);

        bool lock = blockSelection(true);
        for (auto cit = items.begin(), citNext = cit; cit != items.end(); cit = citNext) {
            ++citNext;
            (*cit)->myOwner = nullptr;
            delete* cit;
        }
        blockSelection(lock);

        // Check for any child of the deleted object that is not in the tree, and put it
        // under document item.
        for (auto child : data->children) {
            auto childVp = docItem->getViewProvider(child);
            if (!childVp || child->getDocument() != doc)
                continue;
            docItem->_ParentMap[child].erase(obj);
            auto cit = docItem->ObjectMap.find(child);
            if (cit == docItem->ObjectMap.end() || cit->second->items.empty()) {
                if (docItem->createNewItem(*childVp))
                    needUpdate = true;
            }
            else {
                auto childItem = *cit->second->items.begin();
                if (childItem->requiredAtRoot(false)) {
                    if (docItem->createNewItem(*childItem->object(), docItem, -1, childItem->myData))
                        needUpdate = true;
                }
            }
            childVp->setShowable(docItem->isObjectShowable(child));
        }
        docItem->ObjectMap.erase(obj);
    }
    ObjectTable.erase(itEntry);

    if (needUpdate)
        _updateStatus();
}

bool DocumentItem::populateObject(App::DocumentObject* obj) {
    // make sure at least one of the item corresponding to obj is populated
    auto it = ObjectMap.find(obj);
    if (it == ObjectMap.end())
        return false;
    auto& items = it->second->items;
    if (items.empty())
        return false;
    for (auto item : items) {
        if (item->populated)
            return true;
    }
    TREE_LOG("force populate object " << obj->getFullName());
    auto item = *items.begin();
    item->populated = true;
    populateItem(item, true);
    return true;
}

void DocumentItem::populateItem(DocumentObjectItem* item, bool refresh, bool delay)
{
    (void)delay;

    if (item->populated && !refresh)
        return;

    // Lazy loading policy: We will create an item for each children object if
    // a) the item is expanded, or b) there is at least one free child, i.e.
    // child originally located at root.

    item->setChildIndicatorPolicy(item->myData->children.empty() ?
        QTreeWidgetItem::DontShowIndicator : QTreeWidgetItem::ShowIndicator);

    if (!item->populated && !item->isExpanded()) {
        bool doPopulate = false;

        bool external = item->object()->getDocument() != item->getOwnerDocument()->document();
        if (external)
            return;
        auto obj = item->object()->getObject();
        auto linked = obj->getLinkedObject(true);
        if (linked && linked->getDocument() != obj->getDocument())
            return;
        for (auto child : item->myData->children) {
            auto it = ObjectMap.find(child);
            if (it == ObjectMap.end() || it->second->items.empty()) {
                auto vp = getViewProvider(child);
                if (!vp) continue;
                doPopulate = true;
                break;
            }
            if (item->myData->removeChildrenFromRoot) {
                if (it->second->rootItem) {
                    doPopulate = true;
                    break;
                }
            }
        }

        if (!doPopulate)
            return;
    }

    item->populated = true;
    bool checkHidden = !showHidden();
    bool updated = false;

    int i = -1;
    // iterate through the claimed children, and try to synchronize them with the
    // children tree item with the same order of appearance.
    int childCount = item->childCount();
    for (auto child : item->myData->children) {

        ++i; // the current index of the claimed child

        bool found = false;
        for (int j = i; j < childCount; ++j) {
            QTreeWidgetItem* ci = item->child(j);
            if (ci->type() != TreeWidget::ObjectType)
                continue;

            auto childItem = static_cast<DocumentObjectItem*>(ci);
            if (childItem->object()->getObject() != child)
                continue;

            found = true;
            if (j != i) { // fix index if it is changed
                childItem->setHighlight(false);
                item->removeChild(ci);
                item->insertChild(i, ci);
                assert(ci->parent() == item);
                if (checkHidden)
                    updateItemsVisibility(ci, false);
            }

            // Check if the item just changed its policy of whether to remove
            // children item from the root.
            if (item->myData->removeChildrenFromRoot) {
                if (childItem->myData->rootItem) {
                    assert(childItem != childItem->myData->rootItem);
                    bool lock = getTree()->blockSelection(true);
                    delete childItem->myData->rootItem;
                    getTree()->blockSelection(lock);
                }
            }
            else if (childItem->requiredAtRoot()) {
                createNewItem(*childItem->object(), this, -1, childItem->myData);
                updated = true;
            }
            break;
        }

        if (found)
            continue;

        // This algo will be recursively applied to newly created child items
        // through slotNewObject -> populateItem

        auto it = ObjectMap.find(child);
        if (it == ObjectMap.end() || it->second->items.empty()) {
            auto vp = getViewProvider(child);
            if (!vp || !createNewItem(*vp, item, i, it == ObjectMap.end() ? DocumentObjectDataPtr() : it->second))
                --i;
            else
                updated = true;
            continue;
        }

        if (!item->myData->removeChildrenFromRoot || !it->second->rootItem) {
            DocumentObjectItem* childItem = *it->second->items.begin();
            if (!createNewItem(*childItem->object(), item, i, it->second))
                --i;
            else
                updated = true;
        }
        else {
            DocumentObjectItem* childItem = it->second->rootItem;
            if (item == childItem || item->isChildOfItem(childItem)) {
                TREE_ERR("Cyclic dependency in "
                    << item->object()->getObject()->getFullName()
                    << '.' << childItem->object()->getObject()->getFullName());
                --i;
                continue;
            }
            it->second->rootItem = nullptr;
            childItem->setHighlight(false);
            this->removeChild(childItem);
            item->insertChild(i, childItem);
            assert(childItem->parent() == item);
            if (checkHidden)
                updateItemsVisibility(childItem, false);
        }
    }

    for (++i; item->childCount() > i;) {
        QTreeWidgetItem* ci = item->child(i);
        if (ci->type() == TreeWidget::ObjectType) {
            auto childItem = static_cast<DocumentObjectItem*>(ci);
            if (childItem->requiredAtRoot()) {
                item->removeChild(childItem);
                auto index = findRootIndex(childItem->object()->getObject());
                if (index >= 0)
                    this->insertChild(index, childItem);
                else
                    this->addChild(childItem);
                assert(childItem->parent() == this);
                if (checkHidden)
                    updateItemsVisibility(childItem, false);
                childItem->myData->rootItem = childItem;
                continue;
            }
        }

        bool lock = getTree()->blockSelection(true);
        delete ci;
        getTree()->blockSelection(lock);
    }
    if (updated)
        getTree()->_updateStatus();
}

int DocumentItem::findRootIndex(App::DocumentObject* childObj) {
    if (!TreeParams::getKeepRootOrder() || !childObj || !childObj->isAttachedToDocument())
        return -1;

    // Use view provider's tree rank to find correct place at the root level.

    int count = this->childCount();
    if (!count)
        return -1;

    int first, last;

    auto getTreeRank = [](Gui::ViewProviderDocumentObject* vp) -> int {
        if (vp->getTreeRank() == -1) {
            vp->setTreeRank(vp->getObject()->getID());
        }
        return vp->getTreeRank();
    };

    auto vpc = freecad_cast<ViewProviderDocumentObject*>(Application::Instance->getViewProvider(childObj));
    int childTreeRank = getTreeRank(vpc);

    // find the last item
    for (last = count - 1; last >= 0; --last) {
        auto citem = this->child(last);
        if (citem->type() == TreeWidget::ObjectType) {
            auto vp = static_cast<DocumentObjectItem*>(citem)->object();
            if (getTreeRank(vp) <= childTreeRank) {
                return last + 1;
            }
            break;
        }
    }

    // find the first item
    for (first = 0; first < count; ++first) {
        auto citem = this->child(first);
        if (citem->type() == TreeWidget::ObjectType) {
            auto vp = static_cast<DocumentObjectItem*>(citem)->object();
            if (getTreeRank(vp) > childTreeRank) {
                return first;
            }
            break;
        }
    }

    // now do a binary search to find the lower bound, assuming the root level
    // object is already in order
    count = last - first;
    int pos;
    while (count > 0) {
        int step = count / 2;
        pos = first + step;
        for (; pos <= last; ++pos) {
            auto citem = this->child(pos);
            if (citem->type() != TreeWidget::ObjectType)
                continue;
            auto vp = static_cast<DocumentObjectItem*>(citem)->object();
            if (vp->getTreeRank() < childTreeRank) {
                first = ++pos;
                count -= step + 1;
            }
            else
                count = step;
            break;
        }
        if (pos > last)
            return -1;
    }
    if (first > last)
        return -1;
    return first;
}

void DocumentItem::sortObjectItems()
{
    QSignalBlocker guard(getTree());

    std::vector<DocumentObjectItem*> sortedItems;
    sortedItems.reserve(this->childCount());

    for (int i = 0; i < this->childCount(); ++i) {
        QTreeWidgetItem* treeItem = this->child(i);
        if (treeItem->type() == TreeWidget::ObjectType) {
            sortedItems.push_back(static_cast<DocumentObjectItem*>(treeItem));
        }
    }

    std::stable_sort(sortedItems.begin(), sortedItems.end(),
        [](DocumentObjectItem* a, DocumentObjectItem* b) {
        return a->object()->getTreeRank() < b->object()->getTreeRank();
    });

    int sortedIndex = 0;
    std::vector<bool> expansion;
    for (int i = 0; i < this->childCount(); ++i) {
        QTreeWidgetItem* treeItem = this->child(i);
        if (treeItem->type() != TreeWidget::ObjectType) {
            continue;
        }

        DocumentObjectItem* sortedItem = sortedItems[sortedIndex++];
        if (sortedItem == treeItem) {
            continue;
        }

        expansion.clear();
        sortedItem->getExpandedSnapshot(expansion);

        this->removeChild(sortedItem);
        this->insertChild(i, sortedItem);
        if (!showHidden()) {
            updateItemsVisibility(sortedItem, false);
        }

        std::vector<bool>::const_iterator expFrom = expansion.cbegin();
        sortedItem->applyExpandedSnapshot(expansion, expFrom);
    }
}

void TreeWidget::slotChangeObject(
    const Gui::ViewProviderDocumentObject& view, const App::Property& prop) {

    auto obj = view.getObject();
    if (!obj || !obj->isAttachedToDocument())
        return;

    auto itEntry = ObjectTable.find(obj);
    if (itEntry == ObjectTable.end() || itEntry->second.empty())
        return;

    _updateStatus();

    // Let's not waste time on the newly added Visibility property in
    // DocumentObject.
    if (&prop == &obj->Visibility)
        return;

    if (&prop == &obj->Label) {
        const char* label = obj->Label.getValue();
        auto firstData = *itEntry->second.begin();
        if (firstData->label != label) {
            for (const auto& data : itEntry->second) {
                data->label = label;
                auto displayName = QString::fromUtf8(label);
                for (auto item : data->items)
                    item->setText(0, displayName);
            }
        }
        return;
    }

    if (&prop == &obj->Label2) {
        const char* label = obj->Label2.getValue();
        auto firstData = *itEntry->second.begin();
        if (firstData->label2 != label) {
            for (const auto& data : itEntry->second) {
                data->label2 = label;
                auto displayName = QString::fromUtf8(label);
                for (auto item : data->items)
                    item->setText(1, displayName);
            }
        }
        return;
    }

    auto& s = ChangedObjects[obj];
    if (prop.testStatus(App::Property::Output)
        || prop.testStatus(App::Property::NoRecompute))
    {
        s.set(CS_Output);
    }
}

void TreeWidget::updateChildren(App::DocumentObject* obj,
    const std::set<DocumentObjectDataPtr>& dataSet, bool propOutput, bool force)
{
    bool childrenChanged = false;
    std::vector<App::DocumentObject*> children;
    bool removeChildrenFromRoot = true;

    DocumentObjectDataPtr found;
    for (auto data : dataSet) {
        if (!found) {
            found = data;
            childrenChanged = found->updateChildren(force);
            removeChildrenFromRoot = found->viewObject->canRemoveChildrenFromRoot();
            if (!childrenChanged && found->removeChildrenFromRoot == removeChildrenFromRoot)
                return;
        }
        else if (childrenChanged)
            data->updateChildren(found);
        data->removeChildrenFromRoot = removeChildrenFromRoot;
        DocumentItem* docItem = data->docItem;
        for (auto item : data->items)
            docItem->populateItem(item, true);
    }

    if (force)
        return;

    if (childrenChanged && propOutput) {
        // When a property is marked as output, it will not touch its object,
        // and thus, its property change will not be propagated through
        // recomputation. So we have to manually check for each links here.
        for (auto link : App::GetApplication().getLinksTo(obj, App::GetLinkRecursive)) {
            if (ChangedObjects.count(link))
                continue;
            std::vector<App::DocumentObject*> linkedChildren;
            DocumentObjectDataPtr found;
            auto it = ObjectTable.find(link);
            if (it == ObjectTable.end())
                continue;
            for (auto data : it->second) {
                if (!found) {
                    found = data;
                    if (!found->updateChildren(false))
                        break;
                }
                data->updateChildren(found);
                DocumentItem* docItem = data->docItem;
                for (auto item : data->items)
                    docItem->populateItem(item, true);
            }
        }
    }

    if (childrenChanged) {
        if (!selectTimer->isActive())
            onSelectionChanged(SelectionChanges());

        //if the item is in a GeoFeatureGroup we may need to update that too, as the claim children
        //of the geofeaturegroup depends on what the childs claim
        auto grp = App::GeoFeatureGroupExtension::getGroupOfObject(obj);
        if (grp && !ChangedObjects.count(grp)) {
            auto iter = ObjectTable.find(grp);
            if (iter != ObjectTable.end())
                updateChildren(grp, iter->second, true, false);
        }
    }
}

void DocumentItem::slotHighlightObject(const Gui::ViewProviderDocumentObject& obj,
    const Gui::HighlightMode& high, bool set, const App::DocumentObject* parent, const char* subname)
{
    getTree()->_updateStatus(false);
    if (parent && parent->getDocument() != document()->getDocument()) {
        auto it = getTree()->DocumentMap.find(Application::Instance->getDocument(parent->getDocument()));
        if (it != getTree()->DocumentMap.end())
            it->second->slotHighlightObject(obj, high, set, parent, subname);
        return;
    }
    FOREACH_ITEM(item, obj)
        if (parent) {
            App::DocumentObject* topParent = nullptr;
            std::ostringstream ss;
            item->getSubName(ss, topParent);
            if (!topParent) {
                if (parent != obj.getObject())
                    continue;
            }
        }
    item->setHighlight(set, high);
    if (parent)
        return;
    END_FOREACH_ITEM
}

static unsigned int countExpandedItem(const QTreeWidgetItem* item) {
    unsigned int size = 0;
    for (int i = 0, count = item->childCount(); i < count; ++i) {
        auto citem = item->child(i);
        if (citem->type() != TreeWidget::ObjectType || !citem->isExpanded())
            continue;
        auto obj = static_cast<const DocumentObjectItem*>(citem)->object()->getObject();
        if (obj->isAttachedToDocument())
            size += strlen(obj->getNameInDocument()) + countExpandedItem(citem);
    }
    return size;
}

unsigned int DocumentItem::getMemSize() const {
    return countExpandedItem(this);
}

static void saveExpandedItem(Base::Writer& writer, const QTreeWidgetItem* item) {
    int itemCount = 0;
    for (int i = 0, count = item->childCount(); i < count; ++i) {
        auto citem = item->child(i);
        if (citem->type() != TreeWidget::ObjectType || !citem->isExpanded())
            continue;
        auto obj = static_cast<const DocumentObjectItem*>(citem)->object()->getObject();
        if (obj->isAttachedToDocument())
            ++itemCount;
    }

    if (!itemCount) {
        writer.Stream() << "/>" << std::endl;
        return;
    }

    writer.Stream() << " count=\"" << itemCount << "\">" << std::endl;
    writer.incInd();
    for (int i = 0, count = item->childCount(); i < count; ++i) {
        auto citem = item->child(i);
        if (citem->type() != TreeWidget::ObjectType || !citem->isExpanded())
            continue;
        auto obj = static_cast<const DocumentObjectItem*>(citem)->object()->getObject();
        if (obj->isAttachedToDocument()) {
            writer.Stream() << writer.ind() << "<Expand name=\""
                << obj->getNameInDocument() << "\"";
            saveExpandedItem(writer, static_cast<const DocumentObjectItem*>(citem));
        }
    }
    writer.decInd();
    writer.Stream() << writer.ind() << "</Expand>" << std::endl;
}

void DocumentItem::Save(Base::Writer& writer) const {
    writer.Stream() << writer.ind() << "<Expand ";
    saveExpandedItem(writer, this);
}

void DocumentItem::Restore(Base::XMLReader& reader) {
    reader.readElement("Expand");
    if (!reader.hasAttribute("count"))
        return;
    _ExpandInfo.reset(new ExpandInfo);
    _ExpandInfo->restore(reader);
    for (auto inst : TreeWidget::Instances) {
        if (inst != getTree()) {
            auto docItem = inst->getDocumentItem(document());
            if (docItem)
                docItem->_ExpandInfo = _ExpandInfo;
        }
    }
}

void DocumentItem::restoreItemExpansion(const ExpandInfoPtr& info, DocumentObjectItem* item) {
    item->setExpanded(true);
    if (!info)
        return;
    for (int i = 0, count = item->childCount(); i < count; ++i) {
        auto citem = item->child(i);
        if (citem->type() != TreeWidget::ObjectType)
            continue;
        auto obj = static_cast<DocumentObjectItem*>(citem)->object()->getObject();
        if (!obj->isAttachedToDocument())
            continue;
        auto it = info->find(obj->getNameInDocument());
        if (it != info->end())
            restoreItemExpansion(it->second, static_cast<DocumentObjectItem*>(citem));
    }
}

void DocumentItem::slotExpandObject(const Gui::ViewProviderDocumentObject& obj,
    const Gui::TreeItemMode& mode, const App::DocumentObject* parent, const char* subname)
{
    getTree()->_updateStatus(false);

    if ((mode == TreeItemMode::ExpandItem ||
        mode == TreeItemMode::ExpandPath) &&
        obj.getDocument()->getDocument()->testStatus(App::Document::Restoring)) {
        if (!_ExpandInfo)
            _ExpandInfo.reset(new ExpandInfo);
        _ExpandInfo->emplace(std::string("*") + obj.getObject()->getNameInDocument(), ExpandInfoPtr());
        return;
    }

    if (parent && parent->getDocument() != document()->getDocument()) {
        auto it = getTree()->DocumentMap.find(Application::Instance->getDocument(parent->getDocument()));
        if (it != getTree()->DocumentMap.end())
            it->second->slotExpandObject(obj, mode, parent, subname);
        return;
    }

    FOREACH_ITEM(item, obj)
        // All document object items must always have a parent, either another
        // object item or document item. If not, then there is a bug somewhere
        // else.
        assert(item->parent());

    switch (mode) {
    case TreeItemMode::ExpandPath:
        if (!parent) {
            QTreeWidgetItem* parentItem = item->parent();
            while (parentItem) {
                parentItem->setExpanded(true);
                parentItem = parentItem->parent();
            }
            item->setExpanded(true);
            break;
        }
        // fall through
    case TreeItemMode::ExpandItem:
        if (!parent) {
            if (item->parent()->isExpanded())
                item->setExpanded(true);
        }
        else {
            App::DocumentObject* topParent = nullptr;
            std::ostringstream ss;
            item->getSubName(ss, topParent);
            if (!topParent) {
                if (parent != obj.getObject())
                    continue;
            }
            else if (topParent != parent)
                continue;
            showItem(item, false, true);
            item->setExpanded(true);
        }
        break;
    case TreeItemMode::CollapseItem:
        item->setExpanded(false);
        break;
    case TreeItemMode::ToggleItem:
        if (item->isExpanded())
            item->setExpanded(false);
        else
            item->setExpanded(true);
        break;

    default:
        break;
    }
    if (item->isExpanded())
        populateItem(item);
    if (parent)
        return;
    END_FOREACH_ITEM
}

void DocumentItem::slotScrollToObject(const Gui::ViewProviderDocumentObject& obj)
{
    if (!obj.getObject() || !obj.getObject()->isAttachedToDocument())
        return;
    auto it = ObjectMap.find(obj.getObject());
    if (it == ObjectMap.end() || it->second->items.empty())
        return;
    auto item = it->second->rootItem;
    if (!item)
        item = *it->second->items.begin();
    getTree()->_updateStatus(false);
    getTree()->scrollToItem(item);
}

void DocumentItem::slotRecomputedObject(const App::DocumentObject& obj) {
    if (obj.isValid())
        return;
    slotRecomputed(*obj.getDocument(), { const_cast<App::DocumentObject*>(&obj) });
}

void DocumentItem::slotRecomputed(const App::Document&, const std::vector<App::DocumentObject*>& objs) {
    auto tree = getTree();
    for (auto obj : objs) {
        if (!obj->isValid())
            tree->ChangedObjects[obj].set(TreeWidget::CS_Error);
    }
    if (!tree->ChangedObjects.empty())
        tree->_updateStatus();
}

Gui::Document* DocumentItem::document() const
{
    return this->pDocument;
}

void DocumentItem::testStatus()
{
    for (const auto& v : ObjectMap)
        v.second->testStatus();
}

void DocumentItem::setData(int column, int role, const QVariant& value)
{
    if (role == Qt::EditRole) {
        QString label = value.toString();
        pDocument->getDocument()->Label.setValue((const char*)label.toUtf8());
    }

    QTreeWidgetItem::setData(column, role, value);
}

void DocumentItem::clearSelection(DocumentObjectItem* exclude)
{
    // Block signals here otherwise we get a recursion and quadratic runtime
    bool ok = treeWidget()->blockSignals(true);
    FOREACH_ITEM_ALL(item);
    _v.second->dirtyFlag = false;
    if (item == exclude) {
        if (item->selected > 0)
            item->selected = -1;
        else
            item->selected = 0;
        updateItemSelection(item);
        // The set has been changed while calling updateItemSelection
        // so that the iterator has become invalid -> Abort
        if (_v.second->dirtyFlag) {
            break;
        }
    }
    else {
        item->selected = 0;
        item->mySubs.clear();
        item->setSelected(false);
        item->setCheckState(false);
    }
    END_FOREACH_ITEM;
    treeWidget()->blockSignals(ok);
}

void DocumentItem::updateSelection(QTreeWidgetItem* ti, bool unselect) {
    for (int i = 0, count = ti->childCount(); i < count; ++i) {
        auto child = ti->child(i);
        if (child && child->type() == TreeWidget::ObjectType) {
            auto childItem = static_cast<DocumentObjectItem*>(child);
            if (unselect) {
                childItem->setSelected(false);
                childItem->setCheckState(false);
            }
            updateItemSelection(childItem);
            if (unselect && childItem->isGroup()) {
                // If the child item being force unselected by its group parent
                // is itself a group, propagate the unselection to its own
                // children
                updateSelection(childItem, true);
            }
        }
    }

    if (unselect)
        return;
    for (int i = 0, count = ti->childCount(); i < count; ++i)
        updateSelection(ti->child(i));
}

void DocumentItem::updateItemSelection(DocumentObjectItem* item)
{
    // Note: In several places of this function the selection is altered and the notification of
    // the selection observers can trigger a recreation of all DocumentObjectItem so that the
    // passed 'item' can become a dangling pointer.
    // Thus,'item' mustn't be accessed any more after altering the selection.
    // For further details see the bug analysis of #13107
    bool selected = item->isSelected();
    bool checked = item->checkState(0) == Qt::Checked;

    if (selected && !checked)
        item->setCheckState(true);

    if (!selected && checked)
        item->setCheckState(false);

    if ((selected && item->selected > 0) || (!selected && !item->selected)) {
        return;
    }
    if (item->selected != -1)
        item->mySubs.clear();
    item->selected = selected;

    auto obj = item->object()->getObject();
    if (!obj || !obj->isAttachedToDocument())
        return;

    std::ostringstream str;
    App::DocumentObject* topParent = nullptr;
    item->getSubName(str, topParent);
    if (topParent) {
        if (!obj->redirectSubName(str, topParent, nullptr))
            str << obj->getNameInDocument() << '.';
        obj = topParent;
    }
    const char* objname = obj->getNameInDocument();
    const char* docname = obj->getDocument()->getName();
    const auto& subname = str.str();

#ifdef FC_DEBUG
    if (!subname.empty()) {
        assert(item->getParentItem());
    }
#endif

    if (!selected) {
        Gui::Selection().rmvSelection(docname, objname, subname.c_str());
        return;
    }

    auto vobj = item->object();
    selected = false;
    if (!item->mySubs.empty()) {
        for (auto& sub : item->mySubs) {
            if (Gui::Selection().addSelection(docname, objname, (subname + sub).c_str())) {
                selected = true;
            }
        }
    }
    if (!selected) {
        item->mySubs.clear();
        if (!Gui::Selection().addSelection(docname, objname, subname.c_str())) {
            // Safely re-access the item
            DocumentObjectItem* item2 = findItem(vobj->getObject(), subname);
            if (item2) {
                item2->selected = 0;
                item2->setSelected(false);
                item2->setCheckState(false);
            }
            return;
        }
    }
    getTree()->syncView(vobj);
}

App::DocumentObject* DocumentItem::getTopParent(App::DocumentObject* obj, std::string& subname) {
    auto it = ObjectMap.find(obj);
    if (it == ObjectMap.end() || it->second->items.empty())
        return nullptr;

    // already a top parent
    if (it->second->rootItem)
        return obj;

    for (auto item : it->second->items) {
        // non group object do not provide a coordinate system, hence its
        // claimed child is still in the global coordinate space, so the
        // child can still be considered a top level object
        if (!item->isParentGroup())
            return obj;
    }

    // If no top level item, find an item that is closest to the top level
    std::multimap<int, DocumentObjectItem*> items;
    for (auto item : it->second->items) {
        int i = 0;
        for (auto parent = item->parent(); parent; ++i, parent = parent->parent()) {
            if (parent->isHidden())
                i += 1000;
            ++i;
        }
        items.emplace(i, item);
    }

    App::DocumentObject* topParent = nullptr;
    std::ostringstream ss;
    items.begin()->second->getSubName(ss, topParent);
    if (!topParent) {
        // this shouldn't happen
        FC_WARN("No top parent for " << obj->getFullName() << '.' << subname);
        return obj;
    }
    ss << obj->getNameInDocument() << '.' << subname;
    FC_LOG("Subname correction " << obj->getFullName() << '.' << subname
        << " -> " << topParent->getFullName() << '.' << ss.str());
    subname = ss.str();
    return topParent;
}

DocumentObjectItem *DocumentItem::findItem(App::DocumentObject* obj, const std::string& subname) const
{
    auto it = ObjectMap.find(obj);
    if (it == ObjectMap.end()) {
        return nullptr;
    }

    // There is only one instance in the tree view
    if (it->second->items.size() == 1) {
        return *(it->second->items.begin());
    }

    // If there are multiple instances use the one with the same subname
    DocumentObjectItem* item {};
    for (auto jt : it->second->items) {
        std::ostringstream str;
        App::DocumentObject* topParent = nullptr;
        jt->getSubName(str, topParent);
        if (topParent) {
            if (!obj->redirectSubName(str, topParent, nullptr)) {
                str << obj->getNameInDocument() << '.';
            }
        }

        if (subname == str.str()) {
            item = jt;
            break;
        }
    }

    return item;
}

DocumentObjectItem* DocumentItem::findItemByObject(
    bool sync, App::DocumentObject* obj, const char* subname, bool select)
{
    if (!subname)
        subname = "";

    auto it = ObjectMap.find(obj);
    if (it == ObjectMap.end() || it->second->items.empty())
        return nullptr;

    // prefer top level item of this object
    if (it->second->rootItem)
        return findItem(sync, it->second->rootItem, subname, select);

    for (auto item : it->second->items) {
        // non group object do not provide a coordinate system, hence its
        // claimed child is still in the global coordinate space, so the
        // child can still be considered a top level object
        if (!item->isParentGroup())
            return findItem(sync, item, subname, select);
    }

    // If no top level item, find an item that is closest to the top level
    std::multimap<int, DocumentObjectItem*> items;
    for (auto item : it->second->items) {
        int i = 0;
        for (auto parent = item->parent(); parent; ++i, parent = parent->parent())
            ++i;
        items.emplace(i, item);
    }
    for (auto& v : items) {
        auto item = findItem(sync, v.second, subname, select);
        if (item)
            return item;
    }
    return nullptr;
}

DocumentObjectItem* DocumentItem::findItem(
    bool sync, DocumentObjectItem* item, const char* subname, bool select)
{
    if (item->isHidden())
        item->setHidden(false);

    if (!subname || *subname == 0) {
        if (select) {
            item->selected += 2;
            item->mySubs.clear();
        }
        return item;
    }

    TREE_TRACE("find next " << subname);

    // try to find the next level object name
    const char* nextsub = nullptr;
    const char* dot = nullptr;
    if ((dot = strchr(subname, '.')))
        nextsub = dot + 1;
    else {
        if (select) {
            item->selected += 2;
            if (std::ranges::find(item->mySubs, subname) == item->mySubs.end()) {
                item->mySubs.emplace_back(subname);
            }
        }
        return item;
    }

    std::string name(subname, nextsub - subname);
    auto obj = item->object()->getObject();
    auto subObj = obj->getSubObject(name.c_str());
    if (!subObj || subObj == obj) {
        if (!subObj && !getTree()->searchDoc)
            TREE_LOG("sub object not found " << item->getName() << '.' << name.c_str());
        if (select) {
            item->selected += 2;
            if (std::ranges::find(item->mySubs, subname) == item->mySubs.end())
                item->mySubs.emplace_back(subname);
        }
        return item;
    }

    if (select)
        item->mySubs.clear();

    if (!item->populated && sync) {
        //force populate the item
        item->populated = true;
        populateItem(item, true);
    }

    for (int i = 0, count = item->childCount(); i < count; ++i) {
        auto ti = item->child(i);
        if (!ti || ti->type() != TreeWidget::ObjectType) continue;
        auto child = static_cast<DocumentObjectItem*>(ti);

        if (child->object()->getObject() == subObj)
            return findItem(sync, child, nextsub, select);
    }

    // The sub object is not found. This could happen for geo group, since its
    // children may be in more than one hierarchy down.
    bool found = false;
    DocumentObjectItem* res = nullptr;
    auto it = ObjectMap.find(subObj);
    if (it != ObjectMap.end()) {
        for (auto child : it->second->items) {
            if (child->isChildOfItem(item)) {
                found = true;
                res = findItem(sync, child, nextsub, select);
                if (!select)
                    return res;
            }
        }
    }

    if (select && !found) {
        // The sub object is still not found. Maybe it is a non-object sub-element.
        // Select the current object instead.
        TREE_TRACE("element " << subname << " not found");
        item->selected += 2;
        if (std::ranges::find(item->mySubs, subname) == item->mySubs.end())
            item->mySubs.emplace_back(subname);
    }
    return res;
}

void DocumentItem::selectItems(SelectionReason reason) {
    const auto& sels = Selection().getSelection(pDocument->getDocument()->getName(), ResolveMode::NoResolve);

    bool sync = (sels.size() > 50 || reason == SR_SELECT) ? false : true;

    for (const auto& sel : sels)
        findItemByObject(sync, sel.pObject, sel.SubName, true);

    DocumentObjectItem* newSelect = nullptr;
    DocumentObjectItem* oldSelect = nullptr;

    FOREACH_ITEM_ALL(item)
        if (item->selected == 1) {
            // this means it is the old selection and is not in the current
            // selection
            item->selected = 0;
            item->mySubs.clear();
            item->setSelected(false);
            item->setCheckState(false);
        }
        else if (item->selected) {
            if (sync) {
                if (item->selected == 2 && showItem(item, false, reason == SR_FORCE_EXPAND)) {
                    // This means newly selected and can auto expand
                    if (!newSelect)
                        newSelect = item;
                }
                if (!newSelect && !oldSelect && !item->isHidden()) {
                    bool visible = true;
                    for (auto parent = item->parent(); parent; parent = parent->parent()) {
                        if (!parent->isExpanded() || parent->isHidden()) {
                            visible = false;
                            break;
                        }
                    }
                    if (visible)
                        oldSelect = item;
                }
            }
            item->selected = 1;
            item->setSelected(true);
            item->setCheckState(true);
        }
    END_FOREACH_ITEM;

    if (sync) {
        if (!newSelect)
            newSelect = oldSelect;
        else
            getTree()->syncView(newSelect->object());
        if (newSelect)
            getTree()->scrollToItem(newSelect);
    }
}

void DocumentItem::populateParents(const ViewProvider* vp, ViewParentMap& parentMap) {
    auto it = parentMap.find(vp);
    if (it == parentMap.end())
        return;
    for (auto parent : it->second) {
        auto it = ObjectMap.find(parent->getObject());
        if (it == ObjectMap.end())
            continue;

        populateParents(parent, parentMap);
        for (auto item : it->second->items) {
            if (!item->isHidden() && !item->populated) {
                item->populated = true;
                populateItem(item, true);
            }
        }
    }
}

void DocumentItem::selectAllInstances(const ViewProviderDocumentObject& vpd) {
    ViewParentMap parentMap;
    auto pObject = vpd.getObject();
    if (ObjectMap.find(pObject) == ObjectMap.end())
        return;

    bool lock = getTree()->blockSelection(true);

    // We are trying to select all items corresponding to a given view
    // provider, i.e. all appearance of the object inside all its parent items
    //
    // Build a map of object to all its parent
    for (auto& v : ObjectMap) {
        if (v.second->viewObject == &vpd) continue;
        for (auto child : v.second->viewObject->claimChildren()) {
            auto vp = getViewProvider(child);
            if (!vp) continue;
            parentMap[vp].push_back(v.second->viewObject);
        }
    }

    // now make sure all parent items are populated. In order to do that, we
    // need to populate the oldest parent first
    populateParents(&vpd, parentMap);

    DocumentObjectItem* first = nullptr;
    FOREACH_ITEM(item, vpd);
    if (showItem(item, true) && !first)
        first = item;
    END_FOREACH_ITEM;

    getTree()->blockSelection(lock);
    if (first) {
        treeWidget()->scrollToItem(first);
        updateSelection();
    }
}

bool DocumentItem::showHidden() const {
    return pDocument->getDocument()->ShowHidden.getValue();
}

void DocumentItem::setShowHidden(bool show) {
    pDocument->getDocument()->ShowHidden.setValue(show);
}

bool DocumentItem::showItem(DocumentObjectItem* item, bool select, bool force) {
    auto parent = item->parent();
    if (item->isHidden()) {
        if (!force)
            return false;
        item->setHidden(false);
    }

    if (parent->type() == TreeWidget::ObjectType) {
        if (!showItem(static_cast<DocumentObjectItem*>(parent), false))
            return false;
        auto pitem = static_cast<DocumentObjectItem*>(parent);
        if (force || !pitem->object()->getObject()->testStatus(App::NoAutoExpand))
            parent->setExpanded(true);
        else if (!select)
            return false;
    }
    else
        parent->setExpanded(true);

    if (select) {
        item->setSelected(true);
        item->setCheckState(true);
    }
    return true;
}

void DocumentItem::updateItemsVisibility(QTreeWidgetItem* item, bool show) {
    if (item->type() == TreeWidget::ObjectType) {
        auto objitem = static_cast<DocumentObjectItem*>(item);
        objitem->setHidden(!show && !objitem->object()->showInTree());
    }
    for (int i = 0; i < item->childCount(); ++i)
        updateItemsVisibility(item->child(i), show);
}

void DocumentItem::updateSelection() {
    bool lock = getTree()->blockSelection(true);
    updateSelection(this, false);
    getTree()->blockSelection(lock);
}

// ----------------------------------------------------------------------------

static int countItems;

DocumentObjectItem::DocumentObjectItem(DocumentItem* ownerDocItem, DocumentObjectDataPtr data)
    : QTreeWidgetItem(TreeWidget::ObjectType)
    , myOwner(ownerDocItem), myData(data), previousStatus(-1), selected(0), populated(false)
{
    setFlags(flags() | Qt::ItemIsEditable | Qt::ItemIsUserCheckable);
    setCheckState(false);

    myData->insertItem(this);
    ++countItems;
    TREE_LOG("Create item: " << countItems << ", " << object()->getObject()->getFullName());
}

DocumentObjectItem::~DocumentObjectItem()
{
    --countItems;
    TREE_LOG("Delete item: " << countItems << ", " << object()->getObject()->getFullName());
    myData->removeItem(this);

    if (myData->rootItem == this)
        myData->rootItem = nullptr;

    if (myOwner && myData->items.empty()) {
        auto it = myOwner->_ParentMap.find(object()->getObject());
        if (it != myOwner->_ParentMap.end() && !it->second.empty()) {
            myOwner->PopulateObjects.push_back(*it->second.begin());
            myOwner->getTree()->_updateStatus();
        }
    }
}

void DocumentObjectItem::restoreBackground() {
    this->setBackground(0, this->bgBrush);
}

void DocumentObjectItem::setHighlight(bool set, Gui::HighlightMode high) {
    QFont f = this->font(0);
    auto highlight = [this, set](const QColor& col) {
        if (set)
            this->setBackground(0, col);
        else
            this->setBackground(0, QBrush());
        this->bgBrush = this->background(0);
    };

    switch (high) {
    case HighlightMode::Bold:
        f.setBold(set);
        break;
    case HighlightMode::Italic:
        f.setItalic(set);
        break;
    case HighlightMode::Underlined:
        f.setUnderline(set);
        break;
    case HighlightMode::Overlined:
        f.setOverline(set);
        break;
    case HighlightMode::StrikeOut:
        f.setStrikeOut(set);
        break;
    case HighlightMode::Blue:
        highlight(QColor(200, 200, 255));
        break;
    case HighlightMode::LightBlue:
        highlight(QColor(230, 230, 255));
        break;
    case HighlightMode::UserDefined:
    {
        QColor color(230, 230, 255);
        if (set) {
            ParameterGrp::handle hGrp = App::GetApplication().GetParameterGroupByPath("User parameter:BaseApp/Preferences/TreeView");
            bool bold = hGrp->GetBool("TreeActiveBold", true);
            bool italic = hGrp->GetBool("TreeActiveItalic", false);
            bool underlined = hGrp->GetBool("TreeActiveUnderlined", false);
            bool overlined = hGrp->GetBool("TreeActiveOverlined", false);
            f.setBold(bold);
            f.setItalic(italic);
            f.setUnderline(underlined);
            f.setOverline(overlined);

            unsigned long col = hGrp->GetUnsigned("TreeActiveColor", 1538528255);
            color = Base::Color::fromPackedRGB<QColor>(col);
        }
        else {
            f.setBold(false);
            f.setItalic(false);
            f.setUnderline(false);
            f.setOverline(false);
        }
        highlight(color);
    }   break;
    default:
        break;
    }
    this->setFont(0, f);
}

const char* DocumentObjectItem::getTreeName() const
{
    return myData->getTreeName();
}

Gui::ViewProviderDocumentObject* DocumentObjectItem::object() const
{
    return myData->viewObject;
}

void DocumentObjectItem::testStatus(bool resetStatus)
{
    QIcon icon, icon2;
    testStatus(resetStatus, icon, icon2);
}

namespace {
enum Status {
    Visible = 1 << 0,
    Recompute = 1 << 1,
    Error = 1 << 2,
    Hidden = 1 << 3,
    External = 1 << 4,
    Freezed = 1 << 5
};
}

void DocumentObjectItem::testStatus(bool resetStatus, QIcon& icon1, QIcon& icon2)
{
    App::DocumentObject* pObject = object()->getObject();

    int visible = -1;
    auto parentItem = getParentItem();
    if (parentItem) {
        Timing(testStatus1);
        auto parent = parentItem->object()->getObject();
        auto ext = parent->getExtensionByType<App::GroupExtension>(true, false);
        if (!ext)
            visible = parent->isElementVisible(pObject->getNameInDocument());
        else {
            // We are dealing with a plain group. It has special handling when
            // linked, which allows it to have indpenedent visibility control.
            // We need to go up the hierarchy and see if there is any link to
            // it.
            for (auto pp = parentItem->getParentItem(); pp; pp = pp->getParentItem()) {
                auto obj = pp->object()->getObject();
                if (!obj->hasExtension(App::GroupExtension::getExtensionClassTypeId(), false)) {
                    visible = pp->object()->getObject()->isElementVisible(pObject->getNameInDocument());
                    break;
                }
            }
        }
    }

    Timing(testStatus2);

    if (visible < 0)
        visible = object()->isShow() ? 1 : 0;

    auto obj = object()->getObject();
    auto linked = obj->getLinkedObject(false);
    bool external = object()->getDocument() != getOwnerDocument()->document() ||
        (linked && linked->getDocument() != obj->getDocument());
    bool freezed = pObject->isFreezed();

    int currentStatus =
        ((freezed ? 1 : 0) << 5) |
        ((external ? 1 : 0) << 4) |
        ((object()->showInTree() ? 0 : 1) << 3) |
        ((pObject->isError() ? 1 : 0) << 2) |
        ((pObject->isTouched() || pObject->mustExecute() == 1 ? 1 : 0) << 1) |
        (visible ? 1 : 0);

    TimingStop(testStatus2);

    if (!resetStatus && previousStatus == currentStatus)
        return;

    _Timing(1, testStatus3);

    previousStatus = currentStatus;

    QIcon::Mode mode = QIcon::Normal;
    if (currentStatus & Status::Visible) {
        // Note: By default the foreground, i.e. text color is invalid
        // to make use of the default color of the tree widget's palette.
        // If we temporarily set this color to dark and reset to an invalid
        // color again we cannot do it with setTextColor() or setForeground(),
        // respectively, because for any reason the color would always switch
        // to black which will lead to unreadable text if the system background
        // hss already a dark color.
        // However, it works if we set the appropriate role to an empty QVariant().
        for (int column = 0; column < this->columnCount(); ++column) {
            this->setData(column, Qt::ForegroundRole, QVariant());
        }
    }
    else { // invisible
        QStyleOptionViewItem opt;
        // it can happen that a tree item is not attached to the tree widget (#0003025)
        if (this->treeWidget())
            opt.initFrom(this->treeWidget());
        for (int column = 0; column < this->columnCount(); ++column) {
            this->setForeground(column, opt.palette.color(QPalette::Disabled, QPalette::Text));
        }
        mode = QIcon::Disabled;
    }

    _TimingStop(1, testStatus3);

    QIcon& icon = mode == QIcon::Normal ? icon1 : icon2;

    if (icon.isNull()) {
        Timing(getIcon);
        QPixmap px;
        if (currentStatus & Status::Error) {
            static QPixmap pxError;
            if (pxError.isNull()) {
                // object is in error state
                pxError = Gui::BitmapFactory().pixmapFromSvg("overlay_error", QSize(10, 10));
            }
            px = pxError;
        }
        else if (currentStatus & Status::Recompute) {
            static QPixmap pxRecompute;
            if (pxRecompute.isNull()) {
                // object must be recomputed
                pxRecompute = Gui::BitmapFactory().pixmapFromSvg("overlay_recompute", QSize(10, 10));
            }
            px = pxRecompute;
        }

        // get the original icon set
        QIcon icon_org = object()->getIcon();

#if QT_VERSION < QT_VERSION_CHECK(6,0,0)
        int w = getTree()->viewOptions().decorationSize.width();
#else
        QStyleOptionViewItem opt;
        getTree()->initViewItemOption(&opt);
        int w = opt.decorationSize.width();
#endif

        QPixmap pxOn, pxOff;

        // if needed show small pixmap inside
        if (!px.isNull()) {
            pxOff = BitmapFactory().merge(icon_org.pixmap(w, w, mode, QIcon::Off),
                px, BitmapFactoryInst::TopRight);
            pxOn = BitmapFactory().merge(icon_org.pixmap(w, w, mode, QIcon::On),
                px, BitmapFactoryInst::TopRight);
        }
        else {
            pxOff = icon_org.pixmap(w, w, mode, QIcon::Off);
            pxOn = icon_org.pixmap(w, w, mode, QIcon::On);
        }

        if (currentStatus & Status::Hidden) {
            static QPixmap pxHidden;
            if (pxHidden.isNull()) {
                pxHidden = Gui::BitmapFactory().pixmapFromSvg("TreeItemVisible", QSize(10, 10));
            }
            pxOff = BitmapFactory().merge(pxOff, pxHidden, BitmapFactoryInst::TopLeft);
            pxOn = BitmapFactory().merge(pxOn, pxHidden, BitmapFactoryInst::TopLeft);
        }

        if (currentStatus & Status::External) {
            static QPixmap pxExternal;
            constexpr int px = 12;
            if (pxExternal.isNull()) {
                pxExternal = Gui::BitmapFactory().pixmapFromSvg("LinkOverlay",
                                                              QSize(px, px));
            }
            pxOff = BitmapFactory().merge(pxOff, pxExternal, BitmapFactoryInst::BottomRight);
            pxOn = BitmapFactory().merge(pxOn, pxExternal, BitmapFactoryInst::BottomRight);
        }

        if (currentStatus & Status::Freezed) {
            static QPixmap pxFreeze;
            if (pxFreeze.isNull()) {
                // object is in freezed state
                pxFreeze = Gui::BitmapFactory().pixmapFromSvg("Std_ToggleFreeze", QSize(16, 16));
            }
            pxOff = BitmapFactory().merge(pxOff, pxFreeze, BitmapFactoryInst::TopLeft);
            pxOn = BitmapFactory().merge(pxOn, pxFreeze, BitmapFactoryInst::TopLeft);
        }

        icon.addPixmap(pxOn, QIcon::Normal, QIcon::On);
        icon.addPixmap(pxOff, QIcon::Normal, QIcon::Off);

        icon = object()->mergeColorfulOverlayIcons(icon);

        if (isVisibilityIconEnabled()) {
            static QPixmap pxVisible, pxInvisible;
            if (pxVisible.isNull()) {
                pxVisible = BitmapFactory().pixmap("TreeItemVisible");
            }
            if (pxInvisible.isNull()) {
                pxInvisible = BitmapFactory().pixmap("TreeItemInvisible");
            }

            // Prepend the visibility pixmap to the final icon pixmaps and use these as the icon.
            QIcon new_icon;
            auto style = this->getTree()->style();
            int const spacing = style->pixelMetric(QStyle::PM_LayoutHorizontalSpacing);
            for (auto state: {QIcon::On, QIcon::Off}) {
                QPixmap px_org = icon.pixmap(0xFFFF, 0xFFFF, QIcon::Normal, state);

                QPixmap px(2*px_org.width() + spacing, px_org.height());
                px.fill(Qt::transparent);

                QPainter pt;
                pt.begin(&px);
                pt.setPen(Qt::NoPen);
                if (object()->canToggleVisibility()) {
                    pt.drawPixmap(0, 0, px_org.width(), px_org.height(), (currentStatus & Status::Visible) ? pxVisible : pxInvisible);
                }
                pt.drawPixmap(px_org.width() + spacing, 0, px_org.width(), px_org.height(), px_org);
                pt.end();

                new_icon.addPixmap(px, QIcon::Normal, state);
            }
            icon = new_icon;
        }
    }

    _Timing(2, setIcon);
    this->setIcon(0, icon);
}

void DocumentObjectItem::displayStatusInfo()
{
    App::DocumentObject* Obj = object()->getObject();

    QString info = QApplication::translate(Obj->getTypeId().getName(), Obj->getStatusString());

    if (Obj->mustExecute() == 1 && !Obj->isError())
        info += TreeWidget::tr(" (but must be executed)");

    QString status = TreeWidget::tr("%1, Internal name: %2")
        .arg(info, QString::fromLatin1(Obj->getNameInDocument()));

    if (!Obj->isError())
        getMainWindow()->showMessage(status);
    else {
        getMainWindow()->showStatus(MainWindow::Err, status);
        QTreeWidget* tree = this->treeWidget();
        QPoint pos = tree->visualItemRect(this).topRight();
        QToolTip::showText(tree->mapToGlobal(pos), info);
    }
}

void DocumentObjectItem::setExpandedStatus(bool on)
{
    if (getOwnerDocument()->document() == object()->getDocument())
        object()->getObject()->setStatus(App::Expand, on);
}

void DocumentObjectItem::setData(int column, int role, const QVariant& value)
{
    QVariant myValue(value);
    if (role == Qt::EditRole && column <= 1) {
        auto obj = object()->getObject();
        auto& label = column ? obj->Label2 : obj->Label;

        std::ostringstream str;
        str << TreeWidget::tr("Rename").toStdString() << ' ' << getName() << '.' << label.getName();

        // Explicitly open and commit a transaction since this is a single change here
        // For more details: https://forum.freecad.org/viewtopic.php?f=3&t=72351
        App::Document* doc = obj->getDocument();
        doc->openTransaction(str.str().c_str());
        label.setValue(value.toString().toUtf8().constData());
        doc->commitTransaction();

        myValue = QString::fromUtf8(label.getValue());
    }
    QTreeWidgetItem::setData(column, role, myValue);
}

bool DocumentObjectItem::isChildOfItem(DocumentObjectItem* item)
{
    for (auto pitem = parent(); pitem; pitem = pitem->parent())
        if (pitem == item)
            return true;
    return false;
}

bool DocumentObjectItem::requiredAtRoot(bool excludeSelf) const {
    if (myData->rootItem || object()->getDocument() != getOwnerDocument()->document())
        return false;
    bool checkMap = true;
    for (auto item : myData->items) {
        if (excludeSelf && item == this) continue;
        auto pi = item->getParentItem();
        if (!pi || pi->myData->removeChildrenFromRoot)
            return false;
        checkMap = false;
    }
    if (checkMap && myOwner) {
        auto it = myOwner->_ParentMap.find(object()->getObject());
        if (it != myOwner->_ParentMap.end()) {
            // Reaching here means all items of this corresponding object is
            // going to be deleted, but the object itself is not deleted and
            // still being referred to by some parent item that is not expanded
            // yet. So, we force populate at least one item of the parent
            // object to make sure that there is at least one corresponding
            // item for each object.
            //
            // PS: practically speaking, it won't hurt much to delete all the
            // items, because the item will be auto created once the user
            // expand its parent item. It only causes minor problems, such as,
            // tree scroll to object command won't work properly.

            for (auto parent : it->second) {
                if (getOwnerDocument()->populateObject(parent))
                    return false;
            }
        }
    }
    return true;
}

bool DocumentObjectItem::isLink() const {
    auto obj = object()->getObject();
    auto linked = obj->getLinkedObject(false);
    return linked && obj != linked;
}

bool DocumentObjectItem::isLinkFinal() const {
    auto obj = object()->getObject();
    auto linked = obj->getLinkedObject(false);
    return linked && linked == linked->getLinkedObject(true);
}


bool DocumentObjectItem::isParentLink() const {
    auto pi = getParentItem();
    return pi && pi->isLink();
}

enum GroupType {
    NotGroup = 0,
    LinkGroup = 1,
    PartGroup = 2,
    SuperGroup = 3, //reversed for future
};

int DocumentObjectItem::isGroup() const {
    auto obj = object()->getObject();
    auto linked = obj->getLinkedObject(true);
    if (linked && linked->hasExtension(
        App::GeoFeatureGroupExtension::getExtensionClassTypeId()))
        return PartGroup;
    if (obj->hasChildElement())
        return LinkGroup;
    if (obj->hasExtension(App::GroupExtension::getExtensionClassTypeId(), false)) {
        for (auto parent = getParentItem(); parent; parent = parent->getParentItem()) {
            auto pobj = parent->object()->getObject();
            if (pobj->hasExtension(App::GroupExtension::getExtensionClassTypeId(), false))
                continue;
            if (pobj->isElementVisible(obj->getNameInDocument()) >= 0)
                return LinkGroup;
        }
    }
    return NotGroup;
}

bool DocumentItem::isObjectShowable(App::DocumentObject* obj) {
    auto itParents = _ParentMap.find(obj);
    if (itParents == _ParentMap.end() || itParents->second.empty())
        return true;
    bool showable = true;
    for (auto parent : itParents->second) {
        if (parent->getDocument() != obj->getDocument())
            continue;
        if (!parent->hasChildElement()
            && parent->getLinkedObject(false) == parent)
            return true;
        showable = false;
    }
    return showable;
}

int DocumentObjectItem::isParentGroup() const {
    auto pi = getParentItem();
    return pi ? pi->isGroup() : 0;
}

DocumentObjectItem* DocumentObjectItem::getParentItem() const {
    if (parent()->type() != TreeWidget::ObjectType)
        return nullptr;
    return static_cast<DocumentObjectItem*>(parent());
}

DocumentObjectItem* DocumentObjectItem::getNextSibling() const
{
    QTreeWidgetItem* parent = this->parent();
    if (parent) {
        int index = parent->indexOfChild(const_cast<DocumentObjectItem*>(this));
        if (index >= 0) {
            while (++index < parent->childCount()) {
                QTreeWidgetItem* sibling = parent->child(index);
                if (sibling->type() == TreeWidget::ObjectType) {
                    return static_cast<DocumentObjectItem*>(sibling);
                }
            }
        }
    }

    return nullptr;
}

DocumentObjectItem* DocumentObjectItem::getPreviousSibling() const
{
    QTreeWidgetItem* parent = this->parent();
    if (parent) {
        int index = parent->indexOfChild(const_cast<DocumentObjectItem*>(this));
        while (index > 0) {
            QTreeWidgetItem* sibling = parent->child(--index);
            if (sibling->type() == TreeWidget::ObjectType) {
                return static_cast<DocumentObjectItem*>(sibling);
            }
        }
    }

    return nullptr;
}

const char* DocumentObjectItem::getName() const {
    const char* name = object()->getObject()->getNameInDocument();
    return name ? name : "";
}

int DocumentObjectItem::getSubName(std::ostringstream& str, App::DocumentObject*& topParent) const
{
    auto parent = getParentItem();
    if (!parent)
        return NotGroup;
    int ret = parent->getSubName(str, topParent);
    if (ret != SuperGroup) {
        int group = parent->isGroup();
        if (group == NotGroup) {
            if (ret != PartGroup) {
                // Handle this situation,
                //
                // LinkGroup
                //    |--PartExtrude
                //           |--Sketch
                //
                // This function traverse from top down, so, when seeing a
                // non-group object 'PartExtrude', its following children should
                // not be grouped, so must reset any previous parents here.
                topParent = nullptr;
                str.str(""); //reset the current subname
                return NotGroup;
            }
            group = PartGroup;
        }
        ret = group;
    }

    auto obj = parent->object()->getObject();
    if (!obj || !obj->isAttachedToDocument()) {
        topParent = nullptr;
        str.str("");
        return NotGroup;
    }
    if (!topParent)
        topParent = obj;
    else if (!obj->redirectSubName(str, topParent, object()->getObject()))
        str << obj->getNameInDocument() << '.';
    return ret;
}

App::DocumentObject* DocumentObjectItem::getFullSubName(
    std::ostringstream& str, DocumentObjectItem* parent) const
{
    auto pi = getParentItem();
    if (this == parent || !pi || (!parent && !pi->isGroup()))
        return object()->getObject();

    auto ret = pi->getFullSubName(str, parent);
    str << getName() << '.';
    return ret;
}

App::DocumentObject* DocumentObjectItem::getRelativeParent(
    std::ostringstream& str, DocumentObjectItem* cousin,
    App::DocumentObject** topParent, std::string* topSubname) const
{
    std::ostringstream str2;
    App::DocumentObject* top = nullptr, * top2 = nullptr;
    getSubName(str, top);
    if (topParent)
        *topParent = top;
    if (!top)
        return nullptr;
    if (topSubname)
        *topSubname = str.str() + getName() + '.';
    cousin->getSubName(str2, top2);
    if (top != top2) {
        str << getName() << '.';
        return top;
    }

    auto subname = str.str();
    auto subname2 = str2.str();
    const char* sub = subname.c_str();
    const char* sub2 = subname2.c_str();
    while (true) {
        const char* dot = strchr(sub, '.');
        if (!dot) {
            str.str("");
            return nullptr;
        }
        const char* dot2 = strchr(sub2, '.');
        if (!dot2 || dot - sub != dot2 - sub2 || strncmp(sub, sub2, dot - sub) != 0) {
            auto substr = subname.substr(0, dot - subname.c_str() + 1);
            auto ret = top->getSubObject(substr.c_str());
            if (!top) {
                FC_ERR("invalid subname " << top->getFullName() << '.' << substr);
                str.str("");
                return nullptr;
            }
            str.str("");
            str << dot + 1 << getName() << '.';
            return ret;
        }
        sub = dot + 1;
        sub2 = dot2 + 1;
    }
    str.str("");
    return nullptr;
}

void DocumentObjectItem::setCheckState(bool checked) {
    if (isSelectionCheckBoxesEnabled())
        QTreeWidgetItem::setCheckState(0, checked ? Qt::Checked : Qt::Unchecked);
    else
        setData(0, Qt::CheckStateRole, QVariant());
}

DocumentItem* DocumentObjectItem::getParentDocument() const {
    return getTree()->getDocumentItem(object()->getDocument());
}

DocumentItem* DocumentObjectItem::getOwnerDocument() const {
    return myOwner;
}

TreeWidget* DocumentObjectItem::getTree() const {
    return static_cast<TreeWidget*>(treeWidget());
}

void DocumentObjectItem::getExpandedSnapshot(std::vector<bool>& snapshot) const
{
    snapshot.push_back(isExpanded());

    for (int i = 0; i < childCount(); ++i) {
        static_cast<const DocumentObjectItem*>(child(i))->getExpandedSnapshot(snapshot);
    }
}

void DocumentObjectItem::applyExpandedSnapshot(const std::vector<bool>& snapshot, std::vector<bool>::const_iterator& from)
{
    setExpanded(*from++);

    for (int i = 0; i < childCount(); ++i) {
        static_cast<DocumentObjectItem*>(child(i))->applyExpandedSnapshot(snapshot, from);
    }
}

#include "moc_Tree.cpp"
<|MERGE_RESOLUTION|>--- conflicted
+++ resolved
@@ -1,5937 +1,5932 @@
-/***************************************************************************
- *   Copyright (c) 2004 Jürgen Riegel <juergen.riegel@web.de>              *
- *                                                                         *
- *   This file is part of the FreeCAD CAx development system.              *
- *                                                                         *
- *   This library is free software; you can redistribute it and/or         *
- *   modify it under the terms of the GNU Library General Public           *
- *   License as published by the Free Software Foundation; either          *
- *   version 2 of the License, or (at your option) any later version.      *
- *                                                                         *
- *   This library  is distributed in the hope that it will be useful,      *
- *   but WITHOUT ANY WARRANTY; without even the implied warranty of        *
- *   MERCHANTABILITY or FITNESS FOR A PARTICULAR PURPOSE.  See the         *
- *   GNU Library General Public License for more details.                  *
- *                                                                         *
- *   You should have received a copy of the GNU Library General Public     *
- *   License along with this library; see the file COPYING.LIB. If not,    *
- *   write to the Free Software Foundation, Inc., 59 Temple Place,         *
- *   Suite 330, Boston, MA  02111-1307, USA                                *
- *                                                                         *
- ***************************************************************************/
-
-
-#include "PreCompiled.h"
-
-#ifndef _PreComp_
-# include <QAction>
-# include <QActionGroup>
-# include <QApplication>
-# include <QContextMenuEvent>
-# include <QCursor>
-# include <QDir>
-# include <QFileInfo>
-# include <QHeaderView>
-# include <QMenu>
-# include <QMessageBox>
-# include <QPainter>
-# include <QPixmap>
-# include <QProcess>
-# include <QThread>
-# include <QTimer>
-# include <QToolTip>
-# include <QVBoxLayout>
-#endif
-
-#include <Base/Console.h>
-#include <Base/Reader.h>
-#include <Base/Sequencer.h>
-#include <Base/Tools.h>
-#include <Base/Writer.h>
-
-#include <Base/Color.h>
-#include <App/Document.h>
-#include <App/DocumentObjectGroup.h>
-#include <App/AutoTransaction.h>
-#include <App/GeoFeatureGroupExtension.h>
-#include <App/Link.h>
-
-#include "Tree.h"
-#include "BitmapFactory.h"
-#include "Command.h"
-#include "Document.h"
-#include "ExpressionCompleter.h"
-#include "Macro.h"
-#include "MainWindow.h"
-#include "MenuManager.h"
-#include "TreeParams.h"
-#include "View3DInventor.h"
-#include "ViewProviderDocumentObject.h"
-#include "Widgets.h"
-#include "Workbench.h"
-
-
-FC_LOG_LEVEL_INIT("Tree", false, true, true)
-
-#define _TREE_PRINT(_level,_func,_msg) \
-    _FC_PRINT(FC_LOG_INSTANCE,_level,_func, '['<<getTreeName()<<"] " << _msg)
-#define TREE_MSG(_msg) _TREE_PRINT(FC_LOGLEVEL_MSG,Notify<Base::LogStyle::Message>,_msg)
-#define TREE_WARN(_msg) _TREE_PRINT(FC_LOGLEVEL_WARN,Notify<Base::LogStyle::Warning>,_msg)
-#define TREE_ERR(_msg) _TREE_PRINT(FC_LOGLEVEL_ERR,Notify<Base::LogStyle::Error>,_msg)
-#define TREE_LOG(_msg) _TREE_PRINT(FC_LOGLEVEL_LOG,Notify<Base::LogStyle::Log>,_msg)
-#define TREE_TRACE(_msg) _TREE_PRINT(FC_LOGLEVEL_TRACE,Notify<Base::LogStyle::Log>,_msg)
-
-using namespace Gui;
-namespace sp = std::placeholders;
-
-/////////////////////////////////////////////////////////////////////////////////
-
-std::unique_ptr<QPixmap>  TreeWidget::documentPixmap;
-std::unique_ptr<QPixmap>  TreeWidget::documentPartialPixmap;
-static QBrush _TreeItemBackground;
-std::set<TreeWidget*> TreeWidget::Instances;
-static TreeWidget* _LastSelectedTreeWidget;
-const int TreeWidget::DocumentType = 1000;
-const int TreeWidget::ObjectType = 1001;
-static bool _DraggingActive;
-static bool _DragEventFilter;
-
-static bool isVisibilityIconEnabled() {
-    return TreeParams::getVisibilityIcon();
-}
-
-static bool isOnlyNameColumnDisplayed() {
-    return TreeParams::getHideInternalNames()
-        && TreeParams::getHideColumn();
-}
-
-static bool isSelectionCheckBoxesEnabled() {
-    return TreeParams::getCheckBoxesSelection();
-}
-
-static bool isAutoRelabelNewEnabled() {
-    return TreeParams::getAutoRelabelNew();
-}
-
-void TreeParams::onItemBackgroundChanged()
-{
-    if (getItemBackground()) {
-        Base::Color color;
-        color.setPackedValue(getItemBackground());
-        QColor col;
-        col.setRedF(color.r);
-        col.setGreenF(color.g);
-        col.setBlueF(color.b);
-        col.setAlphaF(color.a);
-        _TreeItemBackground = QBrush(col);
-    } else
-        _TreeItemBackground = QBrush();
-    refreshTreeViews();
-}
-
-//////////////////////////////////////////////////////////////////////////////////////
-struct Stats {
-#define DEFINE_STATS \
-    DEFINE_STAT(testStatus1) \
-    DEFINE_STAT(testStatus2) \
-    DEFINE_STAT(testStatus3) \
-    DEFINE_STAT(getIcon) \
-    DEFINE_STAT(setIcon) \
-
-#define DEFINE_STAT(_name) \
-    FC_DURATION_DECLARE(_name);\
-    int _name##_count;
-
-    DEFINE_STATS
-
-        void init() {
-#undef DEFINE_STAT
-#define DEFINE_STAT(_name) \
-        FC_DURATION_INIT(_name);\
-        _name##_count = 0;
-
-        DEFINE_STATS
-    }
-
-    void print() {
-#undef DEFINE_STAT
-#define DEFINE_STAT(_name) FC_DURATION_MSG(_name, #_name " count: " << _name##_count);
-        DEFINE_STATS
-    }
-
-#undef DEFINE_STAT
-#define DEFINE_STAT(_name) \
-    void time_##_name(FC_TIME_POINT &t) {\
-        ++_name##_count;\
-        FC_DURATION_PLUS(_name,t);\
-    }
-
-    DEFINE_STATS
-};
-
-//static Stats _Stats;
-
-struct TimingInfo {
-    bool timed = false;
-    FC_TIME_POINT t;
-    FC_DURATION& d;
-    explicit TimingInfo(FC_DURATION& d)
-        :d(d)
-    {
-        _FC_TIME_INIT(t);
-    }
-    ~TimingInfo() {
-        stop();
-    }
-    void stop() {
-        if (!timed) {
-            timed = true;
-            FC_DURATION_PLUS(d, t);
-        }
-    }
-    void reset() {
-        stop();
-        _FC_TIME_INIT(t);
-    }
-};
-
-// #define DO_TIMING
-#ifdef DO_TIMING
-#define _Timing(_idx,_name) ++_Stats._name##_count; TimingInfo _tt##_idx(_Stats._name)
-#define Timing(_name) _Timing(0,_name)
-#define _TimingStop(_idx,_name) _tt##_idx.stop();
-#define TimingStop(_name) _TimingStop(0,_name);
-#define TimingInit() _Stats.init();
-#define TimingPrint() _Stats.print();
-#else
-#define _Timing(...) do{}while(0)
-#define Timing(...) do{}while(0)
-#define TimingInit() do{}while(0)
-#define TimingPrint() do{}while(0)
-#define _TimingStop(...) do{}while(0);
-#define TimingStop(...) do{}while(0);
-#endif
-
-// ---------------------------------------------------------------------------
-
-using DocumentObjectItems = std::set<DocumentObjectItem*>;
-
-class Gui::DocumentObjectData {
-public:
-    bool dirtyFlag {};
-    DocumentItem* docItem;
-    DocumentObjectItems items;
-    ViewProviderDocumentObject* viewObject;
-    DocumentObjectItem* rootItem{nullptr};
-    std::vector<App::DocumentObject*> children;
-    std::set<App::DocumentObject*> childSet;
-    bool removeChildrenFromRoot;
-    bool itemHidden;
-    std::string label;
-    std::string label2;
-    std::string internalName;
-
-    using Connection = boost::signals2::scoped_connection;
-
-    Connection connectIcon;
-    Connection connectTool;
-    Connection connectStat;
-    Connection connectHl;
-
-    DocumentObjectData(DocumentItem* docItem, ViewProviderDocumentObject* vpd)
-        : docItem(docItem)
-        , viewObject(vpd)
-    {
-        //NOLINTBEGIN
-        // Setup connections
-        connectIcon = viewObject->signalChangeIcon.connect(
-            std::bind(&DocumentObjectData::slotChangeIcon, this));
-        connectTool = viewObject->signalChangeToolTip.connect(
-            std::bind(&DocumentObjectData::slotChangeToolTip, this, sp::_1));
-        connectStat = viewObject->signalChangeStatusTip.connect(
-            std::bind(&DocumentObjectData::slotChangeStatusTip, this, sp::_1));
-        connectHl = viewObject->signalChangeHighlight.connect(
-            std::bind(&DocumentObjectData::slotChangeHighlight, this, sp::_1, sp::_2));
-        //NOLINTEND
-
-        removeChildrenFromRoot = viewObject->canRemoveChildrenFromRoot();
-        itemHidden = !viewObject->showInTree();
-        label = viewObject->getObject()->Label.getValue();
-        label2 = viewObject->getObject()->Label2.getValue();
-        internalName = viewObject->getObject()->getNameInDocument();
-    }
-
-    void insertItem(DocumentObjectItem* item)
-    {
-        items.insert(item);
-        dirtyFlag = true;
-    }
-
-    void removeItem(DocumentObjectItem* item)
-    {
-        auto it = items.find(item);
-        if (it == items.end()) {
-            assert(0);
-        }
-        else {
-            items.erase(it);
-            dirtyFlag = true;
-        }
-    }
-
-    const char* getTreeName() const {
-        return docItem->getTreeName();
-    }
-
-    void updateChildren(DocumentObjectDataPtr other) {
-        children = other->children;
-        childSet = other->childSet;
-    }
-
-    bool updateChildren(bool checkVisibility) {
-        auto newChildren = viewObject->claimChildren();
-        auto obj = viewObject->getObject();
-        std::set<App::DocumentObject*> newSet;
-        bool updated = false;
-        for (auto child : newChildren) {
-            auto childVp = docItem->getViewProvider(child);
-            if (!childVp)
-                continue;
-            if (child && child->isAttachedToDocument()) {
-                if (!newSet.insert(child).second) {
-                    TREE_WARN("duplicate child item " << obj->getFullName()
-                        << '.' << child->getNameInDocument());
-                }
-                else if (!childSet.erase(child)) {
-                    // this means new child detected
-                    updated = true;
-                    if (child->getDocument() == obj->getDocument() &&
-                        child->getDocument() == docItem->document()->getDocument())
-                    {
-                        auto& parents = docItem->_ParentMap[child];
-                        if (parents.insert(obj).second && child->Visibility.getValue()) {
-                            bool showable = false;
-                            for (auto parent : parents) {
-                                if (!parent->hasChildElement()
-                                    && parent->getLinkedObject(false) == parent)
-                                {
-                                    showable = true;
-                                    break;
-                                }
-                            }
-                            childVp->setShowable(showable);
-                        }
-                    }
-                }
-            }
-        }
-        for (auto child : childSet) {
-            if (newSet.find(child) == newSet.end()) {
-                // this means old child removed
-                updated = true;
-                auto mapIt = docItem->_ParentMap.find(child);
-
-                // If 'child' is not part of the map then it has already been deleted
-                // in _slotDeleteObject.
-                if (mapIt != docItem->_ParentMap.end()) {
-                    docItem->_ParentMap[child].erase(obj);
-
-                    auto childVp = docItem->getViewProvider(child);
-                    if (childVp && child->getDocument() == obj->getDocument())
-                        childVp->setShowable(docItem->isObjectShowable(child));
-                }
-            }
-        }
-        // We still need to check the order of the children
-        updated = updated || children != newChildren;
-        children.swap(newChildren);
-        childSet.swap(newSet);
-
-        if (updated && checkVisibility) {
-            for (auto child : children) {
-                auto childVp = docItem->getViewProvider(child);
-                if (childVp && child->getDocument() == obj->getDocument())
-                    childVp->setShowable(docItem->isObjectShowable(child));
-            }
-        }
-        return updated;
-    }
-
-    void testStatus(bool resetStatus = false) {
-        QIcon icon, icon2;
-        for (auto item : items)
-            item->testStatus(resetStatus, icon, icon2);
-    }
-
-    void slotChangeIcon() {
-        testStatus(true);
-    }
-
-    void slotChangeToolTip(const QString& tip) {
-        for (auto item : items)
-            item->setToolTip(0, tip);
-    }
-
-    void slotChangeStatusTip(const QString& tip) {
-        for (auto item : items)
-            item->setStatusTip(0, tip);
-    }
-
-    void slotChangeHighlight(bool set, Gui::HighlightMode mode) {
-        for (auto item : items)
-            item->setHighlight(set, mode);
-    }
-};
-
-// ---------------------------------------------------------------------------
-
-class DocumentItem::ExpandInfo :
-    public std::unordered_map<std::string, DocumentItem::ExpandInfoPtr>
-{
-public:
-    void restore(Base::XMLReader& reader) {
-        int level = reader.level();
-        int count = reader.getAttributeAsInteger("count");
-        for (int i = 0; i < count; ++i) {
-            reader.readElement("Expand");
-            auto& entry = (*this)[reader.getAttribute("name")];
-            if (!reader.hasAttribute("count"))
-                continue;
-            entry.reset(new ExpandInfo);
-            entry->restore(reader);
-        }
-        reader.readEndElement("Expand", level - 1);
-    }
-};
-
-// ---------------------------------------------------------------------------
-
-namespace Gui {
-/**
- * TreeWidget item delegate for editing
- */
-class TreeWidgetItemDelegate: public QStyledItemDelegate {
-    typedef QStyledItemDelegate inherited;
-
-    // Beware, big scary hack incoming!
-    //
-    // This is artificial QTreeWidget that is not rendered and its sole goal is to be the source
-    // of style information that can be manipulated using QSS. From Qt6.5 tree branches also
-    // have rendered background using ::item sub-control. Whole row also gets background from
-    // the same sub-control. Only way to prevent this is to disable background of ::item,
-    // this however limits our ability to style tree items. As solution we create this widget
-    // that will be for painter to read information and draw proper backgrounds only when asked.
-    //
-    // More information: https://github.com/FreeCAD/FreeCAD/pull/13807
-    QTreeView *artificial;
-
-    QRect calculateItemRect(const QStyleOptionViewItem &option) const;
-
-public:
-    explicit TreeWidgetItemDelegate(QObject* parent=nullptr);
-
-    virtual QWidget* createEditor(QWidget *parent,
-            const QStyleOptionViewItem &, const QModelIndex &index) const;
-
-    virtual QSize sizeHint(const QStyleOptionViewItem &option, const QModelIndex &index) const;
-
-    virtual void initStyleOption(QStyleOptionViewItem *option, const QModelIndex &index) const;
-
-    virtual void paint(QPainter *painter, const QStyleOptionViewItem &option, const QModelIndex &index) const;
-};
-
-} // namespace Gui
-
-TreeWidgetItemDelegate::TreeWidgetItemDelegate(QObject* parent)
-    : QStyledItemDelegate(parent)
-{
-    artificial = new QTreeView(qobject_cast<QWidget*>(parent));
-    artificial->setObjectName(QStringLiteral("DocumentTreeItems"));
-    artificial->setFixedSize(0, 0); // ensure that it does not render
-}
-
-
-QRect TreeWidgetItemDelegate::calculateItemRect(const QStyleOptionViewItem &option) const
-{
-    auto tree = static_cast<TreeWidget*>(parent());
-    auto style = tree->style();
-
-    QRect rect = option.rect;
-
-    const int margin = style->pixelMetric(QStyle::PM_FocusFrameHMargin, &option, artificial) + 1;
-
-    // 2 margin for text, 2 margin for decoration (icon) = 4 times margin
-    int width = 4 * margin
-        + option.fontMetrics.boundingRect(option.text).width()
-        + option.decorationSize.width()
-        + TreeParams::getItemBackgroundPadding()
-    ;
-
-    if (TreeParams::getCheckBoxesSelection()) {
-        // another 2 margin for checkbox
-        width += 2 * margin
-            + style->pixelMetric(QStyle::PM_IndicatorWidth)
-            + style->pixelMetric(QStyle::PM_LayoutHorizontalSpacing);
-    }
-
-    if (width < rect.width()) {
-        rect.setWidth(width);
-    }
-
-    return rect;
-}
-
-void TreeWidgetItemDelegate::paint(QPainter *painter,
-                const QStyleOptionViewItem &option, const QModelIndex &index) const
-{
-    QStyleOptionViewItem opt = option;
-    initStyleOption(&opt, index);
-
-    auto tree = static_cast<TreeWidget*>(parent());
-    auto style = tree->style();
-
-    // If only the first column is shown, we'll trim the color background when
-    // rendering as transparent overlay.
-    bool trimColumnSize = isOnlyNameColumnDisplayed();
-
-    if (index.column() == 0) {
-        if (tree->testAttribute(Qt::WA_NoSystemBackground)
-                && (trimColumnSize || (opt.backgroundBrush.style() == Qt::NoBrush
-                                && _TreeItemBackground.style() != Qt::NoBrush)))
-        {
-            QRect rect = calculateItemRect(option);
-
-            if (trimColumnSize && opt.backgroundBrush.style() == Qt::NoBrush) {
-                painter->fillRect(rect, _TreeItemBackground);
-            } else if (!opt.state.testFlag(QStyle::State_Selected)) {
-                painter->fillRect(rect, _TreeItemBackground);
-            }
-        }
-    }
-    style->drawControl(QStyle::CE_ItemViewItem, &opt, painter, artificial);
-}
-
-void TreeWidgetItemDelegate::initStyleOption(QStyleOptionViewItem *option,
-                                             const QModelIndex &index) const
-{
-    inherited::initStyleOption(option, index);
-
-    auto tree = static_cast<TreeWidget*>(parent());
-    auto item = tree->itemFromIndex(index);
-
-    if (!item) {
-        return;
-    }
-
-    auto mousePos = option->widget->mapFromGlobal(QCursor::pos());
-    auto isHovered = option->rect.contains(mousePos);
-    if (!isHovered) {
-        option->state &= ~QStyle::State_MouseOver;
-    }
-
-    QSize size = option->icon.actualSize(QSize(0xffff, 0xffff));
-
-    if (size.height() > 0) {
-        option->decorationSize = QSize(
-            size.width() * TreeWidget::iconSize() / size.height(),
-            TreeWidget::iconSize()
-        );
-    }
-
-    if (isOnlyNameColumnDisplayed()) {
-        option->rect = calculateItemRect(*option);
-
-        // we need to extend this shape a bit, 3px on each side
-        // this value was obtained experimentally
-        option->rect.setWidth(option->rect.width() + 3 * 2);
-    }
-}
-
-class DynamicQLineEdit : public ExpLineEdit
-{
-public:
-    DynamicQLineEdit(QWidget *parent = nullptr) : ExpLineEdit(parent) {}
-
-    QSize sizeHint() const override
-    {
-        QSize size = QLineEdit::sizeHint();
-        QFontMetrics fm(font());
-        int availableWidth = parentWidget()->width() - geometry().x(); // Calculate available width
-        int margin = 2 * (style()->pixelMetric(QStyle::PM_FocusFrameHMargin) + 1)
-                    + 2 * style()->pixelMetric(QStyle::PM_LayoutHorizontalSpacing)
-                    + TreeParams::getItemBackgroundPadding();
-        size.setWidth(std::min(fm.horizontalAdvance(text()) + margin , availableWidth));
-        return size;
-    }
-
-    // resize on key presses
-    void keyPressEvent(QKeyEvent *event) override
-    {
-        ExpLineEdit::keyPressEvent(event);
-        setMinimumWidth(sizeHint().width());
-    }
-
-};
-
-QWidget* TreeWidgetItemDelegate::createEditor(
-        QWidget *parent, const QStyleOptionViewItem &, const QModelIndex &index) const
-{
-    auto ti = static_cast<QTreeWidgetItem*>(index.internalPointer());
-    if (ti->type() != TreeWidget::ObjectType || index.column() > 1)
-        return nullptr;
-    auto item = static_cast<DocumentObjectItem*>(ti);
-    App::DocumentObject* obj = item->object()->getObject();
-    auto& prop = index.column() ? obj->Label2 : obj->Label;
-
-    std::ostringstream str;
-    str << "Change " << obj->getNameInDocument() << '.' << prop.getName();
-    App::GetApplication().setActiveTransaction(str.str().c_str());
-    FC_LOG("create editor transaction " << App::GetApplication().getActiveTransaction());
-
-    DynamicQLineEdit *editor;
-    if(TreeParams::getLabelExpression()) {
-        DynamicQLineEdit *le = new DynamicQLineEdit(parent);
-        le->setAutoApply(true);
-        le->setFrame(false);
-        le->bind(App::ObjectIdentifier(prop));
-        editor = le;
-    } else {
-        editor = new DynamicQLineEdit(parent);
-    }
-    editor->setReadOnly(prop.isReadOnly());
-    return editor;
-}
-
-QSize TreeWidgetItemDelegate::sizeHint(const QStyleOptionViewItem &option, const QModelIndex &index) const
-{
-    QSize size = QStyledItemDelegate::sizeHint(option, index);
-    int spacing = std::max(0, static_cast<int>(TreeParams::getItemSpacing()));
-    size.setHeight(size.height() + spacing);
-    return size;
-}
-// ---------------------------------------------------------------------------
-
-TreeWidget::TreeWidget(const char* name, QWidget* parent)
-    : QTreeWidget(parent), SelectionObserver(true, ResolveMode::NoResolve)
-    , contextItem(nullptr)
-    , searchObject(nullptr)
-    , searchDoc(nullptr)
-    , searchContextDoc(nullptr)
-    , editingItem(nullptr)
-    , currentDocItem(nullptr)
-    , myName(name)
-{
-    Instances.insert(this);
-    if (!_LastSelectedTreeWidget)
-        _LastSelectedTreeWidget = this;
-
-    this->setDragEnabled(true);
-    this->setAcceptDrops(true);
-    this->setColumnCount(3);
-    this->setItemDelegate(new TreeWidgetItemDelegate(this));
-    this->setSizePolicy(QSizePolicy::Expanding, QSizePolicy::Expanding);
-
-    this->showHiddenAction = new QAction(this);
-    this->showHiddenAction->setCheckable(true);
-    connect(this->showHiddenAction, &QAction::triggered,
-            this, &TreeWidget::onShowHidden);
-
-    this->toggleVisibilityInTreeAction = new QAction(this);
-    connect(this->toggleVisibilityInTreeAction, &QAction::triggered,
-            this, &TreeWidget::onToggleVisibilityInTree);
-
-    this->createGroupAction = new QAction(this);
-    connect(this->createGroupAction, &QAction::triggered,
-            this, &TreeWidget::onCreateGroup);
-
-    this->relabelObjectAction = new QAction(this);
-#ifndef Q_OS_MAC
-    this->relabelObjectAction->setShortcut(Qt::Key_F2);
-#endif
-    connect(this->relabelObjectAction, &QAction::triggered,
-            this, &TreeWidget::onRelabelObject);
-
-    this->finishEditingAction = new QAction(this);
-    connect(this->finishEditingAction, &QAction::triggered,
-            this, &TreeWidget::onFinishEditing);
-
-    this->selectDependentsAction = new QAction(this);
-    connect(this->selectDependentsAction, &QAction::triggered,
-            this, &TreeWidget::onSelectDependents);
-
-    this->closeDocAction = new QAction(this);
-    connect(this->closeDocAction, &QAction::triggered,
-            this, &TreeWidget::onCloseDoc);
-
-    this->reloadDocAction = new QAction(this);
-    connect(this->reloadDocAction, &QAction::triggered,
-            this, &TreeWidget::onReloadDoc);
-
-    this->skipRecomputeAction = new QAction(this);
-    this->skipRecomputeAction->setCheckable(true);
-    connect(this->skipRecomputeAction, &QAction::toggled,
-            this, &TreeWidget::onSkipRecompute);
-
-    this->allowPartialRecomputeAction = new QAction(this);
-    this->allowPartialRecomputeAction->setCheckable(true);
-    connect(this->allowPartialRecomputeAction, &QAction::toggled,
-            this, &TreeWidget::onAllowPartialRecompute);
-
-    this->markRecomputeAction = new QAction(this);
-    connect(this->markRecomputeAction, &QAction::triggered,
-            this, &TreeWidget::onMarkRecompute);
-
-    this->recomputeObjectAction = new QAction(this);
-    connect(this->recomputeObjectAction, &QAction::triggered,
-            this, &TreeWidget::onRecomputeObject);
-    this->searchObjectsAction = new QAction(this);
-    this->searchObjectsAction->setText(tr("Search..."));
-    this->searchObjectsAction->setStatusTip(tr("Search for objects"));
-    connect(this->searchObjectsAction, &QAction::triggered,
-            this, &TreeWidget::onSearchObjects);
-
-    this->openFileLocationAction = new QAction(this);
-    connect(this->openFileLocationAction, &QAction::triggered,
-            this, &TreeWidget::onOpenFileLocation);
-
-    //NOLINTBEGIN
-    // Setup connections
-    connectNewDocument = Application::Instance->signalNewDocument.connect(std::bind(&TreeWidget::slotNewDocument, this, sp::_1, sp::_2));
-    connectDelDocument = Application::Instance->signalDeleteDocument.connect(std::bind(&TreeWidget::slotDeleteDocument, this, sp::_1));
-    connectRenDocument = Application::Instance->signalRenameDocument.connect(std::bind(&TreeWidget::slotRenameDocument, this, sp::_1));
-    connectActDocument = Application::Instance->signalActiveDocument.connect(std::bind(&TreeWidget::slotActiveDocument, this, sp::_1));
-    connectRelDocument = Application::Instance->signalRelabelDocument.connect(std::bind(&TreeWidget::slotRelabelDocument, this, sp::_1));
-    connectShowHidden = Application::Instance->signalShowHidden.connect(std::bind(&TreeWidget::slotShowHidden, this, sp::_1));
-
-    // Gui::Document::signalChangedObject informs the App::Document property
-    // change, not view provider's own property, which is what the signal below
-    // for
-    connectChangedViewObj = Application::Instance->signalChangedObject.connect(
-        std::bind(&TreeWidget::slotChangedViewObject, this, sp::_1, sp::_2));
-    //NOLINTEND
-
-    setupResizableColumn(this);
-    this->header()->setStretchLastSection(true);
-    QObject::connect(this->header(), &QHeaderView::sectionResized, [](int idx, int, int newSize) {
-        if (idx == 1)
-            TreeParams::setColumnSize2(newSize);
-        else if (idx == 2)
-                TreeParams::setColumnSize3(newSize);
-            else
-                TreeParams::setColumnSize1(newSize);
-    });
-
-    // Add the first main label
-    this->rootItem = invisibleRootItem();
-    this->expandItem(this->rootItem);
-    this->setSelectionMode(QAbstractItemView::ExtendedSelection);
-
-    this->setMouseTracking(true); // needed for itemEntered() to work
-
-
-    this->preselectTimer = new QTimer(this);
-    this->preselectTimer->setSingleShot(true);
-
-    this->statusTimer = new QTimer(this);
-    this->statusTimer->setSingleShot(false);
-
-    this->selectTimer = new QTimer(this);
-    this->selectTimer->setSingleShot(true);
-
-    connect(this->statusTimer, &QTimer::timeout, this, &TreeWidget::onUpdateStatus);
-    connect(this, &QTreeWidget::itemEntered, this, &TreeWidget::onItemEntered);
-    connect(this, &QTreeWidget::itemCollapsed, this, &TreeWidget::onItemCollapsed);
-    connect(this, &QTreeWidget::itemExpanded, this, &TreeWidget::onItemExpanded);
-    connect(this, &QTreeWidget::itemSelectionChanged,
-            this, &TreeWidget::onItemSelectionChanged);
-    connect(this, &QTreeWidget::itemChanged, this, &TreeWidget::onItemChanged);
-    connect(this->preselectTimer, &QTimer::timeout, this, &TreeWidget::onPreSelectTimer);
-    connect(this->selectTimer, &QTimer::timeout, this, &TreeWidget::onSelectTimer);
-    preselectTime.start();
-
-    setupText();
-    if (!documentPixmap) {
-        documentPixmap = std::make_unique<QPixmap>(Gui::BitmapFactory().pixmap("Document"));
-        QIcon icon(*documentPixmap);
-        documentPartialPixmap = std::make_unique<QPixmap>(icon.pixmap(documentPixmap->size(), QIcon::Disabled));
-    }
-    setColumnHidden(1, TreeParams::getHideColumn());
-    setColumnHidden(2, TreeParams::getHideInternalNames());
-    header()->setVisible(!TreeParams::getHideColumn() || !TreeParams::getHideInternalNames());
-    TreeParams::onFontSizeChanged();
-}
-
-TreeWidget::~TreeWidget()
-{
-    connectNewDocument.disconnect();
-    connectDelDocument.disconnect();
-    connectRenDocument.disconnect();
-    connectActDocument.disconnect();
-    connectRelDocument.disconnect();
-    connectShowHidden.disconnect();
-    connectChangedViewObj.disconnect();
-    Instances.erase(this);
-    if (_LastSelectedTreeWidget == this)
-        _LastSelectedTreeWidget = nullptr;
-}
-
-const char* TreeWidget::getTreeName() const {
-    return myName.c_str();
-}
-
-// reimpelement to select only objects in the active document
-void TreeWidget::selectAll() {
-    auto gdoc = Application::Instance->getDocument(
-        App::GetApplication().getActiveDocument());
-    if (!gdoc)
-        return;
-    auto itDoc = DocumentMap.find(gdoc);
-    if (itDoc == DocumentMap.end())
-        return;
-    if (TreeParams::getRecordSelection())
-        Gui::Selection().selStackPush();
-    Gui::Selection().clearSelection();
-    Gui::Selection().setSelection(gdoc->getDocument()->getName(), gdoc->getDocument()->getObjects());
-}
-
-bool TreeWidget::isObjectShowable(App::DocumentObject* obj) {
-    if (!obj || !obj->isAttachedToDocument())
-        return true;
-    Gui::Document* doc = Application::Instance->getDocument(obj->getDocument());
-    if (!doc)
-        return true;
-    if (Instances.empty())
-        return true;
-    auto tree = *Instances.begin();
-    auto it = tree->DocumentMap.find(doc);
-    if (it != tree->DocumentMap.end())
-        return it->second->isObjectShowable(obj);
-    return true;
-}
-
-static bool _DisableCheckTopParent;
-
-void TreeWidget::checkTopParent(App::DocumentObject*& obj, std::string& subname) {
-    if (_DisableCheckTopParent)
-        return;
-    if (!Instances.empty() && obj && obj->isAttachedToDocument()) {
-        auto tree = *Instances.begin();
-        auto it = tree->DocumentMap.find(Application::Instance->getDocument(obj->getDocument()));
-        if (it != tree->DocumentMap.end()) {
-            if (tree->statusTimer->isActive()) {
-                bool locked = tree->blockSelection(true);
-                tree->_updateStatus(false);
-                tree->blockSelection(locked);
-            }
-            auto parent = it->second->getTopParent(obj, subname);
-            if (parent)
-                obj = parent;
-        }
-    }
-}
-
-void TreeWidget::resetItemSearch() {
-    if (!searchObject)
-        return;
-    auto it = ObjectTable.find(searchObject);
-    if (it != ObjectTable.end()) {
-        for (auto& data : it->second) {
-            if (!data)
-                continue;
-            for (auto item : data->items)
-                static_cast<DocumentObjectItem*>(item)->restoreBackground();
-        }
-    }
-    searchObject = nullptr;
-}
-
-void TreeWidget::startItemSearch(QLineEdit* edit) {
-    resetItemSearch();
-    searchDoc = nullptr;
-    searchContextDoc = nullptr;
-    auto sels = selectedItems();
-    if (sels.size() == 1) {
-        if (sels.front()->type() == DocumentType) {
-            searchDoc = static_cast<DocumentItem*>(sels.front())->document();
-        }
-        else if (sels.front()->type() == ObjectType) {
-            auto item = static_cast<DocumentObjectItem*>(sels.front());
-            searchDoc = item->object()->getDocument();
-            searchContextDoc = item->getOwnerDocument()->document();
-        }
-    }
-    else
-        searchDoc = Application::Instance->activeDocument();
-
-    App::DocumentObject* obj = nullptr;
-    if (searchContextDoc && !searchContextDoc->getDocument()->getObjects().empty())
-        obj = searchContextDoc->getDocument()->getObjects().front();
-    else if (searchDoc && !searchDoc->getDocument()->getObjects().empty())
-        obj = searchDoc->getDocument()->getObjects().front();
-
-    if (obj)
-        static_cast<ExpressionLineEdit*>(edit)->setDocumentObject(obj);
-}
-
-void TreeWidget::itemSearch(const QString& text, bool select) {
-    resetItemSearch();
-
-    auto docItem = getDocumentItem(searchDoc);
-    if (!docItem) {
-        docItem = getDocumentItem(Application::Instance->activeDocument());
-        if (!docItem) {
-            FC_TRACE("item search no document");
-            resetItemSearch();
-            return;
-        }
-    }
-
-    auto doc = docItem->document()->getDocument();
-    const auto& objs = doc->getObjects();
-    if (objs.empty()) {
-        FC_TRACE("item search no objects");
-        return;
-    }
-    std::string txt(text.toUtf8().constData());
-    try {
-        if (txt.empty())
-            return;
-        if (txt.find("<<") == std::string::npos) {
-            auto pos = txt.find('.');
-            if (pos == std::string::npos)
-                txt += '.';
-            else if (pos != txt.size() - 1) {
-                txt.insert(pos + 1, "<<");
-                if (txt.back() != '.')
-                    txt += '.';
-                txt += ">>.";
-            }
-        }
-        else if (txt.back() != '.')
-            txt += '.';
-        txt += "_self";
-        auto path = App::ObjectIdentifier::parse(objs.front(), txt);
-        if (path.getPropertyName() != "_self") {
-            FC_TRACE("Object " << txt << " not found in " << doc->getName());
-            return;
-        }
-        auto obj = path.getDocumentObject();
-        if (!obj) {
-            FC_TRACE("Object " << txt << " not found in " << doc->getName());
-            return;
-        }
-        std::string subname = path.getSubObjectName();
-        App::DocumentObject* parent = nullptr;
-        if (searchContextDoc) {
-            auto it = DocumentMap.find(searchContextDoc);
-            if (it != DocumentMap.end()) {
-                parent = it->second->getTopParent(obj, subname);
-                if (parent) {
-                    obj = parent;
-                    docItem = it->second;
-                    doc = docItem->document()->getDocument();
-                }
-            }
-        }
-        if (!parent) {
-            parent = docItem->getTopParent(obj, subname);
-            while (!parent) {
-                if (docItem->document()->getDocument() == obj->getDocument()) {
-                    // this shouldn't happen
-                    FC_LOG("Object " << txt << " not found in " << doc->getName());
-                    return;
-                }
-                auto it = DocumentMap.find(Application::Instance->getDocument(obj->getDocument()));
-                if (it == DocumentMap.end())
-                    return;
-                docItem = it->second;
-                parent = docItem->getTopParent(obj, subname);
-            }
-            obj = parent;
-        }
-        auto item = docItem->findItemByObject(true, obj, subname.c_str());
-        if (!item) {
-            FC_TRACE("item " << txt << " not found in " << doc->getName());
-            return;
-        }
-        scrollToItem(item);
-        Selection().setPreselect(obj->getDocument()->getName(),
-            obj->getNameInDocument(), subname.c_str(), 0, 0, 0,
-            SelectionChanges::MsgSource::TreeView);
-        if (select) {
-            Gui::Selection().selStackPush();
-            Gui::Selection().clearSelection();
-            Gui::Selection().addSelection(obj->getDocument()->getName(),
-                obj->getNameInDocument(), subname.c_str());
-            Gui::Selection().selStackPush();
-        }
-        else {
-            searchObject = item->object()->getObject();
-            item->setBackground(0, QColor(255, 255, 0, 100));
-        }
-        FC_TRACE("found item " << txt);
-    }
-    catch (...)
-    {
-        FC_TRACE("item " << txt << " search exception in " << doc->getName());
-    }
-}
-
-Gui::Document* TreeWidget::selectedDocument() {
-    for (auto tree : Instances) {
-        if (!tree->isVisible())
-            continue;
-        auto sels = tree->selectedItems();
-        if (sels.size() == 1 && sels[0]->type() == DocumentType)
-            return static_cast<DocumentItem*>(sels[0])->document();
-    }
-    return nullptr;
-}
-
-void TreeWidget::updateStatus(bool delay) {
-    for (auto tree : Instances)
-        tree->_updateStatus(delay);
-}
-
-void TreeWidget::_updateStatus(bool delay) {
-    // When running from a different thread Qt will raise a warning
-    // when trying to start the QTimer
-    if (Q_UNLIKELY(thread() != QThread::currentThread())) {
-        return;
-    }
-
-    if (!delay) {
-        if (!ChangedObjects.empty() || !NewObjects.empty())
-            onUpdateStatus();
-        return;
-    }
-    int timeout = TreeParams::getStatusTimeout();
-    if (timeout < 0)
-        timeout = 1;
-    statusTimer->start(timeout);
-}
-
-void TreeWidget::contextMenuEvent(QContextMenuEvent* e)
-{
-    // ask workbenches and view provider, ...
-    MenuItem view;
-    Gui::Application::Instance->setupContextMenu("Tree", &view);
-
-    view << "Std_Properties" << "Separator" << "Std_Expressions";
-    Workbench::createLinkMenu(&view);
-
-    QMenu contextMenu;
-
-    QMenu subMenu;
-    QMenu editMenu;
-    QActionGroup subMenuGroup(&subMenu);
-    subMenuGroup.setExclusive(true);
-    connect(&subMenuGroup, &QActionGroup::triggered,
-            this, &TreeWidget::onActivateDocument);
-    MenuManager::getInstance()->setupContextMenu(&view, contextMenu);
-
-    // get the current item
-    this->contextItem = itemAt(e->pos());
-
-    if (this->contextItem && this->contextItem->type() == DocumentType) {
-        auto docitem = static_cast<DocumentItem*>(this->contextItem);
-        App::Document* doc = docitem->document()->getDocument();
-
-        // It's better to let user decide whether and how to activate
-        // the current document, such as by double-clicking.
-        // App::GetApplication().setActiveDocument(doc);
-
-        showHiddenAction->setChecked(docitem->showHidden());
-        contextMenu.addAction(this->showHiddenAction);
-        contextMenu.addAction(this->openFileLocationAction);
-        contextMenu.addAction(this->searchObjectsAction);
-        contextMenu.addAction(this->closeDocAction);
-        if (doc->testStatus(App::Document::PartialDoc))
-            contextMenu.addAction(this->reloadDocAction);
-        else {
-            for (auto d : doc->getDependentDocuments()) {
-                if (d->testStatus(App::Document::PartialDoc)) {
-                    contextMenu.addAction(this->reloadDocAction);
-                    break;
-                }
-            }
-            contextMenu.addAction(this->selectDependentsAction);
-            this->skipRecomputeAction->setChecked(doc->testStatus(App::Document::SkipRecompute));
-            contextMenu.addAction(this->skipRecomputeAction);
-            this->allowPartialRecomputeAction->setChecked(doc->testStatus(App::Document::AllowPartialRecompute));
-            if (doc->testStatus(App::Document::SkipRecompute))
-                contextMenu.addAction(this->allowPartialRecomputeAction);
-            contextMenu.addAction(this->markRecomputeAction);
-            contextMenu.addAction(this->createGroupAction);
-        }
-        contextMenu.addSeparator();
-    }
-    else if (this->contextItem && this->contextItem->type() == ObjectType) {
-        auto objitem = static_cast<DocumentObjectItem*>
-            (this->contextItem);
-
-        // check that the selection is not across several documents
-        bool acrossDocuments = false;
-        auto SelectedObjectsList = Selection().getCompleteSelection();
-        // get the object's document as reference
-        App::Document* doc = objitem->object()->getObject()->getDocument();
-        for (auto it = SelectedObjectsList.begin(); it != SelectedObjectsList.end(); ++it) {
-            if ((*it).pDoc != doc) {
-                acrossDocuments = true;
-                break;
-            }
-        }
-
-        showHiddenAction->setChecked(doc->ShowHidden.getValue());
-        contextMenu.addAction(this->showHiddenAction);
-        contextMenu.addAction(this->toggleVisibilityInTreeAction);
-
-        if (!acrossDocuments) { // is only sensible for selections within one document
-            if (objitem->object()->getObject()->isDerivedFrom<App::DocumentObjectGroup>())
-                contextMenu.addAction(this->createGroupAction);
-            // if there are dependent objects in the selection, add context menu to add them to selection
-            if (CheckForDependents())
-                contextMenu.addAction(this->selectDependentsAction);
-        }
-
-        contextMenu.addSeparator();
-        contextMenu.addAction(this->markRecomputeAction);
-        contextMenu.addAction(this->recomputeObjectAction);
-        contextMenu.addSeparator();
-
-        // relabeling is only possible for a single selected document
-        if (SelectedObjectsList.size() == 1)
-            contextMenu.addAction(this->relabelObjectAction);
-
-        auto selItems = this->selectedItems();
-        // if only one item is selected, setup the edit menu
-        if (selItems.size() == 1) {
-            objitem->object()->setupContextMenu(&editMenu, this, SLOT(onStartEditing()));
-            QList<QAction*> editAct = editMenu.actions();
-            if (!editAct.isEmpty()) {
-                QAction* topact = contextMenu.actions().constFirst();
-                for (QList<QAction*>::iterator it = editAct.begin(); it != editAct.end(); ++it)
-                    contextMenu.insertAction(topact, *it);
-                QAction* first = editAct.front();
-                contextMenu.setDefaultAction(first);
-                if (objitem->object()->isEditing())
-                    contextMenu.insertAction(topact, this->finishEditingAction);
-                contextMenu.insertSeparator(topact);
-            }
-        }
-    }
-
-
-    // add a submenu to active a document if two or more exist
-    std::vector<App::Document*> docs = App::GetApplication().getDocuments();
-    if (docs.size() >= 2) {
-        contextMenu.addSeparator();
-        App::Document* activeDoc = App::GetApplication().getActiveDocument();
-        subMenu.setTitle(tr("Activate document"));
-        contextMenu.addMenu(&subMenu);
-        QAction* active = nullptr;
-        for (auto it = docs.begin(); it != docs.end(); ++it) {
-            QString label = QString::fromUtf8((*it)->Label.getValue());
-            QAction* action = subMenuGroup.addAction(label);
-            action->setCheckable(true);
-            action->setStatusTip(tr("Activate document %1").arg(label));
-            action->setData(QByteArray((*it)->getName()));
-            if (*it == activeDoc) active = action;
-        }
-
-        if (active)
-            active->setChecked(true);
-        subMenu.addActions(subMenuGroup.actions());
-    }
-
-    // add a submenu to present the settings of the tree.
-    QMenu settingsMenu;
-    settingsMenu.setTitle(tr("Tree settings"));
-    contextMenu.addSeparator();
-    contextMenu.addMenu(&settingsMenu);
-
-    QAction* action = new QAction(tr("Show description"), this);
-    QAction* internalNameAction = new QAction(tr("Show internal name"), this);
-    action->setStatusTip(tr("Show a description column for items. An item's description can be set by pressing F2 (or your OS's edit button) or by editing the 'label2' property."));
-    action->setCheckable(true);
-
-    ParameterGrp::handle hGrp = App::GetApplication().GetParameterGroupByPath("User parameter:BaseApp/Preferences/TreeView");
-    action->setChecked(!hGrp->GetBool("HideColumn", true));
-
-    settingsMenu.addAction(action);
-    QObject::connect(action, &QAction::triggered, this, [this, action, internalNameAction, hGrp]() {
-        bool show = action->isChecked();
-        hGrp->SetBool("HideColumn", !show);
-        setColumnHidden(1, !show);
-        header()->setVisible(action->isChecked()||internalNameAction->isChecked());
-    });
-
-
-    internalNameAction->setStatusTip(tr("Show an internal name column for items."));
-    internalNameAction->setCheckable(true);
-
-    internalNameAction->setChecked(!hGrp->GetBool("HideInternalNames", true));
-
-    settingsMenu.addAction(internalNameAction);
-
-    QObject::connect(internalNameAction, &QAction::triggered, this, [this, action, internalNameAction, hGrp]() {
-        bool show = internalNameAction->isChecked();
-        hGrp->SetBool("HideInternalNames", !show);
-        setColumnHidden(2, !show);
-        header()->setVisible(action->isChecked()||internalNameAction->isChecked());
-    });
-
-    if (contextMenu.actions().count() > 0) {
-        try {
-            contextMenu.exec(QCursor::pos());
-        }
-        catch (Base::Exception& e) {
-            e.ReportException();
-        }
-        catch (std::exception& e) {
-            FC_ERR("C++ exception: " << e.what());
-        }
-        catch (...) {
-            FC_ERR("Unknown exception");
-        }
-        contextItem = nullptr;
-    }
-}
-
-void TreeWidget::hideEvent(QHideEvent* ev) {
-    QTreeWidget::hideEvent(ev);
-}
-
-void TreeWidget::showEvent(QShowEvent* ev) {
-    QTreeWidget::showEvent(ev);
-}
-
-void TreeWidget::onCreateGroup()
-{
-    QString name = tr("Group");
-    App::AutoTransaction trans("Create group");
-    if (this->contextItem->type() == DocumentType) {
-        auto docitem = static_cast<DocumentItem*>(this->contextItem);
-        App::Document* doc = docitem->document()->getDocument();
-        QString cmd = QStringLiteral("App.getDocument(\"%1\").addObject"
-            "(\"App::DocumentObjectGroup\",\"Group\").Label=\"%2\"")
-            .arg(QString::fromLatin1(doc->getName()), name);
-        Gui::Command::runCommand(Gui::Command::App, cmd.toUtf8());
-    }
-    else if (this->contextItem->type() == ObjectType) {
-        auto objitem = static_cast<DocumentObjectItem*>
-            (this->contextItem);
-        App::DocumentObject* obj = objitem->object()->getObject();
-        App::Document* doc = obj->getDocument();
-        QString cmd = QStringLiteral("App.getDocument(\"%1\").getObject(\"%2\")"
-            ".newObject(\"App::DocumentObjectGroup\",\"Group\").Label=\"%3\"")
-            .arg(QString::fromLatin1(doc->getName()),
-                QString::fromLatin1(obj->getNameInDocument()),
-                name);
-        Gui::Command::runCommand(Gui::Command::App, cmd.toUtf8());
-    }
-}
-
-void TreeWidget::onRelabelObject()
-{
-    QTreeWidgetItem* item = currentItem();
-    if (item)
-        editItem(item);
-}
-
-void TreeWidget::onStartEditing()
-{
-    auto action = qobject_cast<QAction*>(sender());
-    if (action) {
-        if (this->contextItem && this->contextItem->type() == ObjectType) {
-            auto objitem = static_cast<DocumentObjectItem*>
-                (this->contextItem);
-            int edit = action->data().toInt();
-
-            App::DocumentObject* obj = objitem->object()->getObject();
-            if (!obj || !obj->isAttachedToDocument())
-                return;
-            auto doc = const_cast<Document*>(objitem->getOwnerDocument()->document());
-            MDIView* view = doc->getActiveView();
-            if (view) getMainWindow()->setActiveWindow(view);
-
-            editingItem = objitem;
-            if (!doc->setEdit(objitem->object(), edit))
-                editingItem = nullptr;
-        }
-    }
-}
-
-void TreeWidget::onFinishEditing()
-{
-    if (this->contextItem && this->contextItem->type() == ObjectType) {
-        auto objitem = static_cast<DocumentObjectItem*>
-            (this->contextItem);
-        App::DocumentObject* obj = objitem->object()->getObject();
-        if (!obj)
-            return;
-        Gui::Document* doc = Gui::Application::Instance->getDocument(obj->getDocument());
-        doc->commitCommand();
-        doc->resetEdit();
-        doc->getDocument()->recompute();
-    }
-}
-
-// check if selection has dependent objects
-bool TreeWidget::CheckForDependents()
-{
-    // if the selected object is a document
-    if (this->contextItem && this->contextItem->type() == DocumentType) {
-        return true;
-    }
-    // it can be an object
-    else {
-        QList<QTreeWidgetItem*> items = this->selectedItems();
-        for (QList<QTreeWidgetItem*>::iterator it = items.begin(); it != items.end(); ++it) {
-            if ((*it)->type() == ObjectType) {
-                auto objitem = static_cast<DocumentObjectItem*>(*it);
-                App::DocumentObject* obj = objitem->object()->getObject();
-                // get dependents
-                auto subObjectList = obj->getOutList();
-                if (!subObjectList.empty())
-                    return true;
-            }
-        }
-    }
-
-    return false;
-}
-
-// adds an App::DocumentObject* and its dependent objects to the selection
-void TreeWidget::addDependentToSelection(App::Document* doc, App::DocumentObject* docObject)
-{
-    // add the docObject to the selection
-    Selection().addSelection(doc->getName(), docObject->getNameInDocument());
-    // get the dependent objects recursively
-    auto subObjectList = docObject->getOutListRecursive();
-    for (auto itDepend = subObjectList.begin(); itDepend != subObjectList.end(); ++itDepend) {
-        Selection().addSelection(doc->getName(), (*itDepend)->getNameInDocument());
-    }
-}
-
-// add dependents of the selected tree object to selection
-void TreeWidget::onSelectDependents()
-{
-    // We only have this context menu entry if the selection is within one document but it
-    // might be not the active document. Therefore get the document not here but later by casting.
-    App::Document* doc;
-
-    // if the selected object is a document
-    if (this->contextItem && this->contextItem->type() == DocumentType) {
-        auto docitem = static_cast<DocumentItem*>(this->contextItem);
-        doc = docitem->document()->getDocument();
-        std::vector<App::DocumentObject*> obj = doc->getObjects();
-        for (auto it = obj.begin(); it != obj.end(); ++it)
-            Selection().addSelection(doc->getName(), (*it)->getNameInDocument());
-    }
-    // it can be an object
-    else {
-        QList<QTreeWidgetItem*> items = this->selectedItems();
-        for (QList<QTreeWidgetItem*>::iterator it = items.begin(); it != items.end(); ++it) {
-            if ((*it)->type() == ObjectType) {
-                auto objitem = static_cast<DocumentObjectItem*>(*it);
-                doc = objitem->object()->getObject()->getDocument();
-                App::DocumentObject* obj = objitem->object()->getObject();
-                // the dependents can also have dependents, thus add them recursively via a separate void
-                addDependentToSelection(doc, obj);
-            }
-        }
-    }
-}
-
-void TreeWidget::onSkipRecompute(bool on)
-{
-    // if a document item is selected then touch all objects
-    if (this->contextItem && this->contextItem->type() == DocumentType) {
-        auto docitem = static_cast<DocumentItem*>(this->contextItem);
-        App::Document* doc = docitem->document()->getDocument();
-        doc->setStatus(App::Document::SkipRecompute, on);
-    }
-}
-
-void TreeWidget::onAllowPartialRecompute(bool on)
-{
-    // if a document item is selected then touch all objects
-    if (this->contextItem && this->contextItem->type() == DocumentType) {
-        auto docitem = static_cast<DocumentItem*>(this->contextItem);
-        App::Document* doc = docitem->document()->getDocument();
-        doc->setStatus(App::Document::AllowPartialRecompute, on);
-    }
-}
-
-void TreeWidget::onMarkRecompute()
-{
-    // if a document item is selected then touch all objects
-    if (this->contextItem && this->contextItem->type() == DocumentType) {
-        auto docitem = static_cast<DocumentItem*>(this->contextItem);
-        App::Document* doc = docitem->document()->getDocument();
-        std::vector<App::DocumentObject*> obj = doc->getObjects();
-        for (auto it = obj.begin(); it != obj.end(); ++it)
-            (*it)->enforceRecompute();
-    }
-    // mark all selected objects
-    else {
-        QList<QTreeWidgetItem*> items = this->selectedItems();
-        for (QList<QTreeWidgetItem*>::iterator it = items.begin(); it != items.end(); ++it) {
-            if ((*it)->type() == ObjectType) {
-                auto objitem = static_cast<DocumentObjectItem*>(*it);
-                App::DocumentObject* obj = objitem->object()->getObject();
-                obj->enforceRecompute();
-            }
-        }
-    }
-}
-
-void TreeWidget::onRecomputeObject() {
-    std::vector<App::DocumentObject*> objs;
-    const auto items = selectedItems();
-    for (auto ti : items) {
-        if (ti->type() == ObjectType) {
-            auto objitem = static_cast<DocumentObjectItem*>(ti);
-            objs.push_back(objitem->object()->getObject());
-            objs.back()->enforceRecompute();
-        }
-    }
-    if (objs.empty())
-        return;
-    App::AutoTransaction committer("Recompute object");
-    objs.front()->getDocument()->recompute(objs, true);
-}
-
-
-DocumentItem* TreeWidget::getDocumentItem(const Gui::Document* doc) const {
-    auto it = DocumentMap.find(doc);
-    if (it != DocumentMap.end())
-        return it->second;
-    return nullptr;
-}
-
-void TreeWidget::selectAllInstances(const ViewProviderDocumentObject& vpd) {
-    if (!isSelectionAttached())
-        return;
-
-    if (selectTimer->isActive())
-        onSelectTimer();
-    else
-        _updateStatus(false);
-
-    for (const auto& v : DocumentMap)
-        v.second->selectAllInstances(vpd);
-}
-
-static int &treeIconSize()
-{
-    static int _treeIconSize = -1;
-
-    if (_treeIconSize < 0)
-        _treeIconSize = TreeParams::getIconSize();
-    return _treeIconSize;
-}
-
-int TreeWidget::iconHeight() const
-{
-    return treeIconSize();
-}
-
-void TreeWidget::setIconHeight(int height)
-{
-    if (treeIconSize() == height)
-        return;
-
-    treeIconSize() = height;
-    if (treeIconSize() <= 0)
-        treeIconSize() = std::max(10, iconSize());
-
-    for(auto tree : Instances)
-        tree->setIconSize(QSize(treeIconSize(), treeIconSize()));
-}
-
-int TreeWidget::iconSize() {
-    static int defaultSize;
-    if (defaultSize == 0) {
-        auto tree = instance();
-        if(tree) {
-#if QT_VERSION < QT_VERSION_CHECK(6,0,0)
-            defaultSize = tree->viewOptions().decorationSize.width();
-#else
-            QStyleOptionViewItem opt;
-            tree->initViewItemOption(&opt);
-            defaultSize = opt.decorationSize.width();
-#endif
-        }
-        else {
-            defaultSize = QApplication::style()->pixelMetric(QStyle::PM_SmallIconSize);
-        }
-    }
-    if (treeIconSize() > 0)
-        return std::max(10, treeIconSize());
-    return defaultSize;
-}
-
-TreeWidget* TreeWidget::instance() {
-    auto res = _LastSelectedTreeWidget;
-    if (res && res->isVisible())
-        return res;
-    for (auto inst : Instances) {
-        if (!res) res = inst;
-        if (inst->isVisible())
-            return inst;
-    }
-    return res;
-}
-
-void TreeWidget::setupResizableColumn(TreeWidget *tree) {
-    auto mode = TreeParams::getResizableColumn()?
-        QHeaderView::Interactive : QHeaderView::ResizeToContents;
-    for(auto inst : Instances) {
-        if(!tree || tree==inst) {
-            inst->header()->setSectionResizeMode(0, mode);
-            inst->header()->setSectionResizeMode(1, mode);
-            inst->header()->setSectionResizeMode(2, mode);
-            if (TreeParams::getResizableColumn()) {
-                QSignalBlocker blocker(inst);
-                if (TreeParams::getColumnSize1() > 0)
-                    inst->header()->resizeSection(0, TreeParams::getColumnSize1());
-                if (TreeParams::getColumnSize2() > 0)
-                    inst->header()->resizeSection(1, TreeParams::getColumnSize2());
-               if (TreeParams::getColumnSize3() > 0)
-                    inst->header()->resizeSection(2, TreeParams::getColumnSize3());
-            }
-        }
-    }
-}
-
-std::vector<TreeWidget::SelInfo> TreeWidget::getSelection(App::Document* doc)
-{
-    std::vector<SelInfo> ret;
-
-    TreeWidget* tree = instance();
-    if (!tree || !tree->isSelectionAttached()) {
-        for (auto pTree : Instances)
-            if (pTree->isSelectionAttached()) {
-                tree = pTree;
-                break;
-            }
-    }
-    if (!tree)
-        return ret;
-
-    if (tree->selectTimer->isActive())
-        tree->onSelectTimer();
-    else
-        tree->_updateStatus(false);
-
-    const auto items = tree->selectedItems();
-    for (auto ti : items) {
-        if (ti->type() != ObjectType)
-            continue;
-        auto item = static_cast<DocumentObjectItem*>(ti);
-        auto vp = item->object();
-        auto obj = vp->getObject();
-        if (!obj || !obj->isAttachedToDocument()) {
-            FC_WARN("skip invalid object");
-            continue;
-        }
-        if (doc && obj->getDocument() != doc) {
-            FC_LOG("skip objects not from current document");
-            continue;
-        }
-        ViewProviderDocumentObject* parentVp = nullptr;
-        auto parent = item->getParentItem();
-        if (parent) {
-            parentVp = parent->object();
-            if (!parentVp->getObject()->isAttachedToDocument()) {
-                FC_WARN("skip '" << obj->getFullName() << "' with invalid parent");
-                continue;
-            }
-        }
-        ret.emplace_back();
-        auto& sel = ret.back();
-        sel.topParent = nullptr;
-        std::ostringstream ss;
-        item->getSubName(ss, sel.topParent);
-        if (!sel.topParent)
-            sel.topParent = obj;
-        else
-            ss << obj->getNameInDocument() << '.';
-        sel.subname = ss.str();
-        sel.parentVp = parentVp;
-        sel.vp = vp;
-    }
-    return ret;
-}
-
-void TreeWidget::selectAllLinks(App::DocumentObject* obj) {
-    if (!isSelectionAttached())
-        return;
-
-    if (!obj || !obj->isAttachedToDocument()) {
-        TREE_ERR("invalid object");
-        return;
-    }
-
-    if (selectTimer->isActive())
-        onSelectTimer();
-    else
-        _updateStatus(false);
-
-    for (auto link : App::GetApplication().getLinksTo(obj, App::GetLinkRecursive))
-    {
-        if (!link || !link->isAttachedToDocument()) {
-            TREE_ERR("invalid linked object");
-            continue;
-        }
-        auto vp = freecad_cast<ViewProviderDocumentObject*>(
-            Application::Instance->getViewProvider(link));
-        if (!vp) {
-            TREE_ERR("invalid view provider of the linked object");
-            continue;
-        }
-        for (auto& v : DocumentMap)
-            v.second->selectAllInstances(*vp);
-    }
-}
-
-void TreeWidget::onSearchObjects()
-{
-    Q_EMIT emitSearchObjects();
-}
-
-void TreeWidget::onActivateDocument(QAction* active)
-{
-    // activate the specified document
-    QByteArray docname = active->data().toByteArray();
-    Gui::Document* doc = Application::Instance->getDocument((const char*)docname);
-    if (doc && !doc->setActiveView())
-        doc->setActiveView(nullptr, View3DInventor::getClassTypeId());
-}
-
-Qt::DropActions TreeWidget::supportedDropActions() const
-{
-    return Qt::LinkAction | Qt::CopyAction | Qt::MoveAction;
-}
-
-bool TreeWidget::event(QEvent* e)
-{
-    return QTreeWidget::event(e);
-}
-
-bool TreeWidget::eventFilter(QObject*, QEvent* ev) {
-    switch (ev->type()) {
-    case QEvent::KeyPress:
-    case QEvent::KeyRelease: {
-        auto ke = static_cast<QKeyEvent*>(ev);
-        if (ke->key() != Qt::Key_Escape) {
-            // Qt 5 only recheck key modifier on mouse move, so generate a fake
-            // event to trigger drag cursor change
-            auto mouseEvent = new QMouseEvent(QEvent::MouseMove,
-                mapFromGlobal(QCursor::pos()), QCursor::pos(), Qt::NoButton,
-                QApplication::mouseButtons(), QApplication::queryKeyboardModifiers());
-            QApplication::postEvent(this, mouseEvent);
-        }
-        break;
-    }
-    default:
-        break;
-    }
-    return false;
-}
-
-namespace Gui {
-
-bool isTreeViewDragging()
-{
-    return _DraggingActive;
-}
-
-} // namespace Gui
-
-void TreeWidget::keyPressEvent(QKeyEvent* event)
-{
-    if (event->matches(QKeySequence::Find)) {
-        event->accept();
-        onSearchObjects();
-        return;
-    }
-    else if (event->modifiers() == Qt::AltModifier) {
-        if (event->key() == Qt::Key_Left) {
-            for (auto& item : selectedItems()) {
-                item->setExpanded(false);
-            }
-            event->accept();
-            return;
-        }
-        else if (event->key() == Qt::Key_Right) {
-            for (auto& item : selectedItems()) {
-                item->setExpanded(true);
-            }
-            event->accept();
-            return;
-        }
-        else if (event->key() == Qt::Key_Up) {
-            for (auto& item : selectedItems()) {
-                item->setExpanded(true);
-                for (auto& child : childrenOfItem(*item)) {
-                    child->setExpanded(false);
-                }
-            }
-            event->accept();
-            return;
-        }
-        else if (event->key() == Qt::Key_Down) {
-            for (auto& item : selectedItems()) {
-                item->setExpanded(true);
-                for (auto& child : childrenOfItem(*item)) {
-                    child->setExpanded(true);
-                }
-            }
-            event->accept();
-            return;
-        }
-    }
-
-    QTreeWidget::keyPressEvent(event);
-}
-
-void TreeWidget::mousePressEvent(QMouseEvent* event)
-{
-    if (isVisibilityIconEnabled()) {
-        QTreeWidgetItem* item = itemAt(event->pos());
-        if (item && item->type() == TreeWidget::ObjectType && event->button() == Qt::LeftButton) {
-            auto objitem = static_cast<DocumentObjectItem*>(item);
-
-            // Mouse position relative to viewport
-            auto mousePos = event->pos();
-
-            // Rect occupied by the item relative to viewport
-            auto iconRect = visualItemRect(objitem);
-
-            auto style = this->style();
-
-            // If the checkboxes are visible, these are displayed before the icon
-            // and we have to compensate for its width.
-            if (isSelectionCheckBoxesEnabled()) {
-                int checkboxWidth = style->pixelMetric(QStyle::PM_IndicatorWidth)
-                                    + style->pixelMetric(QStyle::PM_LayoutHorizontalSpacing);
-                iconRect.adjust(checkboxWidth, 0, 0, 0);
-            }
-
-            int const margin = style->pixelMetric(QStyle::PM_FocusFrameHMargin) + 1;
-            iconRect.adjust(margin, 0, 0, 0);
-
-            // We are interested in the first icon (visibility icon)
-            iconRect.setWidth(iconSize());
-
-            // If the visibility icon was clicked, toggle the DocumentObject visibility
-            if (iconRect.contains(mousePos)) {
-                auto obj = objitem->object()->getObject();
-                char const* objname = obj->getNameInDocument();
-
-                App::DocumentObject* parent = nullptr;
-                std::ostringstream subName;
-                objitem->getSubName(subName, parent);
-
-                // Try the ElementVisible API, if that is not supported toggle the Visibility property
-                int visible = -1;
-                if (parent) {
-                    visible = parent->isElementVisible(objname);
-                }
-                if (parent && visible >= 0) {
-                    parent->setElementVisible(objname, !visible);
-                } else {
-                    visible = obj->Visibility.getValue();
-                    obj->Visibility.setValue(!visible);
-                }
-
-                // to prevent selection of the item via QTreeWidget::mousePressEvent
-                event->accept();
-                return;
-            }
-        }
-    }
-
-    QTreeWidget::mousePressEvent(event);
-}
-
-void TreeWidget::mouseDoubleClickEvent(QMouseEvent* event)
-{
-    QTreeWidgetItem* item = itemAt(event->pos());
-    if (!item)
-        return;
-
-    try {
-        if (item->type() == TreeWidget::DocumentType) {
-            Gui::Document* doc = static_cast<DocumentItem*>(item)->document();
-            if (!doc)
-                return;
-            if (doc->getDocument()->testStatus(App::Document::PartialDoc)) {
-                contextItem = item;
-                onReloadDoc();
-                return;
-            }
-            if (!doc->setActiveView())
-                doc->setActiveView(nullptr, View3DInventor::getClassTypeId());
-        }
-        else if (item->type() == TreeWidget::ObjectType) {
-            auto objitem = static_cast<DocumentObjectItem*>(item);
-            ViewProviderDocumentObject* vp = objitem->object();
-
-            objitem->getOwnerDocument()->document()->setActiveView(vp);
-            auto manager = Application::Instance->macroManager();
-            auto lines = manager->getLines();
-
-            std::ostringstream ss;
-            ss << Command::getObjectCmd(vp->getObject())
-                << ".ViewObject.doubleClicked()";
-
-            const char* commandText = vp->getTransactionText();
-            if (commandText) {
-                auto editDoc = Application::Instance->editDocument();
-                App::AutoTransaction committer(commandText, true);
-
-                if (!vp->doubleClicked())
-                    QTreeWidget::mouseDoubleClickEvent(event);
-                else if (lines == manager->getLines())
-                    manager->addLine(MacroManager::Gui, ss.str().c_str());
-
-                // If the double click starts an editing, let the transaction persist
-                if (!editDoc && Application::Instance->editDocument())
-                    committer.setEnable(false);
-            }
-            else {
-                if (!vp->doubleClicked())
-                    QTreeWidget::mouseDoubleClickEvent(event);
-                else if (lines == manager->getLines())
-                    manager->addLine(MacroManager::Gui, ss.str().c_str());
-            }
-        }
-    }
-    catch (Base::Exception& e) {
-        e.ReportException();
-    }
-    catch (std::exception& e) {
-        FC_ERR("C++ exception: " << e.what());
-    }
-    catch (...) {
-        FC_ERR("Unknown exception");
-    }
-}
-
-void TreeWidget::startDragging() {
-    if (state() != NoState)
-        return;
-    if (selectedItems().empty())
-        return;
-
-    setState(DraggingState);
-    startDrag(model()->supportedDragActions());
-    setState(NoState);
-    stopAutoScroll();
-}
-
-void TreeWidget::startDrag(Qt::DropActions supportedActions)
-{
-    Base::StateLocker guard(_DraggingActive);
-    QTreeWidget::startDrag(supportedActions);
-    if (_DragEventFilter) {
-        _DragEventFilter = false;
-        qApp->removeEventFilter(this);
-    }
-}
-
-bool TreeWidget::dropMimeData(QTreeWidgetItem* parent, int index,
-    const QMimeData* data, Qt::DropAction action)
-{
-    return QTreeWidget::dropMimeData(parent, index, data, action);
-}
-
-void TreeWidget::dragEnterEvent(QDragEnterEvent* event)
-{
-    QTreeWidget::dragEnterEvent(event);
-}
-
-void TreeWidget::dragLeaveEvent(QDragLeaveEvent* event)
-{
-    QTreeWidget::dragLeaveEvent(event);
-}
-
-
-struct ItemInfo {
-    std::string doc;
-    std::string obj;
-    std::string parentDoc;
-    std::string parent;
-    std::string ownerDoc;
-    std::string owner;
-    std::string subname;
-    std::string topDoc;
-    std::string topObj;
-    std::string topSubname;
-    std::vector<std::string> subs;
-    bool dragging = false;
-};
-
-struct ItemInfo2 {
-    std::string doc;
-    std::string obj;
-    std::string parentDoc;
-    std::string parent;
-    std::string topDoc;
-    std::string topObj;
-    std::string topSubname;
-};
-
-namespace {
-    class DropHandler
-    {
-    public:
-        static std::vector<std::pair<DocumentObjectItem*, std::vector<std::string> > > filterItems(const QList<QTreeWidgetItem*>& sels, QTreeWidgetItem* targetItem)
-        {
-            std::vector<std::pair<DocumentObjectItem*, std::vector<std::string> > > items;
-            items.reserve(sels.size());
-            for (auto ti : sels) {
-                if (ti->type() != TreeWidget::ObjectType)
-                    continue;
-                // ignore child elements if the parent is selected
-                if (sels.contains(ti->parent()))
-                    continue;
-                if (ti == targetItem)
-                    continue;
-                auto item = static_cast<DocumentObjectItem*>(ti);
-                items.emplace_back();
-                auto& info = items.back();
-                info.first = item;
-                const auto& subnames = item->getSubNames();
-                info.second.insert(info.second.end(), subnames.begin(), subnames.end());
-            }
-
-            return items;
-        }
-        static App::PropertyPlacement* getPlacement(const ItemInfo& info, const App::DocumentObject* obj, Base::Matrix4D& mat)
-        {
-            App::PropertyPlacement* propPlacement = nullptr;
-            if (!info.topObj.empty()) {
-                auto doc = App::GetApplication().getDocument(info.topDoc.c_str());
-                if (doc) {
-                    auto topObj = doc->getObject(info.topObj.c_str());
-                    if (topObj) {
-                        auto sobj = topObj->getSubObject(info.topSubname.c_str(), nullptr, &mat);
-                        if (sobj == obj) {
-                            propPlacement = freecad_cast<App::PropertyPlacement*>(
-                                obj->getPropertyByName("Placement"));
-                        }
-                    }
-                }
-            }
-            else {
-                propPlacement = freecad_cast<App::PropertyPlacement*>(
-                    obj->getPropertyByName("Placement"));
-                if (propPlacement)
-                    mat = propPlacement->getValue().toMatrix();
-            }
-
-            return propPlacement;
-        }
-    };
-
-    QPoint getPos(QEvent* event) {
-        if (auto* dragMoveEvent = dynamic_cast<QDragMoveEvent*>(event)) {
-#if QT_VERSION < QT_VERSION_CHECK(6,0,0)
-            return dragMoveEvent->pos();
-#else
-            return dragMoveEvent->position().toPoint();
-#endif
-        }
-
-        else if (auto* dropEvent = dynamic_cast<QDropEvent*>(event)) {
-#if QT_VERSION < QT_VERSION_CHECK(6,0,0)
-            return dropEvent->pos();
-#else
-            return dropEvent->position().toPoint();
-#endif
-        }
-
-        // For unsupported event types or if casting fails
-        return QPoint(-1, -1);
-    }
-
-    Qt::DropAction getDropAction(int size, const int type)
-    {
-        if (QApplication::keyboardModifiers() == Qt::ControlModifier) {
-            return Qt::CopyAction;
-        }
-        else if (QApplication::keyboardModifiers() == Qt::AltModifier
-            && (size == 1 || type == TreeWidget::DocumentType)) {
-            return Qt::LinkAction;
-        }
-        else {
-            return Qt::MoveAction;
-        }
-    }
-}
-
-void TreeWidget::dragMoveEvent(QDragMoveEvent* event)
-{
-    // Qt5 does not change drag cursor in response to modifier key press,
-    // because QDrag installs a event filter that eats up key event. We install
-    // a filter after Qt and generate fake mouse move event in response to key
-    // press event, which triggers QDrag to update its cursor
-    if (!_DragEventFilter) {
-        _DragEventFilter = true;
-        qApp->installEventFilter(this);
-    }
-
-    QTreeWidget::dragMoveEvent(event);
-    if (!event->isAccepted()) {
-        //return;
-        // QTreeWidget::dragMoveEvent is rejecting the event when in between items
-        // at DocumentItem root level. Which is preventing reordering. To work around
-        // we accept for now, then reject below if targetItem not found.
-        event->accept();
-    }
-
-
-    TargetItemInfo targetInfo = getTargetInfo(event);
-    QTreeWidgetItem* targetItem = targetInfo.targetItem;
-    if (!targetItem) {
-        event->ignore();
-        return;
-    }
-
-    auto items = selectedItems();
-
-    auto da = getDropAction(items.size(), targetItem->type());
-    event->setDropAction(da);
-
-    if (targetItem->type() == TreeWidget::DocumentType) {
-        leaveEvent(nullptr);
-    }
-    else if (targetItem->type() == TreeWidget::ObjectType) {
-        onItemEntered(targetItem);
-
-        auto targetItemObj = static_cast<DocumentObjectItem*>(targetItem);
-        Gui::ViewProviderDocumentObject* vp = targetItemObj->object();
-
-        // if we are in between or if target doesn't accept drops then the target is the parent
-        if (da == Qt::MoveAction && (targetInfo.inThresholdZone || !vp->canDropObjects())) {
-            targetInfo.targetItem = targetInfo.targetItem->parent();
-            if (targetInfo.targetItem->type() == TreeWidget::DocumentType) {
-                leaveEvent(nullptr);
-                return;
-            }
-
-            targetItemObj = static_cast<DocumentObjectItem*>(targetInfo.targetItem);
-            vp = targetItemObj->object();
-
-            if (!vp) {
-                TREE_TRACE("cannot drop");
-                return;
-            }
-        }
-        try {
-            if (da != Qt::LinkAction && !vp->canDropObjects()) {
-                if (!(event->possibleActions() & Qt::LinkAction) || items.size() != 1) {
-                    TREE_TRACE("Cannot drop here");
-                    event->ignore();
-                    return;
-                }
-            }
-            for (auto ti : items) {
-                if (ti->type() != TreeWidget::ObjectType) {
-                    TREE_TRACE("cannot drop");
-                    event->ignore();
-                    return;
-                }
-                auto item = static_cast<DocumentObjectItem*>(ti);
-
-                auto obj = item->object()->getObject();
-
-                if (da == Qt::MoveAction) {
-                    // Check if item can be dragged from his parent
-                    auto parentItem = item->getParentItem();
-                    if (parentItem && !(parentItem->object()->canDragObjects() && parentItem->object()->canDragObject(obj)))
-                    {
-                        TREE_TRACE("Cannot drag object");
-                        event->ignore();
-                        return;
-                    }
-                }
-
-                std::ostringstream str;
-                auto owner = item->getRelativeParent(str, targetItemObj);
-                auto subname = str.str();
-
-                // let the view provider decide to accept the object or ignore it
-                if (da != Qt::LinkAction && !vp->canDropObjectEx(obj, owner, subname.c_str(), item->mySubs)) {
-                    TREE_TRACE("cannot drop " << obj->getFullName() << ' ' << (owner ? owner->getFullName() : "<No Owner>") << '.' << subname);
-                    event->ignore();
-                    return;
-                }
-            }
-        }
-        catch (Base::Exception& e) {
-            e.ReportException();
-            event->ignore();
-        }
-        catch (std::exception& e) {
-            FC_ERR("C++ exception: " << e.what());
-            event->ignore();
-        }
-        catch (...) {
-            FC_ERR("Unknown exception");
-            event->ignore();
-        }
-    }
-    else {
-        leaveEvent(nullptr);
-        event->ignore();
-    }
-}
-
-TreeWidget::TargetItemInfo TreeWidget::getTargetInfo(QEvent* ev)
-{
-    TargetItemInfo targetInfo;
-
-    QPoint pos = getPos(ev);
-    if (pos == QPoint(-1, -1)) {
-        return {}; // Return an empty struct
-    }
-
-    targetInfo.targetItem = itemAt(pos);
-    // not dropped onto an item or one of the source items is also the destination item
-    if (!targetInfo.targetItem || targetInfo.targetItem->isSelected()) {
-        return {};
-    }
-    targetInfo.underMouseItem = targetInfo.targetItem;
-
-    if (targetInfo.targetItem->type() == TreeWidget::ObjectType) {
-        auto targetItemObj = static_cast<DocumentObjectItem*>(targetInfo.targetItem);
-        targetInfo.targetDoc = targetItemObj->getOwnerDocument()->document()->getDocument();
-    }
-    else if (targetInfo.targetItem->type() == TreeWidget::DocumentType) {
-        auto targetDocItem = static_cast<DocumentItem*>(targetInfo.targetItem);
-        targetInfo.targetDoc = targetDocItem->document()->getDocument();
-    }
-    else {
-        return {};
-    }
-
-    // Calculate the position of the mouse relative to the item's rectangle
-    QRect itemRect = visualItemRect(targetInfo.targetItem);
-    int mouseY = pos.y();
-    int itemMidPoint = itemRect.top() + itemRect.height() / 2;
-    int threshold = itemRect.height() * 0.20; // 20% of the item's height as threshold
-
-    targetInfo.inBottomHalf = mouseY > itemMidPoint;
-    targetInfo.inThresholdZone = ((mouseY < itemRect.top() + threshold) && !targetInfo.targetItem->isExpanded())
-        || (mouseY > itemRect.top() + itemRect.height() - threshold);
-    return targetInfo;
-}
-
-bool TreeWidget::dropInDocument(QDropEvent* event, TargetItemInfo& targetInfo,
-                                std::vector<TreeWidget::ObjectItemSubname> items)
-{
-    std::string errMsg;
-    auto da = event->dropAction();
-    bool touched = false;
-
-    std::vector<ItemInfo2> infos;
-    infos.reserve(items.size());
-    bool syncPlacement = TreeParams::getSyncPlacement();
-
-    App::AutoTransaction committer(
-        da == Qt::LinkAction ? "Link object" :
-        da == Qt::CopyAction ? "Copy object" : "Move object");
-
-    // check if items can be dragged
-    for (auto& v : items) {
-        auto item = v.first;
-        auto obj = item->object()->getObject();
-        auto parentItem = item->getParentItem();
-        if (parentItem) {
-            bool allParentsOK = canDragFromParents(parentItem, obj, nullptr);
-
-            if (!allParentsOK || !parentItem->object()->canDragObjects() || !parentItem->object()->canDragObject(obj)) {
-                committer.close(true);
-                TREE_ERR("'" << obj->getFullName() << "' cannot be dragged out of '" << parentItem->object()->getObject()->getFullName() << "'");
-                return false;
-            }
-        }
-        else if (da != Qt::MoveAction || item->myOwner != targetInfo.targetItem) {
-            // We will not drag item out of parent if either, 1) modifier
-            // key is held, or 2) the dragging item is not inside the
-            // dropping document tree.
-            parentItem = nullptr;
-        }
-        infos.emplace_back();
-        auto& info = infos.back();
-        info.doc = obj->getDocument()->getName();
-        info.obj = obj->getNameInDocument();
-        if (parentItem) {
-            auto parent = parentItem->object()->getObject();
-            info.parentDoc = parent->getDocument()->getName();
-            info.parent = parent->getNameInDocument();
-        }
-        if (syncPlacement) {
-            std::ostringstream ss;
-            App::DocumentObject* topParent = nullptr;
-            item->getSubName(ss, topParent);
-            if (topParent) {
-                info.topDoc = topParent->getDocument()->getName();
-                info.topObj = topParent->getNameInDocument();
-                ss << obj->getNameInDocument() << '.';
-                info.topSubname = ss.str();
-            }
-        }
-    }
-    // Because the existence of subname, we must de-select the drag the
-    // object manually. Just do a complete clear here for simplicity
-    Selection().selStackPush();
-    Selection().clearCompleteSelection();
-
-    // Open command
-    auto manager = Application::Instance->macroManager();
-    try {
-        std::vector<App::DocumentObject*> droppedObjs;
-        for (auto& info : infos) {
-            auto doc = App::GetApplication().getDocument(info.doc.c_str());
-            if (!doc) continue;
-            auto obj = doc->getObject(info.obj.c_str());
-            auto vpc = freecad_cast<ViewProviderDocumentObject*>(Application::Instance->getViewProvider(obj));
-            if (!vpc) {
-                FC_WARN("Cannot find dragging object " << info.obj);
-                continue;
-            }
-
-            Base::Matrix4D mat;
-            App::PropertyPlacement* propPlacement = nullptr;
-            if (syncPlacement) {
-                if (!info.topObj.empty()) {
-                    auto doc = App::GetApplication().getDocument(info.topDoc.c_str());
-                    if (doc) {
-                        auto topObj = doc->getObject(info.topObj.c_str());
-                        if (topObj) {
-                            auto sobj = topObj->getSubObject(info.topSubname.c_str(), nullptr, &mat);
-                            if (sobj == obj) {
-                                propPlacement = dynamic_cast<App::PropertyPlacement*>(obj->getPropertyByName("Placement"));
-                            }
-                        }
-                    }
-                }
-                else {
-                    propPlacement = dynamic_cast<App::PropertyPlacement*>(obj->getPropertyByName("Placement"));
-                    if (propPlacement) {
-                        mat = propPlacement->getValue().toMatrix();
-                    }
-                }
-            }
-
-            if (da == Qt::LinkAction) {
-                std::string name = targetInfo.targetDoc->getUniqueObjectName("Link");
-                FCMD_DOC_CMD(targetInfo.targetDoc, "addObject('App::Link','" << name << "').setLink("
-                    << Command::getObjectCmd(obj) << ")");
-                auto link = targetInfo.targetDoc->getObject(name.c_str());
-                if (!link)
-                    continue;
-                FCMD_OBJ_CMD(link, "Label='" << obj->getLinkedObject(true)->Label.getValue() << "'");
-                propPlacement = dynamic_cast<App::PropertyPlacement*>(link->getPropertyByName("Placement"));
-                if (propPlacement)
-                    propPlacement->setValueIfChanged(Base::Placement(mat));
-                droppedObjs.push_back(link);
-            }
-            else if (!info.parent.empty()) {
-                auto parentDoc = App::GetApplication().getDocument(info.parentDoc.c_str());
-                if (!parentDoc) {
-                    FC_WARN("Canont find document " << info.parentDoc);
-                    continue;
-                }
-                auto parent = parentDoc->getObject(info.parent.c_str());
-                auto vpp = freecad_cast<ViewProviderDocumentObject*>(Application::Instance->getViewProvider(parent));
-                if (!vpp) {
-                    FC_WARN("Cannot find dragging object's parent " << info.parent);
-                    continue;
-                }
-
-                std::ostringstream ss;
-                ss << Command::getObjectCmd(vpp->getObject()) << ".ViewObject.dragObject(" << Command::getObjectCmd(obj) << ')';
-                auto lines = manager->getLines();
-                vpp->dragObject(obj);
-                if (manager->getLines() == lines) {
-                    manager->addLine(MacroManager::Gui, ss.str().c_str());
-                }
-
-                //make sure it is not part of a geofeaturegroup anymore.
-                //When this has happen we need to handle all removed
-                //objects
-                auto grp = App::GeoFeatureGroupExtension::getGroupOfObject(obj);
-                if (grp) {
-                    FCMD_OBJ_CMD(grp, "removeObject(" << Command::getObjectCmd(obj) << ")");
-                }
-
-                // check if the object has been deleted
-                obj = doc->getObject(info.obj.c_str());
-                if (!obj || !obj->isAttachedToDocument()) {
-                    continue;
-                }
-                droppedObjs.push_back(obj);
-                if (propPlacement) {
-                    propPlacement->setValueIfChanged(Base::Placement(mat));
-                }
-            }
-            else {
-                std::ostringstream ss;
-                ss << "App.getDocument('" << targetInfo.targetDoc->getName() << "')."
-                    << (da == Qt::CopyAction ? "copyObject(" : "moveObject(")
-                    << Command::getObjectCmd(obj) << ", True)";
-                App::DocumentObject* res = nullptr;
-                if (da == Qt::CopyAction) {
-                    auto copied = targetInfo.targetDoc->copyObject({ obj }, true);
-                    if (!copied.empty()) {
-                        res = copied.back();
-                    }
-                }
-                else if (da == Qt::MoveAction && obj->getDocument() == targetInfo.targetDoc) {
-                    // Moving a object within the document root.
-                    // Do not set 'res' as changing the placement is not desired: #13690
-                    droppedObjs.push_back(obj);
-                }
-                else {
-                    // Moving a object from another document.
-                    res = targetInfo.targetDoc->moveObject(obj, true);
-                }
-                if (res) {
-                    propPlacement = dynamic_cast<App::PropertyPlacement*>( res->getPropertyByName("Placement"));
-                    if (propPlacement) {
-                        propPlacement->setValueIfChanged(Base::Placement(mat));
-                    }
-                    droppedObjs.push_back(res);
-                }
-                manager->addLine(MacroManager::App, ss.str().c_str());
-            }
-        }
-        touched = true;
-        Base::FlagToggler<> guard(_DisableCheckTopParent);
-        Selection().setSelection(targetInfo.targetDoc->getName(), droppedObjs);
-
-        // If moved, then we sort objects properly.
-        if (da == Qt::MoveAction) {
-            sortDroppedObjects(targetInfo, droppedObjs);
-        }
-    }
-    catch (const Base::Exception& e) {
-        e.ReportException();
-        errMsg = e.what();
-    }
-    catch (std::exception& e) {
-        FC_ERR("C++ exception: " << e.what());
-        errMsg = e.what();
-    }
-    catch (...) {
-        FC_ERR("Unknown exception");
-        errMsg = "Unknown exception";
-    }
-    if (!errMsg.empty()) {
-        committer.close(true);
-        QMessageBox::critical(getMainWindow(), QObject::tr("Drag & drop failed"), QString::fromUtf8(errMsg.c_str()));
-        return false;
-    }
-    return touched;
-}
-
-bool TreeWidget::dropInObject(QDropEvent* event, TargetItemInfo& targetInfo,
-                              std::vector<TreeWidget::ObjectItemSubname> items)
-{
-    std::string errMsg;
-    auto da = event->dropAction();
-    bool touched = false;
-
-    // add object to group
-    auto targetItemObj = static_cast<DocumentObjectItem*>(targetInfo.targetItem);
-    Gui::ViewProviderDocumentObject* vp = targetItemObj->object();
-
-    if (!vp || !vp->getObject() || !vp->getObject()->isAttachedToDocument()) {
-        TREE_TRACE("invalid object");
-        return false;
-    }
-
-    // if we are in between or if target doesn't accept drops then the target is the parent
-    if (da == Qt::MoveAction && (targetInfo.inThresholdZone || !vp->canDropObjects())) {
-        targetInfo.targetItem = targetInfo.targetItem->parent();
-        if (targetInfo.targetItem->type() == TreeWidget::DocumentType) {
-            return dropInDocument(event, targetInfo, items);
-        }
-
-        targetItemObj = static_cast<DocumentObjectItem*>(targetInfo.targetItem);
-        vp = targetItemObj->object();
-
-        if (!vp || !vp->getObject() || !vp->getObject()->isAttachedToDocument()) {
-            TREE_TRACE("invalid object");
-            return false;
-        }
-    }
-
-    if (da != Qt::LinkAction && !vp->canDropObjects()) {
-        if (!(event->possibleActions() & Qt::LinkAction) || items.size() != 1) {
-            TREE_TRACE("Cannot drop objects");
-            return false; // no group like object
-        }
-    }
-
-    App::DocumentObject* targetObj = targetItemObj->object()->getObject();
-    std::ostringstream targetSubname;
-    App::DocumentObject* targetParent = nullptr;
-    targetItemObj->getSubName(targetSubname, targetParent);
-    Selection().selStackPush();
-    Selection().clearCompleteSelection();
-    if (targetParent) {
-        targetSubname << vp->getObject()->getNameInDocument() << '.';
-        Selection().addSelection(targetParent->getDocument()->getName(), targetParent->getNameInDocument(), targetSubname.str().c_str());
-    }
-    else {
-        targetParent = targetObj;
-        Selection().addSelection(targetParent->getDocument()->getName(), targetParent->getNameInDocument());
-    }
-
-    // Open command
-    App::AutoTransaction committer("Drop object");
-
-    bool syncPlacement = TreeParams::getSyncPlacement() && targetItemObj->isGroup();
-    bool setSelection = true;
-    std::vector<App::DocumentObject*> draggedObjects;
-    std::vector<std::pair<App::DocumentObject*, std::string> > droppedObjects;
-    std::vector<ItemInfo> infos;
-    // Only keep text names here, because you never know when doing drag
-    // and drop some object may delete other objects.
-    infos.reserve(items.size());
-    for (auto& v : items) {
-        infos.emplace_back();
-        auto& info = infos.back();
-        auto item = v.first;
-        App::DocumentObject* obj = item->object()->getObject();
-
-        std::ostringstream str;
-        App::DocumentObject* topParent = nullptr;
-        auto owner = item->getRelativeParent(str, targetItemObj, &topParent, &info.topSubname);
-        if (syncPlacement && topParent) {
-            info.topDoc = topParent->getDocument()->getName();
-            info.topObj = topParent->getNameInDocument();
-        }
-        info.subname = str.str();
-        info.doc = obj->getDocument()->getName();
-        info.obj = obj->getNameInDocument();
-        if (owner) {
-            info.ownerDoc = owner->getDocument()->getName();
-            info.owner = owner->getNameInDocument();
-        }
-
-        info.subs.swap(v.second);
-
-        // check if items can be dragged
-        if (da == Qt::MoveAction && item->myOwner == targetItemObj->myOwner && vp->canDragAndDropObject(obj)) {
-            auto parentItem = item->getParentItem();
-            if (!parentItem) {
-                info.dragging = true;
-            }
-            else {
-
-                bool allParentsOK = canDragFromParents(parentItem, obj, targetObj);
-
-                if (allParentsOK) {
-                    auto vpp = parentItem->object();
-                    info.dragging = true;
-                    info.parent = vpp->getObject()->getNameInDocument();
-                    info.parentDoc = vpp->getObject()->getDocument()->getName();
-                }
-                else {
-                    committer.close(true);
-                    return false;
-                }
-            }
-        }
-
-        if (da != Qt::LinkAction
-            && !vp->canDropObjectEx(obj, owner, info.subname.c_str(), item->mySubs))
-        {
-            if (event->possibleActions() & Qt::LinkAction) {
-                if (items.size() > 1) {
-                    committer.close(true);
-                    TREE_TRACE("Cannot replace with more than one object");
-                    return false;
-                }
-                auto ext = vp->getObject()->getExtensionByType<App::LinkBaseExtension>(true);
-                if ((!ext || !ext->getLinkedObjectProperty()) && !targetItemObj->getParentItem()) {
-                    committer.close(true);
-                    TREE_TRACE("Cannot replace without parent");
-                    return false;
-                }
-                da = Qt::LinkAction;
-            }
-        }
-    }
-
-    try {
-        std::set<App::DocumentObject*> inList;
-        auto parentObj = targetObj;
-        if (da == Qt::LinkAction && targetItemObj->getParentItem()) {
-            parentObj = targetItemObj->getParentItem()->object()->getObject();
-        }
-        inList = parentObj->getInListEx(true);
-        inList.insert(parentObj);
-
-        std::string target = targetObj->getNameInDocument();
-        auto targetDoc = targetObj->getDocument();
-        for (auto& info : infos) {
-            auto& subname = info.subname;
-            targetObj = targetDoc->getObject(target.c_str());
-            vp = freecad_cast<ViewProviderDocumentObject*>( Application::Instance->getViewProvider(targetObj));
-            if (!vp) {
-                FC_ERR("Cannot find drop target object " << target);
-                break;
-            }
-
-            auto doc = App::GetApplication().getDocument(info.doc.c_str());
-            if (!doc) {
-                FC_WARN("Cannot find document " << info.doc);
-                continue;
-            }
-            auto obj = doc->getObject(info.obj.c_str());
-            auto vpc = freecad_cast<ViewProviderDocumentObject*>(Application::Instance->getViewProvider(obj));
-            if (!vpc) {
-                FC_WARN("Cannot find dragging object " << info.obj);
-                continue;
-            }
-
-            ViewProviderDocumentObject* vpp = nullptr;
-            if (da != Qt::LinkAction && !info.parentDoc.empty()) {
-                auto parentDoc = App::GetApplication().getDocument(info.parentDoc.c_str());
-                if (parentDoc) {
-                    auto parent = parentDoc->getObject(info.parent.c_str());
-                    vpp = freecad_cast<ViewProviderDocumentObject*>(Application::Instance->getViewProvider(parent));
-                }
-                if (!vpp) {
-                    FC_WARN("Cannot find dragging object's parent " << info.parent);
-                    continue;
-                }
-            }
-
-            App::DocumentObject* owner = nullptr;
-            if (!info.ownerDoc.empty()) {
-                auto ownerDoc = App::GetApplication().getDocument(info.ownerDoc.c_str());
-                if (ownerDoc)
-                    owner = ownerDoc->getObject(info.owner.c_str());
-                if (!owner) {
-                    FC_WARN("Cannot find dragging object's top parent " << info.owner);
-                    continue;
-                }
-            }
-
-            Base::Matrix4D mat;
-            App::PropertyPlacement* propPlacement = nullptr;
-            if (syncPlacement) {
-                propPlacement = DropHandler::getPlacement(info, obj, mat);
-            }
-
-            auto dropParent = targetParent;
-
-            auto manager = Application::Instance->macroManager();
-            std::ostringstream ss;
-            if (vpp) {
-                auto lines = manager->getLines();
-                ss << Command::getObjectCmd(vpp->getObject())
-                    << ".ViewObject.dragObject(" << Command::getObjectCmd(obj) << ')';
-                vpp->dragObject(obj);
-                if (manager->getLines() == lines)
-                    manager->addLine(MacroManager::Gui, ss.str().c_str());
-                owner = nullptr;
-                subname.clear();
-                ss.str("");
-
-                obj = doc->getObject(info.obj.c_str());
-                if (!obj || !obj->isAttachedToDocument()) {
-                    FC_WARN("Dropping object deleted: " << info.doc << '#' << info.obj);
-                    continue;
-                }
-            }
-
-            if (da == Qt::MoveAction) {
-                // Try to adjust relative links to avoid cyclic dependency, may
-                // throw exception if failed
-                ss.str("");
-                ss << Command::getObjectCmd(obj) << ".adjustRelativeLinks("
-                    << Command::getObjectCmd(targetObj) << ")";
-                manager->addLine(MacroManager::Gui, ss.str().c_str());
-
-                std::set<App::DocumentObject*> visited;
-                if (obj->adjustRelativeLinks(inList, &visited)) {
-                    inList = parentObj->getInListEx(true);
-                    inList.insert(parentObj);
-
-                    // TODO: link adjustment and placement adjustment does
-                    // not work together at the moment.
-                    propPlacement = nullptr;
-                }
-            }
-
-            if (inList.count(obj)) {
-                FC_THROWM(Base::RuntimeError, "Dependency loop detected for " << obj->getFullName());
-            }
-
-
-            std::string dropName;
-            ss.str("");
-            if (da == Qt::LinkAction) {
-                auto parentItem = targetItemObj->getParentItem();
-                if (parentItem) {
-                    ss << Command::getObjectCmd(
-                        parentItem->object()->getObject(), nullptr, ".replaceObject(", true)
-                        << Command::getObjectCmd(targetObj) << ","
-                        << Command::getObjectCmd(obj) << ")";
-
-                    std::ostringstream ss;
-
-                    dropParent = nullptr;
-                    parentItem->getSubName(ss, dropParent);
-                    if (dropParent)
-                        ss << parentItem->object()->getObject()->getNameInDocument() << '.';
-                    else
-                        dropParent = parentItem->object()->getObject();
-                    ss << obj->getNameInDocument() << '.';
-                    dropName = ss.str();
-                }
-                else {
-                    TREE_WARN("ignore replace operation without parent");
-                    continue;
-                }
-
-                Gui::Command::runCommand(Gui::Command::App, ss.str().c_str());
-
-            }
-            else {
-                ss << Command::getObjectCmd(vp->getObject())
-                    << ".ViewObject.dropObject(" << Command::getObjectCmd(obj);
-                if (owner) {
-                    ss << "," << Command::getObjectCmd(owner)
-                        << ",'" << subname << "',[";
-                }
-                else
-                    ss << ",None,'',[";
-                for (auto& sub : info.subs)
-                    ss << "'" << sub << "',";
-                ss << "])";
-                auto lines = manager->getLines();
-                dropName = vp->dropObjectEx(obj, owner, subname.c_str(), info.subs);
-                if (manager->getLines() == lines)
-                    manager->addLine(MacroManager::Gui, ss.str().c_str());
-                if (!dropName.empty())
-                    dropName = targetSubname.str() + dropName;
-            }
-
-            touched = true;
-
-            // Construct the subname pointing to the dropped object
-            if (dropName.empty()) {
-                auto pos = targetSubname.tellp();
-                targetSubname << obj->getNameInDocument() << '.' << std::ends;
-                dropName = targetSubname.str();
-                targetSubname.seekp(pos);
-            }
-
-            Base::Matrix4D newMat;
-            auto sobj = dropParent->getSubObject(dropName.c_str(), nullptr, &newMat);
-            if (!sobj) {
-                FC_LOG("failed to find dropped object "
-                    << dropParent->getFullName() << '.' << dropName);
-                setSelection = false;
-                continue;
-            }
-
-            if (da != Qt::CopyAction && propPlacement) {
-                // try to adjust placement
-                if ((info.dragging && sobj == obj) ||
-                    (!info.dragging && sobj->getLinkedObject(false) == obj))
-                {
-                    if (!info.dragging)
-                        propPlacement = freecad_cast<App::PropertyPlacement*>(
-                            sobj->getPropertyByName("Placement"));
-                    if (propPlacement) {
-                        newMat *= propPlacement->getValue().inverse().toMatrix();
-                        newMat.inverseGauss();
-                        Base::Placement pla(newMat * mat);
-                        propPlacement->setValueIfChanged(pla);
-                    }
-                }
-            }
-            droppedObjects.emplace_back(dropParent, dropName);
-            draggedObjects.push_back(obj);
-        }
-        Base::FlagToggler<> guard(_DisableCheckTopParent);
-        if (setSelection && !droppedObjects.empty()) {
-            Selection().selStackPush();
-            Selection().clearCompleteSelection();
-            for (auto& v : droppedObjects) {
-                Selection().addSelection(v.first->getDocument()->getName(),
-                    v.first->getNameInDocument(), v.second.c_str());
-            }
-            Selection().selStackPush();
-        }
-
-        // If moved, then we sort objects properly.
-        if (da == Qt::MoveAction && vp->acceptReorderingObjects()) {
-            sortDroppedObjects(targetInfo, draggedObjects);
-        }
-    }
-    catch (const Base::Exception& e) {
-        e.ReportException();
-        errMsg = e.what();
-    }
-    catch (std::exception& e) {
-        FC_ERR("C++ exception: " << e.what());
-        errMsg = e.what();
-    }
-    catch (...) {
-        FC_ERR("Unknown exception");
-        errMsg = "Unknown exception";
-    }
-    if (!errMsg.empty()) {
-        committer.close(true);
-        QMessageBox::critical(getMainWindow(), QObject::tr("Drag & drop failed"),
-            QString::fromUtf8(errMsg.c_str()));
-        return false;
-    }
-    return touched;
-}
-
-bool TreeWidget::canDragFromParents(DocumentObjectItem* parentItem, App::DocumentObject* obj, App::DocumentObject* target)
-{
-    // We query all the parents recursively. (for cases like assembly/group/part)
-    bool allParentsOK = true;
-    while (parentItem) {
-        if (!parentItem->object()->canDragObjectToTarget(obj, target)) {
-            allParentsOK = false;
-            break;
-        }
-        parentItem = parentItem->getParentItem();
-    }
-
-    return allParentsOK;
-}
-
-void TreeWidget::dropEvent(QDropEvent* event)
-{
-    //FIXME: This should actually be done inside dropMimeData
-
-    TargetItemInfo targetInfo = getTargetInfo(event);
-    if (!targetInfo.targetItem) {
-        return;
-    }
-
-    // filter out the selected items we cannot handle
-    std::vector<ObjectItemSubname> items;
-    items = DropHandler::filterItems(selectedItems(), targetInfo.targetItem);
-    if (items.empty()) {
-        return; // nothing needs to be done
-    }
-
-    event->setDropAction(getDropAction(items.size(), targetInfo.targetItem->type()));
-
-    bool touched = false;
-    if (targetInfo.targetItem->type() == TreeWidget::ObjectType) {
-        touched = dropInObject(event, targetInfo, items);
-    }
-    else if (targetInfo.targetItem->type() == TreeWidget::DocumentType) {
-        touched = dropInDocument(event, targetInfo, items);
-    }
-
-    if (touched && TreeParams::getRecomputeOnDrop()) {
-        targetInfo.targetDoc->recompute();
-    }
-    if (touched && TreeParams::getSyncView()) {
-        auto gdoc = Application::Instance->getDocument(targetInfo.targetDoc);
-        if (gdoc)
-            gdoc->setActiveView();
-    }
-}
-
-void TreeWidget::sortDroppedObjects(TargetItemInfo& targetInfo, std::vector<App::DocumentObject*> draggedObjects)
-{
-    if (targetInfo.targetItem == targetInfo.underMouseItem) {
-        return;
-    }
-    auto underMouseItemObj = static_cast<DocumentObjectItem*>(targetInfo.underMouseItem);
-    auto underMouseObj = underMouseItemObj->object()->getObject();
-    std::vector<App::DocumentObject*> sortedObjList;
-    std::vector<App::DocumentObject*> objList;
-
-    auto sortIntoList = [&sortedObjList, &draggedObjects, underMouseObj, &targetInfo](const std::vector<App::DocumentObject*>& objects) {
-        for (auto* obj : objects) {
-            if (obj == underMouseObj) {
-                if (targetInfo.inBottomHalf) {
-                    sortedObjList.push_back(obj);
-                }
-
-                for (auto* draggedObj : draggedObjects) {
-                    sortedObjList.push_back(draggedObj);
-                }
-
-                if (!targetInfo.inBottomHalf) {
-                    sortedObjList.push_back(obj);
-                }
-            }
-            else {
-                if (std::ranges::find(draggedObjects, obj) == draggedObjects.end()) {
-                    sortedObjList.push_back(obj);
-                }
-            }
-        }
-    };
-
-    if (targetInfo.targetItem->type() == TreeWidget::ObjectType) {
-        // To update the order of items of groups such as App::Part, we just need to change the order in the Group property
-        auto targetItemObj = static_cast<DocumentObjectItem*>(targetInfo.targetItem);
-        App::DocumentObject* targetObj = targetItemObj->object()->getObject();
-
-        auto propGroup = freecad_cast<App::PropertyLinkList*>(targetObj->getPropertyByName("Group"));
-        if (!propGroup) {
-            return;
-        }
-
-        objList = propGroup->getValue();
-        sortIntoList(objList); // Move dropped objects to correct position
-        propGroup->setValue(sortedObjList);
-    }
-    else if (targetInfo.targetItem->type() == TreeWidget::DocumentType) {
-        Gui::Document* guiDoc = Gui::Application::Instance->getDocument(targetInfo.targetDoc->getName());
-        objList = guiDoc->getTreeRootObjects();
-        // First we need to sort objList by treeRank.
-        std::sort(objList.begin(), objList.end(),
-            [](App::DocumentObject* a, App::DocumentObject* b) {
-            auto vpA = dynamic_cast<Gui::ViewProviderDocumentObject*>(Gui::Application::Instance->getViewProvider(a));
-            auto vpB = dynamic_cast<Gui::ViewProviderDocumentObject*>(Gui::Application::Instance->getViewProvider(b));
-            if (vpA && vpB) {
-                return vpA->getTreeRank() < vpB->getTreeRank();
-            }
-            return false; // Keep the original order if either vpA or vpB is nullptr
-        });
-
-        // Then we move dropped objects to their correct position
-        sortIntoList(objList);
-
-        // Then we set the tree rank
-        for (size_t i = 0; i < sortedObjList.size(); ++i) {
-            auto vp = freecad_cast<ViewProviderDocumentObject*>(Application::Instance->getViewProvider(sortedObjList[i]));
-            vp->setTreeRank(i);
-        }
-
-        // Lastly we refresh the tree
-        static_cast<DocumentItem*>(targetInfo.targetItem)->sortObjectItems();
-    }
-}
-
-void TreeWidget::drawRow(QPainter* painter, const QStyleOptionViewItem& options, const QModelIndex& index) const
-{
-    QTreeWidget::drawRow(painter, options, index);
-}
-
-void TreeWidget::slotNewDocument(const Gui::Document& Doc, bool isMainDoc)
-{
-    if (Doc.getDocument()->testStatus(App::Document::TempDoc))
-        return;
-    auto item = new DocumentItem(&Doc, this->rootItem);
-    if (isMainDoc)
-        this->expandItem(item);
-    item->setIcon(0, *documentPixmap);
-    item->setText(0, QString::fromUtf8(Doc.getDocument()->Label.getValue()));
-    DocumentMap[&Doc] = item;
-}
-
-
-void TreeWidget::onReloadDoc() {
-    if (!this->contextItem || this->contextItem->type() != DocumentType)
-        return;
-    auto docitem = static_cast<DocumentItem*>(this->contextItem);
-    App::Document* doc = docitem->document()->getDocument();
-    std::string name = doc->FileName.getValue();
-    Application::Instance->reopen(doc);
-    for (auto& v : DocumentMap) {
-        if (name == v.first->getDocument()->FileName.getValue()) {
-            scrollToItem(v.second);
-            App::GetApplication().setActiveDocument(v.first->getDocument());
-            break;
-        }
-    }
-}
-
-void TreeWidget::onCloseDoc()
-{
-    if (!this->contextItem || this->contextItem->type() != DocumentType)
-        return;
-    try {
-        auto docitem = static_cast<DocumentItem*>(this->contextItem);
-        Gui::Document* gui = docitem->document();
-        App::Document* doc = gui->getDocument();
-        if (gui->canClose(true, true))
-            Command::doCommand(Command::Doc, "App.closeDocument(\"%s\")", doc->getName());
-    }
-    catch (const Base::Exception& e) {
-        e.ReportException();
-    }
-    catch (std::exception& e) {
-        FC_ERR("C++ exception: " << e.what());
-    }
-    catch (...) {
-        FC_ERR("Unknown exception");
-    }
-}
-
-void TreeWidget::onOpenFileLocation()
-{
-    auto docitem = static_cast<DocumentItem*>(this->contextItem);
-    App::Document* doc = docitem->document()->getDocument();
-    std::string name = doc->FileName.getValue();
-
-    const QFileInfo fileInfo(QString::fromStdString(name));
-    if (!fileInfo.exists()) {
-        QMessageBox::warning(this, tr("Error"), tr("File does not exist."));
-        return;
-    }
-
-    const QString filePath = fileInfo.canonicalPath();
-    bool success = false;
-
-#if defined(Q_OS_MAC)
-    success = QProcess::startDetached(QStringLiteral("open"), {filePath});
-#elif defined(Q_OS_WIN)
-    QStringList param;
-    if (!fileInfo.isDir()) {
-        param += QStringLiteral("/select,");
-    }
-    param += QDir::toNativeSeparators(filePath);
-    success = QProcess::startDetached(QStringLiteral("explorer.exe"), param);
-#else
-    success = QProcess::startDetached(QStringLiteral("xdg-open"), {filePath});
-#endif
-
-    if (!success) {
-        QMessageBox::warning(this, tr("Error"), tr("Failed to open directory."));
-    }
-}
-
-void TreeWidget::slotRenameDocument(const Gui::Document& Doc)
-{
-    // do nothing here
-    Q_UNUSED(Doc);
-}
-
-void TreeWidget::slotChangedViewObject(const Gui::ViewProvider& vp, const App::Property& prop)
-{
-    if (!App::GetApplication().isRestoring()
-        && vp.isDerivedFrom<ViewProviderDocumentObject>())
-    {
-        const auto& vpd = static_cast<const ViewProviderDocumentObject&>(vp);
-        if (&prop == &vpd.ShowInTree) {
-            ChangedObjects.emplace(vpd.getObject(), 0);
-            _updateStatus();
-        }
-    }
-}
-
-void TreeWidget::slotTouchedObject(const App::DocumentObject& obj) {
-    ChangedObjects.emplace(const_cast<App::DocumentObject*>(&obj), 0);
-    _updateStatus();
-}
-
-void TreeWidget::slotShowHidden(const Gui::Document& Doc)
-{
-    auto it = DocumentMap.find(&Doc);
-    if (it != DocumentMap.end())
-        it->second->updateItemsVisibility(it->second, it->second->showHidden());
-}
-
-void TreeWidget::slotRelabelDocument(const Gui::Document& Doc)
-{
-    auto it = DocumentMap.find(&Doc);
-    if (it != DocumentMap.end()) {
-        it->second->setText(0, QString::fromUtf8(Doc.getDocument()->Label.getValue()));
-    }
-}
-
-void TreeWidget::slotActiveDocument(const Gui::Document& Doc)
-{
-    auto jt = DocumentMap.find(&Doc);
-    if (jt == DocumentMap.end())
-        return; // signal is emitted before the item gets created
-    int displayMode = TreeParams::getDocumentMode();
-    for (auto it = DocumentMap.begin();
-        it != DocumentMap.end(); ++it)
-    {
-        QFont f = it->second->font(0);
-        f.setBold(it == jt);
-        it->second->setHidden(0 == displayMode && it != jt);
-        if (2 == displayMode) {
-            it->second->setExpanded(it == jt);
-        }
-        // this must be done as last step
-        it->second->setFont(0, f);
-    }
-}
-
-struct UpdateDisabler {
-    QWidget& widget;
-    int& blocked;
-    bool visible{false};
-    bool focus{false};
-
-    // Note! DO NOT block signal here, or else
-    // QTreeWidgetItem::setChildIndicatorPolicy() does not work
-    UpdateDisabler(QWidget& w, int& blocked)
-        : widget(w), blocked(blocked)
-    {
-        if (++blocked > 1)
-            return;
-        focus = widget.hasFocus();
-        visible = widget.isVisible();
-        if (visible) {
-            // setUpdatesEnabled(false) does not seem to speed up anything.
-            // setVisible(false) on the other hand makes QTreeWidget::setData
-            // (i.e. any change to QTreeWidgetItem) faster by 10+ times.
-            //
-            // widget.setUpdatesEnabled(false);
-
-            widget.setVisible(false);
-        }
-    }
-    ~UpdateDisabler() {
-        if (blocked <= 0 || --blocked != 0)
-            return;
-
-        if (visible) {
-            widget.setVisible(true);
-            if (focus)
-                widget.setFocus();
-        }
-    }
-};
-
-void TreeWidget::onUpdateStatus()
-{
-    if (this->state() == DraggingState || App::GetApplication().isRestoring()) {
-        _updateStatus();
-        return;
-    }
-
-    for (auto& v : DocumentMap) {
-        if (v.first->isPerformingTransaction()) {
-            // We have to delay item creation until undo/redo is done, because the
-            // object re-creation while in transaction may break tree view item
-            // update logic. For example, a parent object re-created before its
-            // children, but the parent's link property already contains all the
-            // (detached) children.
-            _updateStatus();
-            return;
-        }
-    }
-
-    FC_LOG("begin update status");
-
-    UpdateDisabler disabler(*this, updateBlocked);
-
-    std::vector<App::DocumentObject*> errors;
-    App::DocumentObject* relabelCandidate;
-
-    // Use a local copy in case of nested calls
-    auto localNewObjects = NewObjects;
-    NewObjects.clear();
-
-    // Checking for new objects
-    for (auto& v : localNewObjects) {
-        auto doc = App::GetApplication().getDocument(v.first.c_str());
-        if (!doc)
-            continue;
-        auto gdoc = Application::Instance->getDocument(doc);
-        if (!gdoc)
-            continue;
-        auto docItem = getDocumentItem(gdoc);
-        if (!docItem)
-            continue;
-        for (auto id : v.second) {
-            auto obj = doc->getObjectByID(id);
-            if (!obj)
-                continue;
-            if (obj->isError())
-                errors.push_back(obj);
-            if (docItem->ObjectMap.count(obj))
-                continue;
-<<<<<<< HEAD
-            auto vpd =
-                Base::freecad_dynamic_cast<ViewProviderDocumentObject>(gdoc->getViewProvider(obj)); 
-=======
-            auto vpd = freecad_cast<ViewProviderDocumentObject*>(gdoc->getViewProvider(obj));
->>>>>>> 101da159
-            if (vpd)
-                docItem->createNewItem(*vpd);
-
-            if (obj->getParents().empty() && obj->getOutList().empty()) {
-                relabelCandidate = obj;
-            }
-            else {
-                RelabelQueue.insert(obj);
-            }
-        }
-    }
-
-    // Use a local copy in case of nested calls
-    auto localChangedObjects = ChangedObjects;
-    ChangedObjects.clear();
-
-    // Update children of changed objects
-    for (auto& v : localChangedObjects) {
-        auto obj = v.first;
-
-        if (RelabelQueue.find(obj) != RelabelQueue.end()) {
-            relabelCandidate = obj;
-        }
-
-        auto iter = ObjectTable.find(obj);
-        if (iter == ObjectTable.end())
-            continue;
-
-        if (v.second.test(CS_Error) && obj->isError())
-            errors.push_back(obj);
-
-        if (!iter->second.empty()) {
-            auto data = *iter->second.begin();
-            bool itemHidden = !data->viewObject->showInTree();
-            if (data->itemHidden != itemHidden) {
-                for (auto& data : iter->second) {
-                    data->itemHidden = itemHidden;
-                    if (data->docItem->showHidden())
-                        continue;
-                    for (auto item : data->items)
-                        item->setHidden(itemHidden);
-                }
-            }
-        }
-
-        updateChildren(iter->first, iter->second, v.second.test(CS_Output), false);
-    }
-
-    FC_LOG("update item status");
-    TimingInit();
-    for (auto pos = DocumentMap.begin(); pos != DocumentMap.end(); ++pos) {
-        pos->second->testStatus();
-    }
-    TimingPrint();
-
-    // Checking for just restored documents
-    for (auto& v : DocumentMap) {
-        auto docItem = v.second;
-
-        for (auto obj : docItem->PopulateObjects)
-            docItem->populateObject(obj);
-        docItem->PopulateObjects.clear();
-
-        auto doc = v.first->getDocument();
-
-        if (!docItem->connectChgObject.connected()) {
-            //NOLINTBEGIN
-            docItem->connectChgObject = docItem->document()->signalChangedObject.connect(
-                std::bind(&TreeWidget::slotChangeObject, this, sp::_1, sp::_2));
-            docItem->connectTouchedObject = doc->signalTouchedObject.connect(
-                std::bind(&TreeWidget::slotTouchedObject, this, sp::_1));
-            //NOLINTEND
-        }
-
-        if (doc->testStatus(App::Document::PartialDoc))
-            docItem->setIcon(0, *documentPartialPixmap);
-        else if (docItem->_ExpandInfo) {
-            for (auto& entry : *docItem->_ExpandInfo) {
-                const char* name = entry.first.c_str();
-                bool legacy = name[0] == '*';
-                if (legacy)
-                    ++name;
-                auto obj = doc->getObject(name);
-                if (!obj)
-                    continue;
-                auto iter = docItem->ObjectMap.find(obj);
-                if (iter == docItem->ObjectMap.end())
-                    continue;
-                if (iter->second->rootItem)
-                    docItem->restoreItemExpansion(entry.second, iter->second->rootItem);
-                else if (legacy && !iter->second->items.empty()) {
-                    auto item = *iter->second->items.begin();
-                    item->setExpanded(true);
-                }
-            }
-        }
-        docItem->_ExpandInfo.reset();
-    }
-
-    if (Selection().hasSelection() && !selectTimer->isActive() && !this->isSelectionBlocked()) {
-        this->blockSelection(true);
-        currentDocItem = nullptr;
-        for (auto& v : DocumentMap) {
-            v.second->setSelected(false);
-            v.second->selectItems();
-        }
-        this->blockSelection(false);
-    }
-
-    auto activeDocItem = getDocumentItem(Application::Instance->activeDocument());
-
-    QTreeWidgetItem* errItem = nullptr;
-    for (auto obj : errors) {
-        DocumentObjectDataPtr data;
-        if (activeDocItem) {
-            auto it = activeDocItem->ObjectMap.find(obj);
-            if (it != activeDocItem->ObjectMap.end())
-                data = it->second;
-        }
-        if (!data) {
-            auto docItem = getDocumentItem(
-                Application::Instance->getDocument(obj->getDocument()));
-            if (docItem) {
-                auto it = docItem->ObjectMap.find(obj);
-                if (it != docItem->ObjectMap.end())
-                    data = it->second;
-            }
-        }
-        if (data) {
-            auto item = data->rootItem;
-            if (!item && !data->items.empty()) {
-                item = *data->items.begin();
-                data->docItem->showItem(item, false, true);
-            }
-            if (!errItem)
-                errItem = item;
-        }
-    }
-    if (errItem)
-        scrollToItem(errItem);
-
-    updateGeometries();
-
-    tryOfferRelabel(relabelCandidate);
-
-    statusTimer->stop();
-
-    FC_LOG("done update status");
-}
-
-void TreeWidget::tryOfferRelabel(App::DocumentObject* object)
-{
-    if (!isAutoRelabelNewEnabled() || !object) {
-        RelabelQueue.clear();
-        return;
-    }
-
-    auto iter = ObjectTable.find(object);
-    if (iter != ObjectTable.end() && !iter->second.empty()) {
-        auto& data = *iter->second.begin();
-        if (data && data->rootItem) {
-            editItem(data->rootItem);
-            RelabelQueue.clear();
-        }
-    }
-}
-
-void TreeWidget::onItemEntered(QTreeWidgetItem* item)
-{
-    // object item selected
-    if (item && item->type() == TreeWidget::ObjectType) {
-        auto objItem = static_cast<DocumentObjectItem*>(item);
-        objItem->displayStatusInfo();
-
-        if (TreeParams::getPreSelection()) {
-            int timeout = TreeParams::getPreSelectionDelay();
-            if (timeout < 0)
-                timeout = 1;
-            if (preselectTime.elapsed() < timeout)
-                onPreSelectTimer();
-            else {
-                timeout = TreeParams::getPreSelectionTimeout();
-                if (timeout < 0)
-                    timeout = 1;
-                preselectTimer->start(timeout);
-                Selection().rmvPreselect();
-            }
-        }
-    }
-    else if (TreeParams::getPreSelection())
-        Selection().rmvPreselect();
-}
-
-void TreeWidget::leaveEvent(QEvent* event)
-{
-    Q_UNUSED(event)
-    if (!updateBlocked && TreeParams::getPreSelection()) {
-        preselectTimer->stop();
-        Selection().rmvPreselect();
-    }
-}
-
-void TreeWidget::onPreSelectTimer() {
-    if (!TreeParams::getPreSelection())
-        return;
-    auto item = itemAt(viewport()->mapFromGlobal(QCursor::pos()));
-    if (!item || item->type() != TreeWidget::ObjectType)
-        return;
-
-    preselectTime.restart();
-    auto objItem = static_cast<DocumentObjectItem*>(item);
-    auto vp = objItem->object();
-    auto obj = vp->getObject();
-    std::ostringstream ss;
-    App::DocumentObject* parent = nullptr;
-    objItem->getSubName(ss, parent);
-    if (!parent)
-        parent = obj;
-    else if (!obj->redirectSubName(ss, parent, nullptr))
-        ss << obj->getNameInDocument() << '.';
-    Selection().setPreselect(parent->getDocument()->getName(), parent->getNameInDocument(),
-        ss.str().c_str(), 0, 0, 0, SelectionChanges::MsgSource::TreeView);
-}
-
-void TreeWidget::onItemCollapsed(QTreeWidgetItem* item)
-{
-    // object item collapsed
-    if (item && item->type() == TreeWidget::ObjectType) {
-        static_cast<DocumentObjectItem*>(item)->setExpandedStatus(false);
-    }
-}
-
-void TreeWidget::onItemExpanded(QTreeWidgetItem* item)
-{
-    // object item expanded
-    if (item && item->type() == TreeWidget::ObjectType) {
-        auto objItem = static_cast<DocumentObjectItem*>(item);
-        objItem->setExpandedStatus(true);
-        objItem->getOwnerDocument()->populateItem(objItem, false, false);
-    }
-}
-
-void TreeWidget::scrollItemToTop()
-{
-    auto doc = Application::Instance->activeDocument();
-    for (auto tree : Instances) {
-        if (!tree->isSelectionAttached() || tree->isSelectionBlocked())
-            continue;
-
-        tree->_updateStatus(false);
-
-        if (doc && Gui::Selection().hasSelection(doc->getDocument()->getName(), ResolveMode::NoResolve)) {
-            auto it = tree->DocumentMap.find(doc);
-            if (it != tree->DocumentMap.end()) {
-                bool lock = tree->blockSelection(true);
-                it->second->selectItems(DocumentItem::SR_FORCE_EXPAND);
-                tree->blockSelection(lock);
-            }
-        }
-        else {
-            tree->blockSelection(true);
-            for (int i = 0; i < tree->rootItem->childCount(); i++) {
-                auto docItem = dynamic_cast<DocumentItem*>(tree->rootItem->child(i));
-                if (!docItem)
-                    continue;
-                auto doc = docItem->document()->getDocument();
-                if (Gui::Selection().hasSelection(doc->getName())) {
-                    tree->currentDocItem = docItem;
-                    docItem->selectItems(DocumentItem::SR_FORCE_EXPAND);
-                    tree->currentDocItem = nullptr;
-                    break;
-                }
-            }
-            tree->blockSelection(false);
-        }
-        tree->selectTimer->stop();
-        tree->_updateStatus(false);
-    }
-}
-
-void TreeWidget::expandSelectedItems(TreeItemMode mode)
-{
-    if (!isSelectionAttached())
-        return;
-
-    const auto items = selectedItems();
-    for (auto item : items) {
-        switch (mode) {
-        case TreeItemMode::ExpandPath: {
-            QTreeWidgetItem* parentItem = item->parent();
-            while (parentItem) {
-                parentItem->setExpanded(true);
-                parentItem = parentItem->parent();
-            }
-            item->setExpanded(true);
-            break;
-        }
-        case TreeItemMode::ExpandItem:
-            item->setExpanded(true);
-            break;
-        case TreeItemMode::CollapseItem:
-            item->setExpanded(false);
-            break;
-        case TreeItemMode::ToggleItem:
-            if (item->isExpanded())
-                item->setExpanded(false);
-            else
-                item->setExpanded(true);
-            break;
-        }
-    }
-}
-
-void TreeWidget::setupText()
-{
-    this->headerItem()->setText(0, tr("Labels & Attributes"));
-    this->headerItem()->setText(1, tr("Description"));
-    this->headerItem()->setText(2, tr("Internal name"));
-
-    this->showHiddenAction->setText(tr("Show items hidden in tree view"));
-    this->showHiddenAction->setStatusTip(tr("Show items that are marked as 'hidden' in the tree view"));
-
-    this->toggleVisibilityInTreeAction->setText(tr("Toggle visibility in tree view"));
-    this->toggleVisibilityInTreeAction->setStatusTip(tr("Toggles the visibility of selected items in the tree view"));
-
-    this->createGroupAction->setText(tr("Create group"));
-    this->createGroupAction->setStatusTip(tr("Create a group"));
-
-    this->relabelObjectAction->setText(tr("Rename"));
-    this->relabelObjectAction->setStatusTip(tr("Rename object"));
-
-    this->finishEditingAction->setText(tr("Finish editing"));
-    this->finishEditingAction->setStatusTip(tr("Finish editing object"));
-
-    this->selectDependentsAction->setText(tr("Add dependent objects to selection"));
-    this->selectDependentsAction->setStatusTip(tr("Adds all dependent objects to the selection"));
-
-    this->closeDocAction->setText(tr("Close document"));
-    this->closeDocAction->setStatusTip(tr("Close the document"));
-
-#ifdef Q_OS_MAC
-    this->openFileLocationAction->setText(tr("Reveal in Finder"));
-    this->openFileLocationAction->setStatusTip(tr("Reveal the current file location in Finder"));
-#else
-    this->openFileLocationAction->setText(tr("Open File Location"));
-    this->openFileLocationAction->setStatusTip(tr("Open the current file location"));
-#endif
-
-    this->reloadDocAction->setText(tr("Reload document"));
-    this->reloadDocAction->setStatusTip(tr("Reload a partially loaded document"));
-
-    this->skipRecomputeAction->setText(tr("Skip recomputes"));
-    this->skipRecomputeAction->setStatusTip(tr("Enable or disable recomputations of document"));
-
-    this->allowPartialRecomputeAction->setText(tr("Allow partial recomputes"));
-    this->allowPartialRecomputeAction->setStatusTip(
-        tr("Enable or disable recomputating editing object when 'skip recomputation' is enabled"));
-
-    this->markRecomputeAction->setText(tr("Mark to recompute"));
-    this->markRecomputeAction->setStatusTip(tr("Mark this object to be recomputed"));
-    this->markRecomputeAction->setIcon(BitmapFactory().iconFromTheme("Std_MarkToRecompute"));
-
-    this->recomputeObjectAction->setText(tr("Recompute object"));
-    this->recomputeObjectAction->setStatusTip(tr("Recompute the selected object"));
-    this->recomputeObjectAction->setIcon(BitmapFactory().iconFromTheme("view-refresh"));
-}
-
-void TreeWidget::syncView(ViewProviderDocumentObject* vp)
-{
-    if (currentDocItem && TreeParams::getSyncView()) {
-        bool focus = hasFocus();
-        currentDocItem->document()->setActiveView(vp);
-        if (focus)
-            setFocus();
-    }
-}
-
-void TreeWidget::onShowHidden()
-{
-    if (!this->contextItem)
-        return;
-    DocumentItem* docItem = nullptr;
-    if (this->contextItem->type() == DocumentType)
-        docItem = static_cast<DocumentItem*>(contextItem);
-    else if (this->contextItem->type() == ObjectType)
-        docItem = static_cast<DocumentObjectItem*>(contextItem)->getOwnerDocument();
-    if (docItem)
-        docItem->setShowHidden(showHiddenAction->isChecked());
-}
-
-void TreeWidget::onToggleVisibilityInTree()
-{
-    const auto items = selectedItems();
-    for (auto item : items) {
-        if (item->type() == ObjectType) {
-            auto objectItem = static_cast<DocumentObjectItem*>(item);
-            auto object = objectItem->object();
-
-            // toggle value
-            bool showInTree = !object->showInTree();
-
-            // update object
-            object->ShowInTree.setValue(showInTree);
-
-            // update GUI
-            auto ownerDocument = objectItem->getOwnerDocument();
-            bool hidden = !ownerDocument->showHidden() && !showInTree;
-            objectItem->setHidden(hidden);
-            if (hidden) {
-                objectItem->setSelected(false);
-            }
-        }
-    }
-}
-
-void TreeWidget::changeEvent(QEvent* e)
-{
-    if (e->type() == QEvent::LanguageChange)
-        setupText();
-
-    QTreeWidget::changeEvent(e);
-}
-
-void TreeWidget::onItemSelectionChanged()
-{
-    if (!this->isSelectionAttached()
-        || this->isSelectionBlocked()
-        || updateBlocked)
-        return;
-
-    _LastSelectedTreeWidget = this;
-
-    // block tmp. the connection to avoid to notify us ourself
-    bool lock = this->blockSelection(true);
-
-    if (selectTimer->isActive())
-        onSelectTimer();
-    else
-        _updateStatus(false);
-
-    auto selItems = selectedItems();
-
-    // do not allow document item multi-selection
-    if (!selItems.empty()) {
-        auto firstType = selItems.back()->type();
-        for (auto it = selItems.begin(); it != selItems.end();) {
-            auto item = *it;
-            if ((firstType == ObjectType && item->type() != ObjectType)
-                || (firstType == DocumentType && item != selItems.back()))
-            {
-                item->setSelected(false);
-                it = selItems.erase(it);
-            }
-            else
-                ++it;
-        }
-    }
-
-    if (selItems.size() <= 1) {
-        if (TreeParams::getRecordSelection())
-            Gui::Selection().selStackPush();
-
-        // This special handling to deal with possible discrepancy of
-        // Gui.Selection and Tree view selection because of newly added
-        // DocumentObject::redirectSubName()
-        Selection().clearCompleteSelection();
-        DocumentObjectItem* item = nullptr;
-        if (!selItems.empty()) {
-            if (selItems.front()->type() == ObjectType)
-                item = static_cast<DocumentObjectItem*>(selItems.front());
-            else if (selItems.front()->type() == DocumentType) {
-                auto ditem = static_cast<DocumentItem*>(selItems.front());
-                if (TreeParams::getSyncView()) {
-                    bool focus = hasFocus();
-                    ditem->document()->setActiveView();
-                    if (focus)
-                        setFocus();
-                }
-                // For triggering property editor refresh
-                Gui::Selection().signalSelectionChanged(SelectionChanges());
-            }
-        }
-        for (auto& v : DocumentMap) {
-            currentDocItem = v.second;
-            v.second->clearSelection(item);
-            currentDocItem = nullptr;
-        }
-        if (TreeParams::getRecordSelection())
-            Gui::Selection().selStackPush();
-    }
-    else {
-        for (auto pos = DocumentMap.begin(); pos != DocumentMap.end(); ++pos) {
-            currentDocItem = pos->second;
-            pos->second->updateSelection(pos->second);
-            currentDocItem = nullptr;
-        }
-        if (TreeParams::getRecordSelection())
-            Gui::Selection().selStackPush(true, true);
-    }
-
-    this->blockSelection(lock);
-}
-
-void TreeWidget::synchronizeSelectionCheckBoxes() {
-    const bool useCheckBoxes = isSelectionCheckBoxesEnabled();
-    for (auto tree : TreeWidget::Instances) {
-        QSignalBlocker blocker(tree);
-        for (QTreeWidgetItemIterator it(tree); *it; ++it) {
-            auto item = *it;
-            if (item->type() == ObjectType) {
-                if (useCheckBoxes)
-                    item->setCheckState(0, item->isSelected() ? Qt::Checked : Qt::Unchecked);
-                else
-                    item->setData(0, Qt::CheckStateRole, QVariant());
-            }
-        }
-        tree->resizeColumnToContents(0);
-    }
-}
-
-void TreeWidget::updateVisibilityIcons() {
-    for (auto tree : TreeWidget::Instances) {
-        QSignalBlocker blocker(tree);
-        for (QTreeWidgetItemIterator it(tree); *it; ++it) {
-            auto item = *it;
-            if (item->type() == ObjectType) {
-                auto objitem = static_cast<DocumentObjectItem*>(item);
-                objitem->testStatus(true);
-            }
-        }
-        tree->resizeColumnToContents(0);
-    }
-}
-
-QList<QTreeWidgetItem*> TreeWidget::childrenOfItem(const QTreeWidgetItem& item) const {
-    QList children = QList<QTreeWidgetItem*>();
-
-    // check item is in this tree
-    if (!this->indexFromItem(&item).isValid())
-        return children;
-
-    for (int i = 0; i < item.childCount(); i++) {
-        children.append(item.child(i));
-    }
-    return children;
-}
-
-void TreeWidget::onItemChanged(QTreeWidgetItem* item, int column) {
-    if (column == 0 && isSelectionCheckBoxesEnabled()) {
-        bool selected = item->isSelected();
-        bool checked = item->checkState(0) == Qt::Checked;
-        if (checked != selected) {
-            item->setSelected(checked);
-        }
-    }
-}
-
-void TreeWidget::onSelectTimer() {
-
-    _updateStatus(false);
-
-    bool syncSelect = TreeParams::getSyncSelection();
-    bool locked = this->blockSelection(true);
-    if (Selection().hasSelection()) {
-        for (auto& v : DocumentMap) {
-            v.second->setSelected(false);
-            currentDocItem = v.second;
-            v.second->selectItems(syncSelect ? DocumentItem::SR_EXPAND : DocumentItem::SR_SELECT);
-            currentDocItem = nullptr;
-        }
-    }
-    else {
-        for (auto& v : DocumentMap)
-            v.second->clearSelection();
-    }
-    this->blockSelection(locked);
-    selectTimer->stop();
-    return;
-}
-
-void TreeWidget::onSelectionChanged(const SelectionChanges& msg)
-{
-    // When running from a different thread Qt will raise a warning
-    // when trying to start the QTimer
-    if (Q_UNLIKELY(thread() != QThread::currentThread())) {
-        return;
-    }
-
-    switch (msg.Type)
-    {
-    case SelectionChanges::AddSelection:
-    case SelectionChanges::RmvSelection:
-    case SelectionChanges::SetSelection:
-    case SelectionChanges::ClrSelection: {
-        int timeout = TreeParams::getSelectionTimeout();
-        if (timeout <= 0)
-            timeout = 1;
-        selectTimer->start(timeout);
-        break;
-    }
-    default:
-        break;
-    }
-}
-
-// ----------------------------------------------------------------------------
-
-/* TRANSLATOR Gui::TreePanel */
-
-TreePanel::TreePanel(const char* name, QWidget* parent)
-    : QWidget(parent)
-{
-    this->treeWidget = new TreeWidget(name, this);
-    int indent = TreeParams::getIndentation();
-    if (indent)
-        this->treeWidget->setIndentation(indent);
-
-    auto pLayout = new QVBoxLayout(this);
-    pLayout->setSpacing(0);
-    pLayout->setContentsMargins(0, 0, 0, 0);
-    pLayout->addWidget(this->treeWidget);
-    connect(this->treeWidget, &TreeWidget::emitSearchObjects,
-            this, &TreePanel::showEditor);
-
-    this->searchBox = new Gui::ExpressionLineEdit(this, true);
-    static_cast<ExpressionLineEdit*>(this->searchBox)->setExactMatch(Gui::ExpressionParameter::instance()->isExactMatch());
-    pLayout->addWidget(this->searchBox);
-    this->searchBox->hide();
-    this->searchBox->installEventFilter(this);
-    this->searchBox->setPlaceholderText(tr("Search"));
-    connect(this->searchBox, &QLineEdit::returnPressed,
-            this, &TreePanel::accept);
-    connect(this->searchBox, &QLineEdit::textChanged,
-            this, &TreePanel::itemSearch);
-}
-
-TreePanel::~TreePanel() = default;
-
-void TreePanel::accept()
-{
-    QString text = this->searchBox->text();
-    hideEditor();
-    this->treeWidget->setFocus();
-    this->treeWidget->itemSearch(text, true);
-}
-
-bool TreePanel::eventFilter(QObject* obj, QEvent* ev)
-{
-    if (obj != this->searchBox)
-        return false;
-
-    if (ev->type() == QEvent::KeyPress) {
-        bool consumed = false;
-        int key = static_cast<QKeyEvent*>(ev)->key();
-        switch (key) {
-        case Qt::Key_Escape:
-            hideEditor();
-            consumed = true;
-            treeWidget->setFocus();
-            break;
-
-        default:
-            break;
-        }
-
-        return consumed;
-    }
-
-    return false;
-}
-
-void TreePanel::showEditor()
-{
-    this->searchBox->show();
-    this->searchBox->setFocus();
-    this->treeWidget->startItemSearch(searchBox);
-}
-
-void TreePanel::hideEditor()
-{
-    static_cast<ExpressionLineEdit*>(this->searchBox)->setDocumentObject(nullptr);
-    this->searchBox->clear();
-    this->searchBox->hide();
-    this->treeWidget->resetItemSearch();
-    auto sels = this->treeWidget->selectedItems();
-    if (!sels.empty())
-        this->treeWidget->scrollToItem(sels.front());
-}
-
-void TreePanel::itemSearch(const QString& text)
-{
-    this->treeWidget->itemSearch(text, false);
-}
-
-// ----------------------------------------------------------------------------
-
-/* TRANSLATOR Gui::TreeDockWidget */
-
-TreeDockWidget::TreeDockWidget(Gui::Document* pcDocument, QWidget* parent)
-    : DockWindow(pcDocument, parent)
-{
-    setWindowTitle(tr("Tree view"));
-    auto panel = new TreePanel("TreeView", this);
-    auto pLayout = new QGridLayout(this);
-    pLayout->setSpacing(0);
-    pLayout->setContentsMargins(0, 0, 0, 0);
-    pLayout->addWidget(panel, 0, 0);
-}
-
-TreeDockWidget::~TreeDockWidget() = default;
-
-void TreeWidget::selectLinkedObject(App::DocumentObject* linked) {
-    if (!isSelectionAttached() || isSelectionBlocked())
-        return;
-
-    auto linkedVp = freecad_cast<ViewProviderDocumentObject*>(
-        Application::Instance->getViewProvider(linked));
-    if (!linkedVp) {
-        TREE_ERR("invalid linked view provider");
-        return;
-    }
-    auto linkedDoc = getDocumentItem(linkedVp->getDocument());
-    if (!linkedDoc) {
-        TREE_ERR("cannot find document of linked object");
-        return;
-    }
-
-    if (selectTimer->isActive())
-        onSelectTimer();
-    else
-        _updateStatus(false);
-
-    auto it = linkedDoc->ObjectMap.find(linked);
-    if (it == linkedDoc->ObjectMap.end()) {
-        TREE_ERR("cannot find tree item of linked object");
-        return;
-    }
-    auto linkedItem = it->second->rootItem;
-    if (!linkedItem)
-        linkedItem = *it->second->items.begin();
-
-    if (linkedDoc->showItem(linkedItem, true))
-        scrollToItem(linkedItem);
-
-    if (linkedDoc->document()->getDocument() != App::GetApplication().getActiveDocument()) {
-        bool focus = hasFocus();
-        linkedDoc->document()->setActiveView(linkedItem->object());
-        if (focus)
-            setFocus();
-    }
-}
-
-// ----------------------------------------------------------------------------
-
-DocumentItem::DocumentItem(const Gui::Document* doc, QTreeWidgetItem* parent)
-    : QTreeWidgetItem(parent, TreeWidget::DocumentType), pDocument(const_cast<Gui::Document*>(doc))
-{
-    //NOLINTBEGIN
-    // Setup connections
-    connectNewObject = doc->signalNewObject.connect(std::bind(&DocumentItem::slotNewObject, this, sp::_1));
-    connectDelObject = doc->signalDeletedObject.connect(
-        std::bind(&TreeWidget::slotDeleteObject, getTree(), sp::_1));
-    if (!App::GetApplication().isRestoring()) {
-        connectChgObject = doc->signalChangedObject.connect(
-            std::bind(&TreeWidget::slotChangeObject, getTree(), sp::_1, sp::_2));
-        connectTouchedObject = doc->getDocument()->signalTouchedObject.connect(
-            std::bind(&TreeWidget::slotTouchedObject, getTree(), sp::_1));
-    }
-    connectEdtObject = doc->signalInEdit.connect(std::bind(&DocumentItem::slotInEdit, this, sp::_1));
-    connectResObject = doc->signalResetEdit.connect(std::bind(&DocumentItem::slotResetEdit, this, sp::_1));
-    connectHltObject = doc->signalHighlightObject.connect(
-        std::bind(&DocumentItem::slotHighlightObject, this, sp::_1, sp::_2, sp::_3, sp::_4, sp::_5));
-    connectExpObject = doc->signalExpandObject.connect(
-        std::bind(&DocumentItem::slotExpandObject, this, sp::_1, sp::_2, sp::_3, sp::_4));
-    connectScrObject = doc->signalScrollToObject.connect(std::bind(&DocumentItem::slotScrollToObject, this, sp::_1));
-    auto adoc = doc->getDocument();
-    connectRecomputed = adoc->signalRecomputed.connect(std::bind(&DocumentItem::slotRecomputed, this, sp::_1, sp::_2));
-    connectRecomputedObj = adoc->signalRecomputedObject.connect(
-        std::bind(&DocumentItem::slotRecomputedObject, this, sp::_1));
-    //NOLINTEND
-
-    setFlags(Qt::ItemIsEnabled | Qt::ItemIsSelectable/*|Qt::ItemIsEditable*/);
-
-    treeName = getTree()->getTreeName();
-}
-
-DocumentItem::~DocumentItem()
-{
-    connectNewObject.disconnect();
-    connectDelObject.disconnect();
-    connectChgObject.disconnect();
-    connectTouchedObject.disconnect();
-    connectEdtObject.disconnect();
-    connectResObject.disconnect();
-    connectHltObject.disconnect();
-    connectExpObject.disconnect();
-    connectScrObject.disconnect();
-    connectRecomputed.disconnect();
-    connectRecomputedObj.disconnect();
-}
-
-TreeWidget* DocumentItem::getTree() const {
-    return static_cast<TreeWidget*>(treeWidget());
-}
-
-const char* DocumentItem::getTreeName() const {
-    return treeName;
-}
-
-#define FOREACH_ITEM(_item, _obj) \
-    auto _it = ObjectMap.end();\
-    if(_obj.getObject() && _obj.getObject()->isAttachedToDocument())\
-        _it = ObjectMap.find(_obj.getObject());\
-    if(_it != ObjectMap.end()) {\
-        for(auto _item : _it->second->items) {
-
-#define FOREACH_ITEM_ALL(_item) \
-    for(const auto& _v : ObjectMap) {\
-        for(auto _item : _v.second->items) {
-
-#define END_FOREACH_ITEM }}
-
-
-void DocumentItem::slotInEdit(const Gui::ViewProviderDocumentObject& v)
-{
-    (void)v;
-
-    ParameterGrp::handle hGrp = App::GetApplication().GetParameterGroupByPath(
-        "User parameter:BaseApp/Preferences/TreeView");
-    unsigned long col = hGrp->GetUnsigned("TreeEditColor", 563609599);
-    QColor color(Base::Color::fromPackedRGB<QColor>(col));
-
-    if (!getTree()->editingItem) {
-        auto doc = Application::Instance->editDocument();
-        if (!doc)
-            return;
-        ViewProviderDocumentObject* parentVp = nullptr;
-        std::string subname;
-        auto vp = doc->getInEdit(&parentVp, &subname);
-        if (!parentVp)
-            parentVp = freecad_cast<ViewProviderDocumentObject*>(vp);
-        if (parentVp)
-            getTree()->editingItem = findItemByObject(true, parentVp->getObject(), subname.c_str());
-    }
-
-    if (getTree()->editingItem)
-        getTree()->editingItem->setBackground(0, color);
-    else {
-        FOREACH_ITEM(item, v)
-            item->setBackground(0, color);
-        END_FOREACH_ITEM
-    }
-}
-
-void DocumentItem::slotResetEdit(const Gui::ViewProviderDocumentObject& v)
-{
-    auto tree = getTree();
-    FOREACH_ITEM_ALL(item)
-        if (tree->editingItem) {
-            if (item == tree->editingItem) {
-                item->setData(0, Qt::BackgroundRole, QVariant());
-                break;
-            }
-        }
-        else if (item->object() == &v)
-            item->setData(0, Qt::BackgroundRole, QVariant());
-    END_FOREACH_ITEM
-        tree->editingItem = nullptr;
-}
-
-void DocumentItem::slotNewObject(const Gui::ViewProviderDocumentObject& obj) {
-    if (!obj.getObject() || !obj.getObject()->isAttachedToDocument()) {
-        FC_ERR("view provider not attached");
-        return;
-    }
-    getTree()->NewObjects[pDocument->getDocument()->getName()].push_back(obj.getObject()->getID());
-    getTree()->_updateStatus();
-}
-
-bool DocumentItem::createNewItem(const Gui::ViewProviderDocumentObject& obj,
-    QTreeWidgetItem* parent, int index, DocumentObjectDataPtr data)
-{
-    if (!obj.getObject() ||
-        !obj.getObject()->isAttachedToDocument() ||
-        obj.getObject()->testStatus(App::PartialObject))
-        return false;
-
-    if (!data) {
-        auto& pdata = ObjectMap[obj.getObject()];
-        if (!pdata) {
-            pdata = std::make_shared<DocumentObjectData>(
-                this, const_cast<ViewProviderDocumentObject*>(&obj));
-            auto& entry = getTree()->ObjectTable[obj.getObject()];
-            if (!entry.empty())
-                pdata->updateChildren(*entry.begin());
-            else
-                pdata->updateChildren(true);
-            entry.insert(pdata);
-        }
-        else if (pdata->rootItem && !parent) {
-            Base::Console().Warning("DocumentItem::slotNewObject: Cannot add view provider twice.\n");
-            return false;
-        }
-        data = pdata;
-    }
-
-    auto item = new DocumentObjectItem(this, data);
-    if (!parent || parent == this) {
-        parent = this;
-        data->rootItem = item;
-        if (index < 0)
-            index = findRootIndex(obj.getObject());
-    }
-    if (index < 0)
-        parent->addChild(item);
-    else
-        parent->insertChild(index, item);
-    assert(item->parent() == parent);
-    item->setText(0, QString::fromUtf8(data->label.c_str()));
-    if (!data->label2.empty())
-        item->setText(1, QString::fromUtf8(data->label2.c_str()));
-    item->setText(2, QString::fromUtf8(data->internalName.c_str()));
-    if (!obj.showInTree() && !showHidden())
-        item->setHidden(true);
-    item->testStatus(true);
-
-    populateItem(item);
-    return true;
-}
-
-ViewProviderDocumentObject* DocumentItem::getViewProvider(App::DocumentObject* obj) {
-    return freecad_cast<ViewProviderDocumentObject*>(
-            Application::Instance->getViewProvider(obj));
-}
-
-void TreeWidget::slotDeleteDocument(const Gui::Document& Doc)
-{
-    NewObjects.erase(Doc.getDocument()->getName());
-    auto it = DocumentMap.find(&Doc);
-    if (it != DocumentMap.end()) {
-        UpdateDisabler disabler(*this, updateBlocked);
-        auto docItem = it->second;
-        for (auto& v : docItem->ObjectMap) {
-            for (auto item : v.second->items)
-                item->myOwner = nullptr;
-            auto obj = v.second->viewObject->getObject();
-            if (obj->getDocument() == Doc.getDocument()) {
-                _slotDeleteObject(*v.second->viewObject, docItem);
-                continue;
-            }
-            auto it = ObjectTable.find(obj);
-            assert(it != ObjectTable.end());
-            assert(it->second.size() > 1);
-            it->second.erase(v.second);
-        }
-        this->rootItem->takeChild(this->rootItem->indexOfChild(docItem));
-        delete docItem;
-        DocumentMap.erase(it);
-    }
-}
-
-void TreeWidget::slotDeleteObject(const Gui::ViewProviderDocumentObject& view) {
-    _slotDeleteObject(view, nullptr);
-}
-
-void TreeWidget::_slotDeleteObject(const Gui::ViewProviderDocumentObject& view, DocumentItem* deletingDoc)
-{
-    auto obj = view.getObject();
-    auto itEntry = ObjectTable.find(obj);
-    if (itEntry == ObjectTable.end())
-        return;
-
-    if (itEntry->second.empty()) {
-        ObjectTable.erase(itEntry);
-        return;
-    }
-
-    TREE_LOG("delete object " << obj->getFullName());
-
-    bool needUpdate = false;
-
-    for (const auto& data : itEntry->second) {
-        DocumentItem* docItem = data->docItem;
-        if (docItem == deletingDoc)
-            continue;
-
-        auto doc = docItem->document()->getDocument();
-        auto& items = data->items;
-
-        if (obj->getDocument() == doc)
-            docItem->_ParentMap.erase(obj);
-
-        bool lock = blockSelection(true);
-        for (auto cit = items.begin(), citNext = cit; cit != items.end(); cit = citNext) {
-            ++citNext;
-            (*cit)->myOwner = nullptr;
-            delete* cit;
-        }
-        blockSelection(lock);
-
-        // Check for any child of the deleted object that is not in the tree, and put it
-        // under document item.
-        for (auto child : data->children) {
-            auto childVp = docItem->getViewProvider(child);
-            if (!childVp || child->getDocument() != doc)
-                continue;
-            docItem->_ParentMap[child].erase(obj);
-            auto cit = docItem->ObjectMap.find(child);
-            if (cit == docItem->ObjectMap.end() || cit->second->items.empty()) {
-                if (docItem->createNewItem(*childVp))
-                    needUpdate = true;
-            }
-            else {
-                auto childItem = *cit->second->items.begin();
-                if (childItem->requiredAtRoot(false)) {
-                    if (docItem->createNewItem(*childItem->object(), docItem, -1, childItem->myData))
-                        needUpdate = true;
-                }
-            }
-            childVp->setShowable(docItem->isObjectShowable(child));
-        }
-        docItem->ObjectMap.erase(obj);
-    }
-    ObjectTable.erase(itEntry);
-
-    if (needUpdate)
-        _updateStatus();
-}
-
-bool DocumentItem::populateObject(App::DocumentObject* obj) {
-    // make sure at least one of the item corresponding to obj is populated
-    auto it = ObjectMap.find(obj);
-    if (it == ObjectMap.end())
-        return false;
-    auto& items = it->second->items;
-    if (items.empty())
-        return false;
-    for (auto item : items) {
-        if (item->populated)
-            return true;
-    }
-    TREE_LOG("force populate object " << obj->getFullName());
-    auto item = *items.begin();
-    item->populated = true;
-    populateItem(item, true);
-    return true;
-}
-
-void DocumentItem::populateItem(DocumentObjectItem* item, bool refresh, bool delay)
-{
-    (void)delay;
-
-    if (item->populated && !refresh)
-        return;
-
-    // Lazy loading policy: We will create an item for each children object if
-    // a) the item is expanded, or b) there is at least one free child, i.e.
-    // child originally located at root.
-
-    item->setChildIndicatorPolicy(item->myData->children.empty() ?
-        QTreeWidgetItem::DontShowIndicator : QTreeWidgetItem::ShowIndicator);
-
-    if (!item->populated && !item->isExpanded()) {
-        bool doPopulate = false;
-
-        bool external = item->object()->getDocument() != item->getOwnerDocument()->document();
-        if (external)
-            return;
-        auto obj = item->object()->getObject();
-        auto linked = obj->getLinkedObject(true);
-        if (linked && linked->getDocument() != obj->getDocument())
-            return;
-        for (auto child : item->myData->children) {
-            auto it = ObjectMap.find(child);
-            if (it == ObjectMap.end() || it->second->items.empty()) {
-                auto vp = getViewProvider(child);
-                if (!vp) continue;
-                doPopulate = true;
-                break;
-            }
-            if (item->myData->removeChildrenFromRoot) {
-                if (it->second->rootItem) {
-                    doPopulate = true;
-                    break;
-                }
-            }
-        }
-
-        if (!doPopulate)
-            return;
-    }
-
-    item->populated = true;
-    bool checkHidden = !showHidden();
-    bool updated = false;
-
-    int i = -1;
-    // iterate through the claimed children, and try to synchronize them with the
-    // children tree item with the same order of appearance.
-    int childCount = item->childCount();
-    for (auto child : item->myData->children) {
-
-        ++i; // the current index of the claimed child
-
-        bool found = false;
-        for (int j = i; j < childCount; ++j) {
-            QTreeWidgetItem* ci = item->child(j);
-            if (ci->type() != TreeWidget::ObjectType)
-                continue;
-
-            auto childItem = static_cast<DocumentObjectItem*>(ci);
-            if (childItem->object()->getObject() != child)
-                continue;
-
-            found = true;
-            if (j != i) { // fix index if it is changed
-                childItem->setHighlight(false);
-                item->removeChild(ci);
-                item->insertChild(i, ci);
-                assert(ci->parent() == item);
-                if (checkHidden)
-                    updateItemsVisibility(ci, false);
-            }
-
-            // Check if the item just changed its policy of whether to remove
-            // children item from the root.
-            if (item->myData->removeChildrenFromRoot) {
-                if (childItem->myData->rootItem) {
-                    assert(childItem != childItem->myData->rootItem);
-                    bool lock = getTree()->blockSelection(true);
-                    delete childItem->myData->rootItem;
-                    getTree()->blockSelection(lock);
-                }
-            }
-            else if (childItem->requiredAtRoot()) {
-                createNewItem(*childItem->object(), this, -1, childItem->myData);
-                updated = true;
-            }
-            break;
-        }
-
-        if (found)
-            continue;
-
-        // This algo will be recursively applied to newly created child items
-        // through slotNewObject -> populateItem
-
-        auto it = ObjectMap.find(child);
-        if (it == ObjectMap.end() || it->second->items.empty()) {
-            auto vp = getViewProvider(child);
-            if (!vp || !createNewItem(*vp, item, i, it == ObjectMap.end() ? DocumentObjectDataPtr() : it->second))
-                --i;
-            else
-                updated = true;
-            continue;
-        }
-
-        if (!item->myData->removeChildrenFromRoot || !it->second->rootItem) {
-            DocumentObjectItem* childItem = *it->second->items.begin();
-            if (!createNewItem(*childItem->object(), item, i, it->second))
-                --i;
-            else
-                updated = true;
-        }
-        else {
-            DocumentObjectItem* childItem = it->second->rootItem;
-            if (item == childItem || item->isChildOfItem(childItem)) {
-                TREE_ERR("Cyclic dependency in "
-                    << item->object()->getObject()->getFullName()
-                    << '.' << childItem->object()->getObject()->getFullName());
-                --i;
-                continue;
-            }
-            it->second->rootItem = nullptr;
-            childItem->setHighlight(false);
-            this->removeChild(childItem);
-            item->insertChild(i, childItem);
-            assert(childItem->parent() == item);
-            if (checkHidden)
-                updateItemsVisibility(childItem, false);
-        }
-    }
-
-    for (++i; item->childCount() > i;) {
-        QTreeWidgetItem* ci = item->child(i);
-        if (ci->type() == TreeWidget::ObjectType) {
-            auto childItem = static_cast<DocumentObjectItem*>(ci);
-            if (childItem->requiredAtRoot()) {
-                item->removeChild(childItem);
-                auto index = findRootIndex(childItem->object()->getObject());
-                if (index >= 0)
-                    this->insertChild(index, childItem);
-                else
-                    this->addChild(childItem);
-                assert(childItem->parent() == this);
-                if (checkHidden)
-                    updateItemsVisibility(childItem, false);
-                childItem->myData->rootItem = childItem;
-                continue;
-            }
-        }
-
-        bool lock = getTree()->blockSelection(true);
-        delete ci;
-        getTree()->blockSelection(lock);
-    }
-    if (updated)
-        getTree()->_updateStatus();
-}
-
-int DocumentItem::findRootIndex(App::DocumentObject* childObj) {
-    if (!TreeParams::getKeepRootOrder() || !childObj || !childObj->isAttachedToDocument())
-        return -1;
-
-    // Use view provider's tree rank to find correct place at the root level.
-
-    int count = this->childCount();
-    if (!count)
-        return -1;
-
-    int first, last;
-
-    auto getTreeRank = [](Gui::ViewProviderDocumentObject* vp) -> int {
-        if (vp->getTreeRank() == -1) {
-            vp->setTreeRank(vp->getObject()->getID());
-        }
-        return vp->getTreeRank();
-    };
-
-    auto vpc = freecad_cast<ViewProviderDocumentObject*>(Application::Instance->getViewProvider(childObj));
-    int childTreeRank = getTreeRank(vpc);
-
-    // find the last item
-    for (last = count - 1; last >= 0; --last) {
-        auto citem = this->child(last);
-        if (citem->type() == TreeWidget::ObjectType) {
-            auto vp = static_cast<DocumentObjectItem*>(citem)->object();
-            if (getTreeRank(vp) <= childTreeRank) {
-                return last + 1;
-            }
-            break;
-        }
-    }
-
-    // find the first item
-    for (first = 0; first < count; ++first) {
-        auto citem = this->child(first);
-        if (citem->type() == TreeWidget::ObjectType) {
-            auto vp = static_cast<DocumentObjectItem*>(citem)->object();
-            if (getTreeRank(vp) > childTreeRank) {
-                return first;
-            }
-            break;
-        }
-    }
-
-    // now do a binary search to find the lower bound, assuming the root level
-    // object is already in order
-    count = last - first;
-    int pos;
-    while (count > 0) {
-        int step = count / 2;
-        pos = first + step;
-        for (; pos <= last; ++pos) {
-            auto citem = this->child(pos);
-            if (citem->type() != TreeWidget::ObjectType)
-                continue;
-            auto vp = static_cast<DocumentObjectItem*>(citem)->object();
-            if (vp->getTreeRank() < childTreeRank) {
-                first = ++pos;
-                count -= step + 1;
-            }
-            else
-                count = step;
-            break;
-        }
-        if (pos > last)
-            return -1;
-    }
-    if (first > last)
-        return -1;
-    return first;
-}
-
-void DocumentItem::sortObjectItems()
-{
-    QSignalBlocker guard(getTree());
-
-    std::vector<DocumentObjectItem*> sortedItems;
-    sortedItems.reserve(this->childCount());
-
-    for (int i = 0; i < this->childCount(); ++i) {
-        QTreeWidgetItem* treeItem = this->child(i);
-        if (treeItem->type() == TreeWidget::ObjectType) {
-            sortedItems.push_back(static_cast<DocumentObjectItem*>(treeItem));
-        }
-    }
-
-    std::stable_sort(sortedItems.begin(), sortedItems.end(),
-        [](DocumentObjectItem* a, DocumentObjectItem* b) {
-        return a->object()->getTreeRank() < b->object()->getTreeRank();
-    });
-
-    int sortedIndex = 0;
-    std::vector<bool> expansion;
-    for (int i = 0; i < this->childCount(); ++i) {
-        QTreeWidgetItem* treeItem = this->child(i);
-        if (treeItem->type() != TreeWidget::ObjectType) {
-            continue;
-        }
-
-        DocumentObjectItem* sortedItem = sortedItems[sortedIndex++];
-        if (sortedItem == treeItem) {
-            continue;
-        }
-
-        expansion.clear();
-        sortedItem->getExpandedSnapshot(expansion);
-
-        this->removeChild(sortedItem);
-        this->insertChild(i, sortedItem);
-        if (!showHidden()) {
-            updateItemsVisibility(sortedItem, false);
-        }
-
-        std::vector<bool>::const_iterator expFrom = expansion.cbegin();
-        sortedItem->applyExpandedSnapshot(expansion, expFrom);
-    }
-}
-
-void TreeWidget::slotChangeObject(
-    const Gui::ViewProviderDocumentObject& view, const App::Property& prop) {
-
-    auto obj = view.getObject();
-    if (!obj || !obj->isAttachedToDocument())
-        return;
-
-    auto itEntry = ObjectTable.find(obj);
-    if (itEntry == ObjectTable.end() || itEntry->second.empty())
-        return;
-
-    _updateStatus();
-
-    // Let's not waste time on the newly added Visibility property in
-    // DocumentObject.
-    if (&prop == &obj->Visibility)
-        return;
-
-    if (&prop == &obj->Label) {
-        const char* label = obj->Label.getValue();
-        auto firstData = *itEntry->second.begin();
-        if (firstData->label != label) {
-            for (const auto& data : itEntry->second) {
-                data->label = label;
-                auto displayName = QString::fromUtf8(label);
-                for (auto item : data->items)
-                    item->setText(0, displayName);
-            }
-        }
-        return;
-    }
-
-    if (&prop == &obj->Label2) {
-        const char* label = obj->Label2.getValue();
-        auto firstData = *itEntry->second.begin();
-        if (firstData->label2 != label) {
-            for (const auto& data : itEntry->second) {
-                data->label2 = label;
-                auto displayName = QString::fromUtf8(label);
-                for (auto item : data->items)
-                    item->setText(1, displayName);
-            }
-        }
-        return;
-    }
-
-    auto& s = ChangedObjects[obj];
-    if (prop.testStatus(App::Property::Output)
-        || prop.testStatus(App::Property::NoRecompute))
-    {
-        s.set(CS_Output);
-    }
-}
-
-void TreeWidget::updateChildren(App::DocumentObject* obj,
-    const std::set<DocumentObjectDataPtr>& dataSet, bool propOutput, bool force)
-{
-    bool childrenChanged = false;
-    std::vector<App::DocumentObject*> children;
-    bool removeChildrenFromRoot = true;
-
-    DocumentObjectDataPtr found;
-    for (auto data : dataSet) {
-        if (!found) {
-            found = data;
-            childrenChanged = found->updateChildren(force);
-            removeChildrenFromRoot = found->viewObject->canRemoveChildrenFromRoot();
-            if (!childrenChanged && found->removeChildrenFromRoot == removeChildrenFromRoot)
-                return;
-        }
-        else if (childrenChanged)
-            data->updateChildren(found);
-        data->removeChildrenFromRoot = removeChildrenFromRoot;
-        DocumentItem* docItem = data->docItem;
-        for (auto item : data->items)
-            docItem->populateItem(item, true);
-    }
-
-    if (force)
-        return;
-
-    if (childrenChanged && propOutput) {
-        // When a property is marked as output, it will not touch its object,
-        // and thus, its property change will not be propagated through
-        // recomputation. So we have to manually check for each links here.
-        for (auto link : App::GetApplication().getLinksTo(obj, App::GetLinkRecursive)) {
-            if (ChangedObjects.count(link))
-                continue;
-            std::vector<App::DocumentObject*> linkedChildren;
-            DocumentObjectDataPtr found;
-            auto it = ObjectTable.find(link);
-            if (it == ObjectTable.end())
-                continue;
-            for (auto data : it->second) {
-                if (!found) {
-                    found = data;
-                    if (!found->updateChildren(false))
-                        break;
-                }
-                data->updateChildren(found);
-                DocumentItem* docItem = data->docItem;
-                for (auto item : data->items)
-                    docItem->populateItem(item, true);
-            }
-        }
-    }
-
-    if (childrenChanged) {
-        if (!selectTimer->isActive())
-            onSelectionChanged(SelectionChanges());
-
-        //if the item is in a GeoFeatureGroup we may need to update that too, as the claim children
-        //of the geofeaturegroup depends on what the childs claim
-        auto grp = App::GeoFeatureGroupExtension::getGroupOfObject(obj);
-        if (grp && !ChangedObjects.count(grp)) {
-            auto iter = ObjectTable.find(grp);
-            if (iter != ObjectTable.end())
-                updateChildren(grp, iter->second, true, false);
-        }
-    }
-}
-
-void DocumentItem::slotHighlightObject(const Gui::ViewProviderDocumentObject& obj,
-    const Gui::HighlightMode& high, bool set, const App::DocumentObject* parent, const char* subname)
-{
-    getTree()->_updateStatus(false);
-    if (parent && parent->getDocument() != document()->getDocument()) {
-        auto it = getTree()->DocumentMap.find(Application::Instance->getDocument(parent->getDocument()));
-        if (it != getTree()->DocumentMap.end())
-            it->second->slotHighlightObject(obj, high, set, parent, subname);
-        return;
-    }
-    FOREACH_ITEM(item, obj)
-        if (parent) {
-            App::DocumentObject* topParent = nullptr;
-            std::ostringstream ss;
-            item->getSubName(ss, topParent);
-            if (!topParent) {
-                if (parent != obj.getObject())
-                    continue;
-            }
-        }
-    item->setHighlight(set, high);
-    if (parent)
-        return;
-    END_FOREACH_ITEM
-}
-
-static unsigned int countExpandedItem(const QTreeWidgetItem* item) {
-    unsigned int size = 0;
-    for (int i = 0, count = item->childCount(); i < count; ++i) {
-        auto citem = item->child(i);
-        if (citem->type() != TreeWidget::ObjectType || !citem->isExpanded())
-            continue;
-        auto obj = static_cast<const DocumentObjectItem*>(citem)->object()->getObject();
-        if (obj->isAttachedToDocument())
-            size += strlen(obj->getNameInDocument()) + countExpandedItem(citem);
-    }
-    return size;
-}
-
-unsigned int DocumentItem::getMemSize() const {
-    return countExpandedItem(this);
-}
-
-static void saveExpandedItem(Base::Writer& writer, const QTreeWidgetItem* item) {
-    int itemCount = 0;
-    for (int i = 0, count = item->childCount(); i < count; ++i) {
-        auto citem = item->child(i);
-        if (citem->type() != TreeWidget::ObjectType || !citem->isExpanded())
-            continue;
-        auto obj = static_cast<const DocumentObjectItem*>(citem)->object()->getObject();
-        if (obj->isAttachedToDocument())
-            ++itemCount;
-    }
-
-    if (!itemCount) {
-        writer.Stream() << "/>" << std::endl;
-        return;
-    }
-
-    writer.Stream() << " count=\"" << itemCount << "\">" << std::endl;
-    writer.incInd();
-    for (int i = 0, count = item->childCount(); i < count; ++i) {
-        auto citem = item->child(i);
-        if (citem->type() != TreeWidget::ObjectType || !citem->isExpanded())
-            continue;
-        auto obj = static_cast<const DocumentObjectItem*>(citem)->object()->getObject();
-        if (obj->isAttachedToDocument()) {
-            writer.Stream() << writer.ind() << "<Expand name=\""
-                << obj->getNameInDocument() << "\"";
-            saveExpandedItem(writer, static_cast<const DocumentObjectItem*>(citem));
-        }
-    }
-    writer.decInd();
-    writer.Stream() << writer.ind() << "</Expand>" << std::endl;
-}
-
-void DocumentItem::Save(Base::Writer& writer) const {
-    writer.Stream() << writer.ind() << "<Expand ";
-    saveExpandedItem(writer, this);
-}
-
-void DocumentItem::Restore(Base::XMLReader& reader) {
-    reader.readElement("Expand");
-    if (!reader.hasAttribute("count"))
-        return;
-    _ExpandInfo.reset(new ExpandInfo);
-    _ExpandInfo->restore(reader);
-    for (auto inst : TreeWidget::Instances) {
-        if (inst != getTree()) {
-            auto docItem = inst->getDocumentItem(document());
-            if (docItem)
-                docItem->_ExpandInfo = _ExpandInfo;
-        }
-    }
-}
-
-void DocumentItem::restoreItemExpansion(const ExpandInfoPtr& info, DocumentObjectItem* item) {
-    item->setExpanded(true);
-    if (!info)
-        return;
-    for (int i = 0, count = item->childCount(); i < count; ++i) {
-        auto citem = item->child(i);
-        if (citem->type() != TreeWidget::ObjectType)
-            continue;
-        auto obj = static_cast<DocumentObjectItem*>(citem)->object()->getObject();
-        if (!obj->isAttachedToDocument())
-            continue;
-        auto it = info->find(obj->getNameInDocument());
-        if (it != info->end())
-            restoreItemExpansion(it->second, static_cast<DocumentObjectItem*>(citem));
-    }
-}
-
-void DocumentItem::slotExpandObject(const Gui::ViewProviderDocumentObject& obj,
-    const Gui::TreeItemMode& mode, const App::DocumentObject* parent, const char* subname)
-{
-    getTree()->_updateStatus(false);
-
-    if ((mode == TreeItemMode::ExpandItem ||
-        mode == TreeItemMode::ExpandPath) &&
-        obj.getDocument()->getDocument()->testStatus(App::Document::Restoring)) {
-        if (!_ExpandInfo)
-            _ExpandInfo.reset(new ExpandInfo);
-        _ExpandInfo->emplace(std::string("*") + obj.getObject()->getNameInDocument(), ExpandInfoPtr());
-        return;
-    }
-
-    if (parent && parent->getDocument() != document()->getDocument()) {
-        auto it = getTree()->DocumentMap.find(Application::Instance->getDocument(parent->getDocument()));
-        if (it != getTree()->DocumentMap.end())
-            it->second->slotExpandObject(obj, mode, parent, subname);
-        return;
-    }
-
-    FOREACH_ITEM(item, obj)
-        // All document object items must always have a parent, either another
-        // object item or document item. If not, then there is a bug somewhere
-        // else.
-        assert(item->parent());
-
-    switch (mode) {
-    case TreeItemMode::ExpandPath:
-        if (!parent) {
-            QTreeWidgetItem* parentItem = item->parent();
-            while (parentItem) {
-                parentItem->setExpanded(true);
-                parentItem = parentItem->parent();
-            }
-            item->setExpanded(true);
-            break;
-        }
-        // fall through
-    case TreeItemMode::ExpandItem:
-        if (!parent) {
-            if (item->parent()->isExpanded())
-                item->setExpanded(true);
-        }
-        else {
-            App::DocumentObject* topParent = nullptr;
-            std::ostringstream ss;
-            item->getSubName(ss, topParent);
-            if (!topParent) {
-                if (parent != obj.getObject())
-                    continue;
-            }
-            else if (topParent != parent)
-                continue;
-            showItem(item, false, true);
-            item->setExpanded(true);
-        }
-        break;
-    case TreeItemMode::CollapseItem:
-        item->setExpanded(false);
-        break;
-    case TreeItemMode::ToggleItem:
-        if (item->isExpanded())
-            item->setExpanded(false);
-        else
-            item->setExpanded(true);
-        break;
-
-    default:
-        break;
-    }
-    if (item->isExpanded())
-        populateItem(item);
-    if (parent)
-        return;
-    END_FOREACH_ITEM
-}
-
-void DocumentItem::slotScrollToObject(const Gui::ViewProviderDocumentObject& obj)
-{
-    if (!obj.getObject() || !obj.getObject()->isAttachedToDocument())
-        return;
-    auto it = ObjectMap.find(obj.getObject());
-    if (it == ObjectMap.end() || it->second->items.empty())
-        return;
-    auto item = it->second->rootItem;
-    if (!item)
-        item = *it->second->items.begin();
-    getTree()->_updateStatus(false);
-    getTree()->scrollToItem(item);
-}
-
-void DocumentItem::slotRecomputedObject(const App::DocumentObject& obj) {
-    if (obj.isValid())
-        return;
-    slotRecomputed(*obj.getDocument(), { const_cast<App::DocumentObject*>(&obj) });
-}
-
-void DocumentItem::slotRecomputed(const App::Document&, const std::vector<App::DocumentObject*>& objs) {
-    auto tree = getTree();
-    for (auto obj : objs) {
-        if (!obj->isValid())
-            tree->ChangedObjects[obj].set(TreeWidget::CS_Error);
-    }
-    if (!tree->ChangedObjects.empty())
-        tree->_updateStatus();
-}
-
-Gui::Document* DocumentItem::document() const
-{
-    return this->pDocument;
-}
-
-void DocumentItem::testStatus()
-{
-    for (const auto& v : ObjectMap)
-        v.second->testStatus();
-}
-
-void DocumentItem::setData(int column, int role, const QVariant& value)
-{
-    if (role == Qt::EditRole) {
-        QString label = value.toString();
-        pDocument->getDocument()->Label.setValue((const char*)label.toUtf8());
-    }
-
-    QTreeWidgetItem::setData(column, role, value);
-}
-
-void DocumentItem::clearSelection(DocumentObjectItem* exclude)
-{
-    // Block signals here otherwise we get a recursion and quadratic runtime
-    bool ok = treeWidget()->blockSignals(true);
-    FOREACH_ITEM_ALL(item);
-    _v.second->dirtyFlag = false;
-    if (item == exclude) {
-        if (item->selected > 0)
-            item->selected = -1;
-        else
-            item->selected = 0;
-        updateItemSelection(item);
-        // The set has been changed while calling updateItemSelection
-        // so that the iterator has become invalid -> Abort
-        if (_v.second->dirtyFlag) {
-            break;
-        }
-    }
-    else {
-        item->selected = 0;
-        item->mySubs.clear();
-        item->setSelected(false);
-        item->setCheckState(false);
-    }
-    END_FOREACH_ITEM;
-    treeWidget()->blockSignals(ok);
-}
-
-void DocumentItem::updateSelection(QTreeWidgetItem* ti, bool unselect) {
-    for (int i = 0, count = ti->childCount(); i < count; ++i) {
-        auto child = ti->child(i);
-        if (child && child->type() == TreeWidget::ObjectType) {
-            auto childItem = static_cast<DocumentObjectItem*>(child);
-            if (unselect) {
-                childItem->setSelected(false);
-                childItem->setCheckState(false);
-            }
-            updateItemSelection(childItem);
-            if (unselect && childItem->isGroup()) {
-                // If the child item being force unselected by its group parent
-                // is itself a group, propagate the unselection to its own
-                // children
-                updateSelection(childItem, true);
-            }
-        }
-    }
-
-    if (unselect)
-        return;
-    for (int i = 0, count = ti->childCount(); i < count; ++i)
-        updateSelection(ti->child(i));
-}
-
-void DocumentItem::updateItemSelection(DocumentObjectItem* item)
-{
-    // Note: In several places of this function the selection is altered and the notification of
-    // the selection observers can trigger a recreation of all DocumentObjectItem so that the
-    // passed 'item' can become a dangling pointer.
-    // Thus,'item' mustn't be accessed any more after altering the selection.
-    // For further details see the bug analysis of #13107
-    bool selected = item->isSelected();
-    bool checked = item->checkState(0) == Qt::Checked;
-
-    if (selected && !checked)
-        item->setCheckState(true);
-
-    if (!selected && checked)
-        item->setCheckState(false);
-
-    if ((selected && item->selected > 0) || (!selected && !item->selected)) {
-        return;
-    }
-    if (item->selected != -1)
-        item->mySubs.clear();
-    item->selected = selected;
-
-    auto obj = item->object()->getObject();
-    if (!obj || !obj->isAttachedToDocument())
-        return;
-
-    std::ostringstream str;
-    App::DocumentObject* topParent = nullptr;
-    item->getSubName(str, topParent);
-    if (topParent) {
-        if (!obj->redirectSubName(str, topParent, nullptr))
-            str << obj->getNameInDocument() << '.';
-        obj = topParent;
-    }
-    const char* objname = obj->getNameInDocument();
-    const char* docname = obj->getDocument()->getName();
-    const auto& subname = str.str();
-
-#ifdef FC_DEBUG
-    if (!subname.empty()) {
-        assert(item->getParentItem());
-    }
-#endif
-
-    if (!selected) {
-        Gui::Selection().rmvSelection(docname, objname, subname.c_str());
-        return;
-    }
-
-    auto vobj = item->object();
-    selected = false;
-    if (!item->mySubs.empty()) {
-        for (auto& sub : item->mySubs) {
-            if (Gui::Selection().addSelection(docname, objname, (subname + sub).c_str())) {
-                selected = true;
-            }
-        }
-    }
-    if (!selected) {
-        item->mySubs.clear();
-        if (!Gui::Selection().addSelection(docname, objname, subname.c_str())) {
-            // Safely re-access the item
-            DocumentObjectItem* item2 = findItem(vobj->getObject(), subname);
-            if (item2) {
-                item2->selected = 0;
-                item2->setSelected(false);
-                item2->setCheckState(false);
-            }
-            return;
-        }
-    }
-    getTree()->syncView(vobj);
-}
-
-App::DocumentObject* DocumentItem::getTopParent(App::DocumentObject* obj, std::string& subname) {
-    auto it = ObjectMap.find(obj);
-    if (it == ObjectMap.end() || it->second->items.empty())
-        return nullptr;
-
-    // already a top parent
-    if (it->second->rootItem)
-        return obj;
-
-    for (auto item : it->second->items) {
-        // non group object do not provide a coordinate system, hence its
-        // claimed child is still in the global coordinate space, so the
-        // child can still be considered a top level object
-        if (!item->isParentGroup())
-            return obj;
-    }
-
-    // If no top level item, find an item that is closest to the top level
-    std::multimap<int, DocumentObjectItem*> items;
-    for (auto item : it->second->items) {
-        int i = 0;
-        for (auto parent = item->parent(); parent; ++i, parent = parent->parent()) {
-            if (parent->isHidden())
-                i += 1000;
-            ++i;
-        }
-        items.emplace(i, item);
-    }
-
-    App::DocumentObject* topParent = nullptr;
-    std::ostringstream ss;
-    items.begin()->second->getSubName(ss, topParent);
-    if (!topParent) {
-        // this shouldn't happen
-        FC_WARN("No top parent for " << obj->getFullName() << '.' << subname);
-        return obj;
-    }
-    ss << obj->getNameInDocument() << '.' << subname;
-    FC_LOG("Subname correction " << obj->getFullName() << '.' << subname
-        << " -> " << topParent->getFullName() << '.' << ss.str());
-    subname = ss.str();
-    return topParent;
-}
-
-DocumentObjectItem *DocumentItem::findItem(App::DocumentObject* obj, const std::string& subname) const
-{
-    auto it = ObjectMap.find(obj);
-    if (it == ObjectMap.end()) {
-        return nullptr;
-    }
-
-    // There is only one instance in the tree view
-    if (it->second->items.size() == 1) {
-        return *(it->second->items.begin());
-    }
-
-    // If there are multiple instances use the one with the same subname
-    DocumentObjectItem* item {};
-    for (auto jt : it->second->items) {
-        std::ostringstream str;
-        App::DocumentObject* topParent = nullptr;
-        jt->getSubName(str, topParent);
-        if (topParent) {
-            if (!obj->redirectSubName(str, topParent, nullptr)) {
-                str << obj->getNameInDocument() << '.';
-            }
-        }
-
-        if (subname == str.str()) {
-            item = jt;
-            break;
-        }
-    }
-
-    return item;
-}
-
-DocumentObjectItem* DocumentItem::findItemByObject(
-    bool sync, App::DocumentObject* obj, const char* subname, bool select)
-{
-    if (!subname)
-        subname = "";
-
-    auto it = ObjectMap.find(obj);
-    if (it == ObjectMap.end() || it->second->items.empty())
-        return nullptr;
-
-    // prefer top level item of this object
-    if (it->second->rootItem)
-        return findItem(sync, it->second->rootItem, subname, select);
-
-    for (auto item : it->second->items) {
-        // non group object do not provide a coordinate system, hence its
-        // claimed child is still in the global coordinate space, so the
-        // child can still be considered a top level object
-        if (!item->isParentGroup())
-            return findItem(sync, item, subname, select);
-    }
-
-    // If no top level item, find an item that is closest to the top level
-    std::multimap<int, DocumentObjectItem*> items;
-    for (auto item : it->second->items) {
-        int i = 0;
-        for (auto parent = item->parent(); parent; ++i, parent = parent->parent())
-            ++i;
-        items.emplace(i, item);
-    }
-    for (auto& v : items) {
-        auto item = findItem(sync, v.second, subname, select);
-        if (item)
-            return item;
-    }
-    return nullptr;
-}
-
-DocumentObjectItem* DocumentItem::findItem(
-    bool sync, DocumentObjectItem* item, const char* subname, bool select)
-{
-    if (item->isHidden())
-        item->setHidden(false);
-
-    if (!subname || *subname == 0) {
-        if (select) {
-            item->selected += 2;
-            item->mySubs.clear();
-        }
-        return item;
-    }
-
-    TREE_TRACE("find next " << subname);
-
-    // try to find the next level object name
-    const char* nextsub = nullptr;
-    const char* dot = nullptr;
-    if ((dot = strchr(subname, '.')))
-        nextsub = dot + 1;
-    else {
-        if (select) {
-            item->selected += 2;
-            if (std::ranges::find(item->mySubs, subname) == item->mySubs.end()) {
-                item->mySubs.emplace_back(subname);
-            }
-        }
-        return item;
-    }
-
-    std::string name(subname, nextsub - subname);
-    auto obj = item->object()->getObject();
-    auto subObj = obj->getSubObject(name.c_str());
-    if (!subObj || subObj == obj) {
-        if (!subObj && !getTree()->searchDoc)
-            TREE_LOG("sub object not found " << item->getName() << '.' << name.c_str());
-        if (select) {
-            item->selected += 2;
-            if (std::ranges::find(item->mySubs, subname) == item->mySubs.end())
-                item->mySubs.emplace_back(subname);
-        }
-        return item;
-    }
-
-    if (select)
-        item->mySubs.clear();
-
-    if (!item->populated && sync) {
-        //force populate the item
-        item->populated = true;
-        populateItem(item, true);
-    }
-
-    for (int i = 0, count = item->childCount(); i < count; ++i) {
-        auto ti = item->child(i);
-        if (!ti || ti->type() != TreeWidget::ObjectType) continue;
-        auto child = static_cast<DocumentObjectItem*>(ti);
-
-        if (child->object()->getObject() == subObj)
-            return findItem(sync, child, nextsub, select);
-    }
-
-    // The sub object is not found. This could happen for geo group, since its
-    // children may be in more than one hierarchy down.
-    bool found = false;
-    DocumentObjectItem* res = nullptr;
-    auto it = ObjectMap.find(subObj);
-    if (it != ObjectMap.end()) {
-        for (auto child : it->second->items) {
-            if (child->isChildOfItem(item)) {
-                found = true;
-                res = findItem(sync, child, nextsub, select);
-                if (!select)
-                    return res;
-            }
-        }
-    }
-
-    if (select && !found) {
-        // The sub object is still not found. Maybe it is a non-object sub-element.
-        // Select the current object instead.
-        TREE_TRACE("element " << subname << " not found");
-        item->selected += 2;
-        if (std::ranges::find(item->mySubs, subname) == item->mySubs.end())
-            item->mySubs.emplace_back(subname);
-    }
-    return res;
-}
-
-void DocumentItem::selectItems(SelectionReason reason) {
-    const auto& sels = Selection().getSelection(pDocument->getDocument()->getName(), ResolveMode::NoResolve);
-
-    bool sync = (sels.size() > 50 || reason == SR_SELECT) ? false : true;
-
-    for (const auto& sel : sels)
-        findItemByObject(sync, sel.pObject, sel.SubName, true);
-
-    DocumentObjectItem* newSelect = nullptr;
-    DocumentObjectItem* oldSelect = nullptr;
-
-    FOREACH_ITEM_ALL(item)
-        if (item->selected == 1) {
-            // this means it is the old selection and is not in the current
-            // selection
-            item->selected = 0;
-            item->mySubs.clear();
-            item->setSelected(false);
-            item->setCheckState(false);
-        }
-        else if (item->selected) {
-            if (sync) {
-                if (item->selected == 2 && showItem(item, false, reason == SR_FORCE_EXPAND)) {
-                    // This means newly selected and can auto expand
-                    if (!newSelect)
-                        newSelect = item;
-                }
-                if (!newSelect && !oldSelect && !item->isHidden()) {
-                    bool visible = true;
-                    for (auto parent = item->parent(); parent; parent = parent->parent()) {
-                        if (!parent->isExpanded() || parent->isHidden()) {
-                            visible = false;
-                            break;
-                        }
-                    }
-                    if (visible)
-                        oldSelect = item;
-                }
-            }
-            item->selected = 1;
-            item->setSelected(true);
-            item->setCheckState(true);
-        }
-    END_FOREACH_ITEM;
-
-    if (sync) {
-        if (!newSelect)
-            newSelect = oldSelect;
-        else
-            getTree()->syncView(newSelect->object());
-        if (newSelect)
-            getTree()->scrollToItem(newSelect);
-    }
-}
-
-void DocumentItem::populateParents(const ViewProvider* vp, ViewParentMap& parentMap) {
-    auto it = parentMap.find(vp);
-    if (it == parentMap.end())
-        return;
-    for (auto parent : it->second) {
-        auto it = ObjectMap.find(parent->getObject());
-        if (it == ObjectMap.end())
-            continue;
-
-        populateParents(parent, parentMap);
-        for (auto item : it->second->items) {
-            if (!item->isHidden() && !item->populated) {
-                item->populated = true;
-                populateItem(item, true);
-            }
-        }
-    }
-}
-
-void DocumentItem::selectAllInstances(const ViewProviderDocumentObject& vpd) {
-    ViewParentMap parentMap;
-    auto pObject = vpd.getObject();
-    if (ObjectMap.find(pObject) == ObjectMap.end())
-        return;
-
-    bool lock = getTree()->blockSelection(true);
-
-    // We are trying to select all items corresponding to a given view
-    // provider, i.e. all appearance of the object inside all its parent items
-    //
-    // Build a map of object to all its parent
-    for (auto& v : ObjectMap) {
-        if (v.second->viewObject == &vpd) continue;
-        for (auto child : v.second->viewObject->claimChildren()) {
-            auto vp = getViewProvider(child);
-            if (!vp) continue;
-            parentMap[vp].push_back(v.second->viewObject);
-        }
-    }
-
-    // now make sure all parent items are populated. In order to do that, we
-    // need to populate the oldest parent first
-    populateParents(&vpd, parentMap);
-
-    DocumentObjectItem* first = nullptr;
-    FOREACH_ITEM(item, vpd);
-    if (showItem(item, true) && !first)
-        first = item;
-    END_FOREACH_ITEM;
-
-    getTree()->blockSelection(lock);
-    if (first) {
-        treeWidget()->scrollToItem(first);
-        updateSelection();
-    }
-}
-
-bool DocumentItem::showHidden() const {
-    return pDocument->getDocument()->ShowHidden.getValue();
-}
-
-void DocumentItem::setShowHidden(bool show) {
-    pDocument->getDocument()->ShowHidden.setValue(show);
-}
-
-bool DocumentItem::showItem(DocumentObjectItem* item, bool select, bool force) {
-    auto parent = item->parent();
-    if (item->isHidden()) {
-        if (!force)
-            return false;
-        item->setHidden(false);
-    }
-
-    if (parent->type() == TreeWidget::ObjectType) {
-        if (!showItem(static_cast<DocumentObjectItem*>(parent), false))
-            return false;
-        auto pitem = static_cast<DocumentObjectItem*>(parent);
-        if (force || !pitem->object()->getObject()->testStatus(App::NoAutoExpand))
-            parent->setExpanded(true);
-        else if (!select)
-            return false;
-    }
-    else
-        parent->setExpanded(true);
-
-    if (select) {
-        item->setSelected(true);
-        item->setCheckState(true);
-    }
-    return true;
-}
-
-void DocumentItem::updateItemsVisibility(QTreeWidgetItem* item, bool show) {
-    if (item->type() == TreeWidget::ObjectType) {
-        auto objitem = static_cast<DocumentObjectItem*>(item);
-        objitem->setHidden(!show && !objitem->object()->showInTree());
-    }
-    for (int i = 0; i < item->childCount(); ++i)
-        updateItemsVisibility(item->child(i), show);
-}
-
-void DocumentItem::updateSelection() {
-    bool lock = getTree()->blockSelection(true);
-    updateSelection(this, false);
-    getTree()->blockSelection(lock);
-}
-
-// ----------------------------------------------------------------------------
-
-static int countItems;
-
-DocumentObjectItem::DocumentObjectItem(DocumentItem* ownerDocItem, DocumentObjectDataPtr data)
-    : QTreeWidgetItem(TreeWidget::ObjectType)
-    , myOwner(ownerDocItem), myData(data), previousStatus(-1), selected(0), populated(false)
-{
-    setFlags(flags() | Qt::ItemIsEditable | Qt::ItemIsUserCheckable);
-    setCheckState(false);
-
-    myData->insertItem(this);
-    ++countItems;
-    TREE_LOG("Create item: " << countItems << ", " << object()->getObject()->getFullName());
-}
-
-DocumentObjectItem::~DocumentObjectItem()
-{
-    --countItems;
-    TREE_LOG("Delete item: " << countItems << ", " << object()->getObject()->getFullName());
-    myData->removeItem(this);
-
-    if (myData->rootItem == this)
-        myData->rootItem = nullptr;
-
-    if (myOwner && myData->items.empty()) {
-        auto it = myOwner->_ParentMap.find(object()->getObject());
-        if (it != myOwner->_ParentMap.end() && !it->second.empty()) {
-            myOwner->PopulateObjects.push_back(*it->second.begin());
-            myOwner->getTree()->_updateStatus();
-        }
-    }
-}
-
-void DocumentObjectItem::restoreBackground() {
-    this->setBackground(0, this->bgBrush);
-}
-
-void DocumentObjectItem::setHighlight(bool set, Gui::HighlightMode high) {
-    QFont f = this->font(0);
-    auto highlight = [this, set](const QColor& col) {
-        if (set)
-            this->setBackground(0, col);
-        else
-            this->setBackground(0, QBrush());
-        this->bgBrush = this->background(0);
-    };
-
-    switch (high) {
-    case HighlightMode::Bold:
-        f.setBold(set);
-        break;
-    case HighlightMode::Italic:
-        f.setItalic(set);
-        break;
-    case HighlightMode::Underlined:
-        f.setUnderline(set);
-        break;
-    case HighlightMode::Overlined:
-        f.setOverline(set);
-        break;
-    case HighlightMode::StrikeOut:
-        f.setStrikeOut(set);
-        break;
-    case HighlightMode::Blue:
-        highlight(QColor(200, 200, 255));
-        break;
-    case HighlightMode::LightBlue:
-        highlight(QColor(230, 230, 255));
-        break;
-    case HighlightMode::UserDefined:
-    {
-        QColor color(230, 230, 255);
-        if (set) {
-            ParameterGrp::handle hGrp = App::GetApplication().GetParameterGroupByPath("User parameter:BaseApp/Preferences/TreeView");
-            bool bold = hGrp->GetBool("TreeActiveBold", true);
-            bool italic = hGrp->GetBool("TreeActiveItalic", false);
-            bool underlined = hGrp->GetBool("TreeActiveUnderlined", false);
-            bool overlined = hGrp->GetBool("TreeActiveOverlined", false);
-            f.setBold(bold);
-            f.setItalic(italic);
-            f.setUnderline(underlined);
-            f.setOverline(overlined);
-
-            unsigned long col = hGrp->GetUnsigned("TreeActiveColor", 1538528255);
-            color = Base::Color::fromPackedRGB<QColor>(col);
-        }
-        else {
-            f.setBold(false);
-            f.setItalic(false);
-            f.setUnderline(false);
-            f.setOverline(false);
-        }
-        highlight(color);
-    }   break;
-    default:
-        break;
-    }
-    this->setFont(0, f);
-}
-
-const char* DocumentObjectItem::getTreeName() const
-{
-    return myData->getTreeName();
-}
-
-Gui::ViewProviderDocumentObject* DocumentObjectItem::object() const
-{
-    return myData->viewObject;
-}
-
-void DocumentObjectItem::testStatus(bool resetStatus)
-{
-    QIcon icon, icon2;
-    testStatus(resetStatus, icon, icon2);
-}
-
-namespace {
-enum Status {
-    Visible = 1 << 0,
-    Recompute = 1 << 1,
-    Error = 1 << 2,
-    Hidden = 1 << 3,
-    External = 1 << 4,
-    Freezed = 1 << 5
-};
-}
-
-void DocumentObjectItem::testStatus(bool resetStatus, QIcon& icon1, QIcon& icon2)
-{
-    App::DocumentObject* pObject = object()->getObject();
-
-    int visible = -1;
-    auto parentItem = getParentItem();
-    if (parentItem) {
-        Timing(testStatus1);
-        auto parent = parentItem->object()->getObject();
-        auto ext = parent->getExtensionByType<App::GroupExtension>(true, false);
-        if (!ext)
-            visible = parent->isElementVisible(pObject->getNameInDocument());
-        else {
-            // We are dealing with a plain group. It has special handling when
-            // linked, which allows it to have indpenedent visibility control.
-            // We need to go up the hierarchy and see if there is any link to
-            // it.
-            for (auto pp = parentItem->getParentItem(); pp; pp = pp->getParentItem()) {
-                auto obj = pp->object()->getObject();
-                if (!obj->hasExtension(App::GroupExtension::getExtensionClassTypeId(), false)) {
-                    visible = pp->object()->getObject()->isElementVisible(pObject->getNameInDocument());
-                    break;
-                }
-            }
-        }
-    }
-
-    Timing(testStatus2);
-
-    if (visible < 0)
-        visible = object()->isShow() ? 1 : 0;
-
-    auto obj = object()->getObject();
-    auto linked = obj->getLinkedObject(false);
-    bool external = object()->getDocument() != getOwnerDocument()->document() ||
-        (linked && linked->getDocument() != obj->getDocument());
-    bool freezed = pObject->isFreezed();
-
-    int currentStatus =
-        ((freezed ? 1 : 0) << 5) |
-        ((external ? 1 : 0) << 4) |
-        ((object()->showInTree() ? 0 : 1) << 3) |
-        ((pObject->isError() ? 1 : 0) << 2) |
-        ((pObject->isTouched() || pObject->mustExecute() == 1 ? 1 : 0) << 1) |
-        (visible ? 1 : 0);
-
-    TimingStop(testStatus2);
-
-    if (!resetStatus && previousStatus == currentStatus)
-        return;
-
-    _Timing(1, testStatus3);
-
-    previousStatus = currentStatus;
-
-    QIcon::Mode mode = QIcon::Normal;
-    if (currentStatus & Status::Visible) {
-        // Note: By default the foreground, i.e. text color is invalid
-        // to make use of the default color of the tree widget's palette.
-        // If we temporarily set this color to dark and reset to an invalid
-        // color again we cannot do it with setTextColor() or setForeground(),
-        // respectively, because for any reason the color would always switch
-        // to black which will lead to unreadable text if the system background
-        // hss already a dark color.
-        // However, it works if we set the appropriate role to an empty QVariant().
-        for (int column = 0; column < this->columnCount(); ++column) {
-            this->setData(column, Qt::ForegroundRole, QVariant());
-        }
-    }
-    else { // invisible
-        QStyleOptionViewItem opt;
-        // it can happen that a tree item is not attached to the tree widget (#0003025)
-        if (this->treeWidget())
-            opt.initFrom(this->treeWidget());
-        for (int column = 0; column < this->columnCount(); ++column) {
-            this->setForeground(column, opt.palette.color(QPalette::Disabled, QPalette::Text));
-        }
-        mode = QIcon::Disabled;
-    }
-
-    _TimingStop(1, testStatus3);
-
-    QIcon& icon = mode == QIcon::Normal ? icon1 : icon2;
-
-    if (icon.isNull()) {
-        Timing(getIcon);
-        QPixmap px;
-        if (currentStatus & Status::Error) {
-            static QPixmap pxError;
-            if (pxError.isNull()) {
-                // object is in error state
-                pxError = Gui::BitmapFactory().pixmapFromSvg("overlay_error", QSize(10, 10));
-            }
-            px = pxError;
-        }
-        else if (currentStatus & Status::Recompute) {
-            static QPixmap pxRecompute;
-            if (pxRecompute.isNull()) {
-                // object must be recomputed
-                pxRecompute = Gui::BitmapFactory().pixmapFromSvg("overlay_recompute", QSize(10, 10));
-            }
-            px = pxRecompute;
-        }
-
-        // get the original icon set
-        QIcon icon_org = object()->getIcon();
-
-#if QT_VERSION < QT_VERSION_CHECK(6,0,0)
-        int w = getTree()->viewOptions().decorationSize.width();
-#else
-        QStyleOptionViewItem opt;
-        getTree()->initViewItemOption(&opt);
-        int w = opt.decorationSize.width();
-#endif
-
-        QPixmap pxOn, pxOff;
-
-        // if needed show small pixmap inside
-        if (!px.isNull()) {
-            pxOff = BitmapFactory().merge(icon_org.pixmap(w, w, mode, QIcon::Off),
-                px, BitmapFactoryInst::TopRight);
-            pxOn = BitmapFactory().merge(icon_org.pixmap(w, w, mode, QIcon::On),
-                px, BitmapFactoryInst::TopRight);
-        }
-        else {
-            pxOff = icon_org.pixmap(w, w, mode, QIcon::Off);
-            pxOn = icon_org.pixmap(w, w, mode, QIcon::On);
-        }
-
-        if (currentStatus & Status::Hidden) {
-            static QPixmap pxHidden;
-            if (pxHidden.isNull()) {
-                pxHidden = Gui::BitmapFactory().pixmapFromSvg("TreeItemVisible", QSize(10, 10));
-            }
-            pxOff = BitmapFactory().merge(pxOff, pxHidden, BitmapFactoryInst::TopLeft);
-            pxOn = BitmapFactory().merge(pxOn, pxHidden, BitmapFactoryInst::TopLeft);
-        }
-
-        if (currentStatus & Status::External) {
-            static QPixmap pxExternal;
-            constexpr int px = 12;
-            if (pxExternal.isNull()) {
-                pxExternal = Gui::BitmapFactory().pixmapFromSvg("LinkOverlay",
-                                                              QSize(px, px));
-            }
-            pxOff = BitmapFactory().merge(pxOff, pxExternal, BitmapFactoryInst::BottomRight);
-            pxOn = BitmapFactory().merge(pxOn, pxExternal, BitmapFactoryInst::BottomRight);
-        }
-
-        if (currentStatus & Status::Freezed) {
-            static QPixmap pxFreeze;
-            if (pxFreeze.isNull()) {
-                // object is in freezed state
-                pxFreeze = Gui::BitmapFactory().pixmapFromSvg("Std_ToggleFreeze", QSize(16, 16));
-            }
-            pxOff = BitmapFactory().merge(pxOff, pxFreeze, BitmapFactoryInst::TopLeft);
-            pxOn = BitmapFactory().merge(pxOn, pxFreeze, BitmapFactoryInst::TopLeft);
-        }
-
-        icon.addPixmap(pxOn, QIcon::Normal, QIcon::On);
-        icon.addPixmap(pxOff, QIcon::Normal, QIcon::Off);
-
-        icon = object()->mergeColorfulOverlayIcons(icon);
-
-        if (isVisibilityIconEnabled()) {
-            static QPixmap pxVisible, pxInvisible;
-            if (pxVisible.isNull()) {
-                pxVisible = BitmapFactory().pixmap("TreeItemVisible");
-            }
-            if (pxInvisible.isNull()) {
-                pxInvisible = BitmapFactory().pixmap("TreeItemInvisible");
-            }
-
-            // Prepend the visibility pixmap to the final icon pixmaps and use these as the icon.
-            QIcon new_icon;
-            auto style = this->getTree()->style();
-            int const spacing = style->pixelMetric(QStyle::PM_LayoutHorizontalSpacing);
-            for (auto state: {QIcon::On, QIcon::Off}) {
-                QPixmap px_org = icon.pixmap(0xFFFF, 0xFFFF, QIcon::Normal, state);
-
-                QPixmap px(2*px_org.width() + spacing, px_org.height());
-                px.fill(Qt::transparent);
-
-                QPainter pt;
-                pt.begin(&px);
-                pt.setPen(Qt::NoPen);
-                if (object()->canToggleVisibility()) {
-                    pt.drawPixmap(0, 0, px_org.width(), px_org.height(), (currentStatus & Status::Visible) ? pxVisible : pxInvisible);
-                }
-                pt.drawPixmap(px_org.width() + spacing, 0, px_org.width(), px_org.height(), px_org);
-                pt.end();
-
-                new_icon.addPixmap(px, QIcon::Normal, state);
-            }
-            icon = new_icon;
-        }
-    }
-
-    _Timing(2, setIcon);
-    this->setIcon(0, icon);
-}
-
-void DocumentObjectItem::displayStatusInfo()
-{
-    App::DocumentObject* Obj = object()->getObject();
-
-    QString info = QApplication::translate(Obj->getTypeId().getName(), Obj->getStatusString());
-
-    if (Obj->mustExecute() == 1 && !Obj->isError())
-        info += TreeWidget::tr(" (but must be executed)");
-
-    QString status = TreeWidget::tr("%1, Internal name: %2")
-        .arg(info, QString::fromLatin1(Obj->getNameInDocument()));
-
-    if (!Obj->isError())
-        getMainWindow()->showMessage(status);
-    else {
-        getMainWindow()->showStatus(MainWindow::Err, status);
-        QTreeWidget* tree = this->treeWidget();
-        QPoint pos = tree->visualItemRect(this).topRight();
-        QToolTip::showText(tree->mapToGlobal(pos), info);
-    }
-}
-
-void DocumentObjectItem::setExpandedStatus(bool on)
-{
-    if (getOwnerDocument()->document() == object()->getDocument())
-        object()->getObject()->setStatus(App::Expand, on);
-}
-
-void DocumentObjectItem::setData(int column, int role, const QVariant& value)
-{
-    QVariant myValue(value);
-    if (role == Qt::EditRole && column <= 1) {
-        auto obj = object()->getObject();
-        auto& label = column ? obj->Label2 : obj->Label;
-
-        std::ostringstream str;
-        str << TreeWidget::tr("Rename").toStdString() << ' ' << getName() << '.' << label.getName();
-
-        // Explicitly open and commit a transaction since this is a single change here
-        // For more details: https://forum.freecad.org/viewtopic.php?f=3&t=72351
-        App::Document* doc = obj->getDocument();
-        doc->openTransaction(str.str().c_str());
-        label.setValue(value.toString().toUtf8().constData());
-        doc->commitTransaction();
-
-        myValue = QString::fromUtf8(label.getValue());
-    }
-    QTreeWidgetItem::setData(column, role, myValue);
-}
-
-bool DocumentObjectItem::isChildOfItem(DocumentObjectItem* item)
-{
-    for (auto pitem = parent(); pitem; pitem = pitem->parent())
-        if (pitem == item)
-            return true;
-    return false;
-}
-
-bool DocumentObjectItem::requiredAtRoot(bool excludeSelf) const {
-    if (myData->rootItem || object()->getDocument() != getOwnerDocument()->document())
-        return false;
-    bool checkMap = true;
-    for (auto item : myData->items) {
-        if (excludeSelf && item == this) continue;
-        auto pi = item->getParentItem();
-        if (!pi || pi->myData->removeChildrenFromRoot)
-            return false;
-        checkMap = false;
-    }
-    if (checkMap && myOwner) {
-        auto it = myOwner->_ParentMap.find(object()->getObject());
-        if (it != myOwner->_ParentMap.end()) {
-            // Reaching here means all items of this corresponding object is
-            // going to be deleted, but the object itself is not deleted and
-            // still being referred to by some parent item that is not expanded
-            // yet. So, we force populate at least one item of the parent
-            // object to make sure that there is at least one corresponding
-            // item for each object.
-            //
-            // PS: practically speaking, it won't hurt much to delete all the
-            // items, because the item will be auto created once the user
-            // expand its parent item. It only causes minor problems, such as,
-            // tree scroll to object command won't work properly.
-
-            for (auto parent : it->second) {
-                if (getOwnerDocument()->populateObject(parent))
-                    return false;
-            }
-        }
-    }
-    return true;
-}
-
-bool DocumentObjectItem::isLink() const {
-    auto obj = object()->getObject();
-    auto linked = obj->getLinkedObject(false);
-    return linked && obj != linked;
-}
-
-bool DocumentObjectItem::isLinkFinal() const {
-    auto obj = object()->getObject();
-    auto linked = obj->getLinkedObject(false);
-    return linked && linked == linked->getLinkedObject(true);
-}
-
-
-bool DocumentObjectItem::isParentLink() const {
-    auto pi = getParentItem();
-    return pi && pi->isLink();
-}
-
-enum GroupType {
-    NotGroup = 0,
-    LinkGroup = 1,
-    PartGroup = 2,
-    SuperGroup = 3, //reversed for future
-};
-
-int DocumentObjectItem::isGroup() const {
-    auto obj = object()->getObject();
-    auto linked = obj->getLinkedObject(true);
-    if (linked && linked->hasExtension(
-        App::GeoFeatureGroupExtension::getExtensionClassTypeId()))
-        return PartGroup;
-    if (obj->hasChildElement())
-        return LinkGroup;
-    if (obj->hasExtension(App::GroupExtension::getExtensionClassTypeId(), false)) {
-        for (auto parent = getParentItem(); parent; parent = parent->getParentItem()) {
-            auto pobj = parent->object()->getObject();
-            if (pobj->hasExtension(App::GroupExtension::getExtensionClassTypeId(), false))
-                continue;
-            if (pobj->isElementVisible(obj->getNameInDocument()) >= 0)
-                return LinkGroup;
-        }
-    }
-    return NotGroup;
-}
-
-bool DocumentItem::isObjectShowable(App::DocumentObject* obj) {
-    auto itParents = _ParentMap.find(obj);
-    if (itParents == _ParentMap.end() || itParents->second.empty())
-        return true;
-    bool showable = true;
-    for (auto parent : itParents->second) {
-        if (parent->getDocument() != obj->getDocument())
-            continue;
-        if (!parent->hasChildElement()
-            && parent->getLinkedObject(false) == parent)
-            return true;
-        showable = false;
-    }
-    return showable;
-}
-
-int DocumentObjectItem::isParentGroup() const {
-    auto pi = getParentItem();
-    return pi ? pi->isGroup() : 0;
-}
-
-DocumentObjectItem* DocumentObjectItem::getParentItem() const {
-    if (parent()->type() != TreeWidget::ObjectType)
-        return nullptr;
-    return static_cast<DocumentObjectItem*>(parent());
-}
-
-DocumentObjectItem* DocumentObjectItem::getNextSibling() const
-{
-    QTreeWidgetItem* parent = this->parent();
-    if (parent) {
-        int index = parent->indexOfChild(const_cast<DocumentObjectItem*>(this));
-        if (index >= 0) {
-            while (++index < parent->childCount()) {
-                QTreeWidgetItem* sibling = parent->child(index);
-                if (sibling->type() == TreeWidget::ObjectType) {
-                    return static_cast<DocumentObjectItem*>(sibling);
-                }
-            }
-        }
-    }
-
-    return nullptr;
-}
-
-DocumentObjectItem* DocumentObjectItem::getPreviousSibling() const
-{
-    QTreeWidgetItem* parent = this->parent();
-    if (parent) {
-        int index = parent->indexOfChild(const_cast<DocumentObjectItem*>(this));
-        while (index > 0) {
-            QTreeWidgetItem* sibling = parent->child(--index);
-            if (sibling->type() == TreeWidget::ObjectType) {
-                return static_cast<DocumentObjectItem*>(sibling);
-            }
-        }
-    }
-
-    return nullptr;
-}
-
-const char* DocumentObjectItem::getName() const {
-    const char* name = object()->getObject()->getNameInDocument();
-    return name ? name : "";
-}
-
-int DocumentObjectItem::getSubName(std::ostringstream& str, App::DocumentObject*& topParent) const
-{
-    auto parent = getParentItem();
-    if (!parent)
-        return NotGroup;
-    int ret = parent->getSubName(str, topParent);
-    if (ret != SuperGroup) {
-        int group = parent->isGroup();
-        if (group == NotGroup) {
-            if (ret != PartGroup) {
-                // Handle this situation,
-                //
-                // LinkGroup
-                //    |--PartExtrude
-                //           |--Sketch
-                //
-                // This function traverse from top down, so, when seeing a
-                // non-group object 'PartExtrude', its following children should
-                // not be grouped, so must reset any previous parents here.
-                topParent = nullptr;
-                str.str(""); //reset the current subname
-                return NotGroup;
-            }
-            group = PartGroup;
-        }
-        ret = group;
-    }
-
-    auto obj = parent->object()->getObject();
-    if (!obj || !obj->isAttachedToDocument()) {
-        topParent = nullptr;
-        str.str("");
-        return NotGroup;
-    }
-    if (!topParent)
-        topParent = obj;
-    else if (!obj->redirectSubName(str, topParent, object()->getObject()))
-        str << obj->getNameInDocument() << '.';
-    return ret;
-}
-
-App::DocumentObject* DocumentObjectItem::getFullSubName(
-    std::ostringstream& str, DocumentObjectItem* parent) const
-{
-    auto pi = getParentItem();
-    if (this == parent || !pi || (!parent && !pi->isGroup()))
-        return object()->getObject();
-
-    auto ret = pi->getFullSubName(str, parent);
-    str << getName() << '.';
-    return ret;
-}
-
-App::DocumentObject* DocumentObjectItem::getRelativeParent(
-    std::ostringstream& str, DocumentObjectItem* cousin,
-    App::DocumentObject** topParent, std::string* topSubname) const
-{
-    std::ostringstream str2;
-    App::DocumentObject* top = nullptr, * top2 = nullptr;
-    getSubName(str, top);
-    if (topParent)
-        *topParent = top;
-    if (!top)
-        return nullptr;
-    if (topSubname)
-        *topSubname = str.str() + getName() + '.';
-    cousin->getSubName(str2, top2);
-    if (top != top2) {
-        str << getName() << '.';
-        return top;
-    }
-
-    auto subname = str.str();
-    auto subname2 = str2.str();
-    const char* sub = subname.c_str();
-    const char* sub2 = subname2.c_str();
-    while (true) {
-        const char* dot = strchr(sub, '.');
-        if (!dot) {
-            str.str("");
-            return nullptr;
-        }
-        const char* dot2 = strchr(sub2, '.');
-        if (!dot2 || dot - sub != dot2 - sub2 || strncmp(sub, sub2, dot - sub) != 0) {
-            auto substr = subname.substr(0, dot - subname.c_str() + 1);
-            auto ret = top->getSubObject(substr.c_str());
-            if (!top) {
-                FC_ERR("invalid subname " << top->getFullName() << '.' << substr);
-                str.str("");
-                return nullptr;
-            }
-            str.str("");
-            str << dot + 1 << getName() << '.';
-            return ret;
-        }
-        sub = dot + 1;
-        sub2 = dot2 + 1;
-    }
-    str.str("");
-    return nullptr;
-}
-
-void DocumentObjectItem::setCheckState(bool checked) {
-    if (isSelectionCheckBoxesEnabled())
-        QTreeWidgetItem::setCheckState(0, checked ? Qt::Checked : Qt::Unchecked);
-    else
-        setData(0, Qt::CheckStateRole, QVariant());
-}
-
-DocumentItem* DocumentObjectItem::getParentDocument() const {
-    return getTree()->getDocumentItem(object()->getDocument());
-}
-
-DocumentItem* DocumentObjectItem::getOwnerDocument() const {
-    return myOwner;
-}
-
-TreeWidget* DocumentObjectItem::getTree() const {
-    return static_cast<TreeWidget*>(treeWidget());
-}
-
-void DocumentObjectItem::getExpandedSnapshot(std::vector<bool>& snapshot) const
-{
-    snapshot.push_back(isExpanded());
-
-    for (int i = 0; i < childCount(); ++i) {
-        static_cast<const DocumentObjectItem*>(child(i))->getExpandedSnapshot(snapshot);
-    }
-}
-
-void DocumentObjectItem::applyExpandedSnapshot(const std::vector<bool>& snapshot, std::vector<bool>::const_iterator& from)
-{
-    setExpanded(*from++);
-
-    for (int i = 0; i < childCount(); ++i) {
-        static_cast<DocumentObjectItem*>(child(i))->applyExpandedSnapshot(snapshot, from);
-    }
-}
-
-#include "moc_Tree.cpp"
+/***************************************************************************
+ *   Copyright (c) 2004 Jürgen Riegel <juergen.riegel@web.de>              *
+ *                                                                         *
+ *   This file is part of the FreeCAD CAx development system.              *
+ *                                                                         *
+ *   This library is free software; you can redistribute it and/or         *
+ *   modify it under the terms of the GNU Library General Public           *
+ *   License as published by the Free Software Foundation; either          *
+ *   version 2 of the License, or (at your option) any later version.      *
+ *                                                                         *
+ *   This library  is distributed in the hope that it will be useful,      *
+ *   but WITHOUT ANY WARRANTY; without even the implied warranty of        *
+ *   MERCHANTABILITY or FITNESS FOR A PARTICULAR PURPOSE.  See the         *
+ *   GNU Library General Public License for more details.                  *
+ *                                                                         *
+ *   You should have received a copy of the GNU Library General Public     *
+ *   License along with this library; see the file COPYING.LIB. If not,    *
+ *   write to the Free Software Foundation, Inc., 59 Temple Place,         *
+ *   Suite 330, Boston, MA  02111-1307, USA                                *
+ *                                                                         *
+ ***************************************************************************/
+
+
+#include "PreCompiled.h"
+
+#ifndef _PreComp_
+# include <QAction>
+# include <QActionGroup>
+# include <QApplication>
+# include <QContextMenuEvent>
+# include <QCursor>
+# include <QDir>
+# include <QFileInfo>
+# include <QHeaderView>
+# include <QMenu>
+# include <QMessageBox>
+# include <QPainter>
+# include <QPixmap>
+# include <QProcess>
+# include <QThread>
+# include <QTimer>
+# include <QToolTip>
+# include <QVBoxLayout>
+#endif
+
+#include <Base/Console.h>
+#include <Base/Reader.h>
+#include <Base/Sequencer.h>
+#include <Base/Tools.h>
+#include <Base/Writer.h>
+
+#include <Base/Color.h>
+#include <App/Document.h>
+#include <App/DocumentObjectGroup.h>
+#include <App/AutoTransaction.h>
+#include <App/GeoFeatureGroupExtension.h>
+#include <App/Link.h>
+
+#include "Tree.h"
+#include "BitmapFactory.h"
+#include "Command.h"
+#include "Document.h"
+#include "ExpressionCompleter.h"
+#include "Macro.h"
+#include "MainWindow.h"
+#include "MenuManager.h"
+#include "TreeParams.h"
+#include "View3DInventor.h"
+#include "ViewProviderDocumentObject.h"
+#include "Widgets.h"
+#include "Workbench.h"
+
+
+FC_LOG_LEVEL_INIT("Tree", false, true, true)
+
+#define _TREE_PRINT(_level,_func,_msg) \
+    _FC_PRINT(FC_LOG_INSTANCE,_level,_func, '['<<getTreeName()<<"] " << _msg)
+#define TREE_MSG(_msg) _TREE_PRINT(FC_LOGLEVEL_MSG,Notify<Base::LogStyle::Message>,_msg)
+#define TREE_WARN(_msg) _TREE_PRINT(FC_LOGLEVEL_WARN,Notify<Base::LogStyle::Warning>,_msg)
+#define TREE_ERR(_msg) _TREE_PRINT(FC_LOGLEVEL_ERR,Notify<Base::LogStyle::Error>,_msg)
+#define TREE_LOG(_msg) _TREE_PRINT(FC_LOGLEVEL_LOG,Notify<Base::LogStyle::Log>,_msg)
+#define TREE_TRACE(_msg) _TREE_PRINT(FC_LOGLEVEL_TRACE,Notify<Base::LogStyle::Log>,_msg)
+
+using namespace Gui;
+namespace sp = std::placeholders;
+
+/////////////////////////////////////////////////////////////////////////////////
+
+std::unique_ptr<QPixmap>  TreeWidget::documentPixmap;
+std::unique_ptr<QPixmap>  TreeWidget::documentPartialPixmap;
+static QBrush _TreeItemBackground;
+std::set<TreeWidget*> TreeWidget::Instances;
+static TreeWidget* _LastSelectedTreeWidget;
+const int TreeWidget::DocumentType = 1000;
+const int TreeWidget::ObjectType = 1001;
+static bool _DraggingActive;
+static bool _DragEventFilter;
+
+static bool isVisibilityIconEnabled() {
+    return TreeParams::getVisibilityIcon();
+}
+
+static bool isOnlyNameColumnDisplayed() {
+    return TreeParams::getHideInternalNames()
+        && TreeParams::getHideColumn();
+}
+
+static bool isSelectionCheckBoxesEnabled() {
+    return TreeParams::getCheckBoxesSelection();
+}
+
+static bool isAutoRelabelNewEnabled() {
+    return TreeParams::getAutoRelabelNew();
+}
+
+void TreeParams::onItemBackgroundChanged()
+{
+    if (getItemBackground()) {
+        Base::Color color;
+        color.setPackedValue(getItemBackground());
+        QColor col;
+        col.setRedF(color.r);
+        col.setGreenF(color.g);
+        col.setBlueF(color.b);
+        col.setAlphaF(color.a);
+        _TreeItemBackground = QBrush(col);
+    } else
+        _TreeItemBackground = QBrush();
+    refreshTreeViews();
+}
+
+//////////////////////////////////////////////////////////////////////////////////////
+struct Stats {
+#define DEFINE_STATS \
+    DEFINE_STAT(testStatus1) \
+    DEFINE_STAT(testStatus2) \
+    DEFINE_STAT(testStatus3) \
+    DEFINE_STAT(getIcon) \
+    DEFINE_STAT(setIcon) \
+
+#define DEFINE_STAT(_name) \
+    FC_DURATION_DECLARE(_name);\
+    int _name##_count;
+
+    DEFINE_STATS
+
+        void init() {
+#undef DEFINE_STAT
+#define DEFINE_STAT(_name) \
+        FC_DURATION_INIT(_name);\
+        _name##_count = 0;
+
+        DEFINE_STATS
+    }
+
+    void print() {
+#undef DEFINE_STAT
+#define DEFINE_STAT(_name) FC_DURATION_MSG(_name, #_name " count: " << _name##_count);
+        DEFINE_STATS
+    }
+
+#undef DEFINE_STAT
+#define DEFINE_STAT(_name) \
+    void time_##_name(FC_TIME_POINT &t) {\
+        ++_name##_count;\
+        FC_DURATION_PLUS(_name,t);\
+    }
+
+    DEFINE_STATS
+};
+
+//static Stats _Stats;
+
+struct TimingInfo {
+    bool timed = false;
+    FC_TIME_POINT t;
+    FC_DURATION& d;
+    explicit TimingInfo(FC_DURATION& d)
+        :d(d)
+    {
+        _FC_TIME_INIT(t);
+    }
+    ~TimingInfo() {
+        stop();
+    }
+    void stop() {
+        if (!timed) {
+            timed = true;
+            FC_DURATION_PLUS(d, t);
+        }
+    }
+    void reset() {
+        stop();
+        _FC_TIME_INIT(t);
+    }
+};
+
+// #define DO_TIMING
+#ifdef DO_TIMING
+#define _Timing(_idx,_name) ++_Stats._name##_count; TimingInfo _tt##_idx(_Stats._name)
+#define Timing(_name) _Timing(0,_name)
+#define _TimingStop(_idx,_name) _tt##_idx.stop();
+#define TimingStop(_name) _TimingStop(0,_name);
+#define TimingInit() _Stats.init();
+#define TimingPrint() _Stats.print();
+#else
+#define _Timing(...) do{}while(0)
+#define Timing(...) do{}while(0)
+#define TimingInit() do{}while(0)
+#define TimingPrint() do{}while(0)
+#define _TimingStop(...) do{}while(0);
+#define TimingStop(...) do{}while(0);
+#endif
+
+// ---------------------------------------------------------------------------
+
+using DocumentObjectItems = std::set<DocumentObjectItem*>;
+
+class Gui::DocumentObjectData {
+public:
+    bool dirtyFlag {};
+    DocumentItem* docItem;
+    DocumentObjectItems items;
+    ViewProviderDocumentObject* viewObject;
+    DocumentObjectItem* rootItem{nullptr};
+    std::vector<App::DocumentObject*> children;
+    std::set<App::DocumentObject*> childSet;
+    bool removeChildrenFromRoot;
+    bool itemHidden;
+    std::string label;
+    std::string label2;
+    std::string internalName;
+
+    using Connection = boost::signals2::scoped_connection;
+
+    Connection connectIcon;
+    Connection connectTool;
+    Connection connectStat;
+    Connection connectHl;
+
+    DocumentObjectData(DocumentItem* docItem, ViewProviderDocumentObject* vpd)
+        : docItem(docItem)
+        , viewObject(vpd)
+    {
+        //NOLINTBEGIN
+        // Setup connections
+        connectIcon = viewObject->signalChangeIcon.connect(
+            std::bind(&DocumentObjectData::slotChangeIcon, this));
+        connectTool = viewObject->signalChangeToolTip.connect(
+            std::bind(&DocumentObjectData::slotChangeToolTip, this, sp::_1));
+        connectStat = viewObject->signalChangeStatusTip.connect(
+            std::bind(&DocumentObjectData::slotChangeStatusTip, this, sp::_1));
+        connectHl = viewObject->signalChangeHighlight.connect(
+            std::bind(&DocumentObjectData::slotChangeHighlight, this, sp::_1, sp::_2));
+        //NOLINTEND
+
+        removeChildrenFromRoot = viewObject->canRemoveChildrenFromRoot();
+        itemHidden = !viewObject->showInTree();
+        label = viewObject->getObject()->Label.getValue();
+        label2 = viewObject->getObject()->Label2.getValue();
+        internalName = viewObject->getObject()->getNameInDocument();
+    }
+
+    void insertItem(DocumentObjectItem* item)
+    {
+        items.insert(item);
+        dirtyFlag = true;
+    }
+
+    void removeItem(DocumentObjectItem* item)
+    {
+        auto it = items.find(item);
+        if (it == items.end()) {
+            assert(0);
+        }
+        else {
+            items.erase(it);
+            dirtyFlag = true;
+        }
+    }
+
+    const char* getTreeName() const {
+        return docItem->getTreeName();
+    }
+
+    void updateChildren(DocumentObjectDataPtr other) {
+        children = other->children;
+        childSet = other->childSet;
+    }
+
+    bool updateChildren(bool checkVisibility) {
+        auto newChildren = viewObject->claimChildren();
+        auto obj = viewObject->getObject();
+        std::set<App::DocumentObject*> newSet;
+        bool updated = false;
+        for (auto child : newChildren) {
+            auto childVp = docItem->getViewProvider(child);
+            if (!childVp)
+                continue;
+            if (child && child->isAttachedToDocument()) {
+                if (!newSet.insert(child).second) {
+                    TREE_WARN("duplicate child item " << obj->getFullName()
+                        << '.' << child->getNameInDocument());
+                }
+                else if (!childSet.erase(child)) {
+                    // this means new child detected
+                    updated = true;
+                    if (child->getDocument() == obj->getDocument() &&
+                        child->getDocument() == docItem->document()->getDocument())
+                    {
+                        auto& parents = docItem->_ParentMap[child];
+                        if (parents.insert(obj).second && child->Visibility.getValue()) {
+                            bool showable = false;
+                            for (auto parent : parents) {
+                                if (!parent->hasChildElement()
+                                    && parent->getLinkedObject(false) == parent)
+                                {
+                                    showable = true;
+                                    break;
+                                }
+                            }
+                            childVp->setShowable(showable);
+                        }
+                    }
+                }
+            }
+        }
+        for (auto child : childSet) {
+            if (newSet.find(child) == newSet.end()) {
+                // this means old child removed
+                updated = true;
+                auto mapIt = docItem->_ParentMap.find(child);
+
+                // If 'child' is not part of the map then it has already been deleted
+                // in _slotDeleteObject.
+                if (mapIt != docItem->_ParentMap.end()) {
+                    docItem->_ParentMap[child].erase(obj);
+
+                    auto childVp = docItem->getViewProvider(child);
+                    if (childVp && child->getDocument() == obj->getDocument())
+                        childVp->setShowable(docItem->isObjectShowable(child));
+                }
+            }
+        }
+        // We still need to check the order of the children
+        updated = updated || children != newChildren;
+        children.swap(newChildren);
+        childSet.swap(newSet);
+
+        if (updated && checkVisibility) {
+            for (auto child : children) {
+                auto childVp = docItem->getViewProvider(child);
+                if (childVp && child->getDocument() == obj->getDocument())
+                    childVp->setShowable(docItem->isObjectShowable(child));
+            }
+        }
+        return updated;
+    }
+
+    void testStatus(bool resetStatus = false) {
+        QIcon icon, icon2;
+        for (auto item : items)
+            item->testStatus(resetStatus, icon, icon2);
+    }
+
+    void slotChangeIcon() {
+        testStatus(true);
+    }
+
+    void slotChangeToolTip(const QString& tip) {
+        for (auto item : items)
+            item->setToolTip(0, tip);
+    }
+
+    void slotChangeStatusTip(const QString& tip) {
+        for (auto item : items)
+            item->setStatusTip(0, tip);
+    }
+
+    void slotChangeHighlight(bool set, Gui::HighlightMode mode) {
+        for (auto item : items)
+            item->setHighlight(set, mode);
+    }
+};
+
+// ---------------------------------------------------------------------------
+
+class DocumentItem::ExpandInfo :
+    public std::unordered_map<std::string, DocumentItem::ExpandInfoPtr>
+{
+public:
+    void restore(Base::XMLReader& reader) {
+        int level = reader.level();
+        int count = reader.getAttributeAsInteger("count");
+        for (int i = 0; i < count; ++i) {
+            reader.readElement("Expand");
+            auto& entry = (*this)[reader.getAttribute("name")];
+            if (!reader.hasAttribute("count"))
+                continue;
+            entry.reset(new ExpandInfo);
+            entry->restore(reader);
+        }
+        reader.readEndElement("Expand", level - 1);
+    }
+};
+
+// ---------------------------------------------------------------------------
+
+namespace Gui {
+/**
+ * TreeWidget item delegate for editing
+ */
+class TreeWidgetItemDelegate: public QStyledItemDelegate {
+    typedef QStyledItemDelegate inherited;
+
+    // Beware, big scary hack incoming!
+    //
+    // This is artificial QTreeWidget that is not rendered and its sole goal is to be the source
+    // of style information that can be manipulated using QSS. From Qt6.5 tree branches also
+    // have rendered background using ::item sub-control. Whole row also gets background from
+    // the same sub-control. Only way to prevent this is to disable background of ::item,
+    // this however limits our ability to style tree items. As solution we create this widget
+    // that will be for painter to read information and draw proper backgrounds only when asked.
+    //
+    // More information: https://github.com/FreeCAD/FreeCAD/pull/13807
+    QTreeView *artificial;
+
+    QRect calculateItemRect(const QStyleOptionViewItem &option) const;
+
+public:
+    explicit TreeWidgetItemDelegate(QObject* parent=nullptr);
+
+    virtual QWidget* createEditor(QWidget *parent,
+            const QStyleOptionViewItem &, const QModelIndex &index) const;
+
+    virtual QSize sizeHint(const QStyleOptionViewItem &option, const QModelIndex &index) const;
+
+    virtual void initStyleOption(QStyleOptionViewItem *option, const QModelIndex &index) const;
+
+    virtual void paint(QPainter *painter, const QStyleOptionViewItem &option, const QModelIndex &index) const;
+};
+
+} // namespace Gui
+
+TreeWidgetItemDelegate::TreeWidgetItemDelegate(QObject* parent)
+    : QStyledItemDelegate(parent)
+{
+    artificial = new QTreeView(qobject_cast<QWidget*>(parent));
+    artificial->setObjectName(QStringLiteral("DocumentTreeItems"));
+    artificial->setFixedSize(0, 0); // ensure that it does not render
+}
+
+
+QRect TreeWidgetItemDelegate::calculateItemRect(const QStyleOptionViewItem &option) const
+{
+    auto tree = static_cast<TreeWidget*>(parent());
+    auto style = tree->style();
+
+    QRect rect = option.rect;
+
+    const int margin = style->pixelMetric(QStyle::PM_FocusFrameHMargin, &option, artificial) + 1;
+
+    // 2 margin for text, 2 margin for decoration (icon) = 4 times margin
+    int width = 4 * margin
+        + option.fontMetrics.boundingRect(option.text).width()
+        + option.decorationSize.width()
+        + TreeParams::getItemBackgroundPadding()
+    ;
+
+    if (TreeParams::getCheckBoxesSelection()) {
+        // another 2 margin for checkbox
+        width += 2 * margin
+            + style->pixelMetric(QStyle::PM_IndicatorWidth)
+            + style->pixelMetric(QStyle::PM_LayoutHorizontalSpacing);
+    }
+
+    if (width < rect.width()) {
+        rect.setWidth(width);
+    }
+
+    return rect;
+}
+
+void TreeWidgetItemDelegate::paint(QPainter *painter,
+                const QStyleOptionViewItem &option, const QModelIndex &index) const
+{
+    QStyleOptionViewItem opt = option;
+    initStyleOption(&opt, index);
+
+    auto tree = static_cast<TreeWidget*>(parent());
+    auto style = tree->style();
+
+    // If only the first column is shown, we'll trim the color background when
+    // rendering as transparent overlay.
+    bool trimColumnSize = isOnlyNameColumnDisplayed();
+
+    if (index.column() == 0) {
+        if (tree->testAttribute(Qt::WA_NoSystemBackground)
+                && (trimColumnSize || (opt.backgroundBrush.style() == Qt::NoBrush
+                                && _TreeItemBackground.style() != Qt::NoBrush)))
+        {
+            QRect rect = calculateItemRect(option);
+
+            if (trimColumnSize && opt.backgroundBrush.style() == Qt::NoBrush) {
+                painter->fillRect(rect, _TreeItemBackground);
+            } else if (!opt.state.testFlag(QStyle::State_Selected)) {
+                painter->fillRect(rect, _TreeItemBackground);
+            }
+        }
+    }
+    style->drawControl(QStyle::CE_ItemViewItem, &opt, painter, artificial);
+}
+
+void TreeWidgetItemDelegate::initStyleOption(QStyleOptionViewItem *option,
+                                             const QModelIndex &index) const
+{
+    inherited::initStyleOption(option, index);
+
+    auto tree = static_cast<TreeWidget*>(parent());
+    auto item = tree->itemFromIndex(index);
+
+    if (!item) {
+        return;
+    }
+
+    auto mousePos = option->widget->mapFromGlobal(QCursor::pos());
+    auto isHovered = option->rect.contains(mousePos);
+    if (!isHovered) {
+        option->state &= ~QStyle::State_MouseOver;
+    }
+
+    QSize size = option->icon.actualSize(QSize(0xffff, 0xffff));
+
+    if (size.height() > 0) {
+        option->decorationSize = QSize(
+            size.width() * TreeWidget::iconSize() / size.height(),
+            TreeWidget::iconSize()
+        );
+    }
+
+    if (isOnlyNameColumnDisplayed()) {
+        option->rect = calculateItemRect(*option);
+
+        // we need to extend this shape a bit, 3px on each side
+        // this value was obtained experimentally
+        option->rect.setWidth(option->rect.width() + 3 * 2);
+    }
+}
+
+class DynamicQLineEdit : public ExpLineEdit
+{
+public:
+    DynamicQLineEdit(QWidget *parent = nullptr) : ExpLineEdit(parent) {}
+
+    QSize sizeHint() const override
+    {
+        QSize size = QLineEdit::sizeHint();
+        QFontMetrics fm(font());
+        int availableWidth = parentWidget()->width() - geometry().x(); // Calculate available width
+        int margin = 2 * (style()->pixelMetric(QStyle::PM_FocusFrameHMargin) + 1)
+                    + 2 * style()->pixelMetric(QStyle::PM_LayoutHorizontalSpacing)
+                    + TreeParams::getItemBackgroundPadding();
+        size.setWidth(std::min(fm.horizontalAdvance(text()) + margin , availableWidth));
+        return size;
+    }
+
+    // resize on key presses
+    void keyPressEvent(QKeyEvent *event) override
+    {
+        ExpLineEdit::keyPressEvent(event);
+        setMinimumWidth(sizeHint().width());
+    }
+
+};
+
+QWidget* TreeWidgetItemDelegate::createEditor(
+        QWidget *parent, const QStyleOptionViewItem &, const QModelIndex &index) const
+{
+    auto ti = static_cast<QTreeWidgetItem*>(index.internalPointer());
+    if (ti->type() != TreeWidget::ObjectType || index.column() > 1)
+        return nullptr;
+    auto item = static_cast<DocumentObjectItem*>(ti);
+    App::DocumentObject* obj = item->object()->getObject();
+    auto& prop = index.column() ? obj->Label2 : obj->Label;
+
+    std::ostringstream str;
+    str << "Change " << obj->getNameInDocument() << '.' << prop.getName();
+    App::GetApplication().setActiveTransaction(str.str().c_str());
+    FC_LOG("create editor transaction " << App::GetApplication().getActiveTransaction());
+
+    DynamicQLineEdit *editor;
+    if(TreeParams::getLabelExpression()) {
+        DynamicQLineEdit *le = new DynamicQLineEdit(parent);
+        le->setAutoApply(true);
+        le->setFrame(false);
+        le->bind(App::ObjectIdentifier(prop));
+        editor = le;
+    } else {
+        editor = new DynamicQLineEdit(parent);
+    }
+    editor->setReadOnly(prop.isReadOnly());
+    return editor;
+}
+
+QSize TreeWidgetItemDelegate::sizeHint(const QStyleOptionViewItem &option, const QModelIndex &index) const
+{
+    QSize size = QStyledItemDelegate::sizeHint(option, index);
+    int spacing = std::max(0, static_cast<int>(TreeParams::getItemSpacing()));
+    size.setHeight(size.height() + spacing);
+    return size;
+}
+// ---------------------------------------------------------------------------
+
+TreeWidget::TreeWidget(const char* name, QWidget* parent)
+    : QTreeWidget(parent), SelectionObserver(true, ResolveMode::NoResolve)
+    , contextItem(nullptr)
+    , searchObject(nullptr)
+    , searchDoc(nullptr)
+    , searchContextDoc(nullptr)
+    , editingItem(nullptr)
+    , currentDocItem(nullptr)
+    , myName(name)
+{
+    Instances.insert(this);
+    if (!_LastSelectedTreeWidget)
+        _LastSelectedTreeWidget = this;
+
+    this->setDragEnabled(true);
+    this->setAcceptDrops(true);
+    this->setColumnCount(3);
+    this->setItemDelegate(new TreeWidgetItemDelegate(this));
+    this->setSizePolicy(QSizePolicy::Expanding, QSizePolicy::Expanding);
+
+    this->showHiddenAction = new QAction(this);
+    this->showHiddenAction->setCheckable(true);
+    connect(this->showHiddenAction, &QAction::triggered,
+            this, &TreeWidget::onShowHidden);
+
+    this->toggleVisibilityInTreeAction = new QAction(this);
+    connect(this->toggleVisibilityInTreeAction, &QAction::triggered,
+            this, &TreeWidget::onToggleVisibilityInTree);
+
+    this->createGroupAction = new QAction(this);
+    connect(this->createGroupAction, &QAction::triggered,
+            this, &TreeWidget::onCreateGroup);
+
+    this->relabelObjectAction = new QAction(this);
+#ifndef Q_OS_MAC
+    this->relabelObjectAction->setShortcut(Qt::Key_F2);
+#endif
+    connect(this->relabelObjectAction, &QAction::triggered,
+            this, &TreeWidget::onRelabelObject);
+
+    this->finishEditingAction = new QAction(this);
+    connect(this->finishEditingAction, &QAction::triggered,
+            this, &TreeWidget::onFinishEditing);
+
+    this->selectDependentsAction = new QAction(this);
+    connect(this->selectDependentsAction, &QAction::triggered,
+            this, &TreeWidget::onSelectDependents);
+
+    this->closeDocAction = new QAction(this);
+    connect(this->closeDocAction, &QAction::triggered,
+            this, &TreeWidget::onCloseDoc);
+
+    this->reloadDocAction = new QAction(this);
+    connect(this->reloadDocAction, &QAction::triggered,
+            this, &TreeWidget::onReloadDoc);
+
+    this->skipRecomputeAction = new QAction(this);
+    this->skipRecomputeAction->setCheckable(true);
+    connect(this->skipRecomputeAction, &QAction::toggled,
+            this, &TreeWidget::onSkipRecompute);
+
+    this->allowPartialRecomputeAction = new QAction(this);
+    this->allowPartialRecomputeAction->setCheckable(true);
+    connect(this->allowPartialRecomputeAction, &QAction::toggled,
+            this, &TreeWidget::onAllowPartialRecompute);
+
+    this->markRecomputeAction = new QAction(this);
+    connect(this->markRecomputeAction, &QAction::triggered,
+            this, &TreeWidget::onMarkRecompute);
+
+    this->recomputeObjectAction = new QAction(this);
+    connect(this->recomputeObjectAction, &QAction::triggered,
+            this, &TreeWidget::onRecomputeObject);
+    this->searchObjectsAction = new QAction(this);
+    this->searchObjectsAction->setText(tr("Search..."));
+    this->searchObjectsAction->setStatusTip(tr("Search for objects"));
+    connect(this->searchObjectsAction, &QAction::triggered,
+            this, &TreeWidget::onSearchObjects);
+
+    this->openFileLocationAction = new QAction(this);
+    connect(this->openFileLocationAction, &QAction::triggered,
+            this, &TreeWidget::onOpenFileLocation);
+
+    //NOLINTBEGIN
+    // Setup connections
+    connectNewDocument = Application::Instance->signalNewDocument.connect(std::bind(&TreeWidget::slotNewDocument, this, sp::_1, sp::_2));
+    connectDelDocument = Application::Instance->signalDeleteDocument.connect(std::bind(&TreeWidget::slotDeleteDocument, this, sp::_1));
+    connectRenDocument = Application::Instance->signalRenameDocument.connect(std::bind(&TreeWidget::slotRenameDocument, this, sp::_1));
+    connectActDocument = Application::Instance->signalActiveDocument.connect(std::bind(&TreeWidget::slotActiveDocument, this, sp::_1));
+    connectRelDocument = Application::Instance->signalRelabelDocument.connect(std::bind(&TreeWidget::slotRelabelDocument, this, sp::_1));
+    connectShowHidden = Application::Instance->signalShowHidden.connect(std::bind(&TreeWidget::slotShowHidden, this, sp::_1));
+
+    // Gui::Document::signalChangedObject informs the App::Document property
+    // change, not view provider's own property, which is what the signal below
+    // for
+    connectChangedViewObj = Application::Instance->signalChangedObject.connect(
+        std::bind(&TreeWidget::slotChangedViewObject, this, sp::_1, sp::_2));
+    //NOLINTEND
+
+    setupResizableColumn(this);
+    this->header()->setStretchLastSection(true);
+    QObject::connect(this->header(), &QHeaderView::sectionResized, [](int idx, int, int newSize) {
+        if (idx == 1)
+            TreeParams::setColumnSize2(newSize);
+        else if (idx == 2)
+                TreeParams::setColumnSize3(newSize);
+            else
+                TreeParams::setColumnSize1(newSize);
+    });
+
+    // Add the first main label
+    this->rootItem = invisibleRootItem();
+    this->expandItem(this->rootItem);
+    this->setSelectionMode(QAbstractItemView::ExtendedSelection);
+
+    this->setMouseTracking(true); // needed for itemEntered() to work
+
+
+    this->preselectTimer = new QTimer(this);
+    this->preselectTimer->setSingleShot(true);
+
+    this->statusTimer = new QTimer(this);
+    this->statusTimer->setSingleShot(false);
+
+    this->selectTimer = new QTimer(this);
+    this->selectTimer->setSingleShot(true);
+
+    connect(this->statusTimer, &QTimer::timeout, this, &TreeWidget::onUpdateStatus);
+    connect(this, &QTreeWidget::itemEntered, this, &TreeWidget::onItemEntered);
+    connect(this, &QTreeWidget::itemCollapsed, this, &TreeWidget::onItemCollapsed);
+    connect(this, &QTreeWidget::itemExpanded, this, &TreeWidget::onItemExpanded);
+    connect(this, &QTreeWidget::itemSelectionChanged,
+            this, &TreeWidget::onItemSelectionChanged);
+    connect(this, &QTreeWidget::itemChanged, this, &TreeWidget::onItemChanged);
+    connect(this->preselectTimer, &QTimer::timeout, this, &TreeWidget::onPreSelectTimer);
+    connect(this->selectTimer, &QTimer::timeout, this, &TreeWidget::onSelectTimer);
+    preselectTime.start();
+
+    setupText();
+    if (!documentPixmap) {
+        documentPixmap = std::make_unique<QPixmap>(Gui::BitmapFactory().pixmap("Document"));
+        QIcon icon(*documentPixmap);
+        documentPartialPixmap = std::make_unique<QPixmap>(icon.pixmap(documentPixmap->size(), QIcon::Disabled));
+    }
+    setColumnHidden(1, TreeParams::getHideColumn());
+    setColumnHidden(2, TreeParams::getHideInternalNames());
+    header()->setVisible(!TreeParams::getHideColumn() || !TreeParams::getHideInternalNames());
+    TreeParams::onFontSizeChanged();
+}
+
+TreeWidget::~TreeWidget()
+{
+    connectNewDocument.disconnect();
+    connectDelDocument.disconnect();
+    connectRenDocument.disconnect();
+    connectActDocument.disconnect();
+    connectRelDocument.disconnect();
+    connectShowHidden.disconnect();
+    connectChangedViewObj.disconnect();
+    Instances.erase(this);
+    if (_LastSelectedTreeWidget == this)
+        _LastSelectedTreeWidget = nullptr;
+}
+
+const char* TreeWidget::getTreeName() const {
+    return myName.c_str();
+}
+
+// reimpelement to select only objects in the active document
+void TreeWidget::selectAll() {
+    auto gdoc = Application::Instance->getDocument(
+        App::GetApplication().getActiveDocument());
+    if (!gdoc)
+        return;
+    auto itDoc = DocumentMap.find(gdoc);
+    if (itDoc == DocumentMap.end())
+        return;
+    if (TreeParams::getRecordSelection())
+        Gui::Selection().selStackPush();
+    Gui::Selection().clearSelection();
+    Gui::Selection().setSelection(gdoc->getDocument()->getName(), gdoc->getDocument()->getObjects());
+}
+
+bool TreeWidget::isObjectShowable(App::DocumentObject* obj) {
+    if (!obj || !obj->isAttachedToDocument())
+        return true;
+    Gui::Document* doc = Application::Instance->getDocument(obj->getDocument());
+    if (!doc)
+        return true;
+    if (Instances.empty())
+        return true;
+    auto tree = *Instances.begin();
+    auto it = tree->DocumentMap.find(doc);
+    if (it != tree->DocumentMap.end())
+        return it->second->isObjectShowable(obj);
+    return true;
+}
+
+static bool _DisableCheckTopParent;
+
+void TreeWidget::checkTopParent(App::DocumentObject*& obj, std::string& subname) {
+    if (_DisableCheckTopParent)
+        return;
+    if (!Instances.empty() && obj && obj->isAttachedToDocument()) {
+        auto tree = *Instances.begin();
+        auto it = tree->DocumentMap.find(Application::Instance->getDocument(obj->getDocument()));
+        if (it != tree->DocumentMap.end()) {
+            if (tree->statusTimer->isActive()) {
+                bool locked = tree->blockSelection(true);
+                tree->_updateStatus(false);
+                tree->blockSelection(locked);
+            }
+            auto parent = it->second->getTopParent(obj, subname);
+            if (parent)
+                obj = parent;
+        }
+    }
+}
+
+void TreeWidget::resetItemSearch() {
+    if (!searchObject)
+        return;
+    auto it = ObjectTable.find(searchObject);
+    if (it != ObjectTable.end()) {
+        for (auto& data : it->second) {
+            if (!data)
+                continue;
+            for (auto item : data->items)
+                static_cast<DocumentObjectItem*>(item)->restoreBackground();
+        }
+    }
+    searchObject = nullptr;
+}
+
+void TreeWidget::startItemSearch(QLineEdit* edit) {
+    resetItemSearch();
+    searchDoc = nullptr;
+    searchContextDoc = nullptr;
+    auto sels = selectedItems();
+    if (sels.size() == 1) {
+        if (sels.front()->type() == DocumentType) {
+            searchDoc = static_cast<DocumentItem*>(sels.front())->document();
+        }
+        else if (sels.front()->type() == ObjectType) {
+            auto item = static_cast<DocumentObjectItem*>(sels.front());
+            searchDoc = item->object()->getDocument();
+            searchContextDoc = item->getOwnerDocument()->document();
+        }
+    }
+    else
+        searchDoc = Application::Instance->activeDocument();
+
+    App::DocumentObject* obj = nullptr;
+    if (searchContextDoc && !searchContextDoc->getDocument()->getObjects().empty())
+        obj = searchContextDoc->getDocument()->getObjects().front();
+    else if (searchDoc && !searchDoc->getDocument()->getObjects().empty())
+        obj = searchDoc->getDocument()->getObjects().front();
+
+    if (obj)
+        static_cast<ExpressionLineEdit*>(edit)->setDocumentObject(obj);
+}
+
+void TreeWidget::itemSearch(const QString& text, bool select) {
+    resetItemSearch();
+
+    auto docItem = getDocumentItem(searchDoc);
+    if (!docItem) {
+        docItem = getDocumentItem(Application::Instance->activeDocument());
+        if (!docItem) {
+            FC_TRACE("item search no document");
+            resetItemSearch();
+            return;
+        }
+    }
+
+    auto doc = docItem->document()->getDocument();
+    const auto& objs = doc->getObjects();
+    if (objs.empty()) {
+        FC_TRACE("item search no objects");
+        return;
+    }
+    std::string txt(text.toUtf8().constData());
+    try {
+        if (txt.empty())
+            return;
+        if (txt.find("<<") == std::string::npos) {
+            auto pos = txt.find('.');
+            if (pos == std::string::npos)
+                txt += '.';
+            else if (pos != txt.size() - 1) {
+                txt.insert(pos + 1, "<<");
+                if (txt.back() != '.')
+                    txt += '.';
+                txt += ">>.";
+            }
+        }
+        else if (txt.back() != '.')
+            txt += '.';
+        txt += "_self";
+        auto path = App::ObjectIdentifier::parse(objs.front(), txt);
+        if (path.getPropertyName() != "_self") {
+            FC_TRACE("Object " << txt << " not found in " << doc->getName());
+            return;
+        }
+        auto obj = path.getDocumentObject();
+        if (!obj) {
+            FC_TRACE("Object " << txt << " not found in " << doc->getName());
+            return;
+        }
+        std::string subname = path.getSubObjectName();
+        App::DocumentObject* parent = nullptr;
+        if (searchContextDoc) {
+            auto it = DocumentMap.find(searchContextDoc);
+            if (it != DocumentMap.end()) {
+                parent = it->second->getTopParent(obj, subname);
+                if (parent) {
+                    obj = parent;
+                    docItem = it->second;
+                    doc = docItem->document()->getDocument();
+                }
+            }
+        }
+        if (!parent) {
+            parent = docItem->getTopParent(obj, subname);
+            while (!parent) {
+                if (docItem->document()->getDocument() == obj->getDocument()) {
+                    // this shouldn't happen
+                    FC_LOG("Object " << txt << " not found in " << doc->getName());
+                    return;
+                }
+                auto it = DocumentMap.find(Application::Instance->getDocument(obj->getDocument()));
+                if (it == DocumentMap.end())
+                    return;
+                docItem = it->second;
+                parent = docItem->getTopParent(obj, subname);
+            }
+            obj = parent;
+        }
+        auto item = docItem->findItemByObject(true, obj, subname.c_str());
+        if (!item) {
+            FC_TRACE("item " << txt << " not found in " << doc->getName());
+            return;
+        }
+        scrollToItem(item);
+        Selection().setPreselect(obj->getDocument()->getName(),
+            obj->getNameInDocument(), subname.c_str(), 0, 0, 0,
+            SelectionChanges::MsgSource::TreeView);
+        if (select) {
+            Gui::Selection().selStackPush();
+            Gui::Selection().clearSelection();
+            Gui::Selection().addSelection(obj->getDocument()->getName(),
+                obj->getNameInDocument(), subname.c_str());
+            Gui::Selection().selStackPush();
+        }
+        else {
+            searchObject = item->object()->getObject();
+            item->setBackground(0, QColor(255, 255, 0, 100));
+        }
+        FC_TRACE("found item " << txt);
+    }
+    catch (...)
+    {
+        FC_TRACE("item " << txt << " search exception in " << doc->getName());
+    }
+}
+
+Gui::Document* TreeWidget::selectedDocument() {
+    for (auto tree : Instances) {
+        if (!tree->isVisible())
+            continue;
+        auto sels = tree->selectedItems();
+        if (sels.size() == 1 && sels[0]->type() == DocumentType)
+            return static_cast<DocumentItem*>(sels[0])->document();
+    }
+    return nullptr;
+}
+
+void TreeWidget::updateStatus(bool delay) {
+    for (auto tree : Instances)
+        tree->_updateStatus(delay);
+}
+
+void TreeWidget::_updateStatus(bool delay) {
+    // When running from a different thread Qt will raise a warning
+    // when trying to start the QTimer
+    if (Q_UNLIKELY(thread() != QThread::currentThread())) {
+        return;
+    }
+
+    if (!delay) {
+        if (!ChangedObjects.empty() || !NewObjects.empty())
+            onUpdateStatus();
+        return;
+    }
+    int timeout = TreeParams::getStatusTimeout();
+    if (timeout < 0)
+        timeout = 1;
+    statusTimer->start(timeout);
+}
+
+void TreeWidget::contextMenuEvent(QContextMenuEvent* e)
+{
+    // ask workbenches and view provider, ...
+    MenuItem view;
+    Gui::Application::Instance->setupContextMenu("Tree", &view);
+
+    view << "Std_Properties" << "Separator" << "Std_Expressions";
+    Workbench::createLinkMenu(&view);
+
+    QMenu contextMenu;
+
+    QMenu subMenu;
+    QMenu editMenu;
+    QActionGroup subMenuGroup(&subMenu);
+    subMenuGroup.setExclusive(true);
+    connect(&subMenuGroup, &QActionGroup::triggered,
+            this, &TreeWidget::onActivateDocument);
+    MenuManager::getInstance()->setupContextMenu(&view, contextMenu);
+
+    // get the current item
+    this->contextItem = itemAt(e->pos());
+
+    if (this->contextItem && this->contextItem->type() == DocumentType) {
+        auto docitem = static_cast<DocumentItem*>(this->contextItem);
+        App::Document* doc = docitem->document()->getDocument();
+
+        // It's better to let user decide whether and how to activate
+        // the current document, such as by double-clicking.
+        // App::GetApplication().setActiveDocument(doc);
+
+        showHiddenAction->setChecked(docitem->showHidden());
+        contextMenu.addAction(this->showHiddenAction);
+        contextMenu.addAction(this->openFileLocationAction);
+        contextMenu.addAction(this->searchObjectsAction);
+        contextMenu.addAction(this->closeDocAction);
+        if (doc->testStatus(App::Document::PartialDoc))
+            contextMenu.addAction(this->reloadDocAction);
+        else {
+            for (auto d : doc->getDependentDocuments()) {
+                if (d->testStatus(App::Document::PartialDoc)) {
+                    contextMenu.addAction(this->reloadDocAction);
+                    break;
+                }
+            }
+            contextMenu.addAction(this->selectDependentsAction);
+            this->skipRecomputeAction->setChecked(doc->testStatus(App::Document::SkipRecompute));
+            contextMenu.addAction(this->skipRecomputeAction);
+            this->allowPartialRecomputeAction->setChecked(doc->testStatus(App::Document::AllowPartialRecompute));
+            if (doc->testStatus(App::Document::SkipRecompute))
+                contextMenu.addAction(this->allowPartialRecomputeAction);
+            contextMenu.addAction(this->markRecomputeAction);
+            contextMenu.addAction(this->createGroupAction);
+        }
+        contextMenu.addSeparator();
+    }
+    else if (this->contextItem && this->contextItem->type() == ObjectType) {
+        auto objitem = static_cast<DocumentObjectItem*>
+            (this->contextItem);
+
+        // check that the selection is not across several documents
+        bool acrossDocuments = false;
+        auto SelectedObjectsList = Selection().getCompleteSelection();
+        // get the object's document as reference
+        App::Document* doc = objitem->object()->getObject()->getDocument();
+        for (auto it = SelectedObjectsList.begin(); it != SelectedObjectsList.end(); ++it) {
+            if ((*it).pDoc != doc) {
+                acrossDocuments = true;
+                break;
+            }
+        }
+
+        showHiddenAction->setChecked(doc->ShowHidden.getValue());
+        contextMenu.addAction(this->showHiddenAction);
+        contextMenu.addAction(this->toggleVisibilityInTreeAction);
+
+        if (!acrossDocuments) { // is only sensible for selections within one document
+            if (objitem->object()->getObject()->isDerivedFrom<App::DocumentObjectGroup>())
+                contextMenu.addAction(this->createGroupAction);
+            // if there are dependent objects in the selection, add context menu to add them to selection
+            if (CheckForDependents())
+                contextMenu.addAction(this->selectDependentsAction);
+        }
+
+        contextMenu.addSeparator();
+        contextMenu.addAction(this->markRecomputeAction);
+        contextMenu.addAction(this->recomputeObjectAction);
+        contextMenu.addSeparator();
+
+        // relabeling is only possible for a single selected document
+        if (SelectedObjectsList.size() == 1)
+            contextMenu.addAction(this->relabelObjectAction);
+
+        auto selItems = this->selectedItems();
+        // if only one item is selected, setup the edit menu
+        if (selItems.size() == 1) {
+            objitem->object()->setupContextMenu(&editMenu, this, SLOT(onStartEditing()));
+            QList<QAction*> editAct = editMenu.actions();
+            if (!editAct.isEmpty()) {
+                QAction* topact = contextMenu.actions().constFirst();
+                for (QList<QAction*>::iterator it = editAct.begin(); it != editAct.end(); ++it)
+                    contextMenu.insertAction(topact, *it);
+                QAction* first = editAct.front();
+                contextMenu.setDefaultAction(first);
+                if (objitem->object()->isEditing())
+                    contextMenu.insertAction(topact, this->finishEditingAction);
+                contextMenu.insertSeparator(topact);
+            }
+        }
+    }
+
+
+    // add a submenu to active a document if two or more exist
+    std::vector<App::Document*> docs = App::GetApplication().getDocuments();
+    if (docs.size() >= 2) {
+        contextMenu.addSeparator();
+        App::Document* activeDoc = App::GetApplication().getActiveDocument();
+        subMenu.setTitle(tr("Activate document"));
+        contextMenu.addMenu(&subMenu);
+        QAction* active = nullptr;
+        for (auto it = docs.begin(); it != docs.end(); ++it) {
+            QString label = QString::fromUtf8((*it)->Label.getValue());
+            QAction* action = subMenuGroup.addAction(label);
+            action->setCheckable(true);
+            action->setStatusTip(tr("Activate document %1").arg(label));
+            action->setData(QByteArray((*it)->getName()));
+            if (*it == activeDoc) active = action;
+        }
+
+        if (active)
+            active->setChecked(true);
+        subMenu.addActions(subMenuGroup.actions());
+    }
+
+    // add a submenu to present the settings of the tree.
+    QMenu settingsMenu;
+    settingsMenu.setTitle(tr("Tree settings"));
+    contextMenu.addSeparator();
+    contextMenu.addMenu(&settingsMenu);
+
+    QAction* action = new QAction(tr("Show description"), this);
+    QAction* internalNameAction = new QAction(tr("Show internal name"), this);
+    action->setStatusTip(tr("Show a description column for items. An item's description can be set by pressing F2 (or your OS's edit button) or by editing the 'label2' property."));
+    action->setCheckable(true);
+
+    ParameterGrp::handle hGrp = App::GetApplication().GetParameterGroupByPath("User parameter:BaseApp/Preferences/TreeView");
+    action->setChecked(!hGrp->GetBool("HideColumn", true));
+
+    settingsMenu.addAction(action);
+    QObject::connect(action, &QAction::triggered, this, [this, action, internalNameAction, hGrp]() {
+        bool show = action->isChecked();
+        hGrp->SetBool("HideColumn", !show);
+        setColumnHidden(1, !show);
+        header()->setVisible(action->isChecked()||internalNameAction->isChecked());
+    });
+
+
+    internalNameAction->setStatusTip(tr("Show an internal name column for items."));
+    internalNameAction->setCheckable(true);
+
+    internalNameAction->setChecked(!hGrp->GetBool("HideInternalNames", true));
+
+    settingsMenu.addAction(internalNameAction);
+
+    QObject::connect(internalNameAction, &QAction::triggered, this, [this, action, internalNameAction, hGrp]() {
+        bool show = internalNameAction->isChecked();
+        hGrp->SetBool("HideInternalNames", !show);
+        setColumnHidden(2, !show);
+        header()->setVisible(action->isChecked()||internalNameAction->isChecked());
+    });
+
+    if (contextMenu.actions().count() > 0) {
+        try {
+            contextMenu.exec(QCursor::pos());
+        }
+        catch (Base::Exception& e) {
+            e.ReportException();
+        }
+        catch (std::exception& e) {
+            FC_ERR("C++ exception: " << e.what());
+        }
+        catch (...) {
+            FC_ERR("Unknown exception");
+        }
+        contextItem = nullptr;
+    }
+}
+
+void TreeWidget::hideEvent(QHideEvent* ev) {
+    QTreeWidget::hideEvent(ev);
+}
+
+void TreeWidget::showEvent(QShowEvent* ev) {
+    QTreeWidget::showEvent(ev);
+}
+
+void TreeWidget::onCreateGroup()
+{
+    QString name = tr("Group");
+    App::AutoTransaction trans("Create group");
+    if (this->contextItem->type() == DocumentType) {
+        auto docitem = static_cast<DocumentItem*>(this->contextItem);
+        App::Document* doc = docitem->document()->getDocument();
+        QString cmd = QStringLiteral("App.getDocument(\"%1\").addObject"
+            "(\"App::DocumentObjectGroup\",\"Group\").Label=\"%2\"")
+            .arg(QString::fromLatin1(doc->getName()), name);
+        Gui::Command::runCommand(Gui::Command::App, cmd.toUtf8());
+    }
+    else if (this->contextItem->type() == ObjectType) {
+        auto objitem = static_cast<DocumentObjectItem*>
+            (this->contextItem);
+        App::DocumentObject* obj = objitem->object()->getObject();
+        App::Document* doc = obj->getDocument();
+        QString cmd = QStringLiteral("App.getDocument(\"%1\").getObject(\"%2\")"
+            ".newObject(\"App::DocumentObjectGroup\",\"Group\").Label=\"%3\"")
+            .arg(QString::fromLatin1(doc->getName()),
+                QString::fromLatin1(obj->getNameInDocument()),
+                name);
+        Gui::Command::runCommand(Gui::Command::App, cmd.toUtf8());
+    }
+}
+
+void TreeWidget::onRelabelObject()
+{
+    QTreeWidgetItem* item = currentItem();
+    if (item)
+        editItem(item);
+}
+
+void TreeWidget::onStartEditing()
+{
+    auto action = qobject_cast<QAction*>(sender());
+    if (action) {
+        if (this->contextItem && this->contextItem->type() == ObjectType) {
+            auto objitem = static_cast<DocumentObjectItem*>
+                (this->contextItem);
+            int edit = action->data().toInt();
+
+            App::DocumentObject* obj = objitem->object()->getObject();
+            if (!obj || !obj->isAttachedToDocument())
+                return;
+            auto doc = const_cast<Document*>(objitem->getOwnerDocument()->document());
+            MDIView* view = doc->getActiveView();
+            if (view) getMainWindow()->setActiveWindow(view);
+
+            editingItem = objitem;
+            if (!doc->setEdit(objitem->object(), edit))
+                editingItem = nullptr;
+        }
+    }
+}
+
+void TreeWidget::onFinishEditing()
+{
+    if (this->contextItem && this->contextItem->type() == ObjectType) {
+        auto objitem = static_cast<DocumentObjectItem*>
+            (this->contextItem);
+        App::DocumentObject* obj = objitem->object()->getObject();
+        if (!obj)
+            return;
+        Gui::Document* doc = Gui::Application::Instance->getDocument(obj->getDocument());
+        doc->commitCommand();
+        doc->resetEdit();
+        doc->getDocument()->recompute();
+    }
+}
+
+// check if selection has dependent objects
+bool TreeWidget::CheckForDependents()
+{
+    // if the selected object is a document
+    if (this->contextItem && this->contextItem->type() == DocumentType) {
+        return true;
+    }
+    // it can be an object
+    else {
+        QList<QTreeWidgetItem*> items = this->selectedItems();
+        for (QList<QTreeWidgetItem*>::iterator it = items.begin(); it != items.end(); ++it) {
+            if ((*it)->type() == ObjectType) {
+                auto objitem = static_cast<DocumentObjectItem*>(*it);
+                App::DocumentObject* obj = objitem->object()->getObject();
+                // get dependents
+                auto subObjectList = obj->getOutList();
+                if (!subObjectList.empty())
+                    return true;
+            }
+        }
+    }
+
+    return false;
+}
+
+// adds an App::DocumentObject* and its dependent objects to the selection
+void TreeWidget::addDependentToSelection(App::Document* doc, App::DocumentObject* docObject)
+{
+    // add the docObject to the selection
+    Selection().addSelection(doc->getName(), docObject->getNameInDocument());
+    // get the dependent objects recursively
+    auto subObjectList = docObject->getOutListRecursive();
+    for (auto itDepend = subObjectList.begin(); itDepend != subObjectList.end(); ++itDepend) {
+        Selection().addSelection(doc->getName(), (*itDepend)->getNameInDocument());
+    }
+}
+
+// add dependents of the selected tree object to selection
+void TreeWidget::onSelectDependents()
+{
+    // We only have this context menu entry if the selection is within one document but it
+    // might be not the active document. Therefore get the document not here but later by casting.
+    App::Document* doc;
+
+    // if the selected object is a document
+    if (this->contextItem && this->contextItem->type() == DocumentType) {
+        auto docitem = static_cast<DocumentItem*>(this->contextItem);
+        doc = docitem->document()->getDocument();
+        std::vector<App::DocumentObject*> obj = doc->getObjects();
+        for (auto it = obj.begin(); it != obj.end(); ++it)
+            Selection().addSelection(doc->getName(), (*it)->getNameInDocument());
+    }
+    // it can be an object
+    else {
+        QList<QTreeWidgetItem*> items = this->selectedItems();
+        for (QList<QTreeWidgetItem*>::iterator it = items.begin(); it != items.end(); ++it) {
+            if ((*it)->type() == ObjectType) {
+                auto objitem = static_cast<DocumentObjectItem*>(*it);
+                doc = objitem->object()->getObject()->getDocument();
+                App::DocumentObject* obj = objitem->object()->getObject();
+                // the dependents can also have dependents, thus add them recursively via a separate void
+                addDependentToSelection(doc, obj);
+            }
+        }
+    }
+}
+
+void TreeWidget::onSkipRecompute(bool on)
+{
+    // if a document item is selected then touch all objects
+    if (this->contextItem && this->contextItem->type() == DocumentType) {
+        auto docitem = static_cast<DocumentItem*>(this->contextItem);
+        App::Document* doc = docitem->document()->getDocument();
+        doc->setStatus(App::Document::SkipRecompute, on);
+    }
+}
+
+void TreeWidget::onAllowPartialRecompute(bool on)
+{
+    // if a document item is selected then touch all objects
+    if (this->contextItem && this->contextItem->type() == DocumentType) {
+        auto docitem = static_cast<DocumentItem*>(this->contextItem);
+        App::Document* doc = docitem->document()->getDocument();
+        doc->setStatus(App::Document::AllowPartialRecompute, on);
+    }
+}
+
+void TreeWidget::onMarkRecompute()
+{
+    // if a document item is selected then touch all objects
+    if (this->contextItem && this->contextItem->type() == DocumentType) {
+        auto docitem = static_cast<DocumentItem*>(this->contextItem);
+        App::Document* doc = docitem->document()->getDocument();
+        std::vector<App::DocumentObject*> obj = doc->getObjects();
+        for (auto it = obj.begin(); it != obj.end(); ++it)
+            (*it)->enforceRecompute();
+    }
+    // mark all selected objects
+    else {
+        QList<QTreeWidgetItem*> items = this->selectedItems();
+        for (QList<QTreeWidgetItem*>::iterator it = items.begin(); it != items.end(); ++it) {
+            if ((*it)->type() == ObjectType) {
+                auto objitem = static_cast<DocumentObjectItem*>(*it);
+                App::DocumentObject* obj = objitem->object()->getObject();
+                obj->enforceRecompute();
+            }
+        }
+    }
+}
+
+void TreeWidget::onRecomputeObject() {
+    std::vector<App::DocumentObject*> objs;
+    const auto items = selectedItems();
+    for (auto ti : items) {
+        if (ti->type() == ObjectType) {
+            auto objitem = static_cast<DocumentObjectItem*>(ti);
+            objs.push_back(objitem->object()->getObject());
+            objs.back()->enforceRecompute();
+        }
+    }
+    if (objs.empty())
+        return;
+    App::AutoTransaction committer("Recompute object");
+    objs.front()->getDocument()->recompute(objs, true);
+}
+
+
+DocumentItem* TreeWidget::getDocumentItem(const Gui::Document* doc) const {
+    auto it = DocumentMap.find(doc);
+    if (it != DocumentMap.end())
+        return it->second;
+    return nullptr;
+}
+
+void TreeWidget::selectAllInstances(const ViewProviderDocumentObject& vpd) {
+    if (!isSelectionAttached())
+        return;
+
+    if (selectTimer->isActive())
+        onSelectTimer();
+    else
+        _updateStatus(false);
+
+    for (const auto& v : DocumentMap)
+        v.second->selectAllInstances(vpd);
+}
+
+static int &treeIconSize()
+{
+    static int _treeIconSize = -1;
+
+    if (_treeIconSize < 0)
+        _treeIconSize = TreeParams::getIconSize();
+    return _treeIconSize;
+}
+
+int TreeWidget::iconHeight() const
+{
+    return treeIconSize();
+}
+
+void TreeWidget::setIconHeight(int height)
+{
+    if (treeIconSize() == height)
+        return;
+
+    treeIconSize() = height;
+    if (treeIconSize() <= 0)
+        treeIconSize() = std::max(10, iconSize());
+
+    for(auto tree : Instances)
+        tree->setIconSize(QSize(treeIconSize(), treeIconSize()));
+}
+
+int TreeWidget::iconSize() {
+    static int defaultSize;
+    if (defaultSize == 0) {
+        auto tree = instance();
+        if(tree) {
+#if QT_VERSION < QT_VERSION_CHECK(6,0,0)
+            defaultSize = tree->viewOptions().decorationSize.width();
+#else
+            QStyleOptionViewItem opt;
+            tree->initViewItemOption(&opt);
+            defaultSize = opt.decorationSize.width();
+#endif
+        }
+        else {
+            defaultSize = QApplication::style()->pixelMetric(QStyle::PM_SmallIconSize);
+        }
+    }
+    if (treeIconSize() > 0)
+        return std::max(10, treeIconSize());
+    return defaultSize;
+}
+
+TreeWidget* TreeWidget::instance() {
+    auto res = _LastSelectedTreeWidget;
+    if (res && res->isVisible())
+        return res;
+    for (auto inst : Instances) {
+        if (!res) res = inst;
+        if (inst->isVisible())
+            return inst;
+    }
+    return res;
+}
+
+void TreeWidget::setupResizableColumn(TreeWidget *tree) {
+    auto mode = TreeParams::getResizableColumn()?
+        QHeaderView::Interactive : QHeaderView::ResizeToContents;
+    for(auto inst : Instances) {
+        if(!tree || tree==inst) {
+            inst->header()->setSectionResizeMode(0, mode);
+            inst->header()->setSectionResizeMode(1, mode);
+            inst->header()->setSectionResizeMode(2, mode);
+            if (TreeParams::getResizableColumn()) {
+                QSignalBlocker blocker(inst);
+                if (TreeParams::getColumnSize1() > 0)
+                    inst->header()->resizeSection(0, TreeParams::getColumnSize1());
+                if (TreeParams::getColumnSize2() > 0)
+                    inst->header()->resizeSection(1, TreeParams::getColumnSize2());
+               if (TreeParams::getColumnSize3() > 0)
+                    inst->header()->resizeSection(2, TreeParams::getColumnSize3());
+            }
+        }
+    }
+}
+
+std::vector<TreeWidget::SelInfo> TreeWidget::getSelection(App::Document* doc)
+{
+    std::vector<SelInfo> ret;
+
+    TreeWidget* tree = instance();
+    if (!tree || !tree->isSelectionAttached()) {
+        for (auto pTree : Instances)
+            if (pTree->isSelectionAttached()) {
+                tree = pTree;
+                break;
+            }
+    }
+    if (!tree)
+        return ret;
+
+    if (tree->selectTimer->isActive())
+        tree->onSelectTimer();
+    else
+        tree->_updateStatus(false);
+
+    const auto items = tree->selectedItems();
+    for (auto ti : items) {
+        if (ti->type() != ObjectType)
+            continue;
+        auto item = static_cast<DocumentObjectItem*>(ti);
+        auto vp = item->object();
+        auto obj = vp->getObject();
+        if (!obj || !obj->isAttachedToDocument()) {
+            FC_WARN("skip invalid object");
+            continue;
+        }
+        if (doc && obj->getDocument() != doc) {
+            FC_LOG("skip objects not from current document");
+            continue;
+        }
+        ViewProviderDocumentObject* parentVp = nullptr;
+        auto parent = item->getParentItem();
+        if (parent) {
+            parentVp = parent->object();
+            if (!parentVp->getObject()->isAttachedToDocument()) {
+                FC_WARN("skip '" << obj->getFullName() << "' with invalid parent");
+                continue;
+            }
+        }
+        ret.emplace_back();
+        auto& sel = ret.back();
+        sel.topParent = nullptr;
+        std::ostringstream ss;
+        item->getSubName(ss, sel.topParent);
+        if (!sel.topParent)
+            sel.topParent = obj;
+        else
+            ss << obj->getNameInDocument() << '.';
+        sel.subname = ss.str();
+        sel.parentVp = parentVp;
+        sel.vp = vp;
+    }
+    return ret;
+}
+
+void TreeWidget::selectAllLinks(App::DocumentObject* obj) {
+    if (!isSelectionAttached())
+        return;
+
+    if (!obj || !obj->isAttachedToDocument()) {
+        TREE_ERR("invalid object");
+        return;
+    }
+
+    if (selectTimer->isActive())
+        onSelectTimer();
+    else
+        _updateStatus(false);
+
+    for (auto link : App::GetApplication().getLinksTo(obj, App::GetLinkRecursive))
+    {
+        if (!link || !link->isAttachedToDocument()) {
+            TREE_ERR("invalid linked object");
+            continue;
+        }
+        auto vp = freecad_cast<ViewProviderDocumentObject*>(
+            Application::Instance->getViewProvider(link));
+        if (!vp) {
+            TREE_ERR("invalid view provider of the linked object");
+            continue;
+        }
+        for (auto& v : DocumentMap)
+            v.second->selectAllInstances(*vp);
+    }
+}
+
+void TreeWidget::onSearchObjects()
+{
+    Q_EMIT emitSearchObjects();
+}
+
+void TreeWidget::onActivateDocument(QAction* active)
+{
+    // activate the specified document
+    QByteArray docname = active->data().toByteArray();
+    Gui::Document* doc = Application::Instance->getDocument((const char*)docname);
+    if (doc && !doc->setActiveView())
+        doc->setActiveView(nullptr, View3DInventor::getClassTypeId());
+}
+
+Qt::DropActions TreeWidget::supportedDropActions() const
+{
+    return Qt::LinkAction | Qt::CopyAction | Qt::MoveAction;
+}
+
+bool TreeWidget::event(QEvent* e)
+{
+    return QTreeWidget::event(e);
+}
+
+bool TreeWidget::eventFilter(QObject*, QEvent* ev) {
+    switch (ev->type()) {
+    case QEvent::KeyPress:
+    case QEvent::KeyRelease: {
+        auto ke = static_cast<QKeyEvent*>(ev);
+        if (ke->key() != Qt::Key_Escape) {
+            // Qt 5 only recheck key modifier on mouse move, so generate a fake
+            // event to trigger drag cursor change
+            auto mouseEvent = new QMouseEvent(QEvent::MouseMove,
+                mapFromGlobal(QCursor::pos()), QCursor::pos(), Qt::NoButton,
+                QApplication::mouseButtons(), QApplication::queryKeyboardModifiers());
+            QApplication::postEvent(this, mouseEvent);
+        }
+        break;
+    }
+    default:
+        break;
+    }
+    return false;
+}
+
+namespace Gui {
+
+bool isTreeViewDragging()
+{
+    return _DraggingActive;
+}
+
+} // namespace Gui
+
+void TreeWidget::keyPressEvent(QKeyEvent* event)
+{
+    if (event->matches(QKeySequence::Find)) {
+        event->accept();
+        onSearchObjects();
+        return;
+    }
+    else if (event->modifiers() == Qt::AltModifier) {
+        if (event->key() == Qt::Key_Left) {
+            for (auto& item : selectedItems()) {
+                item->setExpanded(false);
+            }
+            event->accept();
+            return;
+        }
+        else if (event->key() == Qt::Key_Right) {
+            for (auto& item : selectedItems()) {
+                item->setExpanded(true);
+            }
+            event->accept();
+            return;
+        }
+        else if (event->key() == Qt::Key_Up) {
+            for (auto& item : selectedItems()) {
+                item->setExpanded(true);
+                for (auto& child : childrenOfItem(*item)) {
+                    child->setExpanded(false);
+                }
+            }
+            event->accept();
+            return;
+        }
+        else if (event->key() == Qt::Key_Down) {
+            for (auto& item : selectedItems()) {
+                item->setExpanded(true);
+                for (auto& child : childrenOfItem(*item)) {
+                    child->setExpanded(true);
+                }
+            }
+            event->accept();
+            return;
+        }
+    }
+
+    QTreeWidget::keyPressEvent(event);
+}
+
+void TreeWidget::mousePressEvent(QMouseEvent* event)
+{
+    if (isVisibilityIconEnabled()) {
+        QTreeWidgetItem* item = itemAt(event->pos());
+        if (item && item->type() == TreeWidget::ObjectType && event->button() == Qt::LeftButton) {
+            auto objitem = static_cast<DocumentObjectItem*>(item);
+
+            // Mouse position relative to viewport
+            auto mousePos = event->pos();
+
+            // Rect occupied by the item relative to viewport
+            auto iconRect = visualItemRect(objitem);
+
+            auto style = this->style();
+
+            // If the checkboxes are visible, these are displayed before the icon
+            // and we have to compensate for its width.
+            if (isSelectionCheckBoxesEnabled()) {
+                int checkboxWidth = style->pixelMetric(QStyle::PM_IndicatorWidth)
+                                    + style->pixelMetric(QStyle::PM_LayoutHorizontalSpacing);
+                iconRect.adjust(checkboxWidth, 0, 0, 0);
+            }
+
+            int const margin = style->pixelMetric(QStyle::PM_FocusFrameHMargin) + 1;
+            iconRect.adjust(margin, 0, 0, 0);
+
+            // We are interested in the first icon (visibility icon)
+            iconRect.setWidth(iconSize());
+
+            // If the visibility icon was clicked, toggle the DocumentObject visibility
+            if (iconRect.contains(mousePos)) {
+                auto obj = objitem->object()->getObject();
+                char const* objname = obj->getNameInDocument();
+
+                App::DocumentObject* parent = nullptr;
+                std::ostringstream subName;
+                objitem->getSubName(subName, parent);
+
+                // Try the ElementVisible API, if that is not supported toggle the Visibility property
+                int visible = -1;
+                if (parent) {
+                    visible = parent->isElementVisible(objname);
+                }
+                if (parent && visible >= 0) {
+                    parent->setElementVisible(objname, !visible);
+                } else {
+                    visible = obj->Visibility.getValue();
+                    obj->Visibility.setValue(!visible);
+                }
+
+                // to prevent selection of the item via QTreeWidget::mousePressEvent
+                event->accept();
+                return;
+            }
+        }
+    }
+
+    QTreeWidget::mousePressEvent(event);
+}
+
+void TreeWidget::mouseDoubleClickEvent(QMouseEvent* event)
+{
+    QTreeWidgetItem* item = itemAt(event->pos());
+    if (!item)
+        return;
+
+    try {
+        if (item->type() == TreeWidget::DocumentType) {
+            Gui::Document* doc = static_cast<DocumentItem*>(item)->document();
+            if (!doc)
+                return;
+            if (doc->getDocument()->testStatus(App::Document::PartialDoc)) {
+                contextItem = item;
+                onReloadDoc();
+                return;
+            }
+            if (!doc->setActiveView())
+                doc->setActiveView(nullptr, View3DInventor::getClassTypeId());
+        }
+        else if (item->type() == TreeWidget::ObjectType) {
+            auto objitem = static_cast<DocumentObjectItem*>(item);
+            ViewProviderDocumentObject* vp = objitem->object();
+
+            objitem->getOwnerDocument()->document()->setActiveView(vp);
+            auto manager = Application::Instance->macroManager();
+            auto lines = manager->getLines();
+
+            std::ostringstream ss;
+            ss << Command::getObjectCmd(vp->getObject())
+                << ".ViewObject.doubleClicked()";
+
+            const char* commandText = vp->getTransactionText();
+            if (commandText) {
+                auto editDoc = Application::Instance->editDocument();
+                App::AutoTransaction committer(commandText, true);
+
+                if (!vp->doubleClicked())
+                    QTreeWidget::mouseDoubleClickEvent(event);
+                else if (lines == manager->getLines())
+                    manager->addLine(MacroManager::Gui, ss.str().c_str());
+
+                // If the double click starts an editing, let the transaction persist
+                if (!editDoc && Application::Instance->editDocument())
+                    committer.setEnable(false);
+            }
+            else {
+                if (!vp->doubleClicked())
+                    QTreeWidget::mouseDoubleClickEvent(event);
+                else if (lines == manager->getLines())
+                    manager->addLine(MacroManager::Gui, ss.str().c_str());
+            }
+        }
+    }
+    catch (Base::Exception& e) {
+        e.ReportException();
+    }
+    catch (std::exception& e) {
+        FC_ERR("C++ exception: " << e.what());
+    }
+    catch (...) {
+        FC_ERR("Unknown exception");
+    }
+}
+
+void TreeWidget::startDragging() {
+    if (state() != NoState)
+        return;
+    if (selectedItems().empty())
+        return;
+
+    setState(DraggingState);
+    startDrag(model()->supportedDragActions());
+    setState(NoState);
+    stopAutoScroll();
+}
+
+void TreeWidget::startDrag(Qt::DropActions supportedActions)
+{
+    Base::StateLocker guard(_DraggingActive);
+    QTreeWidget::startDrag(supportedActions);
+    if (_DragEventFilter) {
+        _DragEventFilter = false;
+        qApp->removeEventFilter(this);
+    }
+}
+
+bool TreeWidget::dropMimeData(QTreeWidgetItem* parent, int index,
+    const QMimeData* data, Qt::DropAction action)
+{
+    return QTreeWidget::dropMimeData(parent, index, data, action);
+}
+
+void TreeWidget::dragEnterEvent(QDragEnterEvent* event)
+{
+    QTreeWidget::dragEnterEvent(event);
+}
+
+void TreeWidget::dragLeaveEvent(QDragLeaveEvent* event)
+{
+    QTreeWidget::dragLeaveEvent(event);
+}
+
+
+struct ItemInfo {
+    std::string doc;
+    std::string obj;
+    std::string parentDoc;
+    std::string parent;
+    std::string ownerDoc;
+    std::string owner;
+    std::string subname;
+    std::string topDoc;
+    std::string topObj;
+    std::string topSubname;
+    std::vector<std::string> subs;
+    bool dragging = false;
+};
+
+struct ItemInfo2 {
+    std::string doc;
+    std::string obj;
+    std::string parentDoc;
+    std::string parent;
+    std::string topDoc;
+    std::string topObj;
+    std::string topSubname;
+};
+
+namespace {
+    class DropHandler
+    {
+    public:
+        static std::vector<std::pair<DocumentObjectItem*, std::vector<std::string> > > filterItems(const QList<QTreeWidgetItem*>& sels, QTreeWidgetItem* targetItem)
+        {
+            std::vector<std::pair<DocumentObjectItem*, std::vector<std::string> > > items;
+            items.reserve(sels.size());
+            for (auto ti : sels) {
+                if (ti->type() != TreeWidget::ObjectType)
+                    continue;
+                // ignore child elements if the parent is selected
+                if (sels.contains(ti->parent()))
+                    continue;
+                if (ti == targetItem)
+                    continue;
+                auto item = static_cast<DocumentObjectItem*>(ti);
+                items.emplace_back();
+                auto& info = items.back();
+                info.first = item;
+                const auto& subnames = item->getSubNames();
+                info.second.insert(info.second.end(), subnames.begin(), subnames.end());
+            }
+
+            return items;
+        }
+        static App::PropertyPlacement* getPlacement(const ItemInfo& info, const App::DocumentObject* obj, Base::Matrix4D& mat)
+        {
+            App::PropertyPlacement* propPlacement = nullptr;
+            if (!info.topObj.empty()) {
+                auto doc = App::GetApplication().getDocument(info.topDoc.c_str());
+                if (doc) {
+                    auto topObj = doc->getObject(info.topObj.c_str());
+                    if (topObj) {
+                        auto sobj = topObj->getSubObject(info.topSubname.c_str(), nullptr, &mat);
+                        if (sobj == obj) {
+                            propPlacement = freecad_cast<App::PropertyPlacement*>(
+                                obj->getPropertyByName("Placement"));
+                        }
+                    }
+                }
+            }
+            else {
+                propPlacement = freecad_cast<App::PropertyPlacement*>(
+                    obj->getPropertyByName("Placement"));
+                if (propPlacement)
+                    mat = propPlacement->getValue().toMatrix();
+            }
+
+            return propPlacement;
+        }
+    };
+
+    QPoint getPos(QEvent* event) {
+        if (auto* dragMoveEvent = dynamic_cast<QDragMoveEvent*>(event)) {
+#if QT_VERSION < QT_VERSION_CHECK(6,0,0)
+            return dragMoveEvent->pos();
+#else
+            return dragMoveEvent->position().toPoint();
+#endif
+        }
+
+        else if (auto* dropEvent = dynamic_cast<QDropEvent*>(event)) {
+#if QT_VERSION < QT_VERSION_CHECK(6,0,0)
+            return dropEvent->pos();
+#else
+            return dropEvent->position().toPoint();
+#endif
+        }
+
+        // For unsupported event types or if casting fails
+        return QPoint(-1, -1);
+    }
+
+    Qt::DropAction getDropAction(int size, const int type)
+    {
+        if (QApplication::keyboardModifiers() == Qt::ControlModifier) {
+            return Qt::CopyAction;
+        }
+        else if (QApplication::keyboardModifiers() == Qt::AltModifier
+            && (size == 1 || type == TreeWidget::DocumentType)) {
+            return Qt::LinkAction;
+        }
+        else {
+            return Qt::MoveAction;
+        }
+    }
+}
+
+void TreeWidget::dragMoveEvent(QDragMoveEvent* event)
+{
+    // Qt5 does not change drag cursor in response to modifier key press,
+    // because QDrag installs a event filter that eats up key event. We install
+    // a filter after Qt and generate fake mouse move event in response to key
+    // press event, which triggers QDrag to update its cursor
+    if (!_DragEventFilter) {
+        _DragEventFilter = true;
+        qApp->installEventFilter(this);
+    }
+
+    QTreeWidget::dragMoveEvent(event);
+    if (!event->isAccepted()) {
+        //return;
+        // QTreeWidget::dragMoveEvent is rejecting the event when in between items
+        // at DocumentItem root level. Which is preventing reordering. To work around
+        // we accept for now, then reject below if targetItem not found.
+        event->accept();
+    }
+
+
+    TargetItemInfo targetInfo = getTargetInfo(event);
+    QTreeWidgetItem* targetItem = targetInfo.targetItem;
+    if (!targetItem) {
+        event->ignore();
+        return;
+    }
+
+    auto items = selectedItems();
+
+    auto da = getDropAction(items.size(), targetItem->type());
+    event->setDropAction(da);
+
+    if (targetItem->type() == TreeWidget::DocumentType) {
+        leaveEvent(nullptr);
+    }
+    else if (targetItem->type() == TreeWidget::ObjectType) {
+        onItemEntered(targetItem);
+
+        auto targetItemObj = static_cast<DocumentObjectItem*>(targetItem);
+        Gui::ViewProviderDocumentObject* vp = targetItemObj->object();
+
+        // if we are in between or if target doesn't accept drops then the target is the parent
+        if (da == Qt::MoveAction && (targetInfo.inThresholdZone || !vp->canDropObjects())) {
+            targetInfo.targetItem = targetInfo.targetItem->parent();
+            if (targetInfo.targetItem->type() == TreeWidget::DocumentType) {
+                leaveEvent(nullptr);
+                return;
+            }
+
+            targetItemObj = static_cast<DocumentObjectItem*>(targetInfo.targetItem);
+            vp = targetItemObj->object();
+
+            if (!vp) {
+                TREE_TRACE("cannot drop");
+                return;
+            }
+        }
+        try {
+            if (da != Qt::LinkAction && !vp->canDropObjects()) {
+                if (!(event->possibleActions() & Qt::LinkAction) || items.size() != 1) {
+                    TREE_TRACE("Cannot drop here");
+                    event->ignore();
+                    return;
+                }
+            }
+            for (auto ti : items) {
+                if (ti->type() != TreeWidget::ObjectType) {
+                    TREE_TRACE("cannot drop");
+                    event->ignore();
+                    return;
+                }
+                auto item = static_cast<DocumentObjectItem*>(ti);
+
+                auto obj = item->object()->getObject();
+
+                if (da == Qt::MoveAction) {
+                    // Check if item can be dragged from his parent
+                    auto parentItem = item->getParentItem();
+                    if (parentItem && !(parentItem->object()->canDragObjects() && parentItem->object()->canDragObject(obj)))
+                    {
+                        TREE_TRACE("Cannot drag object");
+                        event->ignore();
+                        return;
+                    }
+                }
+
+                std::ostringstream str;
+                auto owner = item->getRelativeParent(str, targetItemObj);
+                auto subname = str.str();
+
+                // let the view provider decide to accept the object or ignore it
+                if (da != Qt::LinkAction && !vp->canDropObjectEx(obj, owner, subname.c_str(), item->mySubs)) {
+                    TREE_TRACE("cannot drop " << obj->getFullName() << ' ' << (owner ? owner->getFullName() : "<No Owner>") << '.' << subname);
+                    event->ignore();
+                    return;
+                }
+            }
+        }
+        catch (Base::Exception& e) {
+            e.ReportException();
+            event->ignore();
+        }
+        catch (std::exception& e) {
+            FC_ERR("C++ exception: " << e.what());
+            event->ignore();
+        }
+        catch (...) {
+            FC_ERR("Unknown exception");
+            event->ignore();
+        }
+    }
+    else {
+        leaveEvent(nullptr);
+        event->ignore();
+    }
+}
+
+TreeWidget::TargetItemInfo TreeWidget::getTargetInfo(QEvent* ev)
+{
+    TargetItemInfo targetInfo;
+
+    QPoint pos = getPos(ev);
+    if (pos == QPoint(-1, -1)) {
+        return {}; // Return an empty struct
+    }
+
+    targetInfo.targetItem = itemAt(pos);
+    // not dropped onto an item or one of the source items is also the destination item
+    if (!targetInfo.targetItem || targetInfo.targetItem->isSelected()) {
+        return {};
+    }
+    targetInfo.underMouseItem = targetInfo.targetItem;
+
+    if (targetInfo.targetItem->type() == TreeWidget::ObjectType) {
+        auto targetItemObj = static_cast<DocumentObjectItem*>(targetInfo.targetItem);
+        targetInfo.targetDoc = targetItemObj->getOwnerDocument()->document()->getDocument();
+    }
+    else if (targetInfo.targetItem->type() == TreeWidget::DocumentType) {
+        auto targetDocItem = static_cast<DocumentItem*>(targetInfo.targetItem);
+        targetInfo.targetDoc = targetDocItem->document()->getDocument();
+    }
+    else {
+        return {};
+    }
+
+    // Calculate the position of the mouse relative to the item's rectangle
+    QRect itemRect = visualItemRect(targetInfo.targetItem);
+    int mouseY = pos.y();
+    int itemMidPoint = itemRect.top() + itemRect.height() / 2;
+    int threshold = itemRect.height() * 0.20; // 20% of the item's height as threshold
+
+    targetInfo.inBottomHalf = mouseY > itemMidPoint;
+    targetInfo.inThresholdZone = ((mouseY < itemRect.top() + threshold) && !targetInfo.targetItem->isExpanded())
+        || (mouseY > itemRect.top() + itemRect.height() - threshold);
+    return targetInfo;
+}
+
+bool TreeWidget::dropInDocument(QDropEvent* event, TargetItemInfo& targetInfo,
+                                std::vector<TreeWidget::ObjectItemSubname> items)
+{
+    std::string errMsg;
+    auto da = event->dropAction();
+    bool touched = false;
+
+    std::vector<ItemInfo2> infos;
+    infos.reserve(items.size());
+    bool syncPlacement = TreeParams::getSyncPlacement();
+
+    App::AutoTransaction committer(
+        da == Qt::LinkAction ? "Link object" :
+        da == Qt::CopyAction ? "Copy object" : "Move object");
+
+    // check if items can be dragged
+    for (auto& v : items) {
+        auto item = v.first;
+        auto obj = item->object()->getObject();
+        auto parentItem = item->getParentItem();
+        if (parentItem) {
+            bool allParentsOK = canDragFromParents(parentItem, obj, nullptr);
+
+            if (!allParentsOK || !parentItem->object()->canDragObjects() || !parentItem->object()->canDragObject(obj)) {
+                committer.close(true);
+                TREE_ERR("'" << obj->getFullName() << "' cannot be dragged out of '" << parentItem->object()->getObject()->getFullName() << "'");
+                return false;
+            }
+        }
+        else if (da != Qt::MoveAction || item->myOwner != targetInfo.targetItem) {
+            // We will not drag item out of parent if either, 1) modifier
+            // key is held, or 2) the dragging item is not inside the
+            // dropping document tree.
+            parentItem = nullptr;
+        }
+        infos.emplace_back();
+        auto& info = infos.back();
+        info.doc = obj->getDocument()->getName();
+        info.obj = obj->getNameInDocument();
+        if (parentItem) {
+            auto parent = parentItem->object()->getObject();
+            info.parentDoc = parent->getDocument()->getName();
+            info.parent = parent->getNameInDocument();
+        }
+        if (syncPlacement) {
+            std::ostringstream ss;
+            App::DocumentObject* topParent = nullptr;
+            item->getSubName(ss, topParent);
+            if (topParent) {
+                info.topDoc = topParent->getDocument()->getName();
+                info.topObj = topParent->getNameInDocument();
+                ss << obj->getNameInDocument() << '.';
+                info.topSubname = ss.str();
+            }
+        }
+    }
+    // Because the existence of subname, we must de-select the drag the
+    // object manually. Just do a complete clear here for simplicity
+    Selection().selStackPush();
+    Selection().clearCompleteSelection();
+
+    // Open command
+    auto manager = Application::Instance->macroManager();
+    try {
+        std::vector<App::DocumentObject*> droppedObjs;
+        for (auto& info : infos) {
+            auto doc = App::GetApplication().getDocument(info.doc.c_str());
+            if (!doc) continue;
+            auto obj = doc->getObject(info.obj.c_str());
+            auto vpc = freecad_cast<ViewProviderDocumentObject*>(Application::Instance->getViewProvider(obj));
+            if (!vpc) {
+                FC_WARN("Cannot find dragging object " << info.obj);
+                continue;
+            }
+
+            Base::Matrix4D mat;
+            App::PropertyPlacement* propPlacement = nullptr;
+            if (syncPlacement) {
+                if (!info.topObj.empty()) {
+                    auto doc = App::GetApplication().getDocument(info.topDoc.c_str());
+                    if (doc) {
+                        auto topObj = doc->getObject(info.topObj.c_str());
+                        if (topObj) {
+                            auto sobj = topObj->getSubObject(info.topSubname.c_str(), nullptr, &mat);
+                            if (sobj == obj) {
+                                propPlacement = dynamic_cast<App::PropertyPlacement*>(obj->getPropertyByName("Placement"));
+                            }
+                        }
+                    }
+                }
+                else {
+                    propPlacement = dynamic_cast<App::PropertyPlacement*>(obj->getPropertyByName("Placement"));
+                    if (propPlacement) {
+                        mat = propPlacement->getValue().toMatrix();
+                    }
+                }
+            }
+
+            if (da == Qt::LinkAction) {
+                std::string name = targetInfo.targetDoc->getUniqueObjectName("Link");
+                FCMD_DOC_CMD(targetInfo.targetDoc, "addObject('App::Link','" << name << "').setLink("
+                    << Command::getObjectCmd(obj) << ")");
+                auto link = targetInfo.targetDoc->getObject(name.c_str());
+                if (!link)
+                    continue;
+                FCMD_OBJ_CMD(link, "Label='" << obj->getLinkedObject(true)->Label.getValue() << "'");
+                propPlacement = dynamic_cast<App::PropertyPlacement*>(link->getPropertyByName("Placement"));
+                if (propPlacement)
+                    propPlacement->setValueIfChanged(Base::Placement(mat));
+                droppedObjs.push_back(link);
+            }
+            else if (!info.parent.empty()) {
+                auto parentDoc = App::GetApplication().getDocument(info.parentDoc.c_str());
+                if (!parentDoc) {
+                    FC_WARN("Canont find document " << info.parentDoc);
+                    continue;
+                }
+                auto parent = parentDoc->getObject(info.parent.c_str());
+                auto vpp = freecad_cast<ViewProviderDocumentObject*>(Application::Instance->getViewProvider(parent));
+                if (!vpp) {
+                    FC_WARN("Cannot find dragging object's parent " << info.parent);
+                    continue;
+                }
+
+                std::ostringstream ss;
+                ss << Command::getObjectCmd(vpp->getObject()) << ".ViewObject.dragObject(" << Command::getObjectCmd(obj) << ')';
+                auto lines = manager->getLines();
+                vpp->dragObject(obj);
+                if (manager->getLines() == lines) {
+                    manager->addLine(MacroManager::Gui, ss.str().c_str());
+                }
+
+                //make sure it is not part of a geofeaturegroup anymore.
+                //When this has happen we need to handle all removed
+                //objects
+                auto grp = App::GeoFeatureGroupExtension::getGroupOfObject(obj);
+                if (grp) {
+                    FCMD_OBJ_CMD(grp, "removeObject(" << Command::getObjectCmd(obj) << ")");
+                }
+
+                // check if the object has been deleted
+                obj = doc->getObject(info.obj.c_str());
+                if (!obj || !obj->isAttachedToDocument()) {
+                    continue;
+                }
+                droppedObjs.push_back(obj);
+                if (propPlacement) {
+                    propPlacement->setValueIfChanged(Base::Placement(mat));
+                }
+            }
+            else {
+                std::ostringstream ss;
+                ss << "App.getDocument('" << targetInfo.targetDoc->getName() << "')."
+                    << (da == Qt::CopyAction ? "copyObject(" : "moveObject(")
+                    << Command::getObjectCmd(obj) << ", True)";
+                App::DocumentObject* res = nullptr;
+                if (da == Qt::CopyAction) {
+                    auto copied = targetInfo.targetDoc->copyObject({ obj }, true);
+                    if (!copied.empty()) {
+                        res = copied.back();
+                    }
+                }
+                else if (da == Qt::MoveAction && obj->getDocument() == targetInfo.targetDoc) {
+                    // Moving a object within the document root.
+                    // Do not set 'res' as changing the placement is not desired: #13690
+                    droppedObjs.push_back(obj);
+                }
+                else {
+                    // Moving a object from another document.
+                    res = targetInfo.targetDoc->moveObject(obj, true);
+                }
+                if (res) {
+                    propPlacement = dynamic_cast<App::PropertyPlacement*>( res->getPropertyByName("Placement"));
+                    if (propPlacement) {
+                        propPlacement->setValueIfChanged(Base::Placement(mat));
+                    }
+                    droppedObjs.push_back(res);
+                }
+                manager->addLine(MacroManager::App, ss.str().c_str());
+            }
+        }
+        touched = true;
+        Base::FlagToggler<> guard(_DisableCheckTopParent);
+        Selection().setSelection(targetInfo.targetDoc->getName(), droppedObjs);
+
+        // If moved, then we sort objects properly.
+        if (da == Qt::MoveAction) {
+            sortDroppedObjects(targetInfo, droppedObjs);
+        }
+    }
+    catch (const Base::Exception& e) {
+        e.ReportException();
+        errMsg = e.what();
+    }
+    catch (std::exception& e) {
+        FC_ERR("C++ exception: " << e.what());
+        errMsg = e.what();
+    }
+    catch (...) {
+        FC_ERR("Unknown exception");
+        errMsg = "Unknown exception";
+    }
+    if (!errMsg.empty()) {
+        committer.close(true);
+        QMessageBox::critical(getMainWindow(), QObject::tr("Drag & drop failed"), QString::fromUtf8(errMsg.c_str()));
+        return false;
+    }
+    return touched;
+}
+
+bool TreeWidget::dropInObject(QDropEvent* event, TargetItemInfo& targetInfo,
+                              std::vector<TreeWidget::ObjectItemSubname> items)
+{
+    std::string errMsg;
+    auto da = event->dropAction();
+    bool touched = false;
+
+    // add object to group
+    auto targetItemObj = static_cast<DocumentObjectItem*>(targetInfo.targetItem);
+    Gui::ViewProviderDocumentObject* vp = targetItemObj->object();
+
+    if (!vp || !vp->getObject() || !vp->getObject()->isAttachedToDocument()) {
+        TREE_TRACE("invalid object");
+        return false;
+    }
+
+    // if we are in between or if target doesn't accept drops then the target is the parent
+    if (da == Qt::MoveAction && (targetInfo.inThresholdZone || !vp->canDropObjects())) {
+        targetInfo.targetItem = targetInfo.targetItem->parent();
+        if (targetInfo.targetItem->type() == TreeWidget::DocumentType) {
+            return dropInDocument(event, targetInfo, items);
+        }
+
+        targetItemObj = static_cast<DocumentObjectItem*>(targetInfo.targetItem);
+        vp = targetItemObj->object();
+
+        if (!vp || !vp->getObject() || !vp->getObject()->isAttachedToDocument()) {
+            TREE_TRACE("invalid object");
+            return false;
+        }
+    }
+
+    if (da != Qt::LinkAction && !vp->canDropObjects()) {
+        if (!(event->possibleActions() & Qt::LinkAction) || items.size() != 1) {
+            TREE_TRACE("Cannot drop objects");
+            return false; // no group like object
+        }
+    }
+
+    App::DocumentObject* targetObj = targetItemObj->object()->getObject();
+    std::ostringstream targetSubname;
+    App::DocumentObject* targetParent = nullptr;
+    targetItemObj->getSubName(targetSubname, targetParent);
+    Selection().selStackPush();
+    Selection().clearCompleteSelection();
+    if (targetParent) {
+        targetSubname << vp->getObject()->getNameInDocument() << '.';
+        Selection().addSelection(targetParent->getDocument()->getName(), targetParent->getNameInDocument(), targetSubname.str().c_str());
+    }
+    else {
+        targetParent = targetObj;
+        Selection().addSelection(targetParent->getDocument()->getName(), targetParent->getNameInDocument());
+    }
+
+    // Open command
+    App::AutoTransaction committer("Drop object");
+
+    bool syncPlacement = TreeParams::getSyncPlacement() && targetItemObj->isGroup();
+    bool setSelection = true;
+    std::vector<App::DocumentObject*> draggedObjects;
+    std::vector<std::pair<App::DocumentObject*, std::string> > droppedObjects;
+    std::vector<ItemInfo> infos;
+    // Only keep text names here, because you never know when doing drag
+    // and drop some object may delete other objects.
+    infos.reserve(items.size());
+    for (auto& v : items) {
+        infos.emplace_back();
+        auto& info = infos.back();
+        auto item = v.first;
+        App::DocumentObject* obj = item->object()->getObject();
+
+        std::ostringstream str;
+        App::DocumentObject* topParent = nullptr;
+        auto owner = item->getRelativeParent(str, targetItemObj, &topParent, &info.topSubname);
+        if (syncPlacement && topParent) {
+            info.topDoc = topParent->getDocument()->getName();
+            info.topObj = topParent->getNameInDocument();
+        }
+        info.subname = str.str();
+        info.doc = obj->getDocument()->getName();
+        info.obj = obj->getNameInDocument();
+        if (owner) {
+            info.ownerDoc = owner->getDocument()->getName();
+            info.owner = owner->getNameInDocument();
+        }
+
+        info.subs.swap(v.second);
+
+        // check if items can be dragged
+        if (da == Qt::MoveAction && item->myOwner == targetItemObj->myOwner && vp->canDragAndDropObject(obj)) {
+            auto parentItem = item->getParentItem();
+            if (!parentItem) {
+                info.dragging = true;
+            }
+            else {
+
+                bool allParentsOK = canDragFromParents(parentItem, obj, targetObj);
+
+                if (allParentsOK) {
+                    auto vpp = parentItem->object();
+                    info.dragging = true;
+                    info.parent = vpp->getObject()->getNameInDocument();
+                    info.parentDoc = vpp->getObject()->getDocument()->getName();
+                }
+                else {
+                    committer.close(true);
+                    return false;
+                }
+            }
+        }
+
+        if (da != Qt::LinkAction
+            && !vp->canDropObjectEx(obj, owner, info.subname.c_str(), item->mySubs))
+        {
+            if (event->possibleActions() & Qt::LinkAction) {
+                if (items.size() > 1) {
+                    committer.close(true);
+                    TREE_TRACE("Cannot replace with more than one object");
+                    return false;
+                }
+                auto ext = vp->getObject()->getExtensionByType<App::LinkBaseExtension>(true);
+                if ((!ext || !ext->getLinkedObjectProperty()) && !targetItemObj->getParentItem()) {
+                    committer.close(true);
+                    TREE_TRACE("Cannot replace without parent");
+                    return false;
+                }
+                da = Qt::LinkAction;
+            }
+        }
+    }
+
+    try {
+        std::set<App::DocumentObject*> inList;
+        auto parentObj = targetObj;
+        if (da == Qt::LinkAction && targetItemObj->getParentItem()) {
+            parentObj = targetItemObj->getParentItem()->object()->getObject();
+        }
+        inList = parentObj->getInListEx(true);
+        inList.insert(parentObj);
+
+        std::string target = targetObj->getNameInDocument();
+        auto targetDoc = targetObj->getDocument();
+        for (auto& info : infos) {
+            auto& subname = info.subname;
+            targetObj = targetDoc->getObject(target.c_str());
+            vp = freecad_cast<ViewProviderDocumentObject*>( Application::Instance->getViewProvider(targetObj));
+            if (!vp) {
+                FC_ERR("Cannot find drop target object " << target);
+                break;
+            }
+
+            auto doc = App::GetApplication().getDocument(info.doc.c_str());
+            if (!doc) {
+                FC_WARN("Cannot find document " << info.doc);
+                continue;
+            }
+            auto obj = doc->getObject(info.obj.c_str());
+            auto vpc = freecad_cast<ViewProviderDocumentObject*>(Application::Instance->getViewProvider(obj));
+            if (!vpc) {
+                FC_WARN("Cannot find dragging object " << info.obj);
+                continue;
+            }
+
+            ViewProviderDocumentObject* vpp = nullptr;
+            if (da != Qt::LinkAction && !info.parentDoc.empty()) {
+                auto parentDoc = App::GetApplication().getDocument(info.parentDoc.c_str());
+                if (parentDoc) {
+                    auto parent = parentDoc->getObject(info.parent.c_str());
+                    vpp = freecad_cast<ViewProviderDocumentObject*>(Application::Instance->getViewProvider(parent));
+                }
+                if (!vpp) {
+                    FC_WARN("Cannot find dragging object's parent " << info.parent);
+                    continue;
+                }
+            }
+
+            App::DocumentObject* owner = nullptr;
+            if (!info.ownerDoc.empty()) {
+                auto ownerDoc = App::GetApplication().getDocument(info.ownerDoc.c_str());
+                if (ownerDoc)
+                    owner = ownerDoc->getObject(info.owner.c_str());
+                if (!owner) {
+                    FC_WARN("Cannot find dragging object's top parent " << info.owner);
+                    continue;
+                }
+            }
+
+            Base::Matrix4D mat;
+            App::PropertyPlacement* propPlacement = nullptr;
+            if (syncPlacement) {
+                propPlacement = DropHandler::getPlacement(info, obj, mat);
+            }
+
+            auto dropParent = targetParent;
+
+            auto manager = Application::Instance->macroManager();
+            std::ostringstream ss;
+            if (vpp) {
+                auto lines = manager->getLines();
+                ss << Command::getObjectCmd(vpp->getObject())
+                    << ".ViewObject.dragObject(" << Command::getObjectCmd(obj) << ')';
+                vpp->dragObject(obj);
+                if (manager->getLines() == lines)
+                    manager->addLine(MacroManager::Gui, ss.str().c_str());
+                owner = nullptr;
+                subname.clear();
+                ss.str("");
+
+                obj = doc->getObject(info.obj.c_str());
+                if (!obj || !obj->isAttachedToDocument()) {
+                    FC_WARN("Dropping object deleted: " << info.doc << '#' << info.obj);
+                    continue;
+                }
+            }
+
+            if (da == Qt::MoveAction) {
+                // Try to adjust relative links to avoid cyclic dependency, may
+                // throw exception if failed
+                ss.str("");
+                ss << Command::getObjectCmd(obj) << ".adjustRelativeLinks("
+                    << Command::getObjectCmd(targetObj) << ")";
+                manager->addLine(MacroManager::Gui, ss.str().c_str());
+
+                std::set<App::DocumentObject*> visited;
+                if (obj->adjustRelativeLinks(inList, &visited)) {
+                    inList = parentObj->getInListEx(true);
+                    inList.insert(parentObj);
+
+                    // TODO: link adjustment and placement adjustment does
+                    // not work together at the moment.
+                    propPlacement = nullptr;
+                }
+            }
+
+            if (inList.count(obj)) {
+                FC_THROWM(Base::RuntimeError, "Dependency loop detected for " << obj->getFullName());
+            }
+
+
+            std::string dropName;
+            ss.str("");
+            if (da == Qt::LinkAction) {
+                auto parentItem = targetItemObj->getParentItem();
+                if (parentItem) {
+                    ss << Command::getObjectCmd(
+                        parentItem->object()->getObject(), nullptr, ".replaceObject(", true)
+                        << Command::getObjectCmd(targetObj) << ","
+                        << Command::getObjectCmd(obj) << ")";
+
+                    std::ostringstream ss;
+
+                    dropParent = nullptr;
+                    parentItem->getSubName(ss, dropParent);
+                    if (dropParent)
+                        ss << parentItem->object()->getObject()->getNameInDocument() << '.';
+                    else
+                        dropParent = parentItem->object()->getObject();
+                    ss << obj->getNameInDocument() << '.';
+                    dropName = ss.str();
+                }
+                else {
+                    TREE_WARN("ignore replace operation without parent");
+                    continue;
+                }
+
+                Gui::Command::runCommand(Gui::Command::App, ss.str().c_str());
+
+            }
+            else {
+                ss << Command::getObjectCmd(vp->getObject())
+                    << ".ViewObject.dropObject(" << Command::getObjectCmd(obj);
+                if (owner) {
+                    ss << "," << Command::getObjectCmd(owner)
+                        << ",'" << subname << "',[";
+                }
+                else
+                    ss << ",None,'',[";
+                for (auto& sub : info.subs)
+                    ss << "'" << sub << "',";
+                ss << "])";
+                auto lines = manager->getLines();
+                dropName = vp->dropObjectEx(obj, owner, subname.c_str(), info.subs);
+                if (manager->getLines() == lines)
+                    manager->addLine(MacroManager::Gui, ss.str().c_str());
+                if (!dropName.empty())
+                    dropName = targetSubname.str() + dropName;
+            }
+
+            touched = true;
+
+            // Construct the subname pointing to the dropped object
+            if (dropName.empty()) {
+                auto pos = targetSubname.tellp();
+                targetSubname << obj->getNameInDocument() << '.' << std::ends;
+                dropName = targetSubname.str();
+                targetSubname.seekp(pos);
+            }
+
+            Base::Matrix4D newMat;
+            auto sobj = dropParent->getSubObject(dropName.c_str(), nullptr, &newMat);
+            if (!sobj) {
+                FC_LOG("failed to find dropped object "
+                    << dropParent->getFullName() << '.' << dropName);
+                setSelection = false;
+                continue;
+            }
+
+            if (da != Qt::CopyAction && propPlacement) {
+                // try to adjust placement
+                if ((info.dragging && sobj == obj) ||
+                    (!info.dragging && sobj->getLinkedObject(false) == obj))
+                {
+                    if (!info.dragging)
+                        propPlacement = freecad_cast<App::PropertyPlacement*>(
+                            sobj->getPropertyByName("Placement"));
+                    if (propPlacement) {
+                        newMat *= propPlacement->getValue().inverse().toMatrix();
+                        newMat.inverseGauss();
+                        Base::Placement pla(newMat * mat);
+                        propPlacement->setValueIfChanged(pla);
+                    }
+                }
+            }
+            droppedObjects.emplace_back(dropParent, dropName);
+            draggedObjects.push_back(obj);
+        }
+        Base::FlagToggler<> guard(_DisableCheckTopParent);
+        if (setSelection && !droppedObjects.empty()) {
+            Selection().selStackPush();
+            Selection().clearCompleteSelection();
+            for (auto& v : droppedObjects) {
+                Selection().addSelection(v.first->getDocument()->getName(),
+                    v.first->getNameInDocument(), v.second.c_str());
+            }
+            Selection().selStackPush();
+        }
+
+        // If moved, then we sort objects properly.
+        if (da == Qt::MoveAction && vp->acceptReorderingObjects()) {
+            sortDroppedObjects(targetInfo, draggedObjects);
+        }
+    }
+    catch (const Base::Exception& e) {
+        e.ReportException();
+        errMsg = e.what();
+    }
+    catch (std::exception& e) {
+        FC_ERR("C++ exception: " << e.what());
+        errMsg = e.what();
+    }
+    catch (...) {
+        FC_ERR("Unknown exception");
+        errMsg = "Unknown exception";
+    }
+    if (!errMsg.empty()) {
+        committer.close(true);
+        QMessageBox::critical(getMainWindow(), QObject::tr("Drag & drop failed"),
+            QString::fromUtf8(errMsg.c_str()));
+        return false;
+    }
+    return touched;
+}
+
+bool TreeWidget::canDragFromParents(DocumentObjectItem* parentItem, App::DocumentObject* obj, App::DocumentObject* target)
+{
+    // We query all the parents recursively. (for cases like assembly/group/part)
+    bool allParentsOK = true;
+    while (parentItem) {
+        if (!parentItem->object()->canDragObjectToTarget(obj, target)) {
+            allParentsOK = false;
+            break;
+        }
+        parentItem = parentItem->getParentItem();
+    }
+
+    return allParentsOK;
+}
+
+void TreeWidget::dropEvent(QDropEvent* event)
+{
+    //FIXME: This should actually be done inside dropMimeData
+
+    TargetItemInfo targetInfo = getTargetInfo(event);
+    if (!targetInfo.targetItem) {
+        return;
+    }
+
+    // filter out the selected items we cannot handle
+    std::vector<ObjectItemSubname> items;
+    items = DropHandler::filterItems(selectedItems(), targetInfo.targetItem);
+    if (items.empty()) {
+        return; // nothing needs to be done
+    }
+
+    event->setDropAction(getDropAction(items.size(), targetInfo.targetItem->type()));
+
+    bool touched = false;
+    if (targetInfo.targetItem->type() == TreeWidget::ObjectType) {
+        touched = dropInObject(event, targetInfo, items);
+    }
+    else if (targetInfo.targetItem->type() == TreeWidget::DocumentType) {
+        touched = dropInDocument(event, targetInfo, items);
+    }
+
+    if (touched && TreeParams::getRecomputeOnDrop()) {
+        targetInfo.targetDoc->recompute();
+    }
+    if (touched && TreeParams::getSyncView()) {
+        auto gdoc = Application::Instance->getDocument(targetInfo.targetDoc);
+        if (gdoc)
+            gdoc->setActiveView();
+    }
+}
+
+void TreeWidget::sortDroppedObjects(TargetItemInfo& targetInfo, std::vector<App::DocumentObject*> draggedObjects)
+{
+    if (targetInfo.targetItem == targetInfo.underMouseItem) {
+        return;
+    }
+    auto underMouseItemObj = static_cast<DocumentObjectItem*>(targetInfo.underMouseItem);
+    auto underMouseObj = underMouseItemObj->object()->getObject();
+    std::vector<App::DocumentObject*> sortedObjList;
+    std::vector<App::DocumentObject*> objList;
+
+    auto sortIntoList = [&sortedObjList, &draggedObjects, underMouseObj, &targetInfo](const std::vector<App::DocumentObject*>& objects) {
+        for (auto* obj : objects) {
+            if (obj == underMouseObj) {
+                if (targetInfo.inBottomHalf) {
+                    sortedObjList.push_back(obj);
+                }
+
+                for (auto* draggedObj : draggedObjects) {
+                    sortedObjList.push_back(draggedObj);
+                }
+
+                if (!targetInfo.inBottomHalf) {
+                    sortedObjList.push_back(obj);
+                }
+            }
+            else {
+                if (std::ranges::find(draggedObjects, obj) == draggedObjects.end()) {
+                    sortedObjList.push_back(obj);
+                }
+            }
+        }
+    };
+
+    if (targetInfo.targetItem->type() == TreeWidget::ObjectType) {
+        // To update the order of items of groups such as App::Part, we just need to change the order in the Group property
+        auto targetItemObj = static_cast<DocumentObjectItem*>(targetInfo.targetItem);
+        App::DocumentObject* targetObj = targetItemObj->object()->getObject();
+
+        auto propGroup = freecad_cast<App::PropertyLinkList*>(targetObj->getPropertyByName("Group"));
+        if (!propGroup) {
+            return;
+        }
+
+        objList = propGroup->getValue();
+        sortIntoList(objList); // Move dropped objects to correct position
+        propGroup->setValue(sortedObjList);
+    }
+    else if (targetInfo.targetItem->type() == TreeWidget::DocumentType) {
+        Gui::Document* guiDoc = Gui::Application::Instance->getDocument(targetInfo.targetDoc->getName());
+        objList = guiDoc->getTreeRootObjects();
+        // First we need to sort objList by treeRank.
+        std::sort(objList.begin(), objList.end(),
+            [](App::DocumentObject* a, App::DocumentObject* b) {
+            auto vpA = dynamic_cast<Gui::ViewProviderDocumentObject*>(Gui::Application::Instance->getViewProvider(a));
+            auto vpB = dynamic_cast<Gui::ViewProviderDocumentObject*>(Gui::Application::Instance->getViewProvider(b));
+            if (vpA && vpB) {
+                return vpA->getTreeRank() < vpB->getTreeRank();
+            }
+            return false; // Keep the original order if either vpA or vpB is nullptr
+        });
+
+        // Then we move dropped objects to their correct position
+        sortIntoList(objList);
+
+        // Then we set the tree rank
+        for (size_t i = 0; i < sortedObjList.size(); ++i) {
+            auto vp = freecad_cast<ViewProviderDocumentObject*>(Application::Instance->getViewProvider(sortedObjList[i]));
+            vp->setTreeRank(i);
+        }
+
+        // Lastly we refresh the tree
+        static_cast<DocumentItem*>(targetInfo.targetItem)->sortObjectItems();
+    }
+}
+
+void TreeWidget::drawRow(QPainter* painter, const QStyleOptionViewItem& options, const QModelIndex& index) const
+{
+    QTreeWidget::drawRow(painter, options, index);
+}
+
+void TreeWidget::slotNewDocument(const Gui::Document& Doc, bool isMainDoc)
+{
+    if (Doc.getDocument()->testStatus(App::Document::TempDoc))
+        return;
+    auto item = new DocumentItem(&Doc, this->rootItem);
+    if (isMainDoc)
+        this->expandItem(item);
+    item->setIcon(0, *documentPixmap);
+    item->setText(0, QString::fromUtf8(Doc.getDocument()->Label.getValue()));
+    DocumentMap[&Doc] = item;
+}
+
+
+void TreeWidget::onReloadDoc() {
+    if (!this->contextItem || this->contextItem->type() != DocumentType)
+        return;
+    auto docitem = static_cast<DocumentItem*>(this->contextItem);
+    App::Document* doc = docitem->document()->getDocument();
+    std::string name = doc->FileName.getValue();
+    Application::Instance->reopen(doc);
+    for (auto& v : DocumentMap) {
+        if (name == v.first->getDocument()->FileName.getValue()) {
+            scrollToItem(v.second);
+            App::GetApplication().setActiveDocument(v.first->getDocument());
+            break;
+        }
+    }
+}
+
+void TreeWidget::onCloseDoc()
+{
+    if (!this->contextItem || this->contextItem->type() != DocumentType)
+        return;
+    try {
+        auto docitem = static_cast<DocumentItem*>(this->contextItem);
+        Gui::Document* gui = docitem->document();
+        App::Document* doc = gui->getDocument();
+        if (gui->canClose(true, true))
+            Command::doCommand(Command::Doc, "App.closeDocument(\"%s\")", doc->getName());
+    }
+    catch (const Base::Exception& e) {
+        e.ReportException();
+    }
+    catch (std::exception& e) {
+        FC_ERR("C++ exception: " << e.what());
+    }
+    catch (...) {
+        FC_ERR("Unknown exception");
+    }
+}
+
+void TreeWidget::onOpenFileLocation()
+{
+    auto docitem = static_cast<DocumentItem*>(this->contextItem);
+    App::Document* doc = docitem->document()->getDocument();
+    std::string name = doc->FileName.getValue();
+
+    const QFileInfo fileInfo(QString::fromStdString(name));
+    if (!fileInfo.exists()) {
+        QMessageBox::warning(this, tr("Error"), tr("File does not exist."));
+        return;
+    }
+
+    const QString filePath = fileInfo.canonicalPath();
+    bool success = false;
+
+#if defined(Q_OS_MAC)
+    success = QProcess::startDetached(QStringLiteral("open"), {filePath});
+#elif defined(Q_OS_WIN)
+    QStringList param;
+    if (!fileInfo.isDir()) {
+        param += QStringLiteral("/select,");
+    }
+    param += QDir::toNativeSeparators(filePath);
+    success = QProcess::startDetached(QStringLiteral("explorer.exe"), param);
+#else
+    success = QProcess::startDetached(QStringLiteral("xdg-open"), {filePath});
+#endif
+
+    if (!success) {
+        QMessageBox::warning(this, tr("Error"), tr("Failed to open directory."));
+    }
+}
+
+void TreeWidget::slotRenameDocument(const Gui::Document& Doc)
+{
+    // do nothing here
+    Q_UNUSED(Doc);
+}
+
+void TreeWidget::slotChangedViewObject(const Gui::ViewProvider& vp, const App::Property& prop)
+{
+    if (!App::GetApplication().isRestoring()
+        && vp.isDerivedFrom<ViewProviderDocumentObject>())
+    {
+        const auto& vpd = static_cast<const ViewProviderDocumentObject&>(vp);
+        if (&prop == &vpd.ShowInTree) {
+            ChangedObjects.emplace(vpd.getObject(), 0);
+            _updateStatus();
+        }
+    }
+}
+
+void TreeWidget::slotTouchedObject(const App::DocumentObject& obj) {
+    ChangedObjects.emplace(const_cast<App::DocumentObject*>(&obj), 0);
+    _updateStatus();
+}
+
+void TreeWidget::slotShowHidden(const Gui::Document& Doc)
+{
+    auto it = DocumentMap.find(&Doc);
+    if (it != DocumentMap.end())
+        it->second->updateItemsVisibility(it->second, it->second->showHidden());
+}
+
+void TreeWidget::slotRelabelDocument(const Gui::Document& Doc)
+{
+    auto it = DocumentMap.find(&Doc);
+    if (it != DocumentMap.end()) {
+        it->second->setText(0, QString::fromUtf8(Doc.getDocument()->Label.getValue()));
+    }
+}
+
+void TreeWidget::slotActiveDocument(const Gui::Document& Doc)
+{
+    auto jt = DocumentMap.find(&Doc);
+    if (jt == DocumentMap.end())
+        return; // signal is emitted before the item gets created
+    int displayMode = TreeParams::getDocumentMode();
+    for (auto it = DocumentMap.begin();
+        it != DocumentMap.end(); ++it)
+    {
+        QFont f = it->second->font(0);
+        f.setBold(it == jt);
+        it->second->setHidden(0 == displayMode && it != jt);
+        if (2 == displayMode) {
+            it->second->setExpanded(it == jt);
+        }
+        // this must be done as last step
+        it->second->setFont(0, f);
+    }
+}
+
+struct UpdateDisabler {
+    QWidget& widget;
+    int& blocked;
+    bool visible{false};
+    bool focus{false};
+
+    // Note! DO NOT block signal here, or else
+    // QTreeWidgetItem::setChildIndicatorPolicy() does not work
+    UpdateDisabler(QWidget& w, int& blocked)
+        : widget(w), blocked(blocked)
+    {
+        if (++blocked > 1)
+            return;
+        focus = widget.hasFocus();
+        visible = widget.isVisible();
+        if (visible) {
+            // setUpdatesEnabled(false) does not seem to speed up anything.
+            // setVisible(false) on the other hand makes QTreeWidget::setData
+            // (i.e. any change to QTreeWidgetItem) faster by 10+ times.
+            //
+            // widget.setUpdatesEnabled(false);
+
+            widget.setVisible(false);
+        }
+    }
+    ~UpdateDisabler() {
+        if (blocked <= 0 || --blocked != 0)
+            return;
+
+        if (visible) {
+            widget.setVisible(true);
+            if (focus)
+                widget.setFocus();
+        }
+    }
+};
+
+void TreeWidget::onUpdateStatus()
+{
+    if (this->state() == DraggingState || App::GetApplication().isRestoring()) {
+        _updateStatus();
+        return;
+    }
+
+    for (auto& v : DocumentMap) {
+        if (v.first->isPerformingTransaction()) {
+            // We have to delay item creation until undo/redo is done, because the
+            // object re-creation while in transaction may break tree view item
+            // update logic. For example, a parent object re-created before its
+            // children, but the parent's link property already contains all the
+            // (detached) children.
+            _updateStatus();
+            return;
+        }
+    }
+
+    FC_LOG("begin update status");
+
+    UpdateDisabler disabler(*this, updateBlocked);
+
+    std::vector<App::DocumentObject*> errors;
+    App::DocumentObject* relabelCandidate;
+
+    // Use a local copy in case of nested calls
+    auto localNewObjects = NewObjects;
+    NewObjects.clear();
+
+    // Checking for new objects
+    for (auto& v : localNewObjects) {
+        auto doc = App::GetApplication().getDocument(v.first.c_str());
+        if (!doc)
+            continue;
+        auto gdoc = Application::Instance->getDocument(doc);
+        if (!gdoc)
+            continue;
+        auto docItem = getDocumentItem(gdoc);
+        if (!docItem)
+            continue;
+        for (auto id : v.second) {
+            auto obj = doc->getObjectByID(id);
+            if (!obj)
+                continue;
+            if (obj->isError())
+                errors.push_back(obj);
+            if (docItem->ObjectMap.count(obj))
+                continue;
+            auto vpd = freecad_cast<ViewProviderDocumentObject*>(gdoc->getViewProvider(obj));
+            if (vpd)
+                docItem->createNewItem(*vpd);
+
+            if (obj->getParents().empty() && obj->getOutList().empty()) {
+                relabelCandidate = obj;
+            }
+            else {
+                RelabelQueue.insert(obj);
+            }
+        }
+    }
+
+    // Use a local copy in case of nested calls
+    auto localChangedObjects = ChangedObjects;
+    ChangedObjects.clear();
+
+    // Update children of changed objects
+    for (auto& v : localChangedObjects) {
+        auto obj = v.first;
+
+        if (RelabelQueue.find(obj) != RelabelQueue.end()) {
+            relabelCandidate = obj;
+        }
+
+        auto iter = ObjectTable.find(obj);
+        if (iter == ObjectTable.end())
+            continue;
+
+        if (v.second.test(CS_Error) && obj->isError())
+            errors.push_back(obj);
+
+        if (!iter->second.empty()) {
+            auto data = *iter->second.begin();
+            bool itemHidden = !data->viewObject->showInTree();
+            if (data->itemHidden != itemHidden) {
+                for (auto& data : iter->second) {
+                    data->itemHidden = itemHidden;
+                    if (data->docItem->showHidden())
+                        continue;
+                    for (auto item : data->items)
+                        item->setHidden(itemHidden);
+                }
+            }
+        }
+
+        updateChildren(iter->first, iter->second, v.second.test(CS_Output), false);
+    }
+
+    FC_LOG("update item status");
+    TimingInit();
+    for (auto pos = DocumentMap.begin(); pos != DocumentMap.end(); ++pos) {
+        pos->second->testStatus();
+    }
+    TimingPrint();
+
+    // Checking for just restored documents
+    for (auto& v : DocumentMap) {
+        auto docItem = v.second;
+
+        for (auto obj : docItem->PopulateObjects)
+            docItem->populateObject(obj);
+        docItem->PopulateObjects.clear();
+
+        auto doc = v.first->getDocument();
+
+        if (!docItem->connectChgObject.connected()) {
+            //NOLINTBEGIN
+            docItem->connectChgObject = docItem->document()->signalChangedObject.connect(
+                std::bind(&TreeWidget::slotChangeObject, this, sp::_1, sp::_2));
+            docItem->connectTouchedObject = doc->signalTouchedObject.connect(
+                std::bind(&TreeWidget::slotTouchedObject, this, sp::_1));
+            //NOLINTEND
+        }
+
+        if (doc->testStatus(App::Document::PartialDoc))
+            docItem->setIcon(0, *documentPartialPixmap);
+        else if (docItem->_ExpandInfo) {
+            for (auto& entry : *docItem->_ExpandInfo) {
+                const char* name = entry.first.c_str();
+                bool legacy = name[0] == '*';
+                if (legacy)
+                    ++name;
+                auto obj = doc->getObject(name);
+                if (!obj)
+                    continue;
+                auto iter = docItem->ObjectMap.find(obj);
+                if (iter == docItem->ObjectMap.end())
+                    continue;
+                if (iter->second->rootItem)
+                    docItem->restoreItemExpansion(entry.second, iter->second->rootItem);
+                else if (legacy && !iter->second->items.empty()) {
+                    auto item = *iter->second->items.begin();
+                    item->setExpanded(true);
+                }
+            }
+        }
+        docItem->_ExpandInfo.reset();
+    }
+
+    if (Selection().hasSelection() && !selectTimer->isActive() && !this->isSelectionBlocked()) {
+        this->blockSelection(true);
+        currentDocItem = nullptr;
+        for (auto& v : DocumentMap) {
+            v.second->setSelected(false);
+            v.second->selectItems();
+        }
+        this->blockSelection(false);
+    }
+
+    auto activeDocItem = getDocumentItem(Application::Instance->activeDocument());
+
+    QTreeWidgetItem* errItem = nullptr;
+    for (auto obj : errors) {
+        DocumentObjectDataPtr data;
+        if (activeDocItem) {
+            auto it = activeDocItem->ObjectMap.find(obj);
+            if (it != activeDocItem->ObjectMap.end())
+                data = it->second;
+        }
+        if (!data) {
+            auto docItem = getDocumentItem(
+                Application::Instance->getDocument(obj->getDocument()));
+            if (docItem) {
+                auto it = docItem->ObjectMap.find(obj);
+                if (it != docItem->ObjectMap.end())
+                    data = it->second;
+            }
+        }
+        if (data) {
+            auto item = data->rootItem;
+            if (!item && !data->items.empty()) {
+                item = *data->items.begin();
+                data->docItem->showItem(item, false, true);
+            }
+            if (!errItem)
+                errItem = item;
+        }
+    }
+    if (errItem)
+        scrollToItem(errItem);
+
+    updateGeometries();
+
+    tryOfferRelabel(relabelCandidate);
+
+    statusTimer->stop();
+
+    FC_LOG("done update status");
+}
+
+void TreeWidget::tryOfferRelabel(App::DocumentObject* object)
+{
+    if (!isAutoRelabelNewEnabled() || !object) {
+        RelabelQueue.clear();
+        return;
+    }
+
+    auto iter = ObjectTable.find(object);
+    if (iter != ObjectTable.end() && !iter->second.empty()) {
+        auto& data = *iter->second.begin();
+        if (data && data->rootItem) {
+            editItem(data->rootItem);
+            RelabelQueue.clear();
+        }
+    }
+}
+
+void TreeWidget::onItemEntered(QTreeWidgetItem* item)
+{
+    // object item selected
+    if (item && item->type() == TreeWidget::ObjectType) {
+        auto objItem = static_cast<DocumentObjectItem*>(item);
+        objItem->displayStatusInfo();
+
+        if (TreeParams::getPreSelection()) {
+            int timeout = TreeParams::getPreSelectionDelay();
+            if (timeout < 0)
+                timeout = 1;
+            if (preselectTime.elapsed() < timeout)
+                onPreSelectTimer();
+            else {
+                timeout = TreeParams::getPreSelectionTimeout();
+                if (timeout < 0)
+                    timeout = 1;
+                preselectTimer->start(timeout);
+                Selection().rmvPreselect();
+            }
+        }
+    }
+    else if (TreeParams::getPreSelection())
+        Selection().rmvPreselect();
+}
+
+void TreeWidget::leaveEvent(QEvent* event)
+{
+    Q_UNUSED(event)
+    if (!updateBlocked && TreeParams::getPreSelection()) {
+        preselectTimer->stop();
+        Selection().rmvPreselect();
+    }
+}
+
+void TreeWidget::onPreSelectTimer() {
+    if (!TreeParams::getPreSelection())
+        return;
+    auto item = itemAt(viewport()->mapFromGlobal(QCursor::pos()));
+    if (!item || item->type() != TreeWidget::ObjectType)
+        return;
+
+    preselectTime.restart();
+    auto objItem = static_cast<DocumentObjectItem*>(item);
+    auto vp = objItem->object();
+    auto obj = vp->getObject();
+    std::ostringstream ss;
+    App::DocumentObject* parent = nullptr;
+    objItem->getSubName(ss, parent);
+    if (!parent)
+        parent = obj;
+    else if (!obj->redirectSubName(ss, parent, nullptr))
+        ss << obj->getNameInDocument() << '.';
+    Selection().setPreselect(parent->getDocument()->getName(), parent->getNameInDocument(),
+        ss.str().c_str(), 0, 0, 0, SelectionChanges::MsgSource::TreeView);
+}
+
+void TreeWidget::onItemCollapsed(QTreeWidgetItem* item)
+{
+    // object item collapsed
+    if (item && item->type() == TreeWidget::ObjectType) {
+        static_cast<DocumentObjectItem*>(item)->setExpandedStatus(false);
+    }
+}
+
+void TreeWidget::onItemExpanded(QTreeWidgetItem* item)
+{
+    // object item expanded
+    if (item && item->type() == TreeWidget::ObjectType) {
+        auto objItem = static_cast<DocumentObjectItem*>(item);
+        objItem->setExpandedStatus(true);
+        objItem->getOwnerDocument()->populateItem(objItem, false, false);
+    }
+}
+
+void TreeWidget::scrollItemToTop()
+{
+    auto doc = Application::Instance->activeDocument();
+    for (auto tree : Instances) {
+        if (!tree->isSelectionAttached() || tree->isSelectionBlocked())
+            continue;
+
+        tree->_updateStatus(false);
+
+        if (doc && Gui::Selection().hasSelection(doc->getDocument()->getName(), ResolveMode::NoResolve)) {
+            auto it = tree->DocumentMap.find(doc);
+            if (it != tree->DocumentMap.end()) {
+                bool lock = tree->blockSelection(true);
+                it->second->selectItems(DocumentItem::SR_FORCE_EXPAND);
+                tree->blockSelection(lock);
+            }
+        }
+        else {
+            tree->blockSelection(true);
+            for (int i = 0; i < tree->rootItem->childCount(); i++) {
+                auto docItem = dynamic_cast<DocumentItem*>(tree->rootItem->child(i));
+                if (!docItem)
+                    continue;
+                auto doc = docItem->document()->getDocument();
+                if (Gui::Selection().hasSelection(doc->getName())) {
+                    tree->currentDocItem = docItem;
+                    docItem->selectItems(DocumentItem::SR_FORCE_EXPAND);
+                    tree->currentDocItem = nullptr;
+                    break;
+                }
+            }
+            tree->blockSelection(false);
+        }
+        tree->selectTimer->stop();
+        tree->_updateStatus(false);
+    }
+}
+
+void TreeWidget::expandSelectedItems(TreeItemMode mode)
+{
+    if (!isSelectionAttached())
+        return;
+
+    const auto items = selectedItems();
+    for (auto item : items) {
+        switch (mode) {
+        case TreeItemMode::ExpandPath: {
+            QTreeWidgetItem* parentItem = item->parent();
+            while (parentItem) {
+                parentItem->setExpanded(true);
+                parentItem = parentItem->parent();
+            }
+            item->setExpanded(true);
+            break;
+        }
+        case TreeItemMode::ExpandItem:
+            item->setExpanded(true);
+            break;
+        case TreeItemMode::CollapseItem:
+            item->setExpanded(false);
+            break;
+        case TreeItemMode::ToggleItem:
+            if (item->isExpanded())
+                item->setExpanded(false);
+            else
+                item->setExpanded(true);
+            break;
+        }
+    }
+}
+
+void TreeWidget::setupText()
+{
+    this->headerItem()->setText(0, tr("Labels & Attributes"));
+    this->headerItem()->setText(1, tr("Description"));
+    this->headerItem()->setText(2, tr("Internal name"));
+
+    this->showHiddenAction->setText(tr("Show items hidden in tree view"));
+    this->showHiddenAction->setStatusTip(tr("Show items that are marked as 'hidden' in the tree view"));
+
+    this->toggleVisibilityInTreeAction->setText(tr("Toggle visibility in tree view"));
+    this->toggleVisibilityInTreeAction->setStatusTip(tr("Toggles the visibility of selected items in the tree view"));
+
+    this->createGroupAction->setText(tr("Create group"));
+    this->createGroupAction->setStatusTip(tr("Create a group"));
+
+    this->relabelObjectAction->setText(tr("Rename"));
+    this->relabelObjectAction->setStatusTip(tr("Rename object"));
+
+    this->finishEditingAction->setText(tr("Finish editing"));
+    this->finishEditingAction->setStatusTip(tr("Finish editing object"));
+
+    this->selectDependentsAction->setText(tr("Add dependent objects to selection"));
+    this->selectDependentsAction->setStatusTip(tr("Adds all dependent objects to the selection"));
+
+    this->closeDocAction->setText(tr("Close document"));
+    this->closeDocAction->setStatusTip(tr("Close the document"));
+
+#ifdef Q_OS_MAC
+    this->openFileLocationAction->setText(tr("Reveal in Finder"));
+    this->openFileLocationAction->setStatusTip(tr("Reveal the current file location in Finder"));
+#else
+    this->openFileLocationAction->setText(tr("Open File Location"));
+    this->openFileLocationAction->setStatusTip(tr("Open the current file location"));
+#endif
+
+    this->reloadDocAction->setText(tr("Reload document"));
+    this->reloadDocAction->setStatusTip(tr("Reload a partially loaded document"));
+
+    this->skipRecomputeAction->setText(tr("Skip recomputes"));
+    this->skipRecomputeAction->setStatusTip(tr("Enable or disable recomputations of document"));
+
+    this->allowPartialRecomputeAction->setText(tr("Allow partial recomputes"));
+    this->allowPartialRecomputeAction->setStatusTip(
+        tr("Enable or disable recomputating editing object when 'skip recomputation' is enabled"));
+
+    this->markRecomputeAction->setText(tr("Mark to recompute"));
+    this->markRecomputeAction->setStatusTip(tr("Mark this object to be recomputed"));
+    this->markRecomputeAction->setIcon(BitmapFactory().iconFromTheme("Std_MarkToRecompute"));
+
+    this->recomputeObjectAction->setText(tr("Recompute object"));
+    this->recomputeObjectAction->setStatusTip(tr("Recompute the selected object"));
+    this->recomputeObjectAction->setIcon(BitmapFactory().iconFromTheme("view-refresh"));
+}
+
+void TreeWidget::syncView(ViewProviderDocumentObject* vp)
+{
+    if (currentDocItem && TreeParams::getSyncView()) {
+        bool focus = hasFocus();
+        currentDocItem->document()->setActiveView(vp);
+        if (focus)
+            setFocus();
+    }
+}
+
+void TreeWidget::onShowHidden()
+{
+    if (!this->contextItem)
+        return;
+    DocumentItem* docItem = nullptr;
+    if (this->contextItem->type() == DocumentType)
+        docItem = static_cast<DocumentItem*>(contextItem);
+    else if (this->contextItem->type() == ObjectType)
+        docItem = static_cast<DocumentObjectItem*>(contextItem)->getOwnerDocument();
+    if (docItem)
+        docItem->setShowHidden(showHiddenAction->isChecked());
+}
+
+void TreeWidget::onToggleVisibilityInTree()
+{
+    const auto items = selectedItems();
+    for (auto item : items) {
+        if (item->type() == ObjectType) {
+            auto objectItem = static_cast<DocumentObjectItem*>(item);
+            auto object = objectItem->object();
+
+            // toggle value
+            bool showInTree = !object->showInTree();
+
+            // update object
+            object->ShowInTree.setValue(showInTree);
+
+            // update GUI
+            auto ownerDocument = objectItem->getOwnerDocument();
+            bool hidden = !ownerDocument->showHidden() && !showInTree;
+            objectItem->setHidden(hidden);
+            if (hidden) {
+                objectItem->setSelected(false);
+            }
+        }
+    }
+}
+
+void TreeWidget::changeEvent(QEvent* e)
+{
+    if (e->type() == QEvent::LanguageChange)
+        setupText();
+
+    QTreeWidget::changeEvent(e);
+}
+
+void TreeWidget::onItemSelectionChanged()
+{
+    if (!this->isSelectionAttached()
+        || this->isSelectionBlocked()
+        || updateBlocked)
+        return;
+
+    _LastSelectedTreeWidget = this;
+
+    // block tmp. the connection to avoid to notify us ourself
+    bool lock = this->blockSelection(true);
+
+    if (selectTimer->isActive())
+        onSelectTimer();
+    else
+        _updateStatus(false);
+
+    auto selItems = selectedItems();
+
+    // do not allow document item multi-selection
+    if (!selItems.empty()) {
+        auto firstType = selItems.back()->type();
+        for (auto it = selItems.begin(); it != selItems.end();) {
+            auto item = *it;
+            if ((firstType == ObjectType && item->type() != ObjectType)
+                || (firstType == DocumentType && item != selItems.back()))
+            {
+                item->setSelected(false);
+                it = selItems.erase(it);
+            }
+            else
+                ++it;
+        }
+    }
+
+    if (selItems.size() <= 1) {
+        if (TreeParams::getRecordSelection())
+            Gui::Selection().selStackPush();
+
+        // This special handling to deal with possible discrepancy of
+        // Gui.Selection and Tree view selection because of newly added
+        // DocumentObject::redirectSubName()
+        Selection().clearCompleteSelection();
+        DocumentObjectItem* item = nullptr;
+        if (!selItems.empty()) {
+            if (selItems.front()->type() == ObjectType)
+                item = static_cast<DocumentObjectItem*>(selItems.front());
+            else if (selItems.front()->type() == DocumentType) {
+                auto ditem = static_cast<DocumentItem*>(selItems.front());
+                if (TreeParams::getSyncView()) {
+                    bool focus = hasFocus();
+                    ditem->document()->setActiveView();
+                    if (focus)
+                        setFocus();
+                }
+                // For triggering property editor refresh
+                Gui::Selection().signalSelectionChanged(SelectionChanges());
+            }
+        }
+        for (auto& v : DocumentMap) {
+            currentDocItem = v.second;
+            v.second->clearSelection(item);
+            currentDocItem = nullptr;
+        }
+        if (TreeParams::getRecordSelection())
+            Gui::Selection().selStackPush();
+    }
+    else {
+        for (auto pos = DocumentMap.begin(); pos != DocumentMap.end(); ++pos) {
+            currentDocItem = pos->second;
+            pos->second->updateSelection(pos->second);
+            currentDocItem = nullptr;
+        }
+        if (TreeParams::getRecordSelection())
+            Gui::Selection().selStackPush(true, true);
+    }
+
+    this->blockSelection(lock);
+}
+
+void TreeWidget::synchronizeSelectionCheckBoxes() {
+    const bool useCheckBoxes = isSelectionCheckBoxesEnabled();
+    for (auto tree : TreeWidget::Instances) {
+        QSignalBlocker blocker(tree);
+        for (QTreeWidgetItemIterator it(tree); *it; ++it) {
+            auto item = *it;
+            if (item->type() == ObjectType) {
+                if (useCheckBoxes)
+                    item->setCheckState(0, item->isSelected() ? Qt::Checked : Qt::Unchecked);
+                else
+                    item->setData(0, Qt::CheckStateRole, QVariant());
+            }
+        }
+        tree->resizeColumnToContents(0);
+    }
+}
+
+void TreeWidget::updateVisibilityIcons() {
+    for (auto tree : TreeWidget::Instances) {
+        QSignalBlocker blocker(tree);
+        for (QTreeWidgetItemIterator it(tree); *it; ++it) {
+            auto item = *it;
+            if (item->type() == ObjectType) {
+                auto objitem = static_cast<DocumentObjectItem*>(item);
+                objitem->testStatus(true);
+            }
+        }
+        tree->resizeColumnToContents(0);
+    }
+}
+
+QList<QTreeWidgetItem*> TreeWidget::childrenOfItem(const QTreeWidgetItem& item) const {
+    QList children = QList<QTreeWidgetItem*>();
+
+    // check item is in this tree
+    if (!this->indexFromItem(&item).isValid())
+        return children;
+
+    for (int i = 0; i < item.childCount(); i++) {
+        children.append(item.child(i));
+    }
+    return children;
+}
+
+void TreeWidget::onItemChanged(QTreeWidgetItem* item, int column) {
+    if (column == 0 && isSelectionCheckBoxesEnabled()) {
+        bool selected = item->isSelected();
+        bool checked = item->checkState(0) == Qt::Checked;
+        if (checked != selected) {
+            item->setSelected(checked);
+        }
+    }
+}
+
+void TreeWidget::onSelectTimer() {
+
+    _updateStatus(false);
+
+    bool syncSelect = TreeParams::getSyncSelection();
+    bool locked = this->blockSelection(true);
+    if (Selection().hasSelection()) {
+        for (auto& v : DocumentMap) {
+            v.second->setSelected(false);
+            currentDocItem = v.second;
+            v.second->selectItems(syncSelect ? DocumentItem::SR_EXPAND : DocumentItem::SR_SELECT);
+            currentDocItem = nullptr;
+        }
+    }
+    else {
+        for (auto& v : DocumentMap)
+            v.second->clearSelection();
+    }
+    this->blockSelection(locked);
+    selectTimer->stop();
+    return;
+}
+
+void TreeWidget::onSelectionChanged(const SelectionChanges& msg)
+{
+    // When running from a different thread Qt will raise a warning
+    // when trying to start the QTimer
+    if (Q_UNLIKELY(thread() != QThread::currentThread())) {
+        return;
+    }
+
+    switch (msg.Type)
+    {
+    case SelectionChanges::AddSelection:
+    case SelectionChanges::RmvSelection:
+    case SelectionChanges::SetSelection:
+    case SelectionChanges::ClrSelection: {
+        int timeout = TreeParams::getSelectionTimeout();
+        if (timeout <= 0)
+            timeout = 1;
+        selectTimer->start(timeout);
+        break;
+    }
+    default:
+        break;
+    }
+}
+
+// ----------------------------------------------------------------------------
+
+/* TRANSLATOR Gui::TreePanel */
+
+TreePanel::TreePanel(const char* name, QWidget* parent)
+    : QWidget(parent)
+{
+    this->treeWidget = new TreeWidget(name, this);
+    int indent = TreeParams::getIndentation();
+    if (indent)
+        this->treeWidget->setIndentation(indent);
+
+    auto pLayout = new QVBoxLayout(this);
+    pLayout->setSpacing(0);
+    pLayout->setContentsMargins(0, 0, 0, 0);
+    pLayout->addWidget(this->treeWidget);
+    connect(this->treeWidget, &TreeWidget::emitSearchObjects,
+            this, &TreePanel::showEditor);
+
+    this->searchBox = new Gui::ExpressionLineEdit(this, true);
+    static_cast<ExpressionLineEdit*>(this->searchBox)->setExactMatch(Gui::ExpressionParameter::instance()->isExactMatch());
+    pLayout->addWidget(this->searchBox);
+    this->searchBox->hide();
+    this->searchBox->installEventFilter(this);
+    this->searchBox->setPlaceholderText(tr("Search"));
+    connect(this->searchBox, &QLineEdit::returnPressed,
+            this, &TreePanel::accept);
+    connect(this->searchBox, &QLineEdit::textChanged,
+            this, &TreePanel::itemSearch);
+}
+
+TreePanel::~TreePanel() = default;
+
+void TreePanel::accept()
+{
+    QString text = this->searchBox->text();
+    hideEditor();
+    this->treeWidget->setFocus();
+    this->treeWidget->itemSearch(text, true);
+}
+
+bool TreePanel::eventFilter(QObject* obj, QEvent* ev)
+{
+    if (obj != this->searchBox)
+        return false;
+
+    if (ev->type() == QEvent::KeyPress) {
+        bool consumed = false;
+        int key = static_cast<QKeyEvent*>(ev)->key();
+        switch (key) {
+        case Qt::Key_Escape:
+            hideEditor();
+            consumed = true;
+            treeWidget->setFocus();
+            break;
+
+        default:
+            break;
+        }
+
+        return consumed;
+    }
+
+    return false;
+}
+
+void TreePanel::showEditor()
+{
+    this->searchBox->show();
+    this->searchBox->setFocus();
+    this->treeWidget->startItemSearch(searchBox);
+}
+
+void TreePanel::hideEditor()
+{
+    static_cast<ExpressionLineEdit*>(this->searchBox)->setDocumentObject(nullptr);
+    this->searchBox->clear();
+    this->searchBox->hide();
+    this->treeWidget->resetItemSearch();
+    auto sels = this->treeWidget->selectedItems();
+    if (!sels.empty())
+        this->treeWidget->scrollToItem(sels.front());
+}
+
+void TreePanel::itemSearch(const QString& text)
+{
+    this->treeWidget->itemSearch(text, false);
+}
+
+// ----------------------------------------------------------------------------
+
+/* TRANSLATOR Gui::TreeDockWidget */
+
+TreeDockWidget::TreeDockWidget(Gui::Document* pcDocument, QWidget* parent)
+    : DockWindow(pcDocument, parent)
+{
+    setWindowTitle(tr("Tree view"));
+    auto panel = new TreePanel("TreeView", this);
+    auto pLayout = new QGridLayout(this);
+    pLayout->setSpacing(0);
+    pLayout->setContentsMargins(0, 0, 0, 0);
+    pLayout->addWidget(panel, 0, 0);
+}
+
+TreeDockWidget::~TreeDockWidget() = default;
+
+void TreeWidget::selectLinkedObject(App::DocumentObject* linked) {
+    if (!isSelectionAttached() || isSelectionBlocked())
+        return;
+
+    auto linkedVp = freecad_cast<ViewProviderDocumentObject*>(
+        Application::Instance->getViewProvider(linked));
+    if (!linkedVp) {
+        TREE_ERR("invalid linked view provider");
+        return;
+    }
+    auto linkedDoc = getDocumentItem(linkedVp->getDocument());
+    if (!linkedDoc) {
+        TREE_ERR("cannot find document of linked object");
+        return;
+    }
+
+    if (selectTimer->isActive())
+        onSelectTimer();
+    else
+        _updateStatus(false);
+
+    auto it = linkedDoc->ObjectMap.find(linked);
+    if (it == linkedDoc->ObjectMap.end()) {
+        TREE_ERR("cannot find tree item of linked object");
+        return;
+    }
+    auto linkedItem = it->second->rootItem;
+    if (!linkedItem)
+        linkedItem = *it->second->items.begin();
+
+    if (linkedDoc->showItem(linkedItem, true))
+        scrollToItem(linkedItem);
+
+    if (linkedDoc->document()->getDocument() != App::GetApplication().getActiveDocument()) {
+        bool focus = hasFocus();
+        linkedDoc->document()->setActiveView(linkedItem->object());
+        if (focus)
+            setFocus();
+    }
+}
+
+// ----------------------------------------------------------------------------
+
+DocumentItem::DocumentItem(const Gui::Document* doc, QTreeWidgetItem* parent)
+    : QTreeWidgetItem(parent, TreeWidget::DocumentType), pDocument(const_cast<Gui::Document*>(doc))
+{
+    //NOLINTBEGIN
+    // Setup connections
+    connectNewObject = doc->signalNewObject.connect(std::bind(&DocumentItem::slotNewObject, this, sp::_1));
+    connectDelObject = doc->signalDeletedObject.connect(
+        std::bind(&TreeWidget::slotDeleteObject, getTree(), sp::_1));
+    if (!App::GetApplication().isRestoring()) {
+        connectChgObject = doc->signalChangedObject.connect(
+            std::bind(&TreeWidget::slotChangeObject, getTree(), sp::_1, sp::_2));
+        connectTouchedObject = doc->getDocument()->signalTouchedObject.connect(
+            std::bind(&TreeWidget::slotTouchedObject, getTree(), sp::_1));
+    }
+    connectEdtObject = doc->signalInEdit.connect(std::bind(&DocumentItem::slotInEdit, this, sp::_1));
+    connectResObject = doc->signalResetEdit.connect(std::bind(&DocumentItem::slotResetEdit, this, sp::_1));
+    connectHltObject = doc->signalHighlightObject.connect(
+        std::bind(&DocumentItem::slotHighlightObject, this, sp::_1, sp::_2, sp::_3, sp::_4, sp::_5));
+    connectExpObject = doc->signalExpandObject.connect(
+        std::bind(&DocumentItem::slotExpandObject, this, sp::_1, sp::_2, sp::_3, sp::_4));
+    connectScrObject = doc->signalScrollToObject.connect(std::bind(&DocumentItem::slotScrollToObject, this, sp::_1));
+    auto adoc = doc->getDocument();
+    connectRecomputed = adoc->signalRecomputed.connect(std::bind(&DocumentItem::slotRecomputed, this, sp::_1, sp::_2));
+    connectRecomputedObj = adoc->signalRecomputedObject.connect(
+        std::bind(&DocumentItem::slotRecomputedObject, this, sp::_1));
+    //NOLINTEND
+
+    setFlags(Qt::ItemIsEnabled | Qt::ItemIsSelectable/*|Qt::ItemIsEditable*/);
+
+    treeName = getTree()->getTreeName();
+}
+
+DocumentItem::~DocumentItem()
+{
+    connectNewObject.disconnect();
+    connectDelObject.disconnect();
+    connectChgObject.disconnect();
+    connectTouchedObject.disconnect();
+    connectEdtObject.disconnect();
+    connectResObject.disconnect();
+    connectHltObject.disconnect();
+    connectExpObject.disconnect();
+    connectScrObject.disconnect();
+    connectRecomputed.disconnect();
+    connectRecomputedObj.disconnect();
+}
+
+TreeWidget* DocumentItem::getTree() const {
+    return static_cast<TreeWidget*>(treeWidget());
+}
+
+const char* DocumentItem::getTreeName() const {
+    return treeName;
+}
+
+#define FOREACH_ITEM(_item, _obj) \
+    auto _it = ObjectMap.end();\
+    if(_obj.getObject() && _obj.getObject()->isAttachedToDocument())\
+        _it = ObjectMap.find(_obj.getObject());\
+    if(_it != ObjectMap.end()) {\
+        for(auto _item : _it->second->items) {
+
+#define FOREACH_ITEM_ALL(_item) \
+    for(const auto& _v : ObjectMap) {\
+        for(auto _item : _v.second->items) {
+
+#define END_FOREACH_ITEM }}
+
+
+void DocumentItem::slotInEdit(const Gui::ViewProviderDocumentObject& v)
+{
+    (void)v;
+
+    ParameterGrp::handle hGrp = App::GetApplication().GetParameterGroupByPath(
+        "User parameter:BaseApp/Preferences/TreeView");
+    unsigned long col = hGrp->GetUnsigned("TreeEditColor", 563609599);
+    QColor color(Base::Color::fromPackedRGB<QColor>(col));
+
+    if (!getTree()->editingItem) {
+        auto doc = Application::Instance->editDocument();
+        if (!doc)
+            return;
+        ViewProviderDocumentObject* parentVp = nullptr;
+        std::string subname;
+        auto vp = doc->getInEdit(&parentVp, &subname);
+        if (!parentVp)
+            parentVp = freecad_cast<ViewProviderDocumentObject*>(vp);
+        if (parentVp)
+            getTree()->editingItem = findItemByObject(true, parentVp->getObject(), subname.c_str());
+    }
+
+    if (getTree()->editingItem)
+        getTree()->editingItem->setBackground(0, color);
+    else {
+        FOREACH_ITEM(item, v)
+            item->setBackground(0, color);
+        END_FOREACH_ITEM
+    }
+}
+
+void DocumentItem::slotResetEdit(const Gui::ViewProviderDocumentObject& v)
+{
+    auto tree = getTree();
+    FOREACH_ITEM_ALL(item)
+        if (tree->editingItem) {
+            if (item == tree->editingItem) {
+                item->setData(0, Qt::BackgroundRole, QVariant());
+                break;
+            }
+        }
+        else if (item->object() == &v)
+            item->setData(0, Qt::BackgroundRole, QVariant());
+    END_FOREACH_ITEM
+        tree->editingItem = nullptr;
+}
+
+void DocumentItem::slotNewObject(const Gui::ViewProviderDocumentObject& obj) {
+    if (!obj.getObject() || !obj.getObject()->isAttachedToDocument()) {
+        FC_ERR("view provider not attached");
+        return;
+    }
+    getTree()->NewObjects[pDocument->getDocument()->getName()].push_back(obj.getObject()->getID());
+    getTree()->_updateStatus();
+}
+
+bool DocumentItem::createNewItem(const Gui::ViewProviderDocumentObject& obj,
+    QTreeWidgetItem* parent, int index, DocumentObjectDataPtr data)
+{
+    if (!obj.getObject() ||
+        !obj.getObject()->isAttachedToDocument() ||
+        obj.getObject()->testStatus(App::PartialObject))
+        return false;
+
+    if (!data) {
+        auto& pdata = ObjectMap[obj.getObject()];
+        if (!pdata) {
+            pdata = std::make_shared<DocumentObjectData>(
+                this, const_cast<ViewProviderDocumentObject*>(&obj));
+            auto& entry = getTree()->ObjectTable[obj.getObject()];
+            if (!entry.empty())
+                pdata->updateChildren(*entry.begin());
+            else
+                pdata->updateChildren(true);
+            entry.insert(pdata);
+        }
+        else if (pdata->rootItem && !parent) {
+            Base::Console().Warning("DocumentItem::slotNewObject: Cannot add view provider twice.\n");
+            return false;
+        }
+        data = pdata;
+    }
+
+    auto item = new DocumentObjectItem(this, data);
+    if (!parent || parent == this) {
+        parent = this;
+        data->rootItem = item;
+        if (index < 0)
+            index = findRootIndex(obj.getObject());
+    }
+    if (index < 0)
+        parent->addChild(item);
+    else
+        parent->insertChild(index, item);
+    assert(item->parent() == parent);
+    item->setText(0, QString::fromUtf8(data->label.c_str()));
+    if (!data->label2.empty())
+        item->setText(1, QString::fromUtf8(data->label2.c_str()));
+    item->setText(2, QString::fromUtf8(data->internalName.c_str()));
+    if (!obj.showInTree() && !showHidden())
+        item->setHidden(true);
+    item->testStatus(true);
+
+    populateItem(item);
+    return true;
+}
+
+ViewProviderDocumentObject* DocumentItem::getViewProvider(App::DocumentObject* obj) {
+    return freecad_cast<ViewProviderDocumentObject*>(
+            Application::Instance->getViewProvider(obj));
+}
+
+void TreeWidget::slotDeleteDocument(const Gui::Document& Doc)
+{
+    NewObjects.erase(Doc.getDocument()->getName());
+    auto it = DocumentMap.find(&Doc);
+    if (it != DocumentMap.end()) {
+        UpdateDisabler disabler(*this, updateBlocked);
+        auto docItem = it->second;
+        for (auto& v : docItem->ObjectMap) {
+            for (auto item : v.second->items)
+                item->myOwner = nullptr;
+            auto obj = v.second->viewObject->getObject();
+            if (obj->getDocument() == Doc.getDocument()) {
+                _slotDeleteObject(*v.second->viewObject, docItem);
+                continue;
+            }
+            auto it = ObjectTable.find(obj);
+            assert(it != ObjectTable.end());
+            assert(it->second.size() > 1);
+            it->second.erase(v.second);
+        }
+        this->rootItem->takeChild(this->rootItem->indexOfChild(docItem));
+        delete docItem;
+        DocumentMap.erase(it);
+    }
+}
+
+void TreeWidget::slotDeleteObject(const Gui::ViewProviderDocumentObject& view) {
+    _slotDeleteObject(view, nullptr);
+}
+
+void TreeWidget::_slotDeleteObject(const Gui::ViewProviderDocumentObject& view, DocumentItem* deletingDoc)
+{
+    auto obj = view.getObject();
+    auto itEntry = ObjectTable.find(obj);
+    if (itEntry == ObjectTable.end())
+        return;
+
+    if (itEntry->second.empty()) {
+        ObjectTable.erase(itEntry);
+        return;
+    }
+
+    TREE_LOG("delete object " << obj->getFullName());
+
+    bool needUpdate = false;
+
+    for (const auto& data : itEntry->second) {
+        DocumentItem* docItem = data->docItem;
+        if (docItem == deletingDoc)
+            continue;
+
+        auto doc = docItem->document()->getDocument();
+        auto& items = data->items;
+
+        if (obj->getDocument() == doc)
+            docItem->_ParentMap.erase(obj);
+
+        bool lock = blockSelection(true);
+        for (auto cit = items.begin(), citNext = cit; cit != items.end(); cit = citNext) {
+            ++citNext;
+            (*cit)->myOwner = nullptr;
+            delete* cit;
+        }
+        blockSelection(lock);
+
+        // Check for any child of the deleted object that is not in the tree, and put it
+        // under document item.
+        for (auto child : data->children) {
+            auto childVp = docItem->getViewProvider(child);
+            if (!childVp || child->getDocument() != doc)
+                continue;
+            docItem->_ParentMap[child].erase(obj);
+            auto cit = docItem->ObjectMap.find(child);
+            if (cit == docItem->ObjectMap.end() || cit->second->items.empty()) {
+                if (docItem->createNewItem(*childVp))
+                    needUpdate = true;
+            }
+            else {
+                auto childItem = *cit->second->items.begin();
+                if (childItem->requiredAtRoot(false)) {
+                    if (docItem->createNewItem(*childItem->object(), docItem, -1, childItem->myData))
+                        needUpdate = true;
+                }
+            }
+            childVp->setShowable(docItem->isObjectShowable(child));
+        }
+        docItem->ObjectMap.erase(obj);
+    }
+    ObjectTable.erase(itEntry);
+
+    if (needUpdate)
+        _updateStatus();
+}
+
+bool DocumentItem::populateObject(App::DocumentObject* obj) {
+    // make sure at least one of the item corresponding to obj is populated
+    auto it = ObjectMap.find(obj);
+    if (it == ObjectMap.end())
+        return false;
+    auto& items = it->second->items;
+    if (items.empty())
+        return false;
+    for (auto item : items) {
+        if (item->populated)
+            return true;
+    }
+    TREE_LOG("force populate object " << obj->getFullName());
+    auto item = *items.begin();
+    item->populated = true;
+    populateItem(item, true);
+    return true;
+}
+
+void DocumentItem::populateItem(DocumentObjectItem* item, bool refresh, bool delay)
+{
+    (void)delay;
+
+    if (item->populated && !refresh)
+        return;
+
+    // Lazy loading policy: We will create an item for each children object if
+    // a) the item is expanded, or b) there is at least one free child, i.e.
+    // child originally located at root.
+
+    item->setChildIndicatorPolicy(item->myData->children.empty() ?
+        QTreeWidgetItem::DontShowIndicator : QTreeWidgetItem::ShowIndicator);
+
+    if (!item->populated && !item->isExpanded()) {
+        bool doPopulate = false;
+
+        bool external = item->object()->getDocument() != item->getOwnerDocument()->document();
+        if (external)
+            return;
+        auto obj = item->object()->getObject();
+        auto linked = obj->getLinkedObject(true);
+        if (linked && linked->getDocument() != obj->getDocument())
+            return;
+        for (auto child : item->myData->children) {
+            auto it = ObjectMap.find(child);
+            if (it == ObjectMap.end() || it->second->items.empty()) {
+                auto vp = getViewProvider(child);
+                if (!vp) continue;
+                doPopulate = true;
+                break;
+            }
+            if (item->myData->removeChildrenFromRoot) {
+                if (it->second->rootItem) {
+                    doPopulate = true;
+                    break;
+                }
+            }
+        }
+
+        if (!doPopulate)
+            return;
+    }
+
+    item->populated = true;
+    bool checkHidden = !showHidden();
+    bool updated = false;
+
+    int i = -1;
+    // iterate through the claimed children, and try to synchronize them with the
+    // children tree item with the same order of appearance.
+    int childCount = item->childCount();
+    for (auto child : item->myData->children) {
+
+        ++i; // the current index of the claimed child
+
+        bool found = false;
+        for (int j = i; j < childCount; ++j) {
+            QTreeWidgetItem* ci = item->child(j);
+            if (ci->type() != TreeWidget::ObjectType)
+                continue;
+
+            auto childItem = static_cast<DocumentObjectItem*>(ci);
+            if (childItem->object()->getObject() != child)
+                continue;
+
+            found = true;
+            if (j != i) { // fix index if it is changed
+                childItem->setHighlight(false);
+                item->removeChild(ci);
+                item->insertChild(i, ci);
+                assert(ci->parent() == item);
+                if (checkHidden)
+                    updateItemsVisibility(ci, false);
+            }
+
+            // Check if the item just changed its policy of whether to remove
+            // children item from the root.
+            if (item->myData->removeChildrenFromRoot) {
+                if (childItem->myData->rootItem) {
+                    assert(childItem != childItem->myData->rootItem);
+                    bool lock = getTree()->blockSelection(true);
+                    delete childItem->myData->rootItem;
+                    getTree()->blockSelection(lock);
+                }
+            }
+            else if (childItem->requiredAtRoot()) {
+                createNewItem(*childItem->object(), this, -1, childItem->myData);
+                updated = true;
+            }
+            break;
+        }
+
+        if (found)
+            continue;
+
+        // This algo will be recursively applied to newly created child items
+        // through slotNewObject -> populateItem
+
+        auto it = ObjectMap.find(child);
+        if (it == ObjectMap.end() || it->second->items.empty()) {
+            auto vp = getViewProvider(child);
+            if (!vp || !createNewItem(*vp, item, i, it == ObjectMap.end() ? DocumentObjectDataPtr() : it->second))
+                --i;
+            else
+                updated = true;
+            continue;
+        }
+
+        if (!item->myData->removeChildrenFromRoot || !it->second->rootItem) {
+            DocumentObjectItem* childItem = *it->second->items.begin();
+            if (!createNewItem(*childItem->object(), item, i, it->second))
+                --i;
+            else
+                updated = true;
+        }
+        else {
+            DocumentObjectItem* childItem = it->second->rootItem;
+            if (item == childItem || item->isChildOfItem(childItem)) {
+                TREE_ERR("Cyclic dependency in "
+                    << item->object()->getObject()->getFullName()
+                    << '.' << childItem->object()->getObject()->getFullName());
+                --i;
+                continue;
+            }
+            it->second->rootItem = nullptr;
+            childItem->setHighlight(false);
+            this->removeChild(childItem);
+            item->insertChild(i, childItem);
+            assert(childItem->parent() == item);
+            if (checkHidden)
+                updateItemsVisibility(childItem, false);
+        }
+    }
+
+    for (++i; item->childCount() > i;) {
+        QTreeWidgetItem* ci = item->child(i);
+        if (ci->type() == TreeWidget::ObjectType) {
+            auto childItem = static_cast<DocumentObjectItem*>(ci);
+            if (childItem->requiredAtRoot()) {
+                item->removeChild(childItem);
+                auto index = findRootIndex(childItem->object()->getObject());
+                if (index >= 0)
+                    this->insertChild(index, childItem);
+                else
+                    this->addChild(childItem);
+                assert(childItem->parent() == this);
+                if (checkHidden)
+                    updateItemsVisibility(childItem, false);
+                childItem->myData->rootItem = childItem;
+                continue;
+            }
+        }
+
+        bool lock = getTree()->blockSelection(true);
+        delete ci;
+        getTree()->blockSelection(lock);
+    }
+    if (updated)
+        getTree()->_updateStatus();
+}
+
+int DocumentItem::findRootIndex(App::DocumentObject* childObj) {
+    if (!TreeParams::getKeepRootOrder() || !childObj || !childObj->isAttachedToDocument())
+        return -1;
+
+    // Use view provider's tree rank to find correct place at the root level.
+
+    int count = this->childCount();
+    if (!count)
+        return -1;
+
+    int first, last;
+
+    auto getTreeRank = [](Gui::ViewProviderDocumentObject* vp) -> int {
+        if (vp->getTreeRank() == -1) {
+            vp->setTreeRank(vp->getObject()->getID());
+        }
+        return vp->getTreeRank();
+    };
+
+    auto vpc = freecad_cast<ViewProviderDocumentObject*>(Application::Instance->getViewProvider(childObj));
+    int childTreeRank = getTreeRank(vpc);
+
+    // find the last item
+    for (last = count - 1; last >= 0; --last) {
+        auto citem = this->child(last);
+        if (citem->type() == TreeWidget::ObjectType) {
+            auto vp = static_cast<DocumentObjectItem*>(citem)->object();
+            if (getTreeRank(vp) <= childTreeRank) {
+                return last + 1;
+            }
+            break;
+        }
+    }
+
+    // find the first item
+    for (first = 0; first < count; ++first) {
+        auto citem = this->child(first);
+        if (citem->type() == TreeWidget::ObjectType) {
+            auto vp = static_cast<DocumentObjectItem*>(citem)->object();
+            if (getTreeRank(vp) > childTreeRank) {
+                return first;
+            }
+            break;
+        }
+    }
+
+    // now do a binary search to find the lower bound, assuming the root level
+    // object is already in order
+    count = last - first;
+    int pos;
+    while (count > 0) {
+        int step = count / 2;
+        pos = first + step;
+        for (; pos <= last; ++pos) {
+            auto citem = this->child(pos);
+            if (citem->type() != TreeWidget::ObjectType)
+                continue;
+            auto vp = static_cast<DocumentObjectItem*>(citem)->object();
+            if (vp->getTreeRank() < childTreeRank) {
+                first = ++pos;
+                count -= step + 1;
+            }
+            else
+                count = step;
+            break;
+        }
+        if (pos > last)
+            return -1;
+    }
+    if (first > last)
+        return -1;
+    return first;
+}
+
+void DocumentItem::sortObjectItems()
+{
+    QSignalBlocker guard(getTree());
+
+    std::vector<DocumentObjectItem*> sortedItems;
+    sortedItems.reserve(this->childCount());
+
+    for (int i = 0; i < this->childCount(); ++i) {
+        QTreeWidgetItem* treeItem = this->child(i);
+        if (treeItem->type() == TreeWidget::ObjectType) {
+            sortedItems.push_back(static_cast<DocumentObjectItem*>(treeItem));
+        }
+    }
+
+    std::stable_sort(sortedItems.begin(), sortedItems.end(),
+        [](DocumentObjectItem* a, DocumentObjectItem* b) {
+        return a->object()->getTreeRank() < b->object()->getTreeRank();
+    });
+
+    int sortedIndex = 0;
+    std::vector<bool> expansion;
+    for (int i = 0; i < this->childCount(); ++i) {
+        QTreeWidgetItem* treeItem = this->child(i);
+        if (treeItem->type() != TreeWidget::ObjectType) {
+            continue;
+        }
+
+        DocumentObjectItem* sortedItem = sortedItems[sortedIndex++];
+        if (sortedItem == treeItem) {
+            continue;
+        }
+
+        expansion.clear();
+        sortedItem->getExpandedSnapshot(expansion);
+
+        this->removeChild(sortedItem);
+        this->insertChild(i, sortedItem);
+        if (!showHidden()) {
+            updateItemsVisibility(sortedItem, false);
+        }
+
+        std::vector<bool>::const_iterator expFrom = expansion.cbegin();
+        sortedItem->applyExpandedSnapshot(expansion, expFrom);
+    }
+}
+
+void TreeWidget::slotChangeObject(
+    const Gui::ViewProviderDocumentObject& view, const App::Property& prop) {
+
+    auto obj = view.getObject();
+    if (!obj || !obj->isAttachedToDocument())
+        return;
+
+    auto itEntry = ObjectTable.find(obj);
+    if (itEntry == ObjectTable.end() || itEntry->second.empty())
+        return;
+
+    _updateStatus();
+
+    // Let's not waste time on the newly added Visibility property in
+    // DocumentObject.
+    if (&prop == &obj->Visibility)
+        return;
+
+    if (&prop == &obj->Label) {
+        const char* label = obj->Label.getValue();
+        auto firstData = *itEntry->second.begin();
+        if (firstData->label != label) {
+            for (const auto& data : itEntry->second) {
+                data->label = label;
+                auto displayName = QString::fromUtf8(label);
+                for (auto item : data->items)
+                    item->setText(0, displayName);
+            }
+        }
+        return;
+    }
+
+    if (&prop == &obj->Label2) {
+        const char* label = obj->Label2.getValue();
+        auto firstData = *itEntry->second.begin();
+        if (firstData->label2 != label) {
+            for (const auto& data : itEntry->second) {
+                data->label2 = label;
+                auto displayName = QString::fromUtf8(label);
+                for (auto item : data->items)
+                    item->setText(1, displayName);
+            }
+        }
+        return;
+    }
+
+    auto& s = ChangedObjects[obj];
+    if (prop.testStatus(App::Property::Output)
+        || prop.testStatus(App::Property::NoRecompute))
+    {
+        s.set(CS_Output);
+    }
+}
+
+void TreeWidget::updateChildren(App::DocumentObject* obj,
+    const std::set<DocumentObjectDataPtr>& dataSet, bool propOutput, bool force)
+{
+    bool childrenChanged = false;
+    std::vector<App::DocumentObject*> children;
+    bool removeChildrenFromRoot = true;
+
+    DocumentObjectDataPtr found;
+    for (auto data : dataSet) {
+        if (!found) {
+            found = data;
+            childrenChanged = found->updateChildren(force);
+            removeChildrenFromRoot = found->viewObject->canRemoveChildrenFromRoot();
+            if (!childrenChanged && found->removeChildrenFromRoot == removeChildrenFromRoot)
+                return;
+        }
+        else if (childrenChanged)
+            data->updateChildren(found);
+        data->removeChildrenFromRoot = removeChildrenFromRoot;
+        DocumentItem* docItem = data->docItem;
+        for (auto item : data->items)
+            docItem->populateItem(item, true);
+    }
+
+    if (force)
+        return;
+
+    if (childrenChanged && propOutput) {
+        // When a property is marked as output, it will not touch its object,
+        // and thus, its property change will not be propagated through
+        // recomputation. So we have to manually check for each links here.
+        for (auto link : App::GetApplication().getLinksTo(obj, App::GetLinkRecursive)) {
+            if (ChangedObjects.count(link))
+                continue;
+            std::vector<App::DocumentObject*> linkedChildren;
+            DocumentObjectDataPtr found;
+            auto it = ObjectTable.find(link);
+            if (it == ObjectTable.end())
+                continue;
+            for (auto data : it->second) {
+                if (!found) {
+                    found = data;
+                    if (!found->updateChildren(false))
+                        break;
+                }
+                data->updateChildren(found);
+                DocumentItem* docItem = data->docItem;
+                for (auto item : data->items)
+                    docItem->populateItem(item, true);
+            }
+        }
+    }
+
+    if (childrenChanged) {
+        if (!selectTimer->isActive())
+            onSelectionChanged(SelectionChanges());
+
+        //if the item is in a GeoFeatureGroup we may need to update that too, as the claim children
+        //of the geofeaturegroup depends on what the childs claim
+        auto grp = App::GeoFeatureGroupExtension::getGroupOfObject(obj);
+        if (grp && !ChangedObjects.count(grp)) {
+            auto iter = ObjectTable.find(grp);
+            if (iter != ObjectTable.end())
+                updateChildren(grp, iter->second, true, false);
+        }
+    }
+}
+
+void DocumentItem::slotHighlightObject(const Gui::ViewProviderDocumentObject& obj,
+    const Gui::HighlightMode& high, bool set, const App::DocumentObject* parent, const char* subname)
+{
+    getTree()->_updateStatus(false);
+    if (parent && parent->getDocument() != document()->getDocument()) {
+        auto it = getTree()->DocumentMap.find(Application::Instance->getDocument(parent->getDocument()));
+        if (it != getTree()->DocumentMap.end())
+            it->second->slotHighlightObject(obj, high, set, parent, subname);
+        return;
+    }
+    FOREACH_ITEM(item, obj)
+        if (parent) {
+            App::DocumentObject* topParent = nullptr;
+            std::ostringstream ss;
+            item->getSubName(ss, topParent);
+            if (!topParent) {
+                if (parent != obj.getObject())
+                    continue;
+            }
+        }
+    item->setHighlight(set, high);
+    if (parent)
+        return;
+    END_FOREACH_ITEM
+}
+
+static unsigned int countExpandedItem(const QTreeWidgetItem* item) {
+    unsigned int size = 0;
+    for (int i = 0, count = item->childCount(); i < count; ++i) {
+        auto citem = item->child(i);
+        if (citem->type() != TreeWidget::ObjectType || !citem->isExpanded())
+            continue;
+        auto obj = static_cast<const DocumentObjectItem*>(citem)->object()->getObject();
+        if (obj->isAttachedToDocument())
+            size += strlen(obj->getNameInDocument()) + countExpandedItem(citem);
+    }
+    return size;
+}
+
+unsigned int DocumentItem::getMemSize() const {
+    return countExpandedItem(this);
+}
+
+static void saveExpandedItem(Base::Writer& writer, const QTreeWidgetItem* item) {
+    int itemCount = 0;
+    for (int i = 0, count = item->childCount(); i < count; ++i) {
+        auto citem = item->child(i);
+        if (citem->type() != TreeWidget::ObjectType || !citem->isExpanded())
+            continue;
+        auto obj = static_cast<const DocumentObjectItem*>(citem)->object()->getObject();
+        if (obj->isAttachedToDocument())
+            ++itemCount;
+    }
+
+    if (!itemCount) {
+        writer.Stream() << "/>" << std::endl;
+        return;
+    }
+
+    writer.Stream() << " count=\"" << itemCount << "\">" << std::endl;
+    writer.incInd();
+    for (int i = 0, count = item->childCount(); i < count; ++i) {
+        auto citem = item->child(i);
+        if (citem->type() != TreeWidget::ObjectType || !citem->isExpanded())
+            continue;
+        auto obj = static_cast<const DocumentObjectItem*>(citem)->object()->getObject();
+        if (obj->isAttachedToDocument()) {
+            writer.Stream() << writer.ind() << "<Expand name=\""
+                << obj->getNameInDocument() << "\"";
+            saveExpandedItem(writer, static_cast<const DocumentObjectItem*>(citem));
+        }
+    }
+    writer.decInd();
+    writer.Stream() << writer.ind() << "</Expand>" << std::endl;
+}
+
+void DocumentItem::Save(Base::Writer& writer) const {
+    writer.Stream() << writer.ind() << "<Expand ";
+    saveExpandedItem(writer, this);
+}
+
+void DocumentItem::Restore(Base::XMLReader& reader) {
+    reader.readElement("Expand");
+    if (!reader.hasAttribute("count"))
+        return;
+    _ExpandInfo.reset(new ExpandInfo);
+    _ExpandInfo->restore(reader);
+    for (auto inst : TreeWidget::Instances) {
+        if (inst != getTree()) {
+            auto docItem = inst->getDocumentItem(document());
+            if (docItem)
+                docItem->_ExpandInfo = _ExpandInfo;
+        }
+    }
+}
+
+void DocumentItem::restoreItemExpansion(const ExpandInfoPtr& info, DocumentObjectItem* item) {
+    item->setExpanded(true);
+    if (!info)
+        return;
+    for (int i = 0, count = item->childCount(); i < count; ++i) {
+        auto citem = item->child(i);
+        if (citem->type() != TreeWidget::ObjectType)
+            continue;
+        auto obj = static_cast<DocumentObjectItem*>(citem)->object()->getObject();
+        if (!obj->isAttachedToDocument())
+            continue;
+        auto it = info->find(obj->getNameInDocument());
+        if (it != info->end())
+            restoreItemExpansion(it->second, static_cast<DocumentObjectItem*>(citem));
+    }
+}
+
+void DocumentItem::slotExpandObject(const Gui::ViewProviderDocumentObject& obj,
+    const Gui::TreeItemMode& mode, const App::DocumentObject* parent, const char* subname)
+{
+    getTree()->_updateStatus(false);
+
+    if ((mode == TreeItemMode::ExpandItem ||
+        mode == TreeItemMode::ExpandPath) &&
+        obj.getDocument()->getDocument()->testStatus(App::Document::Restoring)) {
+        if (!_ExpandInfo)
+            _ExpandInfo.reset(new ExpandInfo);
+        _ExpandInfo->emplace(std::string("*") + obj.getObject()->getNameInDocument(), ExpandInfoPtr());
+        return;
+    }
+
+    if (parent && parent->getDocument() != document()->getDocument()) {
+        auto it = getTree()->DocumentMap.find(Application::Instance->getDocument(parent->getDocument()));
+        if (it != getTree()->DocumentMap.end())
+            it->second->slotExpandObject(obj, mode, parent, subname);
+        return;
+    }
+
+    FOREACH_ITEM(item, obj)
+        // All document object items must always have a parent, either another
+        // object item or document item. If not, then there is a bug somewhere
+        // else.
+        assert(item->parent());
+
+    switch (mode) {
+    case TreeItemMode::ExpandPath:
+        if (!parent) {
+            QTreeWidgetItem* parentItem = item->parent();
+            while (parentItem) {
+                parentItem->setExpanded(true);
+                parentItem = parentItem->parent();
+            }
+            item->setExpanded(true);
+            break;
+        }
+        // fall through
+    case TreeItemMode::ExpandItem:
+        if (!parent) {
+            if (item->parent()->isExpanded())
+                item->setExpanded(true);
+        }
+        else {
+            App::DocumentObject* topParent = nullptr;
+            std::ostringstream ss;
+            item->getSubName(ss, topParent);
+            if (!topParent) {
+                if (parent != obj.getObject())
+                    continue;
+            }
+            else if (topParent != parent)
+                continue;
+            showItem(item, false, true);
+            item->setExpanded(true);
+        }
+        break;
+    case TreeItemMode::CollapseItem:
+        item->setExpanded(false);
+        break;
+    case TreeItemMode::ToggleItem:
+        if (item->isExpanded())
+            item->setExpanded(false);
+        else
+            item->setExpanded(true);
+        break;
+
+    default:
+        break;
+    }
+    if (item->isExpanded())
+        populateItem(item);
+    if (parent)
+        return;
+    END_FOREACH_ITEM
+}
+
+void DocumentItem::slotScrollToObject(const Gui::ViewProviderDocumentObject& obj)
+{
+    if (!obj.getObject() || !obj.getObject()->isAttachedToDocument())
+        return;
+    auto it = ObjectMap.find(obj.getObject());
+    if (it == ObjectMap.end() || it->second->items.empty())
+        return;
+    auto item = it->second->rootItem;
+    if (!item)
+        item = *it->second->items.begin();
+    getTree()->_updateStatus(false);
+    getTree()->scrollToItem(item);
+}
+
+void DocumentItem::slotRecomputedObject(const App::DocumentObject& obj) {
+    if (obj.isValid())
+        return;
+    slotRecomputed(*obj.getDocument(), { const_cast<App::DocumentObject*>(&obj) });
+}
+
+void DocumentItem::slotRecomputed(const App::Document&, const std::vector<App::DocumentObject*>& objs) {
+    auto tree = getTree();
+    for (auto obj : objs) {
+        if (!obj->isValid())
+            tree->ChangedObjects[obj].set(TreeWidget::CS_Error);
+    }
+    if (!tree->ChangedObjects.empty())
+        tree->_updateStatus();
+}
+
+Gui::Document* DocumentItem::document() const
+{
+    return this->pDocument;
+}
+
+void DocumentItem::testStatus()
+{
+    for (const auto& v : ObjectMap)
+        v.second->testStatus();
+}
+
+void DocumentItem::setData(int column, int role, const QVariant& value)
+{
+    if (role == Qt::EditRole) {
+        QString label = value.toString();
+        pDocument->getDocument()->Label.setValue((const char*)label.toUtf8());
+    }
+
+    QTreeWidgetItem::setData(column, role, value);
+}
+
+void DocumentItem::clearSelection(DocumentObjectItem* exclude)
+{
+    // Block signals here otherwise we get a recursion and quadratic runtime
+    bool ok = treeWidget()->blockSignals(true);
+    FOREACH_ITEM_ALL(item);
+    _v.second->dirtyFlag = false;
+    if (item == exclude) {
+        if (item->selected > 0)
+            item->selected = -1;
+        else
+            item->selected = 0;
+        updateItemSelection(item);
+        // The set has been changed while calling updateItemSelection
+        // so that the iterator has become invalid -> Abort
+        if (_v.second->dirtyFlag) {
+            break;
+        }
+    }
+    else {
+        item->selected = 0;
+        item->mySubs.clear();
+        item->setSelected(false);
+        item->setCheckState(false);
+    }
+    END_FOREACH_ITEM;
+    treeWidget()->blockSignals(ok);
+}
+
+void DocumentItem::updateSelection(QTreeWidgetItem* ti, bool unselect) {
+    for (int i = 0, count = ti->childCount(); i < count; ++i) {
+        auto child = ti->child(i);
+        if (child && child->type() == TreeWidget::ObjectType) {
+            auto childItem = static_cast<DocumentObjectItem*>(child);
+            if (unselect) {
+                childItem->setSelected(false);
+                childItem->setCheckState(false);
+            }
+            updateItemSelection(childItem);
+            if (unselect && childItem->isGroup()) {
+                // If the child item being force unselected by its group parent
+                // is itself a group, propagate the unselection to its own
+                // children
+                updateSelection(childItem, true);
+            }
+        }
+    }
+
+    if (unselect)
+        return;
+    for (int i = 0, count = ti->childCount(); i < count; ++i)
+        updateSelection(ti->child(i));
+}
+
+void DocumentItem::updateItemSelection(DocumentObjectItem* item)
+{
+    // Note: In several places of this function the selection is altered and the notification of
+    // the selection observers can trigger a recreation of all DocumentObjectItem so that the
+    // passed 'item' can become a dangling pointer.
+    // Thus,'item' mustn't be accessed any more after altering the selection.
+    // For further details see the bug analysis of #13107
+    bool selected = item->isSelected();
+    bool checked = item->checkState(0) == Qt::Checked;
+
+    if (selected && !checked)
+        item->setCheckState(true);
+
+    if (!selected && checked)
+        item->setCheckState(false);
+
+    if ((selected && item->selected > 0) || (!selected && !item->selected)) {
+        return;
+    }
+    if (item->selected != -1)
+        item->mySubs.clear();
+    item->selected = selected;
+
+    auto obj = item->object()->getObject();
+    if (!obj || !obj->isAttachedToDocument())
+        return;
+
+    std::ostringstream str;
+    App::DocumentObject* topParent = nullptr;
+    item->getSubName(str, topParent);
+    if (topParent) {
+        if (!obj->redirectSubName(str, topParent, nullptr))
+            str << obj->getNameInDocument() << '.';
+        obj = topParent;
+    }
+    const char* objname = obj->getNameInDocument();
+    const char* docname = obj->getDocument()->getName();
+    const auto& subname = str.str();
+
+#ifdef FC_DEBUG
+    if (!subname.empty()) {
+        assert(item->getParentItem());
+    }
+#endif
+
+    if (!selected) {
+        Gui::Selection().rmvSelection(docname, objname, subname.c_str());
+        return;
+    }
+
+    auto vobj = item->object();
+    selected = false;
+    if (!item->mySubs.empty()) {
+        for (auto& sub : item->mySubs) {
+            if (Gui::Selection().addSelection(docname, objname, (subname + sub).c_str())) {
+                selected = true;
+            }
+        }
+    }
+    if (!selected) {
+        item->mySubs.clear();
+        if (!Gui::Selection().addSelection(docname, objname, subname.c_str())) {
+            // Safely re-access the item
+            DocumentObjectItem* item2 = findItem(vobj->getObject(), subname);
+            if (item2) {
+                item2->selected = 0;
+                item2->setSelected(false);
+                item2->setCheckState(false);
+            }
+            return;
+        }
+    }
+    getTree()->syncView(vobj);
+}
+
+App::DocumentObject* DocumentItem::getTopParent(App::DocumentObject* obj, std::string& subname) {
+    auto it = ObjectMap.find(obj);
+    if (it == ObjectMap.end() || it->second->items.empty())
+        return nullptr;
+
+    // already a top parent
+    if (it->second->rootItem)
+        return obj;
+
+    for (auto item : it->second->items) {
+        // non group object do not provide a coordinate system, hence its
+        // claimed child is still in the global coordinate space, so the
+        // child can still be considered a top level object
+        if (!item->isParentGroup())
+            return obj;
+    }
+
+    // If no top level item, find an item that is closest to the top level
+    std::multimap<int, DocumentObjectItem*> items;
+    for (auto item : it->second->items) {
+        int i = 0;
+        for (auto parent = item->parent(); parent; ++i, parent = parent->parent()) {
+            if (parent->isHidden())
+                i += 1000;
+            ++i;
+        }
+        items.emplace(i, item);
+    }
+
+    App::DocumentObject* topParent = nullptr;
+    std::ostringstream ss;
+    items.begin()->second->getSubName(ss, topParent);
+    if (!topParent) {
+        // this shouldn't happen
+        FC_WARN("No top parent for " << obj->getFullName() << '.' << subname);
+        return obj;
+    }
+    ss << obj->getNameInDocument() << '.' << subname;
+    FC_LOG("Subname correction " << obj->getFullName() << '.' << subname
+        << " -> " << topParent->getFullName() << '.' << ss.str());
+    subname = ss.str();
+    return topParent;
+}
+
+DocumentObjectItem *DocumentItem::findItem(App::DocumentObject* obj, const std::string& subname) const
+{
+    auto it = ObjectMap.find(obj);
+    if (it == ObjectMap.end()) {
+        return nullptr;
+    }
+
+    // There is only one instance in the tree view
+    if (it->second->items.size() == 1) {
+        return *(it->second->items.begin());
+    }
+
+    // If there are multiple instances use the one with the same subname
+    DocumentObjectItem* item {};
+    for (auto jt : it->second->items) {
+        std::ostringstream str;
+        App::DocumentObject* topParent = nullptr;
+        jt->getSubName(str, topParent);
+        if (topParent) {
+            if (!obj->redirectSubName(str, topParent, nullptr)) {
+                str << obj->getNameInDocument() << '.';
+            }
+        }
+
+        if (subname == str.str()) {
+            item = jt;
+            break;
+        }
+    }
+
+    return item;
+}
+
+DocumentObjectItem* DocumentItem::findItemByObject(
+    bool sync, App::DocumentObject* obj, const char* subname, bool select)
+{
+    if (!subname)
+        subname = "";
+
+    auto it = ObjectMap.find(obj);
+    if (it == ObjectMap.end() || it->second->items.empty())
+        return nullptr;
+
+    // prefer top level item of this object
+    if (it->second->rootItem)
+        return findItem(sync, it->second->rootItem, subname, select);
+
+    for (auto item : it->second->items) {
+        // non group object do not provide a coordinate system, hence its
+        // claimed child is still in the global coordinate space, so the
+        // child can still be considered a top level object
+        if (!item->isParentGroup())
+            return findItem(sync, item, subname, select);
+    }
+
+    // If no top level item, find an item that is closest to the top level
+    std::multimap<int, DocumentObjectItem*> items;
+    for (auto item : it->second->items) {
+        int i = 0;
+        for (auto parent = item->parent(); parent; ++i, parent = parent->parent())
+            ++i;
+        items.emplace(i, item);
+    }
+    for (auto& v : items) {
+        auto item = findItem(sync, v.second, subname, select);
+        if (item)
+            return item;
+    }
+    return nullptr;
+}
+
+DocumentObjectItem* DocumentItem::findItem(
+    bool sync, DocumentObjectItem* item, const char* subname, bool select)
+{
+    if (item->isHidden())
+        item->setHidden(false);
+
+    if (!subname || *subname == 0) {
+        if (select) {
+            item->selected += 2;
+            item->mySubs.clear();
+        }
+        return item;
+    }
+
+    TREE_TRACE("find next " << subname);
+
+    // try to find the next level object name
+    const char* nextsub = nullptr;
+    const char* dot = nullptr;
+    if ((dot = strchr(subname, '.')))
+        nextsub = dot + 1;
+    else {
+        if (select) {
+            item->selected += 2;
+            if (std::ranges::find(item->mySubs, subname) == item->mySubs.end()) {
+                item->mySubs.emplace_back(subname);
+            }
+        }
+        return item;
+    }
+
+    std::string name(subname, nextsub - subname);
+    auto obj = item->object()->getObject();
+    auto subObj = obj->getSubObject(name.c_str());
+    if (!subObj || subObj == obj) {
+        if (!subObj && !getTree()->searchDoc)
+            TREE_LOG("sub object not found " << item->getName() << '.' << name.c_str());
+        if (select) {
+            item->selected += 2;
+            if (std::ranges::find(item->mySubs, subname) == item->mySubs.end())
+                item->mySubs.emplace_back(subname);
+        }
+        return item;
+    }
+
+    if (select)
+        item->mySubs.clear();
+
+    if (!item->populated && sync) {
+        //force populate the item
+        item->populated = true;
+        populateItem(item, true);
+    }
+
+    for (int i = 0, count = item->childCount(); i < count; ++i) {
+        auto ti = item->child(i);
+        if (!ti || ti->type() != TreeWidget::ObjectType) continue;
+        auto child = static_cast<DocumentObjectItem*>(ti);
+
+        if (child->object()->getObject() == subObj)
+            return findItem(sync, child, nextsub, select);
+    }
+
+    // The sub object is not found. This could happen for geo group, since its
+    // children may be in more than one hierarchy down.
+    bool found = false;
+    DocumentObjectItem* res = nullptr;
+    auto it = ObjectMap.find(subObj);
+    if (it != ObjectMap.end()) {
+        for (auto child : it->second->items) {
+            if (child->isChildOfItem(item)) {
+                found = true;
+                res = findItem(sync, child, nextsub, select);
+                if (!select)
+                    return res;
+            }
+        }
+    }
+
+    if (select && !found) {
+        // The sub object is still not found. Maybe it is a non-object sub-element.
+        // Select the current object instead.
+        TREE_TRACE("element " << subname << " not found");
+        item->selected += 2;
+        if (std::ranges::find(item->mySubs, subname) == item->mySubs.end())
+            item->mySubs.emplace_back(subname);
+    }
+    return res;
+}
+
+void DocumentItem::selectItems(SelectionReason reason) {
+    const auto& sels = Selection().getSelection(pDocument->getDocument()->getName(), ResolveMode::NoResolve);
+
+    bool sync = (sels.size() > 50 || reason == SR_SELECT) ? false : true;
+
+    for (const auto& sel : sels)
+        findItemByObject(sync, sel.pObject, sel.SubName, true);
+
+    DocumentObjectItem* newSelect = nullptr;
+    DocumentObjectItem* oldSelect = nullptr;
+
+    FOREACH_ITEM_ALL(item)
+        if (item->selected == 1) {
+            // this means it is the old selection and is not in the current
+            // selection
+            item->selected = 0;
+            item->mySubs.clear();
+            item->setSelected(false);
+            item->setCheckState(false);
+        }
+        else if (item->selected) {
+            if (sync) {
+                if (item->selected == 2 && showItem(item, false, reason == SR_FORCE_EXPAND)) {
+                    // This means newly selected and can auto expand
+                    if (!newSelect)
+                        newSelect = item;
+                }
+                if (!newSelect && !oldSelect && !item->isHidden()) {
+                    bool visible = true;
+                    for (auto parent = item->parent(); parent; parent = parent->parent()) {
+                        if (!parent->isExpanded() || parent->isHidden()) {
+                            visible = false;
+                            break;
+                        }
+                    }
+                    if (visible)
+                        oldSelect = item;
+                }
+            }
+            item->selected = 1;
+            item->setSelected(true);
+            item->setCheckState(true);
+        }
+    END_FOREACH_ITEM;
+
+    if (sync) {
+        if (!newSelect)
+            newSelect = oldSelect;
+        else
+            getTree()->syncView(newSelect->object());
+        if (newSelect)
+            getTree()->scrollToItem(newSelect);
+    }
+}
+
+void DocumentItem::populateParents(const ViewProvider* vp, ViewParentMap& parentMap) {
+    auto it = parentMap.find(vp);
+    if (it == parentMap.end())
+        return;
+    for (auto parent : it->second) {
+        auto it = ObjectMap.find(parent->getObject());
+        if (it == ObjectMap.end())
+            continue;
+
+        populateParents(parent, parentMap);
+        for (auto item : it->second->items) {
+            if (!item->isHidden() && !item->populated) {
+                item->populated = true;
+                populateItem(item, true);
+            }
+        }
+    }
+}
+
+void DocumentItem::selectAllInstances(const ViewProviderDocumentObject& vpd) {
+    ViewParentMap parentMap;
+    auto pObject = vpd.getObject();
+    if (ObjectMap.find(pObject) == ObjectMap.end())
+        return;
+
+    bool lock = getTree()->blockSelection(true);
+
+    // We are trying to select all items corresponding to a given view
+    // provider, i.e. all appearance of the object inside all its parent items
+    //
+    // Build a map of object to all its parent
+    for (auto& v : ObjectMap) {
+        if (v.second->viewObject == &vpd) continue;
+        for (auto child : v.second->viewObject->claimChildren()) {
+            auto vp = getViewProvider(child);
+            if (!vp) continue;
+            parentMap[vp].push_back(v.second->viewObject);
+        }
+    }
+
+    // now make sure all parent items are populated. In order to do that, we
+    // need to populate the oldest parent first
+    populateParents(&vpd, parentMap);
+
+    DocumentObjectItem* first = nullptr;
+    FOREACH_ITEM(item, vpd);
+    if (showItem(item, true) && !first)
+        first = item;
+    END_FOREACH_ITEM;
+
+    getTree()->blockSelection(lock);
+    if (first) {
+        treeWidget()->scrollToItem(first);
+        updateSelection();
+    }
+}
+
+bool DocumentItem::showHidden() const {
+    return pDocument->getDocument()->ShowHidden.getValue();
+}
+
+void DocumentItem::setShowHidden(bool show) {
+    pDocument->getDocument()->ShowHidden.setValue(show);
+}
+
+bool DocumentItem::showItem(DocumentObjectItem* item, bool select, bool force) {
+    auto parent = item->parent();
+    if (item->isHidden()) {
+        if (!force)
+            return false;
+        item->setHidden(false);
+    }
+
+    if (parent->type() == TreeWidget::ObjectType) {
+        if (!showItem(static_cast<DocumentObjectItem*>(parent), false))
+            return false;
+        auto pitem = static_cast<DocumentObjectItem*>(parent);
+        if (force || !pitem->object()->getObject()->testStatus(App::NoAutoExpand))
+            parent->setExpanded(true);
+        else if (!select)
+            return false;
+    }
+    else
+        parent->setExpanded(true);
+
+    if (select) {
+        item->setSelected(true);
+        item->setCheckState(true);
+    }
+    return true;
+}
+
+void DocumentItem::updateItemsVisibility(QTreeWidgetItem* item, bool show) {
+    if (item->type() == TreeWidget::ObjectType) {
+        auto objitem = static_cast<DocumentObjectItem*>(item);
+        objitem->setHidden(!show && !objitem->object()->showInTree());
+    }
+    for (int i = 0; i < item->childCount(); ++i)
+        updateItemsVisibility(item->child(i), show);
+}
+
+void DocumentItem::updateSelection() {
+    bool lock = getTree()->blockSelection(true);
+    updateSelection(this, false);
+    getTree()->blockSelection(lock);
+}
+
+// ----------------------------------------------------------------------------
+
+static int countItems;
+
+DocumentObjectItem::DocumentObjectItem(DocumentItem* ownerDocItem, DocumentObjectDataPtr data)
+    : QTreeWidgetItem(TreeWidget::ObjectType)
+    , myOwner(ownerDocItem), myData(data), previousStatus(-1), selected(0), populated(false)
+{
+    setFlags(flags() | Qt::ItemIsEditable | Qt::ItemIsUserCheckable);
+    setCheckState(false);
+
+    myData->insertItem(this);
+    ++countItems;
+    TREE_LOG("Create item: " << countItems << ", " << object()->getObject()->getFullName());
+}
+
+DocumentObjectItem::~DocumentObjectItem()
+{
+    --countItems;
+    TREE_LOG("Delete item: " << countItems << ", " << object()->getObject()->getFullName());
+    myData->removeItem(this);
+
+    if (myData->rootItem == this)
+        myData->rootItem = nullptr;
+
+    if (myOwner && myData->items.empty()) {
+        auto it = myOwner->_ParentMap.find(object()->getObject());
+        if (it != myOwner->_ParentMap.end() && !it->second.empty()) {
+            myOwner->PopulateObjects.push_back(*it->second.begin());
+            myOwner->getTree()->_updateStatus();
+        }
+    }
+}
+
+void DocumentObjectItem::restoreBackground() {
+    this->setBackground(0, this->bgBrush);
+}
+
+void DocumentObjectItem::setHighlight(bool set, Gui::HighlightMode high) {
+    QFont f = this->font(0);
+    auto highlight = [this, set](const QColor& col) {
+        if (set)
+            this->setBackground(0, col);
+        else
+            this->setBackground(0, QBrush());
+        this->bgBrush = this->background(0);
+    };
+
+    switch (high) {
+    case HighlightMode::Bold:
+        f.setBold(set);
+        break;
+    case HighlightMode::Italic:
+        f.setItalic(set);
+        break;
+    case HighlightMode::Underlined:
+        f.setUnderline(set);
+        break;
+    case HighlightMode::Overlined:
+        f.setOverline(set);
+        break;
+    case HighlightMode::StrikeOut:
+        f.setStrikeOut(set);
+        break;
+    case HighlightMode::Blue:
+        highlight(QColor(200, 200, 255));
+        break;
+    case HighlightMode::LightBlue:
+        highlight(QColor(230, 230, 255));
+        break;
+    case HighlightMode::UserDefined:
+    {
+        QColor color(230, 230, 255);
+        if (set) {
+            ParameterGrp::handle hGrp = App::GetApplication().GetParameterGroupByPath("User parameter:BaseApp/Preferences/TreeView");
+            bool bold = hGrp->GetBool("TreeActiveBold", true);
+            bool italic = hGrp->GetBool("TreeActiveItalic", false);
+            bool underlined = hGrp->GetBool("TreeActiveUnderlined", false);
+            bool overlined = hGrp->GetBool("TreeActiveOverlined", false);
+            f.setBold(bold);
+            f.setItalic(italic);
+            f.setUnderline(underlined);
+            f.setOverline(overlined);
+
+            unsigned long col = hGrp->GetUnsigned("TreeActiveColor", 1538528255);
+            color = Base::Color::fromPackedRGB<QColor>(col);
+        }
+        else {
+            f.setBold(false);
+            f.setItalic(false);
+            f.setUnderline(false);
+            f.setOverline(false);
+        }
+        highlight(color);
+    }   break;
+    default:
+        break;
+    }
+    this->setFont(0, f);
+}
+
+const char* DocumentObjectItem::getTreeName() const
+{
+    return myData->getTreeName();
+}
+
+Gui::ViewProviderDocumentObject* DocumentObjectItem::object() const
+{
+    return myData->viewObject;
+}
+
+void DocumentObjectItem::testStatus(bool resetStatus)
+{
+    QIcon icon, icon2;
+    testStatus(resetStatus, icon, icon2);
+}
+
+namespace {
+enum Status {
+    Visible = 1 << 0,
+    Recompute = 1 << 1,
+    Error = 1 << 2,
+    Hidden = 1 << 3,
+    External = 1 << 4,
+    Freezed = 1 << 5
+};
+}
+
+void DocumentObjectItem::testStatus(bool resetStatus, QIcon& icon1, QIcon& icon2)
+{
+    App::DocumentObject* pObject = object()->getObject();
+
+    int visible = -1;
+    auto parentItem = getParentItem();
+    if (parentItem) {
+        Timing(testStatus1);
+        auto parent = parentItem->object()->getObject();
+        auto ext = parent->getExtensionByType<App::GroupExtension>(true, false);
+        if (!ext)
+            visible = parent->isElementVisible(pObject->getNameInDocument());
+        else {
+            // We are dealing with a plain group. It has special handling when
+            // linked, which allows it to have indpenedent visibility control.
+            // We need to go up the hierarchy and see if there is any link to
+            // it.
+            for (auto pp = parentItem->getParentItem(); pp; pp = pp->getParentItem()) {
+                auto obj = pp->object()->getObject();
+                if (!obj->hasExtension(App::GroupExtension::getExtensionClassTypeId(), false)) {
+                    visible = pp->object()->getObject()->isElementVisible(pObject->getNameInDocument());
+                    break;
+                }
+            }
+        }
+    }
+
+    Timing(testStatus2);
+
+    if (visible < 0)
+        visible = object()->isShow() ? 1 : 0;
+
+    auto obj = object()->getObject();
+    auto linked = obj->getLinkedObject(false);
+    bool external = object()->getDocument() != getOwnerDocument()->document() ||
+        (linked && linked->getDocument() != obj->getDocument());
+    bool freezed = pObject->isFreezed();
+
+    int currentStatus =
+        ((freezed ? 1 : 0) << 5) |
+        ((external ? 1 : 0) << 4) |
+        ((object()->showInTree() ? 0 : 1) << 3) |
+        ((pObject->isError() ? 1 : 0) << 2) |
+        ((pObject->isTouched() || pObject->mustExecute() == 1 ? 1 : 0) << 1) |
+        (visible ? 1 : 0);
+
+    TimingStop(testStatus2);
+
+    if (!resetStatus && previousStatus == currentStatus)
+        return;
+
+    _Timing(1, testStatus3);
+
+    previousStatus = currentStatus;
+
+    QIcon::Mode mode = QIcon::Normal;
+    if (currentStatus & Status::Visible) {
+        // Note: By default the foreground, i.e. text color is invalid
+        // to make use of the default color of the tree widget's palette.
+        // If we temporarily set this color to dark and reset to an invalid
+        // color again we cannot do it with setTextColor() or setForeground(),
+        // respectively, because for any reason the color would always switch
+        // to black which will lead to unreadable text if the system background
+        // hss already a dark color.
+        // However, it works if we set the appropriate role to an empty QVariant().
+        for (int column = 0; column < this->columnCount(); ++column) {
+            this->setData(column, Qt::ForegroundRole, QVariant());
+        }
+    }
+    else { // invisible
+        QStyleOptionViewItem opt;
+        // it can happen that a tree item is not attached to the tree widget (#0003025)
+        if (this->treeWidget())
+            opt.initFrom(this->treeWidget());
+        for (int column = 0; column < this->columnCount(); ++column) {
+            this->setForeground(column, opt.palette.color(QPalette::Disabled, QPalette::Text));
+        }
+        mode = QIcon::Disabled;
+    }
+
+    _TimingStop(1, testStatus3);
+
+    QIcon& icon = mode == QIcon::Normal ? icon1 : icon2;
+
+    if (icon.isNull()) {
+        Timing(getIcon);
+        QPixmap px;
+        if (currentStatus & Status::Error) {
+            static QPixmap pxError;
+            if (pxError.isNull()) {
+                // object is in error state
+                pxError = Gui::BitmapFactory().pixmapFromSvg("overlay_error", QSize(10, 10));
+            }
+            px = pxError;
+        }
+        else if (currentStatus & Status::Recompute) {
+            static QPixmap pxRecompute;
+            if (pxRecompute.isNull()) {
+                // object must be recomputed
+                pxRecompute = Gui::BitmapFactory().pixmapFromSvg("overlay_recompute", QSize(10, 10));
+            }
+            px = pxRecompute;
+        }
+
+        // get the original icon set
+        QIcon icon_org = object()->getIcon();
+
+#if QT_VERSION < QT_VERSION_CHECK(6,0,0)
+        int w = getTree()->viewOptions().decorationSize.width();
+#else
+        QStyleOptionViewItem opt;
+        getTree()->initViewItemOption(&opt);
+        int w = opt.decorationSize.width();
+#endif
+
+        QPixmap pxOn, pxOff;
+
+        // if needed show small pixmap inside
+        if (!px.isNull()) {
+            pxOff = BitmapFactory().merge(icon_org.pixmap(w, w, mode, QIcon::Off),
+                px, BitmapFactoryInst::TopRight);
+            pxOn = BitmapFactory().merge(icon_org.pixmap(w, w, mode, QIcon::On),
+                px, BitmapFactoryInst::TopRight);
+        }
+        else {
+            pxOff = icon_org.pixmap(w, w, mode, QIcon::Off);
+            pxOn = icon_org.pixmap(w, w, mode, QIcon::On);
+        }
+
+        if (currentStatus & Status::Hidden) {
+            static QPixmap pxHidden;
+            if (pxHidden.isNull()) {
+                pxHidden = Gui::BitmapFactory().pixmapFromSvg("TreeItemVisible", QSize(10, 10));
+            }
+            pxOff = BitmapFactory().merge(pxOff, pxHidden, BitmapFactoryInst::TopLeft);
+            pxOn = BitmapFactory().merge(pxOn, pxHidden, BitmapFactoryInst::TopLeft);
+        }
+
+        if (currentStatus & Status::External) {
+            static QPixmap pxExternal;
+            constexpr int px = 12;
+            if (pxExternal.isNull()) {
+                pxExternal = Gui::BitmapFactory().pixmapFromSvg("LinkOverlay",
+                                                              QSize(px, px));
+            }
+            pxOff = BitmapFactory().merge(pxOff, pxExternal, BitmapFactoryInst::BottomRight);
+            pxOn = BitmapFactory().merge(pxOn, pxExternal, BitmapFactoryInst::BottomRight);
+        }
+
+        if (currentStatus & Status::Freezed) {
+            static QPixmap pxFreeze;
+            if (pxFreeze.isNull()) {
+                // object is in freezed state
+                pxFreeze = Gui::BitmapFactory().pixmapFromSvg("Std_ToggleFreeze", QSize(16, 16));
+            }
+            pxOff = BitmapFactory().merge(pxOff, pxFreeze, BitmapFactoryInst::TopLeft);
+            pxOn = BitmapFactory().merge(pxOn, pxFreeze, BitmapFactoryInst::TopLeft);
+        }
+
+        icon.addPixmap(pxOn, QIcon::Normal, QIcon::On);
+        icon.addPixmap(pxOff, QIcon::Normal, QIcon::Off);
+
+        icon = object()->mergeColorfulOverlayIcons(icon);
+
+        if (isVisibilityIconEnabled()) {
+            static QPixmap pxVisible, pxInvisible;
+            if (pxVisible.isNull()) {
+                pxVisible = BitmapFactory().pixmap("TreeItemVisible");
+            }
+            if (pxInvisible.isNull()) {
+                pxInvisible = BitmapFactory().pixmap("TreeItemInvisible");
+            }
+
+            // Prepend the visibility pixmap to the final icon pixmaps and use these as the icon.
+            QIcon new_icon;
+            auto style = this->getTree()->style();
+            int const spacing = style->pixelMetric(QStyle::PM_LayoutHorizontalSpacing);
+            for (auto state: {QIcon::On, QIcon::Off}) {
+                QPixmap px_org = icon.pixmap(0xFFFF, 0xFFFF, QIcon::Normal, state);
+
+                QPixmap px(2*px_org.width() + spacing, px_org.height());
+                px.fill(Qt::transparent);
+
+                QPainter pt;
+                pt.begin(&px);
+                pt.setPen(Qt::NoPen);
+                if (object()->canToggleVisibility()) {
+                    pt.drawPixmap(0, 0, px_org.width(), px_org.height(), (currentStatus & Status::Visible) ? pxVisible : pxInvisible);
+                }
+                pt.drawPixmap(px_org.width() + spacing, 0, px_org.width(), px_org.height(), px_org);
+                pt.end();
+
+                new_icon.addPixmap(px, QIcon::Normal, state);
+            }
+            icon = new_icon;
+        }
+    }
+
+    _Timing(2, setIcon);
+    this->setIcon(0, icon);
+}
+
+void DocumentObjectItem::displayStatusInfo()
+{
+    App::DocumentObject* Obj = object()->getObject();
+
+    QString info = QApplication::translate(Obj->getTypeId().getName(), Obj->getStatusString());
+
+    if (Obj->mustExecute() == 1 && !Obj->isError())
+        info += TreeWidget::tr(" (but must be executed)");
+
+    QString status = TreeWidget::tr("%1, Internal name: %2")
+        .arg(info, QString::fromLatin1(Obj->getNameInDocument()));
+
+    if (!Obj->isError())
+        getMainWindow()->showMessage(status);
+    else {
+        getMainWindow()->showStatus(MainWindow::Err, status);
+        QTreeWidget* tree = this->treeWidget();
+        QPoint pos = tree->visualItemRect(this).topRight();
+        QToolTip::showText(tree->mapToGlobal(pos), info);
+    }
+}
+
+void DocumentObjectItem::setExpandedStatus(bool on)
+{
+    if (getOwnerDocument()->document() == object()->getDocument())
+        object()->getObject()->setStatus(App::Expand, on);
+}
+
+void DocumentObjectItem::setData(int column, int role, const QVariant& value)
+{
+    QVariant myValue(value);
+    if (role == Qt::EditRole && column <= 1) {
+        auto obj = object()->getObject();
+        auto& label = column ? obj->Label2 : obj->Label;
+
+        std::ostringstream str;
+        str << TreeWidget::tr("Rename").toStdString() << ' ' << getName() << '.' << label.getName();
+
+        // Explicitly open and commit a transaction since this is a single change here
+        // For more details: https://forum.freecad.org/viewtopic.php?f=3&t=72351
+        App::Document* doc = obj->getDocument();
+        doc->openTransaction(str.str().c_str());
+        label.setValue(value.toString().toUtf8().constData());
+        doc->commitTransaction();
+
+        myValue = QString::fromUtf8(label.getValue());
+    }
+    QTreeWidgetItem::setData(column, role, myValue);
+}
+
+bool DocumentObjectItem::isChildOfItem(DocumentObjectItem* item)
+{
+    for (auto pitem = parent(); pitem; pitem = pitem->parent())
+        if (pitem == item)
+            return true;
+    return false;
+}
+
+bool DocumentObjectItem::requiredAtRoot(bool excludeSelf) const {
+    if (myData->rootItem || object()->getDocument() != getOwnerDocument()->document())
+        return false;
+    bool checkMap = true;
+    for (auto item : myData->items) {
+        if (excludeSelf && item == this) continue;
+        auto pi = item->getParentItem();
+        if (!pi || pi->myData->removeChildrenFromRoot)
+            return false;
+        checkMap = false;
+    }
+    if (checkMap && myOwner) {
+        auto it = myOwner->_ParentMap.find(object()->getObject());
+        if (it != myOwner->_ParentMap.end()) {
+            // Reaching here means all items of this corresponding object is
+            // going to be deleted, but the object itself is not deleted and
+            // still being referred to by some parent item that is not expanded
+            // yet. So, we force populate at least one item of the parent
+            // object to make sure that there is at least one corresponding
+            // item for each object.
+            //
+            // PS: practically speaking, it won't hurt much to delete all the
+            // items, because the item will be auto created once the user
+            // expand its parent item. It only causes minor problems, such as,
+            // tree scroll to object command won't work properly.
+
+            for (auto parent : it->second) {
+                if (getOwnerDocument()->populateObject(parent))
+                    return false;
+            }
+        }
+    }
+    return true;
+}
+
+bool DocumentObjectItem::isLink() const {
+    auto obj = object()->getObject();
+    auto linked = obj->getLinkedObject(false);
+    return linked && obj != linked;
+}
+
+bool DocumentObjectItem::isLinkFinal() const {
+    auto obj = object()->getObject();
+    auto linked = obj->getLinkedObject(false);
+    return linked && linked == linked->getLinkedObject(true);
+}
+
+
+bool DocumentObjectItem::isParentLink() const {
+    auto pi = getParentItem();
+    return pi && pi->isLink();
+}
+
+enum GroupType {
+    NotGroup = 0,
+    LinkGroup = 1,
+    PartGroup = 2,
+    SuperGroup = 3, //reversed for future
+};
+
+int DocumentObjectItem::isGroup() const {
+    auto obj = object()->getObject();
+    auto linked = obj->getLinkedObject(true);
+    if (linked && linked->hasExtension(
+        App::GeoFeatureGroupExtension::getExtensionClassTypeId()))
+        return PartGroup;
+    if (obj->hasChildElement())
+        return LinkGroup;
+    if (obj->hasExtension(App::GroupExtension::getExtensionClassTypeId(), false)) {
+        for (auto parent = getParentItem(); parent; parent = parent->getParentItem()) {
+            auto pobj = parent->object()->getObject();
+            if (pobj->hasExtension(App::GroupExtension::getExtensionClassTypeId(), false))
+                continue;
+            if (pobj->isElementVisible(obj->getNameInDocument()) >= 0)
+                return LinkGroup;
+        }
+    }
+    return NotGroup;
+}
+
+bool DocumentItem::isObjectShowable(App::DocumentObject* obj) {
+    auto itParents = _ParentMap.find(obj);
+    if (itParents == _ParentMap.end() || itParents->second.empty())
+        return true;
+    bool showable = true;
+    for (auto parent : itParents->second) {
+        if (parent->getDocument() != obj->getDocument())
+            continue;
+        if (!parent->hasChildElement()
+            && parent->getLinkedObject(false) == parent)
+            return true;
+        showable = false;
+    }
+    return showable;
+}
+
+int DocumentObjectItem::isParentGroup() const {
+    auto pi = getParentItem();
+    return pi ? pi->isGroup() : 0;
+}
+
+DocumentObjectItem* DocumentObjectItem::getParentItem() const {
+    if (parent()->type() != TreeWidget::ObjectType)
+        return nullptr;
+    return static_cast<DocumentObjectItem*>(parent());
+}
+
+DocumentObjectItem* DocumentObjectItem::getNextSibling() const
+{
+    QTreeWidgetItem* parent = this->parent();
+    if (parent) {
+        int index = parent->indexOfChild(const_cast<DocumentObjectItem*>(this));
+        if (index >= 0) {
+            while (++index < parent->childCount()) {
+                QTreeWidgetItem* sibling = parent->child(index);
+                if (sibling->type() == TreeWidget::ObjectType) {
+                    return static_cast<DocumentObjectItem*>(sibling);
+                }
+            }
+        }
+    }
+
+    return nullptr;
+}
+
+DocumentObjectItem* DocumentObjectItem::getPreviousSibling() const
+{
+    QTreeWidgetItem* parent = this->parent();
+    if (parent) {
+        int index = parent->indexOfChild(const_cast<DocumentObjectItem*>(this));
+        while (index > 0) {
+            QTreeWidgetItem* sibling = parent->child(--index);
+            if (sibling->type() == TreeWidget::ObjectType) {
+                return static_cast<DocumentObjectItem*>(sibling);
+            }
+        }
+    }
+
+    return nullptr;
+}
+
+const char* DocumentObjectItem::getName() const {
+    const char* name = object()->getObject()->getNameInDocument();
+    return name ? name : "";
+}
+
+int DocumentObjectItem::getSubName(std::ostringstream& str, App::DocumentObject*& topParent) const
+{
+    auto parent = getParentItem();
+    if (!parent)
+        return NotGroup;
+    int ret = parent->getSubName(str, topParent);
+    if (ret != SuperGroup) {
+        int group = parent->isGroup();
+        if (group == NotGroup) {
+            if (ret != PartGroup) {
+                // Handle this situation,
+                //
+                // LinkGroup
+                //    |--PartExtrude
+                //           |--Sketch
+                //
+                // This function traverse from top down, so, when seeing a
+                // non-group object 'PartExtrude', its following children should
+                // not be grouped, so must reset any previous parents here.
+                topParent = nullptr;
+                str.str(""); //reset the current subname
+                return NotGroup;
+            }
+            group = PartGroup;
+        }
+        ret = group;
+    }
+
+    auto obj = parent->object()->getObject();
+    if (!obj || !obj->isAttachedToDocument()) {
+        topParent = nullptr;
+        str.str("");
+        return NotGroup;
+    }
+    if (!topParent)
+        topParent = obj;
+    else if (!obj->redirectSubName(str, topParent, object()->getObject()))
+        str << obj->getNameInDocument() << '.';
+    return ret;
+}
+
+App::DocumentObject* DocumentObjectItem::getFullSubName(
+    std::ostringstream& str, DocumentObjectItem* parent) const
+{
+    auto pi = getParentItem();
+    if (this == parent || !pi || (!parent && !pi->isGroup()))
+        return object()->getObject();
+
+    auto ret = pi->getFullSubName(str, parent);
+    str << getName() << '.';
+    return ret;
+}
+
+App::DocumentObject* DocumentObjectItem::getRelativeParent(
+    std::ostringstream& str, DocumentObjectItem* cousin,
+    App::DocumentObject** topParent, std::string* topSubname) const
+{
+    std::ostringstream str2;
+    App::DocumentObject* top = nullptr, * top2 = nullptr;
+    getSubName(str, top);
+    if (topParent)
+        *topParent = top;
+    if (!top)
+        return nullptr;
+    if (topSubname)
+        *topSubname = str.str() + getName() + '.';
+    cousin->getSubName(str2, top2);
+    if (top != top2) {
+        str << getName() << '.';
+        return top;
+    }
+
+    auto subname = str.str();
+    auto subname2 = str2.str();
+    const char* sub = subname.c_str();
+    const char* sub2 = subname2.c_str();
+    while (true) {
+        const char* dot = strchr(sub, '.');
+        if (!dot) {
+            str.str("");
+            return nullptr;
+        }
+        const char* dot2 = strchr(sub2, '.');
+        if (!dot2 || dot - sub != dot2 - sub2 || strncmp(sub, sub2, dot - sub) != 0) {
+            auto substr = subname.substr(0, dot - subname.c_str() + 1);
+            auto ret = top->getSubObject(substr.c_str());
+            if (!top) {
+                FC_ERR("invalid subname " << top->getFullName() << '.' << substr);
+                str.str("");
+                return nullptr;
+            }
+            str.str("");
+            str << dot + 1 << getName() << '.';
+            return ret;
+        }
+        sub = dot + 1;
+        sub2 = dot2 + 1;
+    }
+    str.str("");
+    return nullptr;
+}
+
+void DocumentObjectItem::setCheckState(bool checked) {
+    if (isSelectionCheckBoxesEnabled())
+        QTreeWidgetItem::setCheckState(0, checked ? Qt::Checked : Qt::Unchecked);
+    else
+        setData(0, Qt::CheckStateRole, QVariant());
+}
+
+DocumentItem* DocumentObjectItem::getParentDocument() const {
+    return getTree()->getDocumentItem(object()->getDocument());
+}
+
+DocumentItem* DocumentObjectItem::getOwnerDocument() const {
+    return myOwner;
+}
+
+TreeWidget* DocumentObjectItem::getTree() const {
+    return static_cast<TreeWidget*>(treeWidget());
+}
+
+void DocumentObjectItem::getExpandedSnapshot(std::vector<bool>& snapshot) const
+{
+    snapshot.push_back(isExpanded());
+
+    for (int i = 0; i < childCount(); ++i) {
+        static_cast<const DocumentObjectItem*>(child(i))->getExpandedSnapshot(snapshot);
+    }
+}
+
+void DocumentObjectItem::applyExpandedSnapshot(const std::vector<bool>& snapshot, std::vector<bool>::const_iterator& from)
+{
+    setExpanded(*from++);
+
+    for (int i = 0; i < childCount(); ++i) {
+        static_cast<DocumentObjectItem*>(child(i))->applyExpandedSnapshot(snapshot, from);
+    }
+}
+
+#include "moc_Tree.cpp"