--- conflicted
+++ resolved
@@ -1,138 +1,125 @@
-/***************************************************************************
- *   Copyright (c) 2002 Jürgen Riegel <juergen.riegel@web.de>              *
- *                                                                         *
- *   This file is part of the FreeCAD CAx development system.              *
- *                                                                         *
- *   This library is free software; you can redistribute it and/or         *
- *   modify it under the terms of the GNU Library General Public           *
- *   License as published by the Free Software Foundation; either          *
- *   version 2 of the License, or (at your option) any later version.      *
- *                                                                         *
- *   This library  is distributed in the hope that it will be useful,      *
- *   but WITHOUT ANY WARRANTY; without even the implied warranty of        *
- *   MERCHANTABILITY or FITNESS FOR A PARTICULAR PURPOSE.  See the         *
- *   GNU Library General Public License for more details.                  *
- *                                                                         *
- *   You should have received a copy of the GNU Library General Public     *
- *   License along with this library; see the file COPYING.LIB. If not,    *
- *   write to the Free Software Foundation, Inc., 59 Temple Place,         *
- *   Suite 330, Boston, MA  02111-1307, USA                                *
- *                                                                         *
- ***************************************************************************/
-
-
-
-#ifndef GUI_DOCKWND_PROPERTYVIEW_H
-#define GUI_DOCKWND_PROPERTYVIEW_H
-
-
-#include "DockWindow.h"
-#include "Selection.h"
-#include <boost/signals2.hpp>
-
-class QPixmap;
-class QTabWidget;
-
-namespace App {
-  class Property;
-  class PropertyContainer;
-  class DocumentObject;
-}
-
-namespace Gui {
-namespace PropertyEditor {
-
-class EditableListView;
-class EditableItem;
-class PropertyEditor;
-
-} // namespace PropertyEditor
-} // namespace Gui
-
-namespace Gui {
-class ViewProvider;
-
-/** The property view class.
- */
-class PropertyView : public QWidget, public Gui::SelectionObserver, public ParameterGrp::ObserverType
-{
-    Q_OBJECT
-
-public:
-    PropertyView(QWidget *parent=0);
-    virtual ~PropertyView();
+/***************************************************************************
+ *   Copyright (c) 2002 Jürgen Riegel <juergen.riegel@web.de>              *
+ *                                                                         *
+ *   This file is part of the FreeCAD CAx development system.              *
+ *                                                                         *
+ *   This library is free software; you can redistribute it and/or         *
+ *   modify it under the terms of the GNU Library General Public           *
+ *   License as published by the Free Software Foundation; either          *
+ *   version 2 of the License, or (at your option) any later version.      *
+ *                                                                         *
+ *   This library  is distributed in the hope that it will be useful,      *
+ *   but WITHOUT ANY WARRANTY; without even the implied warranty of        *
+ *   MERCHANTABILITY or FITNESS FOR A PARTICULAR PURPOSE.  See the         *
+ *   GNU Library General Public License for more details.                  *
+ *                                                                         *
+ *   You should have received a copy of the GNU Library General Public     *
+ *   License along with this library; see the file COPYING.LIB. If not,    *
+ *   write to the Free Software Foundation, Inc., 59 Temple Place,         *
+ *   Suite 330, Boston, MA  02111-1307, USA                                *
+ *                                                                         *
+ ***************************************************************************/
+
+
+
+#ifndef GUI_DOCKWND_PROPERTYVIEW_H
+#define GUI_DOCKWND_PROPERTYVIEW_H
+
+
+#include "DockWindow.h"
+#include "Selection.h"
+#include <boost/signals2.hpp>
+
+class QPixmap;
+class QTabWidget;
+
+namespace App {
+  class Property;
+  class PropertyContainer;
+  class DocumentObject;
+}
+
+namespace Gui {
+namespace PropertyEditor {
+
+class EditableListView;
+class EditableItem;
+class PropertyEditor;
+
+} // namespace PropertyEditor
+} // namespace Gui
+
+namespace Gui {
+class ViewProvider;
+
+/** The property view class.
+ */
+class PropertyView : public QWidget, public Gui::SelectionObserver, public ParameterGrp::ObserverType
+{
+    Q_OBJECT
+
+public:
+    PropertyView(QWidget *parent=0);
+    virtual ~PropertyView();
 
     void OnChange(Base::Subject<const char*> &, const char* sReason);
-
-    Gui::PropertyEditor::PropertyEditor* propertyEditorView;
-    Gui::PropertyEditor::PropertyEditor* propertyEditorData;
+
+    Gui::PropertyEditor::PropertyEditor* propertyEditorView;
+    Gui::PropertyEditor::PropertyEditor* propertyEditorData;
     void clearPropertyItemSelection();
     static bool showAll();
     static void setShowAll(bool);
-
-<<<<<<< HEAD
+
 public Q_SLOTS:
     /// Stores a preference for the last tab selected
     void tabChanged(int index);
     void onTimer();
 
-=======
-public Q_SLOTS:
-    /// Stores a preference for the last tab selected
-    void tabChanged(int index);
-
->>>>>>> 73df4e6f
-protected:
-    void changeEvent(QEvent *e);
+protected:
+    void changeEvent(QEvent *e);
     void showEvent(QShowEvent *) override;
     void hideEvent(QHideEvent *) override;
-
-private:
-    void onSelectionChanged(const SelectionChanges& msg);
-    void slotChangePropertyData(const App::DocumentObject&, const App::Property&);
-    void slotChangePropertyView(const Gui::ViewProvider&, const App::Property&);
-    void slotAppendDynamicProperty(const App::Property&);
-    void slotRemoveDynamicProperty(const App::Property&);
-    void slotChangePropertyEditor(const App::Property&);
-<<<<<<< HEAD
-    void slotRollback();
-=======
-    void slotActiveDocument(const Gui::Document&);
->>>>>>> 73df4e6f
-
-private:
-    struct PropInfo;
-    struct PropFind;
-    typedef boost::signals2::connection Connection;
-    Connection connectPropData;
-    Connection connectPropView;
-    Connection connectPropAppend;
-    Connection connectPropRemove;
-    Connection connectPropChange;
-<<<<<<< HEAD
-    Connection connectUndoDocument;
-    Connection connectRedoDocument;
-=======
-    Connection connectActiveDoc;
->>>>>>> 73df4e6f
-    QTabWidget* tabs;
-    QTimer* timer;
-};
-
-namespace DockWnd {
-
-/** A dock window with the embedded property view.
- */
-class PropertyDockView : public Gui::DockWindow
-{
-    Q_OBJECT
-
-public:
-    PropertyDockView(Gui::Document*  pcDocument, QWidget *parent=0);
-    virtual ~PropertyDockView();
-};
-
-} // namespace DockWnd
-} // namespace Gui
-
-#endif // GUI_DOCKWND_PROPERTYVIEW_H
+
+private:
+    void onSelectionChanged(const SelectionChanges& msg);
+    void slotChangePropertyData(const App::DocumentObject&, const App::Property&);
+    void slotChangePropertyView(const Gui::ViewProvider&, const App::Property&);
+    void slotAppendDynamicProperty(const App::Property&);
+    void slotRemoveDynamicProperty(const App::Property&);
+    void slotChangePropertyEditor(const App::Property&);
+    void slotRollback();
+    void slotActiveDocument(const Gui::Document&);
+
+private:
+    struct PropInfo;
+    struct PropFind;
+    typedef boost::signals2::connection Connection;
+    Connection connectPropData;
+    Connection connectPropView;
+    Connection connectPropAppend;
+    Connection connectPropRemove;
+    Connection connectPropChange;
+    Connection connectUndoDocument;
+    Connection connectRedoDocument;
+    Connection connectActiveDoc;
+    QTabWidget* tabs;
+    QTimer* timer;
+};
+
+namespace DockWnd {
+
+/** A dock window with the embedded property view.
+ */
+class PropertyDockView : public Gui::DockWindow
+{
+    Q_OBJECT
+
+public:
+    PropertyDockView(Gui::Document*  pcDocument, QWidget *parent=0);
+    virtual ~PropertyDockView();
+};
+
+} // namespace DockWnd
+} // namespace Gui
+
+#endif // GUI_DOCKWND_PROPERTYVIEW_H