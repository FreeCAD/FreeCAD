/***************************************************************************
 *   Copyright (c) 2005 Werner Mayer <wmayer[at]users.sourceforge.net>     *
 *                                                                         *
 *   This file is part of the FreeCAD CAx development system.              *
 *                                                                         *
 *   This library is free software; you can redistribute it and/or         *
 *   modify it under the terms of the GNU Library General Public           *
 *   License as published by the Free Software Foundation; either          *
 *   version 2 of the License, or (at your option) any later version.      *
 *                                                                         *
 *   This library  is distributed in the hope that it will be useful,      *
 *   but WITHOUT ANY WARRANTY; without even the implied warranty of        *
 *   MERCHANTABILITY or FITNESS FOR A PARTICULAR PURPOSE.  See the         *
 *   GNU Library General Public License for more details.                  *
 *                                                                         *
 *   You should have received a copy of the GNU Library General Public     *
 *   License along with this library; see the file COPYING.LIB. If not,    *
 *   write to the Free Software Foundation, Inc., 59 Temple Place,         *
 *   Suite 330, Boston, MA  02111-1307, USA                                *
 *                                                                         *
 ***************************************************************************/


#include "PreCompiled.h"

#ifndef _PreComp_
# include <QApplication>
# include <qfileinfo.h>
# include <qdir.h>
# include <QPrinter>
# include <QFileInfo>
# include <Inventor/SoInput.h>
# include <Inventor/actions/SoGetPrimitiveCountAction.h>
# include <Inventor/nodes/SoSeparator.h>
#endif

#include <xercesc/util/XMLString.hpp>
#include <xercesc/util/TranscodingException.hpp>
#include <boost/regex.hpp>

#include "Application.h"
#include "BitmapFactory.h"
#include "Command.h"
#include "Document.h"
#include "MainWindow.h"
#include "Macro.h"
#include "EditorView.h"
#include "PythonEditor.h"
#include "SoFCDB.h"
#include "View3DInventor.h"
#include "SplitView3DInventor.h"
#include "ViewProvider.h"
#include "WaitCursor.h"
#include "WidgetFactory.h"
#include "Workbench.h"
#include "WorkbenchManager.h"
#include "Language/Translator.h"
#include "DownloadManager.h"
#include "DlgPreferencesImp.h"
#include <App/DocumentObjectPy.h>
#include <App/DocumentPy.h>
#include <App/PropertyFile.h>
#include <Base/Interpreter.h>
#include <Base/Console.h>
#include <CXX/Objects.hxx>
#include <Inventor/MarkerBitmaps.h>

using namespace Gui;

// FCApplication Methods						// Methods structure
PyMethodDef Application::Methods[] = {
  {"activateWorkbench",(PyCFunction) Application::sActivateWorkbenchHandler, METH_VARARGS,
   "activateWorkbench(string) -> None\n\n"
   "Activate the workbench by name"},
  {"addWorkbench",     (PyCFunction) Application::sAddWorkbenchHandler, METH_VARARGS,
   "addWorkbench(string, object) -> None\n\n"
   "Add a workbench under a defined name."},
  {"removeWorkbench",  (PyCFunction) Application::sRemoveWorkbenchHandler, METH_VARARGS,
   "removeWorkbench(string) -> None\n\n"
   "Remove the workbench with name"},
  {"getWorkbench",     (PyCFunction) Application::sGetWorkbenchHandler, METH_VARARGS,
   "getWorkbench(string) -> object\n\n"
   "Get the workbench by its name"},
  {"listWorkbenches",   (PyCFunction) Application::sListWorkbenchHandlers, METH_VARARGS,
   "listWorkbenches() -> list\n\n"
   "Show a list of all workbenches"},
  {"activeWorkbench", (PyCFunction) Application::sActiveWorkbenchHandler, METH_VARARGS,
   "activeWorkbench() -> object\n\n"
   "Return the active workbench object"},
  {"addResourcePath",             (PyCFunction) Application::sAddResPath, METH_VARARGS,
   "addResourcePath(string) -> None\n\n"
   "Add a new path to the system where to find resource files\n"
   "like icons or localization files"},
  {"addLanguagePath",             (PyCFunction) Application::sAddLangPath, METH_VARARGS,
   "addLanguagePath(string) -> None\n\n"
   "Add a new path to the system where to find language files"},
  {"addIconPath",             (PyCFunction) Application::sAddIconPath, METH_VARARGS,
   "addIconPath(string) -> None\n\n"
   "Add a new path to the system where to find icon files"},
  {"addIcon",                 (PyCFunction) Application::sAddIcon, METH_VARARGS,
   "addIcon(string, string or list) -> None\n\n"
   "Add an icon as file name or in XPM format to the system"},
<<<<<<< HEAD
  {"getIcon",                 (PyCFunction) Application::sGetIcon,          1,
   "getIcon(string -> QIcon\n\n"
   "Get an icon in the system"},
  {"getMainWindow",           (PyCFunction) Application::sGetMainWindow,    1,
=======
  {"getMainWindow",           (PyCFunction) Application::sGetMainWindow, METH_VARARGS,
>>>>>>> 052d8a70
   "getMainWindow() -> QMainWindow\n\n"
   "Return the main window instance"},
  {"updateGui",               (PyCFunction) Application::sUpdateGui, METH_VARARGS,
   "updateGui() -> None\n\n"
   "Update the main window and all its windows"},
  {"updateLocale",            (PyCFunction) Application::sUpdateLocale, METH_VARARGS,
   "updateLocale() -> None\n\n"
   "Update the localization"},
  {"getLocale",            (PyCFunction) Application::sGetLocale, METH_VARARGS,
   "getLocale() -> string\n\n"
   "Returns the locale currently used by FreeCAD"},
  {"setLocale",            (PyCFunction) Application::sSetLocale, METH_VARARGS,
   "getLocale(string) -> None\n\n"
   "Sets the locale used by FreeCAD. You can set it by\n"
   "top-level domain (e.g. \"de\") or the language name (e.g. \"German\")"},
  {"supportedLocales", (PyCFunction) Application::sSupportedLocales, METH_VARARGS,
   "supportedLocales() -> dict\n\n"
   "Returns a dict of all supported languages/top-level domains"},
  {"createDialog",            (PyCFunction) Application::sCreateDialog, METH_VARARGS,
   "createDialog(string) -- Open a UI file"},
  {"addPreferencePage",       (PyCFunction) Application::sAddPreferencePage, METH_VARARGS,
   "addPreferencePage(string,string) -- Add a UI form to the\n"
   "preferences dialog. The first argument specifies the file name"
   "and the second specifies the group name"},
  {"addCommand",              (PyCFunction) Application::sAddCommand, METH_VARARGS,
   "addCommand(string, object) -> None\n\n"
   "Add a command object"},
  {"runCommand",              (PyCFunction) Application::sRunCommand, METH_VARARGS,
   "runCommand(string) -> None\n\n"
   "Run command with name"},
  {"listCommands",               (PyCFunction) Application::sListCommands, METH_VARARGS,
   "listCommands() -> list of strings\n\n"
   "Returns a list of all commands known to FreeCAD."},
  {"SendMsgToActiveView",     (PyCFunction) Application::sSendActiveView, METH_VARARGS,
   "deprecated -- use class View"},
  {"hide",                    (PyCFunction) Application::sHide, METH_VARARGS,
   "deprecated"},
  {"show",                    (PyCFunction) Application::sShow, METH_VARARGS,
   "deprecated"},
  {"hideObject",              (PyCFunction) Application::sHideObject, METH_VARARGS,
   "hideObject(object) -> None\n\n"
   "Hide the view provider to the given object"},
  {"showObject",              (PyCFunction) Application::sShowObject, METH_VARARGS,
   "showObject(object) -> None\n\n"
   "Show the view provider to the given object"},
  {"open",                    (PyCFunction) Application::sOpen, METH_VARARGS,
   "Open a macro, Inventor or VRML file"},
  {"insert",                  (PyCFunction) Application::sInsert, METH_VARARGS,
   "Open a macro, Inventor or VRML file"},
  {"export",                  (PyCFunction) Application::sExport, METH_VARARGS,
   "save scene to Inventor or VRML file"},
  {"activeDocument",          (PyCFunction) Application::sActiveDocument, METH_VARARGS,
   "activeDocument() -> object or None\n\n"
   "Return the active document or None if no one exists"},
  {"setActiveDocument",       (PyCFunction) Application::sSetActiveDocument, METH_VARARGS,
   "setActiveDocument(string or App.Document) -> None\n\n"
   "Activate the specified document"},
  {"activeView", (PyCFunction)Application::sActiveView, METH_VARARGS,
   "activeView() -> object or None\n\n"
<<<<<<< HEAD
   "Return the active view of the active document or None if no one exists" },
   { "editDocument", (PyCFunction)Application::sEditDocument, 1,
   "editDocument() -> object or None\n\n"
   "Return the current editing document or None if no one exists" },
  {"getDocument",             (PyCFunction) Application::sGetDocument,      1,
=======
   "Return the active view of the active document or None if no one exists"},
  {"getDocument",             (PyCFunction) Application::sGetDocument, METH_VARARGS,
>>>>>>> 052d8a70
   "getDocument(string) -> object\n\n"
   "Get a document by its name"},
  {"doCommand",               (PyCFunction) Application::sDoCommand, METH_VARARGS,
   "doCommand(string) -> None\n\n"
   "Prints the given string in the python console and runs it"},
  {"doCommandGui",               (PyCFunction) Application::sDoCommandGui, METH_VARARGS,
   "doCommandGui(string) -> None\n\n"
   "Prints the given string in the python console and runs it but doesn't record it in macros"},
  {"addModule",               (PyCFunction) Application::sAddModule, METH_VARARGS,
   "addModule(string) -> None\n\n"
   "Prints the given module import only once in the macro recording"},
  {"showDownloads",               (PyCFunction) Application::sShowDownloads, METH_VARARGS,
   "showDownloads() -> None\n\n"
   "Shows the downloads manager window"},
  {"showPreferences",               (PyCFunction) Application::sShowPreferences, METH_VARARGS,
   "showPreferences([string,int]) -> None\n\n"
   "Shows the preferences window. If string and int are provided, the given page index in the given group is shown."},
  {"createViewer",               (PyCFunction) Application::sCreateViewer, METH_VARARGS,
   "createViewer([int]) -> View3DInventor/SplitView3DInventor\n\n"
   "shows and returns a viewer. If the integer argument is given and > 1: -> splitViewer"},

  {"getMarkerIndex", (PyCFunction) Application::sGetMarkerIndex, METH_VARARGS,
   "Get marker index according to marker size setting"},

  {"reload",                    (PyCFunction) Application::sReload,  1,
   "reload(name) -> doc\n\n"
   "Reload a partial opened document"},

  {NULL, NULL, 0, NULL}		/* Sentinel */
};

<<<<<<< HEAD
PyObject* Gui::Application::sEditDocument(PyObject * /*self*/, PyObject *args, PyObject * /*kwd*/)
{
	if (!PyArg_ParseTuple(args, ""))     // convert args: Python->C 
		return NULL;                       // NULL triggers exception 

	Document *pcDoc = Instance->editDocument();
	if (pcDoc) {
		return pcDoc->getPyObject();
	}
	else {
		Py_Return;
	}
}

PyObject* Gui::Application::sActiveDocument(PyObject * /*self*/, PyObject *args, PyObject * /*kwd*/)
=======
PyObject* Gui::Application::sActiveDocument(PyObject * /*self*/, PyObject *args)
>>>>>>> 052d8a70
{
    if (!PyArg_ParseTuple(args, ""))
        return NULL;

    Document *pcDoc = Instance->activeDocument();
    if (pcDoc) {
        return pcDoc->getPyObject();
    }
    else {
        Py_Return;
    }
}

PyObject* Gui::Application::sActiveView(PyObject * /*self*/, PyObject *args)
{
    if (!PyArg_ParseTuple(args, ""))
        return NULL;

    Document *pcDoc = Instance->activeDocument();
    if (pcDoc) {
        Gui::MDIView *pcView = pcDoc->getActiveView();
        if (pcView)
            // already incremented in getPyObject().
            return pcView->getPyObject();
    }

    Py_Return;
}

PyObject* Gui::Application::sSetActiveDocument(PyObject * /*self*/, PyObject *args)
{
    Document *pcDoc = 0;

    do {
        char *pstr=0;
        if (PyArg_ParseTuple(args, "s", &pstr)) {
            pcDoc = Instance->getDocument(pstr);
            if (!pcDoc) {
                PyErr_Format(PyExc_NameError, "Unknown document '%s'", pstr);
                return 0;
            }
            break;
        }

        PyErr_Clear();
        PyObject* doc;
        if (PyArg_ParseTuple(args, "O!", &(App::DocumentPy::Type), &doc)) {
            pcDoc = Instance->getDocument(static_cast<App::DocumentPy*>(doc)->getDocumentPtr());
            if (!pcDoc) {
                PyErr_Format(PyExc_KeyError, "Unknown document instance");
                return 0;
            }
            break;
        }
    }
    while(false);

    if (!pcDoc) {
        PyErr_SetString(PyExc_TypeError, "Either string or App.Document expected");
        return 0;
    }

    if (Instance->activeDocument() != pcDoc) {
        Gui::MDIView* view = pcDoc->getActiveView();
        getMainWindow()->setActiveWindow(view);
    }
    Py_Return;
}

PyObject* Application::sGetDocument(PyObject * /*self*/, PyObject *args)
{
    char *pstr=0;
    if (PyArg_ParseTuple(args, "s", &pstr)) {
        Document *pcDoc = Instance->getDocument(pstr);
        if (!pcDoc) {
            PyErr_Format(PyExc_NameError, "Unknown document '%s'", pstr);
            return 0;
        }
        return pcDoc->getPyObject();
    }

    PyErr_Clear();
    PyObject* doc;
    if (PyArg_ParseTuple(args, "O!", &(App::DocumentPy::Type), &doc)) {
        Document *pcDoc = Instance->getDocument(static_cast<App::DocumentPy*>(doc)->getDocumentPtr());
        if (!pcDoc) {
            PyErr_Format(PyExc_KeyError, "Unknown document instance");
            return 0;
        }
        return pcDoc->getPyObject();
    }

    PyErr_SetString(PyExc_TypeError, "Either string or App.Document exprected");
    return 0;
}

PyObject* Application::sHide(PyObject * /*self*/, PyObject *args)
{
    char *psFeatStr;
    if (!PyArg_ParseTuple(args, "s;Name of the object to hide has to be given!",&psFeatStr))
        return NULL;

    Document *pcDoc = Instance->activeDocument();

    if (pcDoc)
        pcDoc->setHide(psFeatStr);

    Py_Return;
}

PyObject* Application::sShow(PyObject * /*self*/, PyObject *args)
{
    char *psFeatStr;
    if (!PyArg_ParseTuple(args, "s;Name of the object to show has to be given!",&psFeatStr))
        return NULL;

    Document *pcDoc = Instance->activeDocument();

    if (pcDoc)
        pcDoc->setShow(psFeatStr);

    Py_Return;
}

PyObject* Application::sHideObject(PyObject * /*self*/, PyObject *args)
{
    PyObject *object;
    if (!PyArg_ParseTuple(args, "O!",&(App::DocumentObjectPy::Type),&object))
        return 0;

    App::DocumentObject* obj = static_cast<App::DocumentObjectPy*>(object)->getDocumentObjectPtr();
    Instance->hideViewProvider(obj);

    Py_Return;
}

PyObject* Application::sShowObject(PyObject * /*self*/, PyObject *args)
{
    PyObject *object;
    if (!PyArg_ParseTuple(args, "O!",&(App::DocumentObjectPy::Type),&object))
        return 0;

    App::DocumentObject* obj = static_cast<App::DocumentObjectPy*>(object)->getDocumentObjectPtr();
    Instance->showViewProvider(obj);

    Py_Return;
}

PyObject* Application::sOpen(PyObject * /*self*/, PyObject *args)
{
    // only used to open Python files
    char* Name;
    if (!PyArg_ParseTuple(args, "et","utf-8",&Name))
        return NULL;
    std::string Utf8Name = std::string(Name);
    PyMem_Free(Name);
    PY_TRY {
        QString fileName = QString::fromUtf8(Utf8Name.c_str());
        QFileInfo fi;
        fi.setFile(fileName);
        QString ext = fi.suffix().toLower();
        QList<EditorView*> views = getMainWindow()->findChildren<EditorView*>();
        for (QList<EditorView*>::Iterator it = views.begin(); it != views.end(); ++it) {
            if ((*it)->fileName() == fileName) {
                (*it)->setFocus();
                Py_Return;
            }
        }

        if (ext == QLatin1String("iv")) {
            if (!Application::Instance->activeDocument())
                App::GetApplication().newDocument();
            //QString cmd = QString("Gui.activeDocument().addAnnotation(\"%1\",\"%2\")").arg(fi.baseName()).arg(fi.absoluteFilePath());
            QString cmd = QString::fromLatin1(
                "App.ActiveDocument.addObject(\"App::InventorObject\",\"%1\")."
                "FileName=\"%2\"\n"
                "App.ActiveDocument.ActiveObject.Label=\"%1\"\n"
                "App.ActiveDocument.recompute()")
                .arg(fi.baseName()).arg(fi.absoluteFilePath());
            Base::Interpreter().runString(cmd.toUtf8());
        }
        else if (ext == QLatin1String("wrl") ||
                 ext == QLatin1String("vrml") ||
                 ext == QLatin1String("wrz")) {
            if (!Application::Instance->activeDocument())
                App::GetApplication().newDocument();

            // Add this to the search path in order to read inline files (#0002029)
            QByteArray path = fi.absolutePath().toUtf8();
            SoInput::addDirectoryFirst(path.constData());

            //QString cmd = QString("Gui.activeDocument().addAnnotation(\"%1\",\"%2\")").arg(fi.baseName()).arg(fi.absoluteFilePath());
            QString cmd = QString::fromLatin1(
                "App.ActiveDocument.addObject(\"App::VRMLObject\",\"%1\")."
                "VrmlFile=\"%2\"\n"
                "App.ActiveDocument.ActiveObject.Label=\"%1\"\n"
                "App.ActiveDocument.recompute()")
                .arg(fi.baseName()).arg(fi.absoluteFilePath());
            Base::Interpreter().runString(cmd.toUtf8());
            SoInput::removeDirectory(path.constData());
        }
        else if (ext == QLatin1String("py") || ext == QLatin1String("fcmacro") ||
                 ext == QLatin1String("fcscript")) {
            PythonEditor* editor = new PythonEditor();
            editor->setWindowIcon(Gui::BitmapFactory().iconFromTheme("applications-python"));
            PythonEditorView* edit = new PythonEditorView(editor, getMainWindow());
            edit->open(fileName);
            edit->resize(400, 300);
            getMainWindow()->addWindow( edit );
        }
        else {
            Base::Console().Error("File type '%s' not supported\n", ext.toLatin1().constData());
        }
    } PY_CATCH;

    Py_Return;
}

PyObject* Application::sInsert(PyObject * /*self*/, PyObject *args)
{
    char* Name;
    char* DocName=0;
    if (!PyArg_ParseTuple(args, "et|s","utf-8",&Name,&DocName))
        return NULL;
    std::string Utf8Name = std::string(Name);
    PyMem_Free(Name);

    PY_TRY {
        QString fileName = QString::fromUtf8(Utf8Name.c_str());
        QFileInfo fi;
        fi.setFile(fileName);
        QString ext = fi.suffix().toLower();
        if (ext == QLatin1String("iv")) {
            App::Document *doc = 0;
            if (DocName)
                doc = App::GetApplication().getDocument(DocName);
            else
                doc = App::GetApplication().getActiveDocument();
            if (!doc)
                doc = App::GetApplication().newDocument(DocName);

            App::DocumentObject* obj = doc->addObject("App::InventorObject",
                (const char*)fi.baseName().toUtf8());
            obj->Label.setValue((const char*)fi.baseName().toUtf8());
            static_cast<App::PropertyString*>(obj->getPropertyByName("FileName"))
                ->setValue((const char*)fi.absoluteFilePath().toUtf8());
            doc->recompute();
        }
        else if (ext == QLatin1String("wrl") ||
                 ext == QLatin1String("vrml") ||
                 ext == QLatin1String("wrz")) {
            App::Document *doc = 0;
            if (DocName)
                doc = App::GetApplication().getDocument(DocName);
            else
                doc = App::GetApplication().getActiveDocument();
            if (!doc)
                doc = App::GetApplication().newDocument(DocName);

            // Add this to the search path in order to read inline files (#0002029)
            QByteArray path = fi.absolutePath().toUtf8();
            SoInput::addDirectoryFirst(path.constData());

            App::DocumentObject* obj = doc->addObject("App::VRMLObject",
                (const char*)fi.baseName().toUtf8());
            obj->Label.setValue((const char*)fi.baseName().toUtf8());
            static_cast<App::PropertyFileIncluded*>(obj->getPropertyByName("VrmlFile"))
                ->setValue((const char*)fi.absoluteFilePath().toUtf8());
            doc->recompute();

            SoInput::removeDirectory(path.constData());
        }
        else if (ext == QLatin1String("py") || ext == QLatin1String("fcmacro") ||
                 ext == QLatin1String("fcscript")) {
            PythonEditor* editor = new PythonEditor();
            editor->setWindowIcon(Gui::BitmapFactory().iconFromTheme("applications-python"));
            PythonEditorView* edit = new PythonEditorView(editor, getMainWindow());
            edit->open(fileName);
            edit->resize(400, 300);
            getMainWindow()->addWindow( edit );
        }
        else {
            Base::Console().Error("File type '%s' not supported\n", ext.toLatin1().constData());
        }
    } PY_CATCH;

    Py_Return;
}

PyObject* Application::sExport(PyObject * /*self*/, PyObject *args)
{
    PyObject* object;
    char* Name;
    if (!PyArg_ParseTuple(args, "Oet",&object,"utf-8",&Name))
        return NULL;
    std::string Utf8Name = std::string(Name);
    PyMem_Free(Name);

    PY_TRY {
        App::Document* doc = 0;
        Py::Sequence list(object);
        for (Py::Sequence::iterator it = list.begin(); it != list.end(); ++it) {
            PyObject* item = (*it).ptr();
            if (PyObject_TypeCheck(item, &(App::DocumentObjectPy::Type))) {
                App::DocumentObject* obj = static_cast<App::DocumentObjectPy*>(item)->getDocumentObjectPtr();
                doc = obj->getDocument();
                break;
            }
        }

        QString fileName = QString::fromUtf8(Utf8Name.c_str());
        QFileInfo fi;
        fi.setFile(fileName);
        QString ext = fi.suffix().toLower();
        if (ext == QLatin1String("iv") || ext == QLatin1String("wrl") ||
            ext == QLatin1String("vrml") || ext == QLatin1String("wrz")) {

            // build up the graph
            SoSeparator* sep = new SoSeparator();
            sep->ref();

            for (Py::Sequence::iterator it = list.begin(); it != list.end(); ++it) {
                PyObject* item = (*it).ptr();
                if (PyObject_TypeCheck(item, &(App::DocumentObjectPy::Type))) {
                    App::DocumentObject* obj = static_cast<App::DocumentObjectPy*>(item)->getDocumentObjectPtr();

                    Gui::ViewProvider* vp = Gui::Application::Instance->getViewProvider(obj);
                    if (vp) {
                        sep->addChild(vp->getRoot());
                    }
                }
            }


            SoGetPrimitiveCountAction action;
            action.setCanApproximate(true);
            action.apply(sep);

            bool binary = false;
            if (action.getTriangleCount() > 100000 ||
                action.getPointCount() > 30000 ||
                action.getLineCount() > 10000)
                binary = true;

            SoFCDB::writeToFile(sep, Utf8Name.c_str(), binary);
            sep->unref();
        }
        else if (ext == QLatin1String("pdf")) {
            // get the view that belongs to the found document
            Gui::Document* gui_doc = Application::Instance->getDocument(doc);
            if (gui_doc) {
                Gui::MDIView* view = gui_doc->getActiveView();
                if (view) {
                    View3DInventor* view3d = qobject_cast<View3DInventor*>(view);
                    if (view3d)
                        view3d->viewAll();
                    QPrinter printer(QPrinter::ScreenResolution);
                    printer.setOutputFormat(QPrinter::PdfFormat);
                    printer.setOutputFileName(fileName);
                    view->print(&printer);
                }
            }
        }
        else {
            Base::Console().Error("File type '%s' not supported\n", ext.toLatin1().constData());
        }
    } PY_CATCH;

    Py_Return;
}

PyObject* Application::sSendActiveView(PyObject * /*self*/, PyObject *args)
{
    char *psCommandStr;
    PyObject *suppress=Py_False;
    if (!PyArg_ParseTuple(args, "s|O!",&psCommandStr,&PyBool_Type,&suppress))
        return NULL;

    const char* ppReturn=0;
    if (!Instance->sendMsgToActiveView(psCommandStr,&ppReturn)) {
        if (!PyObject_IsTrue(suppress))
            Base::Console().Warning("Unknown view command: %s\n",psCommandStr);
    }

    // Print the return value to the output
    if (ppReturn) {
        return Py_BuildValue("s",ppReturn);
    }

    Py_INCREF(Py_None);
    return Py_None;
}

PyObject* Application::sGetMainWindow(PyObject * /*self*/, PyObject *args)
{
    if (!PyArg_ParseTuple(args, ""))
        return NULL;

    PythonWrapper wrap;
    wrap.loadCoreModule();
    wrap.loadGuiModule();
    wrap.loadWidgetsModule();
    try {
        return Py::new_reference_to(wrap.fromQWidget(Gui::getMainWindow(), "QMainWindow"));
    }
    catch (const Py::Exception&) {
        return 0;
    }
}

PyObject* Application::sUpdateGui(PyObject * /*self*/, PyObject *args)
{
    if (!PyArg_ParseTuple(args, ""))
        return NULL;

    qApp->processEvents();

    Py_INCREF(Py_None);
    return Py_None;
}

PyObject* Application::sUpdateLocale(PyObject * /*self*/, PyObject *args)
{
    if (!PyArg_ParseTuple(args, ""))
        return NULL;

    Translator::instance()->refresh();

    Py_INCREF(Py_None);
    return Py_None;
}

PyObject* Application::sGetLocale(PyObject * /*self*/, PyObject *args)
{
    if (!PyArg_ParseTuple(args, ""))
        return NULL;

    std::string locale = Translator::instance()->activeLanguage();
#if PY_MAJOR_VERSION >= 3
    return PyUnicode_FromString(locale.c_str());
#else
    return PyString_FromString(locale.c_str());
#endif
}

PyObject* Application::sSetLocale(PyObject * /*self*/, PyObject *args)
{
    char* name;
    if (!PyArg_ParseTuple(args, "s", &name))
        return NULL;

    std::string cname(name);
    TStringMap map = Translator::instance()->supportedLocales();
    map["English"] = "en";
    for (const auto& it : map) {
        if (it.first == cname || it.second == cname) {
            Translator::instance()->activateLanguage(it.first.c_str());
            break;
        }
    }

    Py_INCREF(Py_None);
    return Py_None;
}

PyObject* Application::sSupportedLocales(PyObject * /*self*/, PyObject *args)
{
    if (!PyArg_ParseTuple(args, ""))
        return NULL;

    TStringMap map = Translator::instance()->supportedLocales();
    Py::Dict dict;
    dict.setItem(Py::String("English"), Py::String("en"));
    for (const auto& it : map) {
        Py::String key(it.first);
        Py::String val(it.second);
        dict.setItem(key, val);
    }
    return Py::new_reference_to(dict);
}

PyObject* Application::sCreateDialog(PyObject * /*self*/, PyObject *args)
{
    char* fn = 0;
    if (!PyArg_ParseTuple(args, "s", &fn))
        return NULL;

    PyObject* pPyResource=0L;
    try{
        pPyResource = new PyResource();
        ((PyResource*)pPyResource)->load(fn);
    }
    catch (const Base::Exception& e) {
        PyErr_SetString(PyExc_AssertionError, e.what());
        return NULL;
    }

    return pPyResource;
}

PyObject* Application::sAddPreferencePage(PyObject * /*self*/, PyObject *args)
{
    char *fn, *grp;
    if (PyArg_ParseTuple(args, "ss", &fn,&grp)) {
        QFileInfo fi(QString::fromUtf8(fn));
        if (!fi.exists()) {
            PyErr_SetString(PyExc_RuntimeError, "UI file does not exist");
            return 0;
        }

        // add to the preferences dialog
        new PrefPageUiProducer(fn, grp);

        Py_INCREF(Py_None);
        return Py_None;
    }
    PyErr_Clear();

    PyObject* dlg;
    // old style classes
#if PY_MAJOR_VERSION >= 3
    if (PyArg_ParseTuple(args, "O!s", &PyType_Type, &dlg, &grp)) {
#else
    if (PyArg_ParseTuple(args, "O!s", &PyClass_Type, &dlg, &grp)) {
#endif
        // add to the preferences dialog
        new PrefPagePyProducer(Py::Object(dlg), grp);

        Py_INCREF(Py_None);
        return Py_None;
    }
    PyErr_Clear();

    // new style classes
    if (PyArg_ParseTuple(args, "O!s", &PyType_Type, &dlg, &grp)) {
        // add to the preferences dialog
        new PrefPagePyProducer(Py::Object(dlg), grp);

        Py_INCREF(Py_None);
        return Py_None;
    }

    return 0;
}

PyObject* Application::sActivateWorkbenchHandler(PyObject * /*self*/, PyObject *args)
{
    char*       psKey;
    if (!PyArg_ParseTuple(args, "s", &psKey))
        return NULL;

    // search for workbench handler from the dictionary
    PyObject* pcWorkbench = PyDict_GetItemString(Instance->_pcWorkbenchDictionary, psKey);
    if (!pcWorkbench) {
        PyErr_Format(PyExc_KeyError, "No such workbench '%s'", psKey);
        return NULL;
    }

    try {
        Instance->activateWorkbench(psKey);
    }
    catch (const Base::Exception& e) {
        PyErr_SetString(Base::BaseExceptionFreeCADError, e.what());
        return 0;
    }
    catch (const XERCES_CPP_NAMESPACE_QUALIFIER TranscodingException& e) {
        std::stringstream err;
        char *pMsg = XERCES_CPP_NAMESPACE_QUALIFIER XMLString::transcode(e.getMessage());
        err << "Transcoding exception in Xerces-c:\n\n"
            << "Transcoding exception raised in activateWorkbench.\n"
            << "Check if your user configuration file is valid.\n"
            << "  Exception message:"
            << pMsg;
        XERCES_CPP_NAMESPACE_QUALIFIER XMLString::release(&pMsg);
        PyErr_SetString(PyExc_RuntimeError, err.str().c_str());
        return 0;
    }
    catch (...) {
        PyErr_SetString(Base::BaseExceptionFreeCADError, "Unknown C++ exception raised in activateWorkbench");
        return 0;
    }

    Py_INCREF(Py_None);
    return Py_None;
}

PyObject* Application::sAddWorkbenchHandler(PyObject * /*self*/, PyObject *args)
{
    PyObject*   pcObject;
    std::string item;
    if (!PyArg_ParseTuple(args, "O", &pcObject))
        return NULL;

    try {
        // get the class object 'Workbench' from the main module that is expected
        // to be base class for all workbench classes
        Py::Module module("__main__");
        Py::Object baseclass(module.getAttr(std::string("Workbench")));
        
        // check whether it is an instance or class object
        Py::Object object(pcObject);
        Py::String name;
        
        if (PyObject_IsSubclass(object.ptr(), baseclass.ptr()) == 1) {
            // create an instance of this class
            name = object.getAttr(std::string("__name__"));
            Py::Tuple args;
            Py::Callable creation(object);
            object = creation.apply(args);
        }
        else if (PyObject_IsInstance(object.ptr(), baseclass.ptr()) == 1) {
            // extract the class name of the instance
            PyErr_Clear(); // PyObject_IsSubclass set an exception
            Py::Object classobj = object.getAttr(std::string("__class__"));
            name = classobj.getAttr(std::string("__name__"));
        }
        else {
            PyErr_SetString(PyExc_TypeError, "arg must be a subclass or an instance of "
                                             "a subclass of 'Workbench'");
            return NULL;
        }

        // Search for some methods and members without invoking them
        Py::Callable(object.getAttr(std::string("Initialize")));
        Py::Callable(object.getAttr(std::string("GetClassName")));
        item = name.as_std_string("ascii");

        PyObject* wb = PyDict_GetItemString(Instance->_pcWorkbenchDictionary,item.c_str()); 
        if (wb) {
            PyErr_Format(PyExc_KeyError, "'%s' already exists.", item.c_str());
            return NULL;
        }

        PyDict_SetItemString(Instance->_pcWorkbenchDictionary,item.c_str(),object.ptr());
        Instance->signalAddWorkbench(item.c_str());
    }
    catch (const Py::Exception&) {
        return NULL;
    }

    Py_INCREF(Py_None);
    return Py_None;
}

PyObject* Application::sRemoveWorkbenchHandler(PyObject * /*self*/, PyObject *args)
{
    char*       psKey;
    if (!PyArg_ParseTuple(args, "s", &psKey))
        return NULL;

    PyObject* wb = PyDict_GetItemString(Instance->_pcWorkbenchDictionary,psKey); 
    if (!wb) {
        PyErr_Format(PyExc_KeyError, "No such workbench '%s'", psKey);
        return NULL;
    }

    Instance->signalRemoveWorkbench(psKey);
    WorkbenchManager::instance()->removeWorkbench(psKey);
    PyDict_DelItemString(Instance->_pcWorkbenchDictionary,psKey);

    Py_INCREF(Py_None);
    return Py_None;
}

PyObject* Application::sGetWorkbenchHandler(PyObject * /*self*/, PyObject *args)
{
    char* psKey;
    if (!PyArg_ParseTuple(args, "s", &psKey))
        return NULL;
   
    // get the python workbench object from the dictionary
    PyObject* pcWorkbench = PyDict_GetItemString(Instance->_pcWorkbenchDictionary, psKey);
    if (!pcWorkbench) {
        PyErr_Format(PyExc_KeyError, "No such workbench '%s'", psKey);
        return NULL;
    }

    Py_INCREF(pcWorkbench);
    return pcWorkbench;
}

PyObject* Application::sListWorkbenchHandlers(PyObject * /*self*/, PyObject *args)
{
    if (!PyArg_ParseTuple(args, ""))
        return NULL;

    Py_INCREF(Instance->_pcWorkbenchDictionary);
    return Instance->_pcWorkbenchDictionary;
}

PyObject* Application::sActiveWorkbenchHandler(PyObject * /*self*/, PyObject *args)
{
    if (!PyArg_ParseTuple(args, ""))
        return NULL;

    Workbench* actWb = WorkbenchManager::instance()->active();
    if (!actWb) {
        PyErr_SetString(PyExc_AssertionError, "No active workbench\n");
        return NULL;
    }

    // get the python workbench object from the dictionary
    std::string key = actWb->name();
    PyObject* pcWorkbench = PyDict_GetItemString(Instance->_pcWorkbenchDictionary, key.c_str());
    if (!pcWorkbench) {
        PyErr_Format(PyExc_KeyError, "No such workbench '%s'", key.c_str());
        return NULL;
    }

    // object get incremented
    Py_INCREF(pcWorkbench);
    return pcWorkbench;
}

PyObject* Application::sAddResPath(PyObject * /*self*/, PyObject *args)
{
    char* filePath;
    if (!PyArg_ParseTuple(args, "et", "utf-8", &filePath))
        return NULL;
    QString path = QString::fromUtf8(filePath);
    PyMem_Free(filePath);
    if (QDir::isRelativePath(path)) {
        // Home path ends with '/'
        QString home = QString::fromUtf8(App::GetApplication().getHomePath());
        path = home + path;
    }

    BitmapFactory().addPath(path);
    Translator::instance()->addPath(path);
    Py_INCREF(Py_None);
    return Py_None;
}

PyObject* Application::sAddLangPath(PyObject * /*self*/, PyObject *args)
{
    char* filePath;
    if (!PyArg_ParseTuple(args, "et", "utf-8", &filePath))
        return NULL;
    QString path = QString::fromUtf8(filePath);
    PyMem_Free(filePath);
    if (QDir::isRelativePath(path)) {
        // Home path ends with '/'
        QString home = QString::fromUtf8(App::GetApplication().getHomePath());
        path = home + path;
    }

    Translator::instance()->addPath(path);
    Py_INCREF(Py_None);
    return Py_None;
}

PyObject* Application::sAddIconPath(PyObject * /*self*/, PyObject *args)
{
    char* filePath;
    if (!PyArg_ParseTuple(args, "et", "utf-8", &filePath))
        return NULL;
    QString path = QString::fromUtf8(filePath);
    PyMem_Free(filePath);
    if (QDir::isRelativePath(path)) {
        // Home path ends with '/'
        QString home = QString::fromUtf8(App::GetApplication().getHomePath());
        path = home + path;
    }

    BitmapFactory().addPath(path);
    Py_INCREF(Py_None);
    return Py_None;
}

PyObject* Application::sAddIcon(PyObject * /*self*/, PyObject *args)
{
    char *iconName;
    char *pixmap;
    if (!PyArg_ParseTuple(args, "ss", &iconName,&pixmap))
        return NULL;
    
    QPixmap icon;
    if (BitmapFactory().findPixmapInCache(iconName, icon)) {
        PyErr_SetString(PyExc_AssertionError, "Icon with this name already registered");
        return NULL;
    }

    QByteArray ary;
    std::string content = pixmap;
    int strlen = (int)content.size();
    ary.resize(strlen);
    for (int j=0; j<strlen; j++)
        ary[j]=content[j];
    icon.loadFromData(ary, "XPM");

    if (icon.isNull()){
        QString file = QString::fromUtf8(pixmap);
        icon.load(file);
    }

    if (icon.isNull()) {
        PyErr_SetString(Base::BaseExceptionFreeCADError, "Invalid icon added to application");
        return NULL;
    }

    BitmapFactory().addPixmapToCache(iconName, icon);

    Py_INCREF(Py_None);
    return Py_None;
}

<<<<<<< HEAD
PyObject* Application::sGetIcon(PyObject * /*self*/, PyObject *args,PyObject * /*kwd*/)
{
    char *iconName;
    if (!PyArg_ParseTuple(args, "s", &iconName))
        return NULL;
    
    PythonWrapper wrap;
    wrap.loadGuiModule();
    wrap.loadWidgetsModule();
    auto pixmap = BitmapFactory().pixmap(iconName);
    if(!pixmap.isNull())
        return Py::new_reference_to(wrap.fromQIcon(new QIcon(pixmap)));
    Py_Return;
}

PyObject* Application::sAddCommand(PyObject * /*self*/, PyObject *args,PyObject * /*kwd*/)
=======
PyObject* Application::sAddCommand(PyObject * /*self*/, PyObject *args)
>>>>>>> 052d8a70
{
    char*       pName;
    char*       pSource=0;
    PyObject*   pcCmdObj;
    if (!PyArg_ParseTuple(args, "sO|s", &pName,&pcCmdObj,&pSource))
        return NULL;

    // get the call stack to find the Python module name
    //
    std::string module, group;
    try {
        Base::PyGILStateLocker lock;
        Py::Module mod(PyImport_ImportModule("inspect"), true);
        Py::Callable inspect(mod.getAttr("stack"));
        Py::Tuple args;
        Py::List list(inspect.apply(args));
        args = list.getItem(0);

        // usually this is the file name of the calling script
        std::string file = args.getItem(1).as_string();
        Base::FileInfo fi(file);
        // convert backslashes to slashes
        file = fi.filePath();
        module = fi.fileNamePure();

        // for the group name get the directory name after 'Mod'
        boost::regex rx("/Mod/(\\w+)/");
        boost::smatch what;
        if (boost::regex_search(file, what, rx)) {
            group = what[1];
        }
        else {
            boost::regex rx("/Ext/freecad/(\\w+)/");
            if (boost::regex_search(file, what, rx))
                group = what[1];
            else
                group = module;
        }
    }
    catch (Py::Exception& e) {
        e.clear();
    }

    try {
        Base::PyGILStateLocker lock;

        Py::Object cmd(pcCmdObj);
        if (cmd.hasAttr("GetCommands")) {
            Command* cmd = new PythonGroupCommand(pName, pcCmdObj);
            if (!module.empty()) {
                cmd->setAppModuleName(module.c_str());
            }
            if (!group.empty()) {
                cmd->setGroupName(group.c_str());
            }
            Application::Instance->commandManager().addCommand(cmd);
        }
        else {
            Command* cmd = new PythonCommand(pName, pcCmdObj, pSource);
            if (!module.empty()) {
                cmd->setAppModuleName(module.c_str());
            }
            if (!group.empty()) {
                cmd->setGroupName(group.c_str());
            }
            Application::Instance->commandManager().addCommand(cmd);
        }
    }
    catch (const Base::Exception& e) {
        PyErr_SetString(Base::BaseExceptionFreeCADError, e.what());
        return 0;
    }
    catch (...) {
        PyErr_SetString(Base::BaseExceptionFreeCADError, "Unknown C++ exception raised in Application::sAddCommand()");
        return 0;
    }

    Py_INCREF(Py_None);
    return Py_None;
}

PyObject* Application::sRunCommand(PyObject * /*self*/, PyObject *args)
{
    char* pName;
    int item = 0;
    if (!PyArg_ParseTuple(args, "s|i", &pName, &item))
        return NULL;

    Command* cmd = Application::Instance->commandManager().getCommandByName(pName);
    if (cmd) {
        cmd->invoke(item);
        Py_INCREF(Py_None);
        return Py_None;
    }
    else {
        PyErr_Format(Base::BaseExceptionFreeCADError, "No such command '%s'", pName);
        return 0;
    }
}

PyObject* Application::sListCommands(PyObject * /*self*/, PyObject *args)
{
    if (!PyArg_ParseTuple(args, ""))
        return NULL;

    std::vector <Command*> cmds = Application::Instance->commandManager().getAllCommands();
    PyObject* pyList = PyList_New(cmds.size());
    int i=0;
    for ( std::vector<Command*>::iterator it = cmds.begin(); it != cmds.end(); ++it ) {
#if PY_MAJOR_VERSION >= 3
        PyObject* str = PyUnicode_FromString((*it)->getName());
#else
        PyObject* str = PyString_FromString((*it)->getName());
#endif
        PyList_SetItem(pyList, i++, str);
    }
    return pyList;
}

PyObject* Application::sDoCommand(PyObject * /*self*/, PyObject *args)
{
    char *sCmd=0;
    if (!PyArg_ParseTuple(args, "s", &sCmd))
        return NULL;

    Gui::Command::printPyCaller();
    Gui::Application::Instance->macroManager()->addLine(MacroManager::App, sCmd);

    PyObject *module, *dict;

    Base::PyGILStateLocker locker;
    module = PyImport_AddModule("__main__");
    if (module == NULL)
        return 0;
    dict = PyModule_GetDict(module);
    if (dict == NULL)
        return 0;

    return PyRun_String(sCmd, Py_file_input, dict, dict);
}

PyObject* Application::sDoCommandGui(PyObject * /*self*/, PyObject *args)
{
    char *sCmd=0;
    if (!PyArg_ParseTuple(args, "s", &sCmd))
        return NULL;

    Gui::Command::printPyCaller();
    Gui::Application::Instance->macroManager()->addLine(MacroManager::Gui, sCmd);

    PyObject *module, *dict;

    Base::PyGILStateLocker locker;
    module = PyImport_AddModule("__main__");
    if (module == NULL)
        return 0;
    dict = PyModule_GetDict(module);
    if (dict == NULL)
        return 0;

    return PyRun_String(sCmd, Py_file_input, dict, dict);
}

PyObject* Application::sAddModule(PyObject * /*self*/, PyObject *args)
{
    char *pstr=0;
    if (!PyArg_ParseTuple(args, "s", &pstr))
        return NULL;

    try {
        Command::addModule(Command::Doc,pstr);

        Py_INCREF(Py_None);
        return Py_None;
    }
    catch (const Base::Exception& e) {
        PyErr_SetString(PyExc_ImportError, e.what());
        return 0;
    }
}

PyObject* Application::sShowDownloads(PyObject * /*self*/, PyObject *args)
{
    if (!PyArg_ParseTuple(args, ""))
        return NULL;
    Gui::Dialog::DownloadManager::getInstance();

    Py_INCREF(Py_None);
    return Py_None;
}

PyObject* Application::sShowPreferences(PyObject * /*self*/, PyObject *args)
{
    char *pstr=0;
    int idx=0;
    if (!PyArg_ParseTuple(args, "|si", &pstr, &idx))
        return NULL;
    Gui::Dialog::DlgPreferencesImp cDlg(getMainWindow());
    if (pstr) 
        cDlg.activateGroupPage(QString::fromUtf8(pstr),idx);
    WaitCursor wc;
    wc.restoreCursor();
    cDlg.exec();
    wc.setWaitCursor();

    Py_INCREF(Py_None);
    return Py_None;
}

PyObject* Application::sCreateViewer(PyObject * /*self*/, PyObject *args)
{
    int num_of_views = 1;
    char* title = nullptr;
    // if one argument (int) is given
    if (PyArg_ParseTuple(args, "|is", &num_of_views, &title))
    {
        if (num_of_views < 0)
            return NULL;
        else if (num_of_views==1)
        {
            View3DInventor* viewer = new View3DInventor(0, 0);
            if (title)
                viewer->setWindowTitle(QString::fromUtf8(title));
            Gui::getMainWindow()->addWindow(viewer);
            return viewer->getPyObject();
        }
        else
        {
            SplitView3DInventor* viewer = new SplitView3DInventor(num_of_views, 0, 0);
            if (title)
                viewer->setWindowTitle(QString::fromUtf8(title));
            Gui::getMainWindow()->addWindow(viewer);
            return viewer->getPyObject();
        }
    }
    return Py_None;
}

PyObject* Application::sGetMarkerIndex(PyObject * /*self*/, PyObject *args)
{
    char *pstr   = 0;
    int  defSize = 9;
    if (!PyArg_ParseTuple(args, "|si", &pstr, &defSize))
        return NULL;

    PY_TRY {
        ParameterGrp::handle const hGrp = App::GetApplication().GetParameterGroupByPath("User parameter:BaseApp/Preferences/View");

        if (strcmp(pstr, "square") == 0)
            return Py_BuildValue("i", Gui::Inventor::MarkerBitmaps::getMarkerIndex("DIAMOND_FILLED", hGrp->GetInt("MarkerSize", defSize)));
        else if (strcmp(pstr, "cross") == 0)
            return Py_BuildValue("i", Gui::Inventor::MarkerBitmaps::getMarkerIndex("CROSS", hGrp->GetInt("MarkerSize", defSize)));
        else if (strcmp(pstr, "plus") == 0)
            return Py_BuildValue("i", Gui::Inventor::MarkerBitmaps::getMarkerIndex("PLUS", hGrp->GetInt("MarkerSize", defSize)));
        else if (strcmp(pstr, "empty") == 0)
            return Py_BuildValue("i", Gui::Inventor::MarkerBitmaps::getMarkerIndex("SQUARE_LINE", hGrp->GetInt("MarkerSize", defSize)));
        else if (strcmp(pstr, "quad") == 0)
            return Py_BuildValue("i", Gui::Inventor::MarkerBitmaps::getMarkerIndex("SQUARE_FILLED", hGrp->GetInt("MarkerSize", defSize)));
        else if (strcmp(pstr, "circle") == 0)
            return Py_BuildValue("i", Gui::Inventor::MarkerBitmaps::getMarkerIndex("CIRCLE_LINE", hGrp->GetInt("MarkerSize", defSize)));
        else
            return Py_BuildValue("i", Gui::Inventor::MarkerBitmaps::getMarkerIndex("CIRCLE_FILLED", hGrp->GetInt("MarkerSize", defSize)));
    }PY_CATCH;
}

PyObject* Application::sReload(PyObject * /*self*/, PyObject *args, PyObject * /*kwd*/)
{
    const char *name;
    if (!PyArg_ParseTuple(args, "s", &name))
        return NULL;

    PY_TRY {
        auto doc = Application::Instance->reopen(App::GetApplication().getDocument(name));
        if(doc)
            return doc->getPyObject();
    }PY_CATCH;
    Py_Return;
}

<|MERGE_RESOLUTION|>--- conflicted
+++ resolved
@@ -1,1334 +1,1317 @@
-/***************************************************************************
- *   Copyright (c) 2005 Werner Mayer <wmayer[at]users.sourceforge.net>     *
- *                                                                         *
- *   This file is part of the FreeCAD CAx development system.              *
- *                                                                         *
- *   This library is free software; you can redistribute it and/or         *
- *   modify it under the terms of the GNU Library General Public           *
- *   License as published by the Free Software Foundation; either          *
- *   version 2 of the License, or (at your option) any later version.      *
- *                                                                         *
- *   This library  is distributed in the hope that it will be useful,      *
- *   but WITHOUT ANY WARRANTY; without even the implied warranty of        *
- *   MERCHANTABILITY or FITNESS FOR A PARTICULAR PURPOSE.  See the         *
- *   GNU Library General Public License for more details.                  *
- *                                                                         *
- *   You should have received a copy of the GNU Library General Public     *
- *   License along with this library; see the file COPYING.LIB. If not,    *
- *   write to the Free Software Foundation, Inc., 59 Temple Place,         *
- *   Suite 330, Boston, MA  02111-1307, USA                                *
- *                                                                         *
- ***************************************************************************/
-
-
-#include "PreCompiled.h"
-
-#ifndef _PreComp_
-# include <QApplication>
-# include <qfileinfo.h>
-# include <qdir.h>
-# include <QPrinter>
-# include <QFileInfo>
-# include <Inventor/SoInput.h>
-# include <Inventor/actions/SoGetPrimitiveCountAction.h>
-# include <Inventor/nodes/SoSeparator.h>
-#endif
-
-#include <xercesc/util/XMLString.hpp>
-#include <xercesc/util/TranscodingException.hpp>
-#include <boost/regex.hpp>
-
-#include "Application.h"
-#include "BitmapFactory.h"
-#include "Command.h"
-#include "Document.h"
-#include "MainWindow.h"
-#include "Macro.h"
-#include "EditorView.h"
-#include "PythonEditor.h"
-#include "SoFCDB.h"
-#include "View3DInventor.h"
-#include "SplitView3DInventor.h"
-#include "ViewProvider.h"
-#include "WaitCursor.h"
-#include "WidgetFactory.h"
-#include "Workbench.h"
-#include "WorkbenchManager.h"
-#include "Language/Translator.h"
-#include "DownloadManager.h"
-#include "DlgPreferencesImp.h"
-#include <App/DocumentObjectPy.h>
-#include <App/DocumentPy.h>
-#include <App/PropertyFile.h>
-#include <Base/Interpreter.h>
-#include <Base/Console.h>
-#include <CXX/Objects.hxx>
-#include <Inventor/MarkerBitmaps.h>
-
-using namespace Gui;
-
-// FCApplication Methods						// Methods structure
-PyMethodDef Application::Methods[] = {
-  {"activateWorkbench",(PyCFunction) Application::sActivateWorkbenchHandler, METH_VARARGS,
-   "activateWorkbench(string) -> None\n\n"
-   "Activate the workbench by name"},
-  {"addWorkbench",     (PyCFunction) Application::sAddWorkbenchHandler, METH_VARARGS,
-   "addWorkbench(string, object) -> None\n\n"
-   "Add a workbench under a defined name."},
-  {"removeWorkbench",  (PyCFunction) Application::sRemoveWorkbenchHandler, METH_VARARGS,
-   "removeWorkbench(string) -> None\n\n"
-   "Remove the workbench with name"},
-  {"getWorkbench",     (PyCFunction) Application::sGetWorkbenchHandler, METH_VARARGS,
-   "getWorkbench(string) -> object\n\n"
-   "Get the workbench by its name"},
-  {"listWorkbenches",   (PyCFunction) Application::sListWorkbenchHandlers, METH_VARARGS,
-   "listWorkbenches() -> list\n\n"
-   "Show a list of all workbenches"},
-  {"activeWorkbench", (PyCFunction) Application::sActiveWorkbenchHandler, METH_VARARGS,
-   "activeWorkbench() -> object\n\n"
-   "Return the active workbench object"},
-  {"addResourcePath",             (PyCFunction) Application::sAddResPath, METH_VARARGS,
-   "addResourcePath(string) -> None\n\n"
-   "Add a new path to the system where to find resource files\n"
-   "like icons or localization files"},
-  {"addLanguagePath",             (PyCFunction) Application::sAddLangPath, METH_VARARGS,
-   "addLanguagePath(string) -> None\n\n"
-   "Add a new path to the system where to find language files"},
-  {"addIconPath",             (PyCFunction) Application::sAddIconPath, METH_VARARGS,
-   "addIconPath(string) -> None\n\n"
-   "Add a new path to the system where to find icon files"},
-  {"addIcon",                 (PyCFunction) Application::sAddIcon, METH_VARARGS,
-   "addIcon(string, string or list) -> None\n\n"
-   "Add an icon as file name or in XPM format to the system"},
-<<<<<<< HEAD
-  {"getIcon",                 (PyCFunction) Application::sGetIcon,          1,
-   "getIcon(string -> QIcon\n\n"
-   "Get an icon in the system"},
-  {"getMainWindow",           (PyCFunction) Application::sGetMainWindow,    1,
-=======
-  {"getMainWindow",           (PyCFunction) Application::sGetMainWindow, METH_VARARGS,
->>>>>>> 052d8a70
-   "getMainWindow() -> QMainWindow\n\n"
-   "Return the main window instance"},
-  {"updateGui",               (PyCFunction) Application::sUpdateGui, METH_VARARGS,
-   "updateGui() -> None\n\n"
-   "Update the main window and all its windows"},
-  {"updateLocale",            (PyCFunction) Application::sUpdateLocale, METH_VARARGS,
-   "updateLocale() -> None\n\n"
-   "Update the localization"},
-  {"getLocale",            (PyCFunction) Application::sGetLocale, METH_VARARGS,
-   "getLocale() -> string\n\n"
-   "Returns the locale currently used by FreeCAD"},
-  {"setLocale",            (PyCFunction) Application::sSetLocale, METH_VARARGS,
-   "getLocale(string) -> None\n\n"
-   "Sets the locale used by FreeCAD. You can set it by\n"
-   "top-level domain (e.g. \"de\") or the language name (e.g. \"German\")"},
-  {"supportedLocales", (PyCFunction) Application::sSupportedLocales, METH_VARARGS,
-   "supportedLocales() -> dict\n\n"
-   "Returns a dict of all supported languages/top-level domains"},
-  {"createDialog",            (PyCFunction) Application::sCreateDialog, METH_VARARGS,
-   "createDialog(string) -- Open a UI file"},
-  {"addPreferencePage",       (PyCFunction) Application::sAddPreferencePage, METH_VARARGS,
-   "addPreferencePage(string,string) -- Add a UI form to the\n"
-   "preferences dialog. The first argument specifies the file name"
-   "and the second specifies the group name"},
-  {"addCommand",              (PyCFunction) Application::sAddCommand, METH_VARARGS,
-   "addCommand(string, object) -> None\n\n"
-   "Add a command object"},
-  {"runCommand",              (PyCFunction) Application::sRunCommand, METH_VARARGS,
-   "runCommand(string) -> None\n\n"
-   "Run command with name"},
-  {"listCommands",               (PyCFunction) Application::sListCommands, METH_VARARGS,
-   "listCommands() -> list of strings\n\n"
-   "Returns a list of all commands known to FreeCAD."},
-  {"SendMsgToActiveView",     (PyCFunction) Application::sSendActiveView, METH_VARARGS,
-   "deprecated -- use class View"},
-  {"hide",                    (PyCFunction) Application::sHide, METH_VARARGS,
-   "deprecated"},
-  {"show",                    (PyCFunction) Application::sShow, METH_VARARGS,
-   "deprecated"},
-  {"hideObject",              (PyCFunction) Application::sHideObject, METH_VARARGS,
-   "hideObject(object) -> None\n\n"
-   "Hide the view provider to the given object"},
-  {"showObject",              (PyCFunction) Application::sShowObject, METH_VARARGS,
-   "showObject(object) -> None\n\n"
-   "Show the view provider to the given object"},
-  {"open",                    (PyCFunction) Application::sOpen, METH_VARARGS,
-   "Open a macro, Inventor or VRML file"},
-  {"insert",                  (PyCFunction) Application::sInsert, METH_VARARGS,
-   "Open a macro, Inventor or VRML file"},
-  {"export",                  (PyCFunction) Application::sExport, METH_VARARGS,
-   "save scene to Inventor or VRML file"},
-  {"activeDocument",          (PyCFunction) Application::sActiveDocument, METH_VARARGS,
-   "activeDocument() -> object or None\n\n"
-   "Return the active document or None if no one exists"},
-  {"setActiveDocument",       (PyCFunction) Application::sSetActiveDocument, METH_VARARGS,
-   "setActiveDocument(string or App.Document) -> None\n\n"
-   "Activate the specified document"},
-  {"activeView", (PyCFunction)Application::sActiveView, METH_VARARGS,
-   "activeView() -> object or None\n\n"
-<<<<<<< HEAD
-   "Return the active view of the active document or None if no one exists" },
-   { "editDocument", (PyCFunction)Application::sEditDocument, 1,
-   "editDocument() -> object or None\n\n"
-   "Return the current editing document or None if no one exists" },
-  {"getDocument",             (PyCFunction) Application::sGetDocument,      1,
-=======
-   "Return the active view of the active document or None if no one exists"},
-  {"getDocument",             (PyCFunction) Application::sGetDocument, METH_VARARGS,
->>>>>>> 052d8a70
-   "getDocument(string) -> object\n\n"
-   "Get a document by its name"},
-  {"doCommand",               (PyCFunction) Application::sDoCommand, METH_VARARGS,
-   "doCommand(string) -> None\n\n"
-   "Prints the given string in the python console and runs it"},
-  {"doCommandGui",               (PyCFunction) Application::sDoCommandGui, METH_VARARGS,
-   "doCommandGui(string) -> None\n\n"
-   "Prints the given string in the python console and runs it but doesn't record it in macros"},
-  {"addModule",               (PyCFunction) Application::sAddModule, METH_VARARGS,
-   "addModule(string) -> None\n\n"
-   "Prints the given module import only once in the macro recording"},
-  {"showDownloads",               (PyCFunction) Application::sShowDownloads, METH_VARARGS,
-   "showDownloads() -> None\n\n"
-   "Shows the downloads manager window"},
-  {"showPreferences",               (PyCFunction) Application::sShowPreferences, METH_VARARGS,
-   "showPreferences([string,int]) -> None\n\n"
-   "Shows the preferences window. If string and int are provided, the given page index in the given group is shown."},
-  {"createViewer",               (PyCFunction) Application::sCreateViewer, METH_VARARGS,
-   "createViewer([int]) -> View3DInventor/SplitView3DInventor\n\n"
-   "shows and returns a viewer. If the integer argument is given and > 1: -> splitViewer"},
-
-  {"getMarkerIndex", (PyCFunction) Application::sGetMarkerIndex, METH_VARARGS,
-   "Get marker index according to marker size setting"},
-
-  {"reload",                    (PyCFunction) Application::sReload,  1,
-   "reload(name) -> doc\n\n"
-   "Reload a partial opened document"},
-
-  {NULL, NULL, 0, NULL}		/* Sentinel */
-};
-
-<<<<<<< HEAD
-PyObject* Gui::Application::sEditDocument(PyObject * /*self*/, PyObject *args, PyObject * /*kwd*/)
-{
-	if (!PyArg_ParseTuple(args, ""))     // convert args: Python->C 
-		return NULL;                       // NULL triggers exception 
-
-	Document *pcDoc = Instance->editDocument();
-	if (pcDoc) {
-		return pcDoc->getPyObject();
-	}
-	else {
-		Py_Return;
-	}
-}
-
-PyObject* Gui::Application::sActiveDocument(PyObject * /*self*/, PyObject *args, PyObject * /*kwd*/)
-=======
-PyObject* Gui::Application::sActiveDocument(PyObject * /*self*/, PyObject *args)
->>>>>>> 052d8a70
-{
-    if (!PyArg_ParseTuple(args, ""))
-        return NULL;
-
-    Document *pcDoc = Instance->activeDocument();
-    if (pcDoc) {
-        return pcDoc->getPyObject();
-    }
-    else {
-        Py_Return;
-    }
-}
-
-PyObject* Gui::Application::sActiveView(PyObject * /*self*/, PyObject *args)
-{
-    if (!PyArg_ParseTuple(args, ""))
-        return NULL;
-
-    Document *pcDoc = Instance->activeDocument();
-    if (pcDoc) {
-        Gui::MDIView *pcView = pcDoc->getActiveView();
-        if (pcView)
-            // already incremented in getPyObject().
-            return pcView->getPyObject();
-    }
-
-    Py_Return;
-}
-
-PyObject* Gui::Application::sSetActiveDocument(PyObject * /*self*/, PyObject *args)
-{
-    Document *pcDoc = 0;
-
-    do {
-        char *pstr=0;
-        if (PyArg_ParseTuple(args, "s", &pstr)) {
-            pcDoc = Instance->getDocument(pstr);
-            if (!pcDoc) {
-                PyErr_Format(PyExc_NameError, "Unknown document '%s'", pstr);
-                return 0;
-            }
-            break;
-        }
-
-        PyErr_Clear();
-        PyObject* doc;
-        if (PyArg_ParseTuple(args, "O!", &(App::DocumentPy::Type), &doc)) {
-            pcDoc = Instance->getDocument(static_cast<App::DocumentPy*>(doc)->getDocumentPtr());
-            if (!pcDoc) {
-                PyErr_Format(PyExc_KeyError, "Unknown document instance");
-                return 0;
-            }
-            break;
-        }
-    }
-    while(false);
-
-    if (!pcDoc) {
-        PyErr_SetString(PyExc_TypeError, "Either string or App.Document expected");
-        return 0;
-    }
-
-    if (Instance->activeDocument() != pcDoc) {
-        Gui::MDIView* view = pcDoc->getActiveView();
-        getMainWindow()->setActiveWindow(view);
-    }
-    Py_Return;
-}
-
-PyObject* Application::sGetDocument(PyObject * /*self*/, PyObject *args)
-{
-    char *pstr=0;
-    if (PyArg_ParseTuple(args, "s", &pstr)) {
-        Document *pcDoc = Instance->getDocument(pstr);
-        if (!pcDoc) {
-            PyErr_Format(PyExc_NameError, "Unknown document '%s'", pstr);
-            return 0;
-        }
-        return pcDoc->getPyObject();
-    }
-
-    PyErr_Clear();
-    PyObject* doc;
-    if (PyArg_ParseTuple(args, "O!", &(App::DocumentPy::Type), &doc)) {
-        Document *pcDoc = Instance->getDocument(static_cast<App::DocumentPy*>(doc)->getDocumentPtr());
-        if (!pcDoc) {
-            PyErr_Format(PyExc_KeyError, "Unknown document instance");
-            return 0;
-        }
-        return pcDoc->getPyObject();
-    }
-
-    PyErr_SetString(PyExc_TypeError, "Either string or App.Document exprected");
-    return 0;
-}
-
-PyObject* Application::sHide(PyObject * /*self*/, PyObject *args)
-{
-    char *psFeatStr;
-    if (!PyArg_ParseTuple(args, "s;Name of the object to hide has to be given!",&psFeatStr))
-        return NULL;
-
-    Document *pcDoc = Instance->activeDocument();
-
-    if (pcDoc)
-        pcDoc->setHide(psFeatStr);
-
-    Py_Return;
-}
-
-PyObject* Application::sShow(PyObject * /*self*/, PyObject *args)
-{
-    char *psFeatStr;
-    if (!PyArg_ParseTuple(args, "s;Name of the object to show has to be given!",&psFeatStr))
-        return NULL;
-
-    Document *pcDoc = Instance->activeDocument();
-
-    if (pcDoc)
-        pcDoc->setShow(psFeatStr);
-
-    Py_Return;
-}
-
-PyObject* Application::sHideObject(PyObject * /*self*/, PyObject *args)
-{
-    PyObject *object;
-    if (!PyArg_ParseTuple(args, "O!",&(App::DocumentObjectPy::Type),&object))
-        return 0;
-
-    App::DocumentObject* obj = static_cast<App::DocumentObjectPy*>(object)->getDocumentObjectPtr();
-    Instance->hideViewProvider(obj);
-
-    Py_Return;
-}
-
-PyObject* Application::sShowObject(PyObject * /*self*/, PyObject *args)
-{
-    PyObject *object;
-    if (!PyArg_ParseTuple(args, "O!",&(App::DocumentObjectPy::Type),&object))
-        return 0;
-
-    App::DocumentObject* obj = static_cast<App::DocumentObjectPy*>(object)->getDocumentObjectPtr();
-    Instance->showViewProvider(obj);
-
-    Py_Return;
-}
-
-PyObject* Application::sOpen(PyObject * /*self*/, PyObject *args)
-{
-    // only used to open Python files
-    char* Name;
-    if (!PyArg_ParseTuple(args, "et","utf-8",&Name))
-        return NULL;
-    std::string Utf8Name = std::string(Name);
-    PyMem_Free(Name);
-    PY_TRY {
-        QString fileName = QString::fromUtf8(Utf8Name.c_str());
-        QFileInfo fi;
-        fi.setFile(fileName);
-        QString ext = fi.suffix().toLower();
-        QList<EditorView*> views = getMainWindow()->findChildren<EditorView*>();
-        for (QList<EditorView*>::Iterator it = views.begin(); it != views.end(); ++it) {
-            if ((*it)->fileName() == fileName) {
-                (*it)->setFocus();
-                Py_Return;
-            }
-        }
-
-        if (ext == QLatin1String("iv")) {
-            if (!Application::Instance->activeDocument())
-                App::GetApplication().newDocument();
-            //QString cmd = QString("Gui.activeDocument().addAnnotation(\"%1\",\"%2\")").arg(fi.baseName()).arg(fi.absoluteFilePath());
-            QString cmd = QString::fromLatin1(
-                "App.ActiveDocument.addObject(\"App::InventorObject\",\"%1\")."
-                "FileName=\"%2\"\n"
-                "App.ActiveDocument.ActiveObject.Label=\"%1\"\n"
-                "App.ActiveDocument.recompute()")
-                .arg(fi.baseName()).arg(fi.absoluteFilePath());
-            Base::Interpreter().runString(cmd.toUtf8());
-        }
-        else if (ext == QLatin1String("wrl") ||
-                 ext == QLatin1String("vrml") ||
-                 ext == QLatin1String("wrz")) {
-            if (!Application::Instance->activeDocument())
-                App::GetApplication().newDocument();
-
-            // Add this to the search path in order to read inline files (#0002029)
-            QByteArray path = fi.absolutePath().toUtf8();
-            SoInput::addDirectoryFirst(path.constData());
-
-            //QString cmd = QString("Gui.activeDocument().addAnnotation(\"%1\",\"%2\")").arg(fi.baseName()).arg(fi.absoluteFilePath());
-            QString cmd = QString::fromLatin1(
-                "App.ActiveDocument.addObject(\"App::VRMLObject\",\"%1\")."
-                "VrmlFile=\"%2\"\n"
-                "App.ActiveDocument.ActiveObject.Label=\"%1\"\n"
-                "App.ActiveDocument.recompute()")
-                .arg(fi.baseName()).arg(fi.absoluteFilePath());
-            Base::Interpreter().runString(cmd.toUtf8());
-            SoInput::removeDirectory(path.constData());
-        }
-        else if (ext == QLatin1String("py") || ext == QLatin1String("fcmacro") ||
-                 ext == QLatin1String("fcscript")) {
-            PythonEditor* editor = new PythonEditor();
-            editor->setWindowIcon(Gui::BitmapFactory().iconFromTheme("applications-python"));
-            PythonEditorView* edit = new PythonEditorView(editor, getMainWindow());
-            edit->open(fileName);
-            edit->resize(400, 300);
-            getMainWindow()->addWindow( edit );
-        }
-        else {
-            Base::Console().Error("File type '%s' not supported\n", ext.toLatin1().constData());
-        }
-    } PY_CATCH;
-
-    Py_Return;
-}
-
-PyObject* Application::sInsert(PyObject * /*self*/, PyObject *args)
-{
-    char* Name;
-    char* DocName=0;
-    if (!PyArg_ParseTuple(args, "et|s","utf-8",&Name,&DocName))
-        return NULL;
-    std::string Utf8Name = std::string(Name);
-    PyMem_Free(Name);
-
-    PY_TRY {
-        QString fileName = QString::fromUtf8(Utf8Name.c_str());
-        QFileInfo fi;
-        fi.setFile(fileName);
-        QString ext = fi.suffix().toLower();
-        if (ext == QLatin1String("iv")) {
-            App::Document *doc = 0;
-            if (DocName)
-                doc = App::GetApplication().getDocument(DocName);
-            else
-                doc = App::GetApplication().getActiveDocument();
-            if (!doc)
-                doc = App::GetApplication().newDocument(DocName);
-
-            App::DocumentObject* obj = doc->addObject("App::InventorObject",
-                (const char*)fi.baseName().toUtf8());
-            obj->Label.setValue((const char*)fi.baseName().toUtf8());
-            static_cast<App::PropertyString*>(obj->getPropertyByName("FileName"))
-                ->setValue((const char*)fi.absoluteFilePath().toUtf8());
-            doc->recompute();
-        }
-        else if (ext == QLatin1String("wrl") ||
-                 ext == QLatin1String("vrml") ||
-                 ext == QLatin1String("wrz")) {
-            App::Document *doc = 0;
-            if (DocName)
-                doc = App::GetApplication().getDocument(DocName);
-            else
-                doc = App::GetApplication().getActiveDocument();
-            if (!doc)
-                doc = App::GetApplication().newDocument(DocName);
-
-            // Add this to the search path in order to read inline files (#0002029)
-            QByteArray path = fi.absolutePath().toUtf8();
-            SoInput::addDirectoryFirst(path.constData());
-
-            App::DocumentObject* obj = doc->addObject("App::VRMLObject",
-                (const char*)fi.baseName().toUtf8());
-            obj->Label.setValue((const char*)fi.baseName().toUtf8());
-            static_cast<App::PropertyFileIncluded*>(obj->getPropertyByName("VrmlFile"))
-                ->setValue((const char*)fi.absoluteFilePath().toUtf8());
-            doc->recompute();
-
-            SoInput::removeDirectory(path.constData());
-        }
-        else if (ext == QLatin1String("py") || ext == QLatin1String("fcmacro") ||
-                 ext == QLatin1String("fcscript")) {
-            PythonEditor* editor = new PythonEditor();
-            editor->setWindowIcon(Gui::BitmapFactory().iconFromTheme("applications-python"));
-            PythonEditorView* edit = new PythonEditorView(editor, getMainWindow());
-            edit->open(fileName);
-            edit->resize(400, 300);
-            getMainWindow()->addWindow( edit );
-        }
-        else {
-            Base::Console().Error("File type '%s' not supported\n", ext.toLatin1().constData());
-        }
-    } PY_CATCH;
-
-    Py_Return;
-}
-
-PyObject* Application::sExport(PyObject * /*self*/, PyObject *args)
-{
-    PyObject* object;
-    char* Name;
-    if (!PyArg_ParseTuple(args, "Oet",&object,"utf-8",&Name))
-        return NULL;
-    std::string Utf8Name = std::string(Name);
-    PyMem_Free(Name);
-
-    PY_TRY {
-        App::Document* doc = 0;
-        Py::Sequence list(object);
-        for (Py::Sequence::iterator it = list.begin(); it != list.end(); ++it) {
-            PyObject* item = (*it).ptr();
-            if (PyObject_TypeCheck(item, &(App::DocumentObjectPy::Type))) {
-                App::DocumentObject* obj = static_cast<App::DocumentObjectPy*>(item)->getDocumentObjectPtr();
-                doc = obj->getDocument();
-                break;
-            }
-        }
-
-        QString fileName = QString::fromUtf8(Utf8Name.c_str());
-        QFileInfo fi;
-        fi.setFile(fileName);
-        QString ext = fi.suffix().toLower();
-        if (ext == QLatin1String("iv") || ext == QLatin1String("wrl") ||
-            ext == QLatin1String("vrml") || ext == QLatin1String("wrz")) {
-
-            // build up the graph
-            SoSeparator* sep = new SoSeparator();
-            sep->ref();
-
-            for (Py::Sequence::iterator it = list.begin(); it != list.end(); ++it) {
-                PyObject* item = (*it).ptr();
-                if (PyObject_TypeCheck(item, &(App::DocumentObjectPy::Type))) {
-                    App::DocumentObject* obj = static_cast<App::DocumentObjectPy*>(item)->getDocumentObjectPtr();
-
-                    Gui::ViewProvider* vp = Gui::Application::Instance->getViewProvider(obj);
-                    if (vp) {
-                        sep->addChild(vp->getRoot());
-                    }
-                }
-            }
-
-
-            SoGetPrimitiveCountAction action;
-            action.setCanApproximate(true);
-            action.apply(sep);
-
-            bool binary = false;
-            if (action.getTriangleCount() > 100000 ||
-                action.getPointCount() > 30000 ||
-                action.getLineCount() > 10000)
-                binary = true;
-
-            SoFCDB::writeToFile(sep, Utf8Name.c_str(), binary);
-            sep->unref();
-        }
-        else if (ext == QLatin1String("pdf")) {
-            // get the view that belongs to the found document
-            Gui::Document* gui_doc = Application::Instance->getDocument(doc);
-            if (gui_doc) {
-                Gui::MDIView* view = gui_doc->getActiveView();
-                if (view) {
-                    View3DInventor* view3d = qobject_cast<View3DInventor*>(view);
-                    if (view3d)
-                        view3d->viewAll();
-                    QPrinter printer(QPrinter::ScreenResolution);
-                    printer.setOutputFormat(QPrinter::PdfFormat);
-                    printer.setOutputFileName(fileName);
-                    view->print(&printer);
-                }
-            }
-        }
-        else {
-            Base::Console().Error("File type '%s' not supported\n", ext.toLatin1().constData());
-        }
-    } PY_CATCH;
-
-    Py_Return;
-}
-
-PyObject* Application::sSendActiveView(PyObject * /*self*/, PyObject *args)
-{
-    char *psCommandStr;
-    PyObject *suppress=Py_False;
-    if (!PyArg_ParseTuple(args, "s|O!",&psCommandStr,&PyBool_Type,&suppress))
-        return NULL;
-
-    const char* ppReturn=0;
-    if (!Instance->sendMsgToActiveView(psCommandStr,&ppReturn)) {
-        if (!PyObject_IsTrue(suppress))
-            Base::Console().Warning("Unknown view command: %s\n",psCommandStr);
-    }
-
-    // Print the return value to the output
-    if (ppReturn) {
-        return Py_BuildValue("s",ppReturn);
-    }
-
-    Py_INCREF(Py_None);
-    return Py_None;
-}
-
-PyObject* Application::sGetMainWindow(PyObject * /*self*/, PyObject *args)
-{
-    if (!PyArg_ParseTuple(args, ""))
-        return NULL;
-
-    PythonWrapper wrap;
-    wrap.loadCoreModule();
-    wrap.loadGuiModule();
-    wrap.loadWidgetsModule();
-    try {
-        return Py::new_reference_to(wrap.fromQWidget(Gui::getMainWindow(), "QMainWindow"));
-    }
-    catch (const Py::Exception&) {
-        return 0;
-    }
-}
-
-PyObject* Application::sUpdateGui(PyObject * /*self*/, PyObject *args)
-{
-    if (!PyArg_ParseTuple(args, ""))
-        return NULL;
-
-    qApp->processEvents();
-
-    Py_INCREF(Py_None);
-    return Py_None;
-}
-
-PyObject* Application::sUpdateLocale(PyObject * /*self*/, PyObject *args)
-{
-    if (!PyArg_ParseTuple(args, ""))
-        return NULL;
-
-    Translator::instance()->refresh();
-
-    Py_INCREF(Py_None);
-    return Py_None;
-}
-
-PyObject* Application::sGetLocale(PyObject * /*self*/, PyObject *args)
-{
-    if (!PyArg_ParseTuple(args, ""))
-        return NULL;
-
-    std::string locale = Translator::instance()->activeLanguage();
-#if PY_MAJOR_VERSION >= 3
-    return PyUnicode_FromString(locale.c_str());
-#else
-    return PyString_FromString(locale.c_str());
-#endif
-}
-
-PyObject* Application::sSetLocale(PyObject * /*self*/, PyObject *args)
-{
-    char* name;
-    if (!PyArg_ParseTuple(args, "s", &name))
-        return NULL;
-
-    std::string cname(name);
-    TStringMap map = Translator::instance()->supportedLocales();
-    map["English"] = "en";
-    for (const auto& it : map) {
-        if (it.first == cname || it.second == cname) {
-            Translator::instance()->activateLanguage(it.first.c_str());
-            break;
-        }
-    }
-
-    Py_INCREF(Py_None);
-    return Py_None;
-}
-
-PyObject* Application::sSupportedLocales(PyObject * /*self*/, PyObject *args)
-{
-    if (!PyArg_ParseTuple(args, ""))
-        return NULL;
-
-    TStringMap map = Translator::instance()->supportedLocales();
-    Py::Dict dict;
-    dict.setItem(Py::String("English"), Py::String("en"));
-    for (const auto& it : map) {
-        Py::String key(it.first);
-        Py::String val(it.second);
-        dict.setItem(key, val);
-    }
-    return Py::new_reference_to(dict);
-}
-
-PyObject* Application::sCreateDialog(PyObject * /*self*/, PyObject *args)
-{
-    char* fn = 0;
-    if (!PyArg_ParseTuple(args, "s", &fn))
-        return NULL;
-
-    PyObject* pPyResource=0L;
-    try{
-        pPyResource = new PyResource();
-        ((PyResource*)pPyResource)->load(fn);
-    }
-    catch (const Base::Exception& e) {
-        PyErr_SetString(PyExc_AssertionError, e.what());
-        return NULL;
-    }
-
-    return pPyResource;
-}
-
-PyObject* Application::sAddPreferencePage(PyObject * /*self*/, PyObject *args)
-{
-    char *fn, *grp;
-    if (PyArg_ParseTuple(args, "ss", &fn,&grp)) {
-        QFileInfo fi(QString::fromUtf8(fn));
-        if (!fi.exists()) {
-            PyErr_SetString(PyExc_RuntimeError, "UI file does not exist");
-            return 0;
-        }
-
-        // add to the preferences dialog
-        new PrefPageUiProducer(fn, grp);
-
-        Py_INCREF(Py_None);
-        return Py_None;
-    }
-    PyErr_Clear();
-
-    PyObject* dlg;
-    // old style classes
-#if PY_MAJOR_VERSION >= 3
-    if (PyArg_ParseTuple(args, "O!s", &PyType_Type, &dlg, &grp)) {
-#else
-    if (PyArg_ParseTuple(args, "O!s", &PyClass_Type, &dlg, &grp)) {
-#endif
-        // add to the preferences dialog
-        new PrefPagePyProducer(Py::Object(dlg), grp);
-
-        Py_INCREF(Py_None);
-        return Py_None;
-    }
-    PyErr_Clear();
-
-    // new style classes
-    if (PyArg_ParseTuple(args, "O!s", &PyType_Type, &dlg, &grp)) {
-        // add to the preferences dialog
-        new PrefPagePyProducer(Py::Object(dlg), grp);
-
-        Py_INCREF(Py_None);
-        return Py_None;
-    }
-
-    return 0;
-}
-
-PyObject* Application::sActivateWorkbenchHandler(PyObject * /*self*/, PyObject *args)
-{
-    char*       psKey;
-    if (!PyArg_ParseTuple(args, "s", &psKey))
-        return NULL;
-
-    // search for workbench handler from the dictionary
-    PyObject* pcWorkbench = PyDict_GetItemString(Instance->_pcWorkbenchDictionary, psKey);
-    if (!pcWorkbench) {
-        PyErr_Format(PyExc_KeyError, "No such workbench '%s'", psKey);
-        return NULL;
-    }
-
-    try {
-        Instance->activateWorkbench(psKey);
-    }
-    catch (const Base::Exception& e) {
-        PyErr_SetString(Base::BaseExceptionFreeCADError, e.what());
-        return 0;
-    }
-    catch (const XERCES_CPP_NAMESPACE_QUALIFIER TranscodingException& e) {
-        std::stringstream err;
-        char *pMsg = XERCES_CPP_NAMESPACE_QUALIFIER XMLString::transcode(e.getMessage());
-        err << "Transcoding exception in Xerces-c:\n\n"
-            << "Transcoding exception raised in activateWorkbench.\n"
-            << "Check if your user configuration file is valid.\n"
-            << "  Exception message:"
-            << pMsg;
-        XERCES_CPP_NAMESPACE_QUALIFIER XMLString::release(&pMsg);
-        PyErr_SetString(PyExc_RuntimeError, err.str().c_str());
-        return 0;
-    }
-    catch (...) {
-        PyErr_SetString(Base::BaseExceptionFreeCADError, "Unknown C++ exception raised in activateWorkbench");
-        return 0;
-    }
-
-    Py_INCREF(Py_None);
-    return Py_None;
-}
-
-PyObject* Application::sAddWorkbenchHandler(PyObject * /*self*/, PyObject *args)
-{
-    PyObject*   pcObject;
-    std::string item;
-    if (!PyArg_ParseTuple(args, "O", &pcObject))
-        return NULL;
-
-    try {
-        // get the class object 'Workbench' from the main module that is expected
-        // to be base class for all workbench classes
-        Py::Module module("__main__");
-        Py::Object baseclass(module.getAttr(std::string("Workbench")));
-        
-        // check whether it is an instance or class object
-        Py::Object object(pcObject);
-        Py::String name;
-        
-        if (PyObject_IsSubclass(object.ptr(), baseclass.ptr()) == 1) {
-            // create an instance of this class
-            name = object.getAttr(std::string("__name__"));
-            Py::Tuple args;
-            Py::Callable creation(object);
-            object = creation.apply(args);
-        }
-        else if (PyObject_IsInstance(object.ptr(), baseclass.ptr()) == 1) {
-            // extract the class name of the instance
-            PyErr_Clear(); // PyObject_IsSubclass set an exception
-            Py::Object classobj = object.getAttr(std::string("__class__"));
-            name = classobj.getAttr(std::string("__name__"));
-        }
-        else {
-            PyErr_SetString(PyExc_TypeError, "arg must be a subclass or an instance of "
-                                             "a subclass of 'Workbench'");
-            return NULL;
-        }
-
-        // Search for some methods and members without invoking them
-        Py::Callable(object.getAttr(std::string("Initialize")));
-        Py::Callable(object.getAttr(std::string("GetClassName")));
-        item = name.as_std_string("ascii");
-
-        PyObject* wb = PyDict_GetItemString(Instance->_pcWorkbenchDictionary,item.c_str()); 
-        if (wb) {
-            PyErr_Format(PyExc_KeyError, "'%s' already exists.", item.c_str());
-            return NULL;
-        }
-
-        PyDict_SetItemString(Instance->_pcWorkbenchDictionary,item.c_str(),object.ptr());
-        Instance->signalAddWorkbench(item.c_str());
-    }
-    catch (const Py::Exception&) {
-        return NULL;
-    }
-
-    Py_INCREF(Py_None);
-    return Py_None;
-}
-
-PyObject* Application::sRemoveWorkbenchHandler(PyObject * /*self*/, PyObject *args)
-{
-    char*       psKey;
-    if (!PyArg_ParseTuple(args, "s", &psKey))
-        return NULL;
-
-    PyObject* wb = PyDict_GetItemString(Instance->_pcWorkbenchDictionary,psKey); 
-    if (!wb) {
-        PyErr_Format(PyExc_KeyError, "No such workbench '%s'", psKey);
-        return NULL;
-    }
-
-    Instance->signalRemoveWorkbench(psKey);
-    WorkbenchManager::instance()->removeWorkbench(psKey);
-    PyDict_DelItemString(Instance->_pcWorkbenchDictionary,psKey);
-
-    Py_INCREF(Py_None);
-    return Py_None;
-}
-
-PyObject* Application::sGetWorkbenchHandler(PyObject * /*self*/, PyObject *args)
-{
-    char* psKey;
-    if (!PyArg_ParseTuple(args, "s", &psKey))
-        return NULL;
-   
-    // get the python workbench object from the dictionary
-    PyObject* pcWorkbench = PyDict_GetItemString(Instance->_pcWorkbenchDictionary, psKey);
-    if (!pcWorkbench) {
-        PyErr_Format(PyExc_KeyError, "No such workbench '%s'", psKey);
-        return NULL;
-    }
-
-    Py_INCREF(pcWorkbench);
-    return pcWorkbench;
-}
-
-PyObject* Application::sListWorkbenchHandlers(PyObject * /*self*/, PyObject *args)
-{
-    if (!PyArg_ParseTuple(args, ""))
-        return NULL;
-
-    Py_INCREF(Instance->_pcWorkbenchDictionary);
-    return Instance->_pcWorkbenchDictionary;
-}
-
-PyObject* Application::sActiveWorkbenchHandler(PyObject * /*self*/, PyObject *args)
-{
-    if (!PyArg_ParseTuple(args, ""))
-        return NULL;
-
-    Workbench* actWb = WorkbenchManager::instance()->active();
-    if (!actWb) {
-        PyErr_SetString(PyExc_AssertionError, "No active workbench\n");
-        return NULL;
-    }
-
-    // get the python workbench object from the dictionary
-    std::string key = actWb->name();
-    PyObject* pcWorkbench = PyDict_GetItemString(Instance->_pcWorkbenchDictionary, key.c_str());
-    if (!pcWorkbench) {
-        PyErr_Format(PyExc_KeyError, "No such workbench '%s'", key.c_str());
-        return NULL;
-    }
-
-    // object get incremented
-    Py_INCREF(pcWorkbench);
-    return pcWorkbench;
-}
-
-PyObject* Application::sAddResPath(PyObject * /*self*/, PyObject *args)
-{
-    char* filePath;
-    if (!PyArg_ParseTuple(args, "et", "utf-8", &filePath))
-        return NULL;
-    QString path = QString::fromUtf8(filePath);
-    PyMem_Free(filePath);
-    if (QDir::isRelativePath(path)) {
-        // Home path ends with '/'
-        QString home = QString::fromUtf8(App::GetApplication().getHomePath());
-        path = home + path;
-    }
-
-    BitmapFactory().addPath(path);
-    Translator::instance()->addPath(path);
-    Py_INCREF(Py_None);
-    return Py_None;
-}
-
-PyObject* Application::sAddLangPath(PyObject * /*self*/, PyObject *args)
-{
-    char* filePath;
-    if (!PyArg_ParseTuple(args, "et", "utf-8", &filePath))
-        return NULL;
-    QString path = QString::fromUtf8(filePath);
-    PyMem_Free(filePath);
-    if (QDir::isRelativePath(path)) {
-        // Home path ends with '/'
-        QString home = QString::fromUtf8(App::GetApplication().getHomePath());
-        path = home + path;
-    }
-
-    Translator::instance()->addPath(path);
-    Py_INCREF(Py_None);
-    return Py_None;
-}
-
-PyObject* Application::sAddIconPath(PyObject * /*self*/, PyObject *args)
-{
-    char* filePath;
-    if (!PyArg_ParseTuple(args, "et", "utf-8", &filePath))
-        return NULL;
-    QString path = QString::fromUtf8(filePath);
-    PyMem_Free(filePath);
-    if (QDir::isRelativePath(path)) {
-        // Home path ends with '/'
-        QString home = QString::fromUtf8(App::GetApplication().getHomePath());
-        path = home + path;
-    }
-
-    BitmapFactory().addPath(path);
-    Py_INCREF(Py_None);
-    return Py_None;
-}
-
-PyObject* Application::sAddIcon(PyObject * /*self*/, PyObject *args)
-{
-    char *iconName;
-    char *pixmap;
-    if (!PyArg_ParseTuple(args, "ss", &iconName,&pixmap))
-        return NULL;
-    
-    QPixmap icon;
-    if (BitmapFactory().findPixmapInCache(iconName, icon)) {
-        PyErr_SetString(PyExc_AssertionError, "Icon with this name already registered");
-        return NULL;
-    }
-
-    QByteArray ary;
-    std::string content = pixmap;
-    int strlen = (int)content.size();
-    ary.resize(strlen);
-    for (int j=0; j<strlen; j++)
-        ary[j]=content[j];
-    icon.loadFromData(ary, "XPM");
-
-    if (icon.isNull()){
-        QString file = QString::fromUtf8(pixmap);
-        icon.load(file);
-    }
-
-    if (icon.isNull()) {
-        PyErr_SetString(Base::BaseExceptionFreeCADError, "Invalid icon added to application");
-        return NULL;
-    }
-
-    BitmapFactory().addPixmapToCache(iconName, icon);
-
-    Py_INCREF(Py_None);
-    return Py_None;
-}
-
-<<<<<<< HEAD
-PyObject* Application::sGetIcon(PyObject * /*self*/, PyObject *args,PyObject * /*kwd*/)
-{
-    char *iconName;
-    if (!PyArg_ParseTuple(args, "s", &iconName))
-        return NULL;
-    
-    PythonWrapper wrap;
-    wrap.loadGuiModule();
-    wrap.loadWidgetsModule();
-    auto pixmap = BitmapFactory().pixmap(iconName);
-    if(!pixmap.isNull())
-        return Py::new_reference_to(wrap.fromQIcon(new QIcon(pixmap)));
-    Py_Return;
-}
-
-PyObject* Application::sAddCommand(PyObject * /*self*/, PyObject *args,PyObject * /*kwd*/)
-=======
-PyObject* Application::sAddCommand(PyObject * /*self*/, PyObject *args)
->>>>>>> 052d8a70
-{
-    char*       pName;
-    char*       pSource=0;
-    PyObject*   pcCmdObj;
-    if (!PyArg_ParseTuple(args, "sO|s", &pName,&pcCmdObj,&pSource))
-        return NULL;
-
-    // get the call stack to find the Python module name
-    //
-    std::string module, group;
-    try {
-        Base::PyGILStateLocker lock;
-        Py::Module mod(PyImport_ImportModule("inspect"), true);
-        Py::Callable inspect(mod.getAttr("stack"));
-        Py::Tuple args;
-        Py::List list(inspect.apply(args));
-        args = list.getItem(0);
-
-        // usually this is the file name of the calling script
-        std::string file = args.getItem(1).as_string();
-        Base::FileInfo fi(file);
-        // convert backslashes to slashes
-        file = fi.filePath();
-        module = fi.fileNamePure();
-
-        // for the group name get the directory name after 'Mod'
-        boost::regex rx("/Mod/(\\w+)/");
-        boost::smatch what;
-        if (boost::regex_search(file, what, rx)) {
-            group = what[1];
-        }
-        else {
-            boost::regex rx("/Ext/freecad/(\\w+)/");
-            if (boost::regex_search(file, what, rx))
-                group = what[1];
-            else
-                group = module;
-        }
-    }
-    catch (Py::Exception& e) {
-        e.clear();
-    }
-
-    try {
-        Base::PyGILStateLocker lock;
-
-        Py::Object cmd(pcCmdObj);
-        if (cmd.hasAttr("GetCommands")) {
-            Command* cmd = new PythonGroupCommand(pName, pcCmdObj);
-            if (!module.empty()) {
-                cmd->setAppModuleName(module.c_str());
-            }
-            if (!group.empty()) {
-                cmd->setGroupName(group.c_str());
-            }
-            Application::Instance->commandManager().addCommand(cmd);
-        }
-        else {
-            Command* cmd = new PythonCommand(pName, pcCmdObj, pSource);
-            if (!module.empty()) {
-                cmd->setAppModuleName(module.c_str());
-            }
-            if (!group.empty()) {
-                cmd->setGroupName(group.c_str());
-            }
-            Application::Instance->commandManager().addCommand(cmd);
-        }
-    }
-    catch (const Base::Exception& e) {
-        PyErr_SetString(Base::BaseExceptionFreeCADError, e.what());
-        return 0;
-    }
-    catch (...) {
-        PyErr_SetString(Base::BaseExceptionFreeCADError, "Unknown C++ exception raised in Application::sAddCommand()");
-        return 0;
-    }
-
-    Py_INCREF(Py_None);
-    return Py_None;
-}
-
-PyObject* Application::sRunCommand(PyObject * /*self*/, PyObject *args)
-{
-    char* pName;
-    int item = 0;
-    if (!PyArg_ParseTuple(args, "s|i", &pName, &item))
-        return NULL;
-
-    Command* cmd = Application::Instance->commandManager().getCommandByName(pName);
-    if (cmd) {
-        cmd->invoke(item);
-        Py_INCREF(Py_None);
-        return Py_None;
-    }
-    else {
-        PyErr_Format(Base::BaseExceptionFreeCADError, "No such command '%s'", pName);
-        return 0;
-    }
-}
-
-PyObject* Application::sListCommands(PyObject * /*self*/, PyObject *args)
-{
-    if (!PyArg_ParseTuple(args, ""))
-        return NULL;
-
-    std::vector <Command*> cmds = Application::Instance->commandManager().getAllCommands();
-    PyObject* pyList = PyList_New(cmds.size());
-    int i=0;
-    for ( std::vector<Command*>::iterator it = cmds.begin(); it != cmds.end(); ++it ) {
-#if PY_MAJOR_VERSION >= 3
-        PyObject* str = PyUnicode_FromString((*it)->getName());
-#else
-        PyObject* str = PyString_FromString((*it)->getName());
-#endif
-        PyList_SetItem(pyList, i++, str);
-    }
-    return pyList;
-}
-
-PyObject* Application::sDoCommand(PyObject * /*self*/, PyObject *args)
-{
-    char *sCmd=0;
-    if (!PyArg_ParseTuple(args, "s", &sCmd))
-        return NULL;
-
-    Gui::Command::printPyCaller();
-    Gui::Application::Instance->macroManager()->addLine(MacroManager::App, sCmd);
-
-    PyObject *module, *dict;
-
-    Base::PyGILStateLocker locker;
-    module = PyImport_AddModule("__main__");
-    if (module == NULL)
-        return 0;
-    dict = PyModule_GetDict(module);
-    if (dict == NULL)
-        return 0;
-
-    return PyRun_String(sCmd, Py_file_input, dict, dict);
-}
-
-PyObject* Application::sDoCommandGui(PyObject * /*self*/, PyObject *args)
-{
-    char *sCmd=0;
-    if (!PyArg_ParseTuple(args, "s", &sCmd))
-        return NULL;
-
-    Gui::Command::printPyCaller();
-    Gui::Application::Instance->macroManager()->addLine(MacroManager::Gui, sCmd);
-
-    PyObject *module, *dict;
-
-    Base::PyGILStateLocker locker;
-    module = PyImport_AddModule("__main__");
-    if (module == NULL)
-        return 0;
-    dict = PyModule_GetDict(module);
-    if (dict == NULL)
-        return 0;
-
-    return PyRun_String(sCmd, Py_file_input, dict, dict);
-}
-
-PyObject* Application::sAddModule(PyObject * /*self*/, PyObject *args)
-{
-    char *pstr=0;
-    if (!PyArg_ParseTuple(args, "s", &pstr))
-        return NULL;
-
-    try {
-        Command::addModule(Command::Doc,pstr);
-
-        Py_INCREF(Py_None);
-        return Py_None;
-    }
-    catch (const Base::Exception& e) {
-        PyErr_SetString(PyExc_ImportError, e.what());
-        return 0;
-    }
-}
-
-PyObject* Application::sShowDownloads(PyObject * /*self*/, PyObject *args)
-{
-    if (!PyArg_ParseTuple(args, ""))
-        return NULL;
-    Gui::Dialog::DownloadManager::getInstance();
-
-    Py_INCREF(Py_None);
-    return Py_None;
-}
-
-PyObject* Application::sShowPreferences(PyObject * /*self*/, PyObject *args)
-{
-    char *pstr=0;
-    int idx=0;
-    if (!PyArg_ParseTuple(args, "|si", &pstr, &idx))
-        return NULL;
-    Gui::Dialog::DlgPreferencesImp cDlg(getMainWindow());
-    if (pstr) 
-        cDlg.activateGroupPage(QString::fromUtf8(pstr),idx);
-    WaitCursor wc;
-    wc.restoreCursor();
-    cDlg.exec();
-    wc.setWaitCursor();
-
-    Py_INCREF(Py_None);
-    return Py_None;
-}
-
-PyObject* Application::sCreateViewer(PyObject * /*self*/, PyObject *args)
-{
-    int num_of_views = 1;
-    char* title = nullptr;
-    // if one argument (int) is given
-    if (PyArg_ParseTuple(args, "|is", &num_of_views, &title))
-    {
-        if (num_of_views < 0)
-            return NULL;
-        else if (num_of_views==1)
-        {
-            View3DInventor* viewer = new View3DInventor(0, 0);
-            if (title)
-                viewer->setWindowTitle(QString::fromUtf8(title));
-            Gui::getMainWindow()->addWindow(viewer);
-            return viewer->getPyObject();
-        }
-        else
-        {
-            SplitView3DInventor* viewer = new SplitView3DInventor(num_of_views, 0, 0);
-            if (title)
-                viewer->setWindowTitle(QString::fromUtf8(title));
-            Gui::getMainWindow()->addWindow(viewer);
-            return viewer->getPyObject();
-        }
-    }
-    return Py_None;
-}
-
-PyObject* Application::sGetMarkerIndex(PyObject * /*self*/, PyObject *args)
-{
-    char *pstr   = 0;
-    int  defSize = 9;
-    if (!PyArg_ParseTuple(args, "|si", &pstr, &defSize))
-        return NULL;
-
-    PY_TRY {
-        ParameterGrp::handle const hGrp = App::GetApplication().GetParameterGroupByPath("User parameter:BaseApp/Preferences/View");
-
-        if (strcmp(pstr, "square") == 0)
-            return Py_BuildValue("i", Gui::Inventor::MarkerBitmaps::getMarkerIndex("DIAMOND_FILLED", hGrp->GetInt("MarkerSize", defSize)));
-        else if (strcmp(pstr, "cross") == 0)
-            return Py_BuildValue("i", Gui::Inventor::MarkerBitmaps::getMarkerIndex("CROSS", hGrp->GetInt("MarkerSize", defSize)));
-        else if (strcmp(pstr, "plus") == 0)
-            return Py_BuildValue("i", Gui::Inventor::MarkerBitmaps::getMarkerIndex("PLUS", hGrp->GetInt("MarkerSize", defSize)));
-        else if (strcmp(pstr, "empty") == 0)
-            return Py_BuildValue("i", Gui::Inventor::MarkerBitmaps::getMarkerIndex("SQUARE_LINE", hGrp->GetInt("MarkerSize", defSize)));
-        else if (strcmp(pstr, "quad") == 0)
-            return Py_BuildValue("i", Gui::Inventor::MarkerBitmaps::getMarkerIndex("SQUARE_FILLED", hGrp->GetInt("MarkerSize", defSize)));
-        else if (strcmp(pstr, "circle") == 0)
-            return Py_BuildValue("i", Gui::Inventor::MarkerBitmaps::getMarkerIndex("CIRCLE_LINE", hGrp->GetInt("MarkerSize", defSize)));
-        else
-            return Py_BuildValue("i", Gui::Inventor::MarkerBitmaps::getMarkerIndex("CIRCLE_FILLED", hGrp->GetInt("MarkerSize", defSize)));
-    }PY_CATCH;
-}
-
-PyObject* Application::sReload(PyObject * /*self*/, PyObject *args, PyObject * /*kwd*/)
-{
-    const char *name;
-    if (!PyArg_ParseTuple(args, "s", &name))
-        return NULL;
-
-    PY_TRY {
-        auto doc = Application::Instance->reopen(App::GetApplication().getDocument(name));
-        if(doc)
-            return doc->getPyObject();
-    }PY_CATCH;
-    Py_Return;
-}
-
+/***************************************************************************
+ *   Copyright (c) 2005 Werner Mayer <wmayer[at]users.sourceforge.net>     *
+ *                                                                         *
+ *   This file is part of the FreeCAD CAx development system.              *
+ *                                                                         *
+ *   This library is free software; you can redistribute it and/or         *
+ *   modify it under the terms of the GNU Library General Public           *
+ *   License as published by the Free Software Foundation; either          *
+ *   version 2 of the License, or (at your option) any later version.      *
+ *                                                                         *
+ *   This library  is distributed in the hope that it will be useful,      *
+ *   but WITHOUT ANY WARRANTY; without even the implied warranty of        *
+ *   MERCHANTABILITY or FITNESS FOR A PARTICULAR PURPOSE.  See the         *
+ *   GNU Library General Public License for more details.                  *
+ *                                                                         *
+ *   You should have received a copy of the GNU Library General Public     *
+ *   License along with this library; see the file COPYING.LIB. If not,    *
+ *   write to the Free Software Foundation, Inc., 59 Temple Place,         *
+ *   Suite 330, Boston, MA  02111-1307, USA                                *
+ *                                                                         *
+ ***************************************************************************/
+
+
+#include "PreCompiled.h"
+
+#ifndef _PreComp_
+# include <QApplication>
+# include <qfileinfo.h>
+# include <qdir.h>
+# include <QPrinter>
+# include <QFileInfo>
+# include <Inventor/SoInput.h>
+# include <Inventor/actions/SoGetPrimitiveCountAction.h>
+# include <Inventor/nodes/SoSeparator.h>
+#endif
+
+#include <xercesc/util/XMLString.hpp>
+#include <xercesc/util/TranscodingException.hpp>
+#include <boost/regex.hpp>
+
+#include "Application.h"
+#include "BitmapFactory.h"
+#include "Command.h"
+#include "Document.h"
+#include "MainWindow.h"
+#include "Macro.h"
+#include "EditorView.h"
+#include "PythonEditor.h"
+#include "SoFCDB.h"
+#include "View3DInventor.h"
+#include "SplitView3DInventor.h"
+#include "ViewProvider.h"
+#include "WaitCursor.h"
+#include "WidgetFactory.h"
+#include "Workbench.h"
+#include "WorkbenchManager.h"
+#include "Language/Translator.h"
+#include "DownloadManager.h"
+#include "DlgPreferencesImp.h"
+#include <App/DocumentObjectPy.h>
+#include <App/DocumentPy.h>
+#include <App/PropertyFile.h>
+#include <Base/Interpreter.h>
+#include <Base/Console.h>
+#include <CXX/Objects.hxx>
+#include <Inventor/MarkerBitmaps.h>
+
+using namespace Gui;
+
+// FCApplication Methods						// Methods structure
+PyMethodDef Application::Methods[] = {
+  {"activateWorkbench",(PyCFunction) Application::sActivateWorkbenchHandler, METH_VARARGS,
+   "activateWorkbench(string) -> None\n\n"
+   "Activate the workbench by name"},
+  {"addWorkbench",     (PyCFunction) Application::sAddWorkbenchHandler, METH_VARARGS,
+   "addWorkbench(string, object) -> None\n\n"
+   "Add a workbench under a defined name."},
+  {"removeWorkbench",  (PyCFunction) Application::sRemoveWorkbenchHandler, METH_VARARGS,
+   "removeWorkbench(string) -> None\n\n"
+   "Remove the workbench with name"},
+  {"getWorkbench",     (PyCFunction) Application::sGetWorkbenchHandler, METH_VARARGS,
+   "getWorkbench(string) -> object\n\n"
+   "Get the workbench by its name"},
+  {"listWorkbenches",   (PyCFunction) Application::sListWorkbenchHandlers, METH_VARARGS,
+   "listWorkbenches() -> list\n\n"
+   "Show a list of all workbenches"},
+  {"activeWorkbench", (PyCFunction) Application::sActiveWorkbenchHandler, METH_VARARGS,
+   "activeWorkbench() -> object\n\n"
+   "Return the active workbench object"},
+  {"addResourcePath",             (PyCFunction) Application::sAddResPath, METH_VARARGS,
+   "addResourcePath(string) -> None\n\n"
+   "Add a new path to the system where to find resource files\n"
+   "like icons or localization files"},
+  {"addLanguagePath",             (PyCFunction) Application::sAddLangPath, METH_VARARGS,
+   "addLanguagePath(string) -> None\n\n"
+   "Add a new path to the system where to find language files"},
+  {"addIconPath",             (PyCFunction) Application::sAddIconPath, METH_VARARGS,
+   "addIconPath(string) -> None\n\n"
+   "Add a new path to the system where to find icon files"},
+  {"addIcon",                 (PyCFunction) Application::sAddIcon, METH_VARARGS,
+   "addIcon(string, string or list) -> None\n\n"
+   "Add an icon as file name or in XPM format to the system"},
+  {"getIcon",                 (PyCFunction) Application::sGetIcon, METH_VARARGS,
+   "getIcon(string -> QIcon\n\n"
+   "Get an icon in the system"},
+  {"getMainWindow",           (PyCFunction) Application::sGetMainWindow, METH_VARARGS,
+   "getMainWindow() -> QMainWindow\n\n"
+   "Return the main window instance"},
+  {"updateGui",               (PyCFunction) Application::sUpdateGui, METH_VARARGS,
+   "updateGui() -> None\n\n"
+   "Update the main window and all its windows"},
+  {"updateLocale",            (PyCFunction) Application::sUpdateLocale, METH_VARARGS,
+   "updateLocale() -> None\n\n"
+   "Update the localization"},
+  {"getLocale",            (PyCFunction) Application::sGetLocale, METH_VARARGS,
+   "getLocale() -> string\n\n"
+   "Returns the locale currently used by FreeCAD"},
+  {"setLocale",            (PyCFunction) Application::sSetLocale, METH_VARARGS,
+   "getLocale(string) -> None\n\n"
+   "Sets the locale used by FreeCAD. You can set it by\n"
+   "top-level domain (e.g. \"de\") or the language name (e.g. \"German\")"},
+  {"supportedLocales", (PyCFunction) Application::sSupportedLocales, METH_VARARGS,
+   "supportedLocales() -> dict\n\n"
+   "Returns a dict of all supported languages/top-level domains"},
+  {"createDialog",            (PyCFunction) Application::sCreateDialog, METH_VARARGS,
+   "createDialog(string) -- Open a UI file"},
+  {"addPreferencePage",       (PyCFunction) Application::sAddPreferencePage, METH_VARARGS,
+   "addPreferencePage(string,string) -- Add a UI form to the\n"
+   "preferences dialog. The first argument specifies the file name"
+   "and the second specifies the group name"},
+  {"addCommand",              (PyCFunction) Application::sAddCommand, METH_VARARGS,
+   "addCommand(string, object) -> None\n\n"
+   "Add a command object"},
+  {"runCommand",              (PyCFunction) Application::sRunCommand, METH_VARARGS,
+   "runCommand(string) -> None\n\n"
+   "Run command with name"},
+  {"listCommands",               (PyCFunction) Application::sListCommands, METH_VARARGS,
+   "listCommands() -> list of strings\n\n"
+   "Returns a list of all commands known to FreeCAD."},
+  {"SendMsgToActiveView",     (PyCFunction) Application::sSendActiveView, METH_VARARGS,
+   "deprecated -- use class View"},
+  {"hide",                    (PyCFunction) Application::sHide, METH_VARARGS,
+   "deprecated"},
+  {"show",                    (PyCFunction) Application::sShow, METH_VARARGS,
+   "deprecated"},
+  {"hideObject",              (PyCFunction) Application::sHideObject, METH_VARARGS,
+   "hideObject(object) -> None\n\n"
+   "Hide the view provider to the given object"},
+  {"showObject",              (PyCFunction) Application::sShowObject, METH_VARARGS,
+   "showObject(object) -> None\n\n"
+   "Show the view provider to the given object"},
+  {"open",                    (PyCFunction) Application::sOpen, METH_VARARGS,
+   "Open a macro, Inventor or VRML file"},
+  {"insert",                  (PyCFunction) Application::sInsert, METH_VARARGS,
+   "Open a macro, Inventor or VRML file"},
+  {"export",                  (PyCFunction) Application::sExport, METH_VARARGS,
+   "save scene to Inventor or VRML file"},
+  {"activeDocument",          (PyCFunction) Application::sActiveDocument, METH_VARARGS,
+   "activeDocument() -> object or None\n\n"
+   "Return the active document or None if no one exists"},
+  {"setActiveDocument",       (PyCFunction) Application::sSetActiveDocument, METH_VARARGS,
+   "setActiveDocument(string or App.Document) -> None\n\n"
+   "Activate the specified document"},
+  {"activeView", (PyCFunction)Application::sActiveView, METH_VARARGS,
+   "activeView() -> object or None\n\n"
+   "Return the active view of the active document or None if no one exists" },
+  {"editDocument", (PyCFunction)Application::sEditDocument, METH_VARARGS,
+   "editDocument() -> object or None\n\n"
+   "Return the current editing document or None if no one exists" },
+  {"getDocument",             (PyCFunction) Application::sGetDocument, METH_VARARGS,
+   "getDocument(string) -> object\n\n"
+   "Get a document by its name"},
+  {"doCommand",               (PyCFunction) Application::sDoCommand, METH_VARARGS,
+   "doCommand(string) -> None\n\n"
+   "Prints the given string in the python console and runs it"},
+  {"doCommandGui",               (PyCFunction) Application::sDoCommandGui, METH_VARARGS,
+   "doCommandGui(string) -> None\n\n"
+   "Prints the given string in the python console and runs it but doesn't record it in macros"},
+  {"addModule",               (PyCFunction) Application::sAddModule, METH_VARARGS,
+   "addModule(string) -> None\n\n"
+   "Prints the given module import only once in the macro recording"},
+  {"showDownloads",               (PyCFunction) Application::sShowDownloads, METH_VARARGS,
+   "showDownloads() -> None\n\n"
+   "Shows the downloads manager window"},
+  {"showPreferences",               (PyCFunction) Application::sShowPreferences, METH_VARARGS,
+   "showPreferences([string,int]) -> None\n\n"
+   "Shows the preferences window. If string and int are provided, the given page index in the given group is shown."},
+  {"createViewer",               (PyCFunction) Application::sCreateViewer, METH_VARARGS,
+   "createViewer([int]) -> View3DInventor/SplitView3DInventor\n\n"
+   "shows and returns a viewer. If the integer argument is given and > 1: -> splitViewer"},
+
+  {"getMarkerIndex", (PyCFunction) Application::sGetMarkerIndex, METH_VARARGS,
+   "Get marker index according to marker size setting"},
+
+  {"reload",                    (PyCFunction) Application::sReload, METH_VARARGS,
+   "reload(name) -> doc\n\n"
+   "Reload a partial opened document"},
+
+  {NULL, NULL, 0, NULL}		/* Sentinel */
+};
+
+PyObject* Gui::Application::sEditDocument(PyObject * /*self*/, PyObject *args)
+{
+	if (!PyArg_ParseTuple(args, ""))     // convert args: Python->C 
+		return NULL;                       // NULL triggers exception 
+
+	Document *pcDoc = Instance->editDocument();
+	if (pcDoc) {
+		return pcDoc->getPyObject();
+	}
+	else {
+		Py_Return;
+	}
+}
+
+PyObject* Gui::Application::sActiveDocument(PyObject * /*self*/, PyObject *args)
+{
+    if (!PyArg_ParseTuple(args, ""))
+        return NULL;
+
+    Document *pcDoc = Instance->activeDocument();
+    if (pcDoc) {
+        return pcDoc->getPyObject();
+    }
+    else {
+        Py_Return;
+    }
+}
+
+PyObject* Gui::Application::sActiveView(PyObject * /*self*/, PyObject *args)
+{
+    if (!PyArg_ParseTuple(args, ""))
+        return NULL;
+
+    Document *pcDoc = Instance->activeDocument();
+    if (pcDoc) {
+        Gui::MDIView *pcView = pcDoc->getActiveView();
+        if (pcView)
+            // already incremented in getPyObject().
+            return pcView->getPyObject();
+    }
+
+    Py_Return;
+}
+
+PyObject* Gui::Application::sSetActiveDocument(PyObject * /*self*/, PyObject *args)
+{
+    Document *pcDoc = 0;
+
+    do {
+        char *pstr=0;
+        if (PyArg_ParseTuple(args, "s", &pstr)) {
+            pcDoc = Instance->getDocument(pstr);
+            if (!pcDoc) {
+                PyErr_Format(PyExc_NameError, "Unknown document '%s'", pstr);
+                return 0;
+            }
+            break;
+        }
+
+        PyErr_Clear();
+        PyObject* doc;
+        if (PyArg_ParseTuple(args, "O!", &(App::DocumentPy::Type), &doc)) {
+            pcDoc = Instance->getDocument(static_cast<App::DocumentPy*>(doc)->getDocumentPtr());
+            if (!pcDoc) {
+                PyErr_Format(PyExc_KeyError, "Unknown document instance");
+                return 0;
+            }
+            break;
+        }
+    }
+    while(false);
+
+    if (!pcDoc) {
+        PyErr_SetString(PyExc_TypeError, "Either string or App.Document expected");
+        return 0;
+    }
+
+    if (Instance->activeDocument() != pcDoc) {
+        Gui::MDIView* view = pcDoc->getActiveView();
+        getMainWindow()->setActiveWindow(view);
+    }
+    Py_Return;
+}
+
+PyObject* Application::sGetDocument(PyObject * /*self*/, PyObject *args)
+{
+    char *pstr=0;
+    if (PyArg_ParseTuple(args, "s", &pstr)) {
+        Document *pcDoc = Instance->getDocument(pstr);
+        if (!pcDoc) {
+            PyErr_Format(PyExc_NameError, "Unknown document '%s'", pstr);
+            return 0;
+        }
+        return pcDoc->getPyObject();
+    }
+
+    PyErr_Clear();
+    PyObject* doc;
+    if (PyArg_ParseTuple(args, "O!", &(App::DocumentPy::Type), &doc)) {
+        Document *pcDoc = Instance->getDocument(static_cast<App::DocumentPy*>(doc)->getDocumentPtr());
+        if (!pcDoc) {
+            PyErr_Format(PyExc_KeyError, "Unknown document instance");
+            return 0;
+        }
+        return pcDoc->getPyObject();
+    }
+
+    PyErr_SetString(PyExc_TypeError, "Either string or App.Document exprected");
+    return 0;
+}
+
+PyObject* Application::sHide(PyObject * /*self*/, PyObject *args)
+{
+    char *psFeatStr;
+    if (!PyArg_ParseTuple(args, "s;Name of the object to hide has to be given!",&psFeatStr))
+        return NULL;
+
+    Document *pcDoc = Instance->activeDocument();
+
+    if (pcDoc)
+        pcDoc->setHide(psFeatStr);
+
+    Py_Return;
+}
+
+PyObject* Application::sShow(PyObject * /*self*/, PyObject *args)
+{
+    char *psFeatStr;
+    if (!PyArg_ParseTuple(args, "s;Name of the object to show has to be given!",&psFeatStr))
+        return NULL;
+
+    Document *pcDoc = Instance->activeDocument();
+
+    if (pcDoc)
+        pcDoc->setShow(psFeatStr);
+
+    Py_Return;
+}
+
+PyObject* Application::sHideObject(PyObject * /*self*/, PyObject *args)
+{
+    PyObject *object;
+    if (!PyArg_ParseTuple(args, "O!",&(App::DocumentObjectPy::Type),&object))
+        return 0;
+
+    App::DocumentObject* obj = static_cast<App::DocumentObjectPy*>(object)->getDocumentObjectPtr();
+    Instance->hideViewProvider(obj);
+
+    Py_Return;
+}
+
+PyObject* Application::sShowObject(PyObject * /*self*/, PyObject *args)
+{
+    PyObject *object;
+    if (!PyArg_ParseTuple(args, "O!",&(App::DocumentObjectPy::Type),&object))
+        return 0;
+
+    App::DocumentObject* obj = static_cast<App::DocumentObjectPy*>(object)->getDocumentObjectPtr();
+    Instance->showViewProvider(obj);
+
+    Py_Return;
+}
+
+PyObject* Application::sOpen(PyObject * /*self*/, PyObject *args)
+{
+    // only used to open Python files
+    char* Name;
+    if (!PyArg_ParseTuple(args, "et","utf-8",&Name))
+        return NULL;
+    std::string Utf8Name = std::string(Name);
+    PyMem_Free(Name);
+    PY_TRY {
+        QString fileName = QString::fromUtf8(Utf8Name.c_str());
+        QFileInfo fi;
+        fi.setFile(fileName);
+        QString ext = fi.suffix().toLower();
+        QList<EditorView*> views = getMainWindow()->findChildren<EditorView*>();
+        for (QList<EditorView*>::Iterator it = views.begin(); it != views.end(); ++it) {
+            if ((*it)->fileName() == fileName) {
+                (*it)->setFocus();
+                Py_Return;
+            }
+        }
+
+        if (ext == QLatin1String("iv")) {
+            if (!Application::Instance->activeDocument())
+                App::GetApplication().newDocument();
+            //QString cmd = QString("Gui.activeDocument().addAnnotation(\"%1\",\"%2\")").arg(fi.baseName()).arg(fi.absoluteFilePath());
+            QString cmd = QString::fromLatin1(
+                "App.ActiveDocument.addObject(\"App::InventorObject\",\"%1\")."
+                "FileName=\"%2\"\n"
+                "App.ActiveDocument.ActiveObject.Label=\"%1\"\n"
+                "App.ActiveDocument.recompute()")
+                .arg(fi.baseName()).arg(fi.absoluteFilePath());
+            Base::Interpreter().runString(cmd.toUtf8());
+        }
+        else if (ext == QLatin1String("wrl") ||
+                 ext == QLatin1String("vrml") ||
+                 ext == QLatin1String("wrz")) {
+            if (!Application::Instance->activeDocument())
+                App::GetApplication().newDocument();
+
+            // Add this to the search path in order to read inline files (#0002029)
+            QByteArray path = fi.absolutePath().toUtf8();
+            SoInput::addDirectoryFirst(path.constData());
+
+            //QString cmd = QString("Gui.activeDocument().addAnnotation(\"%1\",\"%2\")").arg(fi.baseName()).arg(fi.absoluteFilePath());
+            QString cmd = QString::fromLatin1(
+                "App.ActiveDocument.addObject(\"App::VRMLObject\",\"%1\")."
+                "VrmlFile=\"%2\"\n"
+                "App.ActiveDocument.ActiveObject.Label=\"%1\"\n"
+                "App.ActiveDocument.recompute()")
+                .arg(fi.baseName()).arg(fi.absoluteFilePath());
+            Base::Interpreter().runString(cmd.toUtf8());
+            SoInput::removeDirectory(path.constData());
+        }
+        else if (ext == QLatin1String("py") || ext == QLatin1String("fcmacro") ||
+                 ext == QLatin1String("fcscript")) {
+            PythonEditor* editor = new PythonEditor();
+            editor->setWindowIcon(Gui::BitmapFactory().iconFromTheme("applications-python"));
+            PythonEditorView* edit = new PythonEditorView(editor, getMainWindow());
+            edit->open(fileName);
+            edit->resize(400, 300);
+            getMainWindow()->addWindow( edit );
+        }
+        else {
+            Base::Console().Error("File type '%s' not supported\n", ext.toLatin1().constData());
+        }
+    } PY_CATCH;
+
+    Py_Return;
+}
+
+PyObject* Application::sInsert(PyObject * /*self*/, PyObject *args)
+{
+    char* Name;
+    char* DocName=0;
+    if (!PyArg_ParseTuple(args, "et|s","utf-8",&Name,&DocName))
+        return NULL;
+    std::string Utf8Name = std::string(Name);
+    PyMem_Free(Name);
+
+    PY_TRY {
+        QString fileName = QString::fromUtf8(Utf8Name.c_str());
+        QFileInfo fi;
+        fi.setFile(fileName);
+        QString ext = fi.suffix().toLower();
+        if (ext == QLatin1String("iv")) {
+            App::Document *doc = 0;
+            if (DocName)
+                doc = App::GetApplication().getDocument(DocName);
+            else
+                doc = App::GetApplication().getActiveDocument();
+            if (!doc)
+                doc = App::GetApplication().newDocument(DocName);
+
+            App::DocumentObject* obj = doc->addObject("App::InventorObject",
+                (const char*)fi.baseName().toUtf8());
+            obj->Label.setValue((const char*)fi.baseName().toUtf8());
+            static_cast<App::PropertyString*>(obj->getPropertyByName("FileName"))
+                ->setValue((const char*)fi.absoluteFilePath().toUtf8());
+            doc->recompute();
+        }
+        else if (ext == QLatin1String("wrl") ||
+                 ext == QLatin1String("vrml") ||
+                 ext == QLatin1String("wrz")) {
+            App::Document *doc = 0;
+            if (DocName)
+                doc = App::GetApplication().getDocument(DocName);
+            else
+                doc = App::GetApplication().getActiveDocument();
+            if (!doc)
+                doc = App::GetApplication().newDocument(DocName);
+
+            // Add this to the search path in order to read inline files (#0002029)
+            QByteArray path = fi.absolutePath().toUtf8();
+            SoInput::addDirectoryFirst(path.constData());
+
+            App::DocumentObject* obj = doc->addObject("App::VRMLObject",
+                (const char*)fi.baseName().toUtf8());
+            obj->Label.setValue((const char*)fi.baseName().toUtf8());
+            static_cast<App::PropertyFileIncluded*>(obj->getPropertyByName("VrmlFile"))
+                ->setValue((const char*)fi.absoluteFilePath().toUtf8());
+            doc->recompute();
+
+            SoInput::removeDirectory(path.constData());
+        }
+        else if (ext == QLatin1String("py") || ext == QLatin1String("fcmacro") ||
+                 ext == QLatin1String("fcscript")) {
+            PythonEditor* editor = new PythonEditor();
+            editor->setWindowIcon(Gui::BitmapFactory().iconFromTheme("applications-python"));
+            PythonEditorView* edit = new PythonEditorView(editor, getMainWindow());
+            edit->open(fileName);
+            edit->resize(400, 300);
+            getMainWindow()->addWindow( edit );
+        }
+        else {
+            Base::Console().Error("File type '%s' not supported\n", ext.toLatin1().constData());
+        }
+    } PY_CATCH;
+
+    Py_Return;
+}
+
+PyObject* Application::sExport(PyObject * /*self*/, PyObject *args)
+{
+    PyObject* object;
+    char* Name;
+    if (!PyArg_ParseTuple(args, "Oet",&object,"utf-8",&Name))
+        return NULL;
+    std::string Utf8Name = std::string(Name);
+    PyMem_Free(Name);
+
+    PY_TRY {
+        App::Document* doc = 0;
+        Py::Sequence list(object);
+        for (Py::Sequence::iterator it = list.begin(); it != list.end(); ++it) {
+            PyObject* item = (*it).ptr();
+            if (PyObject_TypeCheck(item, &(App::DocumentObjectPy::Type))) {
+                App::DocumentObject* obj = static_cast<App::DocumentObjectPy*>(item)->getDocumentObjectPtr();
+                doc = obj->getDocument();
+                break;
+            }
+        }
+
+        QString fileName = QString::fromUtf8(Utf8Name.c_str());
+        QFileInfo fi;
+        fi.setFile(fileName);
+        QString ext = fi.suffix().toLower();
+        if (ext == QLatin1String("iv") || ext == QLatin1String("wrl") ||
+            ext == QLatin1String("vrml") || ext == QLatin1String("wrz")) {
+
+            // build up the graph
+            SoSeparator* sep = new SoSeparator();
+            sep->ref();
+
+            for (Py::Sequence::iterator it = list.begin(); it != list.end(); ++it) {
+                PyObject* item = (*it).ptr();
+                if (PyObject_TypeCheck(item, &(App::DocumentObjectPy::Type))) {
+                    App::DocumentObject* obj = static_cast<App::DocumentObjectPy*>(item)->getDocumentObjectPtr();
+
+                    Gui::ViewProvider* vp = Gui::Application::Instance->getViewProvider(obj);
+                    if (vp) {
+                        sep->addChild(vp->getRoot());
+                    }
+                }
+            }
+
+
+            SoGetPrimitiveCountAction action;
+            action.setCanApproximate(true);
+            action.apply(sep);
+
+            bool binary = false;
+            if (action.getTriangleCount() > 100000 ||
+                action.getPointCount() > 30000 ||
+                action.getLineCount() > 10000)
+                binary = true;
+
+            SoFCDB::writeToFile(sep, Utf8Name.c_str(), binary);
+            sep->unref();
+        }
+        else if (ext == QLatin1String("pdf")) {
+            // get the view that belongs to the found document
+            Gui::Document* gui_doc = Application::Instance->getDocument(doc);
+            if (gui_doc) {
+                Gui::MDIView* view = gui_doc->getActiveView();
+                if (view) {
+                    View3DInventor* view3d = qobject_cast<View3DInventor*>(view);
+                    if (view3d)
+                        view3d->viewAll();
+                    QPrinter printer(QPrinter::ScreenResolution);
+                    printer.setOutputFormat(QPrinter::PdfFormat);
+                    printer.setOutputFileName(fileName);
+                    view->print(&printer);
+                }
+            }
+        }
+        else {
+            Base::Console().Error("File type '%s' not supported\n", ext.toLatin1().constData());
+        }
+    } PY_CATCH;
+
+    Py_Return;
+}
+
+PyObject* Application::sSendActiveView(PyObject * /*self*/, PyObject *args)
+{
+    char *psCommandStr;
+    PyObject *suppress=Py_False;
+    if (!PyArg_ParseTuple(args, "s|O!",&psCommandStr,&PyBool_Type,&suppress))
+        return NULL;
+
+    const char* ppReturn=0;
+    if (!Instance->sendMsgToActiveView(psCommandStr,&ppReturn)) {
+        if (!PyObject_IsTrue(suppress))
+            Base::Console().Warning("Unknown view command: %s\n",psCommandStr);
+    }
+
+    // Print the return value to the output
+    if (ppReturn) {
+        return Py_BuildValue("s",ppReturn);
+    }
+
+    Py_INCREF(Py_None);
+    return Py_None;
+}
+
+PyObject* Application::sGetMainWindow(PyObject * /*self*/, PyObject *args)
+{
+    if (!PyArg_ParseTuple(args, ""))
+        return NULL;
+
+    PythonWrapper wrap;
+    wrap.loadCoreModule();
+    wrap.loadGuiModule();
+    wrap.loadWidgetsModule();
+    try {
+        return Py::new_reference_to(wrap.fromQWidget(Gui::getMainWindow(), "QMainWindow"));
+    }
+    catch (const Py::Exception&) {
+        return 0;
+    }
+}
+
+PyObject* Application::sUpdateGui(PyObject * /*self*/, PyObject *args)
+{
+    if (!PyArg_ParseTuple(args, ""))
+        return NULL;
+
+    qApp->processEvents();
+
+    Py_INCREF(Py_None);
+    return Py_None;
+}
+
+PyObject* Application::sUpdateLocale(PyObject * /*self*/, PyObject *args)
+{
+    if (!PyArg_ParseTuple(args, ""))
+        return NULL;
+
+    Translator::instance()->refresh();
+
+    Py_INCREF(Py_None);
+    return Py_None;
+}
+
+PyObject* Application::sGetLocale(PyObject * /*self*/, PyObject *args)
+{
+    if (!PyArg_ParseTuple(args, ""))
+        return NULL;
+
+    std::string locale = Translator::instance()->activeLanguage();
+#if PY_MAJOR_VERSION >= 3
+    return PyUnicode_FromString(locale.c_str());
+#else
+    return PyString_FromString(locale.c_str());
+#endif
+}
+
+PyObject* Application::sSetLocale(PyObject * /*self*/, PyObject *args)
+{
+    char* name;
+    if (!PyArg_ParseTuple(args, "s", &name))
+        return NULL;
+
+    std::string cname(name);
+    TStringMap map = Translator::instance()->supportedLocales();
+    map["English"] = "en";
+    for (const auto& it : map) {
+        if (it.first == cname || it.second == cname) {
+            Translator::instance()->activateLanguage(it.first.c_str());
+            break;
+        }
+    }
+
+    Py_INCREF(Py_None);
+    return Py_None;
+}
+
+PyObject* Application::sSupportedLocales(PyObject * /*self*/, PyObject *args)
+{
+    if (!PyArg_ParseTuple(args, ""))
+        return NULL;
+
+    TStringMap map = Translator::instance()->supportedLocales();
+    Py::Dict dict;
+    dict.setItem(Py::String("English"), Py::String("en"));
+    for (const auto& it : map) {
+        Py::String key(it.first);
+        Py::String val(it.second);
+        dict.setItem(key, val);
+    }
+    return Py::new_reference_to(dict);
+}
+
+PyObject* Application::sCreateDialog(PyObject * /*self*/, PyObject *args)
+{
+    char* fn = 0;
+    if (!PyArg_ParseTuple(args, "s", &fn))
+        return NULL;
+
+    PyObject* pPyResource=0L;
+    try{
+        pPyResource = new PyResource();
+        ((PyResource*)pPyResource)->load(fn);
+    }
+    catch (const Base::Exception& e) {
+        PyErr_SetString(PyExc_AssertionError, e.what());
+        return NULL;
+    }
+
+    return pPyResource;
+}
+
+PyObject* Application::sAddPreferencePage(PyObject * /*self*/, PyObject *args)
+{
+    char *fn, *grp;
+    if (PyArg_ParseTuple(args, "ss", &fn,&grp)) {
+        QFileInfo fi(QString::fromUtf8(fn));
+        if (!fi.exists()) {
+            PyErr_SetString(PyExc_RuntimeError, "UI file does not exist");
+            return 0;
+        }
+
+        // add to the preferences dialog
+        new PrefPageUiProducer(fn, grp);
+
+        Py_INCREF(Py_None);
+        return Py_None;
+    }
+    PyErr_Clear();
+
+    PyObject* dlg;
+    // old style classes
+#if PY_MAJOR_VERSION >= 3
+    if (PyArg_ParseTuple(args, "O!s", &PyType_Type, &dlg, &grp)) {
+#else
+    if (PyArg_ParseTuple(args, "O!s", &PyClass_Type, &dlg, &grp)) {
+#endif
+        // add to the preferences dialog
+        new PrefPagePyProducer(Py::Object(dlg), grp);
+
+        Py_INCREF(Py_None);
+        return Py_None;
+    }
+    PyErr_Clear();
+
+    // new style classes
+    if (PyArg_ParseTuple(args, "O!s", &PyType_Type, &dlg, &grp)) {
+        // add to the preferences dialog
+        new PrefPagePyProducer(Py::Object(dlg), grp);
+
+        Py_INCREF(Py_None);
+        return Py_None;
+    }
+
+    return 0;
+}
+
+PyObject* Application::sActivateWorkbenchHandler(PyObject * /*self*/, PyObject *args)
+{
+    char*       psKey;
+    if (!PyArg_ParseTuple(args, "s", &psKey))
+        return NULL;
+
+    // search for workbench handler from the dictionary
+    PyObject* pcWorkbench = PyDict_GetItemString(Instance->_pcWorkbenchDictionary, psKey);
+    if (!pcWorkbench) {
+        PyErr_Format(PyExc_KeyError, "No such workbench '%s'", psKey);
+        return NULL;
+    }
+
+    try {
+        Instance->activateWorkbench(psKey);
+    }
+    catch (const Base::Exception& e) {
+        PyErr_SetString(Base::BaseExceptionFreeCADError, e.what());
+        return 0;
+    }
+    catch (const XERCES_CPP_NAMESPACE_QUALIFIER TranscodingException& e) {
+        std::stringstream err;
+        char *pMsg = XERCES_CPP_NAMESPACE_QUALIFIER XMLString::transcode(e.getMessage());
+        err << "Transcoding exception in Xerces-c:\n\n"
+            << "Transcoding exception raised in activateWorkbench.\n"
+            << "Check if your user configuration file is valid.\n"
+            << "  Exception message:"
+            << pMsg;
+        XERCES_CPP_NAMESPACE_QUALIFIER XMLString::release(&pMsg);
+        PyErr_SetString(PyExc_RuntimeError, err.str().c_str());
+        return 0;
+    }
+    catch (...) {
+        PyErr_SetString(Base::BaseExceptionFreeCADError, "Unknown C++ exception raised in activateWorkbench");
+        return 0;
+    }
+
+    Py_INCREF(Py_None);
+    return Py_None;
+}
+
+PyObject* Application::sAddWorkbenchHandler(PyObject * /*self*/, PyObject *args)
+{
+    PyObject*   pcObject;
+    std::string item;
+    if (!PyArg_ParseTuple(args, "O", &pcObject))
+        return NULL;
+
+    try {
+        // get the class object 'Workbench' from the main module that is expected
+        // to be base class for all workbench classes
+        Py::Module module("__main__");
+        Py::Object baseclass(module.getAttr(std::string("Workbench")));
+        
+        // check whether it is an instance or class object
+        Py::Object object(pcObject);
+        Py::String name;
+        
+        if (PyObject_IsSubclass(object.ptr(), baseclass.ptr()) == 1) {
+            // create an instance of this class
+            name = object.getAttr(std::string("__name__"));
+            Py::Tuple args;
+            Py::Callable creation(object);
+            object = creation.apply(args);
+        }
+        else if (PyObject_IsInstance(object.ptr(), baseclass.ptr()) == 1) {
+            // extract the class name of the instance
+            PyErr_Clear(); // PyObject_IsSubclass set an exception
+            Py::Object classobj = object.getAttr(std::string("__class__"));
+            name = classobj.getAttr(std::string("__name__"));
+        }
+        else {
+            PyErr_SetString(PyExc_TypeError, "arg must be a subclass or an instance of "
+                                             "a subclass of 'Workbench'");
+            return NULL;
+        }
+
+        // Search for some methods and members without invoking them
+        Py::Callable(object.getAttr(std::string("Initialize")));
+        Py::Callable(object.getAttr(std::string("GetClassName")));
+        item = name.as_std_string("ascii");
+
+        PyObject* wb = PyDict_GetItemString(Instance->_pcWorkbenchDictionary,item.c_str()); 
+        if (wb) {
+            PyErr_Format(PyExc_KeyError, "'%s' already exists.", item.c_str());
+            return NULL;
+        }
+
+        PyDict_SetItemString(Instance->_pcWorkbenchDictionary,item.c_str(),object.ptr());
+        Instance->signalAddWorkbench(item.c_str());
+    }
+    catch (const Py::Exception&) {
+        return NULL;
+    }
+
+    Py_INCREF(Py_None);
+    return Py_None;
+}
+
+PyObject* Application::sRemoveWorkbenchHandler(PyObject * /*self*/, PyObject *args)
+{
+    char*       psKey;
+    if (!PyArg_ParseTuple(args, "s", &psKey))
+        return NULL;
+
+    PyObject* wb = PyDict_GetItemString(Instance->_pcWorkbenchDictionary,psKey); 
+    if (!wb) {
+        PyErr_Format(PyExc_KeyError, "No such workbench '%s'", psKey);
+        return NULL;
+    }
+
+    Instance->signalRemoveWorkbench(psKey);
+    WorkbenchManager::instance()->removeWorkbench(psKey);
+    PyDict_DelItemString(Instance->_pcWorkbenchDictionary,psKey);
+
+    Py_INCREF(Py_None);
+    return Py_None;
+}
+
+PyObject* Application::sGetWorkbenchHandler(PyObject * /*self*/, PyObject *args)
+{
+    char* psKey;
+    if (!PyArg_ParseTuple(args, "s", &psKey))
+        return NULL;
+   
+    // get the python workbench object from the dictionary
+    PyObject* pcWorkbench = PyDict_GetItemString(Instance->_pcWorkbenchDictionary, psKey);
+    if (!pcWorkbench) {
+        PyErr_Format(PyExc_KeyError, "No such workbench '%s'", psKey);
+        return NULL;
+    }
+
+    Py_INCREF(pcWorkbench);
+    return pcWorkbench;
+}
+
+PyObject* Application::sListWorkbenchHandlers(PyObject * /*self*/, PyObject *args)
+{
+    if (!PyArg_ParseTuple(args, ""))
+        return NULL;
+
+    Py_INCREF(Instance->_pcWorkbenchDictionary);
+    return Instance->_pcWorkbenchDictionary;
+}
+
+PyObject* Application::sActiveWorkbenchHandler(PyObject * /*self*/, PyObject *args)
+{
+    if (!PyArg_ParseTuple(args, ""))
+        return NULL;
+
+    Workbench* actWb = WorkbenchManager::instance()->active();
+    if (!actWb) {
+        PyErr_SetString(PyExc_AssertionError, "No active workbench\n");
+        return NULL;
+    }
+
+    // get the python workbench object from the dictionary
+    std::string key = actWb->name();
+    PyObject* pcWorkbench = PyDict_GetItemString(Instance->_pcWorkbenchDictionary, key.c_str());
+    if (!pcWorkbench) {
+        PyErr_Format(PyExc_KeyError, "No such workbench '%s'", key.c_str());
+        return NULL;
+    }
+
+    // object get incremented
+    Py_INCREF(pcWorkbench);
+    return pcWorkbench;
+}
+
+PyObject* Application::sAddResPath(PyObject * /*self*/, PyObject *args)
+{
+    char* filePath;
+    if (!PyArg_ParseTuple(args, "et", "utf-8", &filePath))
+        return NULL;
+    QString path = QString::fromUtf8(filePath);
+    PyMem_Free(filePath);
+    if (QDir::isRelativePath(path)) {
+        // Home path ends with '/'
+        QString home = QString::fromUtf8(App::GetApplication().getHomePath());
+        path = home + path;
+    }
+
+    BitmapFactory().addPath(path);
+    Translator::instance()->addPath(path);
+    Py_INCREF(Py_None);
+    return Py_None;
+}
+
+PyObject* Application::sAddLangPath(PyObject * /*self*/, PyObject *args)
+{
+    char* filePath;
+    if (!PyArg_ParseTuple(args, "et", "utf-8", &filePath))
+        return NULL;
+    QString path = QString::fromUtf8(filePath);
+    PyMem_Free(filePath);
+    if (QDir::isRelativePath(path)) {
+        // Home path ends with '/'
+        QString home = QString::fromUtf8(App::GetApplication().getHomePath());
+        path = home + path;
+    }
+
+    Translator::instance()->addPath(path);
+    Py_INCREF(Py_None);
+    return Py_None;
+}
+
+PyObject* Application::sAddIconPath(PyObject * /*self*/, PyObject *args)
+{
+    char* filePath;
+    if (!PyArg_ParseTuple(args, "et", "utf-8", &filePath))
+        return NULL;
+    QString path = QString::fromUtf8(filePath);
+    PyMem_Free(filePath);
+    if (QDir::isRelativePath(path)) {
+        // Home path ends with '/'
+        QString home = QString::fromUtf8(App::GetApplication().getHomePath());
+        path = home + path;
+    }
+
+    BitmapFactory().addPath(path);
+    Py_INCREF(Py_None);
+    return Py_None;
+}
+
+PyObject* Application::sAddIcon(PyObject * /*self*/, PyObject *args)
+{
+    char *iconName;
+    char *pixmap;
+    if (!PyArg_ParseTuple(args, "ss", &iconName,&pixmap))
+        return NULL;
+    
+    QPixmap icon;
+    if (BitmapFactory().findPixmapInCache(iconName, icon)) {
+        PyErr_SetString(PyExc_AssertionError, "Icon with this name already registered");
+        return NULL;
+    }
+
+    QByteArray ary;
+    std::string content = pixmap;
+    int strlen = (int)content.size();
+    ary.resize(strlen);
+    for (int j=0; j<strlen; j++)
+        ary[j]=content[j];
+    icon.loadFromData(ary, "XPM");
+
+    if (icon.isNull()){
+        QString file = QString::fromUtf8(pixmap);
+        icon.load(file);
+    }
+
+    if (icon.isNull()) {
+        PyErr_SetString(Base::BaseExceptionFreeCADError, "Invalid icon added to application");
+        return NULL;
+    }
+
+    BitmapFactory().addPixmapToCache(iconName, icon);
+
+    Py_INCREF(Py_None);
+    return Py_None;
+}
+
+PyObject* Application::sGetIcon(PyObject * /*self*/, PyObject *args)
+{
+    char *iconName;
+    if (!PyArg_ParseTuple(args, "s", &iconName))
+        return NULL;
+    
+    PythonWrapper wrap;
+    wrap.loadGuiModule();
+    wrap.loadWidgetsModule();
+    auto pixmap = BitmapFactory().pixmap(iconName);
+    if(!pixmap.isNull())
+        return Py::new_reference_to(wrap.fromQIcon(new QIcon(pixmap)));
+    Py_Return;
+}
+
+PyObject* Application::sAddCommand(PyObject * /*self*/, PyObject *args)
+{
+    char*       pName;
+    char*       pSource=0;
+    PyObject*   pcCmdObj;
+    if (!PyArg_ParseTuple(args, "sO|s", &pName,&pcCmdObj,&pSource))
+        return NULL;
+
+    // get the call stack to find the Python module name
+    //
+    std::string module, group;
+    try {
+        Base::PyGILStateLocker lock;
+        Py::Module mod(PyImport_ImportModule("inspect"), true);
+        Py::Callable inspect(mod.getAttr("stack"));
+        Py::Tuple args;
+        Py::List list(inspect.apply(args));
+        args = list.getItem(0);
+
+        // usually this is the file name of the calling script
+        std::string file = args.getItem(1).as_string();
+        Base::FileInfo fi(file);
+        // convert backslashes to slashes
+        file = fi.filePath();
+        module = fi.fileNamePure();
+
+        // for the group name get the directory name after 'Mod'
+        boost::regex rx("/Mod/(\\w+)/");
+        boost::smatch what;
+        if (boost::regex_search(file, what, rx)) {
+            group = what[1];
+        }
+        else {
+            boost::regex rx("/Ext/freecad/(\\w+)/");
+            if (boost::regex_search(file, what, rx))
+                group = what[1];
+            else
+                group = module;
+        }
+    }
+    catch (Py::Exception& e) {
+        e.clear();
+    }
+
+    try {
+        Base::PyGILStateLocker lock;
+
+        Py::Object cmd(pcCmdObj);
+        if (cmd.hasAttr("GetCommands")) {
+            Command* cmd = new PythonGroupCommand(pName, pcCmdObj);
+            if (!module.empty()) {
+                cmd->setAppModuleName(module.c_str());
+            }
+            if (!group.empty()) {
+                cmd->setGroupName(group.c_str());
+            }
+            Application::Instance->commandManager().addCommand(cmd);
+        }
+        else {
+            Command* cmd = new PythonCommand(pName, pcCmdObj, pSource);
+            if (!module.empty()) {
+                cmd->setAppModuleName(module.c_str());
+            }
+            if (!group.empty()) {
+                cmd->setGroupName(group.c_str());
+            }
+            Application::Instance->commandManager().addCommand(cmd);
+        }
+    }
+    catch (const Base::Exception& e) {
+        PyErr_SetString(Base::BaseExceptionFreeCADError, e.what());
+        return 0;
+    }
+    catch (...) {
+        PyErr_SetString(Base::BaseExceptionFreeCADError, "Unknown C++ exception raised in Application::sAddCommand()");
+        return 0;
+    }
+
+    Py_INCREF(Py_None);
+    return Py_None;
+}
+
+PyObject* Application::sRunCommand(PyObject * /*self*/, PyObject *args)
+{
+    char* pName;
+    int item = 0;
+    if (!PyArg_ParseTuple(args, "s|i", &pName, &item))
+        return NULL;
+
+    Command* cmd = Application::Instance->commandManager().getCommandByName(pName);
+    if (cmd) {
+        cmd->invoke(item);
+        Py_INCREF(Py_None);
+        return Py_None;
+    }
+    else {
+        PyErr_Format(Base::BaseExceptionFreeCADError, "No such command '%s'", pName);
+        return 0;
+    }
+}
+
+PyObject* Application::sListCommands(PyObject * /*self*/, PyObject *args)
+{
+    if (!PyArg_ParseTuple(args, ""))
+        return NULL;
+
+    std::vector <Command*> cmds = Application::Instance->commandManager().getAllCommands();
+    PyObject* pyList = PyList_New(cmds.size());
+    int i=0;
+    for ( std::vector<Command*>::iterator it = cmds.begin(); it != cmds.end(); ++it ) {
+#if PY_MAJOR_VERSION >= 3
+        PyObject* str = PyUnicode_FromString((*it)->getName());
+#else
+        PyObject* str = PyString_FromString((*it)->getName());
+#endif
+        PyList_SetItem(pyList, i++, str);
+    }
+    return pyList;
+}
+
+PyObject* Application::sDoCommand(PyObject * /*self*/, PyObject *args)
+{
+    char *sCmd=0;
+    if (!PyArg_ParseTuple(args, "s", &sCmd))
+        return NULL;
+
+    Gui::Command::printPyCaller();
+    Gui::Application::Instance->macroManager()->addLine(MacroManager::App, sCmd);
+
+    PyObject *module, *dict;
+
+    Base::PyGILStateLocker locker;
+    module = PyImport_AddModule("__main__");
+    if (module == NULL)
+        return 0;
+    dict = PyModule_GetDict(module);
+    if (dict == NULL)
+        return 0;
+
+    return PyRun_String(sCmd, Py_file_input, dict, dict);
+}
+
+PyObject* Application::sDoCommandGui(PyObject * /*self*/, PyObject *args)
+{
+    char *sCmd=0;
+    if (!PyArg_ParseTuple(args, "s", &sCmd))
+        return NULL;
+
+    Gui::Command::printPyCaller();
+    Gui::Application::Instance->macroManager()->addLine(MacroManager::Gui, sCmd);
+
+    PyObject *module, *dict;
+
+    Base::PyGILStateLocker locker;
+    module = PyImport_AddModule("__main__");
+    if (module == NULL)
+        return 0;
+    dict = PyModule_GetDict(module);
+    if (dict == NULL)
+        return 0;
+
+    return PyRun_String(sCmd, Py_file_input, dict, dict);
+}
+
+PyObject* Application::sAddModule(PyObject * /*self*/, PyObject *args)
+{
+    char *pstr=0;
+    if (!PyArg_ParseTuple(args, "s", &pstr))
+        return NULL;
+
+    try {
+        Command::addModule(Command::Doc,pstr);
+
+        Py_INCREF(Py_None);
+        return Py_None;
+    }
+    catch (const Base::Exception& e) {
+        PyErr_SetString(PyExc_ImportError, e.what());
+        return 0;
+    }
+}
+
+PyObject* Application::sShowDownloads(PyObject * /*self*/, PyObject *args)
+{
+    if (!PyArg_ParseTuple(args, ""))
+        return NULL;
+    Gui::Dialog::DownloadManager::getInstance();
+
+    Py_INCREF(Py_None);
+    return Py_None;
+}
+
+PyObject* Application::sShowPreferences(PyObject * /*self*/, PyObject *args)
+{
+    char *pstr=0;
+    int idx=0;
+    if (!PyArg_ParseTuple(args, "|si", &pstr, &idx))
+        return NULL;
+    Gui::Dialog::DlgPreferencesImp cDlg(getMainWindow());
+    if (pstr) 
+        cDlg.activateGroupPage(QString::fromUtf8(pstr),idx);
+    WaitCursor wc;
+    wc.restoreCursor();
+    cDlg.exec();
+    wc.setWaitCursor();
+
+    Py_INCREF(Py_None);
+    return Py_None;
+}
+
+PyObject* Application::sCreateViewer(PyObject * /*self*/, PyObject *args)
+{
+    int num_of_views = 1;
+    char* title = nullptr;
+    // if one argument (int) is given
+    if (PyArg_ParseTuple(args, "|is", &num_of_views, &title))
+    {
+        if (num_of_views < 0)
+            return NULL;
+        else if (num_of_views==1)
+        {
+            View3DInventor* viewer = new View3DInventor(0, 0);
+            if (title)
+                viewer->setWindowTitle(QString::fromUtf8(title));
+            Gui::getMainWindow()->addWindow(viewer);
+            return viewer->getPyObject();
+        }
+        else
+        {
+            SplitView3DInventor* viewer = new SplitView3DInventor(num_of_views, 0, 0);
+            if (title)
+                viewer->setWindowTitle(QString::fromUtf8(title));
+            Gui::getMainWindow()->addWindow(viewer);
+            return viewer->getPyObject();
+        }
+    }
+    return Py_None;
+}
+
+PyObject* Application::sGetMarkerIndex(PyObject * /*self*/, PyObject *args)
+{
+    char *pstr   = 0;
+    int  defSize = 9;
+    if (!PyArg_ParseTuple(args, "|si", &pstr, &defSize))
+        return NULL;
+
+    PY_TRY {
+        ParameterGrp::handle const hGrp = App::GetApplication().GetParameterGroupByPath("User parameter:BaseApp/Preferences/View");
+
+        if (strcmp(pstr, "square") == 0)
+            return Py_BuildValue("i", Gui::Inventor::MarkerBitmaps::getMarkerIndex("DIAMOND_FILLED", hGrp->GetInt("MarkerSize", defSize)));
+        else if (strcmp(pstr, "cross") == 0)
+            return Py_BuildValue("i", Gui::Inventor::MarkerBitmaps::getMarkerIndex("CROSS", hGrp->GetInt("MarkerSize", defSize)));
+        else if (strcmp(pstr, "plus") == 0)
+            return Py_BuildValue("i", Gui::Inventor::MarkerBitmaps::getMarkerIndex("PLUS", hGrp->GetInt("MarkerSize", defSize)));
+        else if (strcmp(pstr, "empty") == 0)
+            return Py_BuildValue("i", Gui::Inventor::MarkerBitmaps::getMarkerIndex("SQUARE_LINE", hGrp->GetInt("MarkerSize", defSize)));
+        else if (strcmp(pstr, "quad") == 0)
+            return Py_BuildValue("i", Gui::Inventor::MarkerBitmaps::getMarkerIndex("SQUARE_FILLED", hGrp->GetInt("MarkerSize", defSize)));
+        else if (strcmp(pstr, "circle") == 0)
+            return Py_BuildValue("i", Gui::Inventor::MarkerBitmaps::getMarkerIndex("CIRCLE_LINE", hGrp->GetInt("MarkerSize", defSize)));
+        else
+            return Py_BuildValue("i", Gui::Inventor::MarkerBitmaps::getMarkerIndex("CIRCLE_FILLED", hGrp->GetInt("MarkerSize", defSize)));
+    }PY_CATCH;
+}
+
+PyObject* Application::sReload(PyObject * /*self*/, PyObject *args)
+{
+    const char *name;
+    if (!PyArg_ParseTuple(args, "s", &name))
+        return NULL;
+
+    PY_TRY {
+        auto doc = Application::Instance->reopen(App::GetApplication().getDocument(name));
+        if(doc)
+            return doc->getPyObject();
+    }PY_CATCH;
+    Py_Return;
+}
+