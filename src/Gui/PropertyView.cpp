--- conflicted
+++ resolved
@@ -1,539 +1,517 @@
-/***************************************************************************
- *   Copyright (c) 2002 Juergen Riegel <juergen.riegel@web.de>             *
- *                                                                         *
- *   This file is part of the FreeCAD CAx development system.              *
- *                                                                         *
- *   This library is free software; you can redistribute it and/or         *
- *   modify it under the terms of the GNU Library General Public           *
- *   License as published by the Free Software Foundation; either          *
- *   version 2 of the License, or (at your option) any later version.      *
- *                                                                         *
- *   This library  is distributed in the hope that it will be useful,      *
- *   but WITHOUT ANY WARRANTY; without even the implied warranty of        *
- *   MERCHANTABILITY or FITNESS FOR A PARTICULAR PURPOSE.  See the         *
- *   GNU Library General Public License for more details.                  *
- *                                                                         *
- *   You should have received a copy of the GNU Library General Public     *
- *   License along with this library; see the file COPYING.LIB. If not,    *
- *   write to the Free Software Foundation, Inc., 59 Temple Place,         *
- *   Suite 330, Boston, MA  02111-1307, USA                                *
- *                                                                         *
- ***************************************************************************/
-
-
-#include "PreCompiled.h"
-#ifndef _PreComp_
-# include <QGridLayout>
-# include <QHeaderView>
-# include <QEvent>
-# include <QTimer>
-#endif
-
-#include <boost/bind.hpp>
-
-/// Here the FreeCAD includes sorted by Base,App,Gui......
-#include <Base/Parameter.h>
-#include <App/PropertyStandard.h>
-#include <App/PropertyGeo.h>
-#include <App/PropertyLinks.h>
-#include <App/PropertyContainer.h>
-#include <App/DocumentObject.h>
-#include <App/Document.h>
-#include <Base/Console.h>
-
-#include "PropertyView.h"
-#include "Application.h"
-#include "Document.h"
-#include "BitmapFactory.h"
-#include "ViewProvider.h"
-#include "ViewProviderDocumentObject.h"
-
-#include "propertyeditor/PropertyEditor.h"
-
-using namespace std;
-using namespace Gui;
-using namespace Gui::DockWnd;
-using namespace Gui::PropertyEditor;
-
-static ParameterGrp::handle _GetParam() {
-    static ParameterGrp::handle hGrp;
-    if(!hGrp)
-        hGrp = App::GetApplication().GetParameterGroupByPath(
-                "User parameter:BaseApp/Preferences/PropertyView");
-    return hGrp;
-}
-
-/* TRANSLATOR Gui::PropertyView */
-
-/*! Property Editor Widget
- *
- * Provides two Gui::PropertyEditor::PropertyEditor widgets, for "View" and "Data",
- * in two tabs.
- */
-PropertyView::PropertyView(QWidget *parent)
-  : QWidget(parent),SelectionObserver(false) 
-{
-    QGridLayout* pLayout = new QGridLayout( this ); 
-    pLayout->setSpacing(0);
-    pLayout->setMargin (0);
-
-    timer = new QTimer(this);
-    timer->setSingleShot(true);
-    connect(timer, SIGNAL(timeout()), this, SLOT(onTimer()));
-
-    tabs = new QTabWidget (this);
-    tabs->setObjectName(QString::fromUtf8("propertyTab"));
-    tabs->setTabPosition(QTabWidget::South);
-#if defined(Q_OS_WIN32)
-    tabs->setTabShape(QTabWidget::Triangular);
-#endif
-    pLayout->addWidget(tabs, 0, 0);
-
-    propertyEditorView = new Gui::PropertyEditor::PropertyEditor();
-    propertyEditorView->setAutomaticDocumentUpdate(false);
-    tabs->addTab(propertyEditorView, tr("View"));
-
-    propertyEditorData = new Gui::PropertyEditor::PropertyEditor();
-    propertyEditorData->setAutomaticDocumentUpdate(true);
-    tabs->addTab(propertyEditorData, tr("Data"));
-
-    _GetParam()->Attach(this);
-    int preferredTab = _GetParam()->GetInt("LastTabIndex", 1);
-
-    if ( preferredTab > 0 && preferredTab < tabs->count() )
-        tabs->setCurrentIndex(preferredTab);
-
-    // connect after adding all tabs, so adding doesn't thrash the parameter
-    connect(tabs, SIGNAL(currentChanged(int)), this, SLOT(tabChanged(int)));
-
-    this->connectPropData =
-    App::GetApplication().signalChangedObject.connect(boost::bind
-        (&PropertyView::slotChangePropertyData, this, _1, _2));
-    this->connectPropView =
-    Gui::Application::Instance->signalChangedObject.connect(boost::bind
-        (&PropertyView::slotChangePropertyView, this, _1, _2));
-    this->connectPropAppend =
-    App::GetApplication().signalAppendDynamicProperty.connect(boost::bind
-        (&PropertyView::slotAppendDynamicProperty, this, _1));
-    this->connectPropRemove =
-    App::GetApplication().signalRemoveDynamicProperty.connect(boost::bind
-        (&PropertyView::slotRemoveDynamicProperty, this, _1));
-    this->connectPropChange =
-    App::GetApplication().signalChangePropertyEditor.connect(boost::bind
-        (&PropertyView::slotChangePropertyEditor, this, _1));
-<<<<<<< HEAD
-    this->connectUndoDocument =
-    App::GetApplication().signalUndoDocument.connect(boost::bind
-        (&PropertyView::slotRollback, this));
-    this->connectRedoDocument =
-    App::GetApplication().signalRedoDocument.connect(boost::bind
-        (&PropertyView::slotRollback, this));
-=======
-    this->connectActiveDoc =
-    Application::Instance->signalActiveDocument.connect(boost::bind
-        (&PropertyView::slotActiveDocument, this, _1));
->>>>>>> 73df4e6f
-}
-
-PropertyView::~PropertyView()
-{
-    _GetParam()->Detach(this);
-    this->connectPropData.disconnect();
-    this->connectPropView.disconnect();
-    this->connectPropAppend.disconnect();
-    this->connectPropRemove.disconnect();
-    this->connectPropChange.disconnect();
-<<<<<<< HEAD
-    this->connectUndoDocument.disconnect();
-    this->connectRedoDocument.disconnect();
-}
-
-void PropertyView::OnChange(Base::Subject<const char*> &, const char* sReason) {
-    if(strcmp(sReason,"ShowAll")==0)
-        onTimer();
-}
-
-bool PropertyView::showAll() {
-    return _GetParam()->GetBool("ShowAll",false);
-}
-
-void PropertyView::setShowAll(bool enable) {
-    _GetParam()->SetBool("ShowAll",enable);
-}
-
-void PropertyView::hideEvent(QHideEvent *ev) {
-    this->detachSelection();
-    PropertyModel::PropertyList props;
-    // clear the properties before hiding.
-    propertyEditorData->buildUp(props);
-    propertyEditorView->buildUp(props);
-    clearPropertyItemSelection();
-    QWidget::hideEvent(ev);
-}
-
-void PropertyView::showEvent(QShowEvent *ev) {
-    this->attachSelection();
-    QWidget::showEvent(ev);
-}
-
-void PropertyView::clearPropertyItemSelection() {
-    if(App::GetApplication().autoTransaction()) {
-        QModelIndex index;
-        propertyEditorData->clearSelection();
-        propertyEditorData->setCurrentIndex(index);
-        propertyEditorView->clearSelection();
-        propertyEditorView->setCurrentIndex(index);
-    }
-}
-
-void PropertyView::slotRollback() {
-    // If auto transaction (BaseApp->Preferences->Document->AutoTransaction) is
-    // enabled, PropertyItemDelegate will setup application active transaction
-    // on entering edit mode, and close active transaction when exit editing.
-    // But, when the user clicks undo/redo button while editing some property,
-    // the current active transaction will be closed by design, which cause
-    // further editing to be not recorded. Hence, we force unselect any property
-    // item on undo/redo
-    clearPropertyItemSelection();
-=======
-    this->connectActiveDoc.disconnect();
->>>>>>> 73df4e6f
-}
-
-void PropertyView::slotChangePropertyData(const App::DocumentObject&, const App::Property& prop)
-{
-    propertyEditorData->updateProperty(prop);
-}
-
-void PropertyView::slotChangePropertyView(const Gui::ViewProvider&, const App::Property& prop)
-{
-    propertyEditorView->updateProperty(prop);
-}
-
-static inline bool isPropertyHidden(const App::Property *prop) {
-    return !PropertyView::showAll() &&
-        ((prop->getType() & App::Prop_Hidden) || prop->testStatus(App::Property::Hidden));
-}
-
-void PropertyView::slotAppendDynamicProperty(const App::Property& prop)
-{
-    App::PropertyContainer* parent = prop.getContainer();
-    if (isPropertyHidden(&prop)) 
-        return;
-
-    if (parent->isDerivedFrom(App::DocumentObject::getClassTypeId())) {
-        propertyEditorData->appendProperty(prop);
-    }
-    else if (parent->isDerivedFrom(Gui::ViewProvider::getClassTypeId())) {
-        propertyEditorView->appendProperty(prop);
-    }
-}
-
-void PropertyView::slotRemoveDynamicProperty(const App::Property& prop)
-{
-    App::PropertyContainer* parent = prop.getContainer();
-    if (parent && parent->isDerivedFrom(App::DocumentObject::getClassTypeId())) {
-        propertyEditorData->removeProperty(prop);
-    }
-    else if (parent && parent->isDerivedFrom(Gui::ViewProvider::getClassTypeId())) {
-        propertyEditorView->removeProperty(prop);
-    }
-}
-
-void PropertyView::slotChangePropertyEditor(const App::Property& prop)
-{
-    App::PropertyContainer* parent = prop.getContainer();
-    if (parent && parent->isDerivedFrom(App::DocumentObject::getClassTypeId())) {
-        propertyEditorData->updateEditorMode(prop);
-    }
-    else if (parent && parent->isDerivedFrom(Gui::ViewProvider::getClassTypeId())) {
-        propertyEditorView->updateEditorMode(prop);
-    }
-}
-
-void PropertyView::slotActiveDocument(const Gui::Document &doc)
-{
-    // allow to disable the auto-deactivation
-    ParameterGrp::handle hGrp = App::GetApplication().GetParameterGroupByPath("User parameter:BaseApp/Preferences/View");
-    bool enableEditor = hGrp->GetBool("EnablePropertyViewForInactiveDocument", false);
-    if (enableEditor) {
-        setEnabled(true);
-        return;
-    }
-
-    // check if at least one selected object is part of the active document
-    std::vector<SelectionSingleton::SelObj> array = Gui::Selection().getCompleteSelection();
-    for (std::vector<SelectionSingleton::SelObj>::const_iterator it = array.begin(); it != array.end(); ++it) {
-        if (Gui::Application::Instance->getDocument(it->pDoc) == &doc) {
-            enableEditor = true;
-            break;
-        }
-    }
-    setEnabled(enableEditor || array.empty());
-}
-
-struct PropertyView::PropInfo
-{
-    std::string propName;
-    int propId;
-    std::vector<App::Property*> propList;
-};
-
-struct PropertyView::PropFind {
-    const PropInfo& item;
-    PropFind(const PropInfo& item) : item(item) {}
-    bool operator () (const PropInfo& elem) const
-    {
-        return (elem.propId == item.propId) &&
-               (elem.propName == item.propName);
-    }
-};
-
-void PropertyView::onSelectionChanged(const SelectionChanges& msg)
-{
-    if (msg.Type != SelectionChanges::AddSelection &&
-        msg.Type != SelectionChanges::RmvSelection &&
-        msg.Type != SelectionChanges::SetSelection &&
-        msg.Type != SelectionChanges::ClrSelection)
-        return;
-
-<<<<<<< HEAD
-    PropertyModel::PropertyList props;
-    // clear the properties.
-    propertyEditorData->buildUp(props);
-    propertyEditorView->buildUp(props);
-    clearPropertyItemSelection();
-    timer->start(100);
-}
-
-void PropertyView::onTimer() {
-    timer->stop();
-    std::set<App::DocumentObject *> objSet;
-=======
-    // allow to disable the auto-deactivation
-    ParameterGrp::handle hGrp = App::GetApplication().GetParameterGroupByPath("User parameter:BaseApp/Preferences/View");
-    bool enableEditor = hGrp->GetBool("EnablePropertyViewForInactiveDocument", false);
-    Gui::Document *activeDoc = Application::Instance->activeDocument();
->>>>>>> 73df4e6f
-
-    // group the properties by <name,id>
-    std::vector<PropInfo> propDataMap;
-    std::vector<PropInfo> propViewMap;
-    bool checkLink = true;
-    ViewProviderDocumentObject *vpLast = 0;
-    const auto &array = Gui::Selection().getCompleteSelection(false);
-    for(auto &sel : array) {
-        if(!sel.pObject) continue;
-        App::DocumentObject *parent = 0;
-        App::DocumentObject *ob = sel.pObject->resolve(sel.SubName,&parent);
-        if(!ob) continue;
-        if(parent) {
-            auto parentVp = Application::Instance->getViewProvider(parent);
-            if(parentVp) {
-                // For special case where the SubName reference can resolve to
-                // a non-child object (e.g. link array element), the tree view
-                // will select the parent instead.  So we shall show the
-                // property of the parent as well.
-                bool found = false;
-                for(auto child : parentVp->claimChildren()) {
-                    if(ob == child) {
-                        found = true;
-                        break;
-                    }
-                }
-                if(!found)
-                    ob = parent;
-            }
-        }
-
-        // Do not process an object more than once
-        if(!objSet.insert(ob).second)
-            continue;
-
-        std::vector<App::Property*> dataList;
-        std::map<std::string, App::Property*> viewList;
-<<<<<<< HEAD
-
-        auto vp = Application::Instance->getViewProvider(ob);
-        if(!vp) {
-            checkLink = false;
-            ob->getPropertyList(dataList);
-            continue;
-        }
-
-        if(vp->isDerivedFrom(ViewProviderDocumentObject::getClassTypeId())) {
-            auto cvp = static_cast<ViewProviderDocumentObject*>(vp);
-            if(vpLast && cvp!=vpLast)
-                checkLink = false;
-            vpLast = cvp;
-=======
-        if ((*it).pObject) {
-            (*it).pObject->getPropertyList(dataList);
-            ob = (*it).pObject;
-
-            // get also the properties of the associated view provider
-            Gui::Document* doc = Gui::Application::Instance->getDocument(it->pDoc);
-            vp = doc->getViewProvider((*it).pObject);
-            if(!vp) continue;
-            // get the properties as map here because it doesn't matter to have them sorted alphabetically
-            vp->getPropertyMap(viewList);
-            if (activeDoc == doc) {
-                enableEditor = true;
-            }
->>>>>>> 73df4e6f
-        }
-
-        ob->getPropertyList(dataList);
-
-        // get the properties as map here because it doesn't matter to have them sorted alphabetically
-        vp->getPropertyMap(viewList);
-
-        // store the properties with <name,id> as key in a map
-        std::vector<App::Property*>::iterator pt;
-        if (ob) {
-            for (pt = dataList.begin(); pt != dataList.end(); ++pt) {
-                if (isPropertyHidden(*pt))
-                    continue;
-
-                PropInfo nameType;
-                nameType.propName = ob->getPropertyName(*pt);
-                nameType.propId = (*pt)->getTypeId().getKey();
-
-                std::vector<PropInfo>::iterator pi = std::find_if(propDataMap.begin(), propDataMap.end(), PropFind(nameType));
-                if (pi != propDataMap.end()) {
-                    pi->propList.push_back(*pt);
-                }
-                else {
-                    nameType.propList.push_back(*pt);
-                    propDataMap.push_back(nameType);
-                }
-            }
-        }
-        // the same for the view properties
-        if (vp) {
-            std::map<std::string, App::Property*>::iterator pt;
-            for (pt = viewList.begin(); pt != viewList.end(); ++pt) {
-                if (isPropertyHidden(pt->second))
-                    continue;
-
-                PropInfo nameType;
-                nameType.propName = pt->first;
-                nameType.propId = pt->second->getTypeId().getKey();
-
-                std::vector<PropInfo>::iterator pi = std::find_if(propViewMap.begin(), propViewMap.end(), PropFind(nameType));
-                if (pi != propViewMap.end()) {
-                    pi->propList.push_back(pt->second);
-                }
-                else {
-                    nameType.propList.push_back(pt->second);
-                    propViewMap.push_back(nameType);
-                }
-            }
-        }
-    }
-
-    // the property must be part of each selected object, i.e. the number
-    // of selected objects is equal to the number of properties with same
-    // name and id
-    std::vector<PropInfo>::const_iterator it;
-    PropertyModel::PropertyList dataProps;
-    PropertyModel::PropertyList viewProps;
-
-    if(checkLink && vpLast) {
-        // In case the only selected object is a link, insert the link's own
-        // property before the linked object
-        App::DocumentObject *obj = vpLast->getObject();
-        auto linked = obj;
-        if(obj && obj->canLinkProperties() && (linked=obj->getLinkedObject(true))!=obj && linked) {
-            std::vector<App::Property*> dataList;
-            std::map<std::string, App::Property*> propMap;
-            obj->getPropertyMap(propMap);
-            linked->getPropertyList(dataList);
-            for(auto prop : dataList) {
-                if(isPropertyHidden(prop))
-                    continue;
-                std::string name(linked->getPropertyName(prop));
-                auto it = propMap.find(name);
-                if(it!=propMap.end() && 
-                   !it->second->testStatus(App::Property::Hidden) &&
-                   !obj->isHidden(it->second))
-                    continue;
-                std::vector<App::Property*> v(1,prop);
-                dataProps.push_back(std::make_pair(name, v));
-            }
-            auto vpLinked = Application::Instance->getViewProvider(linked);
-            if(vpLinked) {
-                propMap.clear();
-                vpLast->getPropertyMap(propMap);
-                dataList.clear();
-                vpLinked->getPropertyList(dataList);
-                for(auto prop : dataList) {
-                    if(isPropertyHidden(prop))
-                        continue;
-                    std::string name(vpLinked->getPropertyName(prop));
-                    auto it = propMap.find(name);
-                    if(it!=propMap.end() && 
-                       !it->second->testStatus(App::Property::Hidden) &&
-                       !vpLast->isHidden(it->second))
-                        continue;
-                    std::vector<App::Property*> v(1,prop);
-                    viewProps.push_back(std::make_pair(name, v));
-                }
-            }
-        }
-    }
-
-    for (it = propDataMap.begin(); it != propDataMap.end(); ++it) {
-        if (it->propList.size() == array.size())
-            dataProps.push_back(std::make_pair(it->propName, it->propList));
-    }
-
-    propertyEditorData->buildUp(dataProps);
-
-    for (it = propViewMap.begin(); it != propViewMap.end(); ++it) {
-        if (it->propList.size() == array.size())
-            viewProps.push_back(std::make_pair(it->propName, it->propList));
-    }
-
-    propertyEditorView->buildUp(viewProps);
-
-    // make sure the editors are enabled/disabled properly
-    setEnabled(enableEditor || array.empty());
-}
-
-void PropertyView::tabChanged(int index)
-{
-    _GetParam()->SetInt("LastTabIndex",index);
-}
-
-void PropertyView::changeEvent(QEvent *e)
-{
-    if (e->type() == QEvent::LanguageChange) {
-        tabs->setTabText(0, trUtf8("View"));
-        tabs->setTabText(1, trUtf8("Data"));
-    }
-
-    QWidget::changeEvent(e);
-}
-
-/* TRANSLATOR Gui::DockWnd::PropertyDockView */
-
-PropertyDockView::PropertyDockView(Gui::Document* pcDocument, QWidget *parent)
-  : DockWindow(pcDocument,parent)
-{
-    setWindowTitle(tr("Property View"));
-
-    PropertyView* view = new PropertyView(this);
-    QGridLayout* pLayout = new QGridLayout(this);
-    pLayout->setSpacing(0);
-    pLayout->setMargin (0);
-    pLayout->addWidget(view, 0, 0);
-
-    resize( 200, 400 );
-}
-
-PropertyDockView::~PropertyDockView()
-{
-}
-
-#include "moc_PropertyView.cpp"
+/***************************************************************************
+ *   Copyright (c) 2002 Juergen Riegel <juergen.riegel@web.de>             *
+ *                                                                         *
+ *   This file is part of the FreeCAD CAx development system.              *
+ *                                                                         *
+ *   This library is free software; you can redistribute it and/or         *
+ *   modify it under the terms of the GNU Library General Public           *
+ *   License as published by the Free Software Foundation; either          *
+ *   version 2 of the License, or (at your option) any later version.      *
+ *                                                                         *
+ *   This library  is distributed in the hope that it will be useful,      *
+ *   but WITHOUT ANY WARRANTY; without even the implied warranty of        *
+ *   MERCHANTABILITY or FITNESS FOR A PARTICULAR PURPOSE.  See the         *
+ *   GNU Library General Public License for more details.                  *
+ *                                                                         *
+ *   You should have received a copy of the GNU Library General Public     *
+ *   License along with this library; see the file COPYING.LIB. If not,    *
+ *   write to the Free Software Foundation, Inc., 59 Temple Place,         *
+ *   Suite 330, Boston, MA  02111-1307, USA                                *
+ *                                                                         *
+ ***************************************************************************/
+
+
+#include "PreCompiled.h"
+#ifndef _PreComp_
+# include <QGridLayout>
+# include <QHeaderView>
+# include <QEvent>
+# include <QTimer>
+#endif
+
+#include <boost/bind.hpp>
+
+/// Here the FreeCAD includes sorted by Base,App,Gui......
+#include <Base/Parameter.h>
+#include <App/PropertyStandard.h>
+#include <App/PropertyGeo.h>
+#include <App/PropertyLinks.h>
+#include <App/PropertyContainer.h>
+#include <App/DocumentObject.h>
+#include <App/Document.h>
+#include <Base/Console.h>
+
+#include "PropertyView.h"
+#include "Application.h"
+#include "Document.h"
+#include "BitmapFactory.h"
+#include "ViewProvider.h"
+#include "ViewProviderDocumentObject.h"
+
+#include "propertyeditor/PropertyEditor.h"
+
+using namespace std;
+using namespace Gui;
+using namespace Gui::DockWnd;
+using namespace Gui::PropertyEditor;
+
+static ParameterGrp::handle _GetParam() {
+    static ParameterGrp::handle hGrp;
+    if(!hGrp)
+        hGrp = App::GetApplication().GetParameterGroupByPath(
+                "User parameter:BaseApp/Preferences/PropertyView");
+    return hGrp;
+}
+
+/* TRANSLATOR Gui::PropertyView */
+
+/*! Property Editor Widget
+ *
+ * Provides two Gui::PropertyEditor::PropertyEditor widgets, for "View" and "Data",
+ * in two tabs.
+ */
+PropertyView::PropertyView(QWidget *parent)
+  : QWidget(parent),SelectionObserver(false) 
+{
+    QGridLayout* pLayout = new QGridLayout( this ); 
+    pLayout->setSpacing(0);
+    pLayout->setMargin (0);
+
+    timer = new QTimer(this);
+    timer->setSingleShot(true);
+    connect(timer, SIGNAL(timeout()), this, SLOT(onTimer()));
+
+    tabs = new QTabWidget (this);
+    tabs->setObjectName(QString::fromUtf8("propertyTab"));
+    tabs->setTabPosition(QTabWidget::South);
+#if defined(Q_OS_WIN32)
+    tabs->setTabShape(QTabWidget::Triangular);
+#endif
+    pLayout->addWidget(tabs, 0, 0);
+
+    propertyEditorView = new Gui::PropertyEditor::PropertyEditor();
+    propertyEditorView->setAutomaticDocumentUpdate(false);
+    tabs->addTab(propertyEditorView, tr("View"));
+
+    propertyEditorData = new Gui::PropertyEditor::PropertyEditor();
+    propertyEditorData->setAutomaticDocumentUpdate(true);
+    tabs->addTab(propertyEditorData, tr("Data"));
+
+    _GetParam()->Attach(this);
+    int preferredTab = _GetParam()->GetInt("LastTabIndex", 1);
+
+    if ( preferredTab > 0 && preferredTab < tabs->count() )
+        tabs->setCurrentIndex(preferredTab);
+
+    // connect after adding all tabs, so adding doesn't thrash the parameter
+    connect(tabs, SIGNAL(currentChanged(int)), this, SLOT(tabChanged(int)));
+
+    this->connectPropData =
+    App::GetApplication().signalChangedObject.connect(boost::bind
+        (&PropertyView::slotChangePropertyData, this, _1, _2));
+    this->connectPropView =
+    Gui::Application::Instance->signalChangedObject.connect(boost::bind
+        (&PropertyView::slotChangePropertyView, this, _1, _2));
+    this->connectPropAppend =
+    App::GetApplication().signalAppendDynamicProperty.connect(boost::bind
+        (&PropertyView::slotAppendDynamicProperty, this, _1));
+    this->connectPropRemove =
+    App::GetApplication().signalRemoveDynamicProperty.connect(boost::bind
+        (&PropertyView::slotRemoveDynamicProperty, this, _1));
+    this->connectPropChange =
+    App::GetApplication().signalChangePropertyEditor.connect(boost::bind
+        (&PropertyView::slotChangePropertyEditor, this, _1));
+    this->connectUndoDocument =
+    App::GetApplication().signalUndoDocument.connect(boost::bind
+        (&PropertyView::slotRollback, this));
+    this->connectRedoDocument =
+    App::GetApplication().signalRedoDocument.connect(boost::bind
+        (&PropertyView::slotRollback, this));
+    this->connectActiveDoc =
+    Application::Instance->signalActiveDocument.connect(boost::bind
+        (&PropertyView::slotActiveDocument, this, _1));
+}
+
+PropertyView::~PropertyView()
+{
+    _GetParam()->Detach(this);
+    this->connectPropData.disconnect();
+    this->connectPropView.disconnect();
+    this->connectPropAppend.disconnect();
+    this->connectPropRemove.disconnect();
+    this->connectPropChange.disconnect();
+    this->connectUndoDocument.disconnect();
+    this->connectRedoDocument.disconnect();
+    this->connectActiveDoc.disconnect();
+}
+
+void PropertyView::OnChange(Base::Subject<const char*> &, const char* sReason) {
+    if(strcmp(sReason,"ShowAll")==0)
+        onTimer();
+}
+
+bool PropertyView::showAll() {
+    return _GetParam()->GetBool("ShowAll",false);
+}
+
+void PropertyView::setShowAll(bool enable) {
+    _GetParam()->SetBool("ShowAll",enable);
+}
+
+void PropertyView::hideEvent(QHideEvent *ev) {
+    this->detachSelection();
+    PropertyModel::PropertyList props;
+    // clear the properties before hiding.
+    propertyEditorData->buildUp(props);
+    propertyEditorView->buildUp(props);
+    clearPropertyItemSelection();
+    QWidget::hideEvent(ev);
+}
+
+void PropertyView::showEvent(QShowEvent *ev) {
+    this->attachSelection();
+    QWidget::showEvent(ev);
+}
+
+void PropertyView::clearPropertyItemSelection() {
+    if(App::GetApplication().autoTransaction()) {
+        QModelIndex index;
+        propertyEditorData->clearSelection();
+        propertyEditorData->setCurrentIndex(index);
+        propertyEditorView->clearSelection();
+        propertyEditorView->setCurrentIndex(index);
+    }
+}
+
+void PropertyView::slotRollback() {
+    // If auto transaction (BaseApp->Preferences->Document->AutoTransaction) is
+    // enabled, PropertyItemDelegate will setup application active transaction
+    // on entering edit mode, and close active transaction when exit editing.
+    // But, when the user clicks undo/redo button while editing some property,
+    // the current active transaction will be closed by design, which cause
+    // further editing to be not recorded. Hence, we force unselect any property
+    // item on undo/redo
+    clearPropertyItemSelection();
+}
+
+void PropertyView::slotChangePropertyData(const App::DocumentObject&, const App::Property& prop)
+{
+    propertyEditorData->updateProperty(prop);
+}
+
+void PropertyView::slotChangePropertyView(const Gui::ViewProvider&, const App::Property& prop)
+{
+    propertyEditorView->updateProperty(prop);
+}
+
+static inline bool isPropertyHidden(const App::Property *prop) {
+    return !PropertyView::showAll() &&
+        ((prop->getType() & App::Prop_Hidden) || prop->testStatus(App::Property::Hidden));
+}
+
+void PropertyView::slotAppendDynamicProperty(const App::Property& prop)
+{
+    App::PropertyContainer* parent = prop.getContainer();
+    if (isPropertyHidden(&prop)) 
+        return;
+
+    if (parent->isDerivedFrom(App::DocumentObject::getClassTypeId())) {
+        propertyEditorData->appendProperty(prop);
+    }
+    else if (parent->isDerivedFrom(Gui::ViewProvider::getClassTypeId())) {
+        propertyEditorView->appendProperty(prop);
+    }
+}
+
+void PropertyView::slotRemoveDynamicProperty(const App::Property& prop)
+{
+    App::PropertyContainer* parent = prop.getContainer();
+    if (parent && parent->isDerivedFrom(App::DocumentObject::getClassTypeId())) {
+        propertyEditorData->removeProperty(prop);
+    }
+    else if (parent && parent->isDerivedFrom(Gui::ViewProvider::getClassTypeId())) {
+        propertyEditorView->removeProperty(prop);
+    }
+}
+
+void PropertyView::slotChangePropertyEditor(const App::Property& prop)
+{
+    App::PropertyContainer* parent = prop.getContainer();
+    if (parent && parent->isDerivedFrom(App::DocumentObject::getClassTypeId())) {
+        propertyEditorData->updateEditorMode(prop);
+    }
+    else if (parent && parent->isDerivedFrom(Gui::ViewProvider::getClassTypeId())) {
+        propertyEditorView->updateEditorMode(prop);
+    }
+}
+
+void PropertyView::slotActiveDocument(const Gui::Document &doc)
+{
+    // allow to disable the auto-deactivation
+    ParameterGrp::handle hGrp = App::GetApplication().GetParameterGroupByPath("User parameter:BaseApp/Preferences/View");
+    bool enableEditor = hGrp->GetBool("EnablePropertyViewForInactiveDocument", true);
+    if (enableEditor) {
+        setEnabled(true);
+        return;
+    }
+
+    // check if at least one selected object is part of the active document
+    std::vector<SelectionSingleton::SelObj> array = Gui::Selection().getCompleteSelection();
+    for (std::vector<SelectionSingleton::SelObj>::const_iterator it = array.begin(); it != array.end(); ++it) {
+        if (Gui::Application::Instance->getDocument(it->pDoc) == &doc) {
+            enableEditor = true;
+            break;
+        }
+    }
+    setEnabled(enableEditor || array.empty());
+}
+
+struct PropertyView::PropInfo
+{
+    std::string propName;
+    int propId;
+    std::vector<App::Property*> propList;
+};
+
+struct PropertyView::PropFind {
+    const PropInfo& item;
+    PropFind(const PropInfo& item) : item(item) {}
+    bool operator () (const PropInfo& elem) const
+    {
+        return (elem.propId == item.propId) &&
+               (elem.propName == item.propName);
+    }
+};
+
+void PropertyView::onSelectionChanged(const SelectionChanges& msg)
+{
+    if (msg.Type != SelectionChanges::AddSelection &&
+        msg.Type != SelectionChanges::RmvSelection &&
+        msg.Type != SelectionChanges::SetSelection &&
+        msg.Type != SelectionChanges::ClrSelection)
+        return;
+
+    PropertyModel::PropertyList props;
+    // clear the properties.
+    propertyEditorData->buildUp(props);
+    propertyEditorView->buildUp(props);
+    clearPropertyItemSelection();
+    timer->start(100);
+}
+
+void PropertyView::onTimer() {
+    timer->stop();
+    std::set<App::DocumentObject *> objSet;
+    // allow to disable the auto-deactivation
+    ParameterGrp::handle hGrp = App::GetApplication().GetParameterGroupByPath("User parameter:BaseApp/Preferences/View");
+    bool enableEditor = hGrp->GetBool("EnablePropertyViewForInactiveDocument", true);
+    Gui::Document *activeDoc = Application::Instance->activeDocument();
+
+    // group the properties by <name,id>
+    std::vector<PropInfo> propDataMap;
+    std::vector<PropInfo> propViewMap;
+    bool checkLink = true;
+    ViewProviderDocumentObject *vpLast = 0;
+    const auto &array = Gui::Selection().getCompleteSelection(false);
+    for(auto &sel : array) {
+        if(!sel.pObject) continue;
+        App::DocumentObject *parent = 0;
+        App::DocumentObject *ob = sel.pObject->resolve(sel.SubName,&parent);
+        if(!ob) continue;
+        if(parent) {
+            auto parentVp = Application::Instance->getViewProvider(parent);
+            if(parentVp) {
+                // For special case where the SubName reference can resolve to
+                // a non-child object (e.g. link array element), the tree view
+                // will select the parent instead.  So we shall show the
+                // property of the parent as well.
+                bool found = false;
+                for(auto child : parentVp->claimChildren()) {
+                    if(ob == child) {
+                        found = true;
+                        break;
+                    }
+                }
+                if(!found)
+                    ob = parent;
+            }
+        }
+
+        // Do not process an object more than once
+        if(!objSet.insert(ob).second)
+            continue;
+
+        if(ob->getDocument() == activeDoc->getDocument())
+            enableEditor = true;
+
+        std::vector<App::Property*> dataList;
+        std::map<std::string, App::Property*> viewList;
+
+        auto vp = Application::Instance->getViewProvider(ob);
+        if(!vp) {
+            checkLink = false;
+            ob->getPropertyList(dataList);
+            continue;
+        }
+
+        if(vp->isDerivedFrom(ViewProviderDocumentObject::getClassTypeId())) {
+            auto cvp = static_cast<ViewProviderDocumentObject*>(vp);
+            if(vpLast && cvp!=vpLast)
+                checkLink = false;
+            vpLast = cvp;
+        }
+
+        ob->getPropertyList(dataList);
+
+        // get the properties as map here because it doesn't matter to have them sorted alphabetically
+        vp->getPropertyMap(viewList);
+
+        // store the properties with <name,id> as key in a map
+        std::vector<App::Property*>::iterator pt;
+        if (ob) {
+            for (pt = dataList.begin(); pt != dataList.end(); ++pt) {
+                if (isPropertyHidden(*pt))
+                    continue;
+
+                PropInfo nameType;
+                nameType.propName = (*pt)->getName();
+                nameType.propId = (*pt)->getTypeId().getKey();
+
+                std::vector<PropInfo>::iterator pi = std::find_if(propDataMap.begin(), propDataMap.end(), PropFind(nameType));
+                if (pi != propDataMap.end()) {
+                    pi->propList.push_back(*pt);
+                }
+                else {
+                    nameType.propList.push_back(*pt);
+                    propDataMap.push_back(nameType);
+                }
+            }
+        }
+        // the same for the view properties
+        if (vp) {
+            std::map<std::string, App::Property*>::iterator pt;
+            for (pt = viewList.begin(); pt != viewList.end(); ++pt) {
+                if (isPropertyHidden(pt->second))
+                    continue;
+
+                PropInfo nameType;
+                nameType.propName = pt->first;
+                nameType.propId = pt->second->getTypeId().getKey();
+
+                std::vector<PropInfo>::iterator pi = std::find_if(propViewMap.begin(), propViewMap.end(), PropFind(nameType));
+                if (pi != propViewMap.end()) {
+                    pi->propList.push_back(pt->second);
+                }
+                else {
+                    nameType.propList.push_back(pt->second);
+                    propViewMap.push_back(nameType);
+                }
+            }
+        }
+    }
+
+    // the property must be part of each selected object, i.e. the number
+    // of selected objects is equal to the number of properties with same
+    // name and id
+    std::vector<PropInfo>::const_iterator it;
+    PropertyModel::PropertyList dataProps;
+    PropertyModel::PropertyList viewProps;
+
+    if(checkLink && vpLast) {
+        // In case the only selected object is a link, insert the link's own
+        // property before the linked object
+        App::DocumentObject *obj = vpLast->getObject();
+        auto linked = obj;
+        if(obj && obj->canLinkProperties() && (linked=obj->getLinkedObject(true))!=obj && linked) {
+            std::vector<App::Property*> dataList;
+            std::map<std::string, App::Property*> propMap;
+            obj->getPropertyMap(propMap);
+            linked->getPropertyList(dataList);
+            for(auto prop : dataList) {
+                if(isPropertyHidden(prop))
+                    continue;
+                std::string name(prop->getName());
+                auto it = propMap.find(name);
+                if(it!=propMap.end() && 
+                   !it->second->testStatus(App::Property::Hidden) &&
+                   !obj->isHidden(it->second))
+                    continue;
+                std::vector<App::Property*> v(1,prop);
+                dataProps.push_back(std::make_pair(name, v));
+            }
+            auto vpLinked = Application::Instance->getViewProvider(linked);
+            if(vpLinked) {
+                propMap.clear();
+                vpLast->getPropertyMap(propMap);
+                dataList.clear();
+                vpLinked->getPropertyList(dataList);
+                for(auto prop : dataList) {
+                    if(isPropertyHidden(prop))
+                        continue;
+                    std::string name(prop->getName());
+                    auto it = propMap.find(name);
+                    if(it!=propMap.end() && 
+                       !it->second->testStatus(App::Property::Hidden) &&
+                       !vpLast->isHidden(it->second))
+                        continue;
+                    std::vector<App::Property*> v(1,prop);
+                    viewProps.push_back(std::make_pair(name, v));
+                }
+            }
+        }
+    }
+
+    for (it = propDataMap.begin(); it != propDataMap.end(); ++it) {
+        if (it->propList.size() == array.size())
+            dataProps.push_back(std::make_pair(it->propName, it->propList));
+    }
+
+    propertyEditorData->buildUp(dataProps);
+
+    for (it = propViewMap.begin(); it != propViewMap.end(); ++it) {
+        if (it->propList.size() == array.size())
+            viewProps.push_back(std::make_pair(it->propName, it->propList));
+    }
+
+    propertyEditorView->buildUp(viewProps);
+
+    // make sure the editors are enabled/disabled properly
+    setEnabled(enableEditor || array.empty());
+}
+
+void PropertyView::tabChanged(int index)
+{
+    _GetParam()->SetInt("LastTabIndex",index);
+}
+
+void PropertyView::changeEvent(QEvent *e)
+{
+    if (e->type() == QEvent::LanguageChange) {
+        tabs->setTabText(0, trUtf8("View"));
+        tabs->setTabText(1, trUtf8("Data"));
+    }
+
+    QWidget::changeEvent(e);
+}
+
+/* TRANSLATOR Gui::DockWnd::PropertyDockView */
+
+PropertyDockView::PropertyDockView(Gui::Document* pcDocument, QWidget *parent)
+  : DockWindow(pcDocument,parent)
+{
+    setWindowTitle(tr("Property View"));
+
+    PropertyView* view = new PropertyView(this);
+    QGridLayout* pLayout = new QGridLayout(this);
+    pLayout->setSpacing(0);
+    pLayout->setMargin (0);
+    pLayout->addWidget(view, 0, 0);
+
+    resize( 200, 400 );
+}
+
+PropertyDockView::~PropertyDockView()
+{
+}
+
+#include "moc_PropertyView.cpp"