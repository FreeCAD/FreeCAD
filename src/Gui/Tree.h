/***************************************************************************
 *   Copyright (c) 2004 Jürgen Riegel <juergen.riegel@web.de>              *
 *                                                                         *
 *   This file is part of the FreeCAD CAx development system.              *
 *                                                                         *
 *   This library is free software; you can redistribute it and/or         *
 *   modify it under the terms of the GNU Library General Public           *
 *   License as published by the Free Software Foundation; either          *
 *   version 2 of the License, or (at your option) any later version.      *
 *                                                                         *
 *   This library  is distributed in the hope that it will be useful,      *
 *   but WITHOUT ANY WARRANTY; without even the implied warranty of        *
 *   MERCHANTABILITY or FITNESS FOR A PARTICULAR PURPOSE.  See the         *
 *   GNU Library General Public License for more details.                  *
 *                                                                         *
 *   You should have received a copy of the GNU Library General Public     *
 *   License along with this library; see the file COPYING.LIB. If not,    *
 *   write to the Free Software Foundation, Inc., 59 Temple Place,         *
 *   Suite 330, Boston, MA  02111-1307, USA                                *
 *                                                                         *
 ***************************************************************************/


#ifndef GUI_TREE_H
#define GUI_TREE_H

#include <unordered_map>
#include <QElapsedTimer>
#include <QStyledItemDelegate>
#include <QTreeWidget>

#include <App/Application.h>
#include <App/DocumentObject.h>
#include <Base/Parameter.h>
#include <Base/Persistence.h>
#include <Gui/DockWindow.h>
#include <Gui/Selection/Selection.h>
#include <Gui/TreeItemMode.h>

class QLineEdit;

namespace Gui {

class TreeParams;
class ViewProviderDocumentObject;
class DocumentObjectItem;
class DocumentObjectData;
using DocumentObjectDataPtr = std::shared_ptr<DocumentObjectData>;
class TreeWidgetItemDelegate;

class DocumentItem;
class Command;

GuiExport bool isTreeViewDragging();

/** Tree view that allows drag & drop of document objects.
 * @author Werner Mayer
 */
class TreeWidget : public QTreeWidget, public SelectionObserver
{
    Q_OBJECT

public:
    explicit TreeWidget(const char *name, QWidget* parent=nullptr);
    ~TreeWidget() override;

    static void setupResizableColumn(TreeWidget *tree=nullptr);
    static void scrollItemToTop();
    void selectAllInstances(const ViewProviderDocumentObject &vpd);
    void selectLinkedObject(App::DocumentObject *linked);
    void selectAllLinks(App::DocumentObject *obj);
    void expandSelectedItems(TreeItemMode mode);
    static int iconSize();

    int iconHeight() const;
    void setIconHeight(int height);

    int itemSpacing() const;
    void setItemSpacing(int);

    bool eventFilter(QObject *, QEvent *ev) override;

    struct SelInfo {
        App::DocumentObject *topParent;
        std::string subname;
        ViewProviderDocumentObject *parentVp;
        ViewProviderDocumentObject *vp;
    };
    /* Return a list of selected object of a give document and their parent
     *
     * This function can return the non-group parent of the selected object,
     * which Gui::Selection() cannot provide.
     */
    static std::vector<SelInfo> getSelection(App::Document *doc=nullptr);
    static std::vector<Document*> getSelectedDocuments();

    static TreeWidget *instance();

    static const int DocumentType;
    static const int ObjectType;

    void markItem(const App::DocumentObject* Obj,bool mark);
    void syncView(ViewProviderDocumentObject *vp);

    void selectAll() override;

    const char *getTreeName() const;

    static void updateStatus(bool delay=true);

    static bool isObjectShowable(App::DocumentObject *obj);

    // Check if obj can be considered as a top level object
    static void checkTopParent(App::DocumentObject *&obj, std::string &subname);

    DocumentItem *getDocumentItem(const Gui::Document *) const;

    static Gui::Document *selectedDocument();

    void startDragging();

    void resetItemSearch();
    void startItemSearch(QLineEdit*);
    void itemSearch(const QString &text, bool select);

    static void synchronizeSelectionCheckBoxes();
    static void updateVisibilityIcons();

    QList<QTreeWidgetItem *> childrenOfItem(const QTreeWidgetItem &item) const;

protected:
    /// Observer message from the Selection
    void onSelectionChanged(const SelectionChanges& msg) override;
    void contextMenuEvent (QContextMenuEvent * e) override;
    void drawRow(QPainter *, const QStyleOptionViewItem &, const QModelIndex &) const override;
    /** @name Drag and drop */
    //@{
    void startDrag(Qt::DropActions supportedActions) override;
    bool dropMimeData(QTreeWidgetItem *parent, int index, const QMimeData *data,
                      Qt::DropAction action) override;
    Qt::DropActions supportedDropActions () const override;
    void dragEnterEvent(QDragEnterEvent * event) override;
    void dragLeaveEvent(QDragLeaveEvent * event) override;
    void dragMoveEvent(QDragMoveEvent *event) override;
    void dropEvent(QDropEvent *event) override;

private:
    struct TargetItemInfo {
        QTreeWidgetItem* targetItem = nullptr; //target may be the parent of underMouse
        QTreeWidgetItem* underMouseItem = nullptr;
        App::Document* targetDoc = nullptr;
        QPoint pos;
        bool inBottomHalf = false;
        bool inThresholdZone = false;
    };
    TargetItemInfo getTargetInfo(QEvent* ev);
    using ObjectItemSubname = std::pair<DocumentObjectItem*, std::vector<std::string>>;
    bool dropInObject(QDropEvent* event, TargetItemInfo& targetInfo, std::vector<ObjectItemSubname> items);
    bool dropInDocument(QDropEvent* event, TargetItemInfo& targetInfo, std::vector<ObjectItemSubname> items);
    bool canDragFromParents(DocumentObjectItem* parentItem, App::DocumentObject* obj, App::DocumentObject* target);
    void sortDroppedObjects(TargetItemInfo& targetInfo, std::vector<App::DocumentObject*> draggedObjects);
    //@}

protected:
    bool event(QEvent *e) override;
    void keyPressEvent(QKeyEvent *event) override;
    void mousePressEvent(QMouseEvent * event) override;
    void mouseDoubleClickEvent(QMouseEvent * event) override;

    void showEvent(QShowEvent *ev) override;
    void hideEvent(QHideEvent *ev) override;
    void leaveEvent(QEvent *event) override;

private:
    void _updateStatus(bool delay=true);

protected Q_SLOTS:
    void onCreateGroup();
    void onRelabelObject();
    void onActivateDocument(QAction*);
    void onStartEditing();
    void onFinishEditing();
    void onSelectDependents();
    void onSkipRecompute(bool on);
    void onAllowPartialRecompute(bool on);
    void onReloadDoc();
    void onCloseDoc();
    void onMarkRecompute();
    void onRecomputeObject();
    void onPreSelectTimer();
    void onSelectTimer();
    void onShowHidden();
    void onToggleVisibilityInTree();
    void onSearchObjects();
    void onOpenFileLocation();

private Q_SLOTS:
    void onItemSelectionChanged();
    void onItemChanged(QTreeWidgetItem*, int);
    void onItemEntered(QTreeWidgetItem * item);
    void onItemCollapsed(QTreeWidgetItem * item);
    void onItemExpanded(QTreeWidgetItem * item);
    void onUpdateStatus();

Q_SIGNALS:
    void emitSearchObjects();

private:
    void slotNewDocument(const Gui::Document&, bool);
    void slotDeleteDocument(const Gui::Document&);
    void slotRenameDocument(const Gui::Document&);
    void slotActiveDocument(const Gui::Document&);
    void slotRelabelDocument(const Gui::Document&);
    void slotShowHidden(const Gui::Document &);
    void slotChangedViewObject(const Gui::ViewProvider &, const App::Property &);
    void slotStartOpenDocument();
    void slotFinishOpenDocument();
    void _slotDeleteObject(const Gui::ViewProviderDocumentObject&, DocumentItem *deletingDoc);
    void slotDeleteObject(const Gui::ViewProviderDocumentObject&);
    void slotChangeObject(const Gui::ViewProviderDocumentObject&, const App::Property &prop);
    void slotTouchedObject(const App::DocumentObject&);

    void changeEvent(QEvent *e) override;
    void setupText();

    void updateChildren(App::DocumentObject *obj,
            const std::set<DocumentObjectDataPtr> &data, bool output, bool force);

    bool CheckForDependents();
    void addDependentToSelection(App::Document* doc, App::DocumentObject* docObject);
<<<<<<< HEAD
    void tryOfferRelabel(App::DocumentObject* obj, DocumentItem* docItem);
=======
    static TreeWidget* getTreeForSelection();
>>>>>>> 41ce3723

private:
    QAction* createGroupAction;
    QAction* relabelObjectAction;
    QAction* finishEditingAction;
    QAction* selectDependentsAction;
    QAction* skipRecomputeAction;
    QAction* allowPartialRecomputeAction;
    QAction* markRecomputeAction;
    QAction* recomputeObjectAction;
    QAction* showHiddenAction;
    QAction* toggleVisibilityInTreeAction;
    QAction* reloadDocAction;
    QAction* closeDocAction;
    QAction* searchObjectsAction;
    QAction* openFileLocationAction;
    Command* skipRecomputeCommand;
    QTreeWidgetItem *contextItem;
    App::DocumentObject *searchObject;
    Gui::Document *searchDoc;
    Gui::Document *searchContextDoc;
    DocumentObjectItem *editingItem;
    DocumentItem *currentDocItem;
    QTreeWidgetItem* rootItem;
    QTimer* statusTimer;
    QTimer* selectTimer;
    QTimer* preselectTimer;
    QElapsedTimer preselectTime;
    static std::unique_ptr<QPixmap> documentPixmap;
    static std::unique_ptr<QPixmap> documentPartialPixmap;
    std::unordered_map<const Gui::Document*,DocumentItem*> DocumentMap;
    std::unordered_map<App::DocumentObject*,std::set<DocumentObjectDataPtr> > ObjectTable;

    enum ChangedObjectStatus {
        CS_Output,
        CS_Error,
    };
    std::unordered_map<App::DocumentObject*,std::bitset<32> > ChangedObjects;

    std::unordered_map<std::string,std::vector<long> > NewObjects;

    static std::set<TreeWidget*> Instances;

    std::string myName; // for debugging purpose
    int updateBlocked = 0;

    friend class DocumentItem;
    friend class DocumentObjectItem;
    friend class TreeParams;
    friend class TreeWidgetItemDelegate;

    using Connection = boost::signals2::connection;
    Connection connectNewDocument;
    Connection connectDelDocument;
    Connection connectRenDocument;
    Connection connectActDocument;
    Connection connectRelDocument;
    Connection connectShowHidden;
    Connection connectChangedViewObj;
};

/** The link between the tree and a document.
 * Every document in the application gets its associated DocumentItem which controls
 * the visibility and the functions of the document.
 * \author Jürgen Riegel
 */
class DocumentItem : public QTreeWidgetItem, public Base::Persistence
{
public:
    DocumentItem(const Gui::Document* doc, QTreeWidgetItem * parent);
    ~DocumentItem() override;

    Gui::Document* document() const;
    void clearSelection(DocumentObjectItem *exclude=nullptr);
    void updateSelection(QTreeWidgetItem *, bool unselect=false);
    void updateSelection();
    void updateItemSelection(DocumentObjectItem *);

    enum SelectionReason {
        SR_SELECT, // only select, no expansion
        SR_EXPAND, // select and expand but respect ObjectStatus::NoAutoExpand
        SR_FORCE_EXPAND, // select and force expansion
    };
    void selectItems(SelectionReason reason=SR_SELECT);

    void testStatus();
    void setData(int column, int role, const QVariant & value) override;
    void populateItem(DocumentObjectItem *item, bool refresh=false, bool delayUpdate=true);
    bool populateObject(App::DocumentObject *obj);
    void sortObjectItems();
    void selectAllInstances(const ViewProviderDocumentObject &vpd);
    bool showItem(DocumentObjectItem *item, bool select, bool force=false);
    void updateItemsVisibility(QTreeWidgetItem *item, bool show);
    void updateLinks(const ViewProviderDocumentObject &view);
    ViewProviderDocumentObject *getViewProvider(App::DocumentObject *);

    bool showHidden() const;
    void setShowHidden(bool show);

    TreeWidget *getTree() const;
    const char *getTreeName() const;

    bool isObjectShowable(App::DocumentObject *obj);

    unsigned int getMemSize () const override;
    void Save (Base::Writer &) const override;
    void Restore(Base::XMLReader &) override;

    class ExpandInfo;
    using ExpandInfoPtr = std::shared_ptr<ExpandInfo>;

protected:
    /** Adds a view provider to the document item.
     * If this view provider is already added nothing happens.
     */
    void slotNewObject(const Gui::ViewProviderDocumentObject&);
    /** Removes a view provider from the document item.
     * If this view provider is not added nothing happens.
     */
    void slotInEdit          (const Gui::ViewProviderDocumentObject&);
    void slotResetEdit       (const Gui::ViewProviderDocumentObject&);
    void slotHighlightObject (const Gui::ViewProviderDocumentObject&,const Gui::HighlightMode&,bool,
                              const App::DocumentObject *parent, const char *subname);
    void slotExpandObject    (const Gui::ViewProviderDocumentObject&,const Gui::TreeItemMode&,
                              const App::DocumentObject *parent, const char *subname);
    void slotScrollToObject  (const Gui::ViewProviderDocumentObject&);
    void slotRecomputed      (const App::Document &doc, const std::vector<App::DocumentObject*> &objs);
    void slotRecomputedObject(const App::DocumentObject &);

    bool updateObject(const Gui::ViewProviderDocumentObject&, const App::Property &prop);

    bool createNewItem(const Gui::ViewProviderDocumentObject&,
                    QTreeWidgetItem *parent=nullptr, int index=-1,
                    DocumentObjectDataPtr ptrs = DocumentObjectDataPtr());

    int findRootIndex(App::DocumentObject *childObj);

    DocumentObjectItem *findItemByObject(bool sync,
            App::DocumentObject *obj, const char *subname, bool select=false);

    DocumentObjectItem *findItem(bool sync, DocumentObjectItem *item, const char *subname, bool select=true);
    DocumentObjectItem *findItem(App::DocumentObject* obj, const std::string& subname) const;

    App::DocumentObject *getTopParent(App::DocumentObject *obj, std::string &subname);

    using ViewParentMap = std::unordered_map<const ViewProvider *, std::vector<ViewProviderDocumentObject*> >;
    void populateParents(const ViewProvider *vp, ViewParentMap &);

private:
    const char *treeName; // for debugging purpose
    Gui::Document* pDocument;
    std::unordered_map<App::DocumentObject*,DocumentObjectDataPtr> ObjectMap;
    std::unordered_map<App::DocumentObject*, std::set<App::DocumentObject*> > _ParentMap;
    std::vector<App::DocumentObject*> PopulateObjects;

    ExpandInfoPtr _ExpandInfo;
    void restoreItemExpansion(const ExpandInfoPtr &, DocumentObjectItem *);

    using Connection = boost::signals2::connection;
    Connection connectNewObject;
    Connection connectDelObject;
    Connection connectChgObject;
    Connection connectTouchedObject;
    Connection connectEdtObject;
    Connection connectResObject;
    Connection connectHltObject;
    Connection connectExpObject;
    Connection connectScrObject;
    Connection connectRecomputed;
    Connection connectRecomputedObj;

    friend class TreeWidget;
    friend class DocumentObjectData;
    friend class DocumentObjectItem;
};

/** The link between the tree and a document object.
 * Every object in the document gets its associated DocumentObjectItem which controls
 * the visibility and the functions of the object.
 * @author Werner Mayer
 */
class DocumentObjectItem : public QTreeWidgetItem
{
public:
    DocumentObjectItem(DocumentItem *ownerDocItem, DocumentObjectDataPtr data);
    ~DocumentObjectItem() override;

    Gui::ViewProviderDocumentObject* object() const;
    void testStatus(bool resetStatus, QIcon &icon1, QIcon &icon2);
    void testStatus(bool resetStatus);
    void displayStatusInfo();
    void setExpandedStatus(bool);
    void setData(int column, int role, const QVariant & value) override;
    bool isChildOfItem(DocumentObjectItem*);

    void restoreBackground();

    // Get the parent document (where the object is stored) of this item
    DocumentItem *getParentDocument() const;
    // Get the owner document (where the object is displayed, either stored or
    // linked in) of this object
    DocumentItem *getOwnerDocument() const;

    // check if a new item is required at root
    bool requiredAtRoot(bool excludeSelf=true) const;

    // return the owner, and full qualified subname
    App::DocumentObject *getFullSubName(std::ostringstream &str,
            DocumentObjectItem *parent = nullptr) const;

    // return the immediate descendent of the common ancestor of this item and
    // 'cousin'.
    App::DocumentObject *getRelativeParent(
            std::ostringstream &str,
            DocumentObjectItem *cousin,
            App::DocumentObject **topParent=nullptr,
            std::string *topSubname=nullptr) const;

    // return the top most linked group owner's name, and subname.  This method
    // is necessary despite have getFullSubName above is because native geo group
    // cannot handle selection with sub name. So only a linked group can have
    // subname in selection
    int getSubName(std::ostringstream &str, App::DocumentObject *&topParent) const;
    const std::vector<std::string>& getSubNames() const {
        return mySubs;
    }

    void setHighlight(bool set, HighlightMode mode = HighlightMode::LightBlue);

    const char *getName() const;
    const char *getTreeName() const;

    bool isLink() const;
    bool isLinkFinal() const;
    bool isParentLink() const;
    int isGroup() const;
    int isParentGroup() const;

    DocumentObjectItem *getParentItem() const;
    DocumentObjectItem *getNextSibling() const;
    DocumentObjectItem *getPreviousSibling() const;
    TreeWidget *getTree() const;

private:
    void setCheckState(bool checked);
    void getExpandedSnapshot(std::vector<bool>& snapshot) const;
    void applyExpandedSnapshot(const std::vector<bool>& snapshot, std::vector<bool>::const_iterator& from);

    QBrush bgBrush;
    DocumentItem *myOwner;
    DocumentObjectDataPtr myData;
    std::vector<std::string> mySubs;
    using Connection = boost::signals2::connection;
    int previousStatus;
    int selected;
    bool populated;

    friend class TreeWidget;
    friend class DocumentItem;
};

class TreePanel : public QWidget
{
    Q_OBJECT

public:
    explicit TreePanel(const char *name, QWidget* parent=nullptr);
    ~TreePanel() override;

    bool eventFilter(QObject *obj, QEvent *ev) override;

private Q_SLOTS:
    void accept();
    void showEditor();
    void hideEditor();
    void itemSearch(const QString &text);

private:
    QLineEdit* searchBox;
    TreeWidget* treeWidget;
};

/**
 * The dock window containing the tree view.
 * @author Werner Mayer
 */
class TreeDockWidget : public Gui::DockWindow
{
    Q_OBJECT

public:
    explicit TreeDockWidget(Gui::Document*  pcDocument,QWidget *parent=nullptr);
    ~TreeDockWidget() override;
};

}

#endif // GUI_TREE_H
<|MERGE_RESOLUTION|>--- conflicted
+++ resolved
@@ -1,533 +1,530 @@
-/***************************************************************************
- *   Copyright (c) 2004 Jürgen Riegel <juergen.riegel@web.de>              *
- *                                                                         *
- *   This file is part of the FreeCAD CAx development system.              *
- *                                                                         *
- *   This library is free software; you can redistribute it and/or         *
- *   modify it under the terms of the GNU Library General Public           *
- *   License as published by the Free Software Foundation; either          *
- *   version 2 of the License, or (at your option) any later version.      *
- *                                                                         *
- *   This library  is distributed in the hope that it will be useful,      *
- *   but WITHOUT ANY WARRANTY; without even the implied warranty of        *
- *   MERCHANTABILITY or FITNESS FOR A PARTICULAR PURPOSE.  See the         *
- *   GNU Library General Public License for more details.                  *
- *                                                                         *
- *   You should have received a copy of the GNU Library General Public     *
- *   License along with this library; see the file COPYING.LIB. If not,    *
- *   write to the Free Software Foundation, Inc., 59 Temple Place,         *
- *   Suite 330, Boston, MA  02111-1307, USA                                *
- *                                                                         *
- ***************************************************************************/
-
-
-#ifndef GUI_TREE_H
-#define GUI_TREE_H
-
-#include <unordered_map>
-#include <QElapsedTimer>
-#include <QStyledItemDelegate>
-#include <QTreeWidget>
-
-#include <App/Application.h>
-#include <App/DocumentObject.h>
-#include <Base/Parameter.h>
-#include <Base/Persistence.h>
-#include <Gui/DockWindow.h>
-#include <Gui/Selection/Selection.h>
-#include <Gui/TreeItemMode.h>
-
-class QLineEdit;
-
-namespace Gui {
-
-class TreeParams;
-class ViewProviderDocumentObject;
-class DocumentObjectItem;
-class DocumentObjectData;
-using DocumentObjectDataPtr = std::shared_ptr<DocumentObjectData>;
-class TreeWidgetItemDelegate;
-
-class DocumentItem;
-class Command;
-
-GuiExport bool isTreeViewDragging();
-
-/** Tree view that allows drag & drop of document objects.
- * @author Werner Mayer
- */
-class TreeWidget : public QTreeWidget, public SelectionObserver
-{
-    Q_OBJECT
-
-public:
-    explicit TreeWidget(const char *name, QWidget* parent=nullptr);
-    ~TreeWidget() override;
-
-    static void setupResizableColumn(TreeWidget *tree=nullptr);
-    static void scrollItemToTop();
-    void selectAllInstances(const ViewProviderDocumentObject &vpd);
-    void selectLinkedObject(App::DocumentObject *linked);
-    void selectAllLinks(App::DocumentObject *obj);
-    void expandSelectedItems(TreeItemMode mode);
-    static int iconSize();
-
-    int iconHeight() const;
-    void setIconHeight(int height);
-
-    int itemSpacing() const;
-    void setItemSpacing(int);
-
-    bool eventFilter(QObject *, QEvent *ev) override;
-
-    struct SelInfo {
-        App::DocumentObject *topParent;
-        std::string subname;
-        ViewProviderDocumentObject *parentVp;
-        ViewProviderDocumentObject *vp;
-    };
-    /* Return a list of selected object of a give document and their parent
-     *
-     * This function can return the non-group parent of the selected object,
-     * which Gui::Selection() cannot provide.
-     */
-    static std::vector<SelInfo> getSelection(App::Document *doc=nullptr);
-    static std::vector<Document*> getSelectedDocuments();
-
-    static TreeWidget *instance();
-
-    static const int DocumentType;
-    static const int ObjectType;
-
-    void markItem(const App::DocumentObject* Obj,bool mark);
-    void syncView(ViewProviderDocumentObject *vp);
-
-    void selectAll() override;
-
-    const char *getTreeName() const;
-
-    static void updateStatus(bool delay=true);
-
-    static bool isObjectShowable(App::DocumentObject *obj);
-
-    // Check if obj can be considered as a top level object
-    static void checkTopParent(App::DocumentObject *&obj, std::string &subname);
-
-    DocumentItem *getDocumentItem(const Gui::Document *) const;
-
-    static Gui::Document *selectedDocument();
-
-    void startDragging();
-
-    void resetItemSearch();
-    void startItemSearch(QLineEdit*);
-    void itemSearch(const QString &text, bool select);
-
-    static void synchronizeSelectionCheckBoxes();
-    static void updateVisibilityIcons();
-
-    QList<QTreeWidgetItem *> childrenOfItem(const QTreeWidgetItem &item) const;
-
-protected:
-    /// Observer message from the Selection
-    void onSelectionChanged(const SelectionChanges& msg) override;
-    void contextMenuEvent (QContextMenuEvent * e) override;
-    void drawRow(QPainter *, const QStyleOptionViewItem &, const QModelIndex &) const override;
-    /** @name Drag and drop */
-    //@{
-    void startDrag(Qt::DropActions supportedActions) override;
-    bool dropMimeData(QTreeWidgetItem *parent, int index, const QMimeData *data,
-                      Qt::DropAction action) override;
-    Qt::DropActions supportedDropActions () const override;
-    void dragEnterEvent(QDragEnterEvent * event) override;
-    void dragLeaveEvent(QDragLeaveEvent * event) override;
-    void dragMoveEvent(QDragMoveEvent *event) override;
-    void dropEvent(QDropEvent *event) override;
-
-private:
-    struct TargetItemInfo {
-        QTreeWidgetItem* targetItem = nullptr; //target may be the parent of underMouse
-        QTreeWidgetItem* underMouseItem = nullptr;
-        App::Document* targetDoc = nullptr;
-        QPoint pos;
-        bool inBottomHalf = false;
-        bool inThresholdZone = false;
-    };
-    TargetItemInfo getTargetInfo(QEvent* ev);
-    using ObjectItemSubname = std::pair<DocumentObjectItem*, std::vector<std::string>>;
-    bool dropInObject(QDropEvent* event, TargetItemInfo& targetInfo, std::vector<ObjectItemSubname> items);
-    bool dropInDocument(QDropEvent* event, TargetItemInfo& targetInfo, std::vector<ObjectItemSubname> items);
-    bool canDragFromParents(DocumentObjectItem* parentItem, App::DocumentObject* obj, App::DocumentObject* target);
-    void sortDroppedObjects(TargetItemInfo& targetInfo, std::vector<App::DocumentObject*> draggedObjects);
-    //@}
-
-protected:
-    bool event(QEvent *e) override;
-    void keyPressEvent(QKeyEvent *event) override;
-    void mousePressEvent(QMouseEvent * event) override;
-    void mouseDoubleClickEvent(QMouseEvent * event) override;
-
-    void showEvent(QShowEvent *ev) override;
-    void hideEvent(QHideEvent *ev) override;
-    void leaveEvent(QEvent *event) override;
-
-private:
-    void _updateStatus(bool delay=true);
-
-protected Q_SLOTS:
-    void onCreateGroup();
-    void onRelabelObject();
-    void onActivateDocument(QAction*);
-    void onStartEditing();
-    void onFinishEditing();
-    void onSelectDependents();
-    void onSkipRecompute(bool on);
-    void onAllowPartialRecompute(bool on);
-    void onReloadDoc();
-    void onCloseDoc();
-    void onMarkRecompute();
-    void onRecomputeObject();
-    void onPreSelectTimer();
-    void onSelectTimer();
-    void onShowHidden();
-    void onToggleVisibilityInTree();
-    void onSearchObjects();
-    void onOpenFileLocation();
-
-private Q_SLOTS:
-    void onItemSelectionChanged();
-    void onItemChanged(QTreeWidgetItem*, int);
-    void onItemEntered(QTreeWidgetItem * item);
-    void onItemCollapsed(QTreeWidgetItem * item);
-    void onItemExpanded(QTreeWidgetItem * item);
-    void onUpdateStatus();
-
-Q_SIGNALS:
-    void emitSearchObjects();
-
-private:
-    void slotNewDocument(const Gui::Document&, bool);
-    void slotDeleteDocument(const Gui::Document&);
-    void slotRenameDocument(const Gui::Document&);
-    void slotActiveDocument(const Gui::Document&);
-    void slotRelabelDocument(const Gui::Document&);
-    void slotShowHidden(const Gui::Document &);
-    void slotChangedViewObject(const Gui::ViewProvider &, const App::Property &);
-    void slotStartOpenDocument();
-    void slotFinishOpenDocument();
-    void _slotDeleteObject(const Gui::ViewProviderDocumentObject&, DocumentItem *deletingDoc);
-    void slotDeleteObject(const Gui::ViewProviderDocumentObject&);
-    void slotChangeObject(const Gui::ViewProviderDocumentObject&, const App::Property &prop);
-    void slotTouchedObject(const App::DocumentObject&);
-
-    void changeEvent(QEvent *e) override;
-    void setupText();
-
-    void updateChildren(App::DocumentObject *obj,
-            const std::set<DocumentObjectDataPtr> &data, bool output, bool force);
-
-    bool CheckForDependents();
-    void addDependentToSelection(App::Document* doc, App::DocumentObject* docObject);
-<<<<<<< HEAD
-    void tryOfferRelabel(App::DocumentObject* obj, DocumentItem* docItem);
-=======
-    static TreeWidget* getTreeForSelection();
->>>>>>> 41ce3723
-
-private:
-    QAction* createGroupAction;
-    QAction* relabelObjectAction;
-    QAction* finishEditingAction;
-    QAction* selectDependentsAction;
-    QAction* skipRecomputeAction;
-    QAction* allowPartialRecomputeAction;
-    QAction* markRecomputeAction;
-    QAction* recomputeObjectAction;
-    QAction* showHiddenAction;
-    QAction* toggleVisibilityInTreeAction;
-    QAction* reloadDocAction;
-    QAction* closeDocAction;
-    QAction* searchObjectsAction;
-    QAction* openFileLocationAction;
-    Command* skipRecomputeCommand;
-    QTreeWidgetItem *contextItem;
-    App::DocumentObject *searchObject;
-    Gui::Document *searchDoc;
-    Gui::Document *searchContextDoc;
-    DocumentObjectItem *editingItem;
-    DocumentItem *currentDocItem;
-    QTreeWidgetItem* rootItem;
-    QTimer* statusTimer;
-    QTimer* selectTimer;
-    QTimer* preselectTimer;
-    QElapsedTimer preselectTime;
-    static std::unique_ptr<QPixmap> documentPixmap;
-    static std::unique_ptr<QPixmap> documentPartialPixmap;
-    std::unordered_map<const Gui::Document*,DocumentItem*> DocumentMap;
-    std::unordered_map<App::DocumentObject*,std::set<DocumentObjectDataPtr> > ObjectTable;
-
-    enum ChangedObjectStatus {
-        CS_Output,
-        CS_Error,
-    };
-    std::unordered_map<App::DocumentObject*,std::bitset<32> > ChangedObjects;
-
-    std::unordered_map<std::string,std::vector<long> > NewObjects;
-
-    static std::set<TreeWidget*> Instances;
-
-    std::string myName; // for debugging purpose
-    int updateBlocked = 0;
-
-    friend class DocumentItem;
-    friend class DocumentObjectItem;
-    friend class TreeParams;
-    friend class TreeWidgetItemDelegate;
-
-    using Connection = boost::signals2::connection;
-    Connection connectNewDocument;
-    Connection connectDelDocument;
-    Connection connectRenDocument;
-    Connection connectActDocument;
-    Connection connectRelDocument;
-    Connection connectShowHidden;
-    Connection connectChangedViewObj;
-};
-
-/** The link between the tree and a document.
- * Every document in the application gets its associated DocumentItem which controls
- * the visibility and the functions of the document.
- * \author Jürgen Riegel
- */
-class DocumentItem : public QTreeWidgetItem, public Base::Persistence
-{
-public:
-    DocumentItem(const Gui::Document* doc, QTreeWidgetItem * parent);
-    ~DocumentItem() override;
-
-    Gui::Document* document() const;
-    void clearSelection(DocumentObjectItem *exclude=nullptr);
-    void updateSelection(QTreeWidgetItem *, bool unselect=false);
-    void updateSelection();
-    void updateItemSelection(DocumentObjectItem *);
-
-    enum SelectionReason {
-        SR_SELECT, // only select, no expansion
-        SR_EXPAND, // select and expand but respect ObjectStatus::NoAutoExpand
-        SR_FORCE_EXPAND, // select and force expansion
-    };
-    void selectItems(SelectionReason reason=SR_SELECT);
-
-    void testStatus();
-    void setData(int column, int role, const QVariant & value) override;
-    void populateItem(DocumentObjectItem *item, bool refresh=false, bool delayUpdate=true);
-    bool populateObject(App::DocumentObject *obj);
-    void sortObjectItems();
-    void selectAllInstances(const ViewProviderDocumentObject &vpd);
-    bool showItem(DocumentObjectItem *item, bool select, bool force=false);
-    void updateItemsVisibility(QTreeWidgetItem *item, bool show);
-    void updateLinks(const ViewProviderDocumentObject &view);
-    ViewProviderDocumentObject *getViewProvider(App::DocumentObject *);
-
-    bool showHidden() const;
-    void setShowHidden(bool show);
-
-    TreeWidget *getTree() const;
-    const char *getTreeName() const;
-
-    bool isObjectShowable(App::DocumentObject *obj);
-
-    unsigned int getMemSize () const override;
-    void Save (Base::Writer &) const override;
-    void Restore(Base::XMLReader &) override;
-
-    class ExpandInfo;
-    using ExpandInfoPtr = std::shared_ptr<ExpandInfo>;
-
-protected:
-    /** Adds a view provider to the document item.
-     * If this view provider is already added nothing happens.
-     */
-    void slotNewObject(const Gui::ViewProviderDocumentObject&);
-    /** Removes a view provider from the document item.
-     * If this view provider is not added nothing happens.
-     */
-    void slotInEdit          (const Gui::ViewProviderDocumentObject&);
-    void slotResetEdit       (const Gui::ViewProviderDocumentObject&);
-    void slotHighlightObject (const Gui::ViewProviderDocumentObject&,const Gui::HighlightMode&,bool,
-                              const App::DocumentObject *parent, const char *subname);
-    void slotExpandObject    (const Gui::ViewProviderDocumentObject&,const Gui::TreeItemMode&,
-                              const App::DocumentObject *parent, const char *subname);
-    void slotScrollToObject  (const Gui::ViewProviderDocumentObject&);
-    void slotRecomputed      (const App::Document &doc, const std::vector<App::DocumentObject*> &objs);
-    void slotRecomputedObject(const App::DocumentObject &);
-
-    bool updateObject(const Gui::ViewProviderDocumentObject&, const App::Property &prop);
-
-    bool createNewItem(const Gui::ViewProviderDocumentObject&,
-                    QTreeWidgetItem *parent=nullptr, int index=-1,
-                    DocumentObjectDataPtr ptrs = DocumentObjectDataPtr());
-
-    int findRootIndex(App::DocumentObject *childObj);
-
-    DocumentObjectItem *findItemByObject(bool sync,
-            App::DocumentObject *obj, const char *subname, bool select=false);
-
-    DocumentObjectItem *findItem(bool sync, DocumentObjectItem *item, const char *subname, bool select=true);
-    DocumentObjectItem *findItem(App::DocumentObject* obj, const std::string& subname) const;
-
-    App::DocumentObject *getTopParent(App::DocumentObject *obj, std::string &subname);
-
-    using ViewParentMap = std::unordered_map<const ViewProvider *, std::vector<ViewProviderDocumentObject*> >;
-    void populateParents(const ViewProvider *vp, ViewParentMap &);
-
-private:
-    const char *treeName; // for debugging purpose
-    Gui::Document* pDocument;
-    std::unordered_map<App::DocumentObject*,DocumentObjectDataPtr> ObjectMap;
-    std::unordered_map<App::DocumentObject*, std::set<App::DocumentObject*> > _ParentMap;
-    std::vector<App::DocumentObject*> PopulateObjects;
-
-    ExpandInfoPtr _ExpandInfo;
-    void restoreItemExpansion(const ExpandInfoPtr &, DocumentObjectItem *);
-
-    using Connection = boost::signals2::connection;
-    Connection connectNewObject;
-    Connection connectDelObject;
-    Connection connectChgObject;
-    Connection connectTouchedObject;
-    Connection connectEdtObject;
-    Connection connectResObject;
-    Connection connectHltObject;
-    Connection connectExpObject;
-    Connection connectScrObject;
-    Connection connectRecomputed;
-    Connection connectRecomputedObj;
-
-    friend class TreeWidget;
-    friend class DocumentObjectData;
-    friend class DocumentObjectItem;
-};
-
-/** The link between the tree and a document object.
- * Every object in the document gets its associated DocumentObjectItem which controls
- * the visibility and the functions of the object.
- * @author Werner Mayer
- */
-class DocumentObjectItem : public QTreeWidgetItem
-{
-public:
-    DocumentObjectItem(DocumentItem *ownerDocItem, DocumentObjectDataPtr data);
-    ~DocumentObjectItem() override;
-
-    Gui::ViewProviderDocumentObject* object() const;
-    void testStatus(bool resetStatus, QIcon &icon1, QIcon &icon2);
-    void testStatus(bool resetStatus);
-    void displayStatusInfo();
-    void setExpandedStatus(bool);
-    void setData(int column, int role, const QVariant & value) override;
-    bool isChildOfItem(DocumentObjectItem*);
-
-    void restoreBackground();
-
-    // Get the parent document (where the object is stored) of this item
-    DocumentItem *getParentDocument() const;
-    // Get the owner document (where the object is displayed, either stored or
-    // linked in) of this object
-    DocumentItem *getOwnerDocument() const;
-
-    // check if a new item is required at root
-    bool requiredAtRoot(bool excludeSelf=true) const;
-
-    // return the owner, and full qualified subname
-    App::DocumentObject *getFullSubName(std::ostringstream &str,
-            DocumentObjectItem *parent = nullptr) const;
-
-    // return the immediate descendent of the common ancestor of this item and
-    // 'cousin'.
-    App::DocumentObject *getRelativeParent(
-            std::ostringstream &str,
-            DocumentObjectItem *cousin,
-            App::DocumentObject **topParent=nullptr,
-            std::string *topSubname=nullptr) const;
-
-    // return the top most linked group owner's name, and subname.  This method
-    // is necessary despite have getFullSubName above is because native geo group
-    // cannot handle selection with sub name. So only a linked group can have
-    // subname in selection
-    int getSubName(std::ostringstream &str, App::DocumentObject *&topParent) const;
-    const std::vector<std::string>& getSubNames() const {
-        return mySubs;
-    }
-
-    void setHighlight(bool set, HighlightMode mode = HighlightMode::LightBlue);
-
-    const char *getName() const;
-    const char *getTreeName() const;
-
-    bool isLink() const;
-    bool isLinkFinal() const;
-    bool isParentLink() const;
-    int isGroup() const;
-    int isParentGroup() const;
-
-    DocumentObjectItem *getParentItem() const;
-    DocumentObjectItem *getNextSibling() const;
-    DocumentObjectItem *getPreviousSibling() const;
-    TreeWidget *getTree() const;
-
-private:
-    void setCheckState(bool checked);
-    void getExpandedSnapshot(std::vector<bool>& snapshot) const;
-    void applyExpandedSnapshot(const std::vector<bool>& snapshot, std::vector<bool>::const_iterator& from);
-
-    QBrush bgBrush;
-    DocumentItem *myOwner;
-    DocumentObjectDataPtr myData;
-    std::vector<std::string> mySubs;
-    using Connection = boost::signals2::connection;
-    int previousStatus;
-    int selected;
-    bool populated;
-
-    friend class TreeWidget;
-    friend class DocumentItem;
-};
-
-class TreePanel : public QWidget
-{
-    Q_OBJECT
-
-public:
-    explicit TreePanel(const char *name, QWidget* parent=nullptr);
-    ~TreePanel() override;
-
-    bool eventFilter(QObject *obj, QEvent *ev) override;
-
-private Q_SLOTS:
-    void accept();
-    void showEditor();
-    void hideEditor();
-    void itemSearch(const QString &text);
-
-private:
-    QLineEdit* searchBox;
-    TreeWidget* treeWidget;
-};
-
-/**
- * The dock window containing the tree view.
- * @author Werner Mayer
- */
-class TreeDockWidget : public Gui::DockWindow
-{
-    Q_OBJECT
-
-public:
-    explicit TreeDockWidget(Gui::Document*  pcDocument,QWidget *parent=nullptr);
-    ~TreeDockWidget() override;
-};
-
-}
-
-#endif // GUI_TREE_H
+/***************************************************************************
+ *   Copyright (c) 2004 Jürgen Riegel <juergen.riegel@web.de>              *
+ *                                                                         *
+ *   This file is part of the FreeCAD CAx development system.              *
+ *                                                                         *
+ *   This library is free software; you can redistribute it and/or         *
+ *   modify it under the terms of the GNU Library General Public           *
+ *   License as published by the Free Software Foundation; either          *
+ *   version 2 of the License, or (at your option) any later version.      *
+ *                                                                         *
+ *   This library  is distributed in the hope that it will be useful,      *
+ *   but WITHOUT ANY WARRANTY; without even the implied warranty of        *
+ *   MERCHANTABILITY or FITNESS FOR A PARTICULAR PURPOSE.  See the         *
+ *   GNU Library General Public License for more details.                  *
+ *                                                                         *
+ *   You should have received a copy of the GNU Library General Public     *
+ *   License along with this library; see the file COPYING.LIB. If not,    *
+ *   write to the Free Software Foundation, Inc., 59 Temple Place,         *
+ *   Suite 330, Boston, MA  02111-1307, USA                                *
+ *                                                                         *
+ ***************************************************************************/
+
+
+#ifndef GUI_TREE_H
+#define GUI_TREE_H
+
+#include <unordered_map>
+#include <QElapsedTimer>
+#include <QStyledItemDelegate>
+#include <QTreeWidget>
+
+#include <App/Application.h>
+#include <App/DocumentObject.h>
+#include <Base/Parameter.h>
+#include <Base/Persistence.h>
+#include <Gui/DockWindow.h>
+#include <Gui/Selection/Selection.h>
+#include <Gui/TreeItemMode.h>
+
+class QLineEdit;
+
+namespace Gui {
+
+class TreeParams;
+class ViewProviderDocumentObject;
+class DocumentObjectItem;
+class DocumentObjectData;
+using DocumentObjectDataPtr = std::shared_ptr<DocumentObjectData>;
+class TreeWidgetItemDelegate;
+
+class DocumentItem;
+class Command;
+
+GuiExport bool isTreeViewDragging();
+
+/** Tree view that allows drag & drop of document objects.
+ * @author Werner Mayer
+ */
+class TreeWidget : public QTreeWidget, public SelectionObserver
+{
+    Q_OBJECT
+
+public:
+    explicit TreeWidget(const char *name, QWidget* parent=nullptr);
+    ~TreeWidget() override;
+
+    static void setupResizableColumn(TreeWidget *tree=nullptr);
+    static void scrollItemToTop();
+    void selectAllInstances(const ViewProviderDocumentObject &vpd);
+    void selectLinkedObject(App::DocumentObject *linked);
+    void selectAllLinks(App::DocumentObject *obj);
+    void expandSelectedItems(TreeItemMode mode);
+    static int iconSize();
+
+    int iconHeight() const;
+    void setIconHeight(int height);
+
+    int itemSpacing() const;
+    void setItemSpacing(int);
+
+    bool eventFilter(QObject *, QEvent *ev) override;
+
+    struct SelInfo {
+        App::DocumentObject *topParent;
+        std::string subname;
+        ViewProviderDocumentObject *parentVp;
+        ViewProviderDocumentObject *vp;
+    };
+    /* Return a list of selected object of a give document and their parent
+     *
+     * This function can return the non-group parent of the selected object,
+     * which Gui::Selection() cannot provide.
+     */
+    static std::vector<SelInfo> getSelection(App::Document *doc=nullptr);
+    static std::vector<Document*> getSelectedDocuments();
+
+    static TreeWidget *instance();
+
+    static const int DocumentType;
+    static const int ObjectType;
+
+    void markItem(const App::DocumentObject* Obj,bool mark);
+    void syncView(ViewProviderDocumentObject *vp);
+
+    void selectAll() override;
+
+    const char *getTreeName() const;
+
+    static void updateStatus(bool delay=true);
+
+    static bool isObjectShowable(App::DocumentObject *obj);
+
+    // Check if obj can be considered as a top level object
+    static void checkTopParent(App::DocumentObject *&obj, std::string &subname);
+
+    DocumentItem *getDocumentItem(const Gui::Document *) const;
+
+    static Gui::Document *selectedDocument();
+
+    void startDragging();
+
+    void resetItemSearch();
+    void startItemSearch(QLineEdit*);
+    void itemSearch(const QString &text, bool select);
+
+    static void synchronizeSelectionCheckBoxes();
+    static void updateVisibilityIcons();
+
+    QList<QTreeWidgetItem *> childrenOfItem(const QTreeWidgetItem &item) const;
+
+protected:
+    /// Observer message from the Selection
+    void onSelectionChanged(const SelectionChanges& msg) override;
+    void contextMenuEvent (QContextMenuEvent * e) override;
+    void drawRow(QPainter *, const QStyleOptionViewItem &, const QModelIndex &) const override;
+    /** @name Drag and drop */
+    //@{
+    void startDrag(Qt::DropActions supportedActions) override;
+    bool dropMimeData(QTreeWidgetItem *parent, int index, const QMimeData *data,
+                      Qt::DropAction action) override;
+    Qt::DropActions supportedDropActions () const override;
+    void dragEnterEvent(QDragEnterEvent * event) override;
+    void dragLeaveEvent(QDragLeaveEvent * event) override;
+    void dragMoveEvent(QDragMoveEvent *event) override;
+    void dropEvent(QDropEvent *event) override;
+
+private:
+    struct TargetItemInfo {
+        QTreeWidgetItem* targetItem = nullptr; //target may be the parent of underMouse
+        QTreeWidgetItem* underMouseItem = nullptr;
+        App::Document* targetDoc = nullptr;
+        QPoint pos;
+        bool inBottomHalf = false;
+        bool inThresholdZone = false;
+    };
+    TargetItemInfo getTargetInfo(QEvent* ev);
+    using ObjectItemSubname = std::pair<DocumentObjectItem*, std::vector<std::string>>;
+    bool dropInObject(QDropEvent* event, TargetItemInfo& targetInfo, std::vector<ObjectItemSubname> items);
+    bool dropInDocument(QDropEvent* event, TargetItemInfo& targetInfo, std::vector<ObjectItemSubname> items);
+    bool canDragFromParents(DocumentObjectItem* parentItem, App::DocumentObject* obj, App::DocumentObject* target);
+    void sortDroppedObjects(TargetItemInfo& targetInfo, std::vector<App::DocumentObject*> draggedObjects);
+    //@}
+
+protected:
+    bool event(QEvent *e) override;
+    void keyPressEvent(QKeyEvent *event) override;
+    void mousePressEvent(QMouseEvent * event) override;
+    void mouseDoubleClickEvent(QMouseEvent * event) override;
+
+    void showEvent(QShowEvent *ev) override;
+    void hideEvent(QHideEvent *ev) override;
+    void leaveEvent(QEvent *event) override;
+
+private:
+    void _updateStatus(bool delay=true);
+
+protected Q_SLOTS:
+    void onCreateGroup();
+    void onRelabelObject();
+    void onActivateDocument(QAction*);
+    void onStartEditing();
+    void onFinishEditing();
+    void onSelectDependents();
+    void onSkipRecompute(bool on);
+    void onAllowPartialRecompute(bool on);
+    void onReloadDoc();
+    void onCloseDoc();
+    void onMarkRecompute();
+    void onRecomputeObject();
+    void onPreSelectTimer();
+    void onSelectTimer();
+    void onShowHidden();
+    void onToggleVisibilityInTree();
+    void onSearchObjects();
+    void onOpenFileLocation();
+
+private Q_SLOTS:
+    void onItemSelectionChanged();
+    void onItemChanged(QTreeWidgetItem*, int);
+    void onItemEntered(QTreeWidgetItem * item);
+    void onItemCollapsed(QTreeWidgetItem * item);
+    void onItemExpanded(QTreeWidgetItem * item);
+    void onUpdateStatus();
+
+Q_SIGNALS:
+    void emitSearchObjects();
+
+private:
+    void slotNewDocument(const Gui::Document&, bool);
+    void slotDeleteDocument(const Gui::Document&);
+    void slotRenameDocument(const Gui::Document&);
+    void slotActiveDocument(const Gui::Document&);
+    void slotRelabelDocument(const Gui::Document&);
+    void slotShowHidden(const Gui::Document &);
+    void slotChangedViewObject(const Gui::ViewProvider &, const App::Property &);
+    void slotStartOpenDocument();
+    void slotFinishOpenDocument();
+    void _slotDeleteObject(const Gui::ViewProviderDocumentObject&, DocumentItem *deletingDoc);
+    void slotDeleteObject(const Gui::ViewProviderDocumentObject&);
+    void slotChangeObject(const Gui::ViewProviderDocumentObject&, const App::Property &prop);
+    void slotTouchedObject(const App::DocumentObject&);
+
+    void changeEvent(QEvent *e) override;
+    void setupText();
+
+    void updateChildren(App::DocumentObject *obj,
+            const std::set<DocumentObjectDataPtr> &data, bool output, bool force);
+
+    bool CheckForDependents();
+    void addDependentToSelection(App::Document* doc, App::DocumentObject* docObject);
+    void tryOfferRelabel(App::DocumentObject* obj, DocumentItem* docItem);
+    static TreeWidget* getTreeForSelection();
+
+private:
+    QAction* createGroupAction;
+    QAction* relabelObjectAction;
+    QAction* finishEditingAction;
+    QAction* selectDependentsAction;
+    QAction* skipRecomputeAction;
+    QAction* allowPartialRecomputeAction;
+    QAction* markRecomputeAction;
+    QAction* recomputeObjectAction;
+    QAction* showHiddenAction;
+    QAction* toggleVisibilityInTreeAction;
+    QAction* reloadDocAction;
+    QAction* closeDocAction;
+    QAction* searchObjectsAction;
+    QAction* openFileLocationAction;
+    Command* skipRecomputeCommand;
+    QTreeWidgetItem *contextItem;
+    App::DocumentObject *searchObject;
+    Gui::Document *searchDoc;
+    Gui::Document *searchContextDoc;
+    DocumentObjectItem *editingItem;
+    DocumentItem *currentDocItem;
+    QTreeWidgetItem* rootItem;
+    QTimer* statusTimer;
+    QTimer* selectTimer;
+    QTimer* preselectTimer;
+    QElapsedTimer preselectTime;
+    static std::unique_ptr<QPixmap> documentPixmap;
+    static std::unique_ptr<QPixmap> documentPartialPixmap;
+    std::unordered_map<const Gui::Document*,DocumentItem*> DocumentMap;
+    std::unordered_map<App::DocumentObject*,std::set<DocumentObjectDataPtr> > ObjectTable;
+
+    enum ChangedObjectStatus {
+        CS_Output,
+        CS_Error,
+    };
+    std::unordered_map<App::DocumentObject*,std::bitset<32> > ChangedObjects;
+
+    std::unordered_map<std::string,std::vector<long> > NewObjects;
+
+    static std::set<TreeWidget*> Instances;
+
+    std::string myName; // for debugging purpose
+    int updateBlocked = 0;
+
+    friend class DocumentItem;
+    friend class DocumentObjectItem;
+    friend class TreeParams;
+    friend class TreeWidgetItemDelegate;
+
+    using Connection = boost::signals2::connection;
+    Connection connectNewDocument;
+    Connection connectDelDocument;
+    Connection connectRenDocument;
+    Connection connectActDocument;
+    Connection connectRelDocument;
+    Connection connectShowHidden;
+    Connection connectChangedViewObj;
+};
+
+/** The link between the tree and a document.
+ * Every document in the application gets its associated DocumentItem which controls
+ * the visibility and the functions of the document.
+ * \author Jürgen Riegel
+ */
+class DocumentItem : public QTreeWidgetItem, public Base::Persistence
+{
+public:
+    DocumentItem(const Gui::Document* doc, QTreeWidgetItem * parent);
+    ~DocumentItem() override;
+
+    Gui::Document* document() const;
+    void clearSelection(DocumentObjectItem *exclude=nullptr);
+    void updateSelection(QTreeWidgetItem *, bool unselect=false);
+    void updateSelection();
+    void updateItemSelection(DocumentObjectItem *);
+
+    enum SelectionReason {
+        SR_SELECT, // only select, no expansion
+        SR_EXPAND, // select and expand but respect ObjectStatus::NoAutoExpand
+        SR_FORCE_EXPAND, // select and force expansion
+    };
+    void selectItems(SelectionReason reason=SR_SELECT);
+
+    void testStatus();
+    void setData(int column, int role, const QVariant & value) override;
+    void populateItem(DocumentObjectItem *item, bool refresh=false, bool delayUpdate=true);
+    bool populateObject(App::DocumentObject *obj);
+    void sortObjectItems();
+    void selectAllInstances(const ViewProviderDocumentObject &vpd);
+    bool showItem(DocumentObjectItem *item, bool select, bool force=false);
+    void updateItemsVisibility(QTreeWidgetItem *item, bool show);
+    void updateLinks(const ViewProviderDocumentObject &view);
+    ViewProviderDocumentObject *getViewProvider(App::DocumentObject *);
+
+    bool showHidden() const;
+    void setShowHidden(bool show);
+
+    TreeWidget *getTree() const;
+    const char *getTreeName() const;
+
+    bool isObjectShowable(App::DocumentObject *obj);
+
+    unsigned int getMemSize () const override;
+    void Save (Base::Writer &) const override;
+    void Restore(Base::XMLReader &) override;
+
+    class ExpandInfo;
+    using ExpandInfoPtr = std::shared_ptr<ExpandInfo>;
+
+protected:
+    /** Adds a view provider to the document item.
+     * If this view provider is already added nothing happens.
+     */
+    void slotNewObject(const Gui::ViewProviderDocumentObject&);
+    /** Removes a view provider from the document item.
+     * If this view provider is not added nothing happens.
+     */
+    void slotInEdit          (const Gui::ViewProviderDocumentObject&);
+    void slotResetEdit       (const Gui::ViewProviderDocumentObject&);
+    void slotHighlightObject (const Gui::ViewProviderDocumentObject&,const Gui::HighlightMode&,bool,
+                              const App::DocumentObject *parent, const char *subname);
+    void slotExpandObject    (const Gui::ViewProviderDocumentObject&,const Gui::TreeItemMode&,
+                              const App::DocumentObject *parent, const char *subname);
+    void slotScrollToObject  (const Gui::ViewProviderDocumentObject&);
+    void slotRecomputed      (const App::Document &doc, const std::vector<App::DocumentObject*> &objs);
+    void slotRecomputedObject(const App::DocumentObject &);
+
+    bool updateObject(const Gui::ViewProviderDocumentObject&, const App::Property &prop);
+
+    bool createNewItem(const Gui::ViewProviderDocumentObject&,
+                    QTreeWidgetItem *parent=nullptr, int index=-1,
+                    DocumentObjectDataPtr ptrs = DocumentObjectDataPtr());
+
+    int findRootIndex(App::DocumentObject *childObj);
+
+    DocumentObjectItem *findItemByObject(bool sync,
+            App::DocumentObject *obj, const char *subname, bool select=false);
+
+    DocumentObjectItem *findItem(bool sync, DocumentObjectItem *item, const char *subname, bool select=true);
+    DocumentObjectItem *findItem(App::DocumentObject* obj, const std::string& subname) const;
+
+    App::DocumentObject *getTopParent(App::DocumentObject *obj, std::string &subname);
+
+    using ViewParentMap = std::unordered_map<const ViewProvider *, std::vector<ViewProviderDocumentObject*> >;
+    void populateParents(const ViewProvider *vp, ViewParentMap &);
+
+private:
+    const char *treeName; // for debugging purpose
+    Gui::Document* pDocument;
+    std::unordered_map<App::DocumentObject*,DocumentObjectDataPtr> ObjectMap;
+    std::unordered_map<App::DocumentObject*, std::set<App::DocumentObject*> > _ParentMap;
+    std::vector<App::DocumentObject*> PopulateObjects;
+
+    ExpandInfoPtr _ExpandInfo;
+    void restoreItemExpansion(const ExpandInfoPtr &, DocumentObjectItem *);
+
+    using Connection = boost::signals2::connection;
+    Connection connectNewObject;
+    Connection connectDelObject;
+    Connection connectChgObject;
+    Connection connectTouchedObject;
+    Connection connectEdtObject;
+    Connection connectResObject;
+    Connection connectHltObject;
+    Connection connectExpObject;
+    Connection connectScrObject;
+    Connection connectRecomputed;
+    Connection connectRecomputedObj;
+
+    friend class TreeWidget;
+    friend class DocumentObjectData;
+    friend class DocumentObjectItem;
+};
+
+/** The link between the tree and a document object.
+ * Every object in the document gets its associated DocumentObjectItem which controls
+ * the visibility and the functions of the object.
+ * @author Werner Mayer
+ */
+class DocumentObjectItem : public QTreeWidgetItem
+{
+public:
+    DocumentObjectItem(DocumentItem *ownerDocItem, DocumentObjectDataPtr data);
+    ~DocumentObjectItem() override;
+
+    Gui::ViewProviderDocumentObject* object() const;
+    void testStatus(bool resetStatus, QIcon &icon1, QIcon &icon2);
+    void testStatus(bool resetStatus);
+    void displayStatusInfo();
+    void setExpandedStatus(bool);
+    void setData(int column, int role, const QVariant & value) override;
+    bool isChildOfItem(DocumentObjectItem*);
+
+    void restoreBackground();
+
+    // Get the parent document (where the object is stored) of this item
+    DocumentItem *getParentDocument() const;
+    // Get the owner document (where the object is displayed, either stored or
+    // linked in) of this object
+    DocumentItem *getOwnerDocument() const;
+
+    // check if a new item is required at root
+    bool requiredAtRoot(bool excludeSelf=true) const;
+
+    // return the owner, and full qualified subname
+    App::DocumentObject *getFullSubName(std::ostringstream &str,
+            DocumentObjectItem *parent = nullptr) const;
+
+    // return the immediate descendent of the common ancestor of this item and
+    // 'cousin'.
+    App::DocumentObject *getRelativeParent(
+            std::ostringstream &str,
+            DocumentObjectItem *cousin,
+            App::DocumentObject **topParent=nullptr,
+            std::string *topSubname=nullptr) const;
+
+    // return the top most linked group owner's name, and subname.  This method
+    // is necessary despite have getFullSubName above is because native geo group
+    // cannot handle selection with sub name. So only a linked group can have
+    // subname in selection
+    int getSubName(std::ostringstream &str, App::DocumentObject *&topParent) const;
+    const std::vector<std::string>& getSubNames() const {
+        return mySubs;
+    }
+
+    void setHighlight(bool set, HighlightMode mode = HighlightMode::LightBlue);
+
+    const char *getName() const;
+    const char *getTreeName() const;
+
+    bool isLink() const;
+    bool isLinkFinal() const;
+    bool isParentLink() const;
+    int isGroup() const;
+    int isParentGroup() const;
+
+    DocumentObjectItem *getParentItem() const;
+    DocumentObjectItem *getNextSibling() const;
+    DocumentObjectItem *getPreviousSibling() const;
+    TreeWidget *getTree() const;
+
+private:
+    void setCheckState(bool checked);
+    void getExpandedSnapshot(std::vector<bool>& snapshot) const;
+    void applyExpandedSnapshot(const std::vector<bool>& snapshot, std::vector<bool>::const_iterator& from);
+
+    QBrush bgBrush;
+    DocumentItem *myOwner;
+    DocumentObjectDataPtr myData;
+    std::vector<std::string> mySubs;
+    using Connection = boost::signals2::connection;
+    int previousStatus;
+    int selected;
+    bool populated;
+
+    friend class TreeWidget;
+    friend class DocumentItem;
+};
+
+class TreePanel : public QWidget
+{
+    Q_OBJECT
+
+public:
+    explicit TreePanel(const char *name, QWidget* parent=nullptr);
+    ~TreePanel() override;
+
+    bool eventFilter(QObject *obj, QEvent *ev) override;
+
+private Q_SLOTS:
+    void accept();
+    void showEditor();
+    void hideEditor();
+    void itemSearch(const QString &text);
+
+private:
+    QLineEdit* searchBox;
+    TreeWidget* treeWidget;
+};
+
+/**
+ * The dock window containing the tree view.
+ * @author Werner Mayer
+ */
+class TreeDockWidget : public Gui::DockWindow
+{
+    Q_OBJECT
+
+public:
+    explicit TreeDockWidget(Gui::Document*  pcDocument,QWidget *parent=nullptr);
+    ~TreeDockWidget() override;
+};
+
+}
+
+#endif // GUI_TREE_H