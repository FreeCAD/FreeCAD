--- conflicted
+++ resolved
@@ -1,242 +1,238 @@
-/***************************************************************************
- *   Copyright (c) 2002 Jürgen Riegel <juergen.riegel@web.de>              *
- *                                                                         *
- *   This file is part of the FreeCAD CAx development system.              *
- *                                                                         *
- *   This library is free software; you can redistribute it and/or         *
- *   modify it under the terms of the GNU Library General Public           *
- *   License as published by the Free Software Foundation; either          *
- *   version 2 of the License, or (at your option) any later version.      *
- *                                                                         *
- *   This library  is distributed in the hope that it will be useful,      *
- *   but WITHOUT ANY WARRANTY; without even the implied warranty of        *
- *   MERCHANTABILITY or FITNESS FOR A PARTICULAR PURPOSE.  See the         *
- *   GNU Library General Public License for more details.                  *
- *                                                                         *
- *   You should have received a copy of the GNU Library General Public     *
- *   License along with this library; see the file COPYING.LIB. If not,    *
- *   write to the Free Software Foundation, Inc., 59 Temple Place,         *
- *   Suite 330, Boston, MA  02111-1307, USA                                *
- *                                                                         *
- ***************************************************************************/
-
-
-#include "PreCompiled.h"
-
-#ifndef _PreComp_
-# include <QApplication>
-# include <QRegExp>
-# include <QMessageBox>
-# include <memory>
-#endif
-
-#include "DlgSettings3DViewImp.h"
-#include "NavigationStyle.h"
-#include "PrefWidgets.h"
-#include "View3DInventorViewer.h"
-#include "ui_MouseButtons.h"
-#include <App/Application.h>
-#include <Base/Console.h>
-#include <Base/Parameter.h>
-#include <Base/Tools.h>
-
-using namespace Gui::Dialog;
-
-/* TRANSLATOR Gui::Dialog::DlgSettings3DViewImp */
-
-bool DlgSettings3DViewImp::showMsg = true;
-
-/**
- *  Constructs a DlgSettings3DViewImp which is a child of 'parent', with the 
- *  name 'name' and widget flags set to 'f' 
- */
-DlgSettings3DViewImp::DlgSettings3DViewImp(QWidget* parent)
-    : PreferencePage( parent )
-{
-    this->setupUi(this);
-    retranslate();
-}
-
-/** 
- *  Destroys the object and frees any allocated resources
- */
-DlgSettings3DViewImp::~DlgSettings3DViewImp()
-{
-    // no need to delete child widgets, Qt does it all for us
-}
-
-void DlgSettings3DViewImp::saveSettings()
-{
-    // must be done as very first because we create a new instance of NavigatorStyle
-    // where we set some attributes afterwards
-    ParameterGrp::handle hGrp = App::GetApplication().GetParameterGroupByPath
-        ("User parameter:BaseApp/Preferences/View");
-    QVariant data = comboNavigationStyle->itemData(comboNavigationStyle->currentIndex(), Qt::UserRole);
-    hGrp->SetASCII("NavigationStyle", (const char*)data.toByteArray());
-
-    int index = comboOrbitStyle->currentIndex();
-    hGrp->SetInt("OrbitStyle", index);
-    
-    index = this->comboAliasing->currentIndex();
-    hGrp->SetInt("AntiAliasing", index);
-
-    index = this->naviCubeCorner->currentIndex();
-    hGrp->SetInt("CornerNaviCube", index);
-
-<<<<<<< HEAD
-    index = this->renderCache->currentIndex();
-    hGrp->SetInt("RenderCache", index);
-=======
-    QVariant const &vBoxMarkerSize = this->boxMarkerSize->itemData(this->boxMarkerSize->currentIndex());
-    hGrp->SetInt("MarkerSize", vBoxMarkerSize.toInt());
->>>>>>> 8ef330d1
-
-    checkBoxZoomAtCursor->onSave();
-    checkBoxInvertZoom->onSave();
-    spinBoxZoomStep->onSave();
-    checkBoxDragAtCursor->onSave();
-    CheckBox_CornerCoordSystem->onSave();
-    CheckBox_ShowFPS->onSave();
-    CheckBox_useVBO->onSave();
-    CheckBox_NaviCube->onSave();
-    CheckBox_UseAutoRotation->onSave();
-    FloatSpinBox_EyeDistance->onSave();
-    checkBoxBacklight->onSave();
-    backlightColor->onSave();
-    sliderIntensity->onSave();
-    radioPerspective->onSave();
-    radioOrthographic->onSave();
-}
-
-void DlgSettings3DViewImp::loadSettings()
-{
-    checkBoxZoomAtCursor->onRestore();
-    checkBoxInvertZoom->onRestore();
-    spinBoxZoomStep->onRestore();
-    checkBoxDragAtCursor->onRestore();
-    CheckBox_CornerCoordSystem->onRestore();
-    CheckBox_ShowFPS->onRestore();
-    CheckBox_useVBO->onRestore();
-    CheckBox_NaviCube->onRestore();
-    CheckBox_UseAutoRotation->onRestore();
-    FloatSpinBox_EyeDistance->onRestore();
-    checkBoxBacklight->onRestore();
-    backlightColor->onRestore();
-    sliderIntensity->onRestore();
-    radioPerspective->onRestore();
-    radioOrthographic->onRestore();
-
-    ParameterGrp::handle hGrp = App::GetApplication().GetParameterGroupByPath
-        ("User parameter:BaseApp/Preferences/View");
-    std::string model = hGrp->GetASCII("NavigationStyle",CADNavigationStyle::getClassTypeId().getName());
-    int index = comboNavigationStyle->findData(QByteArray(model.c_str()));
-    if (index > -1) comboNavigationStyle->setCurrentIndex(index);
-
-    index = hGrp->GetInt("OrbitStyle", int(NavigationStyle::Trackball));
-    index = Base::clamp(index, 0, comboOrbitStyle->count()-1);
-    comboOrbitStyle->setCurrentIndex(index);
-    
-    index = hGrp->GetInt("AntiAliasing", int(Gui::View3DInventorViewer::None));
-    index = Base::clamp(index, 0, comboAliasing->count()-1);
-    comboAliasing->setCurrentIndex(index);
-    // connect after setting current item of the combo box
-    connect(comboAliasing, SIGNAL(currentIndexChanged(int)),
-            this, SLOT(onAliasingChanged(int)));
-
-    index = hGrp->GetInt("CornerNaviCube", 1);
-    naviCubeCorner->setCurrentIndex(index);
-
-<<<<<<< HEAD
-    index = hGrp->GetInt("RenderCache", 0);
-    renderCache->setCurrentIndex(index);
-=======
-    int const current = hGrp->GetInt("MarkerSize", 9L);
-    this->boxMarkerSize->addItem(tr("5px"), QVariant(5));
-    this->boxMarkerSize->addItem(tr("7px"), QVariant(7));
-    this->boxMarkerSize->addItem(tr("9px"), QVariant(9));
-    this->boxMarkerSize->addItem(tr("11px"), QVariant(11));
-    this->boxMarkerSize->addItem(tr("13px"), QVariant(13));
-    this->boxMarkerSize->addItem(tr("15px"), QVariant(15));
-    index = this->boxMarkerSize->findData(QVariant(current));
-    if (index < 0) index = 2;
-    this->boxMarkerSize->setCurrentIndex(index);
->>>>>>> 8ef330d1
-}
-
-void DlgSettings3DViewImp::on_mouseButton_clicked()
-{
-    QDialog dlg(this);
-    Ui_MouseButtons ui;
-    ui.setupUi(&dlg);
-
-    QVariant data = comboNavigationStyle->itemData(comboNavigationStyle->currentIndex(), Qt::UserRole);
-    void* instance = Base::Type::createInstanceByName((const char*)data.toByteArray());
-    std::unique_ptr<UserNavigationStyle> ns(static_cast<UserNavigationStyle*>(instance));
-    ui.groupBox->setTitle(ui.groupBox->title()+QString::fromLatin1(" ")+comboNavigationStyle->currentText());
-    QString descr;
-    descr = qApp->translate((const char*)data.toByteArray(),ns->mouseButtons(NavigationStyle::SELECTION));
-    descr.replace(QLatin1String("\n"), QLatin1String("<p>"));
-    ui.selectionLabel->setText(QString::fromLatin1("<b>%1</b>").arg(descr));
-    descr = qApp->translate((const char*)data.toByteArray(),ns->mouseButtons(NavigationStyle::PANNING));
-    descr.replace(QLatin1String("\n"), QLatin1String("<p>"));
-    ui.panningLabel->setText(QString::fromLatin1("<b>%1</b>").arg(descr));
-    descr = qApp->translate((const char*)data.toByteArray(),ns->mouseButtons(NavigationStyle::DRAGGING));
-    descr.replace(QLatin1String("\n"), QLatin1String("<p>"));
-    ui.rotationLabel->setText(QString::fromLatin1("<b>%1</b>").arg(descr));
-    descr = qApp->translate((const char*)data.toByteArray(),ns->mouseButtons(NavigationStyle::ZOOMING));
-    descr.replace(QLatin1String("\n"), QLatin1String("<p>"));
-    ui.zoomingLabel->setText(QString::fromLatin1("<b>%1</b>").arg(descr));
-    dlg.exec();
-}
-
-/**
- * Sets the strings of the subwidgets using the current language.
- */
-void DlgSettings3DViewImp::changeEvent(QEvent *e)
-{
-    if (e->type() == QEvent::LanguageChange) {
-        comboAliasing->blockSignals(true);
-        int navigation = comboNavigationStyle->currentIndex();
-        int orbit = comboOrbitStyle->currentIndex();
-        int aliasing = comboAliasing->currentIndex();
-        retranslateUi(this);
-        retranslate();
-        comboNavigationStyle->setCurrentIndex(navigation);
-        comboOrbitStyle->setCurrentIndex(orbit);
-        comboAliasing->setCurrentIndex(aliasing);
-        comboAliasing->blockSignals(false);
-    }
-    else {
-        QWidget::changeEvent(e);
-    }
-}
-
-void DlgSettings3DViewImp::retranslate()
-{
-    comboNavigationStyle->clear();
-
-    // add submenu at the end to select navigation style
-    std::map<Base::Type, std::string> styles = UserNavigationStyle::getUserFriendlyNames();
-    for (std::map<Base::Type, std::string>::iterator it = styles.begin(); it != styles.end(); ++it) {
-        QByteArray data(it->first.getName());
-        QString name = QApplication::translate(it->first.getName(), it->second.c_str());
-
-        comboNavigationStyle->addItem(name, data);
-    }
-}
-
-void DlgSettings3DViewImp::onAliasingChanged(int index)
-{
-    if (index < 0 || !isVisible())
-        return;
-    // Show this message only once per application session to reduce
-    // annoyance when showing it too often.
-    if (showMsg) {
-        showMsg = false;
-        QMessageBox::information(this, tr("Anti-aliasing"),
-            tr("Open a new viewer or restart %1 to apply anti-aliasing changes.").arg(qApp->applicationName()));
-    }
-}
-
-#include "moc_DlgSettings3DViewImp.cpp"
-
+/***************************************************************************
+ *   Copyright (c) 2002 Jürgen Riegel <juergen.riegel@web.de>              *
+ *                                                                         *
+ *   This file is part of the FreeCAD CAx development system.              *
+ *                                                                         *
+ *   This library is free software; you can redistribute it and/or         *
+ *   modify it under the terms of the GNU Library General Public           *
+ *   License as published by the Free Software Foundation; either          *
+ *   version 2 of the License, or (at your option) any later version.      *
+ *                                                                         *
+ *   This library  is distributed in the hope that it will be useful,      *
+ *   but WITHOUT ANY WARRANTY; without even the implied warranty of        *
+ *   MERCHANTABILITY or FITNESS FOR A PARTICULAR PURPOSE.  See the         *
+ *   GNU Library General Public License for more details.                  *
+ *                                                                         *
+ *   You should have received a copy of the GNU Library General Public     *
+ *   License along with this library; see the file COPYING.LIB. If not,    *
+ *   write to the Free Software Foundation, Inc., 59 Temple Place,         *
+ *   Suite 330, Boston, MA  02111-1307, USA                                *
+ *                                                                         *
+ ***************************************************************************/
+
+
+#include "PreCompiled.h"
+
+#ifndef _PreComp_
+# include <QApplication>
+# include <QRegExp>
+# include <QMessageBox>
+# include <memory>
+#endif
+
+#include "DlgSettings3DViewImp.h"
+#include "NavigationStyle.h"
+#include "PrefWidgets.h"
+#include "View3DInventorViewer.h"
+#include "ui_MouseButtons.h"
+#include <App/Application.h>
+#include <Base/Console.h>
+#include <Base/Parameter.h>
+#include <Base/Tools.h>
+
+using namespace Gui::Dialog;
+
+/* TRANSLATOR Gui::Dialog::DlgSettings3DViewImp */
+
+bool DlgSettings3DViewImp::showMsg = true;
+
+/**
+ *  Constructs a DlgSettings3DViewImp which is a child of 'parent', with the 
+ *  name 'name' and widget flags set to 'f' 
+ */
+DlgSettings3DViewImp::DlgSettings3DViewImp(QWidget* parent)
+    : PreferencePage( parent )
+{
+    this->setupUi(this);
+    retranslate();
+}
+
+/** 
+ *  Destroys the object and frees any allocated resources
+ */
+DlgSettings3DViewImp::~DlgSettings3DViewImp()
+{
+    // no need to delete child widgets, Qt does it all for us
+}
+
+void DlgSettings3DViewImp::saveSettings()
+{
+    // must be done as very first because we create a new instance of NavigatorStyle
+    // where we set some attributes afterwards
+    ParameterGrp::handle hGrp = App::GetApplication().GetParameterGroupByPath
+        ("User parameter:BaseApp/Preferences/View");
+    QVariant data = comboNavigationStyle->itemData(comboNavigationStyle->currentIndex(), Qt::UserRole);
+    hGrp->SetASCII("NavigationStyle", (const char*)data.toByteArray());
+
+    int index = comboOrbitStyle->currentIndex();
+    hGrp->SetInt("OrbitStyle", index);
+    
+    index = this->comboAliasing->currentIndex();
+    hGrp->SetInt("AntiAliasing", index);
+
+    index = this->naviCubeCorner->currentIndex();
+    hGrp->SetInt("CornerNaviCube", index);
+
+    index = this->renderCache->currentIndex();
+    hGrp->SetInt("RenderCache", index);
+
+    QVariant const &vBoxMarkerSize = this->boxMarkerSize->itemData(this->boxMarkerSize->currentIndex());
+    hGrp->SetInt("MarkerSize", vBoxMarkerSize.toInt());
+
+    checkBoxZoomAtCursor->onSave();
+    checkBoxInvertZoom->onSave();
+    spinBoxZoomStep->onSave();
+    checkBoxDragAtCursor->onSave();
+    CheckBox_CornerCoordSystem->onSave();
+    CheckBox_ShowFPS->onSave();
+    CheckBox_useVBO->onSave();
+    CheckBox_NaviCube->onSave();
+    CheckBox_UseAutoRotation->onSave();
+    FloatSpinBox_EyeDistance->onSave();
+    checkBoxBacklight->onSave();
+    backlightColor->onSave();
+    sliderIntensity->onSave();
+    radioPerspective->onSave();
+    radioOrthographic->onSave();
+}
+
+void DlgSettings3DViewImp::loadSettings()
+{
+    checkBoxZoomAtCursor->onRestore();
+    checkBoxInvertZoom->onRestore();
+    spinBoxZoomStep->onRestore();
+    checkBoxDragAtCursor->onRestore();
+    CheckBox_CornerCoordSystem->onRestore();
+    CheckBox_ShowFPS->onRestore();
+    CheckBox_useVBO->onRestore();
+    CheckBox_NaviCube->onRestore();
+    CheckBox_UseAutoRotation->onRestore();
+    FloatSpinBox_EyeDistance->onRestore();
+    checkBoxBacklight->onRestore();
+    backlightColor->onRestore();
+    sliderIntensity->onRestore();
+    radioPerspective->onRestore();
+    radioOrthographic->onRestore();
+
+    ParameterGrp::handle hGrp = App::GetApplication().GetParameterGroupByPath
+        ("User parameter:BaseApp/Preferences/View");
+    std::string model = hGrp->GetASCII("NavigationStyle",CADNavigationStyle::getClassTypeId().getName());
+    int index = comboNavigationStyle->findData(QByteArray(model.c_str()));
+    if (index > -1) comboNavigationStyle->setCurrentIndex(index);
+
+    index = hGrp->GetInt("OrbitStyle", int(NavigationStyle::Trackball));
+    index = Base::clamp(index, 0, comboOrbitStyle->count()-1);
+    comboOrbitStyle->setCurrentIndex(index);
+    
+    index = hGrp->GetInt("AntiAliasing", int(Gui::View3DInventorViewer::None));
+    index = Base::clamp(index, 0, comboAliasing->count()-1);
+    comboAliasing->setCurrentIndex(index);
+    // connect after setting current item of the combo box
+    connect(comboAliasing, SIGNAL(currentIndexChanged(int)),
+            this, SLOT(onAliasingChanged(int)));
+
+    index = hGrp->GetInt("CornerNaviCube", 1);
+    naviCubeCorner->setCurrentIndex(index);
+
+    index = hGrp->GetInt("RenderCache", 0);
+    renderCache->setCurrentIndex(index);
+
+    int const current = hGrp->GetInt("MarkerSize", 9L);
+    this->boxMarkerSize->addItem(tr("5px"), QVariant(5));
+    this->boxMarkerSize->addItem(tr("7px"), QVariant(7));
+    this->boxMarkerSize->addItem(tr("9px"), QVariant(9));
+    this->boxMarkerSize->addItem(tr("11px"), QVariant(11));
+    this->boxMarkerSize->addItem(tr("13px"), QVariant(13));
+    this->boxMarkerSize->addItem(tr("15px"), QVariant(15));
+    index = this->boxMarkerSize->findData(QVariant(current));
+    if (index < 0) index = 2;
+    this->boxMarkerSize->setCurrentIndex(index);
+}
+
+void DlgSettings3DViewImp::on_mouseButton_clicked()
+{
+    QDialog dlg(this);
+    Ui_MouseButtons ui;
+    ui.setupUi(&dlg);
+
+    QVariant data = comboNavigationStyle->itemData(comboNavigationStyle->currentIndex(), Qt::UserRole);
+    void* instance = Base::Type::createInstanceByName((const char*)data.toByteArray());
+    std::unique_ptr<UserNavigationStyle> ns(static_cast<UserNavigationStyle*>(instance));
+    ui.groupBox->setTitle(ui.groupBox->title()+QString::fromLatin1(" ")+comboNavigationStyle->currentText());
+    QString descr;
+    descr = qApp->translate((const char*)data.toByteArray(),ns->mouseButtons(NavigationStyle::SELECTION));
+    descr.replace(QLatin1String("\n"), QLatin1String("<p>"));
+    ui.selectionLabel->setText(QString::fromLatin1("<b>%1</b>").arg(descr));
+    descr = qApp->translate((const char*)data.toByteArray(),ns->mouseButtons(NavigationStyle::PANNING));
+    descr.replace(QLatin1String("\n"), QLatin1String("<p>"));
+    ui.panningLabel->setText(QString::fromLatin1("<b>%1</b>").arg(descr));
+    descr = qApp->translate((const char*)data.toByteArray(),ns->mouseButtons(NavigationStyle::DRAGGING));
+    descr.replace(QLatin1String("\n"), QLatin1String("<p>"));
+    ui.rotationLabel->setText(QString::fromLatin1("<b>%1</b>").arg(descr));
+    descr = qApp->translate((const char*)data.toByteArray(),ns->mouseButtons(NavigationStyle::ZOOMING));
+    descr.replace(QLatin1String("\n"), QLatin1String("<p>"));
+    ui.zoomingLabel->setText(QString::fromLatin1("<b>%1</b>").arg(descr));
+    dlg.exec();
+}
+
+/**
+ * Sets the strings of the subwidgets using the current language.
+ */
+void DlgSettings3DViewImp::changeEvent(QEvent *e)
+{
+    if (e->type() == QEvent::LanguageChange) {
+        comboAliasing->blockSignals(true);
+        int navigation = comboNavigationStyle->currentIndex();
+        int orbit = comboOrbitStyle->currentIndex();
+        int aliasing = comboAliasing->currentIndex();
+        retranslateUi(this);
+        retranslate();
+        comboNavigationStyle->setCurrentIndex(navigation);
+        comboOrbitStyle->setCurrentIndex(orbit);
+        comboAliasing->setCurrentIndex(aliasing);
+        comboAliasing->blockSignals(false);
+    }
+    else {
+        QWidget::changeEvent(e);
+    }
+}
+
+void DlgSettings3DViewImp::retranslate()
+{
+    comboNavigationStyle->clear();
+
+    // add submenu at the end to select navigation style
+    std::map<Base::Type, std::string> styles = UserNavigationStyle::getUserFriendlyNames();
+    for (std::map<Base::Type, std::string>::iterator it = styles.begin(); it != styles.end(); ++it) {
+        QByteArray data(it->first.getName());
+        QString name = QApplication::translate(it->first.getName(), it->second.c_str());
+
+        comboNavigationStyle->addItem(name, data);
+    }
+}
+
+void DlgSettings3DViewImp::onAliasingChanged(int index)
+{
+    if (index < 0 || !isVisible())
+        return;
+    // Show this message only once per application session to reduce
+    // annoyance when showing it too often.
+    if (showMsg) {
+        showMsg = false;
+        QMessageBox::information(this, tr("Anti-aliasing"),
+            tr("Open a new viewer or restart %1 to apply anti-aliasing changes.").arg(qApp->applicationName()));
+    }
+}
+
+#include "moc_DlgSettings3DViewImp.cpp"
+