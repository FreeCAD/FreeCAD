/***************************************************************************
 *   Copyright (c) 2004 Jürgen Riegel <juergen.riegel@web.de>              *
 *                                                                         *
 *   This file is part of the FreeCAD CAx development system.              *
 *                                                                         *
 *   This library is free software; you can redistribute it and/or         *
 *   modify it under the terms of the GNU Library General Public           *
 *   License as published by the Free Software Foundation; either          *
 *   version 2 of the License, or (at your option) any later version.      *
 *                                                                         *
 *   This library  is distributed in the hope that it will be useful,      *
 *   but WITHOUT ANY WARRANTY; without even the implied warranty of        *
 *   MERCHANTABILITY or FITNESS FOR A PARTICULAR PURPOSE.  See the         *
 *   GNU Library General Public License for more details.                  *
 *                                                                         *
 *   You should have received a copy of the GNU Library General Public     *
 *   License along with this library; see the file COPYING.LIB. If not,    *
 *   write to the Free Software Foundation, Inc., 59 Temple Place,         *
 *   Suite 330, Boston, MA  02111-1307, USA                                *
 *                                                                         *
 ***************************************************************************/


#include "PreCompiled.h"
#ifndef _PreComp_
# include <float.h>
# ifdef FC_OS_WIN32
#  include <windows.h>
# endif
# ifdef FC_OS_MACOSX
# include <OpenGL/gl.h>
# else
# include <GL/gl.h>
# endif
# include <Inventor/SbBox.h>
# include <Inventor/SoEventManager.h>
# include <Inventor/actions/SoGetBoundingBoxAction.h>
# include <Inventor/actions/SoGetMatrixAction.h>
# include <Inventor/actions/SoHandleEventAction.h>
# include <Inventor/actions/SoToVRML2Action.h>
# include <Inventor/actions/SoWriteAction.h>
# include <Inventor/elements/SoViewportRegionElement.h>
# include <Inventor/manips/SoClipPlaneManip.h>
# include <Inventor/nodes/SoBaseColor.h>
# include <Inventor/nodes/SoCallback.h>
# include <Inventor/nodes/SoCoordinate3.h>
# include <Inventor/nodes/SoCube.h>
# include <Inventor/nodes/SoDirectionalLight.h>
# include <Inventor/nodes/SoEventCallback.h>
# include <Inventor/nodes/SoFaceSet.h>
# include <Inventor/nodes/SoImage.h>
# include <Inventor/nodes/SoIndexedFaceSet.h>
# include <Inventor/nodes/SoLightModel.h>
# include <Inventor/nodes/SoLocateHighlight.h>
# include <Inventor/nodes/SoMaterial.h>
# include <Inventor/nodes/SoMaterialBinding.h>
# include <Inventor/nodes/SoOrthographicCamera.h>
# include <Inventor/nodes/SoPerspectiveCamera.h>
# include <Inventor/nodes/SoRotationXYZ.h>
# include <Inventor/nodes/SoSeparator.h>
# include <Inventor/nodes/SoShapeHints.h>
# include <Inventor/nodes/SoSwitch.h>
# include <Inventor/nodes/SoTransform.h>
# include <Inventor/nodes/SoTranslation.h>
# include <Inventor/nodes/SoSelection.h>
# include <Inventor/nodes/SoText2.h>
# include <Inventor/actions/SoBoxHighlightRenderAction.h>
# include <Inventor/events/SoEvent.h>
# include <Inventor/events/SoKeyboardEvent.h>
# include <Inventor/events/SoLocation2Event.h>
# include <Inventor/events/SoMotion3Event.h>
# include <Inventor/events/SoMouseButtonEvent.h>
# include <Inventor/actions/SoRayPickAction.h>
# include <Inventor/projectors/SbSphereSheetProjector.h>
# include <Inventor/SoOffscreenRenderer.h>
# include <Inventor/SoPickedPoint.h>
# include <Inventor/VRMLnodes/SoVRMLGroup.h>
# include <Inventor/nodes/SoPickStyle.h>
# include <Inventor/nodes/SoTransparencyType.h>
# include <Inventor/nodes/SoTexture2.h>
# include <QEventLoop>
# include <QKeyEvent>
# include <QWheelEvent>
# include <QMessageBox>
# include <QTimer>
# include <QStatusBar>
# include <QBitmap>
# include <QMimeData>
#endif

#include <Inventor/sensors/SoTimerSensor.h>
#include <Inventor/SoEventManager.h>
#include <Inventor/annex/FXViz/nodes/SoShadowGroup.h>
#include <Inventor/annex/FXViz/nodes/SoShadowStyle.h>
#include <Inventor/annex/FXViz/nodes/SoShadowDirectionalLight.h>
#include <Inventor/annex/FXViz/nodes/SoShadowSpotLight.h>
#include <Inventor/nodes/SoBumpMap.h>
#include <Inventor/nodes/SoTextureUnit.h>
#include <Inventor/nodes/SoTextureCoordinate2.h>
#include <Inventor/manips/SoDirectionalLightManip.h>
#include <Inventor/manips/SoSpotLightManip.h>
#include <Inventor/draggers/SoDirectionalLightDragger.h>

#if !defined(FC_OS_MACOSX)
# include <GL/gl.h>
# include <GL/glu.h>
# include <GL/glext.h>
#endif

#include <QVariantAnimation>

#include <boost/algorithm/string/predicate.hpp>
#include <sstream>
#include <Base/Console.h>
#include <Base/Stream.h>
#include <Base/FileInfo.h>
#include <Base/Sequencer.h>
#include <Base/Tools.h>
#include <Base/UnitsApi.h>
#include <App/GeoFeatureGroupExtension.h>
#include <App/PropertyUnits.h>
#include <App/PropertyFile.h>
#include <App/ComplexGeoDataPy.h>

#include "View3DInventorViewer.h"
#include "ViewProviderDocumentObject.h"
#include "ViewParams.h"
#include "SoFCBackgroundGradient.h"
#include "SoFCColorBar.h"
#include "SoFCColorLegend.h"
#include "SoFCColorGradient.h"
#include "SoFCOffscreenRenderer.h"
#include "SoFCSelection.h"
#include "SoFCUnifiedSelection.h"
#include "SoFCInteractiveElement.h"
#include "SoFCBoundingBox.h"
#include "SoAxisCrossKit.h"
#include "SoFCDirectionalLight.h"
#include "SoFCSpotLight.h"
#include "View3DInventorRiftViewer.h"
#include "Utilities.h"

#include "Selection.h"
#include "SoFCSelectionAction.h"
#include "SoFCVectorizeU3DAction.h"
#include "SoFCVectorizeSVGAction.h"
#include "SoFCDB.h"
#include "Application.h"
#include "MainWindow.h"
#include "NavigationStyle.h"
#include "ViewProvider.h"
#include "SpaceballEvent.h"
#include "GLPainter.h"
#include <Quarter/eventhandlers/EventFilter.h>
#include <Quarter/devices/InputDevice.h>
#include "View3DViewerPy.h"
#include <Gui/NaviCube.h>

#include <Inventor/draggers/SoCenterballDragger.h>
#include <Inventor/annex/Profiler/SoProfiler.h>
#include <Inventor/annex/HardCopy/SoVectorizePSAction.h>
#include <Inventor/elements/SoOverrideElement.h>
#include <Inventor/elements/SoLightModelElement.h>
#include <QGesture>

#include "SoTouchEvents.h"
#include "WinNativeGestureRecognizers.h"
#include "Document.h"
#include "ViewParams.h"

#include "ViewProviderLink.h"

FC_LOG_LEVEL_INIT("3DViewer",true,true)

//#define FC_LOGGING_CB

using namespace Gui;

#ifndef M_PI
#define M_PI       3.14159265358979323846
#endif

/*** zoom-style cursor ******/

#define ZOOM_WIDTH 16
#define ZOOM_HEIGHT 16
#define ZOOM_BYTES ((ZOOM_WIDTH + 7) / 8) * ZOOM_HEIGHT
#define ZOOM_HOT_X 5
#define ZOOM_HOT_Y 7

static unsigned char zoom_bitmap[ZOOM_BYTES] =
{
  0x00, 0x0f, 0x80, 0x1c, 0x40, 0x38, 0x20, 0x70,
  0x90, 0xe4, 0xc0, 0xcc, 0xf0, 0xfc, 0x00, 0x0c,
  0x00, 0x0c, 0xf0, 0xfc, 0xc0, 0xcc, 0x90, 0xe4,
  0x20, 0x70, 0x40, 0x38, 0x80, 0x1c, 0x00, 0x0f
};

static unsigned char zoom_mask_bitmap[ZOOM_BYTES] =
{
 0x00,0x0f,0x80,0x1f,0xc0,0x3f,0xe0,0x7f,0xf0,0xff,0xf0,0xff,0xf0,0xff,0x00,
 0x0f,0x00,0x0f,0xf0,0xff,0xf0,0xff,0xf0,0xff,0xe0,0x7f,0xc0,0x3f,0x80,0x1f,
 0x00,0x0f
};

/*** pan-style cursor *******/

#define PAN_WIDTH 16
#define PAN_HEIGHT 16
#define PAN_BYTES ((PAN_WIDTH + 7) / 8) * PAN_HEIGHT
#define PAN_HOT_X 7
#define PAN_HOT_Y 7

static unsigned char pan_bitmap[PAN_BYTES] =
{
  0xc0, 0x03, 0x60, 0x02, 0x20, 0x04, 0x10, 0x08,
  0x68, 0x16, 0x54, 0x2a, 0x73, 0xce, 0x01, 0x80,
  0x01, 0x80, 0x73, 0xce, 0x54, 0x2a, 0x68, 0x16,
  0x10, 0x08, 0x20, 0x04, 0x40, 0x02, 0xc0, 0x03
};

static unsigned char pan_mask_bitmap[PAN_BYTES] =
{
 0xc0,0x03,0xe0,0x03,0xe0,0x07,0xf0,0x0f,0xe8,0x17,0xdc,0x3b,0xff,0xff,0xff,
 0xff,0xff,0xff,0xff,0xff,0xdc,0x3b,0xe8,0x17,0xf0,0x0f,0xe0,0x07,0xc0,0x03,
 0xc0,0x03
};

/*** rotate-style cursor ****/

#define ROTATE_WIDTH 16
#define ROTATE_HEIGHT 16
#define ROTATE_BYTES ((ROTATE_WIDTH + 7) / 8) * ROTATE_HEIGHT
#define ROTATE_HOT_X 6
#define ROTATE_HOT_Y 8

static unsigned char rotate_bitmap[ROTATE_BYTES] = {
  0xf0, 0xef, 0x18, 0xb8, 0x0c, 0x90, 0xe4, 0x83,
  0x34, 0x86, 0x1c, 0x83, 0x00, 0x81, 0x00, 0xff,
  0xff, 0x00, 0x81, 0x00, 0xc1, 0x38, 0x61, 0x2c,
  0xc1, 0x27, 0x09, 0x30, 0x1d, 0x18, 0xf7, 0x0f
};

static unsigned char rotate_mask_bitmap[ROTATE_BYTES] = {
 0xf0,0xef,0xf8,0xff,0xfc,0xff,0xfc,0xff,0x3c,0xfe,0x1c,0xff,0x00,0xff,0x00,
 0xff,0xff,0x00,0xff,0x00,0xff,0x38,0x7f,0x3c,0xff,0x3f,0xff,0x3f,0xff,0x1f,
 0xf7,0x0f
};


/*!
As ProgressBar has no chance to control the incoming Qt events of Quarter so we need to stop
the event handling to prevent the scenegraph from being selected or deselected
while the progress bar is running.
*/
class Gui::ViewerEventFilter : public QObject
{
public:
    ViewerEventFilter() {}
    ~ViewerEventFilter() {}

    bool eventFilter(QObject* obj, QEvent* event) {

#ifdef GESTURE_MESS
        if (obj->isWidgetType()) {
            View3DInventorViewer* v = dynamic_cast<View3DInventorViewer*>(obj);
            if(v) {
                /* Internally, Qt seems to set up the gestures upon showing the
                 * widget (but after this event is processed), thus invalidating
                 * our settings. This piece takes care to retune gestures on the
                 * next event after the show event.
                 */
                if(v->winGestureTuneState == View3DInventorViewer::ewgtsNeedTuning) {
                    try{
                        WinNativeGestureRecognizerPinch::TuneWindowsGestures(v);
                        v->winGestureTuneState = View3DInventorViewer::ewgtsTuned;
                    } catch (Base::Exception &e) {
                        Base::Console().Warning("Failed to TuneWindowsGestures. Error: %s\n",e.what());
                        v->winGestureTuneState = View3DInventorViewer::ewgtsDisabled;
                    } catch (...) {
                        Base::Console().Warning("Failed to TuneWindowsGestures. Unknown error.\n");
                        v->winGestureTuneState = View3DInventorViewer::ewgtsDisabled;
                    }
                }
                if (event->type() == QEvent::Show && v->winGestureTuneState == View3DInventorViewer::ewgtsTuned)
                    v->winGestureTuneState = View3DInventorViewer::ewgtsNeedTuning;

            }
        }
#endif

        // Bug #0000607: Some mice also support horizontal scrolling which however might
        // lead to some unwanted zooming when pressing the MMB for panning.
        // Thus, we filter out horizontal scrolling.
        if (event->type() == QEvent::Wheel) {
            QWheelEvent* we = static_cast<QWheelEvent*>(event);
            if (we->orientation() == Qt::Horizontal)
                return true;
        }
        else if (event->type() == QEvent::KeyPress) {
            QKeyEvent* ke = static_cast<QKeyEvent*>(event);
            if (ke->matches(QKeySequence::SelectAll)) {
                static_cast<View3DInventorViewer*>(obj)->selectAll();
                return true;
            }
        }
        if (Base::Sequencer().isRunning() && Base::Sequencer().isBlocking())
            return false;

        if (event->type() == Spaceball::ButtonEvent::ButtonEventType) {
            Spaceball::ButtonEvent* buttonEvent = static_cast<Spaceball::ButtonEvent*>(event);
            if (!buttonEvent) {
                Base::Console().Log("invalid spaceball button event\n");
                return true;
            }
        }
        else if (event->type() == Spaceball::MotionEvent::MotionEventType) {
            Spaceball::MotionEvent* motionEvent = static_cast<Spaceball::MotionEvent*>(event);
            if (!motionEvent) {
                Base::Console().Log("invalid spaceball motion event\n");
                return true;
            }
        }

        return false;
    }
};

class SpaceNavigatorDevice : public Quarter::InputDevice {
public:
    SpaceNavigatorDevice(void) {}
    virtual ~SpaceNavigatorDevice() {}
    virtual const SoEvent* translateEvent(QEvent* event) {

        if (event->type() == Spaceball::MotionEvent::MotionEventType) {
            Spaceball::MotionEvent* motionEvent = static_cast<Spaceball::MotionEvent*>(event);
            if (!motionEvent) {
                Base::Console().Log("invalid spaceball motion event\n");
                return NULL;
            }

            motionEvent->setHandled(true);

            float xTrans, yTrans, zTrans;
            xTrans = static_cast<float>(motionEvent->translationX());
            yTrans = static_cast<float>(motionEvent->translationY());
            zTrans = static_cast<float>(motionEvent->translationZ());
            SbVec3f translationVector(xTrans, yTrans, zTrans);

            static float rotationConstant(.0001f);
            SbRotation xRot, yRot, zRot;
            xRot.setValue(SbVec3f(1.0, 0.0, 0.0), static_cast<float>(motionEvent->rotationX()) * rotationConstant);
            yRot.setValue(SbVec3f(0.0, 1.0, 0.0), static_cast<float>(motionEvent->rotationY()) * rotationConstant);
            zRot.setValue(SbVec3f(0.0, 0.0, 1.0), static_cast<float>(motionEvent->rotationZ()) * rotationConstant);

            SoMotion3Event* motion3Event = new SoMotion3Event;
            motion3Event->setTranslation(translationVector);
            motion3Event->setRotation(xRot * yRot * zRot);

            return motion3Event;
        }

        return NULL;
    };
};

template<class PropT, class ValueT, class CallbackT>
ValueT _shadowParam(App::Document *doc, const char *_name, const char *_docu, const ValueT &def, CallbackT cb) {
    if(!doc)
        return def;
    char name[64];
    snprintf(name,sizeof(name)-1,"Shadow_%s",_name);
    auto prop = doc->getPropertyByName(name);
    if(prop && !prop->isDerivedFrom(PropT::getClassTypeId()))
        return def;
    if(!prop) {
        prop = doc->addDynamicProperty(PropT::getClassTypeId().getName(), name, "Shadow", _docu);
        static_cast<PropT*>(prop)->setValue(def);
    }
    cb(*static_cast<PropT*>(prop));
    return static_cast<PropT*>(prop)->getValue();
}

template<class PropT, class ValueT>
ValueT _shadowParam(App::Document *doc, const char *_name, const char *_docu, const ValueT &def) {
    auto cb = [](PropT &){};
    return _shadowParam<PropT, ValueT>(doc, _name, _docu, def, cb);
}

template<class PropT, class ValueT>
void _shadowSetParam(App::Document *doc, const char *_name, const ValueT &def) {
    _shadowParam<PropT, ValueT>(doc, _name, nullptr, def,
        [&def](PropT &prop) {
            Base::ObjectStatusLocker<App::Property::Status,App::Property> guard(App::Property::User3, &prop);
            prop.setValue(def);
        });
}

struct View3DInventorViewer::ShadowInfo
{
    View3DInventorViewer              *owner;

    CoinPtr<SoShadowGroup>            pcShadowGroup;
    CoinPtr<SoFCDirectionalLight>     pcShadowDirectionalLight;
    CoinPtr<SoFCSpotLight>            pcShadowSpotLight;
    CoinPtr<SoGroup>                  pcShadowGroundGroup;
    CoinPtr<SoSwitch>                 pcShadowGroundSwitch;
    CoinPtr<SoCoordinate3>            pcShadowGroundCoords;
    CoinPtr<SoFaceSet>                pcShadowGround;
    CoinPtr<SoShadowStyle>            pcShadowGroundStyle;
    CoinPtr<SoMaterial>               pcShadowMaterial;
    CoinPtr<SoTexture2>               pcShadowGroundTexture;
    CoinPtr<SoTextureCoordinate2>     pcShadowGroundTextureCoords;
    CoinPtr<SoBumpMap>                pcShadowGroundBumpMap;
    CoinPtr<SoLightModel>             pcShadowGroundLightModel;
    CoinPtr<SoShapeHints>             pcShadowGroundShapeHints;
    CoinPtr<SoPickStyle>              pcShadowPickStyle;
    uint32_t                          shadowNodeId = 0;
    uint32_t                          cameraNodeId = 0;
    bool                              shadowExtraRedraw = false;
    bool                              animating = false;

    QTimer                            timer;


    ShadowInfo(View3DInventorViewer *owner)
        :owner(owner)
    {}

    void activate();
    void deactivate();
    void updateShadowGround(const SbBox3f &box);
    void redraw();
    void onRender();
    void toggleDragger(int toggle);

    void getBoundingBox(SbBox3f &box) {
        SoNode *node = nullptr;
        if (pcShadowSpotLight && pcShadowSpotLight->showDragger.getValue())
            node = pcShadowSpotLight;
        else if (pcShadowDirectionalLight && pcShadowDirectionalLight->showDragger.getValue())
            node = pcShadowDirectionalLight;
        if (node) {
            SoGetBoundingBoxAction action(owner->getSoRenderManager()->getViewportRegion());
            action.apply(node);
            box.extendBy(action.getBoundingBox());
        }
    }
};

/** \defgroup View3D 3D Viewer
 *  \ingroup GUI
 *
 * The 3D Viewer is one of the major components in a CAD/CAE systems.
 * Therefore an overview and some remarks to the FreeCAD 3D viewing system.
 *
 * \section overview Overview
 * \todo Overview and complements for the 3D Viewer
 */


// *************************************************************************

View3DInventorViewer::View3DInventorViewer(QWidget* parent, const QtGLWidget* sharewidget)
    : Quarter::SoQTQuarterAdaptor(parent, sharewidget), SelectionObserver(false,0),
      editViewProvider(0), navigation(0),
      renderType(Native), framebuffer(0), axisCross(0), axisGroup(0), editing(false), redirected(false),
      allowredir(false), overrideMode("As Is"), _viewerPy(0)
{
    init();
}

View3DInventorViewer::View3DInventorViewer(const QtGLFormat& format, QWidget* parent, const QtGLWidget* sharewidget)
    : Quarter::SoQTQuarterAdaptor(format, parent, sharewidget), SelectionObserver(false,0),
      editViewProvider(0), navigation(0),
      renderType(Native), framebuffer(0), axisCross(0), axisGroup(0), editing(false), redirected(false),
      allowredir(false), overrideMode("As Is"), _viewerPy(0)
{
    init();
}

void View3DInventorViewer::init()
{
    shadowInfo.reset(new ShadowInfo(this));
    shadowInfo->timer.setSingleShot(true);
    connect(&shadowInfo->timer,SIGNAL(timeout()),this,SLOT(redrawShadow()));

    static bool _cacheModeInited;
    if(!_cacheModeInited) {
        _cacheModeInited = true;
        pcViewProviderRoot = 0;
        setRenderCache(-1);
    }

    shading = true;
    fpsEnabled = false;
    vboEnabled = false;

    attachSelection();

    // Coin should not clear the pixel-buffer, so the background image
    // is not removed.
    this->setClearWindow(false);

    // setting up the defaults for the spin rotation
    initialize();

    SoOrthographicCamera* cam = new SoOrthographicCamera;
    cam->position = SbVec3f(0, 0, 1);
    cam->height = 1;
    cam->nearDistance = 0.5;
    cam->farDistance = 1.5;

    // setup light sources
    SoDirectionalLight* hl = this->getHeadlight();
    backlight = new SoDirectionalLight();
    backlight->ref();
    backlight->setName("backlight");
    backlight->direction.setValue(-hl->direction.getValue());
    backlight->on.setValue(false); // by default off

    // Set up background scenegraph with image in it.
    backgroundroot = new SoSeparator;
    backgroundroot->ref();
    this->backgroundroot->addChild(cam);

    // Background stuff
    pcBackGround = new SoFCBackgroundGradient;
    pcBackGround->ref();
    pcBackGroundSwitch = new SoSwitch;
    pcBackGroundSwitch->ref();
    pcBackGroundSwitch->addChild(pcBackGround);
    backgroundroot->addChild(pcBackGroundSwitch);

    // Set up foreground, overlaid scenegraph.
    this->foregroundroot = new SoSeparator;
    this->foregroundroot->ref();

    SoLightModel* lm = new SoLightModel;
    lm->model = SoLightModel::BASE_COLOR;

    SoBaseColor* bc = new SoBaseColor;
    bc->rgb = SbColor(1, 1, 0);

    cam = new SoOrthographicCamera;
    cam->position = SbVec3f(0, 0, 5);
    cam->height = 10;
    cam->nearDistance = 0;
    cam->farDistance = 10;

    // dragger
    //SoSeparator * dragSep = new SoSeparator();
    //SoScale *scale = new SoScale();
    //scale->scaleFactor = SbVec3f  (0.2,0.2,0.2);
    //dragSep->addChild(scale);
    //SoCenterballDragger *dragger = new SoCenterballDragger();
    //dragger->center = SbVec3f  (0.8,0.8,0);
    ////dragger->rotation = SbRotation(rrot[0],rrot[1],rrot[2],rrot[3]);
    //dragSep->addChild(dragger);

    this->foregroundroot->addChild(cam);
    this->foregroundroot->addChild(lm);
    this->foregroundroot->addChild(bc);
    //this->foregroundroot->addChild(dragSep);

#if 0
    // NOTE: For every mouse click event the SoSelection searches for the picked
    // point which causes a certain slow-down because for all objects the primitives
    // must be created. Using an SoSeparator avoids this drawback.
    SoSelection* selectionRoot = new SoSelection();
    selectionRoot->addSelectionCallback(View3DInventorViewer::selectCB, this);
    selectionRoot->addDeselectionCallback(View3DInventorViewer::deselectCB, this);
    selectionRoot->setPickFilterCallback(View3DInventorViewer::pickFilterCB, this);
#else
    // NOTE: For every mouse click event the SoFCUnifiedSelection searches for the picked
    // point which causes a certain slow-down because for all objects the primitives
    // must be created. Using an SoSeparator avoids this drawback.
    selectionRoot = new Gui::SoFCUnifiedSelection();
    selectionRoot->applySettings();
    selectionRoot->pcViewer = this;
#endif
    // set the ViewProvider root node
    pcViewProviderRoot = selectionRoot;

    // increase refcount before passing it to setScenegraph(), to avoid
    // premature destruction
    pcViewProviderRoot->ref();
    // is not really working with Coin3D.
    //redrawOverlayOnSelectionChange(pcSelection);
    setSceneGraph(pcViewProviderRoot);
    // Event callback node
    pEventCallback = new SoEventCallback();
    pEventCallback->setUserData(this);
    pEventCallback->ref();
    pcViewProviderRoot->addChild(pEventCallback);
    pEventCallback->addEventCallback(SoEvent::getClassTypeId(), handleEventCB, this);

    dimensionRoot = new SoSwitch(SO_SWITCH_NONE);
    pcViewProviderRoot->addChild(dimensionRoot);
    dimensionRoot->addChild(new SoSwitch()); //first one will be for the 3d dimensions.
    dimensionRoot->addChild(new SoSwitch()); //second one for the delta dimensions.

    // This is a callback node that logs all action that traverse the Inventor tree.
#if defined (FC_DEBUG) && defined(FC_LOGGING_CB)
    SoCallback* cb = new SoCallback;
    cb->setCallback(interactionLoggerCB, this);
    pcViewProviderRoot->addChild(cb);
#endif

    selAction = new SoSelectionElementAction;
    preselAction = new SoHighlightElementAction;

    auto pcGroupOnTop = new SoSeparator;
    pcGroupOnTop->renderCaching = SoSeparator::OFF;
    pcGroupOnTop->boundingBoxCaching = SoSeparator::OFF;
    pcGroupOnTop->setName("GroupOnTop");

    auto pickStyle = new SoPickStyle;
    pickStyle->style = SoPickStyle::UNPICKABLE;
    pickStyle->setOverride(true);
    pcGroupOnTop->addChild(pickStyle);

    coin_setenv("COIN_SEPARATE_DIFFUSE_TRANSPARENCY_OVERRIDE", "1", TRUE);
    pcGroupOnTopMaterial = new SoMaterial;
    pcGroupOnTopMaterial->ref();
    pcGroupOnTopMaterial->transparency = ViewParams::getTransparencyOnTop();
    pcGroupOnTopMaterial->diffuseColor.setIgnored(true);
    pcGroupOnTopMaterial->setOverride(true);
    pcGroupOnTop->addChild(pcGroupOnTopMaterial);

    pcGroupOnTopSel = new SoFCSelectionRoot;
    pcGroupOnTopSel->selectionStyle = SoFCSelectionRoot::PassThrough;
    pcGroupOnTopSel->setName("GroupOnTopSel");
    pcGroupOnTopSel->ref();

    pcGroupOnTopPreSel = new SoFCSelectionRoot;
    pcGroupOnTopPreSel->selectionStyle = SoFCSelectionRoot::PassThrough;
    pcGroupOnTopPreSel->setName("GroupOnTopPreSel");
    pcGroupOnTopPreSel->ref();

    pcGroupOnTopSwitch = new SoFCSwitch;
    pcGroupOnTopSwitch->ref();
    pcGroupOnTopSwitch->overrideSwitch = SoFCSwitch::OverrideDefault;
    pcGroupOnTopSwitch->whichChild = SO_SWITCH_ALL;
    pcGroupOnTopSwitch->defaultChild = SO_SWITCH_ALL;
    pcGroupOnTop->addChild(pcGroupOnTopSwitch);

    pcGroupOnTopSwitch->addChild(pcGroupOnTopSel);
    pcGroupOnTopSwitch->addChild(pcGroupOnTopPreSel);

    SoSearchAction sa;
    sa.setNode(pcViewProviderRoot);
    sa.apply(getSoRenderManager()->getSceneGraph());

    auto path = sa.getPath();
    assert(path && path->getLength()>1);
    auto sceneNode = path->getNodeFromTail(1);
    assert(sceneNode->isOfType(SoGroup::getClassTypeId()));
    int rootIndex = path->getIndexFromTail(0);
    static_cast<SoGroup*>(sceneNode)->insertChild(pcGroupOnTop,rootIndex);

    pCurrentHighlightPath = nullptr;

    pcGroupOnTopPath = path->copy();
    pcGroupOnTopPath->ref();
    pcGroupOnTopPath->truncate(path->getLength()-1);
    pcGroupOnTopPath->append(pcGroupOnTop);
    pcGroupOnTopPath->append(pcGroupOnTopSwitch);
    pcGroupOnTopPath->append(pcGroupOnTopSel);

    pcClipPlane = 0;

    pcEditingRoot = new SoSeparator;
    pcEditingRoot->ref();
    pcEditingRoot->setName("EditingRoot");
    pcEditingTransform = new SoTransform;
    pcEditingTransform->ref();
    pcEditingTransform->setName("EditingTransform");
    restoreEditingRoot = false;
    pcEditingRoot->addChild(pcEditingTransform);
    // pcViewProviderRoot->addChild(pcEditingRoot);
    static_cast<SoGroup*>(sceneNode)->insertChild(pcEditingRoot,rootIndex+1);

    pcRootMaterial = new SoMaterial;
    pcRootMaterial->ref();
    pcRootMaterial->diffuseColor.setIgnored(true);
    pcViewProviderRoot->addChild(pcRootMaterial);

    // Set our own render action which show a bounding box if
    // the SoFCSelection::BOX style is set
    //
    // Important note:
    // When creating a new GL render action we have to copy over the cache context id
    // because otherwise we may get strange rendering behaviour. For more details see
    // http://forum.freecadweb.org/viewtopic.php?f=10&t=7486&start=120#p74398 and for
    // the fix and some details what happens behind the scene have a look at this
    // http://forum.freecadweb.org/viewtopic.php?f=10&t=7486&p=74777#p74736
    uint32_t id = this->getSoRenderManager()->getGLRenderAction()->getCacheContext();
    this->getSoRenderManager()->setGLRenderAction(new SoBoxSelectionRenderAction);
    this->getSoRenderManager()->getGLRenderAction()->setCacheContext(id);

    // set the transparency and antialiasing settings
//  getGLRenderAction()->setTransparencyType(SoGLRenderAction::SORTED_OBJECT_BLEND);
    getSoRenderManager()->getGLRenderAction()->setTransparencyType(SoGLRenderAction::SORTED_OBJECT_SORTED_TRIANGLE_BLEND);
//  getGLRenderAction()->setSmoothing(true);

    // Settings
    setSeekTime(0.4f);

    if (isSeekValuePercentage() == false)
        setSeekValueAsPercentage(true);

    setSeekDistance(100);
    setViewing(false);

    setBackgroundColor(QColor(25, 25, 25));
    setGradientBackground(true);

    // set some callback functions for user interaction
    addStartCallback(interactionStartCB);
    addFinishCallback(interactionFinishCB);

    //filter a few qt events
    viewerEventFilter = new ViewerEventFilter;
    installEventFilter(viewerEventFilter);
    getEventFilter()->registerInputDevice(new SpaceNavigatorDevice);
    getEventFilter()->registerInputDevice(new GesturesDevice(this));

    this->winGestureTuneState = View3DInventorViewer::ewgtsDisabled;
    try{
        this->grabGesture(Qt::PanGesture);
        this->grabGesture(Qt::PinchGesture);
    #ifdef GESTURE_MESS
        {
            static WinNativeGestureRecognizerPinch* recognizer;//static to avoid creating more than one recognizer, thus causing memory leak and gradual slowdown
            if(recognizer == 0){
                recognizer = new WinNativeGestureRecognizerPinch;
                recognizer->registerRecognizer(recognizer); //From now on, Qt owns the pointer.
            }
        }
        this->winGestureTuneState = View3DInventorViewer::ewgtsNeedTuning;
    #endif
    } catch (Base::Exception &e) {
        Base::Console().Warning("Failed to set up gestures. Error: %s\n", e.what());
    } catch (...) {
        Base::Console().Warning("Failed to set up gestures. Unknown error.\n");
    }

    //create the cursors
    QBitmap cursor = QBitmap::fromData(QSize(ROTATE_WIDTH, ROTATE_HEIGHT), rotate_bitmap);
    QBitmap mask = QBitmap::fromData(QSize(ROTATE_WIDTH, ROTATE_HEIGHT), rotate_mask_bitmap);
    spinCursor = QCursor(cursor, mask, ROTATE_HOT_X, ROTATE_HOT_Y);

    cursor = QBitmap::fromData(QSize(ZOOM_WIDTH, ZOOM_HEIGHT), zoom_bitmap);
    mask = QBitmap::fromData(QSize(ZOOM_WIDTH, ZOOM_HEIGHT), zoom_mask_bitmap);
    zoomCursor = QCursor(cursor, mask, ZOOM_HOT_X, ZOOM_HOT_Y);

    cursor = QBitmap::fromData(QSize(PAN_WIDTH, PAN_HEIGHT), pan_bitmap);
    mask = QBitmap::fromData(QSize(PAN_WIDTH, PAN_HEIGHT), pan_mask_bitmap);
    panCursor = QCursor(cursor, mask, PAN_HOT_X, PAN_HOT_Y);
    naviCube = new NaviCube(this);
    naviCubeEnabled = true;
}

View3DInventorViewer::~View3DInventorViewer()
{
    // FIXME: SoUnfifiedSelection class has a static currentHighlight path that
    // may have a reference to our selection root. Sometimes, we'll get warning
    // "SoBase()::unref ref count less than zero", when the currentHighlight is
    // released after this viewer is destroyed. Can't figure out why. Just
    // clear preselection before destruction for now.
    selectionRoot->removeHighlight();

    // to prevent following OpenGL error message: "Texture is not valid in the current context. Texture has not been destroyed"
    aboutToDestroyGLContext();

    // It can happen that a document has several MDI views and when the about to be
    // closed 3D view is in edit mode the corresponding view provider must be restored
    // because otherwise it might be left in a broken state
    // See https://forum.freecadweb.org/viewtopic.php?f=3&t=39720
    if (restoreEditingRoot) {
        resetEditingRoot(false);
    }

    // cleanup
    this->backgroundroot->unref();
    this->backgroundroot = 0;
    this->foregroundroot->unref();
    this->foregroundroot = 0;
    this->pcBackGround->unref();
    this->pcBackGround = 0;
    this->pcBackGroundSwitch->unref();
    this->pcBackGroundSwitch = 0;

    setSceneGraph(0);
    this->pEventCallback->unref();
    this->pEventCallback = 0;
    // Note: It can happen that there is still someone who references
    // the root node but isn't destroyed when closing this viewer so
    // that it prevents all children from being deleted. To reduce this
    // likelihood we explicitly remove all child nodes now.
    coinRemoveAllChildren(this->pcViewProviderRoot);
    this->pcViewProviderRoot->unref();
    this->pcViewProviderRoot = 0;
    this->backlight->unref();
    this->backlight = 0;

    this->pcRootMaterial->unref();
    this->pcRootMaterial = 0;

    if(pCurrentHighlightPath)
        pCurrentHighlightPath->unref();

    this->pcGroupOnTopPath->unref();
    this->pcGroupOnTopSwitch->unref();
    this->pcGroupOnTopPreSel->unref();
    this->pcGroupOnTopSel->unref();
    this->pcGroupOnTopMaterial->unref();

    delete selAction;
    selAction = 0;
    delete preselAction;
    preselAction = 0;

    this->pcEditingRoot->unref();
    this->pcEditingTransform->unref();

    if(this->pcClipPlane)
        this->pcClipPlane->unref();

    delete this->navigation;

    // Note: When closing the application the main window doesn't exist any more.
    if (getMainWindow())
        getMainWindow()->setPaneText(2, QLatin1String(""));

    detachSelection();

    removeEventFilter(viewerEventFilter);
    delete viewerEventFilter;

    if (_viewerPy) {
        static_cast<View3DInventorViewerPy*>(_viewerPy)->_viewer = 0;
        Py_DECREF(_viewerPy);
    }

    // In the init() function we have overridden the default SoGLRenderAction with our
    // own instance of SoBoxSelectionRenderAction and SoRenderManager destroyed the default.
    // But it does this only once so that now we have to explicitly destroy our instance in
    // order to free the memory.
    SoGLRenderAction* glAction = this->getSoRenderManager()->getGLRenderAction();
    this->getSoRenderManager()->setGLRenderAction(nullptr);
    delete glAction;
}

void View3DInventorViewer::aboutToDestroyGLContext()
{
    if (naviCube) {
        QtGLWidget* gl = qobject_cast<QtGLWidget*>(this->viewport());
        if (gl)
            gl->makeCurrent();
        delete naviCube;
        naviCube = 0;
        naviCubeEnabled = false;
    }
}

void View3DInventorViewer::setDocument(Gui::Document* pcDocument)
{
    // write the document the viewer belongs to the selection node
    guiDocument = pcDocument;
    selectionRoot->pcDocument = pcDocument;

    if(pcDocument) {
        const auto &sels = Selection().getSelection(pcDocument->getDocument()->getName(),0);
        for(auto &sel : sels) {
            SelectionChanges Chng(SelectionChanges::ShowSelection,
                    sel.DocName,sel.FeatName,sel.SubName);
            onSelectionChanged(Chng);
        }

        pcDocument->getDocument()->signalChanged.connect(boost::bind(
                    &View3DInventorViewer::slotChangeDocument, this, _1, _2));
    }
}

void View3DInventorViewer::slotChangeDocument(const App::Document &, const App::Property &prop)
{
    if(!prop.getName() || prop.testStatus(App::Property::User3))
        return;

    if(!_applyingOverride
            && boost::starts_with(prop.getName(),"Shadow")
            && overrideMode == "Shadow")
    {
        Base::StateLocker guard(_applyingOverride);
        applyOverrideMode();
    }
}

Document* View3DInventorViewer::getDocument() {
    return guiDocument;
}


void View3DInventorViewer::initialize()
{
    navigation = new CADNavigationStyle();
    navigation->setViewer(this);

    this->axiscrossEnabled = true;
    this->axiscrossSize = 10;
}

View3DInventorViewer::OnTopInfo::OnTopInfo()
    :node(0),alt(false)
{
}

View3DInventorViewer::OnTopInfo::OnTopInfo(OnTopInfo &&other)
    :node(other.node),elements(std::move(other.elements))
{
    other.node = 0;
}

View3DInventorViewer::OnTopInfo::~OnTopInfo() {
    if(node)
        node->unref();
    clearElements();
}

void View3DInventorViewer::OnTopInfo::clearElements() {
    for(auto &v : elements)
        delete v.second;
    elements.clear();
}

void View3DInventorViewer::clearGroupOnTop(bool alt) {
    if(objectsOnTopSel.empty() && objectsOnTopPreSel.empty())
        return;

    SoTempPath tmpPath(10);
    tmpPath.ref();

    if(!alt) {
        if(objectsOnTopPreSel.size()) {
            tmpPath.append(pcGroupOnTopSwitch);
            tmpPath.append(pcGroupOnTopPreSel);
            for(auto &v : objectsOnTopPreSel) {
                auto &info = v.second;
                tmpPath.truncate(2);
                tmpPath.append(info.node);
                tmpPath.append(info.node->getPath());
                selAction->setSecondary(true);
                selAction->setType(SoSelectionElementAction::None);
                selAction->apply(&tmpPath);
            }
            objectsOnTopPreSel.clear();
        }
        pcGroupOnTopPreSel->resetContext();
        coinRemoveAllChildren(pcGroupOnTopPreSel);
    }

    if(objectsOnTopSel.size()) {
        tmpPath.truncate(0);
        tmpPath.append(pcGroupOnTopSwitch);
        tmpPath.append(pcGroupOnTopSel);
        if(alt) {
            for(auto it=objectsOnTopSel.begin();it!=objectsOnTopSel.end();) {
                auto &info = it->second;
                if(!info.alt || info.elements.size()) {
                    info.alt = false;
                    ++it;
                    continue;
                }
                int idx = pcGroupOnTopSel->findChild(info.node);
                if(idx >= 0) {
                    tmpPath.truncate(2);
                    tmpPath.append(info.node);
                    tmpPath.append(info.node->getPath());
                    selAction->setSecondary(false);
                    selAction->setType(SoSelectionElementAction::None);
                    selAction->apply(&tmpPath);
                    pcGroupOnTopSel->removeChild(idx);
                }
                it = objectsOnTopSel.erase(it);
            }
            tmpPath.unrefNoDelete();
            return;
        }

        pcGroupOnTopSel->resetContext();
        coinRemoveAllChildren(pcGroupOnTopSel);

        selAction->setColor(SbColor(0,0,0));
        selAction->setSecondary(false);
        selAction->setType(SoSelectionElementAction::Append);
        for(auto it=objectsOnTopSel.begin();it!=objectsOnTopSel.end();) {
            auto &info = it->second;
            if(!info.alt)
                it = objectsOnTopSel.erase(it);
            else {
                ++it;
                pcGroupOnTopSel->addChild(info.node);
                info.clearElements();
                tmpPath.truncate(2);
                tmpPath.append(info.node);
                tmpPath.append(info.node->getPath());
                selAction->apply(&tmpPath);
            }
        }
    }

    tmpPath.unrefNoDelete();
}

bool View3DInventorViewer::isInGroupOnTop(const char *objname, const char *subname) const {
    if(!objname)
        return false;
    std::string key(objname);
    key += '.';
    auto element = Data::ComplexGeoData::findElementName(subname);
    if(subname)
        key.insert(key.end(),subname,element);
    return isInGroupOnTop(key);
}

bool View3DInventorViewer::isInGroupOnTop(const std::string &key) const {
    auto it = objectsOnTopSel.find(key);
    return it!=objectsOnTopSel.end() && it->second.alt;
}

void View3DInventorViewer::checkGroupOnTop(const SelectionChanges &Reason, bool alt) {

    bool preselect = false;

    switch(Reason.Type) {
    case SelectionChanges::SetSelection:
        clearGroupOnTop();
        if(!guiDocument)
            return;
        else {
            auto sels = Gui::Selection().getSelection(guiDocument->getDocument()->getName(),0);
            if(ViewParams::instance()->getMaxOnTopSelections() < (int)sels.size()) {
                // setSelection() is normally used for selectAll(). Let's not blow up
                // the whole scene with all those invisible objects
                selectionRoot->selectAll = true;
                return;
            }
            for(auto &sel : sels ) {
                checkGroupOnTop(SelectionChanges(SelectionChanges::AddSelection,
                            sel.DocName,sel.FeatName,sel.SubName));
            }
        }
        return;
    case SelectionChanges::ClrSelection:
        clearGroupOnTop(alt);
        if(!alt)
            selectionRoot->selectAll = false;
        return;
    case SelectionChanges::SetPreselect:
    case SelectionChanges::RmvPreselect:
        preselect = true;
        break;
    default:
        break;
    }

    if(!getDocument() || !Reason.pDocName || !Reason.pDocName[0] || !Reason.pObjectName)
        return;
    auto obj = getDocument()->getDocument()->getObject(Reason.pObjectName);
    if(!obj || !obj->getNameInDocument())
        return;
    std::string key(obj->getNameInDocument());
    key += '.';
    auto subname = Reason.pSubName;
    auto element = Data::ComplexGeoData::findElementName(subname);
    if(subname)
        key.insert(key.end(),subname,element);

    switch(Reason.Type) {
    case SelectionChanges::SetPreselect:
        if(Reason.SubType!=2) {
            // 2 means it is triggered from tree view. If not from tree view
            // and not belong to on top object, do not handle it.
            if(!objectsOnTopSel.count(key))
                return;
        }
        break;
    case SelectionChanges::HideSelection:
    case SelectionChanges::RmvPreselect:
    case SelectionChanges::RmvSelection: {

        auto &objs = preselect?objectsOnTopPreSel:objectsOnTopSel;
        auto pcGroup = preselect?pcGroupOnTopPreSel:pcGroupOnTopSel;

        if(preselect && pCurrentHighlightPath) {
            preselAction->setHighlighted(false);
            preselAction->apply(pCurrentHighlightPath);
            pCurrentHighlightPath->unref();
            pCurrentHighlightPath = nullptr;
        }

        auto it = objs.find(key.c_str());
        if(it == objs.end())
            return;
        auto &info = it->second;

        if(Reason.Type == SelectionChanges::HideSelection) {
            if(!info.alt) {
                pcGroup->removeChild(info.node);
                objs.erase(it);
            }
            return;
        }

        SoDetail *det = 0;
        auto eit = info.elements.end();

        if(Reason.Type==SelectionChanges::RmvSelection && alt) {
            // When alt is true, remove this object from the on top group
            // regardless of whether it is previsouly selected with alt or not.
            info.alt = false;
            info.clearElements();
        } else {
            eit = info.elements.find(element);
            if(eit == info.elements.end())
                return;
            else
                det = eit->second;
        }

        if(preselect) {
            auto it2 = objectsOnTopSel.find(key);
            if(it2!=objectsOnTopSel.end() 
                    && it2->second.elements.empty()
                    && !it2->second.alt)
            {
                pcGroupOnTopSel->removeChild(it2->second.node);
                objectsOnTopSel.erase(it2);
            }
        }

        int index = pcGroup->findChild(info.node);
        if(index < 0) {
            objs.erase(it);
            return;
        }

        auto path = info.node->getPath();
        SoTempPath tmpPath(3 + (path ? path->getLength() : 0));
        tmpPath.ref();
        tmpPath.append(pcGroupOnTopSwitch);
        tmpPath.append(pcGroup);
        tmpPath.append(info.node);
        if(path)
            tmpPath.append(path);

        if(pcGroup == pcGroupOnTopSel) {
            selAction->setElement(det);
            selAction->setSecondary(false);
            selAction->setType(det?SoSelectionElementAction::Remove:SoSelectionElementAction::None);
            selAction->apply(&tmpPath);
            selAction->setElement(0);

            if(info.alt && eit!=info.elements.end() && info.elements.size()==1) {
                selAction->setColor(SbColor(0,0,0));
                selAction->setType(SoSelectionElementAction::All);
                selAction->apply(&tmpPath);
            }
        } else {
            selAction->setElement(det);
            selAction->setSecondary(true);
            selAction->setType(det?SoSelectionElementAction::Remove:SoSelectionElementAction::None);
            selAction->apply(&tmpPath);
            selAction->setElement(0);
        }

        tmpPath.unrefNoDelete();

        if(eit != info.elements.end()) {
            delete eit->second;
            info.elements.erase(eit);
        }
        if(info.elements.empty() && !info.alt) {
            pcGroup->removeChild(index);
            objs.erase(it);

            if(alt)
                Gui::Selection().rmvPreselect();
        }
        return;
    }
    default:
        break;
    }

    if(!preselect && element && element[0]
            && ViewParams::instance()->getShowSelectionBoundingBox())
        return;

    auto &objs = preselect?objectsOnTopPreSel:objectsOnTopSel;
    auto pcGroup = preselect?pcGroupOnTopPreSel:pcGroupOnTopSel;

    auto vp = Base::freecad_dynamic_cast<ViewProviderDocumentObject>(
            Application::Instance->getViewProvider(obj));
    if(!vp)
        return;
    auto svp = vp;
    if(subname && *subname) {
        auto sobj = obj->getSubObject(subname);
        if(!sobj || !sobj->getNameInDocument())
            return;
        if(sobj!=obj) {
            svp = Base::freecad_dynamic_cast<ViewProviderDocumentObject>(
                    Application::Instance->getViewProvider(sobj));
            if(!svp)
                return;
        }
    }
    int onTop;
    // onTop==2 means on top only if whole object is selected,
    // onTop==3 means on top only if some sub-element is selected
    // onTop==1 means either
    if(Gui::Selection().needPickedList()
            || (alt && Reason.Type == SelectionChanges::AddSelection)
            || ViewParams::instance()->getShowSelectionOnTop()
            || isInGroupOnTop(key))
        onTop = 1;
    else if(vp->OnTopWhenSelected.getValue())
        onTop = vp->OnTopWhenSelected.getValue();
    else
        onTop = svp->OnTopWhenSelected.getValue();

    if(preselect) {
        preselAction->setHighlighted(true);
        preselAction->setColor(selectionRoot->colorHighlight.getValue());
        preselAction->apply(pcGroupOnTopPreSel);
        if(!onTop)
            onTop = 2;
    }else if (Reason.Type == SelectionChanges::AddSelection) {
        if(!onTop)
            return;
        selAction->setColor(selectionRoot->colorSelection.getValue());
    }
    if(onTop==2 || onTop==3) {
        if(subname && *subname) {
            size_t len = strlen(subname);
            if(subname[len-1]=='.') {
                // ending with '.' means whole object selection
                if(onTop == 3)
                    return;
            }else if(onTop==2)
                return;
        }else if(onTop==3)
            return;
    }

    SoTempPath path(10);
    path.ref();

    SoDetail *det = 0;
    if(vp->getDetailPath(subname, &path,true,det) && path.getLength()) {
        auto &info = objs[key];
        if(!info.node) {
            info.node = new SoFCPathAnnotation(vp,subname,this);
            info.node->ref();
            info.node->setPath(&path);
            pcGroup->addChild(info.node);
        }
        if(alt && Reason.Type == SelectionChanges::AddSelection) {
            if(!info.alt) {
                info.alt = true;
                if(info.elements.empty()) {
                    SoTempPath tmpPath(path.getLength()+3);
                    tmpPath.ref();
                    tmpPath.append(pcGroupOnTopSwitch);
                    tmpPath.append(pcGroup);
                    tmpPath.append(info.node);
                    tmpPath.append(&path);
                    selAction->setColor(SbColor(0,0,0));
                    selAction->setSecondary(false);
                    selAction->setType(SoSelectionElementAction::All);
                    selAction->apply(&tmpPath);
                    tmpPath.unrefNoDelete();
                }
            }
        } else if(info.elements.emplace(element,det).second) {
            SoTempPath tmpPath(path.getLength()+3);
            tmpPath.ref();
            tmpPath.append(pcGroupOnTopSwitch);
            tmpPath.append(pcGroup);
            tmpPath.append(info.node);
            tmpPath.append(&path);
            if(pcGroup == pcGroupOnTopSel) {
                selAction->setSecondary(false);
                if(info.elements.size()==1 && info.alt) {
                    selAction->setType(SoSelectionElementAction::None);
                    selAction->apply(&tmpPath);
                }
                info.node->setDetail(!!det);
                selAction->setElement(det);
                selAction->setType(det?SoSelectionElementAction::Append:SoSelectionElementAction::All);
                selAction->apply(&tmpPath);
                selAction->setElement(0);
            } else if (det) {
                // We are preselecting some element. In this case, we do not
                // use PreSelGroup for highlighting, but instead rely on
                // OnTopGroup. Becasue we want SoBrepFaceSet to pick the proper
                // highlight color, in case it conflicts with the selection or
                // the object's original color.

                info.node->setPath(0);

                auto &selInfo = objectsOnTopSel[key];
                if(!selInfo.node) {
                    selInfo.node = new SoFCPathAnnotation(vp,subname,this);
                    selInfo.node->ref();
                    selInfo.node->setPath(&path);
                    selInfo.node->setDetail(true);
                    pcGroupOnTopSel->addChild(selInfo.node);
                }

                if(pCurrentHighlightPath) {
                    preselAction->setHighlighted(false);
                    preselAction->apply(pCurrentHighlightPath);
                    pCurrentHighlightPath->unref();
                    pCurrentHighlightPath = nullptr;
                }

                SoTempPath tmpPath2(path.getLength()+3);
                tmpPath2.ref();
                tmpPath2.append(pcGroupOnTopSwitch);
                tmpPath2.append(pcGroupOnTopSel);
                tmpPath2.append(selInfo.node);
                tmpPath2.append(&path);
                preselAction->setHighlighted(true);
                preselAction->setElement(det);
                preselAction->apply(&tmpPath2);
                preselAction->setElement(0);

                pCurrentHighlightPath = tmpPath2.copy();
                pCurrentHighlightPath->ref();
                tmpPath2.unrefNoDelete();
            } else {
                // NOTE: assuming preselect is only applicable to one single
                // object(or sub-element) at a time. If in the future we shall
                // support multiple preselect element, include the element in
                // the objectsOnTopPreSel key.
                info.node->setDetail(false);
                selAction->setSecondary(true);
                selAction->setElement(0);
                selAction->setType(SoSelectionElementAction::None);
                selAction->apply(&tmpPath);
            }
            det = 0;
            tmpPath.unrefNoDelete();
        }
    }

    delete det;
    path.unrefNoDelete();
}

/// @cond DOXERR
void View3DInventorViewer::onSelectionChanged(const SelectionChanges &_Reason)
{
    if(!getDocument())
        return;

    SelectionChanges Reason(_Reason);

    if(Reason.pDocName && *Reason.pDocName && 
       strcmp(getDocument()->getDocument()->getName(),Reason.pDocName)!=0)
        return;

    switch(Reason.Type) {
    case SelectionChanges::ShowSelection:
        Reason.Type = SelectionChanges::AddSelection;
        // fall through
    case SelectionChanges::HideSelection:
    case SelectionChanges::SetPreselect:
    case SelectionChanges::RmvPreselect:
    case SelectionChanges::SetSelection:
    case SelectionChanges::AddSelection:     
    case SelectionChanges::RmvSelection:
    case SelectionChanges::ClrSelection:
        checkGroupOnTop(Reason);
        break;
    default:
        return;
    }

    if(Reason.Type == SelectionChanges::HideSelection)
        Reason.Type = SelectionChanges::RmvSelection;

    switch(Reason.Type) {
    case SelectionChanges::RmvPreselect: {
        SoFCHighlightAction cAct(SelectionChanges::RmvPreselect);
        cAct.apply(pcViewProviderRoot);
        break;
    }
    case SelectionChanges::SetPreselect: {
        SoFCHighlightAction cAct(Reason);
        cAct.apply(pcViewProviderRoot);
        break;
    }
    default: {
        SoFCSelectionAction cAct(Reason);
        cAct.apply(pcViewProviderRoot);
    }}
}
/// @endcond

SbBool View3DInventorViewer::searchNode(SoNode* node) const
{
    if (node == pcEditingRoot)
        return true;
    SoSearchAction searchAction;
    searchAction.setNode(node);
    searchAction.setInterest(SoSearchAction::FIRST);
    if (pcEditingRoot->getNumChildren()) {
        searchAction.apply(pcEditingRoot);
        if (searchAction.getPath())
            return true;
    }
    searchAction.apply(this->getSceneGraph());
    SoPath* selectionPath = searchAction.getPath();
    return selectionPath ? true : false;
}

SbBool View3DInventorViewer::hasViewProvider(ViewProvider* pcProvider) const
{
    return _ViewProviderSet.find(pcProvider) != _ViewProviderSet.end();
}

SbBool View3DInventorViewer::containsViewProvider(const ViewProvider* vp) const
{
    return hasViewProvider(const_cast<ViewProvider*>(vp));
    // SoSearchAction sa;
    // sa.setNode(vp->getRoot());
    // sa.setSearchingAll(true);
    // sa.apply(getSoRenderManager()->getSceneGraph());
    // return sa.getPath() != nullptr;
}

/// adds an ViewProvider to the view, e.g. from a feature
void View3DInventorViewer::addViewProvider(ViewProvider* pcProvider)
{
    if(!_ViewProviderSet.insert(pcProvider).second)
        return;

    SoSeparator* root = pcProvider->getRoot();

    if (root) {
        if(!guiDocument->isClaimed3D(pcProvider) && pcProvider->canAddToSceneGraph())
            pcViewProviderRoot->addChild(root);
    }

    SoSeparator* fore = pcProvider->getFrontRoot();
    if (fore)
        foregroundroot->addChild(fore);

    SoSeparator* back = pcProvider->getBackRoot();
    if (back)
        backgroundroot->addChild(back);
}

void View3DInventorViewer::removeViewProvider(ViewProvider* pcProvider)
{
    if (this->editViewProvider == pcProvider)
        resetEditingViewProvider();

    auto it = _ViewProviderSet.find(pcProvider);
    if(it == _ViewProviderSet.end())
        return;
    _ViewProviderSet.erase(it);

    SoSeparator* root = pcProvider->getRoot();

    if (root) {
        int index = pcViewProviderRoot->findChild(root);
        if(index>=0)
            pcViewProviderRoot->removeChild(index);
    }

    SoSeparator* fore = pcProvider->getFrontRoot();
    if (fore)
        foregroundroot->removeChild(fore);

    SoSeparator* back = pcProvider->getBackRoot();
    if (back)
        backgroundroot->removeChild(back);
}

void View3DInventorViewer::toggleViewProvider(ViewProvider *vp) {
    if(!_ViewProviderSet.count(vp))
        return;
    SoSeparator* root = vp->getRoot();
    if(!root || !guiDocument)
        return;
    int index = pcViewProviderRoot->findChild(root);
    if(index>=0) {
        if(guiDocument->isClaimed3D(vp) || !vp->canAddToSceneGraph())
            pcViewProviderRoot->removeChild(index);
    } else if(!guiDocument->isClaimed3D(vp) && vp->canAddToSceneGraph())
        pcViewProviderRoot->addChild(root);
}

void View3DInventorViewer::setEditingTransform(const Base::Matrix4D &mat) {
    if(pcEditingTransform) {
        double dMtrx[16];
        mat.getGLMatrix(dMtrx);
        pcEditingTransform->setMatrix(SbMatrix(
                    dMtrx[0], dMtrx[1], dMtrx[2],  dMtrx[3],
                    dMtrx[4], dMtrx[5], dMtrx[6],  dMtrx[7],
                    dMtrx[8], dMtrx[9], dMtrx[10], dMtrx[11],
                    dMtrx[12],dMtrx[13],dMtrx[14], dMtrx[15]));
    }
}

void View3DInventorViewer::setupEditingRoot(SoNode *node, const Base::Matrix4D *mat) {
    if(!editViewProvider) 
        return;
    resetEditingRoot(false);

    if(mat)
        setEditingTransform(*mat);
    else
        setEditingTransform(getDocument()->getEditingTransform());
    if(node) {
        restoreEditingRoot = false;
        pcEditingRoot->addChild(node);
        return;
    }

    if(ViewParams::getEditingAutoTransparent()) {
        pcRootMaterial->setOverride(true);
        pcRootMaterial->transparency = ViewParams::getEditingTransparency();
    }

    restoreEditingRoot = true;
    auto root = editViewProvider->getRoot();
    for(int i=0,count=root->getNumChildren();i<count;++i) {
        SoNode *node = root->getChild(i);
        if(node != editViewProvider->getTransformNode())
            pcEditingRoot->addChild(node);
    }
    coinRemoveAllChildren(root);
    ViewProviderLink::updateLinks(editViewProvider);
}

void View3DInventorViewer::resetEditingRoot(bool updateLinks) {
    pcRootMaterial->setOverride(false);
    pcRootMaterial->transparency = 0.0;

    if(!editViewProvider || pcEditingRoot->getNumChildren()<=1)
        return;
    if(!restoreEditingRoot) {
        pcEditingRoot->getChildren()->truncate(1);
        return;
    }
    restoreEditingRoot = false;
    auto root = editViewProvider->getRoot();
    if(root->getNumChildren()) 
        FC_ERR("WARNING!!! Editing view provider root node is tampered");
    root->addChild(editViewProvider->getTransformNode());
    for(int i=1,count=pcEditingRoot->getNumChildren();i<count;++i)
        root->addChild(pcEditingRoot->getChild(i));
    pcEditingRoot->getChildren()->truncate(1);
    if(updateLinks)
        ViewProviderLink::updateLinks(editViewProvider);
}

SoPickedPoint* View3DInventorViewer::getPointOnRay(const SbVec2s& pos, ViewProvider* vp) const
{
    SoPath *path;
    if(vp == editViewProvider && pcEditingRoot->getNumChildren()>1) {
        path = new SoPath(1);
        path->ref();
        path->append(pcEditingRoot);
    }else{
        //first get the path to this node and calculate the current transformation
        SoSearchAction sa;
        sa.setNode(vp->getRoot());
        sa.setSearchingAll(true);
        sa.apply(getSoRenderManager()->getSceneGraph());
        path = sa.getPath();
        if (!path)
            return nullptr;
        path->ref();
    }
    SoGetMatrixAction gm(getSoRenderManager()->getViewportRegion());
    gm.apply(path);

    SoTransform* trans = new SoTransform;
    trans->setMatrix(gm.getMatrix());
    trans->ref();
    
    // build a temporary scenegraph only keeping this viewproviders nodes and the accumulated 
    // transformation
    SoSeparator* root = new SoSeparator;
    root->ref();
    root->addChild(getSoRenderManager()->getCamera());
    root->addChild(trans);
    root->addChild(path->getTail());

    //get the picked point
    SoRayPickAction rp(getSoRenderManager()->getViewportRegion());
    rp.setPoint(pos);
    rp.setRadius(getPickRadius());
    rp.apply(root);
    root->unref();
    trans->unref();
    path->unref();

    SoPickedPoint* pick = rp.getPickedPoint();
    return (pick ? new SoPickedPoint(*pick) : 0);
}

SoPickedPoint* View3DInventorViewer::getPointOnRay(const SbVec3f& pos,const SbVec3f& dir, ViewProvider* vp) const
{
    // Note: There seems to be a  bug with setRay() which causes SoRayPickAction
    // to fail to get intersections between the ray and a line
    
    SoPath *path;
    if(vp == editViewProvider && pcEditingRoot->getNumChildren()>1) {
        path = new SoPath(1);
        path->ref();
        path->append(pcEditingRoot);
    }else{
        //first get the path to this node and calculate the current setTransformation
        SoSearchAction sa;
        sa.setNode(vp->getRoot());
        sa.setSearchingAll(true);
        sa.apply(getSoRenderManager()->getSceneGraph());
        path = sa.getPath();
        if (!path)
            return nullptr;
        path->ref();
    }
    SoGetMatrixAction gm(getSoRenderManager()->getViewportRegion());
    gm.apply(path);
    
    // build a temporary scenegraph only keeping this viewproviders nodes and the accumulated 
    // transformation
    SoTransform* trans = new SoTransform;
    trans->ref();
    trans->setMatrix(gm.getMatrix());
    
    SoSeparator* root = new SoSeparator;
    root->ref();
    root->addChild(getSoRenderManager()->getCamera());
    root->addChild(trans);
    root->addChild(path->getTail());
    
    //get the picked point
    SoRayPickAction rp(getSoRenderManager()->getViewportRegion());
    rp.setRay(pos,dir);
    rp.setRadius(getPickRadius());
    rp.apply(root);
    root->unref();
    trans->unref();
    path->unref();

    // returns a copy of the point
    SoPickedPoint* pick = rp.getPickedPoint();
    //return (pick ? pick->copy() : 0); // needs the same instance of CRT under MS Windows
    return (pick ? new SoPickedPoint(*pick) : 0);
}

void View3DInventorViewer::setEditingViewProvider(Gui::ViewProvider* p, int ModNum)
{
    this->editViewProvider = p;
    this->editViewProvider->setEditViewer(this, ModNum);
    addEventCallback(SoEvent::getClassTypeId(), Gui::ViewProvider::eventCallback,this->editViewProvider);
}

/// reset from edit mode
void View3DInventorViewer::resetEditingViewProvider()
{
    if (this->editViewProvider) {

        // In case the event action still has grabbed a node when leaving edit mode
        // force to release it now
        SoEventManager* mgr = getSoEventManager();
        SoHandleEventAction* heaction = mgr->getHandleEventAction();
        if (heaction && heaction->getGrabber())
            heaction->releaseGrabber();

        resetEditingRoot();

        this->editViewProvider->unsetEditViewer(this);
        removeEventCallback(SoEvent::getClassTypeId(), Gui::ViewProvider::eventCallback,this->editViewProvider);
        this->editViewProvider = 0;
    }
}

/// reset from edit mode
SbBool View3DInventorViewer::isEditingViewProvider() const
{
    return this->editViewProvider ? true : false;
}

/// display override mode
void View3DInventorViewer::setOverrideMode(const std::string& mode)
{
    if (mode == overrideMode)
        return;

    shadowInfo->deactivate();
    overrideMode = mode;
    applyOverrideMode();
}

void View3DInventorViewer::applyOverrideMode()
{
    this->overrideBGColor = 0;
    this->selectionRoot->showHiddenLines = FALSE;
    auto views = getDocument()->getViewProvidersOfType(Gui::ViewProvider::getClassTypeId());
    if (overrideMode == "No Shading") {
        this->shading = false;
        this->selectionRoot->overrideMode = "Flat Lines";
        this->getSoRenderManager()->setRenderMode(SoRenderManager::AS_IS);
    }
    else if (overrideMode == "Tessellation") {
        this->shading = true;
        this->selectionRoot->overrideMode = "Shaded";
        this->getSoRenderManager()->setRenderMode(SoRenderManager::HIDDEN_LINE);
    }
    else if (overrideMode == "Hidden Line") {
        if(ViewParams::getHiddenLineOverrideBackground())
            this->overrideBGColor = ViewParams::getHiddenLineBackground();
        this->shading = ViewParams::getHiddenLineShaded();
        this->selectionRoot->overrideMode = "Flat Lines";
        this->selectionRoot->showHiddenLines = TRUE;
        this->getSoRenderManager()->setRenderMode(SoRenderManager::AS_IS);
    }
    else if (overrideMode == "Shadow") {
        shadowInfo->activate();
    }
    else {
        this->shading = true;
        if(overrideMode == "As Is")
            this->selectionRoot->overrideMode = SbName::empty();
        else
            this->selectionRoot->overrideMode = overrideMode.c_str();
        this->getSoRenderManager()->setRenderMode(SoRenderManager::AS_IS);
    }
}

void View3DInventorViewer::ShadowInfo::deactivate()
{
    if(pcShadowGroup) {
        auto superScene = static_cast<SoGroup*>(owner->getSoRenderManager()->getSceneGraph());
        int index = superScene->findChild(pcShadowGroup);
        if(index >= 0)
            superScene->replaceChild(index, owner->pcViewProviderRoot);
        pcShadowGroup.reset();
        pcShadowGroundSwitch->whichChild = -1;
    }
}

void View3DInventorViewer::ShadowInfo::activate()
{
    owner->shading = true;
    App::Document *doc = owner->guiDocument?owner->guiDocument->getDocument():nullptr;

    static const char *_ShadowDisplayMode[] = {"Flat Lines", "Shaded", "As Is", nullptr};
    int displayMode = _shadowParam<App::PropertyEnumeration>(doc, "DisplayMode",
            ViewParams::docShadowDisplayMode(), ViewParams::getShadowDisplayMode(),
            [](App::PropertyEnumeration &prop) {
                if (!prop.getEnum().isValid())
                    prop.setEnums(_ShadowDisplayMode);
            });

    App::PropertyBool *flatlines = Base::freecad_dynamic_cast<App::PropertyBool>(
            doc->getPropertyByName("FlatLines"));
    if (flatlines) {
        owner->selectionRoot->overrideMode = flatlines->getValue()?"Shaded":"Flat Lines";
        _shadowSetParam<App::PropertyEnumeration>(doc, "DisplayMode", flatlines->getValue()?0:1);
        doc->removeDynamicProperty("Shadow_FlatLines");
    } else {
        SbName mode;
        switch (displayMode) {
        case 0:
            mode = "Flat Lines";
            break;
        case 1:
            mode = "Shaded";
            break;
        default:
            mode = "As Is";
            break;
        }
        if (owner->selectionRoot->overrideMode.getValue() != mode)
            owner->selectionRoot->overrideMode = mode;
    }
    owner->getSoRenderManager()->setRenderMode(SoRenderManager::AS_IS);

    bool spotlight = _shadowParam<App::PropertyBool>(doc, "SpotLight", 
            ViewParams::docShadowSpotLight(), ViewParams::getShadowSpotLight());

    if(pcShadowGroup) {
        if((spotlight && pcShadowGroup->findChild(pcShadowSpotLight)<0)
            || (!spotlight && pcShadowGroup->findChild(pcShadowDirectionalLight)<0))
        {
            coinRemoveAllChildren(pcShadowGroup);
            auto superScene = static_cast<SoGroup*>(owner->getSoRenderManager()->getSceneGraph());
            int index = superScene->findChild(pcShadowGroup);
            if(index >= 0)
                superScene->replaceChild(index, owner->pcViewProviderRoot);
            pcShadowGroup.reset();
        }
    }
    if(!pcShadowGroup) {
        pcShadowGroup = new SoShadowGroup;
        // pcShadowGroup->renderCaching = SoSeparator::OFF;
        // pcShadowGroup->boundingBoxCaching = SoSeparator::OFF;

        if(!pcShadowDirectionalLight)
            pcShadowDirectionalLight = new SoFCDirectionalLight;

        if(!pcShadowSpotLight)
            pcShadowSpotLight = new SoFCSpotLight;

        auto shadowStyle = new SoShadowStyle;
        shadowStyle->style = SoShadowStyle::NO_SHADOWING;
        pcShadowGroup->addChild(shadowStyle);

        if(spotlight)
            pcShadowGroup->addChild(pcShadowSpotLight);
        else
            pcShadowGroup->addChild(pcShadowDirectionalLight);

        shadowStyle = new SoShadowStyle;
        shadowStyle->style = SoShadowStyle::CASTS_SHADOW_AND_SHADOWED;
        pcShadowGroup->addChild(shadowStyle);

        pcShadowPickStyle = new SoPickStyle;
        pcShadowGroup->addChild(pcShadowPickStyle);

        pcShadowGroup->addChild(owner->pcViewProviderRoot);

        if(!pcShadowGroundSwitch) {
            pcShadowGroundSwitch = new SoSwitch;

            pcShadowGroundStyle = new SoShadowStyle;
            pcShadowGroundStyle->style = SoShadowStyle::SHADOWED;

            pcShadowMaterial = new SoMaterial;

            pcShadowGroundTextureCoords = new SoTextureCoordinate2;

            pcShadowGroundTexture = new SoTexture2;
            // pcShadowGroundTexture->model = SoMultiTextureImageElement::BLEND;

            pcShadowGroundCoords = new SoCoordinate3;

            pcShadowGround = new SoFaceSet;

            pcShadowGroundShapeHints = new SoShapeHints;
            pcShadowGroundShapeHints->vertexOrdering = SoShapeHints::COUNTERCLOCKWISE;

            auto pickStyle = new SoPickStyle;
            pickStyle->style = SoPickStyle::UNPICKABLE;

            auto tu = new SoTextureUnit;
            tu->unit = 1;

            pcShadowGroundLightModel = new SoLightModel;

            pcShadowGroundGroup = new SoSeparator;
            pcShadowGroundGroup->addChild(pcShadowGroundLightModel);
            pcShadowGroundGroup->addChild(pickStyle);
            pcShadowGroundGroup->addChild(pcShadowGroundShapeHints);
            pcShadowGroundGroup->addChild(pcShadowGroundTextureCoords);
            pcShadowGroundGroup->addChild(tu);

            // We deliberately insert the same SoTextureCoordinate2 twice.
            // The first one with default texture unit 0, and the second
            // one with unit 1. The reason for unit 1 is because unit 0
            // texture does not work with bump map (Coin3D bug?). The
            // reason for unit 0 texture coordinate is because Coin3D
            // crashes if there is at least one texture coordinate node,
            // but no unit 0 texture coordinate, with the following call
            // stack.
            //
            // SoMultiTextureCoordinateelement::get4()
            // SoMultiTextureCoordinateelement::get4()
            // SoFaceSet::generatePrimitives()
            // SoShape::validatePVCache()
            // SoShape::shouldGLRender()
            // ...
            //
            pcShadowGroundGroup->addChild(pcShadowGroundTextureCoords);

            pcShadowGroundGroup->addChild(pcShadowGroundTexture);
            pcShadowGroundGroup->addChild(pcShadowMaterial);
            pcShadowGroundGroup->addChild(pcShadowGroundCoords);
            pcShadowGroundGroup->addChild(pcShadowGroundStyle);
            pcShadowGroundGroup->addChild(pcShadowGround);

            pcShadowGroundSwitch->addChild(pcShadowGroundGroup);
        }

        pcShadowGroup->addChild(pcShadowGroundSwitch);
    }

    static const App::PropertyFloatConstraint::Constraints _precision_cstr(0.0,1.0,0.1);
    // pcShadowGroup->quality = _shadowParam<App::PropertyFloatConstraint>(
    //         doc, "Quality", 1.0f,
    //         [](App::PropertyFloatConstraint &prop) {
    //             if(!prop.getConstraints())
    //                 prop.setConstraints(&_precision_cstr);
    //         });

    pcShadowGroup->precision = _shadowParam<App::PropertyFloatConstraint>(doc, "Precision",
            ViewParams::docShadowPrecision(), ViewParams::getShadowPrecision(),
            [](App::PropertyFloatConstraint &prop) {
                if(!prop.getConstraints())
                    prop.setConstraints(&_precision_cstr);
            });

    SoLight *light;
    auto _dir = _shadowParam<App::PropertyVector>(
            doc, "LightDirection", nullptr,
            Base::Vector3d(ViewParams::getShadowLightDirectionX(),
                            ViewParams::getShadowLightDirectionY(),
                            ViewParams::getShadowLightDirectionZ()));
    _dir.Normalize();
    SbVec3f dir(_dir.x,_dir.y,_dir.z);

    SbBox3f bbox;
    owner->getSceneBoundBox(bbox);

    static const App::PropertyPrecision::Constraints _epsilon_cstr(0.0,1000.0,1e-5);
    pcShadowGroup->epsilon = _shadowParam<App::PropertyPrecision>(doc, "Epsilon",
            ViewParams::docShadowEpsilon(), ViewParams::getShadowEpsilon(),
            [](App::PropertyFloatConstraint &prop) {
                if(prop.getConstraints() != &_epsilon_cstr)
                    prop.setConstraints(&_epsilon_cstr);
            });

    static const App::PropertyFloatConstraint::Constraints _threshold_cstr(0.0,1.0,0.1);
    pcShadowGroup->threshold = _shadowParam<App::PropertyFloatConstraint>(doc, "Threshold",
            ViewParams::docShadowThreshold(), ViewParams::getShadowThreshold(),
            [](App::PropertyFloatConstraint &prop) {
                if(prop.getConstraints() != &_threshold_cstr)
                    prop.setConstraints(&_threshold_cstr);
            });

    if(spotlight) {
        light = pcShadowSpotLight;
        pcShadowSpotLight->direction = dir;
        Base::Vector3d initPos;
        if(!bbox.isEmpty()) {
            SbVec3f center = bbox.getCenter();
            initPos.x = center[0];
            initPos.y = center[1];
            initPos.z = center[2] + (_dir.z < 0 ? 1.0f : -1.0f) * (bbox.getMax()[2] - bbox.getMin()[2]);
        }
        auto pos = _shadowParam<App::PropertyVector>(doc, "SpotLightPosition", nullptr, initPos);
        pcShadowSpotLight->location = SbVec3f(pos.x,pos.y,pos.z);
        static const App::PropertyFloatConstraint::Constraints _drop_cstr(-0.01,1.0,0.01);
        pcShadowSpotLight->dropOffRate =
            _shadowParam<App::PropertyFloatConstraint>(doc, "SpotLightDropOffRate", nullptr, 0.0,
                [](App::PropertyFloatConstraint &prop) {
                    if(!prop.getConstraints())
                        prop.setConstraints(&_drop_cstr);
                });
        pcShadowSpotLight->cutOffAngle =
            M_PI * _shadowParam<App::PropertyAngle>(doc, "SpotLightCutOffAngle", nullptr, 45.0) / 180.0;

        // pcShadowGroup->visibilityFlag = SoShadowGroup::ABSOLUTE_RADIUS;
        // pcShadowGroup->visibilityNearRadius = _shadowParam<App::PropertyFloat>(doc, "SpotLightRadiusNear", -1.0);
        // pcShadowGroup->visibilityRadius = _shadowParam<App::PropertyFloat>(doc, "SpotLightRadius", -1.0);
    } else {
        pcShadowDirectionalLight->direction = dir;

        light = pcShadowDirectionalLight;
        if(light->isOfType(SoShadowDirectionalLight::getClassTypeId())) {
            static const App::PropertyFloatConstraint::Constraints _dist_cstr(-1.0,DBL_MAX,10.0);
            static_cast<SoShadowDirectionalLight*>(light)->maxShadowDistance = 
                _shadowParam<App::PropertyFloatConstraint>(doc, "MaxDistance",
                    ViewParams::docShadowMaxDistance(), ViewParams::getShadowMaxDistance(),
                    [](App::PropertyFloatConstraint &prop) {
                        if(!prop.getConstraints())
                            prop.setConstraints(&_dist_cstr);
                    });
        }
    }

    static const App::PropertyFloatConstraint::Constraints _cstr(0.0,1000.0,0.1);
    light->intensity = _shadowParam<App::PropertyFloatConstraint>(doc, "LightIntensity",
            ViewParams::docShadowLightIntensity(), ViewParams::getShadowLightIntensity(),
            [](App::PropertyFloatConstraint &prop) {
                if(!prop.getConstraints())
                    prop.setConstraints(&_cstr);
            });

    App::Color color = _shadowParam<App::PropertyColor>(doc, "LightColor",
            ViewParams::docShadowLightColor(), App::Color((uint32_t)ViewParams::getShadowLightColor()));
    SbColor sbColor;
    float f;
    sbColor.setPackedValue(color.getPackedValue(),f);
    light->color = sbColor;

    color = _shadowParam<App::PropertyColor>(doc, "GroundColor",
            ViewParams::docShadowGroundColor(), App::Color((uint32_t)ViewParams::getShadowGroundColor()));
    sbColor.setPackedValue(color.getPackedValue(),f);
    pcShadowMaterial->diffuseColor = sbColor;
    pcShadowMaterial->specularColor = SbColor(0,0,0);

    static const App::PropertyFloatConstraint::Constraints _transp_cstr(0.0,1.0,0.1);
    double transp = _shadowParam<App::PropertyFloatConstraint>(doc, "GroundTransparency",
            ViewParams::docShadowGroundTransparency(), ViewParams::getShadowGroundTransparency(),
            [](App::PropertyFloatConstraint &prop) {
                if(!prop.getConstraints())
                    prop.setConstraints(&_transp_cstr);
            });

    if(_shadowParam<App::PropertyBool>(doc, "GroundBackFaceCull",
            ViewParams::docShadowGroundBackFaceCull(), ViewParams::getShadowGroundBackFaceCull()))
        pcShadowGroundShapeHints->shapeType = SoShapeHints::SOLID;
    else
        pcShadowGroundShapeHints->shapeType = SoShapeHints::UNKNOWN_SHAPE_TYPE;

    pcShadowMaterial->transparency = transp;
    pcShadowGroundStyle->style = (transp == 1.0 ? 0x4 : 0) | SoShadowStyle::SHADOWED;

    if(_shadowParam<App::PropertyBool>(doc, "ShowGround",
            ViewParams::docShadowShowGround(), ViewParams::getShadowShowGround()))
        pcShadowGroundSwitch->whichChild = 0;
    else
        pcShadowGroundSwitch->whichChild = -1;

    if(!bbox.isEmpty())
        updateShadowGround(bbox);

    pcShadowGroundTexture->filename = _shadowParam<App::PropertyFileIncluded>(doc, "GroundTexture",
            ViewParams::docShadowGroundTexture(), ViewParams::getShadowGroundTexture().c_str());
    
    const char *bumpmap = _shadowParam<App::PropertyFileIncluded>(doc, "GroundBumpMap",
            ViewParams::docShadowGroundBumpMap(), ViewParams::getShadowGroundBumpMap().c_str());
    if(bumpmap && bumpmap[0]) {
        if(!pcShadowGroundBumpMap) {
            pcShadowGroundBumpMap = new SoBumpMap;
        }
        pcShadowGroundBumpMap->filename = bumpmap;
        if (pcShadowGroundGroup->findChild(pcShadowGroundBumpMap) < 0) {
            int idx = pcShadowGroundGroup->findChild(pcShadowMaterial);
            if (idx >= 0)
                pcShadowGroundGroup->insertChild(pcShadowGroundBumpMap,idx);
        }
    } else if (pcShadowGroundBumpMap) {
        int idx = pcShadowGroundGroup->findChild(pcShadowGroundBumpMap);
        if (idx >= 0)
            pcShadowGroundGroup->removeChild(idx);
    }

    if(_shadowParam<App::PropertyBool>(doc, "GroundShading",
            ViewParams::docShadowGroundShading(), ViewParams::getShadowGroundShading()))
        pcShadowGroundLightModel->model = SoLightModel::PHONG;
    else
        pcShadowGroundLightModel->model = SoLightModel::BASE_COLOR;

    SbBool isActive = TRUE;
    if (_shadowParam<App::PropertyBool>(doc, "TransparentShadow",
            ViewParams::docShadowTransparentShadow(), ViewParams::getShadowTransparentShadow()))
        isActive |= 2;
    if (pcShadowGroup->isActive.getValue() != isActive)
        pcShadowGroup->isActive = isActive;

    auto superScene = static_cast<SoGroup*>(owner->getSoRenderManager()->getSceneGraph());
    int index = superScene->findChild(owner->pcViewProviderRoot);
    if(index >= 0)
        superScene->replaceChild(index, pcShadowGroup);
}

void View3DInventorViewer::setViewportCB(void*, SoAction* action)
{
    // Make sure to override the value set inside SoOffscreenRenderer::render()
    if (action->isOfType(SoGLRenderAction::getClassTypeId())) {
        SoFCOffscreenRenderer& renderer = SoFCOffscreenRenderer::instance();
        const SbViewportRegion& vp = renderer.getViewportRegion();
        SoViewportRegionElement::set(action->getState(), vp);
        static_cast<SoGLRenderAction*>(action)->setViewportRegion(vp);
    }
}

void View3DInventorViewer::clearBufferCB(void*, SoAction* action)
{
    if (action->isOfType(SoGLRenderAction::getClassTypeId())) {
        // do stuff specific for GL rendering here.
        glClear(GL_DEPTH_BUFFER_BIT);
    }
}

void View3DInventorViewer::setGLWidgetCB(void* userdata, SoAction* action)
{
    //FIXME: This causes the Coin error message:
    // Coin error in SoNode::GLRenderS(): GL error: 'GL_STACK_UNDERFLOW', nodetype:
    // Separator (set envvar COIN_GLERROR_DEBUGGING=1 and re-run to get more information)
    if (action->isOfType(SoGLRenderAction::getClassTypeId())) {
        QWidget* gl = reinterpret_cast<QWidget*>(userdata);
        SoGLWidgetElement::set(action->getState(), qobject_cast<QtGLWidget*>(gl));
    }
}

void View3DInventorViewer::handleEventCB(void* ud, SoEventCallback* n)
{
    View3DInventorViewer* that = reinterpret_cast<View3DInventorViewer*>(ud);
    SoGLRenderAction* glra = that->getSoRenderManager()->getGLRenderAction();
    SoAction* action = n->getAction();
    SoGLRenderActionElement::set(action->getState(), glra);
    SoGLWidgetElement::set(action->getState(), qobject_cast<QtGLWidget*>(that->getGLWidget()));
}

void View3DInventorViewer::setGradientBackground(bool on)
{
    int whichChild = on?0:-1;
    if(pcBackGroundSwitch->whichChild.getValue() != whichChild)
        pcBackGroundSwitch->whichChild.setValue(whichChild);
}

bool View3DInventorViewer::hasGradientBackground() const
{
    return pcBackGroundSwitch->whichChild.getValue() == 0;
}

void View3DInventorViewer::setGradientBackgroundColor(const SbColor& fromColor,
                                                      const SbColor& toColor)
{
    pcBackGround->setColorGradient(fromColor, toColor);
}

void View3DInventorViewer::setGradientBackgroundColor(const SbColor& fromColor,
                                                      const SbColor& toColor,
                                                      const SbColor& midColor)
{
    pcBackGround->setColorGradient(fromColor, toColor, midColor);
}

void View3DInventorViewer::setEnabledFPSCounter(bool on)
{
    fpsEnabled = on;
}

void View3DInventorViewer::setEnabledVBO(bool on)
{
    vboEnabled = on;
}

bool View3DInventorViewer::isEnabledVBO() const
{
    return vboEnabled;
}

void View3DInventorViewer::setRenderCache(int mode)
{
    static int canAutoCache = -1;

    if (mode<0) {
        // Work around coin bug of unmatched call of
        // SoGLLazyElement::begin/endCaching() when on top rendering
        // transparent object with SORTED_OBJECT_SORTED_TRIANGLE_BLEND
        // transparency type.
<<<<<<< HEAD
        coin_setenv("COIN_AUTO_CACHING", "0", TRUE);

        int setting = ViewParams::getRenderCache();
=======
        //
        // For more details see:
        // https://forum.freecadweb.org/viewtopic.php?f=18&t=43305&start=10#p412537
        coin_setenv("COIN_AUTO_CACHING", "0", TRUE);

        int setting = ViewParams::instance()->getRenderCache();
>>>>>>> 6e40c19f
        if (mode == -2) {
            if (pcViewProviderRoot && setting != 1)
                pcViewProviderRoot->renderCaching = SoSeparator::ON;
            mode = 2;
        }
        else {
            if (pcViewProviderRoot)
                pcViewProviderRoot->renderCaching = SoSeparator::AUTO;
            mode = setting;
        }
    }

    if (canAutoCache < 0) {
        const char *env = coin_getenv("COIN_AUTO_CACHING");
        canAutoCache = env ? atoi(env) : 1;
    }

    // If coin auto cache is disabled, do not use 'Auto' render cache mode, but
    // fallback to 'Distributed' mode.
    if (!canAutoCache && mode != 2)
        mode = 1;

    auto caching = mode == 0 ? SoSeparator::AUTO :
<<<<<<< HEAD
           (mode == 1 ? SoSeparator::ON : SoSeparator::OFF);
=======
                  (mode == 1 ? SoSeparator::ON :
                               SoSeparator::OFF);
>>>>>>> 6e40c19f

    SoFCSeparator::setCacheMode(caching);
}

void View3DInventorViewer::setEnabledNaviCube(bool on)
{
    naviCubeEnabled = on;
}

bool View3DInventorViewer::isEnabledNaviCube(void) const
{
    return naviCubeEnabled;
}

void View3DInventorViewer::setNaviCubeCorner(int c)
{
    if (naviCube)
        naviCube->setCorner(static_cast<NaviCube::Corner>(c));
}

NaviCube* View3DInventorViewer::getNavigationCube() const
{
    return naviCube;
}

void View3DInventorViewer::setAxisCross(bool on)
{
    SoNode* scene = getSceneGraph();
    SoSeparator* sep = static_cast<SoSeparator*>(scene);

    if (on) {
        if (!axisGroup) {
            axisCross = new Gui::SoShapeScale;
            Gui::SoAxisCrossKit* axisKit = new Gui::SoAxisCrossKit();
            axisKit->set("xAxis.appearance.drawStyle", "lineWidth 2");
            axisKit->set("yAxis.appearance.drawStyle", "lineWidth 2");
            axisKit->set("zAxis.appearance.drawStyle", "lineWidth 2");
            axisCross->setPart("shape", axisKit);
            axisCross->scaleFactor = 1.0f;
            axisGroup = new SoSkipBoundingGroup;
            axisGroup->addChild(axisCross);

            sep->addChild(axisGroup);
        }
    }
    else {
        if (axisGroup) {
            sep->removeChild(axisGroup);
            axisGroup = 0;
        }
    }
}

bool View3DInventorViewer::hasAxisCross(void)
{
    return axisGroup;
}

void View3DInventorViewer::setNavigationType(Base::Type t)
{
    if (t.isBad())
        return;

    this->winGestureTuneState = View3DInventorViewer::ewgtsNeedTuning; //triggers enable/disable rotation gesture when preferences change

    if (this->navigation && this->navigation->getTypeId() == t)
        return; // nothing to do

    Base::BaseClass* base = static_cast<Base::BaseClass*>(t.createInstance());
    if (!base)
        return;

    if (!base->getTypeId().isDerivedFrom(NavigationStyle::getClassTypeId())) {
        delete base;
#if FC_DEBUG
        SoDebugError::postWarning("View3DInventorViewer::setNavigationType",
                                  "Navigation object must be of type NavigationStyle.");
#endif // FC_DEBUG
        return;
    }

    NavigationStyle* ns = static_cast<NavigationStyle*>(base);
    if (this->navigation) {
        ns->operator = (*this->navigation);
        delete this->navigation;
    }
    this->navigation = ns;
    this->navigation->setViewer(this);
}

NavigationStyle* View3DInventorViewer::navigationStyle() const
{
    return this->navigation;
}

SoDirectionalLight* View3DInventorViewer::getBacklight(void) const
{
    return this->backlight;
}

void View3DInventorViewer::setBacklight(SbBool on)
{
    this->backlight->on = on;
}

SbBool View3DInventorViewer::isBacklight(void) const
{
    return this->backlight->on.getValue();
}

void View3DInventorViewer::setSceneGraph(SoNode* root)
{
    inherited::setSceneGraph(root);
    if (!root) {
        _ViewProviderSet.clear();
        editViewProvider = 0;
    }

    SoSearchAction sa;
    sa.setNode(this->backlight);
    //we want the rendered scene with all lights and cameras, viewer->getSceneGraph would return
    //the geometry scene only
    SoNode* scene = this->getSoRenderManager()->getSceneGraph();
    if (scene && scene->getTypeId().isDerivedFrom(SoSeparator::getClassTypeId())) {
        sa.apply(scene);
        if (!sa.getPath())
            static_cast<SoSeparator*>(scene)->insertChild(this->backlight, 0);
    }
}

void View3DInventorViewer::savePicture(int w, int h, int s, const QColor& bg, QImage& img) const
{
    // Save picture methods:
    // FramebufferObject -- viewer renders into FBO (no offscreen)
    // CoinOffscreenRenderer -- Coin's offscreen rendering method
    // PixelBuffer -- Qt's pixel buffer used for offscreen rendering (only Qt4)
    // Otherwise (Default) -- Qt's FBO used for offscreen rendering
    std::string saveMethod = App::GetApplication().GetParameterGroupByPath
        ("User parameter:BaseApp/Preferences/View")->GetASCII("SavePicture");

    bool useFramebufferObject = false;
    bool useGrabFramebuffer = false;
    bool usePixelBuffer = false;
    bool useCoinOffscreenRenderer = false;
    if (saveMethod == "FramebufferObject") {
        useFramebufferObject = true;
    }
    else if (saveMethod == "GrabFramebuffer") {
        useGrabFramebuffer = true;
    }
    else if (saveMethod == "PixelBuffer") {
        usePixelBuffer = true;
    }
    else if (saveMethod == "CoinOffscreenRenderer") {
        useCoinOffscreenRenderer = true;
    }

    if (useFramebufferObject) {
        View3DInventorViewer* self = const_cast<View3DInventorViewer*>(this);
        self->imageFromFramebuffer(w, h, s, bg, img);
        return;
    }
    else if (useGrabFramebuffer) {
        View3DInventorViewer* self = const_cast<View3DInventorViewer*>(this);
        img = self->grabFramebuffer();
        img = img.mirrored();
        img = img.scaledToWidth(w);
        return;
    }

    // if no valid color use the current background
    bool useBackground = false;
    SbViewportRegion vp(getSoRenderManager()->getViewportRegion());

    if (w>0 && h>0)
        vp.setWindowSize((short)w, (short)h);

    //NOTE: To support pixels per inch we must use SbViewportRegion::setPixelsPerInch( ppi );
    //The default value is 72.0.
    //If we need to support grayscale images with must either use SoOffscreenRenderer::LUMINANCE or
    //SoOffscreenRenderer::LUMINANCE_TRANSPARENCY.

    SoCallback* cb = 0;

    // for an invalid color use the viewer's current background color
    QColor bgColor;
    if (!bg.isValid()) {
        if (!hasGradientBackground()) {
            bgColor = this->backgroundColor();
        }
        else {
            useBackground = true;
            cb = new SoCallback;
            cb->setCallback(clearBufferCB);
        }
    }
    else {
        bgColor = bg;
    }

    SoSeparator* root = new SoSeparator;
    root->ref();

#if (COIN_MAJOR_VERSION >= 4)
    // The behaviour in Coin4 has changed so that when using the same instance of 'SoFCOffscreenRenderer'
    // multiple times internally the biggest viewport size is stored and set to the SoGLRenderAction.
    // The trick is to add a callback node and override the viewport size with what we want.
    if (useCoinOffscreenRenderer) {
        SoCallback* cbvp = new SoCallback;
        cbvp->setCallback(setViewportCB);
        root->addChild(cbvp);
    }
#endif

    SoCamera* camera = getSoRenderManager()->getCamera();

    if (useBackground) {
        root->addChild(backgroundroot);
        root->addChild(cb);
    }

    if (!this->shading) {
        SoLightModel* lm = new SoLightModel;
        lm->model = SoLightModel::BASE_COLOR;
        root->addChild(lm);
    }

    root->addChild(getHeadlight());
    root->addChild(camera);
    SoCallback* gl = new SoCallback;
    gl->setCallback(setGLWidgetCB, this->getGLWidget());
    root->addChild(gl);
    root->addChild(pcGroupOnTopSwitch);
    root->addChild(pcViewProviderRoot);

#if !defined(HAVE_QT5_OPENGL)
    if (useBackground)
        root->addChild(cb);
#endif

    root->addChild(foregroundroot);

    try {
        // render the scene
        if (!useCoinOffscreenRenderer) {
            SoQtOffscreenRenderer renderer(vp);
            renderer.setNumPasses(s);
            renderer.setInternalTextureFormat(getInternalTextureFormat());
            renderer.setPbufferEnable(usePixelBuffer);
            if (bgColor.isValid())
                renderer.setBackgroundColor(SbColor4f(bgColor.redF(), bgColor.greenF(), bgColor.blueF(), bgColor.alphaF()));
            if (!renderer.render(root))
                throw Base::RuntimeError("Offscreen rendering failed");

            renderer.writeToImage(img);
            root->unref();
        }
        else {
            SoFCOffscreenRenderer& renderer = SoFCOffscreenRenderer::instance();
            renderer.setViewportRegion(vp);
            renderer.getGLRenderAction()->setSmoothing(true);
            renderer.getGLRenderAction()->setNumPasses(s);
            renderer.getGLRenderAction()->setTransparencyType(SoGLRenderAction::SORTED_OBJECT_SORTED_TRIANGLE_BLEND);
            if (bgColor.isValid())
                renderer.setBackgroundColor(SbColor(bgColor.redF(), bgColor.greenF(), bgColor.blueF()));
            if (!renderer.render(root))
                throw Base::RuntimeError("Offscreen rendering failed");

            renderer.writeToImage(img);
            root->unref();
        }

        if (!bgColor.isValid() || bgColor.alphaF() == 1.0) {
            QImage image(img.width(), img.height(), QImage::Format_RGB32);
            QPainter painter(&image);
            painter.fillRect(image.rect(), Qt::black);
            painter.drawImage(0, 0, img);
            painter.end();
            img = image;
        }
    }
    catch (...) {
        root->unref();
        throw; // re-throw exception
    }
}

void View3DInventorViewer::saveGraphic(int pagesize, const QColor& bgcolor, SoVectorizeAction* va) const
{
    if (bgcolor.isValid())
        va->setBackgroundColor(true, SbColor(bgcolor.redF(), bgcolor.greenF(), bgcolor.blueF()));

    float border = 10.0f;
    SbVec2s vpsize = this->getSoRenderManager()->getViewportRegion().getViewportSizePixels();
    float vpratio = ((float)vpsize[0]) / ((float)vpsize[1]);

    if (vpratio > 1.0f) {
        va->setOrientation(SoVectorizeAction::LANDSCAPE);
        vpratio = 1.0f / vpratio;
    }
    else {
        va->setOrientation(SoVectorizeAction::PORTRAIT);
    }

    va->beginStandardPage(SoVectorizeAction::PageSize(pagesize), border);

    // try to fill as much "paper" as possible
    SbVec2f size = va->getPageSize();

    float pageratio = size[0] / size[1];
    float xsize, ysize;

    if (pageratio < vpratio) {
        xsize = size[0];
        ysize = xsize / vpratio;
    }
    else {
        ysize = size[1];
        xsize = ysize * vpratio;
    }

    float offx = border + (size[0]-xsize) * 0.5f;
    float offy = border + (size[1]-ysize) * 0.5f;

    va->beginViewport(SbVec2f(offx, offy), SbVec2f(xsize, ysize));
    va->calibrate(this->getSoRenderManager()->getViewportRegion());

    va->apply(this->getSoRenderManager()->getSceneGraph());

    va->endViewport();
    va->endPage();
}

void View3DInventorViewer::startSelection(View3DInventorViewer::SelectionMode mode)
{
    navigation->startSelection(NavigationStyle::SelectionMode(mode));
}

void View3DInventorViewer::stopSelection()
{
    navigation->stopSelection();
}

bool View3DInventorViewer::isSelecting() const
{
    return navigation->isSelecting();
}

const std::vector<SbVec2s>& View3DInventorViewer::getPolygon(SelectionRole* role) const
{
    return navigation->getPolygon(role);
}

void View3DInventorViewer::setSelectionEnabled(const SbBool enable)
{
    selectionRoot->selectionRole.setValue(enable);
}

SbBool View3DInventorViewer::isSelectionEnabled(void) const
{
    return selectionRoot->selectionRole.getValue();
}

SbVec2f View3DInventorViewer::screenCoordsOfPath(SoPath* path) const
{
    // Generate a matrix (well, a SoGetMatrixAction) that
    // moves us to the picked object's coordinate space.
    SoGetMatrixAction gma(getSoRenderManager()->getViewportRegion());
    gma.apply(path);

    // Use that matrix to translate the origin in the picked
    // object's coordinate space into object space
    SbVec3f imageCoords(0, 0, 0);
    SbMatrix m = gma.getMatrix().transpose();
    m.multMatrixVec(imageCoords, imageCoords);

    // Now, project the object space coordinates of the object
    // into "normalized" screen coordinates.
    SbViewVolume  vol = getSoRenderManager()->getCamera()->getViewVolume();
    vol.projectToScreen(imageCoords, imageCoords);

    // Translate "normalized" screen coordinates to pixel coords.
    //
    // Note: for some reason, projectToScreen() doesn't seem to
    // handle non-square viewports properly.  The X and Y are
    // scaled such that [0,1] fits within the smaller of the window
    // width or height.  For instance, in a window that's 400px
    // tall and 800px wide, the Y will be within [0,1], but X can
    // vary within [-0.5,1.5]...
    int width = getGLWidget()->width(),
        height = getGLWidget()->height();

    if (width >= height) {
        // "Landscape" orientation, to square
        imageCoords[0] *= height;
        imageCoords[0] += (width-height) / 2.0;
        imageCoords[1] *= height;

    }
    else {
        // "Portrait" orientation
        imageCoords[0] *= width;
        imageCoords[1] *= width;
        imageCoords[1] += (height-width) / 2.0;
    }

    return SbVec2f(imageCoords[0], imageCoords[1]);
}

std::vector<SbVec2f> View3DInventorViewer::getGLPolygon(const std::vector<SbVec2s>& pnts) const
{
    const SbViewportRegion& vp = this->getSoRenderManager()->getViewportRegion();
    const SbVec2s& sz = vp.getWindowSize();
    short w,h;
    sz.getValue(w,h);
    const SbVec2s& sp = vp.getViewportSizePixels();
    const SbVec2s& op = vp.getViewportOriginPixels();
    const SbVec2f& siz = vp.getViewportSize();
    float dX, dY;
    siz.getValue(dX, dY);
    float fRatio = vp.getViewportAspectRatio();

    std::vector<SbVec2f> poly;
    for (std::vector<SbVec2s>::const_iterator it = pnts.begin(); it != pnts.end(); ++it) {
        SbVec2s loc = *it - op;
        SbVec2f pos((float)loc[0]/(float)sp[0], (float)loc[1]/(float)sp[1]);
        float pX,pY;
        pos.getValue(pX,pY);

        // now calculate the real points respecting aspect ratio information
        //
        if (fRatio > 1.0f) {
            pX = (pX - 0.5f*dX) * fRatio + 0.5f*dX;
            pos.setValue(pX,pY);
        }
        else if (fRatio < 1.0f) {
            pY = (pY - 0.5f*dY) / fRatio + 0.5f*dY;
            pos.setValue(pX,pY);
        }

        poly.push_back(pos);
    }

    return poly;
}

std::vector<SbVec2f> View3DInventorViewer::getGLPolygon(SelectionRole* role) const
{
    const std::vector<SbVec2s>& pnts = navigation->getPolygon(role);
    return getGLPolygon(pnts);
}

// defined in SoFCDB.cpp
extern SoNode* replaceSwitchesInSceneGraph(SoNode*);

void View3DInventorViewer::dump(const char *filename, bool onlyVisible) const
{
    SoGetPrimitiveCountAction action;
    action.setCanApproximate(true);

    SoNode *node;
    if(overrideMode == "Shadow" && shadowInfo->pcShadowGroup)
        node = shadowInfo->pcShadowGroup;
    else
        node = pcViewProviderRoot;

    action.apply(node);
    if (onlyVisible) {
        node = replaceSwitchesInSceneGraph(node);
        node->ref();
    }

    if ( action.getTriangleCount() > 100000 || action.getPointCount() > 30000 || action.getLineCount() > 10000 )
        dumpToFile(node, filename, true);
    else
        dumpToFile(node, filename, false);

    if (onlyVisible) {
        node->unref();
    }
}

bool View3DInventorViewer::dumpToFile(SoNode* node, const char* filename, bool binary) const
{
    bool ret = false;
    Base::FileInfo fi(filename);

    if (fi.hasExtension("idtf") || fi.hasExtension("svg")) {
        int ps=4;
        QColor c = Qt::white;
        std::unique_ptr<SoVectorizeAction> vo;

        if (fi.hasExtension("svg")) {
            vo = std::unique_ptr<SoVectorizeAction>(new SoFCVectorizeSVGAction());
        }
        else if (fi.hasExtension("idtf")) {
            vo = std::unique_ptr<SoVectorizeAction>(new SoFCVectorizeU3DAction());
        }
        else if (fi.hasExtension("ps") || fi.hasExtension("eps")) {
            vo = std::unique_ptr<SoVectorizeAction>(new SoVectorizePSAction());
        }
        else {
            throw Base::ValueError("Not supported vector graphic");
        }

        SoVectorOutput* out = vo->getOutput();
        if (!out || !out->openFile(filename)) {
            std::ostringstream a_out;
            a_out << "Cannot open file '" << filename << "'";
            throw Base::FileSystemError(a_out.str());
        }

        saveGraphic(ps,c,vo.get());
        out->closeFile();
    }
    else {
        // Try VRML and Inventor format
        ret = SoFCDB::writeToFile(node, filename, binary);
    }

    return ret;
}

/**
 * Sets the SoFCInteractiveElement to \a true.
 */
void View3DInventorViewer::interactionStartCB(void*, SoQTQuarterAdaptor* viewer)
{
    SoGLRenderAction* glra = viewer->getSoRenderManager()->getGLRenderAction();
    SoFCInteractiveElement::set(glra->getState(), viewer->getSceneGraph(), true);
}

/**
 * Sets the SoFCInteractiveElement to \a false and forces a redraw.
 */
void View3DInventorViewer::interactionFinishCB(void*, SoQTQuarterAdaptor* viewer)
{
    SoGLRenderAction* glra = viewer->getSoRenderManager()->getGLRenderAction();
    SoFCInteractiveElement::set(glra->getState(), viewer->getSceneGraph(), false);
    viewer->redraw();
}

/**
 * Logs the type of the action that traverses the Inventor tree.
 */
void View3DInventorViewer::interactionLoggerCB(void*, SoAction* action)
{
    Base::Console().Log("%s\n", action->getTypeId().getName().getString());
}

void View3DInventorViewer::addGraphicsItem(GLGraphicsItem* item)
{
    this->graphicsItems.push_back(item);
}

void View3DInventorViewer::removeGraphicsItem(GLGraphicsItem* item)
{
    this->graphicsItems.remove(item);
}

std::list<GLGraphicsItem*> View3DInventorViewer::getGraphicsItems() const
{
    return graphicsItems;
}

std::list<GLGraphicsItem*> View3DInventorViewer::getGraphicsItemsOfType(const Base::Type& type) const
{
    std::list<GLGraphicsItem*> items;
    for (std::list<GLGraphicsItem*>::const_iterator it = this->graphicsItems.begin(); it != this->graphicsItems.end(); ++it) {
        if ((*it)->isDerivedFrom(type))
            items.push_back(*it);
    }

    return items;
}

void View3DInventorViewer::clearGraphicsItems()
{
    this->graphicsItems.clear();
}

int View3DInventorViewer::getNumSamples()
{
    int samples = App::GetApplication().GetParameterGroupByPath
        ("User parameter:BaseApp/Preferences/View")->GetInt("AntiAliasing", 0);

    switch (samples) {
    case View3DInventorViewer::MSAA2x:
        return 2;
    case View3DInventorViewer::MSAA4x:
        return 4;
    case View3DInventorViewer::MSAA8x:
        return 8;
    case View3DInventorViewer::Smoothing:
        return 1;
    default:
        return 0;
    }
}

GLenum View3DInventorViewer::getInternalTextureFormat() const
{
#if defined(HAVE_QT5_OPENGL)
    ParameterGrp::handle hGrp = App::GetApplication().GetParameterGroupByPath
        ("User parameter:BaseApp/Preferences/View");
    std::string format = hGrp->GetASCII("InternalTextureFormat", "Default");

    if (format == "GL_RGB") {
        return GL_RGB;
    }
    else if (format == "GL_RGBA") {
        return GL_RGBA;
    }
    else if (format == "GL_RGB8") {
        return GL_RGB8;
    }
    else if (format == "GL_RGBA8") {
        return GL_RGBA8;
    }
    else if (format == "GL_RGB10") {
        return GL_RGB10;
    }
    else if (format == "GL_RGB10_A2") {
        return GL_RGB10_A2;
    }
    else if (format == "GL_RGB16") {
        return GL_RGB16;
    }
    else if (format == "GL_RGBA16") {
        return GL_RGBA16;
    }
    else if (format == "GL_RGB32F") {
        return GL_RGB32F_ARB;
    }
    else if (format == "GL_RGBA32F") {
        return GL_RGBA32F_ARB;
    }
    else {
        QOpenGLFramebufferObjectFormat fboFormat;
        return fboFormat.internalTextureFormat();
    }
#else
    //return GL_RGBA;
    return GL_RGB;
#endif
}

void View3DInventorViewer::setRenderType(const RenderType type)
{
    renderType = type;

    glImage = QImage();
    if (type != Framebuffer) {
        delete framebuffer;
        framebuffer = 0;
    }

    switch (type) {
    case Native:
        break;
    case Framebuffer:
        if (!framebuffer) {
            const SbViewportRegion vp = this->getSoRenderManager()->getViewportRegion();
            SbVec2s size = vp.getViewportSizePixels();
            int width = size[0];
            int height = size[1];

            QtGLWidget* gl = static_cast<QtGLWidget*>(this->viewport());
            gl->makeCurrent();
#if !defined(HAVE_QT5_OPENGL)
            framebuffer = new QtGLFramebufferObject(width, height, QtGLFramebufferObject::Depth);
            renderToFramebuffer(framebuffer);
#else
            QOpenGLFramebufferObjectFormat fboFormat;
            fboFormat.setSamples(getNumSamples());
            fboFormat.setAttachment(QtGLFramebufferObject::Depth);
            QtGLFramebufferObject* fbo = new QtGLFramebufferObject(width, height, fboFormat);
            if (fbo->format().samples() > 0) {
                renderToFramebuffer(fbo);
                framebuffer = new QtGLFramebufferObject(fbo->size());
                // this is needed to be able to render the texture later
                QOpenGLFramebufferObject::blitFramebuffer(framebuffer, fbo);
                delete fbo;
            }
            else {
                renderToFramebuffer(fbo);
                framebuffer = fbo;
            }
#endif
        }
        break;
    case Image:
        {
            glImage = grabFramebuffer();
        }
        break;
    }
}

View3DInventorViewer::RenderType View3DInventorViewer::getRenderType() const
{
    return this->renderType;
}

QImage View3DInventorViewer::grabFramebuffer()
{
    QtGLWidget* gl = static_cast<QtGLWidget*>(this->viewport());
    gl->makeCurrent();

    QImage res;
#if !defined(HAVE_QT5_OPENGL)
    int w = gl->width();
    int h = gl->height();
    QImage img(QSize(w,h), QImage::Format_RGB32);
    glReadPixels(0, 0, w, h, GL_BGRA, GL_UNSIGNED_BYTE, img.bits());
    res = img;
#else
    const SbViewportRegion vp = this->getSoRenderManager()->getViewportRegion();
    SbVec2s size = vp.getViewportSizePixels();
    int width = size[0];
    int height = size[1];

    int samples = getNumSamples();
    if (samples == 0) {
        // if anti-aliasing is off we can directly use glReadPixels
        QImage img(QSize(width, height), QImage::Format_RGB32);
        glReadPixels(0, 0, width, height, GL_BGRA, GL_UNSIGNED_BYTE, img.bits());
        res = img;
    }
    else {
        QOpenGLFramebufferObjectFormat fboFormat;
        fboFormat.setSamples(getNumSamples());
        fboFormat.setAttachment(QOpenGLFramebufferObject::Depth);
        fboFormat.setTextureTarget(GL_TEXTURE_2D);
        fboFormat.setInternalTextureFormat(getInternalTextureFormat());

        QOpenGLFramebufferObject fbo(width, height, fboFormat);
        renderToFramebuffer(&fbo);

        res = fbo.toImage(false);

        QImage image(res.width(), res.height(), QImage::Format_RGB32);
        QPainter painter(&image);
        painter.fillRect(image.rect(),Qt::black);
        painter.drawImage(0, 0, res);
        painter.end();
        res = image;
    }
#endif

    return res;
}

void View3DInventorViewer::imageFromFramebuffer(int width, int height, int samples,
                                                const QColor& bgcolor, QImage& img)
{
    QtGLWidget* gl = static_cast<QtGLWidget*>(this->viewport());
    gl->makeCurrent();

    const QtGLContext* context = QtGLContext::currentContext();
    if (!context) {
        Base::Console().Warning("imageFromFramebuffer failed because no context is active\n");
        return;
    }

    QtGLFramebufferObjectFormat fboFormat;
    fboFormat.setSamples(samples);
    fboFormat.setAttachment(QtGLFramebufferObject::Depth);
    // With enabled alpha a transparent background is supported but
    // at the same time breaks semi-transparent models. A workaround
    // is to use a certain background color using GL_RGB as texture
    // format and in the output image search for the above color and
    // replaces it with the color requested by the user.
    fboFormat.setInternalTextureFormat(getInternalTextureFormat());

    QtGLFramebufferObject fbo(width, height, fboFormat);

    const QColor col = backgroundColor();
    bool on = hasGradientBackground();

    int alpha = 255;
    QColor bgopaque = bgcolor;
    if (bgopaque.isValid()) {
        // force an opaque background color
        alpha = bgopaque.alpha();
        if (alpha < 255)
            bgopaque.setRgb(255,255,255);
        setBackgroundColor(bgopaque);
        setGradientBackground(false);
    }

    renderToFramebuffer(&fbo);
    setBackgroundColor(col);
    setGradientBackground(on);
    img = fbo.toImage();

    // if background color isn't opaque manipulate the image
    if (alpha < 255) {
        QImage image(img.constBits(), img.width(), img.height(), QImage::Format_ARGB32);
        img = image.copy();
        QRgb rgba = bgcolor.rgba();
        QRgb rgb = bgopaque.rgb();
        QRgb * bits = (QRgb*) img.bits();
        for (int y = 0; y < height; y++) {
            for (int x = 0; x < width; x++) {
                if (*bits == rgb)
                    *bits = rgba;
                bits++;
            }
        }
    } else if (alpha == 255) {
        QImage image(img.width(), img.height(), QImage::Format_RGB32);
        QPainter painter(&image);
        painter.fillRect(image.rect(),Qt::black);
        painter.drawImage(0, 0, img);
        painter.end();
        img = image;
    }
}

void View3DInventorViewer::renderToFramebuffer(QtGLFramebufferObject* fbo)
{
    static_cast<QtGLWidget*>(this->viewport())->makeCurrent();
    fbo->bind();
    int width = fbo->size().width();
    int height = fbo->size().height();

    glDisable(GL_TEXTURE_2D);
    glEnable(GL_LIGHTING);
    glEnable(GL_DEPTH_TEST);
    glEnable(GL_LINE_SMOOTH);

    const QColor col = this->backgroundColor();
    glViewport(0, 0, width, height);
    glClearColor(col.redF(), col.greenF(), col.blueF(), col.alphaF());
    glClear(GL_COLOR_BUFFER_BIT | GL_DEPTH_BUFFER_BIT);

    // If on then transparent areas may shine through opaque areas
    //glDepthRange(0.1,1.0);

    SoBoxSelectionRenderAction gl(SbViewportRegion(width, height));
    // When creating a new GL render action we have to copy over the cache context id
    // For further details see init().
    uint32_t id = this->getSoRenderManager()->getGLRenderAction()->getCacheContext();
    gl.setCacheContext(id);
    gl.setTransparencyType(SoGLRenderAction::SORTED_OBJECT_SORTED_TRIANGLE_BLEND);

    if (!this->shading) {
        SoLightModelElement::set(gl.getState(), selectionRoot, SoLightModelElement::BASE_COLOR);
        SoOverrideElement::setLightModelOverride(gl.getState(), selectionRoot, true);
    }

    gl.apply(this->backgroundroot);
    // The render action of the render manager has set the depth function to GL_LESS
    // while creating a new render action has it set to GL_LEQUAL. So, in order to get
    // the exact same result set it explicitly to GL_LESS.
    glDepthFunc(GL_LESS);
    gl.apply(this->getSoRenderManager()->getSceneGraph());
    gl.apply(this->foregroundroot);

    if (this->axiscrossEnabled) {
        this->drawAxisCross();
    }

    fbo->release();
}

void View3DInventorViewer::actualRedraw()
{
    switch (renderType) {
    case Native:
        renderScene();
        break;
    case Framebuffer:
        renderFramebuffer();
        break;
    case Image:
        renderGLImage();
        break;
    }
}

void View3DInventorViewer::renderFramebuffer()
{
    const SbViewportRegion vp = this->getSoRenderManager()->getViewportRegion();
    SbVec2s size = vp.getViewportSizePixels();

    glDisable(GL_LIGHTING);
    glViewport(0, 0, size[0], size[1]);
    glMatrixMode(GL_PROJECTION);
    glLoadIdentity();
    glMatrixMode(GL_MODELVIEW);
    glLoadIdentity();
    glDisable(GL_DEPTH_TEST);

    glClear(GL_COLOR_BUFFER_BIT);
    glEnable(GL_TEXTURE_2D);
    glBindTexture(GL_TEXTURE_2D, this->framebuffer->texture());
    glColor3f(1.0, 1.0, 1.0);

    glBegin(GL_QUADS);
        glTexCoord2f(0.0f, 0.0f);
        glVertex2f(-1.0, -1.0f);
        glTexCoord2f(1.0f, 0.0f);
        glVertex2f(1.0f, -1.0f);
        glTexCoord2f(1.0f, 1.0f);
        glVertex2f(1.0f, 1.0f);
        glTexCoord2f(0.0f, 1.0f);
        glVertex2f(-1.0f, 1.0f);
    glEnd();

    printDimension();
    navigation->redraw();

    for (std::list<GLGraphicsItem*>::iterator it = this->graphicsItems.begin(); it != this->graphicsItems.end(); ++it)
        (*it)->paintGL();

    if (naviCubeEnabled)
        naviCube->drawNaviCube();

    glEnable(GL_LIGHTING);
    glEnable(GL_DEPTH_TEST);
}

void View3DInventorViewer::renderGLImage()
{
    const SbViewportRegion vp = this->getSoRenderManager()->getViewportRegion();
    SbVec2s size = vp.getViewportSizePixels();

    glDisable(GL_LIGHTING);
    glViewport(0, 0, size[0], size[1]);
    glMatrixMode(GL_PROJECTION);
    glLoadIdentity();
    glOrtho(0, size[0], 0, size[1], 0, 100);
    glMatrixMode(GL_MODELVIEW);
    glLoadIdentity();

    glDisable(GL_DEPTH_TEST);
    glClear(GL_COLOR_BUFFER_BIT);

    glRasterPos2f(0,0);
#if !defined(HAVE_QT5_OPENGL)
    glDrawPixels(glImage.width(),glImage.height(),GL_RGBA,GL_UNSIGNED_BYTE,glImage.bits());
#else
    glDrawPixels(glImage.width(),glImage.height(),GL_BGRA,GL_UNSIGNED_BYTE,glImage.bits());
#endif

    printDimension();
    navigation->redraw();

    for (std::list<GLGraphicsItem*>::iterator it = this->graphicsItems.begin(); it != this->graphicsItems.end(); ++it)
        (*it)->paintGL();

    if (naviCubeEnabled)
        naviCube->drawNaviCube();

    glEnable(GL_LIGHTING);
    glEnable(GL_DEPTH_TEST);
}

// #define ENABLE_GL_DEPTH_RANGE
// The calls of glDepthRange inside renderScene() causes problems with transparent objects
// so that's why it is disabled now: http://forum.freecadweb.org/viewtopic.php?f=3&t=6037&hilit=transparency

// Documented in superclass. Overrides this method to be able to draw
// the axis cross, if selected, and to keep a continuous animation
// upon spin.
void View3DInventorViewer::renderScene(void)
{
    // Must set up the OpenGL viewport manually, as upon resize
    // operations, Coin won't set it up until the SoGLRenderAction is
    // applied again. And since we need to do glClear() before applying
    // the action..
    const SbViewportRegion vp = this->getSoRenderManager()->getViewportRegion();
    SbVec2s origin = vp.getViewportOriginPixels();
    SbVec2s size = vp.getViewportSizePixels();
    glViewport(origin[0], origin[1], size[0], size[1]);

    bool restoreGradient = false;

    QColor col;
    if(overrideBGColor) {
        col = App::Color(overrideBGColor).asValue<QColor>();
        if(hasGradientBackground()) {
            setGradientBackground(false);
            restoreGradient = true;
        }
    } else
        col = this->backgroundColor();
    glClearColor(col.redF(), col.greenF(), col.blueF(), 0.0f);
    glClear(GL_COLOR_BUFFER_BIT | GL_DEPTH_BUFFER_BIT);
    glEnable(GL_DEPTH_TEST);

#if defined(ENABLE_GL_DEPTH_RANGE)
    // using 90% of the z-buffer for the background and the main node
    glDepthRange(0.1,1.0);
#endif

    // Render our scenegraph with the image.
    SoGLRenderAction* glra = this->getSoRenderManager()->getGLRenderAction();
    SoState* state = glra->getState();
    SoGLWidgetElement::set(state, qobject_cast<QtGLWidget*>(this->getGLWidget()));
    SoGLRenderActionElement::set(state, glra);
    SoGLVBOActivatedElement::set(state, this->vboEnabled);
    glra->apply(this->backgroundroot);

    navigation->updateAnimation();

    if (!this->shading) {
        state->push();
        SoLightModelElement::set(state, selectionRoot, SoLightModelElement::BASE_COLOR);
        SoOverrideElement::setLightModelOverride(state, selectionRoot, true);
    }

    SoBoxSelectionRenderAction *glbra = nullptr;
    if(glra->isOfType(SoBoxSelectionRenderAction::getClassTypeId())) {
        glbra = static_cast<SoBoxSelectionRenderAction*>(glra);
        glbra->checkRootNode(this->getSoRenderManager()->getSceneGraph());
    }
    try {
        // Render normal scenegraph.
        inherited::actualRedraw();
    }
    catch (const Base::MemoryException&) {
        // FIXME: If this exception appears then the background and camera position get broken somehow. (Werner 2006-02-01)
        for (std::set<ViewProvider*>::iterator it = _ViewProviderSet.begin(); it != _ViewProviderSet.end(); ++it)
            (*it)->hide();

        inherited::actualRedraw();
        QMessageBox::warning(parentWidget(), QObject::tr("Out of memory"),
                             QObject::tr("Not enough memory available to display the data."));
    }
    glbra->checkRootNode(nullptr);

    if (!this->shading) {
        state->pop();
    }

#if defined (ENABLE_GL_DEPTH_RANGE)
    // using 10% of the z-buffer for the foreground node
    glDepthRange(0.0,0.1);
#endif

    // Render overlay front scenegraph.
    glra->apply(this->foregroundroot);

    if (this->axiscrossEnabled) {
        this->drawAxisCross();
    }

#if defined (ENABLE_GL_DEPTH_RANGE)
    // using the main portion of z-buffer again (for frontbuffer highlighting)
    glDepthRange(0.1,1.0);
#endif

    // Immediately reschedule to get continuous spin animation.
    if (this->isAnimating()) {
        this->getSoRenderManager()->scheduleRedraw();
    } else 
        shadowInfo->onRender();

#if 0 // this breaks highlighting of edges
    glDisable(GL_LIGHTING);
    glDisable(GL_DEPTH_TEST);
#endif

    printDimension();
    navigation->redraw();

    for (std::list<GLGraphicsItem*>::iterator it = this->graphicsItems.begin(); it != this->graphicsItems.end(); ++it)
        (*it)->paintGL();

    //fps rendering
    if (fpsEnabled) {
        std::stringstream stream;
        stream.precision(1);
        stream.setf(std::ios::fixed | std::ios::showpoint);
        stream << framesPerSecond[0] << " ms / " << framesPerSecond[1] << " fps";
        draw2DString(stream.str().c_str(), SbVec2s(10,10), SbVec2f(0.1f,0.1f));
    }

    if (naviCubeEnabled)
        naviCube->drawNaviCube();

#if 0 // this breaks highlighting of edges
    glEnable(GL_LIGHTING);
    glEnable(GL_DEPTH_TEST);
#endif

    if(restoreGradient)
        setGradientBackground(true);
}

void View3DInventorViewer::setSeekMode(SbBool on)
{
    // Overrides this method to make sure any animations are stopped
    // before we go into seek mode.

    // Note: this method is almost identical to the setSeekMode() in the
    // SoQtFlyViewer and SoQtPlaneViewer, so migrate any changes.

    if (this->isAnimating()) {
        this->stopAnimating();
    }

    inherited::setSeekMode(on);
    navigation->setViewingMode(on ? NavigationStyle::SEEK_WAIT_MODE :
                               (this->isViewing() ?
                                NavigationStyle::IDLE : NavigationStyle::INTERACT));
}

void View3DInventorViewer::printDimension()
{
    SoCamera* cam = getSoRenderManager()->getCamera();
    if (!cam) return; // no camera there

    SoType t = getSoRenderManager()->getCamera()->getTypeId();
    if (t.isDerivedFrom(SoOrthographicCamera::getClassTypeId())) {
        const SbViewportRegion& vp = getSoRenderManager()->getViewportRegion();
        const SbVec2s& size = vp.getWindowSize();
        short dimX, dimY;
        size.getValue(dimX, dimY);

        float fHeight = static_cast<SoOrthographicCamera*>(getSoRenderManager()->getCamera())->height.getValue();
        float fWidth = fHeight;

        if (dimX > dimY)
            fWidth *= ((float)dimX)/((float)dimY);
        else if (dimX < dimY)
            fHeight *= ((float)dimY)/((float)dimX);

        // Translate screen units into user's unit schema
        Base::Quantity qWidth(Base::Quantity::MilliMetre);
        Base::Quantity qHeight(Base::Quantity::MilliMetre);
        qWidth.setValue(fWidth);
        qHeight.setValue(fHeight);
        QString wStr = Base::UnitsApi::schemaTranslate(qWidth);
        QString hStr = Base::UnitsApi::schemaTranslate(qHeight);

        // Create final string and update window
        QString dim = QString::fromLatin1("%1 x %2")
                      .arg(wStr, hStr);
        getMainWindow()->setPaneText(2, dim);
    }
    else
        getMainWindow()->setPaneText(2, QLatin1String(""));
}

void View3DInventorViewer::selectAll()
{
    std::vector<App::DocumentObject*> objs;

    for (std::set<ViewProvider*>::iterator it = _ViewProviderSet.begin(); it != _ViewProviderSet.end(); ++it) {
        if ((*it)->getTypeId().isDerivedFrom(ViewProviderDocumentObject::getClassTypeId())) {
            ViewProviderDocumentObject* vp = static_cast<ViewProviderDocumentObject*>(*it);
            App::DocumentObject* obj = vp->getObject();

            if (obj) objs.push_back(obj);
        }
    }

    if (!objs.empty())
        Gui::Selection().setSelection(objs.front()->getDocument()->getName(), objs);
}

bool View3DInventorViewer::processSoEvent(const SoEvent* ev)
{
    if (naviCubeEnabled && naviCube->processSoEvent(ev))
        return true;
    if (isRedirectedToSceneGraph()) {
        SbBool processed = inherited::processSoEvent(ev);

        if (!processed)
            processed = navigation->processEvent(ev);

        return processed;
    }

    if (ev->getTypeId().isDerivedFrom(SoKeyboardEvent::getClassTypeId())) {
        // filter out 'Q' and 'ESC' keys
        const SoKeyboardEvent* const ke = static_cast<const SoKeyboardEvent*>(ev);

        switch (ke->getKey()) {
        case SoKeyboardEvent::ESCAPE:
            if (Gui::Selection().hasSelection())
                Gui::Selection().clearSelection();
            else
                toggleShadowLightManip(0);
            //fall through
        case SoKeyboardEvent::Q: // ignore 'Q' keys (to prevent app from being closed)
            return inherited::processSoEvent(ev);
        default:
            break;
        }
    } else if (ev->isOfType(SoMouseButtonEvent::getClassTypeId()) 
                && ev->wasShiftDown()
                && ev->wasCtrlDown())
    {
        if(static_cast<const SoMouseButtonEvent*>(ev)->getButton() == SoMouseButtonEvent::BUTTON4
                || static_cast<const SoMouseButtonEvent*>(ev)->getButton() == SoMouseButtonEvent::BUTTON5)
            return processSoEventBase(ev);
    }

    return navigation->processEvent(ev);
}

SbBool View3DInventorViewer::processSoEventBase(const SoEvent* const ev)
{
    return inherited::processSoEvent(ev);
}

SbVec3f View3DInventorViewer::getViewDirection() const
{
    SoCamera* cam = this->getSoRenderManager()->getCamera();

    if (!cam) return SbVec3f(0,0,-1);  // this is the default

    SbVec3f projDir = cam->getViewVolume().getProjectionDirection();
    return projDir;
}

void View3DInventorViewer::setViewDirection(SbVec3f dir)
{
    SoCamera* cam = this->getSoRenderManager()->getCamera();
    if (cam)
        cam->orientation.setValue(SbRotation(SbVec3f(0, 0, -1), dir));
}

SbVec3f View3DInventorViewer::getUpDirection() const
{
    SoCamera* cam = this->getSoRenderManager()->getCamera();

    if (!cam) return SbVec3f(0,1,0);

    SbRotation camrot = cam->orientation.getValue();
    SbVec3f upvec(0, 1, 0); // init to default up vector
    camrot.multVec(upvec, upvec);
    return upvec;
}

SbRotation View3DInventorViewer::getCameraOrientation() const
{
    SoCamera* cam = this->getSoRenderManager()->getCamera();

    if (!cam)
        return SbRotation(0,0,0,1); // this is the default

    return cam->orientation.getValue();
}

SbVec3f View3DInventorViewer::getPointOnScreen(const SbVec2s& pnt) const
{
    const SbViewportRegion& vp = this->getSoRenderManager()->getViewportRegion();

    short x,y;
    pnt.getValue(x,y);
    SbVec2f siz = vp.getViewportSize();
    float dX, dY;
    siz.getValue(dX, dY);

    float fRatio = vp.getViewportAspectRatio();
    float pX = (float)x / float(vp.getViewportSizePixels()[0]);
    float pY = (float)y / float(vp.getViewportSizePixels()[1]);

    // now calculate the real points respecting aspect ratio information
    //
    if (fRatio > 1.0f) {
        pX = (pX - 0.5f*dX) * fRatio + 0.5f*dX;
    }
    else if (fRatio < 1.0f) {
        pY = (pY - 0.5f*dY) / fRatio + 0.5f*dY;
    }

    SoCamera* pCam = this->getSoRenderManager()->getCamera();

    if (!pCam) return SbVec3f();  // return invalid point

    SbViewVolume  vol = pCam->getViewVolume();

    float nearDist = pCam->nearDistance.getValue();
    float farDist = pCam->farDistance.getValue();
    float focalDist = pCam->focalDistance.getValue();

    if (focalDist < nearDist || focalDist > farDist)
        focalDist = 0.5f*(nearDist + farDist);

    SbLine line;
    SbVec3f pt;
    SbPlane focalPlane = vol.getPlane(focalDist);
    vol.projectPointToLine(SbVec2f(pX,pY), line);
    focalPlane.intersect(line, pt);

    return pt;
}

void View3DInventorViewer::getNearPlane(SbVec3f& rcPt, SbVec3f& rcNormal) const
{
    SoCamera* pCam = getSoRenderManager()->getCamera();

    if (!pCam) return;  // just do nothing

    SbViewVolume vol = pCam->getViewVolume();

    // get the normal of the front clipping plane
    SbPlane nearPlane = vol.getPlane(vol.nearDist);
    float d = nearPlane.getDistanceFromOrigin();
    rcNormal = nearPlane.getNormal();
    rcNormal.normalize();
    float nx, ny, nz;
    rcNormal.getValue(nx, ny, nz);
    rcPt.setValue(d*rcNormal[0], d*rcNormal[1], d*rcNormal[2]);
}

void View3DInventorViewer::getFarPlane(SbVec3f& rcPt, SbVec3f& rcNormal) const
{
    SoCamera* pCam = getSoRenderManager()->getCamera();

    if (!pCam) return;  // just do nothing

    SbViewVolume vol = pCam->getViewVolume();

    // get the normal of the back clipping plane
    SbPlane farPlane = vol.getPlane(vol.nearDist+vol.nearToFar);
    float d = farPlane.getDistanceFromOrigin();
    rcNormal = farPlane.getNormal();
    rcNormal.normalize();
    float nx, ny, nz;
    rcNormal.getValue(nx, ny, nz);
    rcPt.setValue(d*rcNormal[0], d*rcNormal[1], d*rcNormal[2]);
}

SbVec3f View3DInventorViewer::projectOnNearPlane(const SbVec2f& pt) const
{
    SbVec3f pt1, pt2;
    SoCamera* cam = this->getSoRenderManager()->getCamera();

    if (!cam) return SbVec3f();  // return invalid point

    SbViewVolume vol = cam->getViewVolume();
    vol.projectPointToLine(pt, pt1, pt2);
    return pt1;
}

SbVec3f View3DInventorViewer::projectOnFarPlane(const SbVec2f& pt) const
{
    SbVec3f pt1, pt2;
    SoCamera* cam = this->getSoRenderManager()->getCamera();

    if (!cam) return SbVec3f();  // return invalid point

    SbViewVolume vol = cam->getViewVolume();
    vol.projectPointToLine(pt, pt1, pt2);
    return pt2;
}

void View3DInventorViewer::toggleClippingPlane(int toggle, bool beforeEditing,
        bool noManip, const Base::Placement &pla)
{
    if(pcClipPlane) {
        if(toggle<=0) {
            pcViewProviderRoot->removeChild(pcClipPlane);
            pcClipPlane->unref();
            pcClipPlane = 0;
        }
        return;
    }else if(toggle==0)
        return;

    Base::Vector3d dir;
    pla.getRotation().multVec(Base::Vector3d(0,0,-1),dir);
    Base::Vector3d base = pla.getPosition();

    if(!noManip) {
        SoClipPlaneManip* clip = new SoClipPlaneManip;
        pcClipPlane = clip;
        SoGetBoundingBoxAction action(this->getSoRenderManager()->getViewportRegion());
        action.apply(this->getSoRenderManager()->getSceneGraph());
        SbBox3f box = action.getBoundingBox();

        if (!box.isEmpty()) {
            // adjust to overall bounding box of the scene
            clip->setValue(box, SbVec3f(dir.x,dir.y,dir.z), 1.0f);
        }
    }else
        pcClipPlane = new SoClipPlane;
    pcClipPlane->plane.setValue(
            SbPlane(SbVec3f(dir.x,dir.y,dir.z),SbVec3f(base.x,base.y,base.z)));
    pcClipPlane->ref();
    if(beforeEditing)
        pcViewProviderRoot->insertChild(pcClipPlane,0);
    else 
        pcViewProviderRoot->insertChild(pcClipPlane,pcViewProviderRoot->findChild(pcEditingRoot)+1);
}

bool View3DInventorViewer::hasClippingPlane() const
{
    return !!pcClipPlane;
}

/**
 * This method picks the closest point to the camera in the underlying scenegraph
 * and returns its location and normal.
 * If no point was picked false is returned.
 */
bool View3DInventorViewer::pickPoint(const SbVec2s& pos,SbVec3f& point,SbVec3f& norm) const
{
    // attempting raypick in the event_cb() callback method
    SoRayPickAction rp(getSoRenderManager()->getViewportRegion());
    rp.setPoint(pos);
    rp.apply(getSoRenderManager()->getSceneGraph());
    SoPickedPoint* Point = rp.getPickedPoint();

    if (Point) {
        point = Point->getObjectPoint();
        norm  = Point->getObjectNormal();
        return true;
    }

    return false;
}

/**
 * This method is provided for convenience and does basically the same as method
 * above unless that it returns an SoPickedPoint object with additional information.
 * \note It is in the response of the client programmer to delete the returned
 * SoPickedPoint object.
 */
SoPickedPoint* View3DInventorViewer::pickPoint(const SbVec2s& pos) const
{
    SoRayPickAction rp(getSoRenderManager()->getViewportRegion());
    rp.setPoint(pos);
    rp.apply(getSoRenderManager()->getSceneGraph());

    // returns a copy of the point
    SoPickedPoint* pick = rp.getPickedPoint();
    //return (pick ? pick->copy() : 0); // needs the same instance of CRT under MS Windows
    return (pick ? new SoPickedPoint(*pick) : 0);
}

SoPickedPoint* View3DInventorViewer::getPickedPoint(SoEventCallback* n) const
{
    if (selectionRoot) 
        return selectionRoot->getPickedPoint(n->getAction());
    auto pp = n->getPickedPoint();
    return pp?pp->copy():0;
}

std::vector<App::SubObjectT>
View3DInventorViewer::getPickedList(const SbVec2s &pos, bool singlePick) const {
    return selectionRoot->getPickedSelections(pos,
            getSoRenderManager()->getViewportRegion(), singlePick);
}

std::vector<App::SubObjectT>
View3DInventorViewer::getPickedList(bool singlePick) const {
    auto p = this->mapFromGlobal(QCursor::pos());
    SbVec2s pos(p.x(), this->height() - p.y() - 1);
    return this->getPickedList(pos, singlePick);
}

SbBool View3DInventorViewer::pubSeekToPoint(const SbVec2s& pos)
{
    return this->seekToPoint(pos);
}

void View3DInventorViewer::pubSeekToPoint(const SbVec3f& pos)
{
    this->seekToPoint(pos);
}

void View3DInventorViewer::setCameraOrientation(const SbRotation& rot, SbBool moveTocenter)
{
    navigation->setCameraOrientation(rot, moveTocenter);
}

void View3DInventorViewer::setCameraType(SoType t)
{
    inherited::setCameraType(t);

    if (t.isDerivedFrom(SoPerspectiveCamera::getClassTypeId())) {
        // When doing a viewAll() for an orthographic camera and switching
        // to perspective the scene looks completely strange because of the
        // heightAngle. Setting it to 45 deg also causes an issue with a too
        // close camera but we don't have this other ugly effect.
        SoCamera* cam = this->getSoRenderManager()->getCamera();

        if(cam == 0) return;

        static_cast<SoPerspectiveCamera*>(cam)->heightAngle = (float)(M_PI / 4.0);
    }
}

namespace Gui {
    class CameraAnimation : public QVariantAnimation
    {
        SoCamera* camera;
        SbRotation startRot, endRot;
        SbVec3f startPos, endPos;

    public:
        CameraAnimation(SoCamera* camera, const SbRotation& rot, const SbVec3f& pos)
            : camera(camera), endRot(rot), endPos(pos)
        {
            startPos = camera->position.getValue();
            startRot = camera->orientation.getValue();
        }
        virtual ~CameraAnimation()
        {
        }
    protected:
        void updateCurrentValue(const QVariant & value)
        {
            int steps = endValue().toInt();
            int curr = value.toInt();

            float s = static_cast<float>(curr)/static_cast<float>(steps);
            SbVec3f curpos = startPos * (1.0f-s) + endPos * s;
            SbRotation currot = SbRotation::slerp(startRot, endRot, s);
            camera->orientation.setValue(currot);
            camera->position.setValue(curpos);
        }
    };
}

void View3DInventorViewer::moveCameraTo(const SbRotation& rot, const SbVec3f& pos, int steps, int ms)
{
    SoCamera* cam = this->getSoRenderManager()->getCamera();
    if (cam == 0) return;

    CameraAnimation anim(cam, rot, pos);
    anim.setDuration(Base::clamp<int>(ms,0,5000));
    anim.setStartValue(static_cast<int>(0));
    anim.setEndValue(steps);

    QEventLoop loop;
    QObject::connect(&anim, SIGNAL(finished()), &loop, SLOT(quit()));
    anim.start();
    loop.exec(QEventLoop::ExcludeUserInputEvents);

    cam->orientation.setValue(rot);
    cam->position.setValue(pos);
}

bool View3DInventorViewer::getSceneBoundBox(Base::BoundBox3d &box) const {
    // in the scene graph we may have objects which we want to exclude
    // when doing a fit all. Such objects must be part of the group
    // SoSkipBoundingGroup.
    SoSearchAction sa;
    sa.setType(SoSkipBoundingGroup::getClassTypeId());
    sa.setInterest(SoSearchAction::ALL);
    sa.apply(pcViewProviderRoot);
    const SoPathList& pathlist = sa.getPaths();

    for (int i = 0; i < pathlist.getLength(); i++) {
        SoPath* path = pathlist[i];
        SoSkipBoundingGroup* group = static_cast<SoSkipBoundingGroup*>(path->getTail());
        group->mode = SoSkipBoundingGroup::EXCLUDE_BBOX;
    }

    if(guiDocument && ViewParams::instance()->getUseTightBoundingBox()) {
        SoGetBoundingBoxAction action(this->getSoRenderManager()->getViewportRegion());
        for(int i=0;i<pcViewProviderRoot->getNumChildren();++i) {
            auto node = pcViewProviderRoot->getChild(i);
            auto vp = guiDocument->getViewProvider(node);
            if(!vp) {
                action.apply(node);
                auto bbox = action.getBoundingBox();
                if(!bbox.isEmpty()) {
                    float minx,miny,minz,maxx,maxy,maxz;
                    bbox.getBounds(minx,miny,minz,maxx,maxy,maxz);
                    box.Add(Base::BoundBox3d(minx,miny,minz,maxx,maxy,maxz));
                }
                continue;
            }
            if(!vp->isVisible())
                continue;
            auto sbox = vp->getBoundingBox(0,0,true,this);
            if(sbox.IsValid())
                box.Add(sbox);
        }
    } else {
        SoGetBoundingBoxAction action(this->getSoRenderManager()->getViewportRegion());
        action.apply(pcViewProviderRoot);
        auto bbox = action.getBoundingBox();
        if(!bbox.isEmpty()) {
            float minx,miny,minz,maxx,maxy,maxz;
            bbox.getBounds(minx,miny,minz,maxx,maxy,maxz);
            box.MinX = minx;
            box.MinY = miny;
            box.MinZ = minz;
            box.MaxX = maxx;
            box.MaxY = maxy;
            box.MaxZ = maxz;
        }
    }

    for (int i = 0; i < pathlist.getLength(); i++) {
        SoPath* path = pathlist[i];
        SoSkipBoundingGroup* group = static_cast<SoSkipBoundingGroup*>(path->getTail());
        group->mode = SoSkipBoundingGroup::INCLUDE_BBOX;
    }
    return box.IsValid();
}

bool View3DInventorViewer::getSceneBoundBox(SbBox3f &box) const {
    Base::BoundBox3d fcbox;
    getSceneBoundBox(fcbox);
    if(!fcbox.IsValid())
        return false;
    box.setBounds(fcbox.MinX,fcbox.MinY,fcbox.MinZ,
                  fcbox.MaxX,fcbox.MaxY,fcbox.MaxZ);
    SbSphere sphere;
    sphere.circumscribe(box); // why do we need this?
    if (sphere.getRadius() == 0)
        return false;
    return true;
}

void View3DInventorViewer::animatedViewAll(const SbBox3f &box, int steps, int ms)
{
    SoCamera* cam = this->getSoRenderManager()->getCamera();
    if (!cam)
        return;

    SbVec3f campos = cam->position.getValue();
    SbRotation camrot = cam->orientation.getValue();
    SbViewportRegion vp = this->getSoRenderManager()->getViewportRegion();

#if (COIN_MAJOR_VERSION >= 3)
    float aspectRatio = vp.getViewportAspectRatio();
#endif

    SbSphere sphere;
    sphere.circumscribe(box);
    if (sphere.getRadius() == 0)
        return;

    SbVec3f direction, pos;
    camrot.multVec(SbVec3f(0, 0, -1), direction);

    bool isOrthographic = false;
    float height = 0;
    float diff = 0;

    if (cam->isOfType(SoOrthographicCamera::getClassTypeId())) {
        isOrthographic = true;
        height = static_cast<SoOrthographicCamera*>(cam)->height.getValue();
#if (COIN_MAJOR_VERSION >= 3)
        if (aspectRatio < 1.0f)
            diff = sphere.getRadius() * 2 - height * aspectRatio;
        else
#endif
        diff = sphere.getRadius() * 2 - height;
        pos = (box.getCenter() - direction * sphere.getRadius());
    }
    else if (cam->isOfType(SoPerspectiveCamera::getClassTypeId())) {
        float movelength = sphere.getRadius()/float(tan(static_cast<SoPerspectiveCamera*>
            (cam)->heightAngle.getValue() / 2.0));
        pos = box.getCenter() - direction * movelength;
    }

    QEventLoop loop;
    QTimer timer;
    timer.setSingleShot(true);
    QObject::connect(&timer, SIGNAL(timeout()), &loop, SLOT(quit()));

    Base::StateLocker guard(shadowInfo->animating);
    for (int i=0; i<steps; i++) {
        float s = float(i)/float(steps);

        if (isOrthographic) {
            float camHeight = height + diff * s;
            static_cast<SoOrthographicCamera*>(cam)->height.setValue(camHeight);
        }

        SbVec3f curpos = campos * (1.0f-s) + pos * s;
        cam->position.setValue(curpos);
        timer.start(Base::clamp<int>(ms,0,5000));
        loop.exec(QEventLoop::ExcludeUserInputEvents);
    }
    shadowInfo->onRender();
}

#if BUILD_VR
extern View3DInventorRiftViewer* oculusStart(void);
extern bool oculusUp   (void);
extern void oculusStop (void);
void oculusSetTestScene(View3DInventorRiftViewer *window);
#endif

void View3DInventorViewer::viewVR(void)
{
#if BUILD_VR
    if (oculusUp()) {
        oculusStop();
    }
    else {
        View3DInventorRiftViewer* riftWin = oculusStart();
        riftWin->setSceneGraph(pcViewProviderRoot);
    }
#endif
}

void View3DInventorViewer::boxZoom(const SbBox2s& box)
{
    navigation->boxZoom(box);
}

void View3DInventorViewer::viewAll()
{
    SbBox3f box;
    if(!getSceneBoundBox(box))
        return;

    shadowInfo->updateShadowGround(box);

    // Set the height angle to 45 deg
    SoCamera* cam = this->getSoRenderManager()->getCamera();

    if (cam && cam->getTypeId().isDerivedFrom(SoPerspectiveCamera::getClassTypeId()))
        static_cast<SoPerspectiveCamera*>(cam)->heightAngle = (float)(M_PI / 4.0);

    if (isAnimationEnabled())
        animatedViewAll(box, 10, 20);

    viewBoundBox(box);
}

void View3DInventorViewer::ShadowInfo::updateShadowGround(const SbBox3f &box)
{
    App::Document *doc = owner->guiDocument?owner->guiDocument->getDocument():nullptr;

    if (!pcShadowGroup || !doc)
        return;

    SbVec3f size = box.getSize();
    SbVec3f center = box.getCenter();

    if(pcShadowDirectionalLight) {
        static const App::PropertyFloatConstraint::Constraints _cstr(1.0,1000.0,0.1);
        double scale = _shadowParam<App::PropertyFloatConstraint>(doc, "BoundBoxScale",
                ViewParams::docShadowBoundBoxScale(), ViewParams::getShadowBoundBoxScale(),
            [](App::PropertyFloatConstraint &prop) {
                if(!prop.getConstraints())
                    prop.setConstraints(&_cstr);
            });
        pcShadowDirectionalLight->bboxSize = size * float(scale);
        pcShadowDirectionalLight->bboxCenter = center;
    }

    if(pcShadowGroundSwitch && pcShadowGroundSwitch->whichChild.getValue()>=0) {
        float z = size[2];
        float width, length;
        if(_shadowParam<App::PropertyBool>(doc, "GroundSizeAuto",
                    "Auto adjust ground size based on the scene bounding box", true))
        {
            double scale = _shadowParam<App::PropertyFloat>(doc, "GroundSizeScale",
                    ViewParams::docShadowGroundScale(), ViewParams::getShadowGroundScale());
            if(scale <= 0.0)
                scale = 1.0;
            width = length = scale * std::max(std::max(size[0],size[1]),size[2]);
        } else {
            width = _shadowParam<App::PropertyLength>(doc, "GroundSizeX", "", 100.0);
            length = _shadowParam<App::PropertyLength>(doc, "GroundSizeY", "", 100.0);
        }

        Base::Placement pla = _shadowParam<App::PropertyPlacement>(
                doc, "GroundPlacement",
                "Ground placement. If 'GroundAutoPosition' is on, this specifies an additional offset of the ground",
                Base::Placement());

        if(!_shadowParam<App::PropertyBool>(doc, "GroundAutoPosition",
                    "Auto place the ground face at the Z bottom of the scene", true))
        {
            center[0] = pla.getPosition().x;
            center[1] = pla.getPosition().y;
            z = pla.getPosition().z;
            pla = Base::Placement();
        } else {
            z = center[2]-z/2-1;
        }
        SbVec3f coords[4] = {
            {center[0]-width, center[1]-length, z},
            {center[0]+width, center[1]-length, z},
            {center[0]+width, center[1]+length, z},
            {center[0]-width, center[1]+length, z},
        };
        if(!pla.isIdentity()) {
            SbMatrix mat = ViewProvider::convert(pla.toMatrix());
            for(auto &coord : coords)
                mat.multVecMatrix(coord,coord);
        }
        pcShadowGroundCoords->point.setValues(0, 4, coords);

        static const App::PropertyQuantityConstraint::Constraints _texture_cstr = {0,DBL_MAX,10.0};
        float textureSize = _shadowParam<App::PropertyLength>(doc, "GroundTextureSize",
            ViewParams::docShadowGroundTextureSize(), ViewParams::getShadowGroundTextureSize(),
            [](App::PropertyLength &prop) {
                if(prop.getConstraints() != &_texture_cstr)
                    prop.setConstraints(&_texture_cstr);
            });
        if(textureSize < 1e-5)
            pcShadowGroundTextureCoords->point.setNum(0);
        else {
            float w = width*2.0/textureSize;
            float l = length*2.0/textureSize;
            SbVec2f points[4] = {{0,l}, {w,l}, {w,0}, {0,0}};
            pcShadowGroundTextureCoords->point.setValues(0,4,points);
        }

        SbBox3f gbox = box;
        for(int i=0; i<4; ++i)
            gbox.extendBy(coords[i]);
        size = gbox.getSize();
    }

    static const App::PropertyIntegerConstraint::Constraints _smooth_cstr(0,100,1);
    double smoothBorder = _shadowParam<App::PropertyIntegerConstraint>(doc, "SmoothBorder",
            ViewParams::docShadowSmoothBorder(), ViewParams::getShadowSmoothBorder(),
            [](App::PropertyIntegerConstraint &prop) {
                if(prop.getConstraints() != &_smooth_cstr)
                    prop.setConstraints(&_smooth_cstr);
            });

    static const App::PropertyIntegerConstraint::Constraints _spread_cstr(0,1000000,500);
    double spread = _shadowParam<App::PropertyIntegerConstraint>(doc, "SpreadSize",
            ViewParams::docShadowSpreadSize(), ViewParams::getShadowSpreadSize(),
            [](App::PropertyIntegerConstraint &prop) {
                if(prop.getConstraints() != &_spread_cstr)
                    prop.setConstraints(&_spread_cstr);
            });

    static const App::PropertyIntegerConstraint::Constraints _sample_cstr(0,7,1);
    double sample = _shadowParam<App::PropertyIntegerConstraint>(doc, "SpreadSampleSize",
            ViewParams::docShadowSpreadSampleSize(), ViewParams::getShadowSpreadSampleSize(),
            [](App::PropertyIntegerConstraint &prop) {
                if(prop.getConstraints() != &_sample_cstr)
                    prop.setConstraints(&_sample_cstr);
            });

    float maxSize = std::max(size[0],std::max(size[1],size[2]));
    if (maxSize > 256.0 && pcShadowGroup->findChild(pcShadowSpotLight)>=0)
        spread *= 256.0/maxSize;
    pcShadowGroup->smoothBorder = smoothBorder/10.0f + sample/100.0f + spread/1000000.0f;
}

void View3DInventorViewer::viewAll(float factor)
{
    SoCamera* cam = this->getSoRenderManager()->getCamera();

    if (!cam) return;

    if (factor <= 0.0f) return;

    if (factor != 1.0f) {
        SbBox3f box;
        if(!getSceneBoundBox(box))
            return;

        float dx,dy,dz;
        box.getSize(dx,dy,dz);

        float x,y,z;
        box.getCenter().getValue(x,y,z);

        box.setBounds(x-dx*factor,y-dy*factor,z-dz*factor,
                      x+dx*factor,y+dy*factor,z+dz*factor);

        viewBoundBox(box);
    }
    else {
        viewAll();
    }
}

// Recursively check if any sub-element intersects with a given projected 2D polygon
static int
checkElementIntersection(ViewProviderDocumentObject *vp, const char *subname,
                         const Base::ViewProjMethod &proj, const Base::Polygon2d &polygon,
                         Base::Matrix4D mat, bool transform=true, int depth=0)
{
    auto obj = vp->getObject();
    if(!obj || !obj->getNameInDocument())
        return 0;

    if (subname && subname[0]) {
        App::DocumentObject *parent = 0;
        std::string childName;
        auto sobj = obj->resolve(subname,&parent,&childName,0,0,&mat,transform,depth+1);
        if(!sobj) 
            return 0;
        if(!ViewParams::getShowSelectionOnTop()) {
            int vis;
            if(!parent || (vis=parent->isElementVisibleEx(childName.c_str(),App::DocumentObject::GS_SELECT))<0)
                vis = sobj->Visibility.getValue()?1:0;
            if(!vis)
                return 0;
        }
        auto svp = Base::freecad_dynamic_cast<ViewProviderDocumentObject>(
                Application::Instance->getViewProvider(sobj));
        if(!svp)
            return 0;
        vp = svp;
        obj = sobj;
        transform = false;
    }

    auto bbox3 = vp->getBoundingBox(0,&mat,transform);
    if(!bbox3.IsValid())
        return 0;

    auto bbox = bbox3.ProjectBox(&proj);
    if(!bbox.Intersect(polygon)) 
        return 0;

    const auto &subs = obj->getSubObjects(App::DocumentObject::GS_SELECT);
    if(subs.size()) {
        int res = 0;
        for(auto &sub : subs) {
            int r = checkElementIntersection(vp, sub.c_str(), proj, polygon, mat, false, depth+1);
            if (r > 0)
                return 1;
            // Return < 0 means either the object does not have shape, or the shape
            // type does not implement sub-element intersection check.
            if (r < 0)
                res = -1;
        }
        return res;
    }

    Base::PyGILStateLocker lock;
    PyObject *pyobj = 0;
    obj->getSubObject(0,&pyobj,&mat,transform,depth);
    if(!pyobj)
        return -1;
    Py::Object pyobject(pyobj,true);
    if(!PyObject_TypeCheck(pyobj,&Data::ComplexGeoDataPy::Type))
        return -1;
    auto data = static_cast<Data::ComplexGeoDataPy*>(pyobj)->getComplexGeoDataPtr();
    int res = -1;
    for(auto type : data->getElementTypes()) {
        size_t count = data->countSubElements(type);
        if(!count)
            continue;
        for(size_t i=1;i<=count;++i) {
            std::string element(type);
            element += std::to_string(i);
            std::unique_ptr<Data::Segment> segment(data->getSubElementByName(element.c_str()));
            if(!segment)
                continue;
            std::vector<Base::Vector3d> points;
            std::vector<Base::Vector3d> pointNormals; // not used
            std::vector<Data::ComplexGeoData::Facet> faces;

            // Call getFacesFromSubelement to obtain the triangulation of
            // the segment.
            data->getFacesFromSubelement(segment.get(),points,pointNormals,faces);
            if(faces.empty())
                continue;

            res = 0;

            Base::Polygon2d loop;
            for(auto &facet : faces) {
                auto v = proj(points[facet.I1]);
                loop.Add(Base::Vector2d(v.x, v.y));
                v = proj(points[facet.I2]);
                loop.Add(Base::Vector2d(v.x, v.y));
                v = proj(points[facet.I3]);
                loop.Add(Base::Vector2d(v.x, v.y));
                if(polygon.Intersect(loop))
                    return 1;
            }
        }
    }
    return res;
}

void View3DInventorViewer::viewSelection(bool extend)
{
    if(!guiDocument)
        return;

    SoCamera* cam = this->getSoRenderManager()->getCamera();
    if(!cam)
        return;

    // When calling viewSelection(extend = true), we are supposed to make sure
    // the current view volume includes at least include some geometry
    // sub-element of all current selection. The volume does not have to include
    // the entire selection. The implementation below uses the screen dimension
    // as a rectangle selection and recursively test intersection. The algorithm
    // used is similar to Command Std_BoxElementSelection.
    SbViewVolume vv = cam->getViewVolume();
    ViewVolumeProjection proj(vv);
    Base::Polygon2d polygon;
    SbViewportRegion viewport = getSoRenderManager()->getViewportRegion();
    const SbVec2s& sp = viewport.getViewportSizePixels();
    auto pos = getGLPolygon({{0,0}, sp});
    polygon.Add(Base::Vector2d(pos[0][0], pos[1][1]));
    polygon.Add(Base::Vector2d(pos[0][0], pos[0][1]));
    polygon.Add(Base::Vector2d(pos[1][0], pos[0][1]));
    polygon.Add(Base::Vector2d(pos[1][0], pos[1][1]));

    Base::BoundBox3d bbox;
    for(auto &sel : Selection().getSelection(guiDocument->getDocument()->getName(),0)) {
        auto vp = Base::freecad_dynamic_cast<ViewProviderDocumentObject>(
                guiDocument->getViewProvider(sel.pObject));
        if(!vp)
            continue;

        if(!extend || !checkElementIntersection(vp, sel.SubName, proj, polygon, Base::Matrix4D()))
            bbox.Add(vp->getBoundingBox(sel.SubName));
    }

    if (bbox.IsValid()) {
        SbBox3f box(bbox.MinX,bbox.MinY,bbox.MinZ,bbox.MaxX,bbox.MaxY,bbox.MaxZ);
        if(extend) { // whether to extend the current view volume to include the selection

            // Replace the following bounding box intersection test with finer
            // sub-element intersection test.
#if 0
            SbVec3f center = box.getCenter();
            SbVec3f size = box.getSize() 
                * 0.5f * ViewParams::instance()->getViewSelectionExtendFactor();

            // scale the box by the configured factor, so that we don't have to
            // change the camera if the selection is partially in view.
            SbBox3f sbox(center-size, center+size);

            int cullbits = 7;
            // test if the scaled box is completely outside of view
            if(!sbox.outside(vv.getMatrix(),cullbits)) {
                return;
            }
#endif

            float vx,vy,vz;
            SbVec3f vcenter = vv.getProjectionPoint()+vv.getProjectionDirection()*(vv.getDepth()*0.5+vv.getNearDist());
            vcenter.getValue(vx,vy,vz);

            float radius = std::max(vv.getWidth(),vv.getHeight())*0.5f;

            // A rough estimation of the view bounding box. Note that
            // SoCamera::viewBoundingBox() is not accurate as well. It uses a
            // sphere to surround the bounding box for easy calculation.
            SbBox3f vbox(vx-radius,vy-radius,vz-radius,vx+radius,vy+radius,vz+radius);

            // extend the view box to include the selection
            vbox.extendBy(box);

            // obtain the entire scene bounding box
            SbBox3f scenebox;
            getSceneBoundBox(scenebox);

            // extend to include the selection, just to be sure
            scenebox.extendBy(box);

            float minx, miny, minz, maxx, maxy, maxz;
            vbox.getBounds(minx, miny, minz, maxx, maxy, maxz);

            // clip the extended current view box to the scene box
            float minx2, miny2, minz2, maxx2, maxy2, maxz2;
            scenebox.getBounds(minx2, miny2, minz2, maxx2, maxy2, maxz2);
            if(minx < minx2) minx = minx2;
            if(miny < miny2) miny = miny2;
            if(minz < minz2) minz = minz2;
            if(maxx > maxx2) maxx = maxx2;
            if(maxy > maxy2) maxy = maxy2;
            if(maxz > maxz2) maxz = maxz2;
            box.setBounds(minx, miny, minz, maxx, maxy, maxz);
        }
        viewBoundBox(box);
    }
}

void View3DInventorViewer::viewBoundBox(const SbBox3f &box) {
    SoCamera* cam = getSoRenderManager()->getCamera();
    if(!cam)
        return;

#if (COIN_MAJOR_VERSION >= 4)
    float aspectratio = getSoRenderManager()->getViewportRegion().getViewportAspectRatio();
    switch (cam->viewportMapping.getValue()) {
        case SoCamera::CROP_VIEWPORT_FILL_FRAME:
        case SoCamera::CROP_VIEWPORT_LINE_FRAME:
        case SoCamera::CROP_VIEWPORT_NO_FRAME:
            aspectratio = 1.0f;
            break;
        default:
            break;
    }
    cam->viewBoundingBox(box,aspectratio,1.0);
#else
    SoTempPath path(2);
    path.ref();
    auto pcGroup = new SoGroup;
    pcGroup->ref();
    auto pcTransform = new SoTransform;
    pcGroup->addChild(pcTransform);
    pcTransform->translation = box.getCenter();
    auto *pcCube = new SoCube;
    pcGroup->addChild(pcCube);
    float sizeX,sizeY,sizeZ;
    box.getSize(sizeX,sizeY,sizeZ);
    pcCube->width = sizeX;
    pcCube->height = sizeY;
    pcCube->depth = sizeZ;
    path.append(pcGroup);
    path.append(pcCube);
    cam->viewAll(&path,getSoRenderManager()->getViewportRegion());
    path.unrefNoDelete();
    pcGroup->unref();
#endif
}

/*!
  Decide if it should be possible to start a spin animation of the
  model in the viewer by releasing the mouse button while dragging.

  If the \a enable flag is \c false and we're currently animating, the
  spin will be stopped.
*/
void
View3DInventorViewer::setAnimationEnabled(const SbBool enable)
{
    navigation->setAnimationEnabled(enable);
}

/*!
  Query whether or not it is possible to start a spinning animation by
  releasing the left mouse button while dragging the mouse.
*/

SbBool
View3DInventorViewer::isAnimationEnabled(void) const
{
    return navigation->isAnimationEnabled();
}

/*!
  Query if the model in the viewer is currently in spinning mode after
  a user drag.
*/
SbBool View3DInventorViewer::isAnimating(void) const
{
    return navigation->isAnimating();
}

/*!
 * Starts programmatically the viewer in animation mode. The given axis direction
 * is always in screen coordinates, not in world coordinates.
 */
void View3DInventorViewer::startAnimating(const SbVec3f& axis, float velocity)
{
    navigation->startAnimating(axis, velocity);
}

void View3DInventorViewer::stopAnimating(void)
{
    navigation->stopAnimating();
}

void View3DInventorViewer::setPopupMenuEnabled(const SbBool on)
{
    navigation->setPopupMenuEnabled(on);
}

SbBool View3DInventorViewer::isPopupMenuEnabled(void) const
{
    return navigation->isPopupMenuEnabled();
}

/*!
  Set the flag deciding whether or not to show the axis cross.
*/

void
View3DInventorViewer::setFeedbackVisibility(const SbBool enable)
{
    if (enable == this->axiscrossEnabled) {
        return;
    }

    this->axiscrossEnabled = enable;

    if (this->isViewing()) {
        this->getSoRenderManager()->scheduleRedraw();
    }
}

/*!
  Check if the feedback axis cross is visible.
*/

SbBool
View3DInventorViewer::isFeedbackVisible(void) const
{
    return this->axiscrossEnabled;
}

/*!
  Set the size of the feedback axiscross.  The value is interpreted as
  an approximate percentage chunk of the dimensions of the total
  canvas.
*/
void
View3DInventorViewer::setFeedbackSize(const int size)
{
    if (size < 1) {
        return;
    }

    this->axiscrossSize = size;

    if (this->isFeedbackVisible() && this->isViewing()) {
        this->getSoRenderManager()->scheduleRedraw();
    }
}

/*!
  Return the size of the feedback axis cross. Default is 10.
*/

int
View3DInventorViewer::getFeedbackSize(void) const
{
    return this->axiscrossSize;
}

/*!
  Decide whether or not the mouse pointer cursor should be visible in
  the rendering canvas.
*/
void View3DInventorViewer::setCursorEnabled(SbBool /*enable*/)
{
    this->setCursorRepresentation(navigation->getViewingMode());
}

void View3DInventorViewer::afterRealizeHook(void)
{
    inherited::afterRealizeHook();
    this->setCursorRepresentation(navigation->getViewingMode());
}

// Documented in superclass. This method overridden from parent class
// to make sure the mouse pointer cursor is updated.
void View3DInventorViewer::setViewing(SbBool enable)
{
    if (this->isViewing() == enable) {
        return;
    }

    navigation->setViewingMode(enable ?
        NavigationStyle::IDLE : NavigationStyle::INTERACT);
    inherited::setViewing(enable);
}

//****************************************************************************

// Bitmap representations of an "X", a "Y" and a "Z" for the axis cross.
static GLubyte xbmp[] = { 0x11,0x11,0x0a,0x04,0x0a,0x11,0x11 };
static GLubyte ybmp[] = { 0x04,0x04,0x04,0x04,0x0a,0x11,0x11 };
static GLubyte zbmp[] = { 0x1f,0x10,0x08,0x04,0x02,0x01,0x1f };

void View3DInventorViewer::drawAxisCross(void)
{
    // FIXME: convert this to a superimposition scenegraph instead of
    // OpenGL calls. 20020603 mortene.

    // Store GL state.
    glPushAttrib(GL_ALL_ATTRIB_BITS);
    GLfloat depthrange[2];
    glGetFloatv(GL_DEPTH_RANGE, depthrange);
    GLdouble projectionmatrix[16];
    glGetDoublev(GL_PROJECTION_MATRIX, projectionmatrix);

    glDepthFunc(GL_ALWAYS);
    glDepthMask(GL_TRUE);
    glDepthRange(0, 0);
    glEnable(GL_DEPTH_TEST);
    glDisable(GL_LIGHTING);
    glEnable(GL_COLOR_MATERIAL);
    glDisable(GL_BLEND); // Kills transparency.

    // Set the viewport in the OpenGL canvas. Dimensions are calculated
    // as a percentage of the total canvas size.
    SbVec2s view = this->getSoRenderManager()->getSize();
    const int pixelarea =
        int(float(this->axiscrossSize)/100.0f * std::min(view[0], view[1]));
#if 0 // middle of canvas
    SbVec2s origin(view[0]/2 - pixelarea/2, view[1]/2 - pixelarea/2);
#endif // middle of canvas
#if 1 // lower right of canvas
    SbVec2s origin(view[0] - pixelarea, 0);
#endif // lower right of canvas
    glViewport(origin[0], origin[1], pixelarea, pixelarea);

    // Set up the projection matrix.
    glMatrixMode(GL_PROJECTION);
    glLoadIdentity();

    const float NEARVAL = 0.1f;
    const float FARVAL = 10.0f;
    const float dim = NEARVAL * float(tan(M_PI / 8.0)); // FOV is 45 deg (45/360 = 1/8)
    glFrustum(-dim, dim, -dim, dim, NEARVAL, FARVAL);


    // Set up the model matrix.
    glMatrixMode(GL_MODELVIEW);
    glPushMatrix();
    SbMatrix mx;
    SoCamera* cam = this->getSoRenderManager()->getCamera();

    // If there is no camera (like for an empty scene, for instance),
    // just use an identity rotation.
    if (cam) {
        mx = cam->orientation.getValue();
    }
    else {
        mx = SbMatrix::identity();
    }

    mx = mx.inverse();
    mx[3][2] = -3.5; // Translate away from the projection point (along z axis).
    glLoadMatrixf((float*)mx);


    // Find unit vector end points.
    SbMatrix px;
    glGetFloatv(GL_PROJECTION_MATRIX, (float*)px);
    SbMatrix comb = mx.multRight(px);

    SbVec3f xpos;
    comb.multVecMatrix(SbVec3f(1,0,0), xpos);
    xpos[0] = (1 + xpos[0]) * view[0]/2;
    xpos[1] = (1 + xpos[1]) * view[1]/2;
    SbVec3f ypos;
    comb.multVecMatrix(SbVec3f(0,1,0), ypos);
    ypos[0] = (1 + ypos[0]) * view[0]/2;
    ypos[1] = (1 + ypos[1]) * view[1]/2;
    SbVec3f zpos;
    comb.multVecMatrix(SbVec3f(0,0,1), zpos);
    zpos[0] = (1 + zpos[0]) * view[0]/2;
    zpos[1] = (1 + zpos[1]) * view[1]/2;


    // Render the cross.
    {
        glLineWidth(2.0);

        enum { XAXIS, YAXIS, ZAXIS };
        int idx[3] = { XAXIS, YAXIS, ZAXIS };
        float val[3] = { xpos[2], ypos[2], zpos[2] };

        // Bubble sort.. :-}
        if (val[0] < val[1]) {
            std::swap(val[0], val[1]);
            std::swap(idx[0], idx[1]);
        }

        if (val[1] < val[2]) {
            std::swap(val[1], val[2]);
            std::swap(idx[1], idx[2]);
        }

        if (val[0] < val[1]) {
            std::swap(val[0], val[1]);
            std::swap(idx[0], idx[1]);
        }

        assert((val[0] >= val[1]) && (val[1] >= val[2])); // Just checking..

        for (int i=0; i < 3; i++) {
            glPushMatrix();

            if (idx[i] == XAXIS) {                        // X axis.
                if (stereoMode() != Quarter::SoQTQuarterAdaptor::MONO)
                    glColor3f(0.500f, 0.5f, 0.5f);
                else
                    glColor3f(0.500f, 0.125f, 0.125f);
            }
            else if (idx[i] == YAXIS) {                   // Y axis.
                glRotatef(90, 0, 0, 1);

                if (stereoMode() != Quarter::SoQTQuarterAdaptor::MONO)
                    glColor3f(0.400f, 0.4f, 0.4f);
                else
                    glColor3f(0.125f, 0.500f, 0.125f);
            }
            else {                                        // Z axis.
                glRotatef(-90, 0, 1, 0);

                if (stereoMode() != Quarter::SoQTQuarterAdaptor::MONO)
                    glColor3f(0.300f, 0.3f, 0.3f);
                else
                    glColor3f(0.125f, 0.125f, 0.500f);
            }

            this->drawArrow();
            glPopMatrix();
        }
    }

    // Render axis notation letters ("X", "Y", "Z").
    glMatrixMode(GL_PROJECTION);
    glLoadIdentity();
    glOrtho(0, view[0], 0, view[1], -1, 1);

    glMatrixMode(GL_MODELVIEW);
    glLoadIdentity();

    GLint unpack;
    glGetIntegerv(GL_UNPACK_ALIGNMENT, &unpack);
    glPixelStorei(GL_UNPACK_ALIGNMENT, 1);

    if (stereoMode() != Quarter::SoQTQuarterAdaptor::MONO)
        glColor3fv(SbVec3f(1.0f, 1.0f, 1.0f).getValue());
    else
        glColor3fv(SbVec3f(0.0f, 0.0f, 0.0f).getValue());

    glRasterPos2d(xpos[0], xpos[1]);
    glBitmap(8, 7, 0, 0, 0, 0, xbmp);
    glRasterPos2d(ypos[0], ypos[1]);
    glBitmap(8, 7, 0, 0, 0, 0, ybmp);
    glRasterPos2d(zpos[0], zpos[1]);
    glBitmap(8, 7, 0, 0, 0, 0, zbmp);

    glPixelStorei(GL_UNPACK_ALIGNMENT, unpack);
    glPopMatrix();

    // Reset original state.

    // FIXME: are these 3 lines really necessary, as we push
    // GL_ALL_ATTRIB_BITS at the start? 20000604 mortene.
    glDepthRange(depthrange[0], depthrange[1]);
    glMatrixMode(GL_PROJECTION);
    glLoadMatrixd(projectionmatrix);

    glPopAttrib();
}

// Draw an arrow for the axis representation directly through OpenGL.
void View3DInventorViewer::drawArrow(void)
{
    glBegin(GL_LINES);
    glVertex3f(0.0f, 0.0f, 0.0f);
    glVertex3f(1.0f, 0.0f, 0.0f);
    glEnd();
    glDisable(GL_CULL_FACE);
    glBegin(GL_TRIANGLES);
    glVertex3f(1.0f, 0.0f, 0.0f);
    glVertex3f(1.0f - 1.0f / 3.0f, +0.5f / 4.0f, 0.0f);
    glVertex3f(1.0f - 1.0f / 3.0f, -0.5f / 4.0f, 0.0f);
    glVertex3f(1.0f, 0.0f, 0.0f);
    glVertex3f(1.0f - 1.0f / 3.0f, 0.0f, +0.5f / 4.0f);
    glVertex3f(1.0f - 1.0f / 3.0f, 0.0f, -0.5f / 4.0f);
    glEnd();
    glBegin(GL_QUADS);
    glVertex3f(1.0f - 1.0f / 3.0f, +0.5f / 4.0f, 0.0f);
    glVertex3f(1.0f - 1.0f / 3.0f, 0.0f, +0.5f / 4.0f);
    glVertex3f(1.0f - 1.0f / 3.0f, -0.5f / 4.0f, 0.0f);
    glVertex3f(1.0f - 1.0f / 3.0f, 0.0f, -0.5f / 4.0f);
    glEnd();
}

// ************************************************************************

// Set cursor graphics according to mode.
void View3DInventorViewer::setCursorRepresentation(int modearg)
{
    // There is a synchronization problem between Qt and SoQt which
    // happens when popping up a context-menu. In this case the
    // Qt::WA_UnderMouse attribute is reset and never set again
    // even if the mouse is still in the canvas. Thus, the cursor
    // won't be changed as long as the user doesn't leave and enter
    // the canvas. To fix this we explicitly set Qt::WA_UnderMouse
    // if the mouse is inside the canvas.
    QWidget* glWindow = this->getGLWidget();

    // When a widget is added to the QGraphicsScene and the user
    // hovered over it the 'WA_SetCursor' attribute is set to the
    // GL widget but never reset and thus would cause that the
    // cursor on this widget won't be set.
    if (glWindow)
        glWindow->setAttribute(Qt::WA_SetCursor, false);

    if (glWindow && glWindow->rect().contains(QCursor::pos()))
        glWindow->setAttribute(Qt::WA_UnderMouse);

    QWidget *widget = QWidget::mouseGrabber();
    if (!widget)
        widget = this->getWidget();

    switch (modearg) {
    case NavigationStyle::IDLE:
    case NavigationStyle::INTERACT:
        if (isEditing())
            widget->setCursor(this->editCursor);
        else
            widget->setCursor(QCursor(Qt::ArrowCursor));
        break;

    case NavigationStyle::DRAGGING:
    case NavigationStyle::SPINNING:
        widget->setCursor(spinCursor);
        break;

    case NavigationStyle::ZOOMING:
        widget->setCursor(zoomCursor);
        break;

    case NavigationStyle::SEEK_MODE:
    case NavigationStyle::SEEK_WAIT_MODE:
    case NavigationStyle::BOXZOOM:
        widget->setCursor(Qt::CrossCursor);
        break;

    case NavigationStyle::PANNING:
        widget->setCursor(panCursor);
        break;

    case NavigationStyle::SELECTION:
        widget->setCursor(Qt::PointingHandCursor);
        break;

    default:
        assert(0);
        break;
    }
}

void View3DInventorViewer::setEditing(SbBool edit)
{
    this->editing = edit;
    this->getWidget()->setCursor(QCursor(Qt::ArrowCursor));
    this->editCursor = QCursor();
}

void View3DInventorViewer::setComponentCursor(const QCursor& cursor)
{
    this->getWidget()->setCursor(cursor);
}

void View3DInventorViewer::setEditingCursor(const QCursor& cursor)
{
    this->getWidget()->setCursor(cursor);
    this->editCursor = this->getWidget()->cursor();
}

void View3DInventorViewer::selectCB(void* viewer, SoPath* path)
{
    ViewProvider* vp = static_cast<View3DInventorViewer*>(viewer)->getViewProviderByPath(path);
    if (vp && vp->useNewSelectionModel()) {
    }
}

void View3DInventorViewer::deselectCB(void* viewer, SoPath* path)
{
    ViewProvider* vp = static_cast<View3DInventorViewer*>(viewer)->getViewProviderByPath(path);
    if (vp && vp->useNewSelectionModel()) {
    }
}

SoPath* View3DInventorViewer::pickFilterCB(void* viewer, const SoPickedPoint* pp)
{
    ViewProvider* vp = static_cast<View3DInventorViewer*>(viewer)->getViewProviderByPath(pp->getPath());
    if (vp && vp->useNewSelectionModel()) {
        std::string e = vp->getElement(pp->getDetail());
        vp->getSelectionShape(e.c_str());
        static char buf[513];
        snprintf(buf,512,"Hovered: %s (%f,%f,%f)"
                 ,e.c_str()
                 ,pp->getPoint()[0]
                 ,pp->getPoint()[1]
                 ,pp->getPoint()[2]);

        getMainWindow()->showMessage(QString::fromLatin1(buf),3000);
    }

    return pp->getPath();
}

void View3DInventorViewer::addEventCallback(SoType eventtype, SoEventCallbackCB* cb, void* userdata)
{
    pEventCallback->addEventCallback(eventtype, cb, userdata);
}

void View3DInventorViewer::removeEventCallback(SoType eventtype, SoEventCallbackCB* cb, void* userdata)
{
    pEventCallback->removeEventCallback(eventtype, cb, userdata);
}

ViewProvider* View3DInventorViewer::getViewProviderByPath(SoPath* path) const
{
    if(guiDocument)
        return guiDocument->getViewProviderByPathFromHead(path);
    return 0;
}

ViewProvider* View3DInventorViewer::getViewProviderByPathFromTail(SoPath* path) const
{
    if(guiDocument)
        return guiDocument->getViewProviderByPathFromTail(path);
    return 0;
}

std::vector<ViewProvider*> View3DInventorViewer::getViewProvidersOfType(const Base::Type& typeId) const
{
    std::vector<ViewProvider*> views;
    for (std::set<ViewProvider*>::const_iterator it = _ViewProviderSet.begin(); it != _ViewProviderSet.end(); ++it) {
        if ((*it)->getTypeId().isDerivedFrom(typeId)) {
            views.push_back(*it);
        }
    }

    return views;
}

void View3DInventorViewer::turnAllDimensionsOn()
{
    dimensionRoot->whichChild = SO_SWITCH_ALL;
}

void View3DInventorViewer::turnAllDimensionsOff()
{
    dimensionRoot->whichChild = SO_SWITCH_NONE;
}

void View3DInventorViewer::eraseAllDimensions()
{
    coinRemoveAllChildren(static_cast<SoSwitch*>(dimensionRoot->getChild(0)));
    coinRemoveAllChildren(static_cast<SoSwitch*>(dimensionRoot->getChild(1)));
}

void View3DInventorViewer::turn3dDimensionsOn()
{
    static_cast<SoSwitch*>(dimensionRoot->getChild(0))->whichChild = SO_SWITCH_ALL;
}

void View3DInventorViewer::turn3dDimensionsOff()
{
    static_cast<SoSwitch*>(dimensionRoot->getChild(0))->whichChild = SO_SWITCH_NONE;
}

void View3DInventorViewer::addDimension3d(SoNode* node)
{
    static_cast<SoSwitch*>(dimensionRoot->getChild(0))->addChild(node);
}

void View3DInventorViewer::addDimensionDelta(SoNode* node)
{
    static_cast<SoSwitch*>(dimensionRoot->getChild(1))->addChild(node);
}

void View3DInventorViewer::turnDeltaDimensionsOn()
{
    static_cast<SoSwitch*>(dimensionRoot->getChild(1))->whichChild = SO_SWITCH_ALL;
}

void View3DInventorViewer::turnDeltaDimensionsOff()
{
    static_cast<SoSwitch*>(dimensionRoot->getChild(1))->whichChild = SO_SWITCH_NONE;
}

PyObject *View3DInventorViewer::getPyObject(void)
{
    if (!_viewerPy)
        _viewerPy = new View3DInventorViewerPy(this);

    Py_INCREF(_viewerPy);
    return _viewerPy;
}

/**
 * Drops the event \a e and loads the files into the given document.
 */
void View3DInventorViewer::dropEvent (QDropEvent * e)
{
    const QMimeData* data = e->mimeData();
    if (data->hasUrls() && selectionRoot && selectionRoot->pcDocument) {
        getMainWindow()->loadUrls(selectionRoot->pcDocument->getDocument(), data->urls());
    }
    else {
        inherited::dropEvent(e);
    }
}

void View3DInventorViewer::dragEnterEvent (QDragEnterEvent * e)
{
    // Here we must allow uri drags and check them in dropEvent
    const QMimeData* data = e->mimeData();
    if (data->hasUrls()) {
        e->accept();
    }
    else {
        inherited::dragEnterEvent(e);
    }
}

void View3DInventorViewer::dragMoveEvent(QDragMoveEvent *e)
{
    const QMimeData* data = e->mimeData();
    if (data->hasUrls() && selectionRoot && selectionRoot->pcDocument) {
        e->accept();
    }
    else {
        inherited::dragMoveEvent(e);
    }
}

void View3DInventorViewer::dragLeaveEvent(QDragLeaveEvent *e)
{
    inherited::dragLeaveEvent(e);
}

void View3DInventorViewer::callEventFilter(QEvent *e)
{
    getEventFilter()->eventFilter(this, e);
}

void View3DInventorViewer::ShadowInfo::onRender()
{
    if (!pcShadowGroup)
        return;
    SoCamera* cam = owner->getSoRenderManager()->getCamera();
    if(cam) {
        if(animating || shadowNodeId != pcShadowGroup->getNodeId() || cameraNodeId != cam->getNodeId())
            timer.start(100);
        else if (shadowExtraRedraw) {
            shadowExtraRedraw = false;
            owner->getSoRenderManager()->scheduleRedraw();
        }
    }
}

void View3DInventorViewer::redrawShadow()
{
    shadowInfo->redraw();
}

void View3DInventorViewer::ShadowInfo::redraw()
{
    if (animating) {
        timer.start(100);
        return;
    }
    timer.stop();
    SoCamera* cam = owner->getSoRenderManager()->getCamera();
    if(pcShadowGroup && pcShadowGroundSwitch && cam) {
        // Work around coin shadow rendering bug. On Windows, (and occasionally
        // on Linux), when shadow group is touched, it renders nothing when the
        // shadow cache is freshly built. We work around this issue using an
        // extra redraw, and the node renders fine with the already built
        // cache.
        //
        // Amendment: directional shadow light requires update on camera change
        // (not sure why or if it's absolutely needed yet). A patch has been
        // added to Coin3D to perform only quick partial update if there is no
        // scene changes.  We shall schedule an extra redraw to perform a full
        // update by touching the shadow group.
        pcShadowGround->touch();
        shadowNodeId = pcShadowGroup->getNodeId();
        cameraNodeId = cam->getNodeId();
        owner->getSoRenderManager()->scheduleRedraw();
        shadowExtraRedraw = ViewParams::getShadowExtraRedraw();
    }
}

void View3DInventorViewer::toggleShadowLightManip(int toggle)
{
    shadowInfo->toggleDragger(toggle);
}

void View3DInventorViewer::ShadowInfo::toggleDragger(int toggle)
{
    App::Document *doc = owner->guiDocument?owner->guiDocument->getDocument():nullptr;
    if (!pcShadowGroup || !doc)
        return;

    bool dirlight = pcShadowGroup->findChild(pcShadowDirectionalLight) >= 0;
    SoSFBool &showDragger = dirlight?pcShadowDirectionalLight->showDragger:pcShadowSpotLight->showDragger;

    if (showDragger.getValue() && toggle <= 0) {
        showDragger = FALSE;
        pcShadowPickStyle->style = SoPickStyle::SHAPE;

        App::GetApplication().setActiveTransaction("Change shadow light");

        SbVec3f dir;
        if (dirlight)
            dir = pcShadowDirectionalLight->direction.getValue();
        else {
            dir = pcShadowSpotLight->direction.getValue();

            SbVec3f pos = pcShadowSpotLight->location.getValue();
            _shadowSetParam<App::PropertyVector>(doc, "SpotLightPosition",
                    Base::Vector3d(pos[0], pos[1], pos[2]));

            _shadowSetParam<App::PropertyAngle>(doc, "SpotLightCutOffAngle",
                    pcShadowSpotLight->cutOffAngle.getValue() * 180.0 / M_PI);
        }
        _shadowSetParam<App::PropertyVector>(doc, "LightDirection",
                Base::Vector3d(dir[0], dir[1], dir[2]));

        App::GetApplication().closeActiveTransaction();

    } else if (!showDragger.getValue() && toggle != 0) {
        pcShadowPickStyle->style = SoPickStyle::UNPICKABLE;
        SbBox3f bbox;
        showDragger = TRUE;
        owner->getSceneBoundBox(bbox);
        this->getBoundingBox(bbox);
        if (!bbox.isEmpty())
            owner->viewBoundBox(bbox);
    }
}

#include "moc_View3DInventorViewer.cpp"<|MERGE_RESOLUTION|>--- conflicted
+++ resolved
@@ -2166,18 +2166,12 @@
         // SoGLLazyElement::begin/endCaching() when on top rendering
         // transparent object with SORTED_OBJECT_SORTED_TRIANGLE_BLEND
         // transparency type.
-<<<<<<< HEAD
-        coin_setenv("COIN_AUTO_CACHING", "0", TRUE);
-
-        int setting = ViewParams::getRenderCache();
-=======
         //
         // For more details see:
         // https://forum.freecadweb.org/viewtopic.php?f=18&t=43305&start=10#p412537
         coin_setenv("COIN_AUTO_CACHING", "0", TRUE);
 
         int setting = ViewParams::instance()->getRenderCache();
->>>>>>> 6e40c19f
         if (mode == -2) {
             if (pcViewProviderRoot && setting != 1)
                 pcViewProviderRoot->renderCaching = SoSeparator::ON;
@@ -2201,12 +2195,8 @@
         mode = 1;
 
     auto caching = mode == 0 ? SoSeparator::AUTO :
-<<<<<<< HEAD
-           (mode == 1 ? SoSeparator::ON : SoSeparator::OFF);
-=======
                   (mode == 1 ? SoSeparator::ON :
                                SoSeparator::OFF);
->>>>>>> 6e40c19f
 
     SoFCSeparator::setCacheMode(caching);
 }
