--- conflicted
+++ resolved
@@ -77,11 +77,8 @@
 # include <Inventor/VRMLnodes/SoVRMLGroup.h>
 # include <Inventor/nodes/SoPickStyle.h>
 # include <Inventor/nodes/SoTransparencyType.h>
-<<<<<<< HEAD
 # include <Inventor/nodes/SoTexture2.h>
-=======
 # include <QApplication>
->>>>>>> db9525e7
 # include <QEventLoop>
 # include <QKeyEvent>
 # include <QWheelEvent>
@@ -90,7 +87,6 @@
 # include <QStatusBar>
 # include <QBitmap>
 # include <QMimeData>
-# include <QApplication>
 #endif
 
 #include <Inventor/sensors/SoTimerSensor.h>
@@ -190,8 +186,10 @@
 
 // Disabled as bitmap cursor looks really bad on high DPI screen. Use Qt
 // built-in cursor for now.
-#if 0
-
+//
+// #define FC_USE_BITMAP_CURSOR
+
+#ifdef FC_USE_BITMAP_CURSOR
 /*** zoom-style cursor ******/
 
 #define ZOOM_WIDTH 16
@@ -258,7 +256,6 @@
  0xff,0xff,0x00,0xff,0x00,0xff,0x38,0x7f,0x3c,0xff,0x3f,0xff,0x3f,0xff,0x1f,
  0xf7,0x0f
 };
-
 #endif
 
 /*!
@@ -790,29 +787,19 @@
     }
 
     //create the cursors
-<<<<<<< HEAD
-
-    // QBitmap cursor = QBitmap::fromData(QSize(ROTATE_WIDTH, ROTATE_HEIGHT), rotate_bitmap);
-    // QBitmap mask = QBitmap::fromData(QSize(ROTATE_WIDTH, ROTATE_HEIGHT), rotate_mask_bitmap);
-    // spinCursor = QCursor(cursor, mask, ROTATE_HOT_X, ROTATE_HOT_Y);
+
+#ifdef FC_USE_BITMAP_CURSOR
     spinCursor = QCursor(Qt::SizeBDiagCursor);
-
-    // cursor = QBitmap::fromData(QSize(ZOOM_WIDTH, ZOOM_HEIGHT), zoom_bitmap);
-    // mask = QBitmap::fromData(QSize(ZOOM_WIDTH, ZOOM_HEIGHT), zoom_mask_bitmap);
-    // zoomCursor = QCursor(cursor, mask, ZOOM_HOT_X, ZOOM_HOT_Y);
     zoomCursor = QCursor(Qt::SizeVerCursor);
-
-    // cursor = QBitmap::fromData(QSize(PAN_WIDTH, PAN_HEIGHT), pan_bitmap);
-    // mask = QBitmap::fromData(QSize(PAN_WIDTH, PAN_HEIGHT), pan_mask_bitmap);
-    // panCursor = QCursor(cursor, mask, PAN_HOT_X, PAN_HOT_Y);
     panCursor = QCursor(Qt::SizeAllCursor);
-=======
+#else
+
     createStandardCursors(devicePixelRatio());
-#if (QT_VERSION >= 0x050000)
+#   if (QT_VERSION >= 0x050000)
     connect(this, &View3DInventorViewer::devicePixelRatioChanged,
             this, &View3DInventorViewer::createStandardCursors);
+#   endif
 #endif
->>>>>>> db9525e7
 
     naviCube = new NaviCube(this);
     naviCubeEnabled = true;
@@ -911,31 +898,36 @@
 
 void View3DInventorViewer::createStandardCursors(double dpr)
 {
+#ifdef FC_USE_BITMAP_CURSOR
     QBitmap cursor = QBitmap::fromData(QSize(ROTATE_WIDTH, ROTATE_HEIGHT), rotate_bitmap);
     QBitmap mask = QBitmap::fromData(QSize(ROTATE_WIDTH, ROTATE_HEIGHT), rotate_mask_bitmap);
-#if defined(Q_OS_WIN32)
+#   if defined(Q_OS_WIN32)
     cursor.setDevicePixelRatio(dpr);
     mask.setDevicePixelRatio(dpr);
-#else
+#   else
     Q_UNUSED(dpr)
-#endif
+#   endif
     spinCursor = QCursor(cursor, mask, ROTATE_HOT_X, ROTATE_HOT_Y);
 
     cursor = QBitmap::fromData(QSize(ZOOM_WIDTH, ZOOM_HEIGHT), zoom_bitmap);
     mask = QBitmap::fromData(QSize(ZOOM_WIDTH, ZOOM_HEIGHT), zoom_mask_bitmap);
-#if defined(Q_OS_WIN32)
+#   if defined(Q_OS_WIN32)
     cursor.setDevicePixelRatio(dpr);
     mask.setDevicePixelRatio(dpr);
-#endif
+#   endif
     zoomCursor = QCursor(cursor, mask, ZOOM_HOT_X, ZOOM_HOT_Y);
 
     cursor = QBitmap::fromData(QSize(PAN_WIDTH, PAN_HEIGHT), pan_bitmap);
     mask = QBitmap::fromData(QSize(PAN_WIDTH, PAN_HEIGHT), pan_mask_bitmap);
-#if defined(Q_OS_WIN32)
+#   if defined(Q_OS_WIN32)
     cursor.setDevicePixelRatio(dpr);
     mask.setDevicePixelRatio(dpr);
+#   endif
+    panCursor = QCursor(cursor, mask, PAN_HOT_X, PAN_HOT_Y);
+
+#else
+    (void)dpr;
 #endif
-    panCursor = QCursor(cursor, mask, PAN_HOT_X, PAN_HOT_Y);
 }
 
 void View3DInventorViewer::aboutToDestroyGLContext()
