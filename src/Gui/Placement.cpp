/***************************************************************************
 *   Copyright (c) 2008 Werner Mayer <wmayer[at]users.sourceforge.net>     *
 *                                                                         *
 *   This file is part of the FreeCAD CAx development system.              *
 *                                                                         *
 *   This library is free software; you can redistribute it and/or         *
 *   modify it under the terms of the GNU Library General Public           *
 *   License as published by the Free Software Foundation; either          *
 *   version 2 of the License, or (at your option) any later version.      *
 *                                                                         *
 *   This library  is distributed in the hope that it will be useful,      *
 *   but WITHOUT ANY WARRANTY; without even the implied warranty of        *
 *   MERCHANTABILITY or FITNESS FOR A PARTICULAR PURPOSE.  See the         *
 *   GNU Library General Public License for more details.                  *
 *                                                                         *
 *   You should have received a copy of the GNU Library General Public     *
 *   License along with this library; see the file COPYING.LIB. If not,    *
 *   write to the Free Software Foundation, Inc., 59 Temple Place,         *
 *   Suite 330, Boston, MA  02111-1307, USA                                *
 *                                                                         *
 ***************************************************************************/

#include "PreCompiled.h"
#ifndef _PreComp_
#include <QClipboard>
#include <QDockWidget>
#include <QKeyEvent>
#include <QMessageBox>
#include <QMetaObject>
#include <QSignalMapper>
#endif

#include <App/ComplexGeoData.h>
#include <App/Document.h>
#include <App/DocumentObjectPy.h>
#include <App/GeoFeature.h>
#include <Base/Console.h>
#include <Base/PlacementPy.h>
#include <Base/Tools.h>
#include <Gui/Application.h>
#include <Gui/Command.h>
#include <Gui/DockWindowManager.h>
#include <Gui/Document.h>
#include <Gui/PythonWrapper.h>
#include <Gui/Selection.h>
#include <Gui/ViewProvider.h>
#include <Gui/Window.h>

#include "Placement.h"
#include "ui_Placement.h"

#include <Gui/MainWindow.h>
#include <Gui/View3DInventor.h>
#include <Inventor/SbVec3f.h>
#include <Gui/SpaceballEvent.h>
#include <Base/DualQuaternion.h>

using namespace Gui::Dialog;
namespace sp = std::placeholders;

namespace Gui { namespace Dialog {
class find_placement
{
public:
    explicit find_placement(const std::string& name) : propertyname(name)
    {
    }
    bool operator () (const std::pair<std::string, App::Property*>& elem) const
    {
        if (elem.first == propertyname) {
            //  flag set that property is read-only or hidden
            if (elem.second->testStatus(App::Property::ReadOnly) || elem.second->testStatus(App::Property::Hidden))
                return false;
            App::PropertyContainer* parent = elem.second->getContainer();
            if (parent) {
                //  flag set that property is read-only or hidden
                if (parent->isReadOnly(elem.second) ||
                    parent->isHidden(elem.second))
                    return false;
            }
            return elem.second->isDerivedFrom
                (Base::Type::fromName("App::PropertyPlacement"));
        }

        return false;
    }

    static App::PropertyPlacement* getProperty(const App::DocumentObject* obj,
                                               const std::string& propertyName)
    {
        std::map<std::string,App::Property*> props;
        obj->getPropertyMap(props);

        // search for the placement property
        std::map<std::string,App::Property*>::iterator jt;
        jt = std::find_if(props.begin(), props.end(), find_placement(propertyName));
        if (jt != props.end()) {
            return dynamic_cast<App::PropertyPlacement*>(jt->second);
        }

        return nullptr;
    }

    std::string propertyname;
};

}
}

PlacementHandler::PlacementHandler()
  : propertyName{"Placement"}
  , changeProperty{false}
  , ignoreTransaction{false}
{
    setupDocument();
}

void PlacementHandler::openTransactionIfNeeded()
{
    if (changeProperty) {
        openTransaction();
    }
}

void PlacementHandler::setPropertyName(const std::string& name)
{
    propertyName = name;
    // Only with the Placement property it's possible to directly change the Inventor representation.
    // For other placement properties with a different name the standard property handling must be used.
    changeProperty = (propertyName != "Placement");
}

void PlacementHandler::setIgnoreTransactions(bool value)
{
    ignoreTransaction = value;
}

void PlacementHandler::setSelection(const std::vector<Gui::SelectionObject>& selection)
{
    selectionObjects = selection;
}

void PlacementHandler::reselectObjects()
{
    //we have to clear selection and reselect original object(s)
    //else later on the rotation is applied twice because there will
    //be 2 (vertex) objects in the selection, and even if both are subobjects
    //of the same object the rotation still gets applied twice
    Gui::Selection().clearSelection();
    //reselect original object that was selected when placement dlg first opened
    for (const auto& it : selectionObjects) {
        Gui::Selection().addSelection(it);
    }
}

const App::DocumentObject* PlacementHandler::getFirstOfSelection() const
{
    if (!selectionObjects.empty()) {
        return selectionObjects.front().getObject();
    }

    return nullptr;
}

const std::string& PlacementHandler::getPropertyName() const
{
    return propertyName;
}

void PlacementHandler::appendDocument(const std::string& name)
{
    documents.insert(name);
}

void PlacementHandler::activatedDocument(const std::string& name)
{
    appendDocument(name);

    if (changeProperty) {
        QMetaObject::invokeMethod(this, "openTransaction", Qt::QueuedConnection);
    }
}

void PlacementHandler::openTransaction()
{
    App::Document* activeDoc = App::GetApplication().getActiveDocument();
    if (activeDoc)
        activeDoc->openTransaction("Placement");
}

void PlacementHandler::revertTransformation()
{
    for (const auto & it : documents) {
        Gui::Document* document = Application::Instance->getDocument(it.c_str());
        if (document) {
            if (!changeProperty) {
                revertTransformationOfViewProviders(document);
            }
            else {
                abortCommandIfActive(document);
            }
        }
    }
}

std::vector<const App::DocumentObject*> PlacementHandler::getObjects(const Gui::Document* document) const
{
    auto objs = document->getDocument()->getObjectsOfType(App::DocumentObject::getClassTypeId());
    std::vector<const App::DocumentObject*> list;
    list.insert(list.begin(), objs.begin(), objs.end());
    return list;
}

std::vector<const App::DocumentObject*> PlacementHandler::getSelectedObjects(const Gui::Document* document) const
{
    App::Document* doc = document->getDocument();
    std::vector<const App::DocumentObject*> list;
    list.reserve(selectionObjects.size());
    for (const auto& it : selectionObjects) {
        const App::DocumentObject* obj = it.getObject();
        if (obj && obj->getDocument() == doc) {
            list.push_back(obj);
        }
    }

    if (list.empty()) {
        auto objs = Gui::Selection().getObjectsOfType(App::DocumentObject::getClassTypeId(), doc->getName());
        list.insert(list.begin(), objs.begin(), objs.end());
    }

    return list;
}

void PlacementHandler::revertTransformationOfViewProviders(Gui::Document* document)
{
    std::vector<const App::DocumentObject*> obj = getObjects(document);
    for (const auto & it : obj) {
        auto property = find_placement::getProperty(it, this->propertyName);
        if (property) {
            Base::Placement cur = property->getValue();
            Gui::ViewProvider* vp = document->getViewProvider(it);
            if (vp) {
                vp->setTransformation(cur.toMatrix());
            }
        }
    }
}

void PlacementHandler::setRefPlacement(const Base::Placement& plm)
{
    ref = plm;
}

const Base::Placement& PlacementHandler::getRefPlacement() const
{
    return ref;
}

void PlacementHandler::applyPlacement(const Base::Placement& p, bool incremental)
{
    Gui::Document* document = Application::Instance->activeDocument();
    if (!document)
        return;

    std::vector<const App::DocumentObject*> sel = getSelectedObjects(document);
    if (!sel.empty()) {
        for (const auto & it : sel) {
            applyPlacement(document, it, p, incremental);
        }
    }
    else {
        Base::Console().Warning("No object selected.\n");
    }
}

void PlacementHandler::applyPlacement(const Gui::Document* document, const App::DocumentObject* obj,
                                      const Base::Placement& p, bool incremental)
{
    auto property = find_placement::getProperty(obj, this->propertyName);
    if (property) {
        Base::Placement cur = property->getValue();
        if (incremental)
            cur = p * cur;
        else
            cur = p;

        if (!changeProperty) {
            Gui::ViewProvider* vp = document->getViewProvider(obj);
            if (vp) {
                vp->setTransformation(cur.toMatrix());
            }
        }
        else {
            property->setValue(cur);
        }
    }
}

void PlacementHandler::applyPlacement(const QString& data, bool incremental)
{
    Gui::Document* document = Application::Instance->activeDocument();
    if (!document)
        return;

    // When directly changing the property we now only have to commit the transaction,
    // do a recompute and open a new transaction
    if (changeProperty) {
        commitCommandIfActive(document);
        tryRecompute(document);
        openCommandIfActive(document);
    }
    else {
        std::vector<const App::DocumentObject*> sel = getSelectedObjects(document);
        if (!sel.empty()) {
            openCommandIfActive(document);
            for (const auto & it : sel) {
                applyPlacement(it, data, incremental);
            }
            commitCommandIfActive(document);
            tryRecompute(document);
        }
        else {
            Base::Console().Warning("No object selected.\n");
        }
    }
}

void PlacementHandler::applyPlacement(const App::DocumentObject* obj, const QString& data, bool incremental)
{
    auto property = find_placement::getProperty(obj, this->propertyName);
    if (property) {
        QString cmd;
        if (incremental) {
            cmd = getIncrementalPlacement(obj, data);
        }
        else {
            cmd = getSimplePlacement(obj, data);
        }

        Gui::Command::runCommand(Gui::Command::App, cmd.toLatin1());
    }
}

QString PlacementHandler::getIncrementalPlacement(const App::DocumentObject* obj, const QString& data) const
{
    return QString::fromLatin1(
        R"(App.getDocument("%1").%2.%3=%4.multiply(App.getDocument("%1").%2.%3))")
        .arg(QString::fromLatin1(obj->getDocument()->getName()),
             QString::fromLatin1(obj->getNameInDocument()),
             QString::fromLatin1(this->propertyName.c_str()),
             data);
}

QString PlacementHandler::getSimplePlacement(const App::DocumentObject* obj, const QString& data) const
{
    return QString::fromLatin1(
        "App.getDocument(\"%1\").%2.%3=%4")
        .arg(QString::fromLatin1(obj->getDocument()->getName()),
             QString::fromLatin1(obj->getNameInDocument()),
             QString::fromLatin1(this->propertyName.c_str()),
             data);
}

Base::Vector3d PlacementHandler::computeCenterOfMass() const
{
    Base::Vector3d centerOfMass;
    std::vector<App::DocumentObject*> sel = Gui::Selection().getObjectsOfType
        (App::GeoFeature::getClassTypeId());
    if (!sel.empty()) {
        for (auto it : sel) {
            const App::PropertyComplexGeoData* propgeo = static_cast<App::GeoFeature*>(it)->getPropertyOfGeometry();
            const Data::ComplexGeoData* geodata = propgeo ? propgeo->getComplexData() : nullptr;
            if (geodata && geodata->getCenterOfGravity(centerOfMass)) {
                break;
            }
        }
    }
    return centerOfMass;
}

void PlacementHandler::setCenterOfMass(const Base::Vector3d& pnt)
{
    cntOfMass = pnt;
}

Base::Vector3d PlacementHandler::getCenterOfMass() const
{
    return cntOfMass;
}

std::tuple<Base::Vector3d, std::vector<Base::Vector3d>> PlacementHandler::getSelectedPoints() const
{
    std::vector<Gui::SelectionObject> selection = Gui::Selection().getSelectionEx();
    std::vector<Base::Vector3d> picked;
    //combine all pickedpoints into single vector
    //even if points are from separate objects
    Base::Vector3d firstSelected; //first selected will be central point when 3 points picked
    for (auto it = selection.begin(); it != selection.end(); ++it) {
        std::vector<Base::Vector3d> points = it->getPickedPoints();
        if (it == selection.begin() && !points.empty()) {
            firstSelected = points[0];
        }

        picked.insert(picked.begin(), points.begin(), points.end());
    }

    return std::make_tuple(firstSelected, picked);
}

void PlacementHandler::tryRecompute(Gui::Document* document)
{
    try {
        document->getDocument()->recompute();
    }
    catch (...) {
    }
}

void PlacementHandler::setupDocument()
{
    //NOLINTBEGIN
    connectAct = Application::Instance->signalActiveDocument.connect
        (std::bind(&PlacementHandler::slotActiveDocument, this, sp::_1));
    //NOLINTEND
    App::Document* activeDoc = App::GetApplication().getActiveDocument();
    if (activeDoc) {
        appendDocument(activeDoc->getName());
    }
}

void PlacementHandler::slotActiveDocument(const Gui::Document& doc)
{
    activatedDocument(doc.getDocument()->getName());
}

void PlacementHandler::openCommandIfActive(Gui::Document* doc)
{
    if (!ignoreTransaction) {
        doc->openCommand(QT_TRANSLATE_NOOP("Command", "Placement"));
    }
}

void PlacementHandler::commitCommandIfActive(Gui::Document* doc)
{
    if (!ignoreTransaction) {
        doc->commitCommand();
    }
}

void PlacementHandler::abortCommandIfActive(Gui::Document* doc)
{
    if (!ignoreTransaction) {
        doc->abortCommand();
    }
}

// ----------------------------------------------------------------------------

/* TRANSLATOR Gui::Dialog::Placement */

Placement::Placement(QWidget* parent, Qt::WindowFlags fl)
  : QDialog(parent, fl)
  , ui{nullptr}
{
    setupUi();
    setupConnections();
    setupUnits();
    setupSignalMapper();
    setupRotationMethod();
    setupEventFilter();
}

Placement::~Placement()
{
<<<<<<< HEAD
=======
    if (qApp!=NULL) qApp->removeEventFilter(this);
    connectAct.disconnect();
>>>>>>> 42662dc7
    delete ui;
}

void Placement::setupUi()
{
    ui = new Ui_Placement();
    ui->setupUi(this);
    ui->gridLayout->removeItem(ui->vSpacer);
}

void Placement::setupConnections()
{
    QPushButton* applyButton = ui->buttonBox->button(QDialogButtonBox::Apply);
    connect(applyButton, &QPushButton::clicked,
            this, &Placement::onApplyButtonClicked);
    connect(ui->applyIncrementalPlacement, &QCheckBox::toggled,
            this, &Placement::onApplyIncrementalPlacementToggled);
    connect(ui->resetButton, &QPushButton::clicked,
            this, &Placement::onResetButtonClicked);
    connect(ui->centerOfMass, &QCheckBox::toggled,
            this, &Placement::onCenterOfMassToggled);
    connect(ui->selectedVertex, &QPushButton::clicked,
            this, &Placement::onSelectedVertexClicked);
    connect(ui->applyAxial, &QPushButton::clicked,
            this, &Placement::onApplyAxialClicked);
}

void Placement::setupUnits()
{
    ui->xPos->setUnit(Base::Unit::Length);
    ui->yPos->setUnit(Base::Unit::Length);
    ui->zPos->setUnit(Base::Unit::Length);
    ui->axialPos->setUnit(Base::Unit::Length);
    ui->xCnt->setValue(Base::Quantity(0, Base::Unit::Length));
    ui->yCnt->setValue(Base::Quantity(0, Base::Unit::Length));
    ui->zCnt->setValue(Base::Quantity(0, Base::Unit::Length));
    ui->angle->setUnit(Base::Unit::Angle);
    ui->yawAngle->setMaximum(180.0F);
    ui->yawAngle->setMinimum(-180.0F);
    ui->yawAngle->setUnit(Base::Unit::Angle);
    ui->yawAngle->checkRangeInExpression(true);
    ui->pitchAngle->setMaximum(90.0F);
    ui->pitchAngle->setMinimum(-90.0F);
    ui->pitchAngle->setUnit(Base::Unit::Angle);
    ui->pitchAngle->checkRangeInExpression(true);
    ui->rollAngle->setMaximum(180.0F);
    ui->rollAngle->setMinimum(-180.0F);
    ui->rollAngle->setUnit(Base::Unit::Angle);
    ui->rollAngle->checkRangeInExpression(true);
}

void Placement::setupSignalMapper()
{
    // create a signal mapper in order to have one slot to perform the change
    signalMapper = new QSignalMapper(this);
    signalMapper->setMapping(this, 0);

    int id = 1;
    QList<Gui::QuantitySpinBox*> sb = this->findChildren<Gui::QuantitySpinBox*>();
    for (const auto & it : sb) {
        connect(it, qOverload<double>(&QuantitySpinBox::valueChanged), signalMapper, qOverload<>(&QSignalMapper::map));
        signalMapper->setMapping(it, id++);
    }

#if QT_VERSION < QT_VERSION_CHECK(5,15,0)
    connect(signalMapper, qOverload<int>(&QSignalMapper::mapped),
            this, &Placement::onPlacementChanged);
#else
    connect(signalMapper, &QSignalMapper::mappedInt,
            this, &Placement::onPlacementChanged);
#endif
}

void Placement::setupRotationMethod()
{
    ParameterGrp::handle hGrp = WindowParameter::getDefaultParameter()->GetGroup("Placement");
    long index = hGrp->GetInt("RotationMethod");
    ui->rotationInput->setCurrentIndex(index);
    ui->stackedWidget->setCurrentIndex(index);
}


void Placement::setupEventFilter()
{
    if (qApp!=NULL) qApp->installEventFilter(this);
}

void Placement::showDefaultButtons(bool ok)
{
    ui->buttonBox->setVisible(ok);
    ui->buttonBoxLayout->invalidate();
    if (ok) {
        ui->buttonBoxLayout->insertSpacerItem(0, ui->buttonBoxSpacer);
    }
    else {
        ui->buttonBoxLayout->removeItem(ui->buttonBoxSpacer);
    }
}

bool Placement::eventFilter(QObject*, QEvent* ev) {
    //handle spacenav daemon motion events in placement window
    if (//event->type() == Spaceball::ButtonEvent::ButtonEventType ||
        ev->type() == Spaceball::MotionEvent::MotionEventType){
                Spaceball::MotionEvent *motionEvent = dynamic_cast<Spaceball::MotionEvent*>(ev);
                if (!motionEvent) {
                    Base::Console().Log("invalid spaceball motion event in bool Placement::eventFilter(QObject*, QEvent* ev)\n");
                    return false;
                    }
                motionEvent->setHandled(true);

                static double translationConstant(.001f);
                double xTrans = static_cast<double>(motionEvent->translationX())*translationConstant;
                double yTrans = static_cast<double>(motionEvent->translationY())*translationConstant;
                double zTrans = static_cast<double>(motionEvent->translationZ())*translationConstant;

                static double rotationConstant(.001f);
                double dY=static_cast<double>(motionEvent->rotationZ()) * rotationConstant;
                double dP=static_cast<double>(motionEvent->rotationY()) * rotationConstant;
                double dR=static_cast<double>(motionEvent->rotationX()) * rotationConstant;

                if(xTrans == 0 && yTrans == 0 && zTrans == 0 && dY ==0 && dP ==0 && dR ==0 ) return false;
                signalMapper->blockSignals(true);
//                printf("\nSpaceball Placement Event\t(x,y,z)=(%f,%f,%f)\t(Rx,Ry,Rz)=(%f,%f,%f);\n",xTrans,yTrans,zTrans,dR,dP,dY  );

                Base::Vector3d dTrans(xTrans,yTrans,zTrans);
                Base::Vector3d rotationCenter=this->getCenterData();
                Base::Placement old_placement(getPositionData(),getRotationData());
                // Code below allows for seamles rotation around axes without blocking on roll, pitch, yaw range ends.
                Base::Matrix4D new_placement_mat;
                new_placement_mat = old_placement.toMatrix();
                new_placement_mat.move(-rotationCenter);
                if(dY!=0) new_placement_mat.rotZ(Base::toRadians(dY));
                if(dP!=0) new_placement_mat.rotY(Base::toRadians(dP));
                if(dR!=0) new_placement_mat.rotX(Base::toRadians(dR));
                new_placement_mat.move(rotationCenter);
                new_placement_mat.move(dTrans);
                Base::Placement new_placement(new_placement_mat);
                new_placement.setPosition(old_placement.getPosition()+dTrans);
                //setPlacementData(new_placement);//Does not work properly because of problems with euler angles. Angle values need to be adjusted below to fit into proper range.

                ui->xPos->setValue(new_placement.getPosition().x);
                ui->yPos->setValue(new_placement.getPosition().y);
                ui->zPos->setValue(new_placement.getPosition().z);

                Base::Vector3d new_dir_vect;
                double angle;
                new_placement.getRotation().getValue(new_dir_vect,angle);

                // bug seen in freecad-0.21.2+dfsg1 (from debian source package) and in github master 20240708
                // If there are issues with precision when rotating (360 deg rotation arround axis does not return to the same orientation) increase decimal places in Preferences (stored values in Gui::QuantitySpinBox are rounded and result in precision loss after multiple iterations of rotation)
                // bug presence may be tested by uncomenting printf with "eventFilter-C" and "eventFilter-D" they will return different (RotXYZ) values when bug is present (D line will have visibly rounded values).
                //printf("eventFilter-C\t(x,y,z)=(%f,%f,%f)\t(RotXYZ)=(%f,%f,%f)\t(RotAngle)=(%f)\n",new_placement.getPosition().x,new_placement.getPosition().y,new_placement.getPosition().z,new_dir_vect.x, new_dir_vect.y, new_dir_vect.z, Base::toDegrees<double>(angle));

                ui->xAxis->setValue(new_dir_vect.x);
                ui->yAxis->setValue(new_dir_vect.y);
                ui->zAxis->setValue(new_dir_vect.z);
                ui->angle->setValue(Base::toDegrees<double>(angle));
                //printf("eventFilter-D\t(x,y,z)=(%f,%f,%f)\t(RotXYZ)=(%f,%f,%f)\t(RotAngle)=(%f)\n\n",ui->xPos->value().getValue(),ui->yPos->value().getValue(),ui->zPos->value().getValue(),ui->xAxis->value().getValue(),ui->yAxis->value().getValue(),ui->zAxis->value().getValue(),ui->angle->value().getValue());

                // Euler angles (XY'Z'')
                double Y,P,R;
                new_placement.getRotation().getYawPitchRoll(Y,P,R);
                if(R>180) R-=360; else if(R<-180) R+=360;
                if(P>90) P-=180; else if(P<-90) R+=180;
                if(Y>180) Y-=360; else if(Y<-180) Y+=360;
                ui->yawAngle->setValue(Y);
                ui->pitchAngle->setValue(P);
                ui->rollAngle->setValue(R);

                signalMapper->blockSignals(false);
                onPlacementChanged(0);
                return true;
                };
    return false;
}

void Placement::open()
{
    handler.openTransactionIfNeeded();
}

QWidget* Placement::getInvalidInput() const
{
    QList<Gui::QuantitySpinBox*> sb = this->findChildren<Gui::QuantitySpinBox*>();
    for (const auto & it : sb) {
        if (!it->hasValidInput())
            return it;
    }
    return nullptr;
}

void Placement::onPlacementChanged(int)
{
    // If there are listeners to the 'placementChanged' signal we rely
    // on that the listener updates any placement. If no listeners
    // are connected the placement is applied to all selected objects
    // automatically.
    bool incr = ui->applyIncrementalPlacement->isChecked();
    Base::Placement plm = this->getPlacement();
    handler.applyPlacement(plm, incr);

    QVariant data = QVariant::fromValue<Base::Placement>(plm);
    Q_EMIT placementChanged(data, incr, false);
}

void Placement::onCenterOfMassToggled(bool on)
{
    ui->xCnt->setDisabled(on);
    ui->yCnt->setDisabled(on);
    ui->zCnt->setDisabled(on);

    if (on) {
        Base::Vector3d pnt = handler.computeCenterOfMass();
        handler.setCenterOfMass(pnt);
        ui->xCnt->setValue(pnt.x);
        ui->yCnt->setValue(pnt.y);
        ui->zCnt->setValue(pnt.z);
    }
}

void Placement::onSelectedVertexClicked()
{
    ui->centerOfMass->setChecked(false);

    Base::Vector3d center;
    bool success = false;
    auto [firstSelected, picked] = handler.getSelectedPoints();
    handler.reselectObjects();

    if (picked.size() == 1) {
        center = picked[0];
        success = true;
    }
    else if (picked.size() == 2) {
        //average the coords to get center of rotation
        center = (picked[0] + picked[1]) / 2.0;

        //setup a customized axis since the user selected 2 points
        //keep any existing angle, but setup our own axis
        Base::Placement plm = getPlacement();
        Base::Rotation rot = plm.getRotation();
        Base::Vector3d tmp;
        double angle;
        rot.getRawValue(tmp, angle);
        Base::Vector3d axis;
        if (firstSelected == picked[0]){
            axis = Base::Vector3d(picked[1] - picked[0]);
        }
        else {
            axis = Base::Vector3d(picked[0] - picked[1]);
        }
        double length = axis.Length();
        Base::Console().Message("Distance: %.8f\n",length);
        if (QApplication::keyboardModifiers() == Qt::ShiftModifier){ //copy to clipboard on Shift+click
            QLocale loc;
            QApplication::clipboard()->setText(loc.toString(length,'g',8));
        }
        else {
            Base::Console().Message("(Shift + click Selected points button to copy distance to clipboard)\n");
        }
        axis.Normalize();
        rot.setValue(axis, angle);
        plm.setRotation(rot);
        setPlacementData(plm); //creates custom axis, if needed
        ui->rotationInput->setCurrentIndex(0); //use rotation with axis instead of euler
        ui->stackedWidget->setCurrentIndex(0);
        success = true;
    }
    else if (picked.size() == 3){
        /* User selected 3 points, so we find the plane defined by those
         * and use the normal vector that contains the first point picked
         * as the axis of rotation.
         */

        Base::Vector3d a, b(firstSelected), c; //b is on central axis
        if (picked[0] == firstSelected){
            a = picked[1];
            c = picked[2];
        }
        else if (picked[1] == firstSelected){
            a = picked[0];
            c = picked[2];
        }
        else if (picked[2] == firstSelected){
            a = picked[0];
            c = picked[1];
        }

        Base::Vector3d norm((a-b).Cross(c-b));
        norm.Normalize();
        center = b;

        //setup a customized axis normal to the plane
        //keep any existing angle, but setup our own axis
        Base::Placement plm = getPlacement();
        Base::Rotation rot = plm.getRotation();
        Base::Vector3d tmp;
        double angle;
        rot.getRawValue(tmp, angle);
        double length = (a-c).Length();
        Base::Console().Message("Distance: %.8f\n",length);
        Base::Vector3d v1(a-b);
        Base::Vector3d v2(c-b);
        v1.Normalize();
        v2.Normalize();
        double targetAngle = Base::toDegrees(v2.GetAngle(v1));
        Base::Console().Message("Target angle: %.8f degrees, complementary: %.8f degrees\n",targetAngle, 90.0-targetAngle);
        if (QApplication::keyboardModifiers() == Qt::ShiftModifier){ //copy to clipboard on Shift+click
            QLocale loc;
            QApplication::clipboard()->setText(loc.toString(targetAngle,'g',8));
            Base::Console().Message("(Angle copied to clipboard, but you might need to use a negative (-) angle sometimes.)\n");
        }
        else {
            Base::Console().Message("(Shift + click Selected points button to copy angle to clipboard)\n");
        }
        rot.setValue(norm, angle);
        plm.setRotation(rot);
        setPlacementData(plm); //creates custom axis, if needed
        ui->rotationInput->setCurrentIndex(0); //use rotation with axis instead of euler
        ui->stackedWidget->setCurrentIndex(0);
        success = true;
    }

    handler.setCenterOfMass(center);
    ui->xCnt->setValue(center.x);
    ui->yCnt->setValue(center.y);
    ui->zCnt->setValue(center.z);

    if (!success) {
        Base::Console().Warning("Placement selection error.  Select either 1 or 2 points.\n");
        QMessageBox msgBox;
        msgBox.setText(tr("Please select 1, 2, or 3 points before clicking this button.  A point may be on a vertex, \
face, or edge.  If on a face or edge the point used will be the point at the mouse position along \
face or edge.  If 1 point is selected it will be used as the center of rotation.  If 2 points are \
selected the midpoint between them will be the center of rotation and a new custom axis will be \
created, if needed.  If 3 points are selected the first point becomes the center of rotation and \
lies on the vector that is normal to the plane defined by the 3 points.  Some distance and angle \
information is provided in the report view, which can be useful when aligning objects.  For your \
convenience when Shift + click is used the appropriate distance or angle is copied to the clipboard."));
        msgBox.exec();
    }
}

void Placement::onApplyAxialClicked()
{
    signalMapper->blockSignals(true);
    double axPos = ui->axialPos->value().getValue();
    Base::Placement p = getPlacementData();
    double angle;
    Base::Vector3d axis;
    p.getRotation().getValue(axis, angle);
    Base::Vector3d curPos (p.getPosition());
    Base::Vector3d newPos;
    Qt::KeyboardModifiers km = QApplication::keyboardModifiers();
    if (km == Qt::ShiftModifier){ //go opposite direction on Shift+click
        newPos = Base::Vector3d(curPos.x-(axis.x*axPos),curPos.y-(axis.y*axPos),curPos.z-(axis.z*axPos));
    }
    else {
        newPos = Base::Vector3d(curPos.x+(axis.x*axPos),curPos.y+(axis.y*axPos),curPos.z+(axis.z*axPos));
    }
    ui->xPos->setValue(Base::Quantity(newPos.x,Base::Unit::Length));
    ui->yPos->setValue(Base::Quantity(newPos.y,Base::Unit::Length));
    ui->zPos->setValue(Base::Quantity(newPos.z,Base::Unit::Length));
    signalMapper->blockSignals(false);
    onPlacementChanged(0);
}

void Placement::onApplyIncrementalPlacementToggled(bool on)
{
    if (on) {
        handler.setRefPlacement(getPlacementData());
        onResetButtonClicked();
    }
    else {
        Base::Placement p = getPlacementData();
        p = p * handler.getRefPlacement();
        setPlacementData(p);
        onPlacementChanged(0);
    }
}

void Placement::keyPressEvent(QKeyEvent* ke)
{
    // The placement dialog is embedded into a task panel
    // which is a parent widget and will handle the event
    ke->ignore();
}

void Placement::reject()
{
    Base::Placement plm;
    handler.applyPlacement(plm, true);

    QVariant data = QVariant::fromValue<Base::Placement>(plm);
    Q_EMIT placementChanged(data, true, false);

    handler.revertTransformation();

    // One of the quantity spin boxes still can emit a signal when it has the focus
    // but its content is not fully updated.
    // In order to override again the placement the signalMapper is blocked
    // See related forum thread:
    // https://forum.freecad.org/viewtopic.php?f=3&t=44341#p378659
    QSignalBlocker block(signalMapper);
    QDialog::reject();
}

void Placement::accept()
{
    if (onApply()) {
        handler.revertTransformation();
        QDialog::accept();
    }
}

void Placement::onApplyButtonClicked()
{
    onApply();
}

void Placement::showErrorMessage()
{
    QMessageBox msg(this);
    msg.setWindowTitle(tr("Incorrect quantity"));
    msg.setIcon(QMessageBox::Critical);
    msg.setText(tr("There are input fields with incorrect input, please ensure valid placement values!"));
    msg.exec();
}

bool Placement::onApply()
{
    //only process things when we have valid inputs!
    QWidget* input = getInvalidInput();
    if (input) {
        input->setFocus();
        showErrorMessage();
        return false;
    }

    // If there are listeners to the 'placementChanged' signal we rely
    // on that the listener updates any placement. If no listeners
    // are connected the placement is applied to all selected objects
    // automatically.
    bool incr = ui->applyIncrementalPlacement->isChecked();
    Base::Placement plm = this->getPlacement();
    handler.applyPlacement(getPlacementString(), incr);

    QVariant data = QVariant::fromValue<Base::Placement>(plm);
    Q_EMIT placementChanged(data, incr, true);

    if (ui->applyIncrementalPlacement->isChecked()) {
        QList<Gui::QuantitySpinBox*> sb = this->findChildren<Gui::QuantitySpinBox*>();
        for (auto & it : sb) {
            it->blockSignals(true);
            it->setValue(0);
            it->blockSignals(false);
        }
    }

    ParameterGrp::handle hGrp = WindowParameter::getDefaultParameter()->GetGroup("Placement");
    hGrp->SetInt("RotationMethod", ui->rotationInput->currentIndex());

    return true;
}

void Placement::onResetButtonClicked()
{
    QList<Gui::QuantitySpinBox*> sb = this->findChildren<Gui::QuantitySpinBox*>();
    for (auto & it : sb) {
        it->blockSignals(true);
        it->setValue(0);
        it->blockSignals(false);
    }

    onPlacementChanged(0);
}

/*!
 * \brief Placement::setSelection
 * Sets the array of selection objects.
 * \param selection
 */
void Placement::setSelection(const std::vector<Gui::SelectionObject>& selection)
{
    handler.setSelection(selection);
}

void Placement::setPropertyName(const std::string& name)
{
    handler.setPropertyName(name);
}

void Placement::setIgnoreTransactions(bool value)
{
    handler.setIgnoreTransactions(value);
}

/*!
 * \brief Placement::bindObject
 * Binds the spin boxes to the placement components of the first object of the selection.
 * This requires the call of \a setSelection() beforehand.
 */
void Placement::bindObject()
{
    if (const App::DocumentObject* obj = handler.getFirstOfSelection()) {
        std::string propertyName = handler.getPropertyName();
        bindProperty(obj, propertyName);
    }
}

/*!
 * \brief Placement::setPlacementAndBindObject
 * Sets the placement, binds the spin boxes to the placement components of the passed object and
 * sets the name of the placement property.
 */
void Placement::setPlacementAndBindObject(const App::DocumentObject* obj, const std::string& propertyName)
{
    if (obj) {
        App::PropertyPlacement* prop = find_placement::getProperty(obj, propertyName);
        if (prop) {
            setPlacement(prop->getValue());
            handler.setPropertyName(propertyName);
            bindProperty(obj, propertyName);
            handler.setSelection({SelectionObject{obj}});
        }
    }
}

void Placement::bindProperty(const App::DocumentObject* obj, const std::string& propertyName)
{
    // clang-format off
    if (obj) {
        App::ObjectIdentifier path = App::ObjectIdentifier::parse(obj, propertyName);
        if (path.getProperty()) {
            ui->xPos->bind(App::ObjectIdentifier::parse(obj, propertyName + std::string(".Base.x")));
            ui->yPos->bind(App::ObjectIdentifier::parse(obj, propertyName + std::string(".Base.y")));
            ui->zPos->bind(App::ObjectIdentifier::parse(obj, propertyName + std::string(".Base.z")));

            ui->xAxis->bind(App::ObjectIdentifier::parse(obj, propertyName + std::string(".Rotation.Axis.x")));
            ui->yAxis->bind(App::ObjectIdentifier::parse(obj, propertyName + std::string(".Rotation.Axis.y")));
            ui->zAxis->bind(App::ObjectIdentifier::parse(obj, propertyName + std::string(".Rotation.Axis.z")));
            ui->angle->bind(App::ObjectIdentifier::parse(obj, propertyName + std::string(".Rotation.Angle")));

            ui->yawAngle  ->bind(App::ObjectIdentifier::parse(obj, propertyName + std::string(".Rotation.Yaw")));
            ui->pitchAngle->bind(App::ObjectIdentifier::parse(obj, propertyName + std::string(".Rotation.Pitch")));
            ui->rollAngle ->bind(App::ObjectIdentifier::parse(obj, propertyName + std::string(".Rotation.Roll")));

            ui->yawAngle->evaluateExpression();
            ui->pitchAngle->evaluateExpression();
            ui->rollAngle->evaluateExpression();
        }
    }
    // clang-format on
}

Base::Vector3d Placement::getDirection() const
{
    double x = ui->xAxis->value().getValue();
    double y = ui->yAxis->value().getValue();
    double z = ui->zAxis->value().getValue();
    return Base::Vector3d(x, y, z);
}

void Placement::setPlacement(const Base::Placement& p)
{
    setPlacementData(p);
}

void Placement::setPlacementData(const Base::Placement& p)
{
    QSignalBlocker block(signalMapper);
    ui->xPos->setValue(Base::Quantity(p.getPosition().x, Base::Unit::Length));
    ui->yPos->setValue(Base::Quantity(p.getPosition().y, Base::Unit::Length));
    ui->zPos->setValue(Base::Quantity(p.getPosition().z, Base::Unit::Length));

    double Y,P,R;
    p.getRotation().getYawPitchRoll(Y,P,R);
    ui->yawAngle->setValue(Base::Quantity(Y, Base::Unit::Angle));
    ui->pitchAngle->setValue(Base::Quantity(P, Base::Unit::Angle));
    ui->rollAngle->setValue(Base::Quantity(R, Base::Unit::Angle));

    double angle;
    Base::Vector3d axis;
    p.getRotation().getRawValue(axis, angle);
    ui->xAxis->setValue(axis.x);
    ui->yAxis->setValue(axis.y);
    ui->zAxis->setValue(axis.z);
    ui->angle->setValue(Base::Quantity(Base::toDegrees(angle), Base::Unit::Angle));
}

Base::Placement Placement::getPlacement() const
{
    Base::Placement p = getPlacementData();
    return p;
}

Base::Rotation Placement::getRotationData() const
{
    Base::Rotation rot;
    int index = ui->rotationInput->currentIndex();
    if (index == 0) {
        Base::Vector3d dir = getDirection();
        rot.setValue(Base::Vector3d(dir.x,dir.y,dir.z),Base::toRadians(ui->angle->value().getValue()));
    }
    else if (index == 1) { // Euler angles (XY'Z'')
        rot.setYawPitchRoll(
            ui->yawAngle->value().getValue(),
            ui->pitchAngle->value().getValue(),
            ui->rollAngle->value().getValue());
    }

    return rot;
}

Base::Vector3d Placement::getPositionData() const
{
    return Base::Vector3d(ui->xPos->value().getValue(),
                          ui->yPos->value().getValue(),
                          ui->zPos->value().getValue());
}

Base::Vector3d Placement::getAnglesData() const
{
    return Base::Vector3d(ui->yawAngle->value().getValue(),
                          ui->pitchAngle->value().getValue(),
                          ui->rollAngle->value().getValue());
}

Base::Vector3d Placement::getCenterData() const
{
    if (ui->centerOfMass->isChecked()) {
        return handler.getCenterOfMass();
    }
    return Base::Vector3d(ui->xCnt->value().getValue(),
                          ui->yCnt->value().getValue(),
                          ui->zCnt->value().getValue());
}

Base::Placement Placement::getPlacementData() const
{
    Base::Rotation rot = getRotationData();
    Base::Vector3d pos = getPositionData();
    Base::Vector3d cnt = getCenterData();

    Base::Placement plm(pos, rot, cnt);
    return plm;
}

QString Placement::getPlacementFromEulerAngles() const
{
    Base::Vector3d pos = getPositionData();
    Base::Vector3d ypr = getAnglesData();
    Base::Vector3d cnt = getCenterData();
    return QString::fromLatin1(
        "App.Placement(App.Vector(%1,%2,%3), App.Rotation(%4,%5,%6), App.Vector(%7,%8,%9))")
        .arg(pos.x)
        .arg(pos.y)
        .arg(pos.z)
        .arg(ypr.x)
        .arg(ypr.y)
        .arg(ypr.z)
        .arg(cnt.x)
        .arg(cnt.y)
        .arg(cnt.z);
}

QString Placement::getPlacementFromAxisWithAngle() const
{
    Base::Vector3d pos = getPositionData();
    Base::Vector3d cnt = getCenterData();
    Base::Vector3d dir = getDirection();
    double angle = ui->angle->value().getValue();
    return QString::fromLatin1(
        "App.Placement(App.Vector(%1,%2,%3), App.Rotation(App.Vector(%4,%5,%6),%7), App.Vector(%8,%9,%10))")
        .arg(pos.x)
        .arg(pos.y)
        .arg(pos.z)
        .arg(dir.x)
        .arg(dir.y)
        .arg(dir.z)
        .arg(angle)
        .arg(cnt.x)
        .arg(cnt.y)
        .arg(cnt.z);
}

QString Placement::getPlacementString() const
{
    QString cmd;
    int index = ui->rotationInput->currentIndex();

    if (index == 0) {
        cmd = getPlacementFromAxisWithAngle();
    }
    else if (index == 1) {
        cmd = getPlacementFromEulerAngles();
    }

    return cmd;
}

void Placement::changeEvent(QEvent *e)
{
    if (e->type() == QEvent::LanguageChange) {
        ui->retranslateUi(this);
    }
    else {
        QDialog::changeEvent(e);
    }
}

// ----------------------------------------------

/* TRANSLATOR Gui::Dialog::DockablePlacement */

DockablePlacement::DockablePlacement(QWidget* parent, Qt::WindowFlags fl) : Placement(parent, fl)
{
    Gui::DockWindowManager* pDockMgr = Gui::DockWindowManager::instance();
    QDockWidget* dw = pDockMgr->addDockWindow(QT_TR_NOOP("Placement"),
        this, Qt::BottomDockWidgetArea);
    dw->setFeatures(QDockWidget::DockWidgetMovable|QDockWidget::DockWidgetFloatable);
    dw->show();
}

DockablePlacement::~DockablePlacement() = default;

void DockablePlacement::accept()
{
    // closes the dock window
    Gui::DockWindowManager* pDockMgr = Gui::DockWindowManager::instance();
    pDockMgr->removeDockWindow(this);
    Placement::accept();
}

void DockablePlacement::reject()
{
    // closes the dock window
    Gui::DockWindowManager* pDockMgr = Gui::DockWindowManager::instance();
    pDockMgr->removeDockWindow(this);
    Placement::reject();
}

// ----------------------------------------------

/* TRANSLATOR Gui::Dialog::TaskPlacement */

TaskPlacement::TaskPlacement()
{
    this->setButtonPosition(TaskPlacement::South);
    widget = new Placement();
    widget->showDefaultButtons(false);
    addTaskBox(widget);
    connect(widget, &Placement::placementChanged, this, &TaskPlacement::slotPlacementChanged);
}

TaskPlacement::~TaskPlacement() = default;


/*!
 * \brief TaskPlacement::setSelection
 * Sets the array of selection objects.
 * \param selection
 */
void TaskPlacement::setSelection(const std::vector<Gui::SelectionObject>& selection)
{
    widget->setSelection(selection);
}

/*!
 * \brief TaskPlacement::clearSelection
 * Clears the array of selection objects.
 */
void TaskPlacement::clearSelection()
{
    widget->setSelection({});
}

/*!
 * \brief TaskPlacement::bindObject
 * Binds the spin boxes to the placement components of the first object of the selection.
 * This requires the call of \a setSelection() beforehand.
 */
void TaskPlacement::bindObject()
{
    widget->bindObject();
}

void TaskPlacement::setPlacementAndBindObject(const App::DocumentObject* obj,
                                              const std::string& propertyName)
{
    widget->setPlacementAndBindObject(obj, propertyName);
}

void TaskPlacement::open()
{
    widget->open();
}

void TaskPlacement::setPropertyName(const QString& name)
{
    widget->setPropertyName(name.toStdString());
}

QDialogButtonBox::StandardButtons TaskPlacement::getStandardButtons() const
{
    return QDialogButtonBox::Ok|
           QDialogButtonBox::Cancel|
           QDialogButtonBox::Apply;
}

void TaskPlacement::setPlacement(const Base::Placement& p)
{
    widget->setPlacement(p);
}

void TaskPlacement::slotPlacementChanged(const QVariant & p, bool incr, bool data)
{
    Q_EMIT placementChanged(p, incr, data);
}

bool TaskPlacement::accept()
{
    widget->accept();
    return (widget->result() == QDialog::Accepted);
}

bool TaskPlacement::reject()
{
    widget->reject();
    return (widget->result() == QDialog::Rejected);
}

void TaskPlacement::clicked(int id)
{
    if (id == QDialogButtonBox::Apply) {
        widget->onApplyButtonClicked();
    }
}

// ----------------------------------------------

void TaskPlacementPy::init_type()
{
    behaviors().name("TaskPlacement");
    behaviors().doc("TaskPlacement");
    behaviors().set_tp_new(PyMake);
    // you must have overwritten the virtual functions
    behaviors().supportRepr();
    behaviors().supportGetattr();
    behaviors().supportSetattr();
    // clang-format off
    add_varargs_method("setPropertyName", &TaskPlacementPy::setPropertyName,
                       "setPropertyName(string)");
    add_varargs_method("setPlacement", &TaskPlacementPy::setPlacement,
                       "setPlacement(Placement)");
    add_varargs_method("setSelection", &TaskPlacementPy::setSelection,
                       "setSelection(list)");
    add_varargs_method("bindObject", &TaskPlacementPy::bindObject,
                       "bindObject()");
    add_varargs_method("setPlacementAndBindObject", &TaskPlacementPy::setPlacementAndBindObject,
                       "setPlacementAndBindObject(obj, string)");
    add_varargs_method("setIgnoreTransactions", &TaskPlacementPy::setIgnoreTransactions,
                       "setIgnoreTransactions(bool)");
    add_varargs_method("showDefaultButtons", &TaskPlacementPy::showDefaultButtons,
                       "showDefaultButtons(bool)");
    add_varargs_method("accept", &TaskPlacementPy::accept,
                       "accept()");
    add_varargs_method("reject", &TaskPlacementPy::reject,
                       "reject()");
    add_varargs_method("clicked", &TaskPlacementPy::clicked,
                       "clicked()");
    add_varargs_method("open", &TaskPlacementPy::open,
                       "open()");
    add_varargs_method("isAllowedAlterDocument", &TaskPlacementPy::isAllowedAlterDocument,
                       "isAllowedAlterDocument()");
    add_varargs_method("isAllowedAlterView", &TaskPlacementPy::isAllowedAlterView,
                       "isAllowedAlterView()");
    add_varargs_method("isAllowedAlterSelection", &TaskPlacementPy::isAllowedAlterSelection,
                       "isAllowedAlterSelection()");
    add_varargs_method("getStandardButtons", &TaskPlacementPy::getStandardButtons,
                       "getStandardButtons()");
    // clang-format on
}

PyObject* TaskPlacementPy::PyMake(struct _typeobject * type, PyObject * args, PyObject * kwds)
{
    Q_UNUSED(type)
    Q_UNUSED(kwds)
    if (!PyArg_ParseTuple(args, "")) {
        return nullptr;
    }
    return new TaskPlacementPy();
}

TaskPlacementPy::TaskPlacementPy()
    : widget{new Placement}
{
}

TaskPlacementPy::~TaskPlacementPy() = default;

Py::Object TaskPlacementPy::repr()
{
    return Py::String("TaskPlacement");
}

Py::Object TaskPlacementPy::getattr(const char * name)
{
    if (strcmp(name, "form") == 0) {
        Gui::PythonWrapper wrap;
        wrap.loadWidgetsModule();
        return wrap.fromQWidget(widget, "QDialog");
    }
    return BaseType::getattr(name);
}

int TaskPlacementPy::setattr(const char* name, const Py::Object& attr)
{
    if (strcmp(name, "form") == 0 && attr.isNone()) {
        delete widget;
        widget = nullptr;
        return {};
    }
    return BaseType::setattr(name, attr);
}

Py::Object TaskPlacementPy::setPropertyName(const Py::Tuple& args)
{
    const char* propname {};
    if (!PyArg_ParseTuple(args.ptr(), "s", &propname)) {
        throw Py::Exception();
    }

    if (widget) {
        widget->setPropertyName(propname);
    }
    return Py::None();
}

Py::Object TaskPlacementPy::setPlacement(const Py::Tuple& args)
{
    PyObject* plm {};
    if (!PyArg_ParseTuple(args.ptr(), "O!", &Base::PlacementPy::Type, &plm)) {
        throw Py::Exception();
    }

    if (widget) {
        widget->setPlacement(*static_cast<Base::PlacementPy*>(plm)->getPlacementPtr());
    }
    return Py::None();
}

Py::Object TaskPlacementPy::setSelection(const Py::Tuple& args)
{
    std::vector<Gui::SelectionObject> sel;
    Py::Sequence list(args[0]);

    for (const auto& obj : list) {
        if (PyObject_TypeCheck(obj.ptr(), &App::DocumentObjectPy::Type)) {
            auto doc = static_cast<App::DocumentObjectPy*>(obj.ptr());
            sel.emplace_back(doc->getDocumentObjectPtr());
        }
    }

    if (widget) {
        widget->setSelection(sel);
    }
    return Py::None();
}

Py::Object TaskPlacementPy::bindObject(const Py::Tuple& args)
{
    if (!PyArg_ParseTuple(args.ptr(), "")) {
        throw Py::Exception();
    }

    if (widget) {
        widget->bindObject();
    }

    return Py::None();
}

Py::Object TaskPlacementPy::setPlacementAndBindObject(const Py::Tuple& args)
{
    Py::Object object = args[0];
    Py::String name = args[1];
    std::string propName = static_cast<std::string>(name);

    if (PyObject_TypeCheck(object.ptr(), &App::DocumentObjectPy::Type)) {
        auto py = static_cast<App::DocumentObjectPy*>(object.ptr());
        auto obj = py->getDocumentObjectPtr();

        if (widget) {
            widget->setPlacementAndBindObject(obj, propName);
        }
    }

    return Py::None();
}

Py::Object TaskPlacementPy::setIgnoreTransactions(const Py::Tuple& args)
{
    if (widget) {
        widget->setIgnoreTransactions(Py::Boolean(args[0]));
    }
    return Py::None();
}

Py::Object TaskPlacementPy::showDefaultButtons(const Py::Tuple& args)
{
    if (widget) {
        widget->showDefaultButtons(Py::Boolean(args[0]));
    }
    return Py::None();
}

Py::Object TaskPlacementPy::accept(const Py::Tuple& args)
{
    if (!PyArg_ParseTuple(args.ptr(), "")) {
        throw Py::Exception();
    }

    bool res = true;
    if (widget) {
        widget->accept();
        res = widget->result() == QDialog::Accepted;
    }
    return Py::Boolean(res);
}

Py::Object TaskPlacementPy::reject(const Py::Tuple& args)
{
    if (!PyArg_ParseTuple(args.ptr(), "")) {
        throw Py::Exception();
    }

    bool res = true;
    if (widget) {
        widget->reject();
        res = widget->result() == QDialog::Rejected;
    }
    return Py::Boolean(res);
}

Py::Object TaskPlacementPy::clicked(const Py::Tuple& args)
{
    int index {};
    if (!PyArg_ParseTuple(args.ptr(), "i", &index)) {
        throw Py::Exception();
    }

    if (widget && index == QDialogButtonBox::Apply) {
        widget->onApplyButtonClicked();
    }
    return Py::None();
}

Py::Object TaskPlacementPy::open(const Py::Tuple& args)
{
    if (!PyArg_ParseTuple(args.ptr(), "")) {
        throw Py::Exception();
    }

    if (widget) {
        widget->open();
    }
    return Py::None();
}

Py::Object TaskPlacementPy::isAllowedAlterDocument(const Py::Tuple& args)
{
    if (!PyArg_ParseTuple(args.ptr(), "")) {
        throw Py::Exception();
    }
    return Py::Boolean(true);
}

Py::Object TaskPlacementPy::isAllowedAlterView(const Py::Tuple& args)
{
    if (!PyArg_ParseTuple(args.ptr(), "")) {
        throw Py::Exception();
    }
    return Py::Boolean(true);
}

Py::Object TaskPlacementPy::isAllowedAlterSelection(const Py::Tuple& args)
{
    if (!PyArg_ParseTuple(args.ptr(), "")) {
        throw Py::Exception();
    }
    return Py::Boolean(true);
}

Py::Object TaskPlacementPy::getStandardButtons(const Py::Tuple& args)
{
    if (!PyArg_ParseTuple(args.ptr(), "")) {
        throw Py::Exception();
    }
    auto buttons = QDialogButtonBox::Ok|
            QDialogButtonBox::Cancel|
            QDialogButtonBox::Apply;
    return Py::Long(static_cast<int>(buttons));
}

#include "moc_Placement.cpp"
<|MERGE_RESOLUTION|>--- conflicted
+++ resolved
@@ -1,1585 +1,1581 @@
-/***************************************************************************
- *   Copyright (c) 2008 Werner Mayer <wmayer[at]users.sourceforge.net>     *
- *                                                                         *
- *   This file is part of the FreeCAD CAx development system.              *
- *                                                                         *
- *   This library is free software; you can redistribute it and/or         *
- *   modify it under the terms of the GNU Library General Public           *
- *   License as published by the Free Software Foundation; either          *
- *   version 2 of the License, or (at your option) any later version.      *
- *                                                                         *
- *   This library  is distributed in the hope that it will be useful,      *
- *   but WITHOUT ANY WARRANTY; without even the implied warranty of        *
- *   MERCHANTABILITY or FITNESS FOR A PARTICULAR PURPOSE.  See the         *
- *   GNU Library General Public License for more details.                  *
- *                                                                         *
- *   You should have received a copy of the GNU Library General Public     *
- *   License along with this library; see the file COPYING.LIB. If not,    *
- *   write to the Free Software Foundation, Inc., 59 Temple Place,         *
- *   Suite 330, Boston, MA  02111-1307, USA                                *
- *                                                                         *
- ***************************************************************************/
-
-#include "PreCompiled.h"
-#ifndef _PreComp_
-#include <QClipboard>
-#include <QDockWidget>
-#include <QKeyEvent>
-#include <QMessageBox>
-#include <QMetaObject>
-#include <QSignalMapper>
-#endif
-
-#include <App/ComplexGeoData.h>
-#include <App/Document.h>
-#include <App/DocumentObjectPy.h>
-#include <App/GeoFeature.h>
-#include <Base/Console.h>
-#include <Base/PlacementPy.h>
-#include <Base/Tools.h>
-#include <Gui/Application.h>
-#include <Gui/Command.h>
-#include <Gui/DockWindowManager.h>
-#include <Gui/Document.h>
-#include <Gui/PythonWrapper.h>
-#include <Gui/Selection.h>
-#include <Gui/ViewProvider.h>
-#include <Gui/Window.h>
-
-#include "Placement.h"
-#include "ui_Placement.h"
-
-#include <Gui/MainWindow.h>
-#include <Gui/View3DInventor.h>
-#include <Inventor/SbVec3f.h>
-#include <Gui/SpaceballEvent.h>
-#include <Base/DualQuaternion.h>
-
-using namespace Gui::Dialog;
-namespace sp = std::placeholders;
-
-namespace Gui { namespace Dialog {
-class find_placement
-{
-public:
-    explicit find_placement(const std::string& name) : propertyname(name)
-    {
-    }
-    bool operator () (const std::pair<std::string, App::Property*>& elem) const
-    {
-        if (elem.first == propertyname) {
-            //  flag set that property is read-only or hidden
-            if (elem.second->testStatus(App::Property::ReadOnly) || elem.second->testStatus(App::Property::Hidden))
-                return false;
-            App::PropertyContainer* parent = elem.second->getContainer();
-            if (parent) {
-                //  flag set that property is read-only or hidden
-                if (parent->isReadOnly(elem.second) ||
-                    parent->isHidden(elem.second))
-                    return false;
-            }
-            return elem.second->isDerivedFrom
-                (Base::Type::fromName("App::PropertyPlacement"));
-        }
-
-        return false;
-    }
-
-    static App::PropertyPlacement* getProperty(const App::DocumentObject* obj,
-                                               const std::string& propertyName)
-    {
-        std::map<std::string,App::Property*> props;
-        obj->getPropertyMap(props);
-
-        // search for the placement property
-        std::map<std::string,App::Property*>::iterator jt;
-        jt = std::find_if(props.begin(), props.end(), find_placement(propertyName));
-        if (jt != props.end()) {
-            return dynamic_cast<App::PropertyPlacement*>(jt->second);
-        }
-
-        return nullptr;
-    }
-
-    std::string propertyname;
-};
-
-}
-}
-
-PlacementHandler::PlacementHandler()
-  : propertyName{"Placement"}
-  , changeProperty{false}
-  , ignoreTransaction{false}
-{
-    setupDocument();
-}
-
-void PlacementHandler::openTransactionIfNeeded()
-{
-    if (changeProperty) {
-        openTransaction();
-    }
-}
-
-void PlacementHandler::setPropertyName(const std::string& name)
-{
-    propertyName = name;
-    // Only with the Placement property it's possible to directly change the Inventor representation.
-    // For other placement properties with a different name the standard property handling must be used.
-    changeProperty = (propertyName != "Placement");
-}
-
-void PlacementHandler::setIgnoreTransactions(bool value)
-{
-    ignoreTransaction = value;
-}
-
-void PlacementHandler::setSelection(const std::vector<Gui::SelectionObject>& selection)
-{
-    selectionObjects = selection;
-}
-
-void PlacementHandler::reselectObjects()
-{
-    //we have to clear selection and reselect original object(s)
-    //else later on the rotation is applied twice because there will
-    //be 2 (vertex) objects in the selection, and even if both are subobjects
-    //of the same object the rotation still gets applied twice
-    Gui::Selection().clearSelection();
-    //reselect original object that was selected when placement dlg first opened
-    for (const auto& it : selectionObjects) {
-        Gui::Selection().addSelection(it);
-    }
-}
-
-const App::DocumentObject* PlacementHandler::getFirstOfSelection() const
-{
-    if (!selectionObjects.empty()) {
-        return selectionObjects.front().getObject();
-    }
-
-    return nullptr;
-}
-
-const std::string& PlacementHandler::getPropertyName() const
-{
-    return propertyName;
-}
-
-void PlacementHandler::appendDocument(const std::string& name)
-{
-    documents.insert(name);
-}
-
-void PlacementHandler::activatedDocument(const std::string& name)
-{
-    appendDocument(name);
-
-    if (changeProperty) {
-        QMetaObject::invokeMethod(this, "openTransaction", Qt::QueuedConnection);
-    }
-}
-
-void PlacementHandler::openTransaction()
-{
-    App::Document* activeDoc = App::GetApplication().getActiveDocument();
-    if (activeDoc)
-        activeDoc->openTransaction("Placement");
-}
-
-void PlacementHandler::revertTransformation()
-{
-    for (const auto & it : documents) {
-        Gui::Document* document = Application::Instance->getDocument(it.c_str());
-        if (document) {
-            if (!changeProperty) {
-                revertTransformationOfViewProviders(document);
-            }
-            else {
-                abortCommandIfActive(document);
-            }
-        }
-    }
-}
-
-std::vector<const App::DocumentObject*> PlacementHandler::getObjects(const Gui::Document* document) const
-{
-    auto objs = document->getDocument()->getObjectsOfType(App::DocumentObject::getClassTypeId());
-    std::vector<const App::DocumentObject*> list;
-    list.insert(list.begin(), objs.begin(), objs.end());
-    return list;
-}
-
-std::vector<const App::DocumentObject*> PlacementHandler::getSelectedObjects(const Gui::Document* document) const
-{
-    App::Document* doc = document->getDocument();
-    std::vector<const App::DocumentObject*> list;
-    list.reserve(selectionObjects.size());
-    for (const auto& it : selectionObjects) {
-        const App::DocumentObject* obj = it.getObject();
-        if (obj && obj->getDocument() == doc) {
-            list.push_back(obj);
-        }
-    }
-
-    if (list.empty()) {
-        auto objs = Gui::Selection().getObjectsOfType(App::DocumentObject::getClassTypeId(), doc->getName());
-        list.insert(list.begin(), objs.begin(), objs.end());
-    }
-
-    return list;
-}
-
-void PlacementHandler::revertTransformationOfViewProviders(Gui::Document* document)
-{
-    std::vector<const App::DocumentObject*> obj = getObjects(document);
-    for (const auto & it : obj) {
-        auto property = find_placement::getProperty(it, this->propertyName);
-        if (property) {
-            Base::Placement cur = property->getValue();
-            Gui::ViewProvider* vp = document->getViewProvider(it);
-            if (vp) {
-                vp->setTransformation(cur.toMatrix());
-            }
-        }
-    }
-}
-
-void PlacementHandler::setRefPlacement(const Base::Placement& plm)
-{
-    ref = plm;
-}
-
-const Base::Placement& PlacementHandler::getRefPlacement() const
-{
-    return ref;
-}
-
-void PlacementHandler::applyPlacement(const Base::Placement& p, bool incremental)
-{
-    Gui::Document* document = Application::Instance->activeDocument();
-    if (!document)
-        return;
-
-    std::vector<const App::DocumentObject*> sel = getSelectedObjects(document);
-    if (!sel.empty()) {
-        for (const auto & it : sel) {
-            applyPlacement(document, it, p, incremental);
-        }
-    }
-    else {
-        Base::Console().Warning("No object selected.\n");
-    }
-}
-
-void PlacementHandler::applyPlacement(const Gui::Document* document, const App::DocumentObject* obj,
-                                      const Base::Placement& p, bool incremental)
-{
-    auto property = find_placement::getProperty(obj, this->propertyName);
-    if (property) {
-        Base::Placement cur = property->getValue();
-        if (incremental)
-            cur = p * cur;
-        else
-            cur = p;
-
-        if (!changeProperty) {
-            Gui::ViewProvider* vp = document->getViewProvider(obj);
-            if (vp) {
-                vp->setTransformation(cur.toMatrix());
-            }
-        }
-        else {
-            property->setValue(cur);
-        }
-    }
-}
-
-void PlacementHandler::applyPlacement(const QString& data, bool incremental)
-{
-    Gui::Document* document = Application::Instance->activeDocument();
-    if (!document)
-        return;
-
-    // When directly changing the property we now only have to commit the transaction,
-    // do a recompute and open a new transaction
-    if (changeProperty) {
-        commitCommandIfActive(document);
-        tryRecompute(document);
-        openCommandIfActive(document);
-    }
-    else {
-        std::vector<const App::DocumentObject*> sel = getSelectedObjects(document);
-        if (!sel.empty()) {
-            openCommandIfActive(document);
-            for (const auto & it : sel) {
-                applyPlacement(it, data, incremental);
-            }
-            commitCommandIfActive(document);
-            tryRecompute(document);
-        }
-        else {
-            Base::Console().Warning("No object selected.\n");
-        }
-    }
-}
-
-void PlacementHandler::applyPlacement(const App::DocumentObject* obj, const QString& data, bool incremental)
-{
-    auto property = find_placement::getProperty(obj, this->propertyName);
-    if (property) {
-        QString cmd;
-        if (incremental) {
-            cmd = getIncrementalPlacement(obj, data);
-        }
-        else {
-            cmd = getSimplePlacement(obj, data);
-        }
-
-        Gui::Command::runCommand(Gui::Command::App, cmd.toLatin1());
-    }
-}
-
-QString PlacementHandler::getIncrementalPlacement(const App::DocumentObject* obj, const QString& data) const
-{
-    return QString::fromLatin1(
-        R"(App.getDocument("%1").%2.%3=%4.multiply(App.getDocument("%1").%2.%3))")
-        .arg(QString::fromLatin1(obj->getDocument()->getName()),
-             QString::fromLatin1(obj->getNameInDocument()),
-             QString::fromLatin1(this->propertyName.c_str()),
-             data);
-}
-
-QString PlacementHandler::getSimplePlacement(const App::DocumentObject* obj, const QString& data) const
-{
-    return QString::fromLatin1(
-        "App.getDocument(\"%1\").%2.%3=%4")
-        .arg(QString::fromLatin1(obj->getDocument()->getName()),
-             QString::fromLatin1(obj->getNameInDocument()),
-             QString::fromLatin1(this->propertyName.c_str()),
-             data);
-}
-
-Base::Vector3d PlacementHandler::computeCenterOfMass() const
-{
-    Base::Vector3d centerOfMass;
-    std::vector<App::DocumentObject*> sel = Gui::Selection().getObjectsOfType
-        (App::GeoFeature::getClassTypeId());
-    if (!sel.empty()) {
-        for (auto it : sel) {
-            const App::PropertyComplexGeoData* propgeo = static_cast<App::GeoFeature*>(it)->getPropertyOfGeometry();
-            const Data::ComplexGeoData* geodata = propgeo ? propgeo->getComplexData() : nullptr;
-            if (geodata && geodata->getCenterOfGravity(centerOfMass)) {
-                break;
-            }
-        }
-    }
-    return centerOfMass;
-}
-
-void PlacementHandler::setCenterOfMass(const Base::Vector3d& pnt)
-{
-    cntOfMass = pnt;
-}
-
-Base::Vector3d PlacementHandler::getCenterOfMass() const
-{
-    return cntOfMass;
-}
-
-std::tuple<Base::Vector3d, std::vector<Base::Vector3d>> PlacementHandler::getSelectedPoints() const
-{
-    std::vector<Gui::SelectionObject> selection = Gui::Selection().getSelectionEx();
-    std::vector<Base::Vector3d> picked;
-    //combine all pickedpoints into single vector
-    //even if points are from separate objects
-    Base::Vector3d firstSelected; //first selected will be central point when 3 points picked
-    for (auto it = selection.begin(); it != selection.end(); ++it) {
-        std::vector<Base::Vector3d> points = it->getPickedPoints();
-        if (it == selection.begin() && !points.empty()) {
-            firstSelected = points[0];
-        }
-
-        picked.insert(picked.begin(), points.begin(), points.end());
-    }
-
-    return std::make_tuple(firstSelected, picked);
-}
-
-void PlacementHandler::tryRecompute(Gui::Document* document)
-{
-    try {
-        document->getDocument()->recompute();
-    }
-    catch (...) {
-    }
-}
-
-void PlacementHandler::setupDocument()
-{
-    //NOLINTBEGIN
-    connectAct = Application::Instance->signalActiveDocument.connect
-        (std::bind(&PlacementHandler::slotActiveDocument, this, sp::_1));
-    //NOLINTEND
-    App::Document* activeDoc = App::GetApplication().getActiveDocument();
-    if (activeDoc) {
-        appendDocument(activeDoc->getName());
-    }
-}
-
-void PlacementHandler::slotActiveDocument(const Gui::Document& doc)
-{
-    activatedDocument(doc.getDocument()->getName());
-}
-
-void PlacementHandler::openCommandIfActive(Gui::Document* doc)
-{
-    if (!ignoreTransaction) {
-        doc->openCommand(QT_TRANSLATE_NOOP("Command", "Placement"));
-    }
-}
-
-void PlacementHandler::commitCommandIfActive(Gui::Document* doc)
-{
-    if (!ignoreTransaction) {
-        doc->commitCommand();
-    }
-}
-
-void PlacementHandler::abortCommandIfActive(Gui::Document* doc)
-{
-    if (!ignoreTransaction) {
-        doc->abortCommand();
-    }
-}
-
-// ----------------------------------------------------------------------------
-
-/* TRANSLATOR Gui::Dialog::Placement */
-
-Placement::Placement(QWidget* parent, Qt::WindowFlags fl)
-  : QDialog(parent, fl)
-  , ui{nullptr}
-{
-    setupUi();
-    setupConnections();
-    setupUnits();
-    setupSignalMapper();
-    setupRotationMethod();
-    setupEventFilter();
-}
-
-Placement::~Placement()
-{
-<<<<<<< HEAD
-=======
-    if (qApp!=NULL) qApp->removeEventFilter(this);
-    connectAct.disconnect();
->>>>>>> 42662dc7
-    delete ui;
-}
-
-void Placement::setupUi()
-{
-    ui = new Ui_Placement();
-    ui->setupUi(this);
-    ui->gridLayout->removeItem(ui->vSpacer);
-}
-
-void Placement::setupConnections()
-{
-    QPushButton* applyButton = ui->buttonBox->button(QDialogButtonBox::Apply);
-    connect(applyButton, &QPushButton::clicked,
-            this, &Placement::onApplyButtonClicked);
-    connect(ui->applyIncrementalPlacement, &QCheckBox::toggled,
-            this, &Placement::onApplyIncrementalPlacementToggled);
-    connect(ui->resetButton, &QPushButton::clicked,
-            this, &Placement::onResetButtonClicked);
-    connect(ui->centerOfMass, &QCheckBox::toggled,
-            this, &Placement::onCenterOfMassToggled);
-    connect(ui->selectedVertex, &QPushButton::clicked,
-            this, &Placement::onSelectedVertexClicked);
-    connect(ui->applyAxial, &QPushButton::clicked,
-            this, &Placement::onApplyAxialClicked);
-}
-
-void Placement::setupUnits()
-{
-    ui->xPos->setUnit(Base::Unit::Length);
-    ui->yPos->setUnit(Base::Unit::Length);
-    ui->zPos->setUnit(Base::Unit::Length);
-    ui->axialPos->setUnit(Base::Unit::Length);
-    ui->xCnt->setValue(Base::Quantity(0, Base::Unit::Length));
-    ui->yCnt->setValue(Base::Quantity(0, Base::Unit::Length));
-    ui->zCnt->setValue(Base::Quantity(0, Base::Unit::Length));
-    ui->angle->setUnit(Base::Unit::Angle);
-    ui->yawAngle->setMaximum(180.0F);
-    ui->yawAngle->setMinimum(-180.0F);
-    ui->yawAngle->setUnit(Base::Unit::Angle);
-    ui->yawAngle->checkRangeInExpression(true);
-    ui->pitchAngle->setMaximum(90.0F);
-    ui->pitchAngle->setMinimum(-90.0F);
-    ui->pitchAngle->setUnit(Base::Unit::Angle);
-    ui->pitchAngle->checkRangeInExpression(true);
-    ui->rollAngle->setMaximum(180.0F);
-    ui->rollAngle->setMinimum(-180.0F);
-    ui->rollAngle->setUnit(Base::Unit::Angle);
-    ui->rollAngle->checkRangeInExpression(true);
-}
-
-void Placement::setupSignalMapper()
-{
-    // create a signal mapper in order to have one slot to perform the change
-    signalMapper = new QSignalMapper(this);
-    signalMapper->setMapping(this, 0);
-
-    int id = 1;
-    QList<Gui::QuantitySpinBox*> sb = this->findChildren<Gui::QuantitySpinBox*>();
-    for (const auto & it : sb) {
-        connect(it, qOverload<double>(&QuantitySpinBox::valueChanged), signalMapper, qOverload<>(&QSignalMapper::map));
-        signalMapper->setMapping(it, id++);
-    }
-
-#if QT_VERSION < QT_VERSION_CHECK(5,15,0)
-    connect(signalMapper, qOverload<int>(&QSignalMapper::mapped),
-            this, &Placement::onPlacementChanged);
-#else
-    connect(signalMapper, &QSignalMapper::mappedInt,
-            this, &Placement::onPlacementChanged);
-#endif
-}
-
-void Placement::setupRotationMethod()
-{
-    ParameterGrp::handle hGrp = WindowParameter::getDefaultParameter()->GetGroup("Placement");
-    long index = hGrp->GetInt("RotationMethod");
-    ui->rotationInput->setCurrentIndex(index);
-    ui->stackedWidget->setCurrentIndex(index);
-}
-
-
-void Placement::setupEventFilter()
-{
-    if (qApp!=NULL) qApp->installEventFilter(this);
-}
-
-void Placement::showDefaultButtons(bool ok)
-{
-    ui->buttonBox->setVisible(ok);
-    ui->buttonBoxLayout->invalidate();
-    if (ok) {
-        ui->buttonBoxLayout->insertSpacerItem(0, ui->buttonBoxSpacer);
-    }
-    else {
-        ui->buttonBoxLayout->removeItem(ui->buttonBoxSpacer);
-    }
-}
-
-bool Placement::eventFilter(QObject*, QEvent* ev) {
-    //handle spacenav daemon motion events in placement window
-    if (//event->type() == Spaceball::ButtonEvent::ButtonEventType ||
-        ev->type() == Spaceball::MotionEvent::MotionEventType){
-                Spaceball::MotionEvent *motionEvent = dynamic_cast<Spaceball::MotionEvent*>(ev);
-                if (!motionEvent) {
-                    Base::Console().Log("invalid spaceball motion event in bool Placement::eventFilter(QObject*, QEvent* ev)\n");
-                    return false;
-                    }
-                motionEvent->setHandled(true);
-
-                static double translationConstant(.001f);
-                double xTrans = static_cast<double>(motionEvent->translationX())*translationConstant;
-                double yTrans = static_cast<double>(motionEvent->translationY())*translationConstant;
-                double zTrans = static_cast<double>(motionEvent->translationZ())*translationConstant;
-
-                static double rotationConstant(.001f);
-                double dY=static_cast<double>(motionEvent->rotationZ()) * rotationConstant;
-                double dP=static_cast<double>(motionEvent->rotationY()) * rotationConstant;
-                double dR=static_cast<double>(motionEvent->rotationX()) * rotationConstant;
-
-                if(xTrans == 0 && yTrans == 0 && zTrans == 0 && dY ==0 && dP ==0 && dR ==0 ) return false;
-                signalMapper->blockSignals(true);
-//                printf("\nSpaceball Placement Event\t(x,y,z)=(%f,%f,%f)\t(Rx,Ry,Rz)=(%f,%f,%f);\n",xTrans,yTrans,zTrans,dR,dP,dY  );
-
-                Base::Vector3d dTrans(xTrans,yTrans,zTrans);
-                Base::Vector3d rotationCenter=this->getCenterData();
-                Base::Placement old_placement(getPositionData(),getRotationData());
-                // Code below allows for seamles rotation around axes without blocking on roll, pitch, yaw range ends.
-                Base::Matrix4D new_placement_mat;
-                new_placement_mat = old_placement.toMatrix();
-                new_placement_mat.move(-rotationCenter);
-                if(dY!=0) new_placement_mat.rotZ(Base::toRadians(dY));
-                if(dP!=0) new_placement_mat.rotY(Base::toRadians(dP));
-                if(dR!=0) new_placement_mat.rotX(Base::toRadians(dR));
-                new_placement_mat.move(rotationCenter);
-                new_placement_mat.move(dTrans);
-                Base::Placement new_placement(new_placement_mat);
-                new_placement.setPosition(old_placement.getPosition()+dTrans);
-                //setPlacementData(new_placement);//Does not work properly because of problems with euler angles. Angle values need to be adjusted below to fit into proper range.
-
-                ui->xPos->setValue(new_placement.getPosition().x);
-                ui->yPos->setValue(new_placement.getPosition().y);
-                ui->zPos->setValue(new_placement.getPosition().z);
-
-                Base::Vector3d new_dir_vect;
-                double angle;
-                new_placement.getRotation().getValue(new_dir_vect,angle);
-
-                // bug seen in freecad-0.21.2+dfsg1 (from debian source package) and in github master 20240708
-                // If there are issues with precision when rotating (360 deg rotation arround axis does not return to the same orientation) increase decimal places in Preferences (stored values in Gui::QuantitySpinBox are rounded and result in precision loss after multiple iterations of rotation)
-                // bug presence may be tested by uncomenting printf with "eventFilter-C" and "eventFilter-D" they will return different (RotXYZ) values when bug is present (D line will have visibly rounded values).
-                //printf("eventFilter-C\t(x,y,z)=(%f,%f,%f)\t(RotXYZ)=(%f,%f,%f)\t(RotAngle)=(%f)\n",new_placement.getPosition().x,new_placement.getPosition().y,new_placement.getPosition().z,new_dir_vect.x, new_dir_vect.y, new_dir_vect.z, Base::toDegrees<double>(angle));
-
-                ui->xAxis->setValue(new_dir_vect.x);
-                ui->yAxis->setValue(new_dir_vect.y);
-                ui->zAxis->setValue(new_dir_vect.z);
-                ui->angle->setValue(Base::toDegrees<double>(angle));
-                //printf("eventFilter-D\t(x,y,z)=(%f,%f,%f)\t(RotXYZ)=(%f,%f,%f)\t(RotAngle)=(%f)\n\n",ui->xPos->value().getValue(),ui->yPos->value().getValue(),ui->zPos->value().getValue(),ui->xAxis->value().getValue(),ui->yAxis->value().getValue(),ui->zAxis->value().getValue(),ui->angle->value().getValue());
-
-                // Euler angles (XY'Z'')
-                double Y,P,R;
-                new_placement.getRotation().getYawPitchRoll(Y,P,R);
-                if(R>180) R-=360; else if(R<-180) R+=360;
-                if(P>90) P-=180; else if(P<-90) R+=180;
-                if(Y>180) Y-=360; else if(Y<-180) Y+=360;
-                ui->yawAngle->setValue(Y);
-                ui->pitchAngle->setValue(P);
-                ui->rollAngle->setValue(R);
-
-                signalMapper->blockSignals(false);
-                onPlacementChanged(0);
-                return true;
-                };
-    return false;
-}
-
-void Placement::open()
-{
-    handler.openTransactionIfNeeded();
-}
-
-QWidget* Placement::getInvalidInput() const
-{
-    QList<Gui::QuantitySpinBox*> sb = this->findChildren<Gui::QuantitySpinBox*>();
-    for (const auto & it : sb) {
-        if (!it->hasValidInput())
-            return it;
-    }
-    return nullptr;
-}
-
-void Placement::onPlacementChanged(int)
-{
-    // If there are listeners to the 'placementChanged' signal we rely
-    // on that the listener updates any placement. If no listeners
-    // are connected the placement is applied to all selected objects
-    // automatically.
-    bool incr = ui->applyIncrementalPlacement->isChecked();
-    Base::Placement plm = this->getPlacement();
-    handler.applyPlacement(plm, incr);
-
-    QVariant data = QVariant::fromValue<Base::Placement>(plm);
-    Q_EMIT placementChanged(data, incr, false);
-}
-
-void Placement::onCenterOfMassToggled(bool on)
-{
-    ui->xCnt->setDisabled(on);
-    ui->yCnt->setDisabled(on);
-    ui->zCnt->setDisabled(on);
-
-    if (on) {
-        Base::Vector3d pnt = handler.computeCenterOfMass();
-        handler.setCenterOfMass(pnt);
-        ui->xCnt->setValue(pnt.x);
-        ui->yCnt->setValue(pnt.y);
-        ui->zCnt->setValue(pnt.z);
-    }
-}
-
-void Placement::onSelectedVertexClicked()
-{
-    ui->centerOfMass->setChecked(false);
-
-    Base::Vector3d center;
-    bool success = false;
-    auto [firstSelected, picked] = handler.getSelectedPoints();
-    handler.reselectObjects();
-
-    if (picked.size() == 1) {
-        center = picked[0];
-        success = true;
-    }
-    else if (picked.size() == 2) {
-        //average the coords to get center of rotation
-        center = (picked[0] + picked[1]) / 2.0;
-
-        //setup a customized axis since the user selected 2 points
-        //keep any existing angle, but setup our own axis
-        Base::Placement plm = getPlacement();
-        Base::Rotation rot = plm.getRotation();
-        Base::Vector3d tmp;
-        double angle;
-        rot.getRawValue(tmp, angle);
-        Base::Vector3d axis;
-        if (firstSelected == picked[0]){
-            axis = Base::Vector3d(picked[1] - picked[0]);
-        }
-        else {
-            axis = Base::Vector3d(picked[0] - picked[1]);
-        }
-        double length = axis.Length();
-        Base::Console().Message("Distance: %.8f\n",length);
-        if (QApplication::keyboardModifiers() == Qt::ShiftModifier){ //copy to clipboard on Shift+click
-            QLocale loc;
-            QApplication::clipboard()->setText(loc.toString(length,'g',8));
-        }
-        else {
-            Base::Console().Message("(Shift + click Selected points button to copy distance to clipboard)\n");
-        }
-        axis.Normalize();
-        rot.setValue(axis, angle);
-        plm.setRotation(rot);
-        setPlacementData(plm); //creates custom axis, if needed
-        ui->rotationInput->setCurrentIndex(0); //use rotation with axis instead of euler
-        ui->stackedWidget->setCurrentIndex(0);
-        success = true;
-    }
-    else if (picked.size() == 3){
-        /* User selected 3 points, so we find the plane defined by those
-         * and use the normal vector that contains the first point picked
-         * as the axis of rotation.
-         */
-
-        Base::Vector3d a, b(firstSelected), c; //b is on central axis
-        if (picked[0] == firstSelected){
-            a = picked[1];
-            c = picked[2];
-        }
-        else if (picked[1] == firstSelected){
-            a = picked[0];
-            c = picked[2];
-        }
-        else if (picked[2] == firstSelected){
-            a = picked[0];
-            c = picked[1];
-        }
-
-        Base::Vector3d norm((a-b).Cross(c-b));
-        norm.Normalize();
-        center = b;
-
-        //setup a customized axis normal to the plane
-        //keep any existing angle, but setup our own axis
-        Base::Placement plm = getPlacement();
-        Base::Rotation rot = plm.getRotation();
-        Base::Vector3d tmp;
-        double angle;
-        rot.getRawValue(tmp, angle);
-        double length = (a-c).Length();
-        Base::Console().Message("Distance: %.8f\n",length);
-        Base::Vector3d v1(a-b);
-        Base::Vector3d v2(c-b);
-        v1.Normalize();
-        v2.Normalize();
-        double targetAngle = Base::toDegrees(v2.GetAngle(v1));
-        Base::Console().Message("Target angle: %.8f degrees, complementary: %.8f degrees\n",targetAngle, 90.0-targetAngle);
-        if (QApplication::keyboardModifiers() == Qt::ShiftModifier){ //copy to clipboard on Shift+click
-            QLocale loc;
-            QApplication::clipboard()->setText(loc.toString(targetAngle,'g',8));
-            Base::Console().Message("(Angle copied to clipboard, but you might need to use a negative (-) angle sometimes.)\n");
-        }
-        else {
-            Base::Console().Message("(Shift + click Selected points button to copy angle to clipboard)\n");
-        }
-        rot.setValue(norm, angle);
-        plm.setRotation(rot);
-        setPlacementData(plm); //creates custom axis, if needed
-        ui->rotationInput->setCurrentIndex(0); //use rotation with axis instead of euler
-        ui->stackedWidget->setCurrentIndex(0);
-        success = true;
-    }
-
-    handler.setCenterOfMass(center);
-    ui->xCnt->setValue(center.x);
-    ui->yCnt->setValue(center.y);
-    ui->zCnt->setValue(center.z);
-
-    if (!success) {
-        Base::Console().Warning("Placement selection error.  Select either 1 or 2 points.\n");
-        QMessageBox msgBox;
-        msgBox.setText(tr("Please select 1, 2, or 3 points before clicking this button.  A point may be on a vertex, \
-face, or edge.  If on a face or edge the point used will be the point at the mouse position along \
-face or edge.  If 1 point is selected it will be used as the center of rotation.  If 2 points are \
-selected the midpoint between them will be the center of rotation and a new custom axis will be \
-created, if needed.  If 3 points are selected the first point becomes the center of rotation and \
-lies on the vector that is normal to the plane defined by the 3 points.  Some distance and angle \
-information is provided in the report view, which can be useful when aligning objects.  For your \
-convenience when Shift + click is used the appropriate distance or angle is copied to the clipboard."));
-        msgBox.exec();
-    }
-}
-
-void Placement::onApplyAxialClicked()
-{
-    signalMapper->blockSignals(true);
-    double axPos = ui->axialPos->value().getValue();
-    Base::Placement p = getPlacementData();
-    double angle;
-    Base::Vector3d axis;
-    p.getRotation().getValue(axis, angle);
-    Base::Vector3d curPos (p.getPosition());
-    Base::Vector3d newPos;
-    Qt::KeyboardModifiers km = QApplication::keyboardModifiers();
-    if (km == Qt::ShiftModifier){ //go opposite direction on Shift+click
-        newPos = Base::Vector3d(curPos.x-(axis.x*axPos),curPos.y-(axis.y*axPos),curPos.z-(axis.z*axPos));
-    }
-    else {
-        newPos = Base::Vector3d(curPos.x+(axis.x*axPos),curPos.y+(axis.y*axPos),curPos.z+(axis.z*axPos));
-    }
-    ui->xPos->setValue(Base::Quantity(newPos.x,Base::Unit::Length));
-    ui->yPos->setValue(Base::Quantity(newPos.y,Base::Unit::Length));
-    ui->zPos->setValue(Base::Quantity(newPos.z,Base::Unit::Length));
-    signalMapper->blockSignals(false);
-    onPlacementChanged(0);
-}
-
-void Placement::onApplyIncrementalPlacementToggled(bool on)
-{
-    if (on) {
-        handler.setRefPlacement(getPlacementData());
-        onResetButtonClicked();
-    }
-    else {
-        Base::Placement p = getPlacementData();
-        p = p * handler.getRefPlacement();
-        setPlacementData(p);
-        onPlacementChanged(0);
-    }
-}
-
-void Placement::keyPressEvent(QKeyEvent* ke)
-{
-    // The placement dialog is embedded into a task panel
-    // which is a parent widget and will handle the event
-    ke->ignore();
-}
-
-void Placement::reject()
-{
-    Base::Placement plm;
-    handler.applyPlacement(plm, true);
-
-    QVariant data = QVariant::fromValue<Base::Placement>(plm);
-    Q_EMIT placementChanged(data, true, false);
-
-    handler.revertTransformation();
-
-    // One of the quantity spin boxes still can emit a signal when it has the focus
-    // but its content is not fully updated.
-    // In order to override again the placement the signalMapper is blocked
-    // See related forum thread:
-    // https://forum.freecad.org/viewtopic.php?f=3&t=44341#p378659
-    QSignalBlocker block(signalMapper);
-    QDialog::reject();
-}
-
-void Placement::accept()
-{
-    if (onApply()) {
-        handler.revertTransformation();
-        QDialog::accept();
-    }
-}
-
-void Placement::onApplyButtonClicked()
-{
-    onApply();
-}
-
-void Placement::showErrorMessage()
-{
-    QMessageBox msg(this);
-    msg.setWindowTitle(tr("Incorrect quantity"));
-    msg.setIcon(QMessageBox::Critical);
-    msg.setText(tr("There are input fields with incorrect input, please ensure valid placement values!"));
-    msg.exec();
-}
-
-bool Placement::onApply()
-{
-    //only process things when we have valid inputs!
-    QWidget* input = getInvalidInput();
-    if (input) {
-        input->setFocus();
-        showErrorMessage();
-        return false;
-    }
-
-    // If there are listeners to the 'placementChanged' signal we rely
-    // on that the listener updates any placement. If no listeners
-    // are connected the placement is applied to all selected objects
-    // automatically.
-    bool incr = ui->applyIncrementalPlacement->isChecked();
-    Base::Placement plm = this->getPlacement();
-    handler.applyPlacement(getPlacementString(), incr);
-
-    QVariant data = QVariant::fromValue<Base::Placement>(plm);
-    Q_EMIT placementChanged(data, incr, true);
-
-    if (ui->applyIncrementalPlacement->isChecked()) {
-        QList<Gui::QuantitySpinBox*> sb = this->findChildren<Gui::QuantitySpinBox*>();
-        for (auto & it : sb) {
-            it->blockSignals(true);
-            it->setValue(0);
-            it->blockSignals(false);
-        }
-    }
-
-    ParameterGrp::handle hGrp = WindowParameter::getDefaultParameter()->GetGroup("Placement");
-    hGrp->SetInt("RotationMethod", ui->rotationInput->currentIndex());
-
-    return true;
-}
-
-void Placement::onResetButtonClicked()
-{
-    QList<Gui::QuantitySpinBox*> sb = this->findChildren<Gui::QuantitySpinBox*>();
-    for (auto & it : sb) {
-        it->blockSignals(true);
-        it->setValue(0);
-        it->blockSignals(false);
-    }
-
-    onPlacementChanged(0);
-}
-
-/*!
- * \brief Placement::setSelection
- * Sets the array of selection objects.
- * \param selection
- */
-void Placement::setSelection(const std::vector<Gui::SelectionObject>& selection)
-{
-    handler.setSelection(selection);
-}
-
-void Placement::setPropertyName(const std::string& name)
-{
-    handler.setPropertyName(name);
-}
-
-void Placement::setIgnoreTransactions(bool value)
-{
-    handler.setIgnoreTransactions(value);
-}
-
-/*!
- * \brief Placement::bindObject
- * Binds the spin boxes to the placement components of the first object of the selection.
- * This requires the call of \a setSelection() beforehand.
- */
-void Placement::bindObject()
-{
-    if (const App::DocumentObject* obj = handler.getFirstOfSelection()) {
-        std::string propertyName = handler.getPropertyName();
-        bindProperty(obj, propertyName);
-    }
-}
-
-/*!
- * \brief Placement::setPlacementAndBindObject
- * Sets the placement, binds the spin boxes to the placement components of the passed object and
- * sets the name of the placement property.
- */
-void Placement::setPlacementAndBindObject(const App::DocumentObject* obj, const std::string& propertyName)
-{
-    if (obj) {
-        App::PropertyPlacement* prop = find_placement::getProperty(obj, propertyName);
-        if (prop) {
-            setPlacement(prop->getValue());
-            handler.setPropertyName(propertyName);
-            bindProperty(obj, propertyName);
-            handler.setSelection({SelectionObject{obj}});
-        }
-    }
-}
-
-void Placement::bindProperty(const App::DocumentObject* obj, const std::string& propertyName)
-{
-    // clang-format off
-    if (obj) {
-        App::ObjectIdentifier path = App::ObjectIdentifier::parse(obj, propertyName);
-        if (path.getProperty()) {
-            ui->xPos->bind(App::ObjectIdentifier::parse(obj, propertyName + std::string(".Base.x")));
-            ui->yPos->bind(App::ObjectIdentifier::parse(obj, propertyName + std::string(".Base.y")));
-            ui->zPos->bind(App::ObjectIdentifier::parse(obj, propertyName + std::string(".Base.z")));
-
-            ui->xAxis->bind(App::ObjectIdentifier::parse(obj, propertyName + std::string(".Rotation.Axis.x")));
-            ui->yAxis->bind(App::ObjectIdentifier::parse(obj, propertyName + std::string(".Rotation.Axis.y")));
-            ui->zAxis->bind(App::ObjectIdentifier::parse(obj, propertyName + std::string(".Rotation.Axis.z")));
-            ui->angle->bind(App::ObjectIdentifier::parse(obj, propertyName + std::string(".Rotation.Angle")));
-
-            ui->yawAngle  ->bind(App::ObjectIdentifier::parse(obj, propertyName + std::string(".Rotation.Yaw")));
-            ui->pitchAngle->bind(App::ObjectIdentifier::parse(obj, propertyName + std::string(".Rotation.Pitch")));
-            ui->rollAngle ->bind(App::ObjectIdentifier::parse(obj, propertyName + std::string(".Rotation.Roll")));
-
-            ui->yawAngle->evaluateExpression();
-            ui->pitchAngle->evaluateExpression();
-            ui->rollAngle->evaluateExpression();
-        }
-    }
-    // clang-format on
-}
-
-Base::Vector3d Placement::getDirection() const
-{
-    double x = ui->xAxis->value().getValue();
-    double y = ui->yAxis->value().getValue();
-    double z = ui->zAxis->value().getValue();
-    return Base::Vector3d(x, y, z);
-}
-
-void Placement::setPlacement(const Base::Placement& p)
-{
-    setPlacementData(p);
-}
-
-void Placement::setPlacementData(const Base::Placement& p)
-{
-    QSignalBlocker block(signalMapper);
-    ui->xPos->setValue(Base::Quantity(p.getPosition().x, Base::Unit::Length));
-    ui->yPos->setValue(Base::Quantity(p.getPosition().y, Base::Unit::Length));
-    ui->zPos->setValue(Base::Quantity(p.getPosition().z, Base::Unit::Length));
-
-    double Y,P,R;
-    p.getRotation().getYawPitchRoll(Y,P,R);
-    ui->yawAngle->setValue(Base::Quantity(Y, Base::Unit::Angle));
-    ui->pitchAngle->setValue(Base::Quantity(P, Base::Unit::Angle));
-    ui->rollAngle->setValue(Base::Quantity(R, Base::Unit::Angle));
-
-    double angle;
-    Base::Vector3d axis;
-    p.getRotation().getRawValue(axis, angle);
-    ui->xAxis->setValue(axis.x);
-    ui->yAxis->setValue(axis.y);
-    ui->zAxis->setValue(axis.z);
-    ui->angle->setValue(Base::Quantity(Base::toDegrees(angle), Base::Unit::Angle));
-}
-
-Base::Placement Placement::getPlacement() const
-{
-    Base::Placement p = getPlacementData();
-    return p;
-}
-
-Base::Rotation Placement::getRotationData() const
-{
-    Base::Rotation rot;
-    int index = ui->rotationInput->currentIndex();
-    if (index == 0) {
-        Base::Vector3d dir = getDirection();
-        rot.setValue(Base::Vector3d(dir.x,dir.y,dir.z),Base::toRadians(ui->angle->value().getValue()));
-    }
-    else if (index == 1) { // Euler angles (XY'Z'')
-        rot.setYawPitchRoll(
-            ui->yawAngle->value().getValue(),
-            ui->pitchAngle->value().getValue(),
-            ui->rollAngle->value().getValue());
-    }
-
-    return rot;
-}
-
-Base::Vector3d Placement::getPositionData() const
-{
-    return Base::Vector3d(ui->xPos->value().getValue(),
-                          ui->yPos->value().getValue(),
-                          ui->zPos->value().getValue());
-}
-
-Base::Vector3d Placement::getAnglesData() const
-{
-    return Base::Vector3d(ui->yawAngle->value().getValue(),
-                          ui->pitchAngle->value().getValue(),
-                          ui->rollAngle->value().getValue());
-}
-
-Base::Vector3d Placement::getCenterData() const
-{
-    if (ui->centerOfMass->isChecked()) {
-        return handler.getCenterOfMass();
-    }
-    return Base::Vector3d(ui->xCnt->value().getValue(),
-                          ui->yCnt->value().getValue(),
-                          ui->zCnt->value().getValue());
-}
-
-Base::Placement Placement::getPlacementData() const
-{
-    Base::Rotation rot = getRotationData();
-    Base::Vector3d pos = getPositionData();
-    Base::Vector3d cnt = getCenterData();
-
-    Base::Placement plm(pos, rot, cnt);
-    return plm;
-}
-
-QString Placement::getPlacementFromEulerAngles() const
-{
-    Base::Vector3d pos = getPositionData();
-    Base::Vector3d ypr = getAnglesData();
-    Base::Vector3d cnt = getCenterData();
-    return QString::fromLatin1(
-        "App.Placement(App.Vector(%1,%2,%3), App.Rotation(%4,%5,%6), App.Vector(%7,%8,%9))")
-        .arg(pos.x)
-        .arg(pos.y)
-        .arg(pos.z)
-        .arg(ypr.x)
-        .arg(ypr.y)
-        .arg(ypr.z)
-        .arg(cnt.x)
-        .arg(cnt.y)
-        .arg(cnt.z);
-}
-
-QString Placement::getPlacementFromAxisWithAngle() const
-{
-    Base::Vector3d pos = getPositionData();
-    Base::Vector3d cnt = getCenterData();
-    Base::Vector3d dir = getDirection();
-    double angle = ui->angle->value().getValue();
-    return QString::fromLatin1(
-        "App.Placement(App.Vector(%1,%2,%3), App.Rotation(App.Vector(%4,%5,%6),%7), App.Vector(%8,%9,%10))")
-        .arg(pos.x)
-        .arg(pos.y)
-        .arg(pos.z)
-        .arg(dir.x)
-        .arg(dir.y)
-        .arg(dir.z)
-        .arg(angle)
-        .arg(cnt.x)
-        .arg(cnt.y)
-        .arg(cnt.z);
-}
-
-QString Placement::getPlacementString() const
-{
-    QString cmd;
-    int index = ui->rotationInput->currentIndex();
-
-    if (index == 0) {
-        cmd = getPlacementFromAxisWithAngle();
-    }
-    else if (index == 1) {
-        cmd = getPlacementFromEulerAngles();
-    }
-
-    return cmd;
-}
-
-void Placement::changeEvent(QEvent *e)
-{
-    if (e->type() == QEvent::LanguageChange) {
-        ui->retranslateUi(this);
-    }
-    else {
-        QDialog::changeEvent(e);
-    }
-}
-
-// ----------------------------------------------
-
-/* TRANSLATOR Gui::Dialog::DockablePlacement */
-
-DockablePlacement::DockablePlacement(QWidget* parent, Qt::WindowFlags fl) : Placement(parent, fl)
-{
-    Gui::DockWindowManager* pDockMgr = Gui::DockWindowManager::instance();
-    QDockWidget* dw = pDockMgr->addDockWindow(QT_TR_NOOP("Placement"),
-        this, Qt::BottomDockWidgetArea);
-    dw->setFeatures(QDockWidget::DockWidgetMovable|QDockWidget::DockWidgetFloatable);
-    dw->show();
-}
-
-DockablePlacement::~DockablePlacement() = default;
-
-void DockablePlacement::accept()
-{
-    // closes the dock window
-    Gui::DockWindowManager* pDockMgr = Gui::DockWindowManager::instance();
-    pDockMgr->removeDockWindow(this);
-    Placement::accept();
-}
-
-void DockablePlacement::reject()
-{
-    // closes the dock window
-    Gui::DockWindowManager* pDockMgr = Gui::DockWindowManager::instance();
-    pDockMgr->removeDockWindow(this);
-    Placement::reject();
-}
-
-// ----------------------------------------------
-
-/* TRANSLATOR Gui::Dialog::TaskPlacement */
-
-TaskPlacement::TaskPlacement()
-{
-    this->setButtonPosition(TaskPlacement::South);
-    widget = new Placement();
-    widget->showDefaultButtons(false);
-    addTaskBox(widget);
-    connect(widget, &Placement::placementChanged, this, &TaskPlacement::slotPlacementChanged);
-}
-
-TaskPlacement::~TaskPlacement() = default;
-
-
-/*!
- * \brief TaskPlacement::setSelection
- * Sets the array of selection objects.
- * \param selection
- */
-void TaskPlacement::setSelection(const std::vector<Gui::SelectionObject>& selection)
-{
-    widget->setSelection(selection);
-}
-
-/*!
- * \brief TaskPlacement::clearSelection
- * Clears the array of selection objects.
- */
-void TaskPlacement::clearSelection()
-{
-    widget->setSelection({});
-}
-
-/*!
- * \brief TaskPlacement::bindObject
- * Binds the spin boxes to the placement components of the first object of the selection.
- * This requires the call of \a setSelection() beforehand.
- */
-void TaskPlacement::bindObject()
-{
-    widget->bindObject();
-}
-
-void TaskPlacement::setPlacementAndBindObject(const App::DocumentObject* obj,
-                                              const std::string& propertyName)
-{
-    widget->setPlacementAndBindObject(obj, propertyName);
-}
-
-void TaskPlacement::open()
-{
-    widget->open();
-}
-
-void TaskPlacement::setPropertyName(const QString& name)
-{
-    widget->setPropertyName(name.toStdString());
-}
-
-QDialogButtonBox::StandardButtons TaskPlacement::getStandardButtons() const
-{
-    return QDialogButtonBox::Ok|
-           QDialogButtonBox::Cancel|
-           QDialogButtonBox::Apply;
-}
-
-void TaskPlacement::setPlacement(const Base::Placement& p)
-{
-    widget->setPlacement(p);
-}
-
-void TaskPlacement::slotPlacementChanged(const QVariant & p, bool incr, bool data)
-{
-    Q_EMIT placementChanged(p, incr, data);
-}
-
-bool TaskPlacement::accept()
-{
-    widget->accept();
-    return (widget->result() == QDialog::Accepted);
-}
-
-bool TaskPlacement::reject()
-{
-    widget->reject();
-    return (widget->result() == QDialog::Rejected);
-}
-
-void TaskPlacement::clicked(int id)
-{
-    if (id == QDialogButtonBox::Apply) {
-        widget->onApplyButtonClicked();
-    }
-}
-
-// ----------------------------------------------
-
-void TaskPlacementPy::init_type()
-{
-    behaviors().name("TaskPlacement");
-    behaviors().doc("TaskPlacement");
-    behaviors().set_tp_new(PyMake);
-    // you must have overwritten the virtual functions
-    behaviors().supportRepr();
-    behaviors().supportGetattr();
-    behaviors().supportSetattr();
-    // clang-format off
-    add_varargs_method("setPropertyName", &TaskPlacementPy::setPropertyName,
-                       "setPropertyName(string)");
-    add_varargs_method("setPlacement", &TaskPlacementPy::setPlacement,
-                       "setPlacement(Placement)");
-    add_varargs_method("setSelection", &TaskPlacementPy::setSelection,
-                       "setSelection(list)");
-    add_varargs_method("bindObject", &TaskPlacementPy::bindObject,
-                       "bindObject()");
-    add_varargs_method("setPlacementAndBindObject", &TaskPlacementPy::setPlacementAndBindObject,
-                       "setPlacementAndBindObject(obj, string)");
-    add_varargs_method("setIgnoreTransactions", &TaskPlacementPy::setIgnoreTransactions,
-                       "setIgnoreTransactions(bool)");
-    add_varargs_method("showDefaultButtons", &TaskPlacementPy::showDefaultButtons,
-                       "showDefaultButtons(bool)");
-    add_varargs_method("accept", &TaskPlacementPy::accept,
-                       "accept()");
-    add_varargs_method("reject", &TaskPlacementPy::reject,
-                       "reject()");
-    add_varargs_method("clicked", &TaskPlacementPy::clicked,
-                       "clicked()");
-    add_varargs_method("open", &TaskPlacementPy::open,
-                       "open()");
-    add_varargs_method("isAllowedAlterDocument", &TaskPlacementPy::isAllowedAlterDocument,
-                       "isAllowedAlterDocument()");
-    add_varargs_method("isAllowedAlterView", &TaskPlacementPy::isAllowedAlterView,
-                       "isAllowedAlterView()");
-    add_varargs_method("isAllowedAlterSelection", &TaskPlacementPy::isAllowedAlterSelection,
-                       "isAllowedAlterSelection()");
-    add_varargs_method("getStandardButtons", &TaskPlacementPy::getStandardButtons,
-                       "getStandardButtons()");
-    // clang-format on
-}
-
-PyObject* TaskPlacementPy::PyMake(struct _typeobject * type, PyObject * args, PyObject * kwds)
-{
-    Q_UNUSED(type)
-    Q_UNUSED(kwds)
-    if (!PyArg_ParseTuple(args, "")) {
-        return nullptr;
-    }
-    return new TaskPlacementPy();
-}
-
-TaskPlacementPy::TaskPlacementPy()
-    : widget{new Placement}
-{
-}
-
-TaskPlacementPy::~TaskPlacementPy() = default;
-
-Py::Object TaskPlacementPy::repr()
-{
-    return Py::String("TaskPlacement");
-}
-
-Py::Object TaskPlacementPy::getattr(const char * name)
-{
-    if (strcmp(name, "form") == 0) {
-        Gui::PythonWrapper wrap;
-        wrap.loadWidgetsModule();
-        return wrap.fromQWidget(widget, "QDialog");
-    }
-    return BaseType::getattr(name);
-}
-
-int TaskPlacementPy::setattr(const char* name, const Py::Object& attr)
-{
-    if (strcmp(name, "form") == 0 && attr.isNone()) {
-        delete widget;
-        widget = nullptr;
-        return {};
-    }
-    return BaseType::setattr(name, attr);
-}
-
-Py::Object TaskPlacementPy::setPropertyName(const Py::Tuple& args)
-{
-    const char* propname {};
-    if (!PyArg_ParseTuple(args.ptr(), "s", &propname)) {
-        throw Py::Exception();
-    }
-
-    if (widget) {
-        widget->setPropertyName(propname);
-    }
-    return Py::None();
-}
-
-Py::Object TaskPlacementPy::setPlacement(const Py::Tuple& args)
-{
-    PyObject* plm {};
-    if (!PyArg_ParseTuple(args.ptr(), "O!", &Base::PlacementPy::Type, &plm)) {
-        throw Py::Exception();
-    }
-
-    if (widget) {
-        widget->setPlacement(*static_cast<Base::PlacementPy*>(plm)->getPlacementPtr());
-    }
-    return Py::None();
-}
-
-Py::Object TaskPlacementPy::setSelection(const Py::Tuple& args)
-{
-    std::vector<Gui::SelectionObject> sel;
-    Py::Sequence list(args[0]);
-
-    for (const auto& obj : list) {
-        if (PyObject_TypeCheck(obj.ptr(), &App::DocumentObjectPy::Type)) {
-            auto doc = static_cast<App::DocumentObjectPy*>(obj.ptr());
-            sel.emplace_back(doc->getDocumentObjectPtr());
-        }
-    }
-
-    if (widget) {
-        widget->setSelection(sel);
-    }
-    return Py::None();
-}
-
-Py::Object TaskPlacementPy::bindObject(const Py::Tuple& args)
-{
-    if (!PyArg_ParseTuple(args.ptr(), "")) {
-        throw Py::Exception();
-    }
-
-    if (widget) {
-        widget->bindObject();
-    }
-
-    return Py::None();
-}
-
-Py::Object TaskPlacementPy::setPlacementAndBindObject(const Py::Tuple& args)
-{
-    Py::Object object = args[0];
-    Py::String name = args[1];
-    std::string propName = static_cast<std::string>(name);
-
-    if (PyObject_TypeCheck(object.ptr(), &App::DocumentObjectPy::Type)) {
-        auto py = static_cast<App::DocumentObjectPy*>(object.ptr());
-        auto obj = py->getDocumentObjectPtr();
-
-        if (widget) {
-            widget->setPlacementAndBindObject(obj, propName);
-        }
-    }
-
-    return Py::None();
-}
-
-Py::Object TaskPlacementPy::setIgnoreTransactions(const Py::Tuple& args)
-{
-    if (widget) {
-        widget->setIgnoreTransactions(Py::Boolean(args[0]));
-    }
-    return Py::None();
-}
-
-Py::Object TaskPlacementPy::showDefaultButtons(const Py::Tuple& args)
-{
-    if (widget) {
-        widget->showDefaultButtons(Py::Boolean(args[0]));
-    }
-    return Py::None();
-}
-
-Py::Object TaskPlacementPy::accept(const Py::Tuple& args)
-{
-    if (!PyArg_ParseTuple(args.ptr(), "")) {
-        throw Py::Exception();
-    }
-
-    bool res = true;
-    if (widget) {
-        widget->accept();
-        res = widget->result() == QDialog::Accepted;
-    }
-    return Py::Boolean(res);
-}
-
-Py::Object TaskPlacementPy::reject(const Py::Tuple& args)
-{
-    if (!PyArg_ParseTuple(args.ptr(), "")) {
-        throw Py::Exception();
-    }
-
-    bool res = true;
-    if (widget) {
-        widget->reject();
-        res = widget->result() == QDialog::Rejected;
-    }
-    return Py::Boolean(res);
-}
-
-Py::Object TaskPlacementPy::clicked(const Py::Tuple& args)
-{
-    int index {};
-    if (!PyArg_ParseTuple(args.ptr(), "i", &index)) {
-        throw Py::Exception();
-    }
-
-    if (widget && index == QDialogButtonBox::Apply) {
-        widget->onApplyButtonClicked();
-    }
-    return Py::None();
-}
-
-Py::Object TaskPlacementPy::open(const Py::Tuple& args)
-{
-    if (!PyArg_ParseTuple(args.ptr(), "")) {
-        throw Py::Exception();
-    }
-
-    if (widget) {
-        widget->open();
-    }
-    return Py::None();
-}
-
-Py::Object TaskPlacementPy::isAllowedAlterDocument(const Py::Tuple& args)
-{
-    if (!PyArg_ParseTuple(args.ptr(), "")) {
-        throw Py::Exception();
-    }
-    return Py::Boolean(true);
-}
-
-Py::Object TaskPlacementPy::isAllowedAlterView(const Py::Tuple& args)
-{
-    if (!PyArg_ParseTuple(args.ptr(), "")) {
-        throw Py::Exception();
-    }
-    return Py::Boolean(true);
-}
-
-Py::Object TaskPlacementPy::isAllowedAlterSelection(const Py::Tuple& args)
-{
-    if (!PyArg_ParseTuple(args.ptr(), "")) {
-        throw Py::Exception();
-    }
-    return Py::Boolean(true);
-}
-
-Py::Object TaskPlacementPy::getStandardButtons(const Py::Tuple& args)
-{
-    if (!PyArg_ParseTuple(args.ptr(), "")) {
-        throw Py::Exception();
-    }
-    auto buttons = QDialogButtonBox::Ok|
-            QDialogButtonBox::Cancel|
-            QDialogButtonBox::Apply;
-    return Py::Long(static_cast<int>(buttons));
-}
-
-#include "moc_Placement.cpp"
+/***************************************************************************
+ *   Copyright (c) 2008 Werner Mayer <wmayer[at]users.sourceforge.net>     *
+ *                                                                         *
+ *   This file is part of the FreeCAD CAx development system.              *
+ *                                                                         *
+ *   This library is free software; you can redistribute it and/or         *
+ *   modify it under the terms of the GNU Library General Public           *
+ *   License as published by the Free Software Foundation; either          *
+ *   version 2 of the License, or (at your option) any later version.      *
+ *                                                                         *
+ *   This library  is distributed in the hope that it will be useful,      *
+ *   but WITHOUT ANY WARRANTY; without even the implied warranty of        *
+ *   MERCHANTABILITY or FITNESS FOR A PARTICULAR PURPOSE.  See the         *
+ *   GNU Library General Public License for more details.                  *
+ *                                                                         *
+ *   You should have received a copy of the GNU Library General Public     *
+ *   License along with this library; see the file COPYING.LIB. If not,    *
+ *   write to the Free Software Foundation, Inc., 59 Temple Place,         *
+ *   Suite 330, Boston, MA  02111-1307, USA                                *
+ *                                                                         *
+ ***************************************************************************/
+
+#include "PreCompiled.h"
+#ifndef _PreComp_
+#include <QClipboard>
+#include <QDockWidget>
+#include <QKeyEvent>
+#include <QMessageBox>
+#include <QMetaObject>
+#include <QSignalMapper>
+#endif
+
+#include <App/ComplexGeoData.h>
+#include <App/Document.h>
+#include <App/DocumentObjectPy.h>
+#include <App/GeoFeature.h>
+#include <Base/Console.h>
+#include <Base/PlacementPy.h>
+#include <Base/Tools.h>
+#include <Gui/Application.h>
+#include <Gui/Command.h>
+#include <Gui/DockWindowManager.h>
+#include <Gui/Document.h>
+#include <Gui/PythonWrapper.h>
+#include <Gui/Selection.h>
+#include <Gui/ViewProvider.h>
+#include <Gui/Window.h>
+
+#include "Placement.h"
+#include "ui_Placement.h"
+
+#include <Gui/MainWindow.h>
+#include <Gui/View3DInventor.h>
+#include <Inventor/SbVec3f.h>
+#include <Gui/SpaceballEvent.h>
+#include <Base/DualQuaternion.h>
+
+using namespace Gui::Dialog;
+namespace sp = std::placeholders;
+
+namespace Gui { namespace Dialog {
+class find_placement
+{
+public:
+    explicit find_placement(const std::string& name) : propertyname(name)
+    {
+    }
+    bool operator () (const std::pair<std::string, App::Property*>& elem) const
+    {
+        if (elem.first == propertyname) {
+            //  flag set that property is read-only or hidden
+            if (elem.second->testStatus(App::Property::ReadOnly) || elem.second->testStatus(App::Property::Hidden))
+                return false;
+            App::PropertyContainer* parent = elem.second->getContainer();
+            if (parent) {
+                //  flag set that property is read-only or hidden
+                if (parent->isReadOnly(elem.second) ||
+                    parent->isHidden(elem.second))
+                    return false;
+            }
+            return elem.second->isDerivedFrom
+                (Base::Type::fromName("App::PropertyPlacement"));
+        }
+
+        return false;
+    }
+
+    static App::PropertyPlacement* getProperty(const App::DocumentObject* obj,
+                                               const std::string& propertyName)
+    {
+        std::map<std::string,App::Property*> props;
+        obj->getPropertyMap(props);
+
+        // search for the placement property
+        std::map<std::string,App::Property*>::iterator jt;
+        jt = std::find_if(props.begin(), props.end(), find_placement(propertyName));
+        if (jt != props.end()) {
+            return dynamic_cast<App::PropertyPlacement*>(jt->second);
+        }
+
+        return nullptr;
+    }
+
+    std::string propertyname;
+};
+
+}
+}
+
+PlacementHandler::PlacementHandler()
+  : propertyName{"Placement"}
+  , changeProperty{false}
+  , ignoreTransaction{false}
+{
+    setupDocument();
+}
+
+void PlacementHandler::openTransactionIfNeeded()
+{
+    if (changeProperty) {
+        openTransaction();
+    }
+}
+
+void PlacementHandler::setPropertyName(const std::string& name)
+{
+    propertyName = name;
+    // Only with the Placement property it's possible to directly change the Inventor representation.
+    // For other placement properties with a different name the standard property handling must be used.
+    changeProperty = (propertyName != "Placement");
+}
+
+void PlacementHandler::setIgnoreTransactions(bool value)
+{
+    ignoreTransaction = value;
+}
+
+void PlacementHandler::setSelection(const std::vector<Gui::SelectionObject>& selection)
+{
+    selectionObjects = selection;
+}
+
+void PlacementHandler::reselectObjects()
+{
+    //we have to clear selection and reselect original object(s)
+    //else later on the rotation is applied twice because there will
+    //be 2 (vertex) objects in the selection, and even if both are subobjects
+    //of the same object the rotation still gets applied twice
+    Gui::Selection().clearSelection();
+    //reselect original object that was selected when placement dlg first opened
+    for (const auto& it : selectionObjects) {
+        Gui::Selection().addSelection(it);
+    }
+}
+
+const App::DocumentObject* PlacementHandler::getFirstOfSelection() const
+{
+    if (!selectionObjects.empty()) {
+        return selectionObjects.front().getObject();
+    }
+
+    return nullptr;
+}
+
+const std::string& PlacementHandler::getPropertyName() const
+{
+    return propertyName;
+}
+
+void PlacementHandler::appendDocument(const std::string& name)
+{
+    documents.insert(name);
+}
+
+void PlacementHandler::activatedDocument(const std::string& name)
+{
+    appendDocument(name);
+
+    if (changeProperty) {
+        QMetaObject::invokeMethod(this, "openTransaction", Qt::QueuedConnection);
+    }
+}
+
+void PlacementHandler::openTransaction()
+{
+    App::Document* activeDoc = App::GetApplication().getActiveDocument();
+    if (activeDoc)
+        activeDoc->openTransaction("Placement");
+}
+
+void PlacementHandler::revertTransformation()
+{
+    for (const auto & it : documents) {
+        Gui::Document* document = Application::Instance->getDocument(it.c_str());
+        if (document) {
+            if (!changeProperty) {
+                revertTransformationOfViewProviders(document);
+            }
+            else {
+                abortCommandIfActive(document);
+            }
+        }
+    }
+}
+
+std::vector<const App::DocumentObject*> PlacementHandler::getObjects(const Gui::Document* document) const
+{
+    auto objs = document->getDocument()->getObjectsOfType(App::DocumentObject::getClassTypeId());
+    std::vector<const App::DocumentObject*> list;
+    list.insert(list.begin(), objs.begin(), objs.end());
+    return list;
+}
+
+std::vector<const App::DocumentObject*> PlacementHandler::getSelectedObjects(const Gui::Document* document) const
+{
+    App::Document* doc = document->getDocument();
+    std::vector<const App::DocumentObject*> list;
+    list.reserve(selectionObjects.size());
+    for (const auto& it : selectionObjects) {
+        const App::DocumentObject* obj = it.getObject();
+        if (obj && obj->getDocument() == doc) {
+            list.push_back(obj);
+        }
+    }
+
+    if (list.empty()) {
+        auto objs = Gui::Selection().getObjectsOfType(App::DocumentObject::getClassTypeId(), doc->getName());
+        list.insert(list.begin(), objs.begin(), objs.end());
+    }
+
+    return list;
+}
+
+void PlacementHandler::revertTransformationOfViewProviders(Gui::Document* document)
+{
+    std::vector<const App::DocumentObject*> obj = getObjects(document);
+    for (const auto & it : obj) {
+        auto property = find_placement::getProperty(it, this->propertyName);
+        if (property) {
+            Base::Placement cur = property->getValue();
+            Gui::ViewProvider* vp = document->getViewProvider(it);
+            if (vp) {
+                vp->setTransformation(cur.toMatrix());
+            }
+        }
+    }
+}
+
+void PlacementHandler::setRefPlacement(const Base::Placement& plm)
+{
+    ref = plm;
+}
+
+const Base::Placement& PlacementHandler::getRefPlacement() const
+{
+    return ref;
+}
+
+void PlacementHandler::applyPlacement(const Base::Placement& p, bool incremental)
+{
+    Gui::Document* document = Application::Instance->activeDocument();
+    if (!document)
+        return;
+
+    std::vector<const App::DocumentObject*> sel = getSelectedObjects(document);
+    if (!sel.empty()) {
+        for (const auto & it : sel) {
+            applyPlacement(document, it, p, incremental);
+        }
+    }
+    else {
+        Base::Console().Warning("No object selected.\n");
+    }
+}
+
+void PlacementHandler::applyPlacement(const Gui::Document* document, const App::DocumentObject* obj,
+                                      const Base::Placement& p, bool incremental)
+{
+    auto property = find_placement::getProperty(obj, this->propertyName);
+    if (property) {
+        Base::Placement cur = property->getValue();
+        if (incremental)
+            cur = p * cur;
+        else
+            cur = p;
+
+        if (!changeProperty) {
+            Gui::ViewProvider* vp = document->getViewProvider(obj);
+            if (vp) {
+                vp->setTransformation(cur.toMatrix());
+            }
+        }
+        else {
+            property->setValue(cur);
+        }
+    }
+}
+
+void PlacementHandler::applyPlacement(const QString& data, bool incremental)
+{
+    Gui::Document* document = Application::Instance->activeDocument();
+    if (!document)
+        return;
+
+    // When directly changing the property we now only have to commit the transaction,
+    // do a recompute and open a new transaction
+    if (changeProperty) {
+        commitCommandIfActive(document);
+        tryRecompute(document);
+        openCommandIfActive(document);
+    }
+    else {
+        std::vector<const App::DocumentObject*> sel = getSelectedObjects(document);
+        if (!sel.empty()) {
+            openCommandIfActive(document);
+            for (const auto & it : sel) {
+                applyPlacement(it, data, incremental);
+            }
+            commitCommandIfActive(document);
+            tryRecompute(document);
+        }
+        else {
+            Base::Console().Warning("No object selected.\n");
+        }
+    }
+}
+
+void PlacementHandler::applyPlacement(const App::DocumentObject* obj, const QString& data, bool incremental)
+{
+    auto property = find_placement::getProperty(obj, this->propertyName);
+    if (property) {
+        QString cmd;
+        if (incremental) {
+            cmd = getIncrementalPlacement(obj, data);
+        }
+        else {
+            cmd = getSimplePlacement(obj, data);
+        }
+
+        Gui::Command::runCommand(Gui::Command::App, cmd.toLatin1());
+    }
+}
+
+QString PlacementHandler::getIncrementalPlacement(const App::DocumentObject* obj, const QString& data) const
+{
+    return QString::fromLatin1(
+        R"(App.getDocument("%1").%2.%3=%4.multiply(App.getDocument("%1").%2.%3))")
+        .arg(QString::fromLatin1(obj->getDocument()->getName()),
+             QString::fromLatin1(obj->getNameInDocument()),
+             QString::fromLatin1(this->propertyName.c_str()),
+             data);
+}
+
+QString PlacementHandler::getSimplePlacement(const App::DocumentObject* obj, const QString& data) const
+{
+    return QString::fromLatin1(
+        "App.getDocument(\"%1\").%2.%3=%4")
+        .arg(QString::fromLatin1(obj->getDocument()->getName()),
+             QString::fromLatin1(obj->getNameInDocument()),
+             QString::fromLatin1(this->propertyName.c_str()),
+             data);
+}
+
+Base::Vector3d PlacementHandler::computeCenterOfMass() const
+{
+    Base::Vector3d centerOfMass;
+    std::vector<App::DocumentObject*> sel = Gui::Selection().getObjectsOfType
+        (App::GeoFeature::getClassTypeId());
+    if (!sel.empty()) {
+        for (auto it : sel) {
+            const App::PropertyComplexGeoData* propgeo = static_cast<App::GeoFeature*>(it)->getPropertyOfGeometry();
+            const Data::ComplexGeoData* geodata = propgeo ? propgeo->getComplexData() : nullptr;
+            if (geodata && geodata->getCenterOfGravity(centerOfMass)) {
+                break;
+            }
+        }
+    }
+    return centerOfMass;
+}
+
+void PlacementHandler::setCenterOfMass(const Base::Vector3d& pnt)
+{
+    cntOfMass = pnt;
+}
+
+Base::Vector3d PlacementHandler::getCenterOfMass() const
+{
+    return cntOfMass;
+}
+
+std::tuple<Base::Vector3d, std::vector<Base::Vector3d>> PlacementHandler::getSelectedPoints() const
+{
+    std::vector<Gui::SelectionObject> selection = Gui::Selection().getSelectionEx();
+    std::vector<Base::Vector3d> picked;
+    //combine all pickedpoints into single vector
+    //even if points are from separate objects
+    Base::Vector3d firstSelected; //first selected will be central point when 3 points picked
+    for (auto it = selection.begin(); it != selection.end(); ++it) {
+        std::vector<Base::Vector3d> points = it->getPickedPoints();
+        if (it == selection.begin() && !points.empty()) {
+            firstSelected = points[0];
+        }
+
+        picked.insert(picked.begin(), points.begin(), points.end());
+    }
+
+    return std::make_tuple(firstSelected, picked);
+}
+
+void PlacementHandler::tryRecompute(Gui::Document* document)
+{
+    try {
+        document->getDocument()->recompute();
+    }
+    catch (...) {
+    }
+}
+
+void PlacementHandler::setupDocument()
+{
+    //NOLINTBEGIN
+    connectAct = Application::Instance->signalActiveDocument.connect
+        (std::bind(&PlacementHandler::slotActiveDocument, this, sp::_1));
+    //NOLINTEND
+    App::Document* activeDoc = App::GetApplication().getActiveDocument();
+    if (activeDoc) {
+        appendDocument(activeDoc->getName());
+    }
+}
+
+void PlacementHandler::slotActiveDocument(const Gui::Document& doc)
+{
+    activatedDocument(doc.getDocument()->getName());
+}
+
+void PlacementHandler::openCommandIfActive(Gui::Document* doc)
+{
+    if (!ignoreTransaction) {
+        doc->openCommand(QT_TRANSLATE_NOOP("Command", "Placement"));
+    }
+}
+
+void PlacementHandler::commitCommandIfActive(Gui::Document* doc)
+{
+    if (!ignoreTransaction) {
+        doc->commitCommand();
+    }
+}
+
+void PlacementHandler::abortCommandIfActive(Gui::Document* doc)
+{
+    if (!ignoreTransaction) {
+        doc->abortCommand();
+    }
+}
+
+// ----------------------------------------------------------------------------
+
+/* TRANSLATOR Gui::Dialog::Placement */
+
+Placement::Placement(QWidget* parent, Qt::WindowFlags fl)
+  : QDialog(parent, fl)
+  , ui{nullptr}
+{
+    setupUi();
+    setupConnections();
+    setupUnits();
+    setupSignalMapper();
+    setupRotationMethod();
+    setupEventFilter();
+}
+
+Placement::~Placement()
+{
+    if (qApp!=NULL) qApp->removeEventFilter(this);
+    delete ui;
+}
+
+void Placement::setupUi()
+{
+    ui = new Ui_Placement();
+    ui->setupUi(this);
+    ui->gridLayout->removeItem(ui->vSpacer);
+}
+
+void Placement::setupConnections()
+{
+    QPushButton* applyButton = ui->buttonBox->button(QDialogButtonBox::Apply);
+    connect(applyButton, &QPushButton::clicked,
+            this, &Placement::onApplyButtonClicked);
+    connect(ui->applyIncrementalPlacement, &QCheckBox::toggled,
+            this, &Placement::onApplyIncrementalPlacementToggled);
+    connect(ui->resetButton, &QPushButton::clicked,
+            this, &Placement::onResetButtonClicked);
+    connect(ui->centerOfMass, &QCheckBox::toggled,
+            this, &Placement::onCenterOfMassToggled);
+    connect(ui->selectedVertex, &QPushButton::clicked,
+            this, &Placement::onSelectedVertexClicked);
+    connect(ui->applyAxial, &QPushButton::clicked,
+            this, &Placement::onApplyAxialClicked);
+}
+
+void Placement::setupUnits()
+{
+    ui->xPos->setUnit(Base::Unit::Length);
+    ui->yPos->setUnit(Base::Unit::Length);
+    ui->zPos->setUnit(Base::Unit::Length);
+    ui->axialPos->setUnit(Base::Unit::Length);
+    ui->xCnt->setValue(Base::Quantity(0, Base::Unit::Length));
+    ui->yCnt->setValue(Base::Quantity(0, Base::Unit::Length));
+    ui->zCnt->setValue(Base::Quantity(0, Base::Unit::Length));
+    ui->angle->setUnit(Base::Unit::Angle);
+    ui->yawAngle->setMaximum(180.0F);
+    ui->yawAngle->setMinimum(-180.0F);
+    ui->yawAngle->setUnit(Base::Unit::Angle);
+    ui->yawAngle->checkRangeInExpression(true);
+    ui->pitchAngle->setMaximum(90.0F);
+    ui->pitchAngle->setMinimum(-90.0F);
+    ui->pitchAngle->setUnit(Base::Unit::Angle);
+    ui->pitchAngle->checkRangeInExpression(true);
+    ui->rollAngle->setMaximum(180.0F);
+    ui->rollAngle->setMinimum(-180.0F);
+    ui->rollAngle->setUnit(Base::Unit::Angle);
+    ui->rollAngle->checkRangeInExpression(true);
+}
+
+void Placement::setupSignalMapper()
+{
+    // create a signal mapper in order to have one slot to perform the change
+    signalMapper = new QSignalMapper(this);
+    signalMapper->setMapping(this, 0);
+
+    int id = 1;
+    QList<Gui::QuantitySpinBox*> sb = this->findChildren<Gui::QuantitySpinBox*>();
+    for (const auto & it : sb) {
+        connect(it, qOverload<double>(&QuantitySpinBox::valueChanged), signalMapper, qOverload<>(&QSignalMapper::map));
+        signalMapper->setMapping(it, id++);
+    }
+
+#if QT_VERSION < QT_VERSION_CHECK(5,15,0)
+    connect(signalMapper, qOverload<int>(&QSignalMapper::mapped),
+            this, &Placement::onPlacementChanged);
+#else
+    connect(signalMapper, &QSignalMapper::mappedInt,
+            this, &Placement::onPlacementChanged);
+#endif
+}
+
+void Placement::setupRotationMethod()
+{
+    ParameterGrp::handle hGrp = WindowParameter::getDefaultParameter()->GetGroup("Placement");
+    long index = hGrp->GetInt("RotationMethod");
+    ui->rotationInput->setCurrentIndex(index);
+    ui->stackedWidget->setCurrentIndex(index);
+}
+
+
+void Placement::setupEventFilter()
+{
+    if (qApp!=NULL) qApp->installEventFilter(this);
+}
+
+void Placement::showDefaultButtons(bool ok)
+{
+    ui->buttonBox->setVisible(ok);
+    ui->buttonBoxLayout->invalidate();
+    if (ok) {
+        ui->buttonBoxLayout->insertSpacerItem(0, ui->buttonBoxSpacer);
+    }
+    else {
+        ui->buttonBoxLayout->removeItem(ui->buttonBoxSpacer);
+    }
+}
+
+bool Placement::eventFilter(QObject*, QEvent* ev) {
+    //handle spacenav daemon motion events in placement window
+    if (//event->type() == Spaceball::ButtonEvent::ButtonEventType ||
+        ev->type() == Spaceball::MotionEvent::MotionEventType){
+                Spaceball::MotionEvent *motionEvent = dynamic_cast<Spaceball::MotionEvent*>(ev);
+                if (!motionEvent) {
+                    Base::Console().Log("invalid spaceball motion event in bool Placement::eventFilter(QObject*, QEvent* ev)\n");
+                    return false;
+                    }
+                motionEvent->setHandled(true);
+
+                static double translationConstant(.001f);
+                double xTrans = static_cast<double>(motionEvent->translationX())*translationConstant;
+                double yTrans = static_cast<double>(motionEvent->translationY())*translationConstant;
+                double zTrans = static_cast<double>(motionEvent->translationZ())*translationConstant;
+
+                static double rotationConstant(.001f);
+                double dY=static_cast<double>(motionEvent->rotationZ()) * rotationConstant;
+                double dP=static_cast<double>(motionEvent->rotationY()) * rotationConstant;
+                double dR=static_cast<double>(motionEvent->rotationX()) * rotationConstant;
+
+                if(xTrans == 0 && yTrans == 0 && zTrans == 0 && dY ==0 && dP ==0 && dR ==0 ) return false;
+                signalMapper->blockSignals(true);
+//                printf("\nSpaceball Placement Event\t(x,y,z)=(%f,%f,%f)\t(Rx,Ry,Rz)=(%f,%f,%f);\n",xTrans,yTrans,zTrans,dR,dP,dY  );
+
+                Base::Vector3d dTrans(xTrans,yTrans,zTrans);
+                Base::Vector3d rotationCenter=this->getCenterData();
+                Base::Placement old_placement(getPositionData(),getRotationData());
+                // Code below allows for seamles rotation around axes without blocking on roll, pitch, yaw range ends.
+                Base::Matrix4D new_placement_mat;
+                new_placement_mat = old_placement.toMatrix();
+                new_placement_mat.move(-rotationCenter);
+                if(dY!=0) new_placement_mat.rotZ(Base::toRadians(dY));
+                if(dP!=0) new_placement_mat.rotY(Base::toRadians(dP));
+                if(dR!=0) new_placement_mat.rotX(Base::toRadians(dR));
+                new_placement_mat.move(rotationCenter);
+                new_placement_mat.move(dTrans);
+                Base::Placement new_placement(new_placement_mat);
+                new_placement.setPosition(old_placement.getPosition()+dTrans);
+                //setPlacementData(new_placement);//Does not work properly because of problems with euler angles. Angle values need to be adjusted below to fit into proper range.
+
+                ui->xPos->setValue(new_placement.getPosition().x);
+                ui->yPos->setValue(new_placement.getPosition().y);
+                ui->zPos->setValue(new_placement.getPosition().z);
+
+                Base::Vector3d new_dir_vect;
+                double angle;
+                new_placement.getRotation().getValue(new_dir_vect,angle);
+
+                // bug seen in freecad-0.21.2+dfsg1 (from debian source package) and in github master 20240708
+                // If there are issues with precision when rotating (360 deg rotation arround axis does not return to the same orientation) increase decimal places in Preferences (stored values in Gui::QuantitySpinBox are rounded and result in precision loss after multiple iterations of rotation)
+                // bug presence may be tested by uncomenting printf with "eventFilter-C" and "eventFilter-D" they will return different (RotXYZ) values when bug is present (D line will have visibly rounded values).
+                //printf("eventFilter-C\t(x,y,z)=(%f,%f,%f)\t(RotXYZ)=(%f,%f,%f)\t(RotAngle)=(%f)\n",new_placement.getPosition().x,new_placement.getPosition().y,new_placement.getPosition().z,new_dir_vect.x, new_dir_vect.y, new_dir_vect.z, Base::toDegrees<double>(angle));
+
+                ui->xAxis->setValue(new_dir_vect.x);
+                ui->yAxis->setValue(new_dir_vect.y);
+                ui->zAxis->setValue(new_dir_vect.z);
+                ui->angle->setValue(Base::toDegrees<double>(angle));
+                //printf("eventFilter-D\t(x,y,z)=(%f,%f,%f)\t(RotXYZ)=(%f,%f,%f)\t(RotAngle)=(%f)\n\n",ui->xPos->value().getValue(),ui->yPos->value().getValue(),ui->zPos->value().getValue(),ui->xAxis->value().getValue(),ui->yAxis->value().getValue(),ui->zAxis->value().getValue(),ui->angle->value().getValue());
+
+                // Euler angles (XY'Z'')
+                double Y,P,R;
+                new_placement.getRotation().getYawPitchRoll(Y,P,R);
+                if(R>180) R-=360; else if(R<-180) R+=360;
+                if(P>90) P-=180; else if(P<-90) R+=180;
+                if(Y>180) Y-=360; else if(Y<-180) Y+=360;
+                ui->yawAngle->setValue(Y);
+                ui->pitchAngle->setValue(P);
+                ui->rollAngle->setValue(R);
+
+                signalMapper->blockSignals(false);
+                onPlacementChanged(0);
+                return true;
+                };
+    return false;
+}
+
+void Placement::open()
+{
+    handler.openTransactionIfNeeded();
+}
+
+QWidget* Placement::getInvalidInput() const
+{
+    QList<Gui::QuantitySpinBox*> sb = this->findChildren<Gui::QuantitySpinBox*>();
+    for (const auto & it : sb) {
+        if (!it->hasValidInput())
+            return it;
+    }
+    return nullptr;
+}
+
+void Placement::onPlacementChanged(int)
+{
+    // If there are listeners to the 'placementChanged' signal we rely
+    // on that the listener updates any placement. If no listeners
+    // are connected the placement is applied to all selected objects
+    // automatically.
+    bool incr = ui->applyIncrementalPlacement->isChecked();
+    Base::Placement plm = this->getPlacement();
+    handler.applyPlacement(plm, incr);
+
+    QVariant data = QVariant::fromValue<Base::Placement>(plm);
+    Q_EMIT placementChanged(data, incr, false);
+}
+
+void Placement::onCenterOfMassToggled(bool on)
+{
+    ui->xCnt->setDisabled(on);
+    ui->yCnt->setDisabled(on);
+    ui->zCnt->setDisabled(on);
+
+    if (on) {
+        Base::Vector3d pnt = handler.computeCenterOfMass();
+        handler.setCenterOfMass(pnt);
+        ui->xCnt->setValue(pnt.x);
+        ui->yCnt->setValue(pnt.y);
+        ui->zCnt->setValue(pnt.z);
+    }
+}
+
+void Placement::onSelectedVertexClicked()
+{
+    ui->centerOfMass->setChecked(false);
+
+    Base::Vector3d center;
+    bool success = false;
+    auto [firstSelected, picked] = handler.getSelectedPoints();
+    handler.reselectObjects();
+
+    if (picked.size() == 1) {
+        center = picked[0];
+        success = true;
+    }
+    else if (picked.size() == 2) {
+        //average the coords to get center of rotation
+        center = (picked[0] + picked[1]) / 2.0;
+
+        //setup a customized axis since the user selected 2 points
+        //keep any existing angle, but setup our own axis
+        Base::Placement plm = getPlacement();
+        Base::Rotation rot = plm.getRotation();
+        Base::Vector3d tmp;
+        double angle;
+        rot.getRawValue(tmp, angle);
+        Base::Vector3d axis;
+        if (firstSelected == picked[0]){
+            axis = Base::Vector3d(picked[1] - picked[0]);
+        }
+        else {
+            axis = Base::Vector3d(picked[0] - picked[1]);
+        }
+        double length = axis.Length();
+        Base::Console().Message("Distance: %.8f\n",length);
+        if (QApplication::keyboardModifiers() == Qt::ShiftModifier){ //copy to clipboard on Shift+click
+            QLocale loc;
+            QApplication::clipboard()->setText(loc.toString(length,'g',8));
+        }
+        else {
+            Base::Console().Message("(Shift + click Selected points button to copy distance to clipboard)\n");
+        }
+        axis.Normalize();
+        rot.setValue(axis, angle);
+        plm.setRotation(rot);
+        setPlacementData(plm); //creates custom axis, if needed
+        ui->rotationInput->setCurrentIndex(0); //use rotation with axis instead of euler
+        ui->stackedWidget->setCurrentIndex(0);
+        success = true;
+    }
+    else if (picked.size() == 3){
+        /* User selected 3 points, so we find the plane defined by those
+         * and use the normal vector that contains the first point picked
+         * as the axis of rotation.
+         */
+
+        Base::Vector3d a, b(firstSelected), c; //b is on central axis
+        if (picked[0] == firstSelected){
+            a = picked[1];
+            c = picked[2];
+        }
+        else if (picked[1] == firstSelected){
+            a = picked[0];
+            c = picked[2];
+        }
+        else if (picked[2] == firstSelected){
+            a = picked[0];
+            c = picked[1];
+        }
+
+        Base::Vector3d norm((a-b).Cross(c-b));
+        norm.Normalize();
+        center = b;
+
+        //setup a customized axis normal to the plane
+        //keep any existing angle, but setup our own axis
+        Base::Placement plm = getPlacement();
+        Base::Rotation rot = plm.getRotation();
+        Base::Vector3d tmp;
+        double angle;
+        rot.getRawValue(tmp, angle);
+        double length = (a-c).Length();
+        Base::Console().Message("Distance: %.8f\n",length);
+        Base::Vector3d v1(a-b);
+        Base::Vector3d v2(c-b);
+        v1.Normalize();
+        v2.Normalize();
+        double targetAngle = Base::toDegrees(v2.GetAngle(v1));
+        Base::Console().Message("Target angle: %.8f degrees, complementary: %.8f degrees\n",targetAngle, 90.0-targetAngle);
+        if (QApplication::keyboardModifiers() == Qt::ShiftModifier){ //copy to clipboard on Shift+click
+            QLocale loc;
+            QApplication::clipboard()->setText(loc.toString(targetAngle,'g',8));
+            Base::Console().Message("(Angle copied to clipboard, but you might need to use a negative (-) angle sometimes.)\n");
+        }
+        else {
+            Base::Console().Message("(Shift + click Selected points button to copy angle to clipboard)\n");
+        }
+        rot.setValue(norm, angle);
+        plm.setRotation(rot);
+        setPlacementData(plm); //creates custom axis, if needed
+        ui->rotationInput->setCurrentIndex(0); //use rotation with axis instead of euler
+        ui->stackedWidget->setCurrentIndex(0);
+        success = true;
+    }
+
+    handler.setCenterOfMass(center);
+    ui->xCnt->setValue(center.x);
+    ui->yCnt->setValue(center.y);
+    ui->zCnt->setValue(center.z);
+
+    if (!success) {
+        Base::Console().Warning("Placement selection error.  Select either 1 or 2 points.\n");
+        QMessageBox msgBox;
+        msgBox.setText(tr("Please select 1, 2, or 3 points before clicking this button.  A point may be on a vertex, \
+face, or edge.  If on a face or edge the point used will be the point at the mouse position along \
+face or edge.  If 1 point is selected it will be used as the center of rotation.  If 2 points are \
+selected the midpoint between them will be the center of rotation and a new custom axis will be \
+created, if needed.  If 3 points are selected the first point becomes the center of rotation and \
+lies on the vector that is normal to the plane defined by the 3 points.  Some distance and angle \
+information is provided in the report view, which can be useful when aligning objects.  For your \
+convenience when Shift + click is used the appropriate distance or angle is copied to the clipboard."));
+        msgBox.exec();
+    }
+}
+
+void Placement::onApplyAxialClicked()
+{
+    signalMapper->blockSignals(true);
+    double axPos = ui->axialPos->value().getValue();
+    Base::Placement p = getPlacementData();
+    double angle;
+    Base::Vector3d axis;
+    p.getRotation().getValue(axis, angle);
+    Base::Vector3d curPos (p.getPosition());
+    Base::Vector3d newPos;
+    Qt::KeyboardModifiers km = QApplication::keyboardModifiers();
+    if (km == Qt::ShiftModifier){ //go opposite direction on Shift+click
+        newPos = Base::Vector3d(curPos.x-(axis.x*axPos),curPos.y-(axis.y*axPos),curPos.z-(axis.z*axPos));
+    }
+    else {
+        newPos = Base::Vector3d(curPos.x+(axis.x*axPos),curPos.y+(axis.y*axPos),curPos.z+(axis.z*axPos));
+    }
+    ui->xPos->setValue(Base::Quantity(newPos.x,Base::Unit::Length));
+    ui->yPos->setValue(Base::Quantity(newPos.y,Base::Unit::Length));
+    ui->zPos->setValue(Base::Quantity(newPos.z,Base::Unit::Length));
+    signalMapper->blockSignals(false);
+    onPlacementChanged(0);
+}
+
+void Placement::onApplyIncrementalPlacementToggled(bool on)
+{
+    if (on) {
+        handler.setRefPlacement(getPlacementData());
+        onResetButtonClicked();
+    }
+    else {
+        Base::Placement p = getPlacementData();
+        p = p * handler.getRefPlacement();
+        setPlacementData(p);
+        onPlacementChanged(0);
+    }
+}
+
+void Placement::keyPressEvent(QKeyEvent* ke)
+{
+    // The placement dialog is embedded into a task panel
+    // which is a parent widget and will handle the event
+    ke->ignore();
+}
+
+void Placement::reject()
+{
+    Base::Placement plm;
+    handler.applyPlacement(plm, true);
+
+    QVariant data = QVariant::fromValue<Base::Placement>(plm);
+    Q_EMIT placementChanged(data, true, false);
+
+    handler.revertTransformation();
+
+    // One of the quantity spin boxes still can emit a signal when it has the focus
+    // but its content is not fully updated.
+    // In order to override again the placement the signalMapper is blocked
+    // See related forum thread:
+    // https://forum.freecad.org/viewtopic.php?f=3&t=44341#p378659
+    QSignalBlocker block(signalMapper);
+    QDialog::reject();
+}
+
+void Placement::accept()
+{
+    if (onApply()) {
+        handler.revertTransformation();
+        QDialog::accept();
+    }
+}
+
+void Placement::onApplyButtonClicked()
+{
+    onApply();
+}
+
+void Placement::showErrorMessage()
+{
+    QMessageBox msg(this);
+    msg.setWindowTitle(tr("Incorrect quantity"));
+    msg.setIcon(QMessageBox::Critical);
+    msg.setText(tr("There are input fields with incorrect input, please ensure valid placement values!"));
+    msg.exec();
+}
+
+bool Placement::onApply()
+{
+    //only process things when we have valid inputs!
+    QWidget* input = getInvalidInput();
+    if (input) {
+        input->setFocus();
+        showErrorMessage();
+        return false;
+    }
+
+    // If there are listeners to the 'placementChanged' signal we rely
+    // on that the listener updates any placement. If no listeners
+    // are connected the placement is applied to all selected objects
+    // automatically.
+    bool incr = ui->applyIncrementalPlacement->isChecked();
+    Base::Placement plm = this->getPlacement();
+    handler.applyPlacement(getPlacementString(), incr);
+
+    QVariant data = QVariant::fromValue<Base::Placement>(plm);
+    Q_EMIT placementChanged(data, incr, true);
+
+    if (ui->applyIncrementalPlacement->isChecked()) {
+        QList<Gui::QuantitySpinBox*> sb = this->findChildren<Gui::QuantitySpinBox*>();
+        for (auto & it : sb) {
+            it->blockSignals(true);
+            it->setValue(0);
+            it->blockSignals(false);
+        }
+    }
+
+    ParameterGrp::handle hGrp = WindowParameter::getDefaultParameter()->GetGroup("Placement");
+    hGrp->SetInt("RotationMethod", ui->rotationInput->currentIndex());
+
+    return true;
+}
+
+void Placement::onResetButtonClicked()
+{
+    QList<Gui::QuantitySpinBox*> sb = this->findChildren<Gui::QuantitySpinBox*>();
+    for (auto & it : sb) {
+        it->blockSignals(true);
+        it->setValue(0);
+        it->blockSignals(false);
+    }
+
+    onPlacementChanged(0);
+}
+
+/*!
+ * \brief Placement::setSelection
+ * Sets the array of selection objects.
+ * \param selection
+ */
+void Placement::setSelection(const std::vector<Gui::SelectionObject>& selection)
+{
+    handler.setSelection(selection);
+}
+
+void Placement::setPropertyName(const std::string& name)
+{
+    handler.setPropertyName(name);
+}
+
+void Placement::setIgnoreTransactions(bool value)
+{
+    handler.setIgnoreTransactions(value);
+}
+
+/*!
+ * \brief Placement::bindObject
+ * Binds the spin boxes to the placement components of the first object of the selection.
+ * This requires the call of \a setSelection() beforehand.
+ */
+void Placement::bindObject()
+{
+    if (const App::DocumentObject* obj = handler.getFirstOfSelection()) {
+        std::string propertyName = handler.getPropertyName();
+        bindProperty(obj, propertyName);
+    }
+}
+
+/*!
+ * \brief Placement::setPlacementAndBindObject
+ * Sets the placement, binds the spin boxes to the placement components of the passed object and
+ * sets the name of the placement property.
+ */
+void Placement::setPlacementAndBindObject(const App::DocumentObject* obj, const std::string& propertyName)
+{
+    if (obj) {
+        App::PropertyPlacement* prop = find_placement::getProperty(obj, propertyName);
+        if (prop) {
+            setPlacement(prop->getValue());
+            handler.setPropertyName(propertyName);
+            bindProperty(obj, propertyName);
+            handler.setSelection({SelectionObject{obj}});
+        }
+    }
+}
+
+void Placement::bindProperty(const App::DocumentObject* obj, const std::string& propertyName)
+{
+    // clang-format off
+    if (obj) {
+        App::ObjectIdentifier path = App::ObjectIdentifier::parse(obj, propertyName);
+        if (path.getProperty()) {
+            ui->xPos->bind(App::ObjectIdentifier::parse(obj, propertyName + std::string(".Base.x")));
+            ui->yPos->bind(App::ObjectIdentifier::parse(obj, propertyName + std::string(".Base.y")));
+            ui->zPos->bind(App::ObjectIdentifier::parse(obj, propertyName + std::string(".Base.z")));
+
+            ui->xAxis->bind(App::ObjectIdentifier::parse(obj, propertyName + std::string(".Rotation.Axis.x")));
+            ui->yAxis->bind(App::ObjectIdentifier::parse(obj, propertyName + std::string(".Rotation.Axis.y")));
+            ui->zAxis->bind(App::ObjectIdentifier::parse(obj, propertyName + std::string(".Rotation.Axis.z")));
+            ui->angle->bind(App::ObjectIdentifier::parse(obj, propertyName + std::string(".Rotation.Angle")));
+
+            ui->yawAngle  ->bind(App::ObjectIdentifier::parse(obj, propertyName + std::string(".Rotation.Yaw")));
+            ui->pitchAngle->bind(App::ObjectIdentifier::parse(obj, propertyName + std::string(".Rotation.Pitch")));
+            ui->rollAngle ->bind(App::ObjectIdentifier::parse(obj, propertyName + std::string(".Rotation.Roll")));
+
+            ui->yawAngle->evaluateExpression();
+            ui->pitchAngle->evaluateExpression();
+            ui->rollAngle->evaluateExpression();
+        }
+    }
+    // clang-format on
+}
+
+Base::Vector3d Placement::getDirection() const
+{
+    double x = ui->xAxis->value().getValue();
+    double y = ui->yAxis->value().getValue();
+    double z = ui->zAxis->value().getValue();
+    return Base::Vector3d(x, y, z);
+}
+
+void Placement::setPlacement(const Base::Placement& p)
+{
+    setPlacementData(p);
+}
+
+void Placement::setPlacementData(const Base::Placement& p)
+{
+    QSignalBlocker block(signalMapper);
+    ui->xPos->setValue(Base::Quantity(p.getPosition().x, Base::Unit::Length));
+    ui->yPos->setValue(Base::Quantity(p.getPosition().y, Base::Unit::Length));
+    ui->zPos->setValue(Base::Quantity(p.getPosition().z, Base::Unit::Length));
+
+    double Y,P,R;
+    p.getRotation().getYawPitchRoll(Y,P,R);
+    ui->yawAngle->setValue(Base::Quantity(Y, Base::Unit::Angle));
+    ui->pitchAngle->setValue(Base::Quantity(P, Base::Unit::Angle));
+    ui->rollAngle->setValue(Base::Quantity(R, Base::Unit::Angle));
+
+    double angle;
+    Base::Vector3d axis;
+    p.getRotation().getRawValue(axis, angle);
+    ui->xAxis->setValue(axis.x);
+    ui->yAxis->setValue(axis.y);
+    ui->zAxis->setValue(axis.z);
+    ui->angle->setValue(Base::Quantity(Base::toDegrees(angle), Base::Unit::Angle));
+}
+
+Base::Placement Placement::getPlacement() const
+{
+    Base::Placement p = getPlacementData();
+    return p;
+}
+
+Base::Rotation Placement::getRotationData() const
+{
+    Base::Rotation rot;
+    int index = ui->rotationInput->currentIndex();
+    if (index == 0) {
+        Base::Vector3d dir = getDirection();
+        rot.setValue(Base::Vector3d(dir.x,dir.y,dir.z),Base::toRadians(ui->angle->value().getValue()));
+    }
+    else if (index == 1) { // Euler angles (XY'Z'')
+        rot.setYawPitchRoll(
+            ui->yawAngle->value().getValue(),
+            ui->pitchAngle->value().getValue(),
+            ui->rollAngle->value().getValue());
+    }
+
+    return rot;
+}
+
+Base::Vector3d Placement::getPositionData() const
+{
+    return Base::Vector3d(ui->xPos->value().getValue(),
+                          ui->yPos->value().getValue(),
+                          ui->zPos->value().getValue());
+}
+
+Base::Vector3d Placement::getAnglesData() const
+{
+    return Base::Vector3d(ui->yawAngle->value().getValue(),
+                          ui->pitchAngle->value().getValue(),
+                          ui->rollAngle->value().getValue());
+}
+
+Base::Vector3d Placement::getCenterData() const
+{
+    if (ui->centerOfMass->isChecked()) {
+        return handler.getCenterOfMass();
+    }
+    return Base::Vector3d(ui->xCnt->value().getValue(),
+                          ui->yCnt->value().getValue(),
+                          ui->zCnt->value().getValue());
+}
+
+Base::Placement Placement::getPlacementData() const
+{
+    Base::Rotation rot = getRotationData();
+    Base::Vector3d pos = getPositionData();
+    Base::Vector3d cnt = getCenterData();
+
+    Base::Placement plm(pos, rot, cnt);
+    return plm;
+}
+
+QString Placement::getPlacementFromEulerAngles() const
+{
+    Base::Vector3d pos = getPositionData();
+    Base::Vector3d ypr = getAnglesData();
+    Base::Vector3d cnt = getCenterData();
+    return QString::fromLatin1(
+        "App.Placement(App.Vector(%1,%2,%3), App.Rotation(%4,%5,%6), App.Vector(%7,%8,%9))")
+        .arg(pos.x)
+        .arg(pos.y)
+        .arg(pos.z)
+        .arg(ypr.x)
+        .arg(ypr.y)
+        .arg(ypr.z)
+        .arg(cnt.x)
+        .arg(cnt.y)
+        .arg(cnt.z);
+}
+
+QString Placement::getPlacementFromAxisWithAngle() const
+{
+    Base::Vector3d pos = getPositionData();
+    Base::Vector3d cnt = getCenterData();
+    Base::Vector3d dir = getDirection();
+    double angle = ui->angle->value().getValue();
+    return QString::fromLatin1(
+        "App.Placement(App.Vector(%1,%2,%3), App.Rotation(App.Vector(%4,%5,%6),%7), App.Vector(%8,%9,%10))")
+        .arg(pos.x)
+        .arg(pos.y)
+        .arg(pos.z)
+        .arg(dir.x)
+        .arg(dir.y)
+        .arg(dir.z)
+        .arg(angle)
+        .arg(cnt.x)
+        .arg(cnt.y)
+        .arg(cnt.z);
+}
+
+QString Placement::getPlacementString() const
+{
+    QString cmd;
+    int index = ui->rotationInput->currentIndex();
+
+    if (index == 0) {
+        cmd = getPlacementFromAxisWithAngle();
+    }
+    else if (index == 1) {
+        cmd = getPlacementFromEulerAngles();
+    }
+
+    return cmd;
+}
+
+void Placement::changeEvent(QEvent *e)
+{
+    if (e->type() == QEvent::LanguageChange) {
+        ui->retranslateUi(this);
+    }
+    else {
+        QDialog::changeEvent(e);
+    }
+}
+
+// ----------------------------------------------
+
+/* TRANSLATOR Gui::Dialog::DockablePlacement */
+
+DockablePlacement::DockablePlacement(QWidget* parent, Qt::WindowFlags fl) : Placement(parent, fl)
+{
+    Gui::DockWindowManager* pDockMgr = Gui::DockWindowManager::instance();
+    QDockWidget* dw = pDockMgr->addDockWindow(QT_TR_NOOP("Placement"),
+        this, Qt::BottomDockWidgetArea);
+    dw->setFeatures(QDockWidget::DockWidgetMovable|QDockWidget::DockWidgetFloatable);
+    dw->show();
+}
+
+DockablePlacement::~DockablePlacement() = default;
+
+void DockablePlacement::accept()
+{
+    // closes the dock window
+    Gui::DockWindowManager* pDockMgr = Gui::DockWindowManager::instance();
+    pDockMgr->removeDockWindow(this);
+    Placement::accept();
+}
+
+void DockablePlacement::reject()
+{
+    // closes the dock window
+    Gui::DockWindowManager* pDockMgr = Gui::DockWindowManager::instance();
+    pDockMgr->removeDockWindow(this);
+    Placement::reject();
+}
+
+// ----------------------------------------------
+
+/* TRANSLATOR Gui::Dialog::TaskPlacement */
+
+TaskPlacement::TaskPlacement()
+{
+    this->setButtonPosition(TaskPlacement::South);
+    widget = new Placement();
+    widget->showDefaultButtons(false);
+    addTaskBox(widget);
+    connect(widget, &Placement::placementChanged, this, &TaskPlacement::slotPlacementChanged);
+}
+
+TaskPlacement::~TaskPlacement() = default;
+
+
+/*!
+ * \brief TaskPlacement::setSelection
+ * Sets the array of selection objects.
+ * \param selection
+ */
+void TaskPlacement::setSelection(const std::vector<Gui::SelectionObject>& selection)
+{
+    widget->setSelection(selection);
+}
+
+/*!
+ * \brief TaskPlacement::clearSelection
+ * Clears the array of selection objects.
+ */
+void TaskPlacement::clearSelection()
+{
+    widget->setSelection({});
+}
+
+/*!
+ * \brief TaskPlacement::bindObject
+ * Binds the spin boxes to the placement components of the first object of the selection.
+ * This requires the call of \a setSelection() beforehand.
+ */
+void TaskPlacement::bindObject()
+{
+    widget->bindObject();
+}
+
+void TaskPlacement::setPlacementAndBindObject(const App::DocumentObject* obj,
+                                              const std::string& propertyName)
+{
+    widget->setPlacementAndBindObject(obj, propertyName);
+}
+
+void TaskPlacement::open()
+{
+    widget->open();
+}
+
+void TaskPlacement::setPropertyName(const QString& name)
+{
+    widget->setPropertyName(name.toStdString());
+}
+
+QDialogButtonBox::StandardButtons TaskPlacement::getStandardButtons() const
+{
+    return QDialogButtonBox::Ok|
+           QDialogButtonBox::Cancel|
+           QDialogButtonBox::Apply;
+}
+
+void TaskPlacement::setPlacement(const Base::Placement& p)
+{
+    widget->setPlacement(p);
+}
+
+void TaskPlacement::slotPlacementChanged(const QVariant & p, bool incr, bool data)
+{
+    Q_EMIT placementChanged(p, incr, data);
+}
+
+bool TaskPlacement::accept()
+{
+    widget->accept();
+    return (widget->result() == QDialog::Accepted);
+}
+
+bool TaskPlacement::reject()
+{
+    widget->reject();
+    return (widget->result() == QDialog::Rejected);
+}
+
+void TaskPlacement::clicked(int id)
+{
+    if (id == QDialogButtonBox::Apply) {
+        widget->onApplyButtonClicked();
+    }
+}
+
+// ----------------------------------------------
+
+void TaskPlacementPy::init_type()
+{
+    behaviors().name("TaskPlacement");
+    behaviors().doc("TaskPlacement");
+    behaviors().set_tp_new(PyMake);
+    // you must have overwritten the virtual functions
+    behaviors().supportRepr();
+    behaviors().supportGetattr();
+    behaviors().supportSetattr();
+    // clang-format off
+    add_varargs_method("setPropertyName", &TaskPlacementPy::setPropertyName,
+                       "setPropertyName(string)");
+    add_varargs_method("setPlacement", &TaskPlacementPy::setPlacement,
+                       "setPlacement(Placement)");
+    add_varargs_method("setSelection", &TaskPlacementPy::setSelection,
+                       "setSelection(list)");
+    add_varargs_method("bindObject", &TaskPlacementPy::bindObject,
+                       "bindObject()");
+    add_varargs_method("setPlacementAndBindObject", &TaskPlacementPy::setPlacementAndBindObject,
+                       "setPlacementAndBindObject(obj, string)");
+    add_varargs_method("setIgnoreTransactions", &TaskPlacementPy::setIgnoreTransactions,
+                       "setIgnoreTransactions(bool)");
+    add_varargs_method("showDefaultButtons", &TaskPlacementPy::showDefaultButtons,
+                       "showDefaultButtons(bool)");
+    add_varargs_method("accept", &TaskPlacementPy::accept,
+                       "accept()");
+    add_varargs_method("reject", &TaskPlacementPy::reject,
+                       "reject()");
+    add_varargs_method("clicked", &TaskPlacementPy::clicked,
+                       "clicked()");
+    add_varargs_method("open", &TaskPlacementPy::open,
+                       "open()");
+    add_varargs_method("isAllowedAlterDocument", &TaskPlacementPy::isAllowedAlterDocument,
+                       "isAllowedAlterDocument()");
+    add_varargs_method("isAllowedAlterView", &TaskPlacementPy::isAllowedAlterView,
+                       "isAllowedAlterView()");
+    add_varargs_method("isAllowedAlterSelection", &TaskPlacementPy::isAllowedAlterSelection,
+                       "isAllowedAlterSelection()");
+    add_varargs_method("getStandardButtons", &TaskPlacementPy::getStandardButtons,
+                       "getStandardButtons()");
+    // clang-format on
+}
+
+PyObject* TaskPlacementPy::PyMake(struct _typeobject * type, PyObject * args, PyObject * kwds)
+{
+    Q_UNUSED(type)
+    Q_UNUSED(kwds)
+    if (!PyArg_ParseTuple(args, "")) {
+        return nullptr;
+    }
+    return new TaskPlacementPy();
+}
+
+TaskPlacementPy::TaskPlacementPy()
+    : widget{new Placement}
+{
+}
+
+TaskPlacementPy::~TaskPlacementPy() = default;
+
+Py::Object TaskPlacementPy::repr()
+{
+    return Py::String("TaskPlacement");
+}
+
+Py::Object TaskPlacementPy::getattr(const char * name)
+{
+    if (strcmp(name, "form") == 0) {
+        Gui::PythonWrapper wrap;
+        wrap.loadWidgetsModule();
+        return wrap.fromQWidget(widget, "QDialog");
+    }
+    return BaseType::getattr(name);
+}
+
+int TaskPlacementPy::setattr(const char* name, const Py::Object& attr)
+{
+    if (strcmp(name, "form") == 0 && attr.isNone()) {
+        delete widget;
+        widget = nullptr;
+        return {};
+    }
+    return BaseType::setattr(name, attr);
+}
+
+Py::Object TaskPlacementPy::setPropertyName(const Py::Tuple& args)
+{
+    const char* propname {};
+    if (!PyArg_ParseTuple(args.ptr(), "s", &propname)) {
+        throw Py::Exception();
+    }
+
+    if (widget) {
+        widget->setPropertyName(propname);
+    }
+    return Py::None();
+}
+
+Py::Object TaskPlacementPy::setPlacement(const Py::Tuple& args)
+{
+    PyObject* plm {};
+    if (!PyArg_ParseTuple(args.ptr(), "O!", &Base::PlacementPy::Type, &plm)) {
+        throw Py::Exception();
+    }
+
+    if (widget) {
+        widget->setPlacement(*static_cast<Base::PlacementPy*>(plm)->getPlacementPtr());
+    }
+    return Py::None();
+}
+
+Py::Object TaskPlacementPy::setSelection(const Py::Tuple& args)
+{
+    std::vector<Gui::SelectionObject> sel;
+    Py::Sequence list(args[0]);
+
+    for (const auto& obj : list) {
+        if (PyObject_TypeCheck(obj.ptr(), &App::DocumentObjectPy::Type)) {
+            auto doc = static_cast<App::DocumentObjectPy*>(obj.ptr());
+            sel.emplace_back(doc->getDocumentObjectPtr());
+        }
+    }
+
+    if (widget) {
+        widget->setSelection(sel);
+    }
+    return Py::None();
+}
+
+Py::Object TaskPlacementPy::bindObject(const Py::Tuple& args)
+{
+    if (!PyArg_ParseTuple(args.ptr(), "")) {
+        throw Py::Exception();
+    }
+
+    if (widget) {
+        widget->bindObject();
+    }
+
+    return Py::None();
+}
+
+Py::Object TaskPlacementPy::setPlacementAndBindObject(const Py::Tuple& args)
+{
+    Py::Object object = args[0];
+    Py::String name = args[1];
+    std::string propName = static_cast<std::string>(name);
+
+    if (PyObject_TypeCheck(object.ptr(), &App::DocumentObjectPy::Type)) {
+        auto py = static_cast<App::DocumentObjectPy*>(object.ptr());
+        auto obj = py->getDocumentObjectPtr();
+
+        if (widget) {
+            widget->setPlacementAndBindObject(obj, propName);
+        }
+    }
+
+    return Py::None();
+}
+
+Py::Object TaskPlacementPy::setIgnoreTransactions(const Py::Tuple& args)
+{
+    if (widget) {
+        widget->setIgnoreTransactions(Py::Boolean(args[0]));
+    }
+    return Py::None();
+}
+
+Py::Object TaskPlacementPy::showDefaultButtons(const Py::Tuple& args)
+{
+    if (widget) {
+        widget->showDefaultButtons(Py::Boolean(args[0]));
+    }
+    return Py::None();
+}
+
+Py::Object TaskPlacementPy::accept(const Py::Tuple& args)
+{
+    if (!PyArg_ParseTuple(args.ptr(), "")) {
+        throw Py::Exception();
+    }
+
+    bool res = true;
+    if (widget) {
+        widget->accept();
+        res = widget->result() == QDialog::Accepted;
+    }
+    return Py::Boolean(res);
+}
+
+Py::Object TaskPlacementPy::reject(const Py::Tuple& args)
+{
+    if (!PyArg_ParseTuple(args.ptr(), "")) {
+        throw Py::Exception();
+    }
+
+    bool res = true;
+    if (widget) {
+        widget->reject();
+        res = widget->result() == QDialog::Rejected;
+    }
+    return Py::Boolean(res);
+}
+
+Py::Object TaskPlacementPy::clicked(const Py::Tuple& args)
+{
+    int index {};
+    if (!PyArg_ParseTuple(args.ptr(), "i", &index)) {
+        throw Py::Exception();
+    }
+
+    if (widget && index == QDialogButtonBox::Apply) {
+        widget->onApplyButtonClicked();
+    }
+    return Py::None();
+}
+
+Py::Object TaskPlacementPy::open(const Py::Tuple& args)
+{
+    if (!PyArg_ParseTuple(args.ptr(), "")) {
+        throw Py::Exception();
+    }
+
+    if (widget) {
+        widget->open();
+    }
+    return Py::None();
+}
+
+Py::Object TaskPlacementPy::isAllowedAlterDocument(const Py::Tuple& args)
+{
+    if (!PyArg_ParseTuple(args.ptr(), "")) {
+        throw Py::Exception();
+    }
+    return Py::Boolean(true);
+}
+
+Py::Object TaskPlacementPy::isAllowedAlterView(const Py::Tuple& args)
+{
+    if (!PyArg_ParseTuple(args.ptr(), "")) {
+        throw Py::Exception();
+    }
+    return Py::Boolean(true);
+}
+
+Py::Object TaskPlacementPy::isAllowedAlterSelection(const Py::Tuple& args)
+{
+    if (!PyArg_ParseTuple(args.ptr(), "")) {
+        throw Py::Exception();
+    }
+    return Py::Boolean(true);
+}
+
+Py::Object TaskPlacementPy::getStandardButtons(const Py::Tuple& args)
+{
+    if (!PyArg_ParseTuple(args.ptr(), "")) {
+        throw Py::Exception();
+    }
+    auto buttons = QDialogButtonBox::Ok|
+            QDialogButtonBox::Cancel|
+            QDialogButtonBox::Apply;
+    return Py::Long(static_cast<int>(buttons));
+}
+
+#include "moc_Placement.cpp"