--- conflicted
+++ resolved
@@ -145,16 +145,12 @@
 
     // when reading the Visibility property from file then do not hide the
     // objects of this group because they have stored their visibility status, too
-<<<<<<< HEAD
-    if (!getExtendedViewProvider()->isRestoring()) {
-=======
     //
     // Property::User1 is used by ViewProviderDocumentObject to mark for
     // temporary visibility changes. Do not propagate the change to children.
     if (!getExtendedViewProvider()->isRestoring()
             && !getExtendedViewProvider()->Visibility.testStatus(App::Property::User1)) 
     {
->>>>>>> c0753806
         auto* group = getExtendedViewProvider()->getObject()->getExtensionByType<App::GroupExtension>();
         for(auto obj : group->Group.getValues()) {
             if(obj && obj->Visibility.getValue())
