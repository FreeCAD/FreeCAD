/***************************************************************************
 *   Copyright (c) Stefan Tröger          (stefantroeger@gmx.net) 2014     *
 *                                                                         *
 *   This file is part of the FreeCAD CAx development system.              *
 *                                                                         *
 *   This library is free software; you can redistribute it and/or         *
 *   modify it under the terms of the GNU Library General Public           *
 *   License as published by the Free Software Foundation; either          *
 *   version 2 of the License, or (at your option) any later version.      *
 *                                                                         *
 *   This library  is distributed in the hope that it will be useful,      *
 *   but WITHOUT ANY WARRANTY; without even the implied warranty of        *
 *   MERCHANTABILITY or FITNESS FOR A PARTICULAR PURPOSE.  See the         *
 *   GNU Library General Public License for more details.                  *
 *                                                                         *
 *   You should have received a copy of the GNU Library General Public     *
 *   License along with this library; see the file COPYING.LIB. If not,    *
 *   write to the Free Software Foundation, Inc., 59 Temple Place,         *
 *   Suite 330, Boston, MA  02111-1307, USA                                *
 *                                                                         *
 ***************************************************************************/


#include "PreCompiled.h"

#ifndef __InventorAll__
# include "InventorAll.h"
#endif


#include "View3DViewerPy.h"
#include <CXX/Objects.hxx>
#include <Base/Interpreter.h>
#include <Base/GeometryPyCXX.h>
#include <Base/VectorPy.h>
#include <Base/MatrixPy.h>
#include <Gui/View3DInventorViewer.h>

using namespace Gui;


void View3DInventorViewerPy::init_type()
{
    behaviors().name("View3DInventorViewerPy");
    behaviors().doc("Python binding class for the 3D viewer class");
    // you must have overwritten the virtual functions
    behaviors().supportRepr();
    behaviors().supportGetattr();
    behaviors().supportSetattr();

    add_varargs_method("getSoRenderManager",&View3DInventorViewerPy::getSoRenderManager,"getSoRenderManager() -> SoRenderManager\n"
        "Returns the render manager which is used to handle everything related to\n"
        "rendering the scene graph. It can be used to get full control over the\n"
        "render process\n"
    );
    add_varargs_method("getSoEventManager",&View3DInventorViewerPy::getSoEventManager,"getSoEventManager() -> SoEventManager\n"
        "Returns the event manager which is used to handle everything event related in\n"
        "the viewer. It can be used to change the event processing. This must however be\n"
        "done very carefully to not change the user interaction in an unpredictable manner.\n"
    );
    add_varargs_method("getSceneGraph", &View3DInventorViewerPy::getSceneGraph, "getSceneGraph() -> SoNode");
    add_varargs_method("setSceneGraph", &View3DInventorViewerPy::setSceneGraph, "setSceneGraph(SoNode)");

    add_varargs_method("seekToPoint",&View3DInventorViewerPy::seekToPoint,"seekToPoint(tuple) -> None\n"
     "Initiate a seek action towards the 3D intersection of the scene and the\n"
     "ray from the screen coordinate's point and in the same direction as the\n"
     "camera is pointing. If the tuple has two entries it is interpreted as the\n"
     "screen coordinates xy and the intersection point with the scene is\n"
     "calculated. If three entries are given it is interpreted as the intersection\n"
     "point xyz and the seek is done towards this point"
    );
    add_varargs_method("setFocalDistance",&View3DInventorViewerPy::setFocalDistance,"setFocalDistance(float) -> None\n");
    add_varargs_method("getFocalDistance",&View3DInventorViewerPy::getFocalDistance,"getFocalDistance() -> float\n");
    add_varargs_method("getPoint", &View3DInventorViewerPy::getPoint, "getPoint(x, y) -> Base::Vector(x,y,z)");
    add_varargs_method("getPickRadius", &View3DInventorViewerPy::getPickRadius,
        "getPickRadius(): returns radius of confusion in pixels for picking objects on screen (selection).");
    add_varargs_method("setPickRadius", &View3DInventorViewerPy::setPickRadius,
        "setPickRadius(new_radius): sets radius of confusion in pixels for picking objects on screen (selection).");
<<<<<<< HEAD
    add_varargs_method("setupEditingRoot", &View3DInventorViewerPy::setupEditingRoot,
        "setupEditingRoot(matrix=None): setup the editing ViewProvider's root node.\n"
        "All child coin nodes of the current editing ViewProvider will be transferred to\n"
        "an internal editing node of this viewer, with a new transformation node specified\n"
        "by 'matrix'. All ViewProviderLink to the editing ViewProvider will be temperary\n"
        "hidden. Call resetEditingRoot() to restore everything back to normal");
    add_varargs_method("resetEditingRoot", &View3DInventorViewerPy::resetEditingRoot,
        "resetEditingRoot(updateLinks=True): restore the editing ViewProvider's root node");
=======
    add_varargs_method("setRedirectToSceneGraph", &View3DInventorViewerPy::setRedirectToSceneGraph,
        "setRedirectToSceneGraph(bool): enables or disables to redirect events directly to the scene graph.");
    add_varargs_method("isRedirectedToSceneGraph", &View3DInventorViewerPy::isRedirectedToSceneGraph,
        "isRedirectedToSceneGraph() -> bool: check whether event redirection is enabled.");
>>>>>>> 73df4e6f
    add_varargs_method("setEnabledNaviCube", &View3DInventorViewerPy::setEnabledNaviCube,
        "setEnabledNaviCube(bool): enables or disables the navi cube of the viewer.");
    add_varargs_method("isEnabledNaviCube", &View3DInventorViewerPy::isEnabledNaviCube,
        "isEnabledNaviCube() -> bool: check whether the navi cube is enabled.");
    add_varargs_method("setNaviCubeCorner", &View3DInventorViewerPy::setNaviCubeCorner,
        "setNaviCubeCorner(int): sets the corner where to show the navi cube:\n"
        "0=top left, 1=top right, 2=bottom left, 3=bottom right");
}

View3DInventorViewerPy::View3DInventorViewerPy(View3DInventorViewer *vi)
  : _viewer(vi)
{
}

View3DInventorViewerPy::~View3DInventorViewerPy()
{
    Base::PyGILStateLocker lock;
    for (std::list<PyObject*>::iterator it = callbacks.begin(); it != callbacks.end(); ++it)
        Py_DECREF(*it);
}


Py::Object View3DInventorViewerPy::repr()
{
    std::ostringstream s_out;
    if (!_viewer)
        throw Py::RuntimeError("Cannot print representation of deleted object");
    s_out << "View3DInventorViewer";
    return Py::String(s_out.str());
}

View3DInventorViewerPy::method_varargs_handler View3DInventorViewerPy::pycxx_handler = 0;

PyObject *View3DInventorViewerPy::method_varargs_ext_handler(PyObject *_self_and_name_tuple, PyObject *_args)
{
    try {
        return pycxx_handler(_self_and_name_tuple, _args);
    }
    catch (const Base::Exception& e) {
        throw Py::RuntimeError(e.what());
    }
    catch (const std::exception& e) {
        throw Py::RuntimeError(e.what());
    }
    catch(...) {
        throw Py::RuntimeError("Unknown C++ exception");
    }
}

Py::Object View3DInventorViewerPy::getattr(const char * attr)
{
    if (!_viewer) {
        std::string s;
        std::ostringstream s_out;
        s_out << "Cannot access attribute '" << attr << "' of deleted object";
        throw Py::RuntimeError(s_out.str());
    }
    else {
        Py::Object obj = Py::PythonExtension<View3DInventorViewerPy>::getattr(attr);
        if (PyCFunction_Check(obj.ptr())) {
            PyCFunctionObject* op = reinterpret_cast<PyCFunctionObject*>(obj.ptr());
            if (!pycxx_handler)
                pycxx_handler = op->m_ml->ml_meth;
            op->m_ml->ml_meth = method_varargs_ext_handler;
        }
        return obj;
    }
}

int View3DInventorViewerPy::setattr(const char * attr, const Py::Object & value)
{
    if (!_viewer) {
        std::string s;
        std::ostringstream s_out;
        s_out << "Cannot access attribute '" << attr << "' of deleted object";
        throw Py::RuntimeError(s_out.str());
    }
    else {
        return Py::PythonExtension<View3DInventorViewerPy>::setattr(attr, value);
    }
}

Py::Object View3DInventorViewerPy::getSoRenderManager(const Py::Tuple& args)
{
    if (!PyArg_ParseTuple(args.ptr(), ""))
        throw Py::Exception();

    try {
        SoRenderManager* manager = _viewer->getSoRenderManager();
        PyObject* proxy = 0;
        proxy = Base::Interpreter().createSWIGPointerObj("pivy.coin", "SoRenderManager *", (void*)manager, 0);
        return Py::Object(proxy, true);
    }
    catch (const Base::Exception& e) {
        throw Py::RuntimeError(e.what());
    }
}

Py::Object View3DInventorViewerPy::getSceneGraph(const Py::Tuple& args)
{
    if (!PyArg_ParseTuple(args.ptr(), ""))
        throw Py::Exception();

    try {
        SoNode* scene = _viewer->getSceneGraph();
        PyObject* proxy = 0;
        proxy = Base::Interpreter().createSWIGPointerObj("pivy.coin", "SoSeparator *", (void*)scene, 1);
        scene->ref();
        return Py::Object(proxy, true);
    }
    catch (const Base::Exception& e) {
        throw Py::RuntimeError(e.what());
    }
}

Py::Object View3DInventorViewerPy::setSceneGraph(const Py::Tuple& args)
{
    PyObject* proxy;
    if (!PyArg_ParseTuple(args.ptr(), "O", &proxy))
        throw Py::Exception();

    void* ptr = 0;
    try {
        Base::Interpreter().convertSWIGPointerObj("pivy.coin", "SoNode *", proxy, &ptr, 0);
        SoNode* node = static_cast<SoNode*>(ptr);
        _viewer->setSceneGraph(node);
        return Py::None();
    }
    catch (const Base::Exception& e) {
        throw Py::RuntimeError(e.what());
    }
}

Py::Object View3DInventorViewerPy::getSoEventManager(const Py::Tuple& args)
{
    if (!PyArg_ParseTuple(args.ptr(), ""))
        throw Py::Exception();

    try {
        SoEventManager* manager = _viewer->getSoEventManager();
        PyObject* proxy = 0;
        proxy = Base::Interpreter().createSWIGPointerObj("pivy.coin", "SoEventManager *", (void*)manager, 0);
        return Py::Object(proxy, true);
    }
    catch (const Base::Exception& e) {
        throw Py::RuntimeError(e.what());
    }
}

Py::Object View3DInventorViewerPy::seekToPoint(const Py::Tuple& args)
{
    PyObject* object;
    if (!PyArg_ParseTuple(args.ptr(), "O", &object))
        throw Py::Exception();

   try {
        const Py::Tuple tuple(object);

        // If the 3d point is given
        if (tuple.size() == 3) {
            Py::Float x = tuple[0];
            Py::Float y = tuple[1];
            Py::Float z = tuple[2];

            SbVec3f hitpoint((float)x,(float)y,(float)z);
            _viewer->seekToPoint(hitpoint);
        }
        else {
            Py::Int x(tuple[0]);
            Py::Int y(tuple[1]);
            
            SbVec2s hitpoint ((long)x,(long)y);
            _viewer->seekToPoint(hitpoint);
        }

        return Py::None();
    }
    catch (const Py::Exception&) {
        throw;
    }
}

Py::Object View3DInventorViewerPy::setFocalDistance(const Py::Tuple& args)
{
    float distance;
    if (!PyArg_ParseTuple(args.ptr(), "f", &distance))
        throw Py::Exception(); 

    try {
        SoCamera* cam = _viewer->getSoRenderManager()->getCamera();
        if (cam)
            cam->focalDistance.setValue(distance);
    }
    catch (const Py::Exception&) {
        throw; // re-throw
    }
    catch (const Base::Exception& e) {
        throw Py::RuntimeError(e.what());
    }
    catch (const std::exception& e) {
        throw Py::RuntimeError(e.what());
    }
    catch(...) {
        throw Py::RuntimeError("Unknown C++ exception");
    }
    
    return Py::None();
}

Py::Object View3DInventorViewerPy::getFocalDistance(const Py::Tuple& args)
{
    if (!PyArg_ParseTuple(args.ptr(), ""))
        throw Py::Exception();
    
    try {
        double d = _viewer->getSoRenderManager()->getCamera()->focalDistance.getValue();
        return Py::Float(d);
    }
    catch (const Base::Exception& e) {
        throw Py::RuntimeError(e.what());
    }
    catch (const std::exception& e) {
        throw Py::RuntimeError(e.what());
    }
    catch(...) {
        throw Py::RuntimeError("Unknown C++ exception");
    }
}

Py::Object View3DInventorViewerPy::getPoint(const Py::Tuple& args)
{
    short x,y;
    if (!PyArg_ParseTuple(args.ptr(), "hh", &x, &y)) {
        PyErr_Clear();
        Py::Tuple t(args[0]);
        x = (int)Py::Int(t[0]);
        y = (int)Py::Int(t[1]);
    }
    try {
        SbVec3f pt = _viewer->getPointOnScreen(SbVec2s(x,y));
        return Py::Vector(Base::Vector3f(pt[0], pt[1], pt[2]));
    }
    catch (const Base::Exception& e) {
        throw Py::RuntimeError(e.what());
    }
    catch (const Py::Exception&) {
        throw;
    }
}

Py::Object View3DInventorViewerPy::getPickRadius(const Py::Tuple& args)
{
    if (!PyArg_ParseTuple(args.ptr(), ""))
        throw Py::Exception();

    double d = _viewer->getPickRadius();
    return Py::Float(d);
}

Py::Object View3DInventorViewerPy::setPickRadius(const Py::Tuple& args)
{
    float r = 0.0;
    if (!PyArg_ParseTuple(args.ptr(), "f", &r)) {
        throw Py::Exception();
    }

    if (r < 0.001){
        throw Py::ValueError(std::string("Pick radius is zero or negative; positive number is required."));
    }
    try {
        _viewer->setPickRadius(r);
        return Py::None();
    }
    catch (const Base::Exception& e) {
        throw Py::RuntimeError(e.what());
    }
    catch (const std::exception& e) {
        throw Py::RuntimeError(e.what());
    }
    catch(...) {
        throw Py::RuntimeError("Unknown C++ exception");
    }
}

<<<<<<< HEAD
Py::Object View3DInventorViewerPy::setupEditingRoot(const Py::Tuple& args)
{
    PyObject *pynode = Py_None;
    PyObject *pymat = Py_None;
    if (!PyArg_ParseTuple(args.ptr(), "|OO!", &pynode,&Base::MatrixPy::Type,&pymat)) {
        throw Py::Exception();
    }

    Base::Matrix4D *mat = 0;
    if(pymat != Py_None)
        mat = static_cast<Base::MatrixPy*>(pymat)->getMatrixPtr();

    try {
        SoNode *node = 0;
        if(pynode!=Py_None) {
            void* ptr = 0;
            Base::Interpreter().convertSWIGPointerObj("pivy.coin", "SoNode *", pynode, &ptr, 0);
            node = reinterpret_cast<SoNode*>(ptr);
        }
        _viewer->setupEditingRoot(node,mat);
        return Py::None();
    }
    catch (const Base::Exception& e) {
        throw Py::Exception(Base::BaseExceptionFreeCADError,e.what());
    }
    catch (const std::exception& e) {
        throw Py::RuntimeError(e.what());
    }
    catch(...) {
        throw Py::RuntimeError("Unknown C++ exception");
    }
}

Py::Object View3DInventorViewerPy::resetEditingRoot(const Py::Tuple& args)
{
    PyObject *updateLinks = Py_True;
    if (!PyArg_ParseTuple(args.ptr(), "|O", &updateLinks)) {
        throw Py::Exception();
    }
    try {
        _viewer->resetEditingRoot(PyObject_IsTrue(updateLinks));
        return Py::None();
    }
    catch (const Base::Exception& e) {
        throw Py::Exception(Base::BaseExceptionFreeCADError,e.what());
    }
    catch (const std::exception& e) {
        throw Py::RuntimeError(e.what());
    }
    catch(...) {
        throw Py::RuntimeError("Unknown C++ exception");
    }
=======
Py::Object View3DInventorViewerPy::setRedirectToSceneGraph(const Py::Tuple& args)
{
    PyObject* m=Py_False;
    if (!PyArg_ParseTuple(args.ptr(), "O!", &PyBool_Type, &m))
        throw Py::Exception();
    _viewer->setRedirectToSceneGraph(PyObject_IsTrue(m) ? true : false);
    return Py::None();
}

Py::Object View3DInventorViewerPy::isRedirectedToSceneGraph(const Py::Tuple& args)
{
    if (!PyArg_ParseTuple(args.ptr(), ""))
        throw Py::Exception();
    bool ok = _viewer->isRedirectedToSceneGraph();
    return Py::Boolean(ok);
>>>>>>> 73df4e6f
}

Py::Object View3DInventorViewerPy::setEnabledNaviCube(const Py::Tuple& args)
{
    PyObject* m=Py_False;
    if (!PyArg_ParseTuple(args.ptr(), "O!", &PyBool_Type, &m))
        throw Py::Exception();
    _viewer->setEnabledNaviCube(PyObject_IsTrue(m));
    return Py::None();
}

Py::Object View3DInventorViewerPy::isEnabledNaviCube(const Py::Tuple& args)
{
    if (!PyArg_ParseTuple(args.ptr(), ""))
        throw Py::Exception();
    bool ok = _viewer->isEnabledNaviCube();
    return Py::Boolean(ok);
}

Py::Object View3DInventorViewerPy::setNaviCubeCorner(const Py::Tuple& args)
{
    int pos;
    if (!PyArg_ParseTuple(args.ptr(), "i", &pos))
        throw Py::Exception();
    if (pos < 0 || pos > 3)
        throw Py::IndexError("Value out of range");
    _viewer->setNaviCubeCorner(pos);
    return Py::None();
}<|MERGE_RESOLUTION|>--- conflicted
+++ resolved
@@ -76,7 +76,6 @@
         "getPickRadius(): returns radius of confusion in pixels for picking objects on screen (selection).");
     add_varargs_method("setPickRadius", &View3DInventorViewerPy::setPickRadius,
         "setPickRadius(new_radius): sets radius of confusion in pixels for picking objects on screen (selection).");
-<<<<<<< HEAD
     add_varargs_method("setupEditingRoot", &View3DInventorViewerPy::setupEditingRoot,
         "setupEditingRoot(matrix=None): setup the editing ViewProvider's root node.\n"
         "All child coin nodes of the current editing ViewProvider will be transferred to\n"
@@ -85,12 +84,10 @@
         "hidden. Call resetEditingRoot() to restore everything back to normal");
     add_varargs_method("resetEditingRoot", &View3DInventorViewerPy::resetEditingRoot,
         "resetEditingRoot(updateLinks=True): restore the editing ViewProvider's root node");
-=======
     add_varargs_method("setRedirectToSceneGraph", &View3DInventorViewerPy::setRedirectToSceneGraph,
         "setRedirectToSceneGraph(bool): enables or disables to redirect events directly to the scene graph.");
     add_varargs_method("isRedirectedToSceneGraph", &View3DInventorViewerPy::isRedirectedToSceneGraph,
         "isRedirectedToSceneGraph() -> bool: check whether event redirection is enabled.");
->>>>>>> 73df4e6f
     add_varargs_method("setEnabledNaviCube", &View3DInventorViewerPy::setEnabledNaviCube,
         "setEnabledNaviCube(bool): enables or disables the navi cube of the viewer.");
     add_varargs_method("isEnabledNaviCube", &View3DInventorViewerPy::isEnabledNaviCube,
@@ -375,7 +372,6 @@
     }
 }
 
-<<<<<<< HEAD
 Py::Object View3DInventorViewerPy::setupEditingRoot(const Py::Tuple& args)
 {
     PyObject *pynode = Py_None;
@@ -428,7 +424,8 @@
     catch(...) {
         throw Py::RuntimeError("Unknown C++ exception");
     }
-=======
+}
+
 Py::Object View3DInventorViewerPy::setRedirectToSceneGraph(const Py::Tuple& args)
 {
     PyObject* m=Py_False;
@@ -444,7 +441,6 @@
         throw Py::Exception();
     bool ok = _viewer->isRedirectedToSceneGraph();
     return Py::Boolean(ok);
->>>>>>> 73df4e6f
 }
 
 Py::Object View3DInventorViewerPy::setEnabledNaviCube(const Py::Tuple& args)
