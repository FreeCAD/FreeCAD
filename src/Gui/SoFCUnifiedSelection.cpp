/***************************************************************************
 *   Copyright (c) 2005 Jürgen Riegel <juergen.riegel@web.de>              *
 *                                                                         *
 *   This file is part of the FreeCAD CAx development system.              *
 *                                                                         *
 *   This library is free software; you can redistribute it and/or         *
 *   modify it under the terms of the GNU Library General Public           *
 *   License as published by the Free Software Foundation; either          *
 *   version 2 of the License, or (at your option) any later version.      *
 *                                                                         *
 *   This library  is distributed in the hope that it will be useful,      *
 *   but WITHOUT ANY WARRANTY; without even the implied warranty of        *
 *   MERCHANTABILITY or FITNESS FOR A PARTICULAR PURPOSE.  See the         *
 *   GNU Library General Public License for more details.                  *
 *                                                                         *
 *   You should have received a copy of the GNU Library General Public     *
 *   License along with this library; see the file COPYING.LIB. If not,    *
 *   write to the Free Software Foundation, Inc., 59 Temple Place,         *
 *   Suite 330, Boston, MA  02111-1307, USA                                *
 *                                                                         *
 ***************************************************************************/

#include "PreCompiled.h"

#ifndef _PreComp_
# include <qstatusbar.h>
# include <qstring.h>
# include <Inventor/details/SoFaceDetail.h>
# include <Inventor/details/SoLineDetail.h>
#endif

#include <Inventor/elements/SoOverrideElement.h>
#include <Inventor/elements/SoLazyElement.h>
#include <Inventor/elements/SoCacheElement.h>
#include <Inventor/elements/SoOverrideElement.h>
#include <Inventor/elements/SoWindowElement.h>

#include <Inventor/SoFullPath.h>
#include <Inventor/actions/SoGLRenderAction.h>
#include <Inventor/actions/SoHandleEventAction.h>
#include <Inventor/events/SoKeyboardEvent.h>
#include <Inventor/elements/SoComplexityElement.h>
#include <Inventor/elements/SoComplexityTypeElement.h>
#include <Inventor/elements/SoCoordinateElement.h>
#include <Inventor/elements/SoElements.h>
#include <Inventor/elements/SoFontNameElement.h>
#include <Inventor/elements/SoFontSizeElement.h>
#include <Inventor/elements/SoMaterialBindingElement.h>
#include <Inventor/elements/SoModelMatrixElement.h>
#include <Inventor/elements/SoShapeStyleElement.h>
#include <Inventor/elements/SoProfileCoordinateElement.h>
#include <Inventor/elements/SoProfileElement.h>
#include <Inventor/elements/SoSwitchElement.h>
#include <Inventor/elements/SoUnitsElement.h>
#include <Inventor/elements/SoViewVolumeElement.h>
#include <Inventor/elements/SoViewingMatrixElement.h>
#include <Inventor/elements/SoViewportRegionElement.h>
#include <Inventor/elements/SoGLCacheContextElement.h>
#include <Inventor/events/SoMouseButtonEvent.h>
#include <Inventor/misc/SoState.h>
#include <Inventor/misc/SoChildList.h>
#include <Inventor/nodes/SoMaterial.h>
#include <Inventor/nodes/SoMaterialBinding.h>
#include <Inventor/nodes/SoNormalBinding.h>
#include <Inventor/events/SoLocation2Event.h>
#include <Inventor/SoPickedPoint.h>

#ifdef FC_OS_MACOSX
# include <OpenGL/gl.h>
#else
# ifdef FC_OS_WIN32
#  include <windows.h>
# endif
# include <GL/gl.h>
#endif

#include <QtOpenGL.h>

#include <Base/Console.h>
#include <Base/Tools.h>
#include <App/Application.h>
#include <App/Document.h>
#include <Gui/Document.h>
#include <App/DocumentObject.h>
#include <App/ComplexGeoData.h>

#include "SoFCUnifiedSelection.h"
#include "Application.h"
#include "MainWindow.h"
#include "Selection.h"
#include "ViewProvider.h"
#include "SoFCInteractiveElement.h"
#include "SoFCSelectionAction.h"
#include "ViewProviderDocumentObject.h"
#include "ViewProviderGeometryObject.h"

FC_LOG_LEVEL_INIT("SoFCUnifiedSelection",false,true,true);

using namespace Gui;

SoFullPath * Gui::SoFCUnifiedSelection::currenthighlight = NULL;

// *************************************************************************

SO_NODE_SOURCE(SoFCUnifiedSelection);

/*!
  Constructor.
*/
SoFCUnifiedSelection::SoFCUnifiedSelection() : pcDocument(0)
{
    SO_NODE_CONSTRUCTOR(SoFCUnifiedSelection);

    SO_NODE_ADD_FIELD(colorHighlight, (SbColor(1.0f, 0.6f, 0.0f)));
    SO_NODE_ADD_FIELD(colorSelection, (SbColor(0.1f, 0.8f, 0.1f)));
    SO_NODE_ADD_FIELD(highlightMode,  (AUTO));
    SO_NODE_ADD_FIELD(selectionMode,  (ON));
    SO_NODE_ADD_FIELD(selectionRole,  (true));

    SO_NODE_DEFINE_ENUM_VALUE(HighlightModes, AUTO);
    SO_NODE_DEFINE_ENUM_VALUE(HighlightModes, ON);
    SO_NODE_DEFINE_ENUM_VALUE(HighlightModes, OFF);
    SO_NODE_SET_SF_ENUM_TYPE (highlightMode, HighlightModes);

    detailPath = static_cast<SoFullPath*>(new SoPath(20));
    detailPath->ref();

    setPreSelection = false;
    preSelection = -1;
}

/*!
  Destructor.
*/
SoFCUnifiedSelection::~SoFCUnifiedSelection()
{
    // If we're being deleted and we're the current highlight,
    // NULL out that variable
    if (currenthighlight != NULL) {
        currenthighlight->unref();
        currenthighlight = NULL;
    }
    if (detailPath) {
        detailPath->unref();
        detailPath = NULL;
    }
}

// doc from parent
void
SoFCUnifiedSelection::initClass(void)
{
    SO_NODE_INIT_CLASS(SoFCUnifiedSelection,SoSeparator,"Separator");
}

void SoFCUnifiedSelection::finish()
{
    atexit_cleanup();
}

bool SoFCUnifiedSelection::hasHighlight() {
    return currenthighlight != NULL;
}

void SoFCUnifiedSelection::applySettings()
{
    float transparency;
    ParameterGrp::handle hGrp = Gui::WindowParameter::getDefaultParameter()->GetGroup("View");
    bool enablePre = hGrp->GetBool("EnablePreselection", true);
    bool enableSel = hGrp->GetBool("EnableSelection", true);
    if (!enablePre) {
        this->highlightMode = SoFCUnifiedSelection::OFF;
    }
    else {
        // Search for a user defined value with the current color as default
        SbColor highlightColor = this->colorHighlight.getValue();
        unsigned long highlight = (unsigned long)(highlightColor.getPackedValue());
        highlight = hGrp->GetUnsigned("HighlightColor", highlight);
        highlightColor.setPackedValue((uint32_t)highlight, transparency);
        this->colorHighlight.setValue(highlightColor);
    }

    if (!enableSel) {
        this->selectionMode = SoFCUnifiedSelection::OFF;
    }
    else {
        // Do the same with the selection color
        SbColor selectionColor = this->colorSelection.getValue();
        unsigned long selection = (unsigned long)(selectionColor.getPackedValue());
        selection = hGrp->GetUnsigned("SelectionColor", selection);
        selectionColor.setPackedValue((uint32_t)selection, transparency);
        this->colorSelection.setValue(selectionColor);
    }
}

const char* SoFCUnifiedSelection::getFileFormatName(void) const
{
    return "Separator";
}

void SoFCUnifiedSelection::write(SoWriteAction * action)
{
    SoOutput * out = action->getOutput();
    if (out->getStage() == SoOutput::WRITE) {
        // Do not write out the fields of this class
        if (this->writeHeader(out, true, false)) return;
        SoGroup::doAction((SoAction *)action);
        this->writeFooter(out);
    }
    else {
        inherited::write(action);
    }
}

int SoFCUnifiedSelection::getNumSelected(void) const
{
    return this->selectionList.getLength();
}

const SoPathList* SoFCUnifiedSelection::getList(void) const
{
    return &this->selectionList;
}

void SoFCUnifiedSelection::addPath(SoPath * path)
{
    this->selectionList.append(path);
}

void SoFCUnifiedSelection::removePath(const int which)
{
    SoPath * path = this->selectionList[which];
    path->ref();
    this->selectionList.remove(which);
    path->unref();
}

SoPath * SoFCUnifiedSelection::copyFromThis(const SoPath * path) const
{
    SoPath * newpath = NULL;
    path->ref();
    int i = path->findNode(this);
    if (i >= 0) {
        newpath = path->copy(i);
    }
    path->unrefNoDelete();
    return newpath;
}

int SoFCUnifiedSelection::findPath(const SoPath * path) const
{
    int idx = -1;

    // make copy only if necessary
    if (path->getHead() != this) {
        SoPath * newpath = this->copyFromThis(path);
        if (newpath) {
            newpath->ref();
            idx = this->selectionList.findPath(*newpath);
            newpath->unref();
        }
        else {
            idx = -1;
        }
    }
    else {
        idx = this->selectionList.findPath(*path);
    }
    return idx;
}

SoPath * SoFCUnifiedSelection::searchNode(SoNode * node) const
{
    SoSearchAction sa;
    sa.setNode(node);
    sa.apply(const_cast<SoFCUnifiedSelection*>(this));
    SoPath * path = sa.getPath();
    if (path)
        path->ref();
    return path;
}

void SoFCUnifiedSelection::select(SoNode * node)
{
    SoPath * path = this->searchNode(node);
    if (path) {
        // don't ref() the path. searchNode() will ref it before returning
        if (this->findPath(path) < 0)
            this->addPath(path);
        path->unref();
    }
}

void SoFCUnifiedSelection::deselect(const SoPath * path)
{
    int idx = this->findPath(path);
    if (idx >= 0) this->removePath(idx);
}

void SoFCUnifiedSelection::deselect(SoNode * node)
{
    SoPath * path = this->searchNode(node);
    if (path) {
        // don't ref() the path. searchNode() will ref it before returning
        this->deselect(path);
        path->unref();
    }
}

int SoFCUnifiedSelection::getPriority(const SoPickedPoint* p)
{
    const SoDetail* detail = p->getDetail();
    if (!detail)                                           return 0;
    if (detail->isOfType(SoFaceDetail::getClassTypeId()))  return 1;
    if (detail->isOfType(SoLineDetail::getClassTypeId()))  return 2;
    if (detail->isOfType(SoPointDetail::getClassTypeId())) return 3;
    return 0;
}

std::vector<SoFCUnifiedSelection::PickedInfo> 
SoFCUnifiedSelection::getPickedList(SoHandleEventAction* action, bool singlePick) const
{
    ViewProvider *last_vp = 0;
    std::vector<PickedInfo> ret;
    const SoPickedPointList & points = action->getPickedPointList();
    for(int i=0,count=points.getLength();i<count;++i) {
        PickedInfo info;
        info.pp = points[i];
        info.vpd = 0;
        ViewProvider *vp = 0;
        SoFullPath *path = static_cast<SoFullPath *>(info.pp->getPath());
        if (this->pcDocument && path && path->containsPath(action->getCurPath())) {
            vp = this->pcDocument->getViewProviderByPathFromHead(path);
            if(singlePick && last_vp && last_vp!=vp)
                return ret;
        }
        if(!vp || !vp->isDerivedFrom(ViewProviderDocumentObject::getClassTypeId())) {
            if(!singlePick) continue;
            if(ret.empty())
                ret.push_back(info);
            break;
        }
        info.vpd = static_cast<ViewProviderDocumentObject*>(vp);
        if(!info.vpd->useNewSelectionModel() || !info.vpd->isSelectable()) {
            if(!singlePick) continue;
            if(ret.empty()) {
                info.vpd = 0;
                ret.push_back(info);
            }
            break;
        }
        if(!info.vpd->getElementPicked(info.pp,info.element))
            continue;

        if(singlePick) 
            last_vp = vp;
        ret.push_back(info);
    }

    if(ret.size()<=1) return ret;

    // To identify the picking of lines in a concave area we have to 
    // get all intersection points. If we have two or more intersection
    // points where the first is of a face and the second of a line with
    // almost similar coordinates we use the second point, instead.

    int picked_prio = getPriority(ret[0].pp);
    auto last_vpd = ret[0].vpd;
    const SbVec3f& picked_pt = ret.front().pp->getPoint();
    auto itPicked = ret.begin();
    for(auto it=ret.begin()+1;it!=ret.end();++it) {
        auto &info = *it;
        if(last_vpd != info.vpd) 
            break;

        int cur_prio = getPriority(info.pp);
        const SbVec3f& cur_pt = info.pp->getPoint();

        if ((cur_prio > picked_prio) && picked_pt.equals(cur_pt, 0.01f)) {
            itPicked = it;
            picked_prio = cur_prio;
        }
    }

    if(singlePick) {
        std::vector<PickedInfo> sret(itPicked,itPicked+1);
        return sret;
    }
    if(itPicked != ret.begin())
        std::swap(*itPicked, *ret.begin());
    return ret;
}

void SoFCUnifiedSelection::doAction(SoAction *action)
{
    if (action->getTypeId() == SoFCEnableHighlightAction::getClassTypeId()) {
        SoFCEnableHighlightAction *preaction = (SoFCEnableHighlightAction*)action;
        if (preaction->highlight) {
            this->highlightMode = SoFCUnifiedSelection::AUTO;
        }
        else {
            this->highlightMode = SoFCUnifiedSelection::OFF;
        }
    }

    if (action->getTypeId() == SoFCEnableSelectionAction::getClassTypeId()) {
        SoFCEnableSelectionAction *selaction = (SoFCEnableSelectionAction*)action;
        if (selaction->selection) {
            this->selectionMode = SoFCUnifiedSelection::ON;
        }
        else {
            this->selectionMode = SoFCUnifiedSelection::OFF;
        }
    }

    if (action->getTypeId() == SoFCSelectionColorAction::getClassTypeId()) {
        SoFCSelectionColorAction *colaction = (SoFCSelectionColorAction*)action;
        this->colorSelection = colaction->selectionColor;
    }

    if (action->getTypeId() == SoFCHighlightColorAction::getClassTypeId()) {
        SoFCHighlightColorAction *colaction = (SoFCHighlightColorAction*)action;
        this->colorHighlight = colaction->highlightColor;
    }

    if (highlightMode.getValue() != OFF && action->getTypeId() == SoFCHighlightAction::getClassTypeId()) {
        SoFCHighlightAction *hilaction = static_cast<SoFCHighlightAction*>(action);
        // Do not clear currently highlighted object when setting new pre-selection
        if (!setPreSelection && hilaction->SelChange.Type == SelectionChanges::RmvPreselect) {
            if (currenthighlight) {
                SoHighlightElementAction action;
                action.apply(currenthighlight);
                currenthighlight->unref();
                currenthighlight = 0;
            }
        }
    }

    if (selectionMode.getValue() == ON && action->getTypeId() == SoFCSelectionAction::getClassTypeId()) {
        SoFCSelectionAction *selaction = static_cast<SoFCSelectionAction*>(action);
        if (selaction->SelChange.Type == SelectionChanges::AddSelection || 
            selaction->SelChange.Type == SelectionChanges::RmvSelection) {
            // selection changes inside the 3d view are handled in handleEvent()
            App::Document* doc = App::GetApplication().getDocument(selaction->SelChange.pDocName);
            App::DocumentObject* obj = doc->getObject(selaction->SelChange.pObjectName);
            ViewProvider*vp = Application::Instance->getViewProvider(obj);
            if (vp && vp->useNewSelectionModel() && vp->isSelectable()) {
                SoDetail *detail = nullptr;
                detailPath->truncate(0);
                if(!selaction->SelChange.pSubName || !selaction->SelChange.pSubName[0] ||
                    vp->getDetailPath(selaction->SelChange.pSubName,detailPath,true,detail))
                {
                    SoSelectionElementAction::Type type = SoSelectionElementAction::None;
                    if (selaction->SelChange.Type == SelectionChanges::AddSelection) {
                        if (detail)
                            type = SoSelectionElementAction::Append;
                        else
                            type = SoSelectionElementAction::All;
                    }
                    else {
                        if (detail)
                            type = SoSelectionElementAction::Remove;
                        else
                            type = SoSelectionElementAction::None;
                    }

<<<<<<< HEAD
                    if(checkSelectionStyle(type,vp)) {
                        SoSelectionElementAction action(type);
                        action.setColor(this->colorSelection.getValue());
                        action.setElement(detail);
                        if(detailPath->getLength())
                            action.apply(detailPath);
                        else
                            action.apply(vp->getRoot());
                    }
=======
                if (checkSelectionStyle(type,vp)) {
                    SoSelectionElementAction action(type);
                    action.setColor(this->colorSelection.getValue());
                    action.setElement(detail);
                    action.apply(vp->getRoot());
>>>>>>> 73df4e6f
                }
                detailPath->truncate(0);
                delete detail;
            }
        }else if (selaction->SelChange.Type == SelectionChanges::ClrSelection) {
            SoSelectionElementAction action(SoSelectionElementAction::None);
            for(int i=0;i<this->getNumChildren();++i)
                action.apply(this->getChild(i));
        }else if(selaction->SelChange.Type == SelectionChanges::SetSelection) {
            std::vector<ViewProvider*> vps;
            if (this->pcDocument)
                vps = this->pcDocument->getViewProvidersOfType(ViewProviderDocumentObject::getClassTypeId());
            for (std::vector<ViewProvider*>::iterator it = vps.begin(); it != vps.end(); ++it) {
                ViewProviderDocumentObject* vpd = static_cast<ViewProviderDocumentObject*>(*it);
                if (vpd->useNewSelectionModel()) {
                    SoSelectionElementAction::Type type;
                    if(Selection().isSelected(vpd->getObject()) && vpd->isSelectable())
                        type = SoSelectionElementAction::All;
                    else
                        type = SoSelectionElementAction::None;
                    if (checkSelectionStyle(type, vpd)) {
                        SoSelectionElementAction action(type);
                        action.setColor(this->colorSelection.getValue());
                        action.apply(vpd->getRoot());
                    }
                }
            }
        } else if (selaction->SelChange.Type == SelectionChanges::SetPreselectSignal) {
            // selection changes inside the 3d view are handled in handleEvent()
            App::Document* doc = App::GetApplication().getDocument(selaction->SelChange.pDocName);
            App::DocumentObject* obj = doc->getObject(selaction->SelChange.pObjectName);
            ViewProvider*vp = Application::Instance->getViewProvider(obj);
            if (vp && vp->isDerivedFrom(ViewProviderDocumentObject::getClassTypeId()) &&
                vp->useNewSelectionModel() && vp->isSelectable()) 
            {
                detailPath->truncate(0);
                SoDetail *det = 0;
                if(vp->getDetailPath(selaction->SelChange.pSubName,detailPath,true,det)) {
                    setHighlight(detailPath,det,static_cast<ViewProviderDocumentObject*>(vp),
                            selaction->SelChange.pSubName, 
                            selaction->SelChange.x,
                            selaction->SelChange.y,
                            selaction->SelChange.z);
                }
                delete det;
            }
        }
    }

    inherited::doAction( action );
}

bool SoFCUnifiedSelection::setHighlight(const PickedInfo &info) {
    if(!info.pp)
        return setHighlight(0,0,0,0,0.0,0.0,0.0);
    const auto &pt = info.pp->getPoint();
    return setHighlight(static_cast<SoFullPath*>(info.pp->getPath()), 
            info.pp->getDetail(), info.vpd, info.element.c_str(), pt[0],pt[1],pt[2]);
}

bool SoFCUnifiedSelection::setHighlight(SoFullPath *path, const SoDetail *det, 
        ViewProviderDocumentObject *vpd, const char *element, float x, float y, float z) 
{
    Base::FlagToggler<SbBool> flag(setPreSelection);

    bool highlighted = false;
    if(path && path->getLength() && 
       vpd && vpd->getObject() && vpd->getObject()->getNameInDocument()) 
    {
        const char *docname = vpd->getObject()->getDocument()->getName();
        const char *objname = vpd->getObject()->getNameInDocument();

        this->preSelection = 1;
        static char buf[513];
        snprintf(buf,512,"Preselected: %s.%s.%s (%g, %g, %g)"
                ,docname,objname,element
                ,fabs(x)>1e-7?x:0.0
                ,fabs(y)>1e-7?y:0.0
                ,fabs(z)>1e-7?z:0.0);

        getMainWindow()->showMessage(QString::fromLatin1(buf));

        int ret = Gui::Selection().setPreselect(docname,objname,element,x,y,z);
        if(ret<0 && currenthighlight)
            return true;

        if(ret) {
            if (currenthighlight) {
                SoHighlightElementAction action;
                action.setHighlighted(false);
                action.apply(currenthighlight);
                currenthighlight->unref();
                currenthighlight = 0;
            }
            currenthighlight = static_cast<SoFullPath*>(path->copy());
            currenthighlight->ref();
            highlighted = true;
        }
    }

    if(currenthighlight) {
        SoHighlightElementAction action;
        action.setHighlighted(highlighted);
        action.setColor(this->colorHighlight.getValue());
        action.setElement(det);
        action.apply(currenthighlight);
        if(!highlighted) {
            currenthighlight->unref();
            currenthighlight = 0;
            Selection().rmvPreselect();
        }
        this->touch();
    }
    return highlighted;
}

bool SoFCUnifiedSelection::setSelection(const std::vector<PickedInfo> &infos, bool ctrlDown) {
    if(infos.empty() || !infos[0].vpd) return false;

    std::vector<SelectionSingleton::SelObj> sels;
    if(infos.size()>1) {
        for(auto &info : infos) {
            if(!info.vpd) continue;
            SelectionSingleton::SelObj sel;
            sel.pObject = info.vpd->getObject();
            sel.pDoc = sel.pObject->getDocument();
            sel.DocName = sel.pDoc->getName();
            sel.FeatName = sel.pObject->getNameInDocument();
            sel.TypeName = sel.pObject->getTypeId().getName();
            sel.SubName = info.element.c_str();
            const auto &pt = info.pp->getPoint();
            sel.x = pt[0];
            sel.y = pt[1];
            sel.z = pt[2];
            sels.push_back(sel);
        }
    }

    const auto &info = infos[0];
    auto vpd = info.vpd;
    if(!vpd) return false;
    const char *objname = vpd->getObject()->getNameInDocument();
    if(!objname) return false;
    const char *docname = vpd->getObject()->getDocument()->getName();

    bool hasNext = false;
    const SoPickedPoint * pp = info.pp;
    const SoDetail *det = pp->getDetail();
    SoDetail *detNext = 0;
    SoFullPath *pPath = static_cast<SoFullPath*>(pp->getPath());
    const auto &pt = pp->getPoint();
    SoSelectionElementAction::Type type = SoSelectionElementAction::None;
    HighlightModes mymode = (HighlightModes) this->highlightMode.getValue();
    static char buf[513];

    if (ctrlDown) {
        if(Gui::Selection().isSelected(docname,objname,info.element.c_str(),0))
            Gui::Selection().rmvSelection(docname,objname,info.element.c_str(),&sels);
        else {
            bool ok = Gui::Selection().addSelection(docname,objname,
                    info.element.c_str(), pt[0] ,pt[1] ,pt[2], &sels);
            if (ok && mymode == OFF) {
                snprintf(buf,512,"Selected: %s.%s.%s (%g, %g, %g)",
                        docname,objname,info.element.c_str()
                        ,fabs(pt[0])>1e-7?pt[0]:0.0
                        ,fabs(pt[1])>1e-7?pt[1]:0.0
                        ,fabs(pt[2])>1e-7?pt[2]:0.0);

                getMainWindow()->showMessage(QString::fromLatin1(buf));
            }
        }
        return true;
    }

    // Hierarchy acending
    //
    // If the clicked subelement is already selected, check if there is an
    // upper hierarchy, and select that hierarchy instead. 
    //
    // For example, let's suppose PickedInfo above reports
    // 'link.link2.box.Face1', and below Selection().getSelectedElement returns
    // 'link.link2.box.', meaning that 'box' is the current selected hierarchy,
    // and the user is clicking the box again.  So we shall go up one level,
    // and select 'link.link2.'
    //

    std::string subName = info.element;
    std::string objectName = objname;

    const char *subSelected = Gui::Selection().getSelectedElement(
                                vpd->getObject(),subName.c_str());

    FC_TRACE("select " << (subSelected?subSelected:"'null'") << ", " << 
            objectName << ", " << subName);
    std::string newElement;
    if(subSelected) {
        newElement = Data::ComplexGeoData::newElementName(subSelected);
        subSelected = newElement.c_str();
        std::string nextsub;
        const char *next = strrchr(subSelected,'.');
        if(next && next!=subSelected) {
            if(next[1]==0) {
                // The convention of dot separated SubName demands a mandatory
                // ending dot for every object name reference inside SubName.
                // The non-object sub-element, however, must not end with a dot.
                // So, next[1]==0 here means current selection is a whole object
                // selection (because no sub-element), so we shall search
                // upwards for the second last dot, which is the end of the
                // parent name of the current selected object
                for(--next;next!=subSelected;--next) {
                    if(*next == '.') break;
                }
            }
            if(*next == '.')
                nextsub = std::string(subSelected,next-subSelected+1);
        }
        if(nextsub.length() || *subSelected!=0) {
            hasNext = true;
            subName = nextsub;
            detailPath->truncate(0);
            if(vpd->getDetailPath(subName.c_str(),detailPath,true,detNext) && 
               detailPath->getLength()) 
            {
                pPath = detailPath;
                det = detNext;
                FC_TRACE("select next " << objectName << ", " << subName);
            }
        }
    }

#if 0 // ViewProviderDocumentObject now has default implementation of getElementPicked

    // If no next hierarchy is found, do another try on view provider hierarchies, 
    // which is used by geo feature group.
    if(!hasNext) {
        bool found = false;
        auto vps = this->pcDocument->getViewProvidersByPath(pPath);
        for(auto it=vps.begin();it!=vps.end();++it) {
            auto vpdNext = it->first;
            if(Gui::Selection().isSelected(vpdNext->getObject(),"")) {
                found = true;
                continue;
            }
            if(!found || !vpdNext->useNewSelectionModel() || !vpdNext->isSelectable())
                continue;
            hasNext = true;
            vpd = vpdNext;
            det = 0;
            pPath->truncate(it->second+1);
            objectName = vpd->getObject()->getNameInDocument();
            subName = "";
            break;
        }
    }
#endif

    FC_TRACE("clearing selection");
    Gui::Selection().clearSelection(docname);
    FC_TRACE("add selection");
    bool ok = Gui::Selection().addSelection(docname, objectName.c_str() ,subName.c_str(), 
            pt[0] ,pt[1] ,pt[2], &sels);
    if (ok)
        type = hasNext?SoSelectionElementAction::All:SoSelectionElementAction::Append;

    if (mymode == OFF) {
        snprintf(buf,512,"Selected: %s.%s.%s (%g, %g, %g)",
                docname, objectName.c_str() ,subName.c_str()
                ,fabs(pt[0])>1e-7?pt[0]:0.0
                ,fabs(pt[1])>1e-7?pt[1]:0.0
                ,fabs(pt[2])>1e-7?pt[2]:0.0);

        getMainWindow()->showMessage(QString::fromLatin1(buf));
    }

    if (pPath && checkSelectionStyle(type,vpd)) {
        FC_TRACE("applying action");
        SoSelectionElementAction action(type);
        action.setColor(this->colorSelection.getValue());
        action.setElement(det);
        action.apply(pPath);
        FC_TRACE("applied action");
        this->touch();
    }

    if(detNext) delete detNext;
    return true;
}

// doc from parent
void
SoFCUnifiedSelection::handleEvent(SoHandleEventAction * action)
{
    // If off then don't handle this event
    if (!selectionRole.getValue()) {
        inherited::handleEvent(action);
        return;
    }

    HighlightModes mymode = (HighlightModes) this->highlightMode.getValue();
    const SoEvent * event = action->getEvent();

    // If we don't need to pick for locate highlighting,
    // then just behave as separator and return.
    // NOTE: we still have to pick for ON even though we don't have
    // to re-render, because the app needs to be notified as the mouse
    // goes over locate highlight nodes.
    //if (highlightMode.getValue() == OFF) {
    //    inherited::handleEvent( action );
    //    return;
    //}

    //
    // If this is a mouseMotion event, then check for locate highlighting
    //
    if (event->isOfType(SoLocation2Event::getClassTypeId())) {
        // NOTE: If preselection is off then we do not check for a picked point because otherwise this search may slow
        // down extremely the system on really big data sets. In this case we just check for a picked point if the data
        // set has been selected.
        if (mymode == AUTO || mymode == ON) {
            // check to see if the mouse is over our geometry...
            auto infos = this->getPickedList(action,true);
            if(infos.size()) 
                setHighlight(infos[0]);
            else {
                setHighlight(PickedInfo());
                if (this->preSelection > 0) {
                    this->preSelection = 0;
                    // touch() makes sure to call GLRenderBelowPath so that the cursor can be updated
                    // because only from there the SoGLWidgetElement delivers the OpenGL window
                    this->touch();
                }
            }
        }
    }
    // mouse press events for (de)selection
    else if (event->isOfType(SoMouseButtonEvent::getClassTypeId()) && 
             selectionMode.getValue() == SoFCUnifiedSelection::ON) {
        const SoMouseButtonEvent* e = static_cast<const SoMouseButtonEvent *>(event);
        if (SoMouseButtonEvent::isButtonReleaseEvent(e,SoMouseButtonEvent::BUTTON1)) {
            // check to see if the mouse is over a geometry...
<<<<<<< HEAD
            auto infos = this->getPickedList(action,!Selection().needPickedList());
            if(setSelection(infos,event->wasCtrlDown()))
                action->setHandled();
=======
            const SoPickedPoint * pp = this->getPickedPoint(action);
            SoFullPath *pPath = (pp != NULL) ? (SoFullPath *) pp->getPath() : NULL;
            ViewProvider *vp = 0;
            ViewProviderDocumentObject* vpd = 0;
            if (this->pcDocument && pPath && pPath->containsPath(action->getCurPath()))
                vp = this->pcDocument->getViewProviderByPathFromTail(pPath);
            if (vp && vp->isDerivedFrom(ViewProviderDocumentObject::getClassTypeId()))
                vpd = static_cast<ViewProviderDocumentObject*>(vp);
            if (vpd && vpd->useNewSelectionModel() && vpd->isSelectable()) {
                SoSelectionElementAction::Type type = SoSelectionElementAction::None;
                std::string documentName = vpd->getObject()->getDocument()->getName();
                std::string objectName = vpd->getObject()->getNameInDocument();
                std::string subElementName = vpd->getElement(pp ? pp->getDetail() : 0);
                if (event->wasCtrlDown()) {
                    if (Gui::Selection().isSelected(documentName.c_str()
                                         ,objectName.c_str()
                                         ,subElementName.c_str())) {
                        Gui::Selection().rmvSelection(documentName.c_str()
                                          ,objectName.c_str()
                                          ,subElementName.c_str());
                        type = SoSelectionElementAction::Remove;
                    }
                    else {
                        bool ok = Gui::Selection().addSelection(documentName.c_str()
                                          ,objectName.c_str()
                                          ,subElementName.c_str()
                                          ,pp->getPoint()[0]
                                          ,pp->getPoint()[1]
                                          ,pp->getPoint()[2]);
                        if (ok)
                            type = SoSelectionElementAction::Append;
                        if (mymode == OFF) {
                            snprintf(buf,512,"Selected: %s.%s.%s (%g, %g, %g)"
                                                       ,documentName.c_str()
                                                       ,objectName.c_str()
                                                       ,subElementName.c_str()
                                                       ,pp->getPoint()[0]
                                                       ,pp->getPoint()[1]
                                                       ,pp->getPoint()[2]);

                            getMainWindow()->showMessage(QString::fromLatin1(buf));
                        }
                    }
                }
                else { // Ctrl
                    if (!Gui::Selection().isSelected(documentName.c_str()
                                         ,objectName.c_str()
                                         ,subElementName.c_str())) {
                        Gui::Selection().clearSelection(documentName.c_str());
                        bool ok = Gui::Selection().addSelection(documentName.c_str()
                                              ,objectName.c_str()
                                              ,subElementName.c_str()
                                              ,pp->getPoint()[0]
                                              ,pp->getPoint()[1]
                                              ,pp->getPoint()[2]);
                        if (ok)
                            type = SoSelectionElementAction::Append;
                    }
                    else {
                        Gui::Selection().clearSelection(documentName.c_str());
                        bool ok = Gui::Selection().addSelection(documentName.c_str()
                                              ,objectName.c_str()
                                              ,0
                                              ,pp->getPoint()[0]
                                              ,pp->getPoint()[1]
                                              ,pp->getPoint()[2]);
                        if (ok)
                            type = SoSelectionElementAction::All;
                    }

                    if (mymode == OFF) {
                        snprintf(buf,512,"Selected: %s.%s.%s (%g, %g, %g)"
                                                   ,documentName.c_str()
                                                   ,objectName.c_str()
                                                   ,subElementName.c_str()
                                                   ,pp->getPoint()[0]
                                                   ,pp->getPoint()[1]
                                                   ,pp->getPoint()[2]);

                        getMainWindow()->showMessage(QString::fromLatin1(buf));
                    }
                }

                action->setHandled(); 
                if (currenthighlight && checkSelectionStyle(type, vpd)) {
                    SoSelectionElementAction action(type);
                    action.setColor(this->colorSelection.getValue());
                    action.setElement(pp ? pp->getDetail() : 0);
                    action.apply(currenthighlight);
                    this->touch();
                }
            } // picked point
            else if (!pp) {
                // user clicked onto empty space but in case Ctrl key was pressed
                // then mark the action as handled to avoid that the navigation style
                // processes the action and clears the selection
                if (event->wasCtrlDown()) {
                    action->setHandled();
                }

            }
>>>>>>> 73df4e6f
        } // mouse release
    }

    inherited::handleEvent(action);
}

bool SoFCUnifiedSelection::checkSelectionStyle(int type, ViewProvider *vp)
{
    if ((type == SoSelectionElementAction::All || type == SoSelectionElementAction::None) &&
        vp->isDerivedFrom(ViewProviderGeometryObject::getClassTypeId()) &&
        static_cast<ViewProviderGeometryObject*>(vp)->SelectionStyle.getValue() == 1)
    {
        bool selected = (type == SoSelectionElementAction::All);
        int numSelected = getNumSelected();
        if (selected) {
            select(vp->getRoot());
        }
        else {
            deselect(vp->getRoot());
        }

        if (numSelected != getNumSelected())
            this->touch();

        if (selected) {
            return false;
        }
    }
    return true;
}

void SoFCUnifiedSelection::GLRenderBelowPath(SoGLRenderAction * action)
{
    inherited::GLRenderBelowPath(action);

    // nothing picked, so restore the arrow cursor if needed
    if (this->preSelection == 0) {
        // this is called when a selection gate forbade to select an object
        // and the user moved the mouse to an empty area
        this->preSelection = -1;
        QtGLWidget* window;
        SoState *state = action->getState();
        SoGLWidgetElement::get(state, window);
        QWidget* parent = window ? window->parentWidget() : 0;
        if (parent) {
            QCursor c = parent->cursor();
            if (c.shape() == Qt::ForbiddenCursor) {
                c.setShape(Qt::ArrowCursor);
                parent->setCursor(c);
            }
        }
    }
}

// ---------------------------------------------------------------

SO_ACTION_SOURCE(SoHighlightElementAction);

void SoHighlightElementAction::initClass()
{
    SO_ACTION_INIT_CLASS(SoHighlightElementAction,SoAction);

    SO_ENABLE(SoHighlightElementAction, SoSwitchElement);

    SO_ACTION_ADD_METHOD(SoNode,nullAction);

    SO_ENABLE(SoHighlightElementAction, SoCoordinateElement);

    SO_ACTION_ADD_METHOD(SoGroup,callDoAction);
    SO_ACTION_ADD_METHOD(SoIndexedLineSet,callDoAction);
    SO_ACTION_ADD_METHOD(SoIndexedFaceSet,callDoAction);
    SO_ACTION_ADD_METHOD(SoPointSet,callDoAction);
}

SoHighlightElementAction::SoHighlightElementAction () : _highlight(false), _det(0)
{
    SO_ACTION_CONSTRUCTOR(SoHighlightElementAction);
}

SoHighlightElementAction::~SoHighlightElementAction()
{
}

void SoHighlightElementAction::beginTraversal(SoNode *node)
{
    traverse(node);
}

void SoHighlightElementAction::callDoAction(SoAction *action,SoNode *node)
{
    node->doAction(action);
}

void SoHighlightElementAction::setHighlighted(SbBool ok)
{
    this->_highlight = ok;
}

SbBool SoHighlightElementAction::isHighlighted() const
{
    return this->_highlight;
}

void SoHighlightElementAction::setColor(const SbColor& c)
{
    this->_color = c;
}

const SbColor& SoHighlightElementAction::getColor() const
{
    return this->_color;
}

void SoHighlightElementAction::setElement(const SoDetail* det)
{
    this->_det = det;
}

const SoDetail* SoHighlightElementAction::getElement() const
{
    return this->_det;
}

// ---------------------------------------------------------------

SO_ACTION_SOURCE(SoSelectionElementAction);

void SoSelectionElementAction::initClass()
{
    SO_ACTION_INIT_CLASS(SoSelectionElementAction,SoAction);

    SO_ENABLE(SoSelectionElementAction, SoSwitchElement);

    SO_ACTION_ADD_METHOD(SoNode,nullAction);

    SO_ENABLE(SoSelectionElementAction, SoCoordinateElement);

    SO_ACTION_ADD_METHOD(SoCoordinate3,callDoAction);
    SO_ACTION_ADD_METHOD(SoGroup,callDoAction);
    SO_ACTION_ADD_METHOD(SoIndexedLineSet,callDoAction);
    SO_ACTION_ADD_METHOD(SoIndexedFaceSet,callDoAction);
    SO_ACTION_ADD_METHOD(SoPointSet,callDoAction);
}

SoSelectionElementAction::SoSelectionElementAction (Type t, bool secondary)
    : _type(t), _det(0), _secondary(secondary)
{
    SO_ACTION_CONSTRUCTOR(SoSelectionElementAction);
}

SoSelectionElementAction::~SoSelectionElementAction()
{
}

void SoSelectionElementAction::beginTraversal(SoNode *node)
{
    traverse(node);
}

void SoSelectionElementAction::callDoAction(SoAction *action,SoNode *node)
{
    node->doAction(action);
}

SoSelectionElementAction::Type
SoSelectionElementAction::getType() const
{
    return this->_type;
}

void SoSelectionElementAction::setColor(const SbColor& c)
{
    this->_color = c;
}

const SbColor& SoSelectionElementAction::getColor() const
{
    return this->_color;
}

void SoSelectionElementAction::setElement(const SoDetail* det)
{
    this->_det = det;
}

const SoDetail* SoSelectionElementAction::getElement() const
{
    return this->_det;
}

// ---------------------------------------------------------------

SO_ACTION_SOURCE(SoVRMLAction);

void SoVRMLAction::initClass()
{
    SO_ACTION_INIT_CLASS(SoVRMLAction,SoAction);

    SO_ENABLE(SoVRMLAction, SoSwitchElement);

    SO_ACTION_ADD_METHOD(SoNode,nullAction);

    SO_ENABLE(SoVRMLAction, SoCoordinateElement);
    SO_ENABLE(SoVRMLAction, SoMaterialBindingElement);
    SO_ENABLE(SoVRMLAction, SoLazyElement);
    SO_ENABLE(SoVRMLAction, SoShapeStyleElement);

    SO_ACTION_ADD_METHOD(SoCoordinate3,callDoAction);
    SO_ACTION_ADD_METHOD(SoMaterialBinding,callDoAction);
    SO_ACTION_ADD_METHOD(SoMaterial,callDoAction);
    SO_ACTION_ADD_METHOD(SoNormalBinding,callDoAction);
    SO_ACTION_ADD_METHOD(SoGroup,callDoAction);
    SO_ACTION_ADD_METHOD(SoIndexedLineSet,callDoAction);
    SO_ACTION_ADD_METHOD(SoIndexedFaceSet,callDoAction);
    SO_ACTION_ADD_METHOD(SoPointSet,callDoAction);
}

SoVRMLAction::SoVRMLAction() : overrideMode(true)
{
    SO_ACTION_CONSTRUCTOR(SoVRMLAction);
}

SoVRMLAction::~SoVRMLAction()
{
}

void SoVRMLAction::setOverrideMode(SbBool on)
{
    overrideMode = on;
}

SbBool SoVRMLAction::isOverrideMode() const
{
    return overrideMode;
}

void SoVRMLAction::callDoAction(SoAction *action, SoNode *node)
{
    if (node->getTypeId().isDerivedFrom(SoNormalBinding::getClassTypeId()) && action->isOfType(SoVRMLAction::getClassTypeId())) {
        SoVRMLAction* vrmlAction = static_cast<SoVRMLAction*>(action);
        if (vrmlAction->overrideMode) {
            SoNormalBinding* bind = static_cast<SoNormalBinding*>(node);
            vrmlAction->bindList.push_back(bind->value.getValue());
            // this normal binding causes some problems for the part view provider
            // See also #0002222: Number of normals in exported VRML is wrong
            if (bind->value.getValue() == static_cast<int>(SoNormalBinding::PER_VERTEX_INDEXED))
                bind->value = SoNormalBinding::OVERALL;
        }
        else if (!vrmlAction->bindList.empty()) {
            static_cast<SoNormalBinding*>(node)->value = static_cast<SoNormalBinding::Binding>(vrmlAction->bindList.front());
            vrmlAction->bindList.pop_front();
        }
    }

    node->doAction(action);
}

// ---------------------------------------------------------------------------------
bool SoFCSelectionRoot::StackComp::operator()(const Stack &a, const Stack &b) const {
    if(a.size()-a.offset < b.size()-b.offset) 
        return true;
    if(a.size()-a.offset > b.size()-b.offset) 
        return false;
    auto it1=a.rbegin(), end1=a.rend()-a.offset; 
    auto it2=b.rbegin();
    for(;it1!=end1;++it1,++it2) {
        if(*it1 < *it2) 
            return true;
        if(*it1 > *it2) 
            return false;
    }
    return false;
}
// ---------------------------------------------------------------------------------
SoSeparator::CacheEnabled SoFCSeparator::CacheMode = SoSeparator::AUTO;
SO_NODE_SOURCE(SoFCSeparator);

SoFCSeparator::SoFCSeparator(bool trackCacheMode)
    :trackCacheMode(trackCacheMode)
{
    SO_NODE_CONSTRUCTOR(SoFCSeparator);
    if(!trackCacheMode)
        renderCaching = SoSeparator::OFF;
}

void SoFCSeparator::GLRenderBelowPath(SoGLRenderAction * action) {
    if(trackCacheMode && renderCaching.getValue()!=CacheMode)
        renderCaching = CacheMode;
    inherited::GLRenderBelowPath(action);
}

void SoFCSeparator::initClass(void)
{
    SO_NODE_INIT_CLASS(SoFCSeparator,SoSeparator,"FCSeparator");
}

void SoFCSeparator::finish()
{
    atexit_cleanup();
}


// ---------------------------------------------------------------------------------

SoFCSelectionRoot::Stack SoFCSelectionRoot::SelStack;
std::map<SoAction*,SoFCSelectionRoot::Stack> SoFCSelectionRoot::ActionStacks;
SoFCSelectionRoot::ColorStack SoFCSelectionRoot::SelColorStack;
SoFCSelectionRoot::ColorStack SoFCSelectionRoot::HlColorStack;
SoFCSelectionRoot* SoFCSelectionRoot::ShapeColorNode;

SO_NODE_SOURCE(SoFCSelectionRoot);

SoFCSelectionRoot::SoFCSelectionRoot(bool trackCacheMode)
    :SoFCSeparator(trackCacheMode)
    ,pushed(false)
{
    SO_NODE_CONSTRUCTOR(SoFCSelectionRoot);
}

SoFCSelectionRoot::~SoFCSelectionRoot()
{
}

void SoFCSelectionRoot::initClass(void)
{
    SO_NODE_INIT_CLASS(SoFCSelectionRoot,SoFCSeparator,"FCSelectionRoot");
}

void SoFCSelectionRoot::finish()
{
    atexit_cleanup();
}

SoNode *SoFCSelectionRoot::getCurrentRoot(bool front, SoNode *def) {
    if(SelStack.size()) 
        return front?SelStack.front():SelStack.back();
    return def;
}

SoFCSelectionContextBasePtr SoFCSelectionRoot::getNodeContext(
        Stack &stack, SoNode *node, SoFCSelectionContextBasePtr def)
{
    if(stack.empty())
        return def;

    SoFCSelectionRoot *front = stack.front();

    // NOTE: _node is not necssary of type SoFCSelectionRoot, but it is safe
    // here since we only use it as searching key, although it is probably not
    // a best practice.
    stack.front() = static_cast<SoFCSelectionRoot*>(node);

    auto it = front->contextMap.find(stack);
    stack.front() = front;
    if(it!=front->contextMap.end()) 
        return it->second;
    return SoFCSelectionContextBasePtr();
}

SoFCSelectionContextBasePtr 
SoFCSelectionRoot::getNodeContext2(Stack &stack, SoNode *node, SoFCSelectionContextBase::MergeFunc *merge) 
{
    SoFCSelectionContextBasePtr ret;
    if(stack.empty() || stack.back()->contextMap2.empty())
        return ret;

    int status = 0;
    auto *back = stack.back();
    auto &map = back->contextMap2;
    stack.back() = static_cast<SoFCSelectionRoot*>(node);
    for(stack.offset=0;stack.offset<stack.size();++stack.offset) {
        auto it = map.find(stack);
        auto ctx = it!=map.end()?it->second:SoFCSelectionContextBasePtr();
        status = merge(status,ret,ctx,stack.offset==stack.size()-1?0:stack[stack.offset]);
        if(status<0)
            break;
    }
    stack.offset = 0;
    stack.back() = back;
    return ret;
}

std::pair<bool,SoFCSelectionContextBasePtr*> SoFCSelectionRoot::findActionContext(
        SoAction *action, SoNode *_node, bool create, bool erase)
{
    std::pair<bool,SoFCSelectionContextBasePtr*> res(false,0);
    if(action->isOfType(SoSelectionElementAction::getClassTypeId()))
        res.first = static_cast<SoSelectionElementAction*>(action)->isSecondary();

    auto it = ActionStacks.find(action);
    if(it==ActionStacks.end() || it->second.empty())
        return res;

    auto &stack = it->second;
    
    auto node = static_cast<SoFCSelectionRoot*>(_node);

    if(res.first) {
        auto back = stack.back();
        stack.back() = node;
        if(create)
            res.second = &back->contextMap2[stack];
        else {
            auto it = back->contextMap2.find(stack);
            if(it!=back->contextMap2.end()) {
                res.second = &it->second;
                if(erase)
                    back->contextMap2.erase(it);
            }
        }
        stack.back() = back;
    }else{
        auto front = stack.front();
        stack.front() = node;
        if(create) 
            res.second = &front->contextMap[stack];
        else {
            auto it = front->contextMap.find(stack);
            if(it!=front->contextMap.end()) {
                res.second = &it->second;
                if(erase)
                    front->contextMap.erase(it);
            }
        }
        stack.front() = front;
    }
    return res;
}

void SoFCSelectionRoot::renderPrivate(SoGLRenderAction * action, RenderFunc render) {
    if(pushed)
        (this->*render)(action);
    else {
        pushed = true;
        SelStack.push_back(this);
        auto ctx2 = std::static_pointer_cast<SelContext>(getNodeContext2(SelStack,this,SelContext::merge));
        if(!ctx2 || !ctx2->hideAll) {
            auto state = action->getState();
            SelContextPtr ctx = getRenderContext<SelContext>(this);
            bool colorPushed = false;
            if(!ShapeColorNode && overrideColor && 
               !SoOverrideElement::getDiffuseColorOverride(state) &&
               (!ctx || (!ctx->selAll && !ctx->hideAll))) 
            {
                ShapeColorNode = this;
                colorPushed = true;
                state->push();
                auto &packer = ShapeColorNode->shapeColorPacker;
                auto &trans = ShapeColorNode->transOverride;
                auto &color = ShapeColorNode->colorOverride;
                if(!SoOverrideElement::getTransparencyOverride(state) && trans) {
                    SoLazyElement::setTransparency(state, ShapeColorNode, 1, &trans, &packer);
                    SoOverrideElement::setTransparencyOverride(state,ShapeColorNode,true);
                }
                SoLazyElement::setDiffuse(state, ShapeColorNode, 1, &color, &packer);
                SoOverrideElement::setDiffuseColorOverride(state,ShapeColorNode,true);
                SoMaterialBindingElement::set(state, ShapeColorNode, SoMaterialBindingElement::OVERALL);
                SoOverrideElement::setMaterialBindingOverride(state,ShapeColorNode,true);

                SoTextureEnabledElement::set(state,ShapeColorNode,false);
            }
            if(!ctx) 
                (this->*render)(action);
            else {
                bool selPushed;
                bool hlPushed;
                if((selPushed = ctx->selAll)) {
                    SelColorStack.push_back(ctx->selColor);
                    state->push();
                    auto &color = SelColorStack.back();
                    SoLazyElement::setEmissive(state, &color);
                    SoOverrideElement::setEmissiveColorOverride(state,this,true);
                    if (SoLazyElement::getLightModel(state) == SoLazyElement::BASE_COLOR) {
                        auto &packer = shapeColorPacker;
                        SoLazyElement::setDiffuse(state, this, 1, &color, &packer);
                        SoOverrideElement::setDiffuseColorOverride(state,this,true);
                        SoMaterialBindingElement::set(state, this, SoMaterialBindingElement::OVERALL);
                        SoOverrideElement::setMaterialBindingOverride(state,this,true);
                    }
                }
                if((hlPushed = ctx->hlAll)) 
                    HlColorStack.push_back(ctx->hlColor);
                (this->*render)(action);
                if(selPushed) {
                    SelColorStack.pop_back();
                    state->pop();
                }
                if(hlPushed)
                    HlColorStack.pop_back();
            }
            if(colorPushed) {
                ShapeColorNode = 0;
                state->pop();
            }
        }
        SelStack.pop_back();
        pushed = false;
    }
}

#define DEFINE_RENDER(_name) \
void SoFCSelectionRoot::_name(SoGLRenderAction * action) {\
    renderPrivate(action,&SoFCSelectionRoot::_name##Private);\
}\
void SoFCSelectionRoot::_name##Private(SoGLRenderAction * action) {\
    inherited::_name(action);\
}

DEFINE_RENDER(GLRender)
DEFINE_RENDER(GLRenderBelowPath)
DEFINE_RENDER(GLRenderInPath)
DEFINE_RENDER(GLRenderOffPath)

bool SoFCSelectionRoot::checkColorOverride(SoState *state) {
    if(ShapeColorNode) {
        if(!SoOverrideElement::getDiffuseColorOverride(state)) {
            state->push();
            auto &packer = ShapeColorNode->shapeColorPacker;
            auto &trans = ShapeColorNode->transOverride;
            auto &color = ShapeColorNode->colorOverride;
            if(!SoOverrideElement::getTransparencyOverride(state) && trans) {
                SoLazyElement::setTransparency(state, ShapeColorNode, 1, &trans, &packer);
                SoOverrideElement::setTransparencyOverride(state,ShapeColorNode,true);
            }
            SoLazyElement::setDiffuse(state, ShapeColorNode, 1, &color, &packer);
            SoOverrideElement::setDiffuseColorOverride(state,ShapeColorNode,true);
            SoMaterialBindingElement::set(state, ShapeColorNode, SoMaterialBindingElement::OVERALL);
            SoOverrideElement::setMaterialBindingOverride(state,ShapeColorNode,true);

            SoTextureEnabledElement::set(state,ShapeColorNode,false);
            return true;
        }
    }
    return false;
}

void SoFCSelectionRoot::checkSelection(bool &sel, SbColor &selColor, bool &hl, SbColor &hlColor) {
    sel = false;
    hl = false;
    if((sel = !SelColorStack.empty()))
        selColor = SelColorStack.back();
    if((hl = !HlColorStack.empty()))
        hlColor = HlColorStack.back();
}

void SoFCSelectionRoot::resetContext() {
    contextMap.clear();
}

void SoFCSelectionRoot::pick(SoPickAction * action) {
    doAction(action);
}

void SoFCSelectionRoot::rayPick(SoRayPickAction * action) {
    doAction(action);
}

void SoFCSelectionRoot::doAction(SoAction *action) {
    auto &stack = ActionStacks[action];
    stack.push_back(this);
    auto size = stack.size();

    if(doActionPrivate(stack,action))
        inherited::doAction(action);

    if(stack.size()!=size || stack.back()!=this)
        FC_WARN("action stack fault");
    else {
        stack.pop_back();
        if(stack.empty())
            ActionStacks.erase(action);
    }
}

bool SoFCSelectionRoot::doActionPrivate(Stack &stack, SoAction *action) {
    // Selection action short-circuit optimization. In case of whole object
    // selection/pre-selection, we shall store a SelContext keyed by ourself.
    // And the action traversal can be short-curcuited once the first targeted
    // SoFCSelectionRoot is found here. New fuction checkSelection() is exposed
    // to check for whole object selection. This greatly imporve performance on
    // large group.

    SelContextPtr ctx2;
    bool ctx2Searched = false;
    bool isTail = false;
    if(action->getCurPathCode()==SoAction::IN_PATH) {
        isTail = action->getPathAppliedTo() && action->getPathAppliedTo()->getTail()==this;

        if(!action->isOfType(SoSelectionElementAction::getClassTypeId())) {
            ctx2Searched = true;
            ctx2 = std::static_pointer_cast<SelContext>(getNodeContext2(stack,this,SelContext::merge));
            if(ctx2 && ctx2->hideAll)
                return false;
        }
        if(!isTail)
            return true;
    }else if(action->getWhatAppliedTo()!=SoAction::NODE && action->getCurPathCode()!=SoAction::BELOW_PATH)
        return true;

    if(action->isOfType(SoSelectionElementAction::getClassTypeId())) {
        auto selAction = static_cast<SoSelectionElementAction*>(action);
        if(selAction->isSecondary()) {
            if(selAction->getType() == SoSelectionElementAction::Show ||
               (selAction->getType() == SoSelectionElementAction::Color && 
                selAction->getColors().empty() &&
                action->getWhatAppliedTo()==SoAction::NODE))
            {
                auto ctx = getActionContext(action,this,SelContextPtr(),false);
                if(ctx && ctx->hideAll) {
                    ctx->hideAll = false;
                    if(!ctx->hlAll && !ctx->selAll)
                        removeActionContext(action,this);
                    touch();
                }
                // applied to a node means clear all visibility setting, so
                // return true to propgate the action
                return selAction->getType()==SoSelectionElementAction::Color ||
                       action->getWhatAppliedTo()==SoAction::NODE;

            }else if(selAction->getType() == SoSelectionElementAction::Hide) {
                if(action->getCurPathCode()==SoAction::BELOW_PATH || isTail) {
                    auto ctx = getActionContext(action,this,SelContextPtr());
                    if(ctx && !ctx->hideAll) {
                        ctx->hideAll = true;
                        touch();
                    }
                    return false;
                }
            }
            return true;
        } 
        
        if(selAction->getType() == SoSelectionElementAction::None) {
            if(action->getWhatAppliedTo() == SoAction::NODE) {
                // Here the 'select none' action is applied to a node, and we
                // are the first SoFCSelectionRoot encounted (which means all
                // children stores selection context here, both whole object
                // and element selection), then we can simply perform the
                // action by clearing the selection context here, and save the
                // time for traversing a potentially large amount of children
                // nodes.
                resetContext();
                touch();
                return false;
            }

            auto ctx = getActionContext(action,this,SelContextPtr(),false);
            if(ctx && ctx->selAll) {
                ctx->selAll = false;
                touch();
                return false;
            }
        } else if(selAction->getType() == SoSelectionElementAction::All) {
            auto ctx = getActionContext(action,this,SelContextPtr());
            assert(ctx);
            ctx->selAll = true;
            ctx->selColor = selAction->getColor();
            touch();
            return false;
        }
        return true;
    }

    if(action->isOfType(SoHighlightElementAction::getClassTypeId())) {
        auto hlAction = static_cast<SoHighlightElementAction*>(action);
        if(hlAction->isHighlighted()) {
            if(hlAction->getElement()) {
                auto ctx = getActionContext(action,this,SelContextPtr(),false);
                if(ctx && ctx->hlAll) {
                    ctx->hlAll = false;
                    touch();
                }
            } else {
                auto ctx = getActionContext(action,this,SelContextPtr());
                assert(ctx);
                ctx->hlAll = true;
                ctx->hlColor = hlAction->getColor();
                touch();
                return false;
            }
        } else {
            auto ctx = getActionContext(action,this,SelContextPtr(),false);
            if(ctx && ctx->hlAll) {
                ctx->hlAll = false;
                touch();
                return false;
            }
        }
        return true;
    }

    if(!ctx2Searched) {
        ctx2 = std::static_pointer_cast<SelContext>(getNodeContext2(stack,this,SelContext::merge));
        if(ctx2 && ctx2->hideAll)
            return false;
    }
    return true;
}

int SoFCSelectionRoot::SelContext::merge(int status, SoFCSelectionContextBasePtr &output, 
        SoFCSelectionContextBasePtr input, SoFCSelectionRoot *)
{
    auto ctx = std::dynamic_pointer_cast<SelContext>(input);
    if(ctx && ctx->hideAll) {
        output = ctx;
        return -1;
    }
    return status;
}

/////////////////////////////////////////////////////////////////////////////

SO_NODE_SOURCE(SoFCPathAnnotation);

SoFCPathAnnotation::SoFCPathAnnotation()
{
    SO_NODE_CONSTRUCTOR(SoFCPathAnnotation);
    path = 0;
    det = 0;
}

SoFCPathAnnotation::~SoFCPathAnnotation()
{
    if(path) path->unref();
    delete det;
}

void SoFCPathAnnotation::finish() 
{
    atexit_cleanup();
}

void SoFCPathAnnotation::initClass(void)
{
    SO_NODE_INIT_CLASS(SoFCPathAnnotation,SoSeparator,"Separator");
}

void SoFCPathAnnotation::GLRender(SoGLRenderAction * action)
{
    switch (action->getCurPathCode()) {
    case SoAction::NO_PATH:
    case SoAction::BELOW_PATH:
        this->GLRenderBelowPath(action);
        break;
    case SoAction::OFF_PATH:
        break;
    case SoAction::IN_PATH:
        this->GLRenderInPath(action);
        break;
    }
}

void SoFCPathAnnotation::GLRenderBelowPath(SoGLRenderAction * action)
{
    if(!path || path->getLength()!=pathLength)
        return;

    SoState * state = action->getState();
    SoGLCacheContextElement::shouldAutoCache(state, SoGLCacheContextElement::DONT_AUTO_CACHE);

    if (action->isRenderingDelayedPaths()) {
        SbBool zbenabled = glIsEnabled(GL_DEPTH_TEST);
        if (zbenabled) glDisable(GL_DEPTH_TEST);
        inherited::GLRenderInPath(action);
        if (zbenabled) glEnable(GL_DEPTH_TEST);
    }
    else {
        SoCacheElement::invalidate(action->getState());
        auto curPath = action->getCurPath();
        SoPath *newPath = new SoPath(curPath->getLength()+path->getLength());
        newPath->append(curPath);
        newPath->append(path);
        action->addDelayedPath(newPath);
    }
}

void SoFCPathAnnotation::GLRenderInPath(SoGLRenderAction * action)
{
    GLRenderBelowPath(action);
}

void SoFCPathAnnotation::setDetail(SoDetail *d) {
    if(d!=det) {
        delete det;
        det = d;
    }
}

void SoFCPathAnnotation::setPath(SoPath *newPath) {
    if(path) {
        path->unref();
        removeAllChildren();
        path = 0;
    }
    if(!newPath || !newPath->getLength())
        return;

    path = newPath->copy();
    path->ref();
    pathLength = path->getLength();
    addChild(path->getNode(0));
}

<|MERGE_RESOLUTION|>--- conflicted
+++ resolved
@@ -1,1733 +1,1621 @@
-/***************************************************************************
- *   Copyright (c) 2005 Jürgen Riegel <juergen.riegel@web.de>              *
- *                                                                         *
- *   This file is part of the FreeCAD CAx development system.              *
- *                                                                         *
- *   This library is free software; you can redistribute it and/or         *
- *   modify it under the terms of the GNU Library General Public           *
- *   License as published by the Free Software Foundation; either          *
- *   version 2 of the License, or (at your option) any later version.      *
- *                                                                         *
- *   This library  is distributed in the hope that it will be useful,      *
- *   but WITHOUT ANY WARRANTY; without even the implied warranty of        *
- *   MERCHANTABILITY or FITNESS FOR A PARTICULAR PURPOSE.  See the         *
- *   GNU Library General Public License for more details.                  *
- *                                                                         *
- *   You should have received a copy of the GNU Library General Public     *
- *   License along with this library; see the file COPYING.LIB. If not,    *
- *   write to the Free Software Foundation, Inc., 59 Temple Place,         *
- *   Suite 330, Boston, MA  02111-1307, USA                                *
- *                                                                         *
- ***************************************************************************/
-
-#include "PreCompiled.h"
-
-#ifndef _PreComp_
-# include <qstatusbar.h>
-# include <qstring.h>
-# include <Inventor/details/SoFaceDetail.h>
-# include <Inventor/details/SoLineDetail.h>
-#endif
-
-#include <Inventor/elements/SoOverrideElement.h>
-#include <Inventor/elements/SoLazyElement.h>
-#include <Inventor/elements/SoCacheElement.h>
-#include <Inventor/elements/SoOverrideElement.h>
-#include <Inventor/elements/SoWindowElement.h>
-
-#include <Inventor/SoFullPath.h>
-#include <Inventor/actions/SoGLRenderAction.h>
-#include <Inventor/actions/SoHandleEventAction.h>
-#include <Inventor/events/SoKeyboardEvent.h>
-#include <Inventor/elements/SoComplexityElement.h>
-#include <Inventor/elements/SoComplexityTypeElement.h>
-#include <Inventor/elements/SoCoordinateElement.h>
-#include <Inventor/elements/SoElements.h>
-#include <Inventor/elements/SoFontNameElement.h>
-#include <Inventor/elements/SoFontSizeElement.h>
-#include <Inventor/elements/SoMaterialBindingElement.h>
-#include <Inventor/elements/SoModelMatrixElement.h>
-#include <Inventor/elements/SoShapeStyleElement.h>
-#include <Inventor/elements/SoProfileCoordinateElement.h>
-#include <Inventor/elements/SoProfileElement.h>
-#include <Inventor/elements/SoSwitchElement.h>
-#include <Inventor/elements/SoUnitsElement.h>
-#include <Inventor/elements/SoViewVolumeElement.h>
-#include <Inventor/elements/SoViewingMatrixElement.h>
-#include <Inventor/elements/SoViewportRegionElement.h>
-#include <Inventor/elements/SoGLCacheContextElement.h>
-#include <Inventor/events/SoMouseButtonEvent.h>
-#include <Inventor/misc/SoState.h>
-#include <Inventor/misc/SoChildList.h>
-#include <Inventor/nodes/SoMaterial.h>
-#include <Inventor/nodes/SoMaterialBinding.h>
-#include <Inventor/nodes/SoNormalBinding.h>
-#include <Inventor/events/SoLocation2Event.h>
-#include <Inventor/SoPickedPoint.h>
-
-#ifdef FC_OS_MACOSX
-# include <OpenGL/gl.h>
-#else
-# ifdef FC_OS_WIN32
-#  include <windows.h>
-# endif
-# include <GL/gl.h>
-#endif
-
-#include <QtOpenGL.h>
-
-#include <Base/Console.h>
-#include <Base/Tools.h>
-#include <App/Application.h>
-#include <App/Document.h>
-#include <Gui/Document.h>
-#include <App/DocumentObject.h>
-#include <App/ComplexGeoData.h>
-
-#include "SoFCUnifiedSelection.h"
-#include "Application.h"
-#include "MainWindow.h"
-#include "Selection.h"
-#include "ViewProvider.h"
-#include "SoFCInteractiveElement.h"
-#include "SoFCSelectionAction.h"
-#include "ViewProviderDocumentObject.h"
-#include "ViewProviderGeometryObject.h"
-
-FC_LOG_LEVEL_INIT("SoFCUnifiedSelection",false,true,true);
-
-using namespace Gui;
-
-SoFullPath * Gui::SoFCUnifiedSelection::currenthighlight = NULL;
-
-// *************************************************************************
-
-SO_NODE_SOURCE(SoFCUnifiedSelection);
-
-/*!
-  Constructor.
-*/
-SoFCUnifiedSelection::SoFCUnifiedSelection() : pcDocument(0)
-{
-    SO_NODE_CONSTRUCTOR(SoFCUnifiedSelection);
-
-    SO_NODE_ADD_FIELD(colorHighlight, (SbColor(1.0f, 0.6f, 0.0f)));
-    SO_NODE_ADD_FIELD(colorSelection, (SbColor(0.1f, 0.8f, 0.1f)));
-    SO_NODE_ADD_FIELD(highlightMode,  (AUTO));
-    SO_NODE_ADD_FIELD(selectionMode,  (ON));
-    SO_NODE_ADD_FIELD(selectionRole,  (true));
-
-    SO_NODE_DEFINE_ENUM_VALUE(HighlightModes, AUTO);
-    SO_NODE_DEFINE_ENUM_VALUE(HighlightModes, ON);
-    SO_NODE_DEFINE_ENUM_VALUE(HighlightModes, OFF);
-    SO_NODE_SET_SF_ENUM_TYPE (highlightMode, HighlightModes);
-
-    detailPath = static_cast<SoFullPath*>(new SoPath(20));
-    detailPath->ref();
-
-    setPreSelection = false;
-    preSelection = -1;
-}
-
-/*!
-  Destructor.
-*/
-SoFCUnifiedSelection::~SoFCUnifiedSelection()
-{
-    // If we're being deleted and we're the current highlight,
-    // NULL out that variable
-    if (currenthighlight != NULL) {
-        currenthighlight->unref();
-        currenthighlight = NULL;
-    }
-    if (detailPath) {
-        detailPath->unref();
-        detailPath = NULL;
-    }
-}
-
-// doc from parent
-void
-SoFCUnifiedSelection::initClass(void)
-{
-    SO_NODE_INIT_CLASS(SoFCUnifiedSelection,SoSeparator,"Separator");
-}
-
-void SoFCUnifiedSelection::finish()
-{
-    atexit_cleanup();
-}
-
-bool SoFCUnifiedSelection::hasHighlight() {
-    return currenthighlight != NULL;
-}
-
-void SoFCUnifiedSelection::applySettings()
-{
-    float transparency;
-    ParameterGrp::handle hGrp = Gui::WindowParameter::getDefaultParameter()->GetGroup("View");
-    bool enablePre = hGrp->GetBool("EnablePreselection", true);
-    bool enableSel = hGrp->GetBool("EnableSelection", true);
-    if (!enablePre) {
-        this->highlightMode = SoFCUnifiedSelection::OFF;
-    }
-    else {
-        // Search for a user defined value with the current color as default
-        SbColor highlightColor = this->colorHighlight.getValue();
-        unsigned long highlight = (unsigned long)(highlightColor.getPackedValue());
-        highlight = hGrp->GetUnsigned("HighlightColor", highlight);
-        highlightColor.setPackedValue((uint32_t)highlight, transparency);
-        this->colorHighlight.setValue(highlightColor);
-    }
-
-    if (!enableSel) {
-        this->selectionMode = SoFCUnifiedSelection::OFF;
-    }
-    else {
-        // Do the same with the selection color
-        SbColor selectionColor = this->colorSelection.getValue();
-        unsigned long selection = (unsigned long)(selectionColor.getPackedValue());
-        selection = hGrp->GetUnsigned("SelectionColor", selection);
-        selectionColor.setPackedValue((uint32_t)selection, transparency);
-        this->colorSelection.setValue(selectionColor);
-    }
-}
-
-const char* SoFCUnifiedSelection::getFileFormatName(void) const
-{
-    return "Separator";
-}
-
-void SoFCUnifiedSelection::write(SoWriteAction * action)
-{
-    SoOutput * out = action->getOutput();
-    if (out->getStage() == SoOutput::WRITE) {
-        // Do not write out the fields of this class
-        if (this->writeHeader(out, true, false)) return;
-        SoGroup::doAction((SoAction *)action);
-        this->writeFooter(out);
-    }
-    else {
-        inherited::write(action);
-    }
-}
-
-int SoFCUnifiedSelection::getNumSelected(void) const
-{
-    return this->selectionList.getLength();
-}
-
-const SoPathList* SoFCUnifiedSelection::getList(void) const
-{
-    return &this->selectionList;
-}
-
-void SoFCUnifiedSelection::addPath(SoPath * path)
-{
-    this->selectionList.append(path);
-}
-
-void SoFCUnifiedSelection::removePath(const int which)
-{
-    SoPath * path = this->selectionList[which];
-    path->ref();
-    this->selectionList.remove(which);
-    path->unref();
-}
-
-SoPath * SoFCUnifiedSelection::copyFromThis(const SoPath * path) const
-{
-    SoPath * newpath = NULL;
-    path->ref();
-    int i = path->findNode(this);
-    if (i >= 0) {
-        newpath = path->copy(i);
-    }
-    path->unrefNoDelete();
-    return newpath;
-}
-
-int SoFCUnifiedSelection::findPath(const SoPath * path) const
-{
-    int idx = -1;
-
-    // make copy only if necessary
-    if (path->getHead() != this) {
-        SoPath * newpath = this->copyFromThis(path);
-        if (newpath) {
-            newpath->ref();
-            idx = this->selectionList.findPath(*newpath);
-            newpath->unref();
-        }
-        else {
-            idx = -1;
-        }
-    }
-    else {
-        idx = this->selectionList.findPath(*path);
-    }
-    return idx;
-}
-
-SoPath * SoFCUnifiedSelection::searchNode(SoNode * node) const
-{
-    SoSearchAction sa;
-    sa.setNode(node);
-    sa.apply(const_cast<SoFCUnifiedSelection*>(this));
-    SoPath * path = sa.getPath();
-    if (path)
-        path->ref();
-    return path;
-}
-
-void SoFCUnifiedSelection::select(SoNode * node)
-{
-    SoPath * path = this->searchNode(node);
-    if (path) {
-        // don't ref() the path. searchNode() will ref it before returning
-        if (this->findPath(path) < 0)
-            this->addPath(path);
-        path->unref();
-    }
-}
-
-void SoFCUnifiedSelection::deselect(const SoPath * path)
-{
-    int idx = this->findPath(path);
-    if (idx >= 0) this->removePath(idx);
-}
-
-void SoFCUnifiedSelection::deselect(SoNode * node)
-{
-    SoPath * path = this->searchNode(node);
-    if (path) {
-        // don't ref() the path. searchNode() will ref it before returning
-        this->deselect(path);
-        path->unref();
-    }
-}
-
-int SoFCUnifiedSelection::getPriority(const SoPickedPoint* p)
-{
-    const SoDetail* detail = p->getDetail();
-    if (!detail)                                           return 0;
-    if (detail->isOfType(SoFaceDetail::getClassTypeId()))  return 1;
-    if (detail->isOfType(SoLineDetail::getClassTypeId()))  return 2;
-    if (detail->isOfType(SoPointDetail::getClassTypeId())) return 3;
-    return 0;
-}
-
-std::vector<SoFCUnifiedSelection::PickedInfo> 
-SoFCUnifiedSelection::getPickedList(SoHandleEventAction* action, bool singlePick) const
-{
-    ViewProvider *last_vp = 0;
-    std::vector<PickedInfo> ret;
-    const SoPickedPointList & points = action->getPickedPointList();
-    for(int i=0,count=points.getLength();i<count;++i) {
-        PickedInfo info;
-        info.pp = points[i];
-        info.vpd = 0;
-        ViewProvider *vp = 0;
-        SoFullPath *path = static_cast<SoFullPath *>(info.pp->getPath());
-        if (this->pcDocument && path && path->containsPath(action->getCurPath())) {
-            vp = this->pcDocument->getViewProviderByPathFromHead(path);
-            if(singlePick && last_vp && last_vp!=vp)
-                return ret;
-        }
-        if(!vp || !vp->isDerivedFrom(ViewProviderDocumentObject::getClassTypeId())) {
-            if(!singlePick) continue;
-            if(ret.empty())
-                ret.push_back(info);
-            break;
-        }
-        info.vpd = static_cast<ViewProviderDocumentObject*>(vp);
-        if(!info.vpd->useNewSelectionModel() || !info.vpd->isSelectable()) {
-            if(!singlePick) continue;
-            if(ret.empty()) {
-                info.vpd = 0;
-                ret.push_back(info);
-            }
-            break;
-        }
-        if(!info.vpd->getElementPicked(info.pp,info.element))
-            continue;
-
-        if(singlePick) 
-            last_vp = vp;
-        ret.push_back(info);
-    }
-
-    if(ret.size()<=1) return ret;
-
-    // To identify the picking of lines in a concave area we have to 
-    // get all intersection points. If we have two or more intersection
-    // points where the first is of a face and the second of a line with
-    // almost similar coordinates we use the second point, instead.
-
-    int picked_prio = getPriority(ret[0].pp);
-    auto last_vpd = ret[0].vpd;
-    const SbVec3f& picked_pt = ret.front().pp->getPoint();
-    auto itPicked = ret.begin();
-    for(auto it=ret.begin()+1;it!=ret.end();++it) {
-        auto &info = *it;
-        if(last_vpd != info.vpd) 
-            break;
-
-        int cur_prio = getPriority(info.pp);
-        const SbVec3f& cur_pt = info.pp->getPoint();
-
-        if ((cur_prio > picked_prio) && picked_pt.equals(cur_pt, 0.01f)) {
-            itPicked = it;
-            picked_prio = cur_prio;
-        }
-    }
-
-    if(singlePick) {
-        std::vector<PickedInfo> sret(itPicked,itPicked+1);
-        return sret;
-    }
-    if(itPicked != ret.begin())
-        std::swap(*itPicked, *ret.begin());
-    return ret;
-}
-
-void SoFCUnifiedSelection::doAction(SoAction *action)
-{
-    if (action->getTypeId() == SoFCEnableHighlightAction::getClassTypeId()) {
-        SoFCEnableHighlightAction *preaction = (SoFCEnableHighlightAction*)action;
-        if (preaction->highlight) {
-            this->highlightMode = SoFCUnifiedSelection::AUTO;
-        }
-        else {
-            this->highlightMode = SoFCUnifiedSelection::OFF;
-        }
-    }
-
-    if (action->getTypeId() == SoFCEnableSelectionAction::getClassTypeId()) {
-        SoFCEnableSelectionAction *selaction = (SoFCEnableSelectionAction*)action;
-        if (selaction->selection) {
-            this->selectionMode = SoFCUnifiedSelection::ON;
-        }
-        else {
-            this->selectionMode = SoFCUnifiedSelection::OFF;
-        }
-    }
-
-    if (action->getTypeId() == SoFCSelectionColorAction::getClassTypeId()) {
-        SoFCSelectionColorAction *colaction = (SoFCSelectionColorAction*)action;
-        this->colorSelection = colaction->selectionColor;
-    }
-
-    if (action->getTypeId() == SoFCHighlightColorAction::getClassTypeId()) {
-        SoFCHighlightColorAction *colaction = (SoFCHighlightColorAction*)action;
-        this->colorHighlight = colaction->highlightColor;
-    }
-
-    if (highlightMode.getValue() != OFF && action->getTypeId() == SoFCHighlightAction::getClassTypeId()) {
-        SoFCHighlightAction *hilaction = static_cast<SoFCHighlightAction*>(action);
-        // Do not clear currently highlighted object when setting new pre-selection
-        if (!setPreSelection && hilaction->SelChange.Type == SelectionChanges::RmvPreselect) {
-            if (currenthighlight) {
-                SoHighlightElementAction action;
-                action.apply(currenthighlight);
-                currenthighlight->unref();
-                currenthighlight = 0;
-            }
-        }
-    }
-
-    if (selectionMode.getValue() == ON && action->getTypeId() == SoFCSelectionAction::getClassTypeId()) {
-        SoFCSelectionAction *selaction = static_cast<SoFCSelectionAction*>(action);
-        if (selaction->SelChange.Type == SelectionChanges::AddSelection || 
-            selaction->SelChange.Type == SelectionChanges::RmvSelection) {
-            // selection changes inside the 3d view are handled in handleEvent()
-            App::Document* doc = App::GetApplication().getDocument(selaction->SelChange.pDocName);
-            App::DocumentObject* obj = doc->getObject(selaction->SelChange.pObjectName);
-            ViewProvider*vp = Application::Instance->getViewProvider(obj);
-            if (vp && vp->useNewSelectionModel() && vp->isSelectable()) {
-                SoDetail *detail = nullptr;
-                detailPath->truncate(0);
-                if(!selaction->SelChange.pSubName || !selaction->SelChange.pSubName[0] ||
-                    vp->getDetailPath(selaction->SelChange.pSubName,detailPath,true,detail))
-                {
-                    SoSelectionElementAction::Type type = SoSelectionElementAction::None;
-                    if (selaction->SelChange.Type == SelectionChanges::AddSelection) {
-                        if (detail)
-                            type = SoSelectionElementAction::Append;
-                        else
-                            type = SoSelectionElementAction::All;
-                    }
-                    else {
-                        if (detail)
-                            type = SoSelectionElementAction::Remove;
-                        else
-                            type = SoSelectionElementAction::None;
-                    }
-
-<<<<<<< HEAD
-                    if(checkSelectionStyle(type,vp)) {
-                        SoSelectionElementAction action(type);
-                        action.setColor(this->colorSelection.getValue());
-                        action.setElement(detail);
-                        if(detailPath->getLength())
-                            action.apply(detailPath);
-                        else
-                            action.apply(vp->getRoot());
-                    }
-=======
-                if (checkSelectionStyle(type,vp)) {
-                    SoSelectionElementAction action(type);
-                    action.setColor(this->colorSelection.getValue());
-                    action.setElement(detail);
-                    action.apply(vp->getRoot());
->>>>>>> 73df4e6f
-                }
-                detailPath->truncate(0);
-                delete detail;
-            }
-        }else if (selaction->SelChange.Type == SelectionChanges::ClrSelection) {
-            SoSelectionElementAction action(SoSelectionElementAction::None);
-            for(int i=0;i<this->getNumChildren();++i)
-                action.apply(this->getChild(i));
-        }else if(selaction->SelChange.Type == SelectionChanges::SetSelection) {
-            std::vector<ViewProvider*> vps;
-            if (this->pcDocument)
-                vps = this->pcDocument->getViewProvidersOfType(ViewProviderDocumentObject::getClassTypeId());
-            for (std::vector<ViewProvider*>::iterator it = vps.begin(); it != vps.end(); ++it) {
-                ViewProviderDocumentObject* vpd = static_cast<ViewProviderDocumentObject*>(*it);
-                if (vpd->useNewSelectionModel()) {
-                    SoSelectionElementAction::Type type;
-                    if(Selection().isSelected(vpd->getObject()) && vpd->isSelectable())
-                        type = SoSelectionElementAction::All;
-                    else
-                        type = SoSelectionElementAction::None;
-                    if (checkSelectionStyle(type, vpd)) {
-                        SoSelectionElementAction action(type);
-                        action.setColor(this->colorSelection.getValue());
-                        action.apply(vpd->getRoot());
-                    }
-                }
-            }
-        } else if (selaction->SelChange.Type == SelectionChanges::SetPreselectSignal) {
-            // selection changes inside the 3d view are handled in handleEvent()
-            App::Document* doc = App::GetApplication().getDocument(selaction->SelChange.pDocName);
-            App::DocumentObject* obj = doc->getObject(selaction->SelChange.pObjectName);
-            ViewProvider*vp = Application::Instance->getViewProvider(obj);
-            if (vp && vp->isDerivedFrom(ViewProviderDocumentObject::getClassTypeId()) &&
-                vp->useNewSelectionModel() && vp->isSelectable()) 
-            {
-                detailPath->truncate(0);
-                SoDetail *det = 0;
-                if(vp->getDetailPath(selaction->SelChange.pSubName,detailPath,true,det)) {
-                    setHighlight(detailPath,det,static_cast<ViewProviderDocumentObject*>(vp),
-                            selaction->SelChange.pSubName, 
-                            selaction->SelChange.x,
-                            selaction->SelChange.y,
-                            selaction->SelChange.z);
-                }
-                delete det;
-            }
-        }
-    }
-
-    inherited::doAction( action );
-}
-
-bool SoFCUnifiedSelection::setHighlight(const PickedInfo &info) {
-    if(!info.pp)
-        return setHighlight(0,0,0,0,0.0,0.0,0.0);
-    const auto &pt = info.pp->getPoint();
-    return setHighlight(static_cast<SoFullPath*>(info.pp->getPath()), 
-            info.pp->getDetail(), info.vpd, info.element.c_str(), pt[0],pt[1],pt[2]);
-}
-
-bool SoFCUnifiedSelection::setHighlight(SoFullPath *path, const SoDetail *det, 
-        ViewProviderDocumentObject *vpd, const char *element, float x, float y, float z) 
-{
-    Base::FlagToggler<SbBool> flag(setPreSelection);
-
-    bool highlighted = false;
-    if(path && path->getLength() && 
-       vpd && vpd->getObject() && vpd->getObject()->getNameInDocument()) 
-    {
-        const char *docname = vpd->getObject()->getDocument()->getName();
-        const char *objname = vpd->getObject()->getNameInDocument();
-
-        this->preSelection = 1;
-        static char buf[513];
-        snprintf(buf,512,"Preselected: %s.%s.%s (%g, %g, %g)"
-                ,docname,objname,element
-                ,fabs(x)>1e-7?x:0.0
-                ,fabs(y)>1e-7?y:0.0
-                ,fabs(z)>1e-7?z:0.0);
-
-        getMainWindow()->showMessage(QString::fromLatin1(buf));
-
-        int ret = Gui::Selection().setPreselect(docname,objname,element,x,y,z);
-        if(ret<0 && currenthighlight)
-            return true;
-
-        if(ret) {
-            if (currenthighlight) {
-                SoHighlightElementAction action;
-                action.setHighlighted(false);
-                action.apply(currenthighlight);
-                currenthighlight->unref();
-                currenthighlight = 0;
-            }
-            currenthighlight = static_cast<SoFullPath*>(path->copy());
-            currenthighlight->ref();
-            highlighted = true;
-        }
-    }
-
-    if(currenthighlight) {
-        SoHighlightElementAction action;
-        action.setHighlighted(highlighted);
-        action.setColor(this->colorHighlight.getValue());
-        action.setElement(det);
-        action.apply(currenthighlight);
-        if(!highlighted) {
-            currenthighlight->unref();
-            currenthighlight = 0;
-            Selection().rmvPreselect();
-        }
-        this->touch();
-    }
-    return highlighted;
-}
-
-bool SoFCUnifiedSelection::setSelection(const std::vector<PickedInfo> &infos, bool ctrlDown) {
-    if(infos.empty() || !infos[0].vpd) return false;
-
-    std::vector<SelectionSingleton::SelObj> sels;
-    if(infos.size()>1) {
-        for(auto &info : infos) {
-            if(!info.vpd) continue;
-            SelectionSingleton::SelObj sel;
-            sel.pObject = info.vpd->getObject();
-            sel.pDoc = sel.pObject->getDocument();
-            sel.DocName = sel.pDoc->getName();
-            sel.FeatName = sel.pObject->getNameInDocument();
-            sel.TypeName = sel.pObject->getTypeId().getName();
-            sel.SubName = info.element.c_str();
-            const auto &pt = info.pp->getPoint();
-            sel.x = pt[0];
-            sel.y = pt[1];
-            sel.z = pt[2];
-            sels.push_back(sel);
-        }
-    }
-
-    const auto &info = infos[0];
-    auto vpd = info.vpd;
-    if(!vpd) return false;
-    const char *objname = vpd->getObject()->getNameInDocument();
-    if(!objname) return false;
-    const char *docname = vpd->getObject()->getDocument()->getName();
-
-    bool hasNext = false;
-    const SoPickedPoint * pp = info.pp;
-    const SoDetail *det = pp->getDetail();
-    SoDetail *detNext = 0;
-    SoFullPath *pPath = static_cast<SoFullPath*>(pp->getPath());
-    const auto &pt = pp->getPoint();
-    SoSelectionElementAction::Type type = SoSelectionElementAction::None;
-    HighlightModes mymode = (HighlightModes) this->highlightMode.getValue();
-    static char buf[513];
-
-    if (ctrlDown) {
-        if(Gui::Selection().isSelected(docname,objname,info.element.c_str(),0))
-            Gui::Selection().rmvSelection(docname,objname,info.element.c_str(),&sels);
-        else {
-            bool ok = Gui::Selection().addSelection(docname,objname,
-                    info.element.c_str(), pt[0] ,pt[1] ,pt[2], &sels);
-            if (ok && mymode == OFF) {
-                snprintf(buf,512,"Selected: %s.%s.%s (%g, %g, %g)",
-                        docname,objname,info.element.c_str()
-                        ,fabs(pt[0])>1e-7?pt[0]:0.0
-                        ,fabs(pt[1])>1e-7?pt[1]:0.0
-                        ,fabs(pt[2])>1e-7?pt[2]:0.0);
-
-                getMainWindow()->showMessage(QString::fromLatin1(buf));
-            }
-        }
-        return true;
-    }
-
-    // Hierarchy acending
-    //
-    // If the clicked subelement is already selected, check if there is an
-    // upper hierarchy, and select that hierarchy instead. 
-    //
-    // For example, let's suppose PickedInfo above reports
-    // 'link.link2.box.Face1', and below Selection().getSelectedElement returns
-    // 'link.link2.box.', meaning that 'box' is the current selected hierarchy,
-    // and the user is clicking the box again.  So we shall go up one level,
-    // and select 'link.link2.'
-    //
-
-    std::string subName = info.element;
-    std::string objectName = objname;
-
-    const char *subSelected = Gui::Selection().getSelectedElement(
-                                vpd->getObject(),subName.c_str());
-
-    FC_TRACE("select " << (subSelected?subSelected:"'null'") << ", " << 
-            objectName << ", " << subName);
-    std::string newElement;
-    if(subSelected) {
-        newElement = Data::ComplexGeoData::newElementName(subSelected);
-        subSelected = newElement.c_str();
-        std::string nextsub;
-        const char *next = strrchr(subSelected,'.');
-        if(next && next!=subSelected) {
-            if(next[1]==0) {
-                // The convention of dot separated SubName demands a mandatory
-                // ending dot for every object name reference inside SubName.
-                // The non-object sub-element, however, must not end with a dot.
-                // So, next[1]==0 here means current selection is a whole object
-                // selection (because no sub-element), so we shall search
-                // upwards for the second last dot, which is the end of the
-                // parent name of the current selected object
-                for(--next;next!=subSelected;--next) {
-                    if(*next == '.') break;
-                }
-            }
-            if(*next == '.')
-                nextsub = std::string(subSelected,next-subSelected+1);
-        }
-        if(nextsub.length() || *subSelected!=0) {
-            hasNext = true;
-            subName = nextsub;
-            detailPath->truncate(0);
-            if(vpd->getDetailPath(subName.c_str(),detailPath,true,detNext) && 
-               detailPath->getLength()) 
-            {
-                pPath = detailPath;
-                det = detNext;
-                FC_TRACE("select next " << objectName << ", " << subName);
-            }
-        }
-    }
-
-#if 0 // ViewProviderDocumentObject now has default implementation of getElementPicked
-
-    // If no next hierarchy is found, do another try on view provider hierarchies, 
-    // which is used by geo feature group.
-    if(!hasNext) {
-        bool found = false;
-        auto vps = this->pcDocument->getViewProvidersByPath(pPath);
-        for(auto it=vps.begin();it!=vps.end();++it) {
-            auto vpdNext = it->first;
-            if(Gui::Selection().isSelected(vpdNext->getObject(),"")) {
-                found = true;
-                continue;
-            }
-            if(!found || !vpdNext->useNewSelectionModel() || !vpdNext->isSelectable())
-                continue;
-            hasNext = true;
-            vpd = vpdNext;
-            det = 0;
-            pPath->truncate(it->second+1);
-            objectName = vpd->getObject()->getNameInDocument();
-            subName = "";
-            break;
-        }
-    }
-#endif
-
-    FC_TRACE("clearing selection");
-    Gui::Selection().clearSelection(docname);
-    FC_TRACE("add selection");
-    bool ok = Gui::Selection().addSelection(docname, objectName.c_str() ,subName.c_str(), 
-            pt[0] ,pt[1] ,pt[2], &sels);
-    if (ok)
-        type = hasNext?SoSelectionElementAction::All:SoSelectionElementAction::Append;
-
-    if (mymode == OFF) {
-        snprintf(buf,512,"Selected: %s.%s.%s (%g, %g, %g)",
-                docname, objectName.c_str() ,subName.c_str()
-                ,fabs(pt[0])>1e-7?pt[0]:0.0
-                ,fabs(pt[1])>1e-7?pt[1]:0.0
-                ,fabs(pt[2])>1e-7?pt[2]:0.0);
-
-        getMainWindow()->showMessage(QString::fromLatin1(buf));
-    }
-
-    if (pPath && checkSelectionStyle(type,vpd)) {
-        FC_TRACE("applying action");
-        SoSelectionElementAction action(type);
-        action.setColor(this->colorSelection.getValue());
-        action.setElement(det);
-        action.apply(pPath);
-        FC_TRACE("applied action");
-        this->touch();
-    }
-
-    if(detNext) delete detNext;
-    return true;
-}
-
-// doc from parent
-void
-SoFCUnifiedSelection::handleEvent(SoHandleEventAction * action)
-{
-    // If off then don't handle this event
-    if (!selectionRole.getValue()) {
-        inherited::handleEvent(action);
-        return;
-    }
-
-    HighlightModes mymode = (HighlightModes) this->highlightMode.getValue();
-    const SoEvent * event = action->getEvent();
-
-    // If we don't need to pick for locate highlighting,
-    // then just behave as separator and return.
-    // NOTE: we still have to pick for ON even though we don't have
-    // to re-render, because the app needs to be notified as the mouse
-    // goes over locate highlight nodes.
-    //if (highlightMode.getValue() == OFF) {
-    //    inherited::handleEvent( action );
-    //    return;
-    //}
-
-    //
-    // If this is a mouseMotion event, then check for locate highlighting
-    //
-    if (event->isOfType(SoLocation2Event::getClassTypeId())) {
-        // NOTE: If preselection is off then we do not check for a picked point because otherwise this search may slow
-        // down extremely the system on really big data sets. In this case we just check for a picked point if the data
-        // set has been selected.
-        if (mymode == AUTO || mymode == ON) {
-            // check to see if the mouse is over our geometry...
-            auto infos = this->getPickedList(action,true);
-            if(infos.size()) 
-                setHighlight(infos[0]);
-            else {
-                setHighlight(PickedInfo());
-                if (this->preSelection > 0) {
-                    this->preSelection = 0;
-                    // touch() makes sure to call GLRenderBelowPath so that the cursor can be updated
-                    // because only from there the SoGLWidgetElement delivers the OpenGL window
-                    this->touch();
-                }
-            }
-        }
-    }
-    // mouse press events for (de)selection
-    else if (event->isOfType(SoMouseButtonEvent::getClassTypeId()) && 
-             selectionMode.getValue() == SoFCUnifiedSelection::ON) {
-        const SoMouseButtonEvent* e = static_cast<const SoMouseButtonEvent *>(event);
-        if (SoMouseButtonEvent::isButtonReleaseEvent(e,SoMouseButtonEvent::BUTTON1)) {
-            // check to see if the mouse is over a geometry...
-<<<<<<< HEAD
-            auto infos = this->getPickedList(action,!Selection().needPickedList());
-            if(setSelection(infos,event->wasCtrlDown()))
-                action->setHandled();
-=======
-            const SoPickedPoint * pp = this->getPickedPoint(action);
-            SoFullPath *pPath = (pp != NULL) ? (SoFullPath *) pp->getPath() : NULL;
-            ViewProvider *vp = 0;
-            ViewProviderDocumentObject* vpd = 0;
-            if (this->pcDocument && pPath && pPath->containsPath(action->getCurPath()))
-                vp = this->pcDocument->getViewProviderByPathFromTail(pPath);
-            if (vp && vp->isDerivedFrom(ViewProviderDocumentObject::getClassTypeId()))
-                vpd = static_cast<ViewProviderDocumentObject*>(vp);
-            if (vpd && vpd->useNewSelectionModel() && vpd->isSelectable()) {
-                SoSelectionElementAction::Type type = SoSelectionElementAction::None;
-                std::string documentName = vpd->getObject()->getDocument()->getName();
-                std::string objectName = vpd->getObject()->getNameInDocument();
-                std::string subElementName = vpd->getElement(pp ? pp->getDetail() : 0);
-                if (event->wasCtrlDown()) {
-                    if (Gui::Selection().isSelected(documentName.c_str()
-                                         ,objectName.c_str()
-                                         ,subElementName.c_str())) {
-                        Gui::Selection().rmvSelection(documentName.c_str()
-                                          ,objectName.c_str()
-                                          ,subElementName.c_str());
-                        type = SoSelectionElementAction::Remove;
-                    }
-                    else {
-                        bool ok = Gui::Selection().addSelection(documentName.c_str()
-                                          ,objectName.c_str()
-                                          ,subElementName.c_str()
-                                          ,pp->getPoint()[0]
-                                          ,pp->getPoint()[1]
-                                          ,pp->getPoint()[2]);
-                        if (ok)
-                            type = SoSelectionElementAction::Append;
-                        if (mymode == OFF) {
-                            snprintf(buf,512,"Selected: %s.%s.%s (%g, %g, %g)"
-                                                       ,documentName.c_str()
-                                                       ,objectName.c_str()
-                                                       ,subElementName.c_str()
-                                                       ,pp->getPoint()[0]
-                                                       ,pp->getPoint()[1]
-                                                       ,pp->getPoint()[2]);
-
-                            getMainWindow()->showMessage(QString::fromLatin1(buf));
-                        }
-                    }
-                }
-                else { // Ctrl
-                    if (!Gui::Selection().isSelected(documentName.c_str()
-                                         ,objectName.c_str()
-                                         ,subElementName.c_str())) {
-                        Gui::Selection().clearSelection(documentName.c_str());
-                        bool ok = Gui::Selection().addSelection(documentName.c_str()
-                                              ,objectName.c_str()
-                                              ,subElementName.c_str()
-                                              ,pp->getPoint()[0]
-                                              ,pp->getPoint()[1]
-                                              ,pp->getPoint()[2]);
-                        if (ok)
-                            type = SoSelectionElementAction::Append;
-                    }
-                    else {
-                        Gui::Selection().clearSelection(documentName.c_str());
-                        bool ok = Gui::Selection().addSelection(documentName.c_str()
-                                              ,objectName.c_str()
-                                              ,0
-                                              ,pp->getPoint()[0]
-                                              ,pp->getPoint()[1]
-                                              ,pp->getPoint()[2]);
-                        if (ok)
-                            type = SoSelectionElementAction::All;
-                    }
-
-                    if (mymode == OFF) {
-                        snprintf(buf,512,"Selected: %s.%s.%s (%g, %g, %g)"
-                                                   ,documentName.c_str()
-                                                   ,objectName.c_str()
-                                                   ,subElementName.c_str()
-                                                   ,pp->getPoint()[0]
-                                                   ,pp->getPoint()[1]
-                                                   ,pp->getPoint()[2]);
-
-                        getMainWindow()->showMessage(QString::fromLatin1(buf));
-                    }
-                }
-
-                action->setHandled(); 
-                if (currenthighlight && checkSelectionStyle(type, vpd)) {
-                    SoSelectionElementAction action(type);
-                    action.setColor(this->colorSelection.getValue());
-                    action.setElement(pp ? pp->getDetail() : 0);
-                    action.apply(currenthighlight);
-                    this->touch();
-                }
-            } // picked point
-            else if (!pp) {
-                // user clicked onto empty space but in case Ctrl key was pressed
-                // then mark the action as handled to avoid that the navigation style
-                // processes the action and clears the selection
-                if (event->wasCtrlDown()) {
-                    action->setHandled();
-                }
-
-            }
->>>>>>> 73df4e6f
-        } // mouse release
-    }
-
-    inherited::handleEvent(action);
-}
-
-bool SoFCUnifiedSelection::checkSelectionStyle(int type, ViewProvider *vp)
-{
-    if ((type == SoSelectionElementAction::All || type == SoSelectionElementAction::None) &&
-        vp->isDerivedFrom(ViewProviderGeometryObject::getClassTypeId()) &&
-        static_cast<ViewProviderGeometryObject*>(vp)->SelectionStyle.getValue() == 1)
-    {
-        bool selected = (type == SoSelectionElementAction::All);
-        int numSelected = getNumSelected();
-        if (selected) {
-            select(vp->getRoot());
-        }
-        else {
-            deselect(vp->getRoot());
-        }
-
-        if (numSelected != getNumSelected())
-            this->touch();
-
-        if (selected) {
-            return false;
-        }
-    }
-    return true;
-}
-
-void SoFCUnifiedSelection::GLRenderBelowPath(SoGLRenderAction * action)
-{
-    inherited::GLRenderBelowPath(action);
-
-    // nothing picked, so restore the arrow cursor if needed
-    if (this->preSelection == 0) {
-        // this is called when a selection gate forbade to select an object
-        // and the user moved the mouse to an empty area
-        this->preSelection = -1;
-        QtGLWidget* window;
-        SoState *state = action->getState();
-        SoGLWidgetElement::get(state, window);
-        QWidget* parent = window ? window->parentWidget() : 0;
-        if (parent) {
-            QCursor c = parent->cursor();
-            if (c.shape() == Qt::ForbiddenCursor) {
-                c.setShape(Qt::ArrowCursor);
-                parent->setCursor(c);
-            }
-        }
-    }
-}
-
-// ---------------------------------------------------------------
-
-SO_ACTION_SOURCE(SoHighlightElementAction);
-
-void SoHighlightElementAction::initClass()
-{
-    SO_ACTION_INIT_CLASS(SoHighlightElementAction,SoAction);
-
-    SO_ENABLE(SoHighlightElementAction, SoSwitchElement);
-
-    SO_ACTION_ADD_METHOD(SoNode,nullAction);
-
-    SO_ENABLE(SoHighlightElementAction, SoCoordinateElement);
-
-    SO_ACTION_ADD_METHOD(SoGroup,callDoAction);
-    SO_ACTION_ADD_METHOD(SoIndexedLineSet,callDoAction);
-    SO_ACTION_ADD_METHOD(SoIndexedFaceSet,callDoAction);
-    SO_ACTION_ADD_METHOD(SoPointSet,callDoAction);
-}
-
-SoHighlightElementAction::SoHighlightElementAction () : _highlight(false), _det(0)
-{
-    SO_ACTION_CONSTRUCTOR(SoHighlightElementAction);
-}
-
-SoHighlightElementAction::~SoHighlightElementAction()
-{
-}
-
-void SoHighlightElementAction::beginTraversal(SoNode *node)
-{
-    traverse(node);
-}
-
-void SoHighlightElementAction::callDoAction(SoAction *action,SoNode *node)
-{
-    node->doAction(action);
-}
-
-void SoHighlightElementAction::setHighlighted(SbBool ok)
-{
-    this->_highlight = ok;
-}
-
-SbBool SoHighlightElementAction::isHighlighted() const
-{
-    return this->_highlight;
-}
-
-void SoHighlightElementAction::setColor(const SbColor& c)
-{
-    this->_color = c;
-}
-
-const SbColor& SoHighlightElementAction::getColor() const
-{
-    return this->_color;
-}
-
-void SoHighlightElementAction::setElement(const SoDetail* det)
-{
-    this->_det = det;
-}
-
-const SoDetail* SoHighlightElementAction::getElement() const
-{
-    return this->_det;
-}
-
-// ---------------------------------------------------------------
-
-SO_ACTION_SOURCE(SoSelectionElementAction);
-
-void SoSelectionElementAction::initClass()
-{
-    SO_ACTION_INIT_CLASS(SoSelectionElementAction,SoAction);
-
-    SO_ENABLE(SoSelectionElementAction, SoSwitchElement);
-
-    SO_ACTION_ADD_METHOD(SoNode,nullAction);
-
-    SO_ENABLE(SoSelectionElementAction, SoCoordinateElement);
-
-    SO_ACTION_ADD_METHOD(SoCoordinate3,callDoAction);
-    SO_ACTION_ADD_METHOD(SoGroup,callDoAction);
-    SO_ACTION_ADD_METHOD(SoIndexedLineSet,callDoAction);
-    SO_ACTION_ADD_METHOD(SoIndexedFaceSet,callDoAction);
-    SO_ACTION_ADD_METHOD(SoPointSet,callDoAction);
-}
-
-SoSelectionElementAction::SoSelectionElementAction (Type t, bool secondary)
-    : _type(t), _det(0), _secondary(secondary)
-{
-    SO_ACTION_CONSTRUCTOR(SoSelectionElementAction);
-}
-
-SoSelectionElementAction::~SoSelectionElementAction()
-{
-}
-
-void SoSelectionElementAction::beginTraversal(SoNode *node)
-{
-    traverse(node);
-}
-
-void SoSelectionElementAction::callDoAction(SoAction *action,SoNode *node)
-{
-    node->doAction(action);
-}
-
-SoSelectionElementAction::Type
-SoSelectionElementAction::getType() const
-{
-    return this->_type;
-}
-
-void SoSelectionElementAction::setColor(const SbColor& c)
-{
-    this->_color = c;
-}
-
-const SbColor& SoSelectionElementAction::getColor() const
-{
-    return this->_color;
-}
-
-void SoSelectionElementAction::setElement(const SoDetail* det)
-{
-    this->_det = det;
-}
-
-const SoDetail* SoSelectionElementAction::getElement() const
-{
-    return this->_det;
-}
-
-// ---------------------------------------------------------------
-
-SO_ACTION_SOURCE(SoVRMLAction);
-
-void SoVRMLAction::initClass()
-{
-    SO_ACTION_INIT_CLASS(SoVRMLAction,SoAction);
-
-    SO_ENABLE(SoVRMLAction, SoSwitchElement);
-
-    SO_ACTION_ADD_METHOD(SoNode,nullAction);
-
-    SO_ENABLE(SoVRMLAction, SoCoordinateElement);
-    SO_ENABLE(SoVRMLAction, SoMaterialBindingElement);
-    SO_ENABLE(SoVRMLAction, SoLazyElement);
-    SO_ENABLE(SoVRMLAction, SoShapeStyleElement);
-
-    SO_ACTION_ADD_METHOD(SoCoordinate3,callDoAction);
-    SO_ACTION_ADD_METHOD(SoMaterialBinding,callDoAction);
-    SO_ACTION_ADD_METHOD(SoMaterial,callDoAction);
-    SO_ACTION_ADD_METHOD(SoNormalBinding,callDoAction);
-    SO_ACTION_ADD_METHOD(SoGroup,callDoAction);
-    SO_ACTION_ADD_METHOD(SoIndexedLineSet,callDoAction);
-    SO_ACTION_ADD_METHOD(SoIndexedFaceSet,callDoAction);
-    SO_ACTION_ADD_METHOD(SoPointSet,callDoAction);
-}
-
-SoVRMLAction::SoVRMLAction() : overrideMode(true)
-{
-    SO_ACTION_CONSTRUCTOR(SoVRMLAction);
-}
-
-SoVRMLAction::~SoVRMLAction()
-{
-}
-
-void SoVRMLAction::setOverrideMode(SbBool on)
-{
-    overrideMode = on;
-}
-
-SbBool SoVRMLAction::isOverrideMode() const
-{
-    return overrideMode;
-}
-
-void SoVRMLAction::callDoAction(SoAction *action, SoNode *node)
-{
-    if (node->getTypeId().isDerivedFrom(SoNormalBinding::getClassTypeId()) && action->isOfType(SoVRMLAction::getClassTypeId())) {
-        SoVRMLAction* vrmlAction = static_cast<SoVRMLAction*>(action);
-        if (vrmlAction->overrideMode) {
-            SoNormalBinding* bind = static_cast<SoNormalBinding*>(node);
-            vrmlAction->bindList.push_back(bind->value.getValue());
-            // this normal binding causes some problems for the part view provider
-            // See also #0002222: Number of normals in exported VRML is wrong
-            if (bind->value.getValue() == static_cast<int>(SoNormalBinding::PER_VERTEX_INDEXED))
-                bind->value = SoNormalBinding::OVERALL;
-        }
-        else if (!vrmlAction->bindList.empty()) {
-            static_cast<SoNormalBinding*>(node)->value = static_cast<SoNormalBinding::Binding>(vrmlAction->bindList.front());
-            vrmlAction->bindList.pop_front();
-        }
-    }
-
-    node->doAction(action);
-}
-
-// ---------------------------------------------------------------------------------
-bool SoFCSelectionRoot::StackComp::operator()(const Stack &a, const Stack &b) const {
-    if(a.size()-a.offset < b.size()-b.offset) 
-        return true;
-    if(a.size()-a.offset > b.size()-b.offset) 
-        return false;
-    auto it1=a.rbegin(), end1=a.rend()-a.offset; 
-    auto it2=b.rbegin();
-    for(;it1!=end1;++it1,++it2) {
-        if(*it1 < *it2) 
-            return true;
-        if(*it1 > *it2) 
-            return false;
-    }
-    return false;
-}
-// ---------------------------------------------------------------------------------
-SoSeparator::CacheEnabled SoFCSeparator::CacheMode = SoSeparator::AUTO;
-SO_NODE_SOURCE(SoFCSeparator);
-
-SoFCSeparator::SoFCSeparator(bool trackCacheMode)
-    :trackCacheMode(trackCacheMode)
-{
-    SO_NODE_CONSTRUCTOR(SoFCSeparator);
-    if(!trackCacheMode)
-        renderCaching = SoSeparator::OFF;
-}
-
-void SoFCSeparator::GLRenderBelowPath(SoGLRenderAction * action) {
-    if(trackCacheMode && renderCaching.getValue()!=CacheMode)
-        renderCaching = CacheMode;
-    inherited::GLRenderBelowPath(action);
-}
-
-void SoFCSeparator::initClass(void)
-{
-    SO_NODE_INIT_CLASS(SoFCSeparator,SoSeparator,"FCSeparator");
-}
-
-void SoFCSeparator::finish()
-{
-    atexit_cleanup();
-}
-
-
-// ---------------------------------------------------------------------------------
-
-SoFCSelectionRoot::Stack SoFCSelectionRoot::SelStack;
-std::map<SoAction*,SoFCSelectionRoot::Stack> SoFCSelectionRoot::ActionStacks;
-SoFCSelectionRoot::ColorStack SoFCSelectionRoot::SelColorStack;
-SoFCSelectionRoot::ColorStack SoFCSelectionRoot::HlColorStack;
-SoFCSelectionRoot* SoFCSelectionRoot::ShapeColorNode;
-
-SO_NODE_SOURCE(SoFCSelectionRoot);
-
-SoFCSelectionRoot::SoFCSelectionRoot(bool trackCacheMode)
-    :SoFCSeparator(trackCacheMode)
-    ,pushed(false)
-{
-    SO_NODE_CONSTRUCTOR(SoFCSelectionRoot);
-}
-
-SoFCSelectionRoot::~SoFCSelectionRoot()
-{
-}
-
-void SoFCSelectionRoot::initClass(void)
-{
-    SO_NODE_INIT_CLASS(SoFCSelectionRoot,SoFCSeparator,"FCSelectionRoot");
-}
-
-void SoFCSelectionRoot::finish()
-{
-    atexit_cleanup();
-}
-
-SoNode *SoFCSelectionRoot::getCurrentRoot(bool front, SoNode *def) {
-    if(SelStack.size()) 
-        return front?SelStack.front():SelStack.back();
-    return def;
-}
-
-SoFCSelectionContextBasePtr SoFCSelectionRoot::getNodeContext(
-        Stack &stack, SoNode *node, SoFCSelectionContextBasePtr def)
-{
-    if(stack.empty())
-        return def;
-
-    SoFCSelectionRoot *front = stack.front();
-
-    // NOTE: _node is not necssary of type SoFCSelectionRoot, but it is safe
-    // here since we only use it as searching key, although it is probably not
-    // a best practice.
-    stack.front() = static_cast<SoFCSelectionRoot*>(node);
-
-    auto it = front->contextMap.find(stack);
-    stack.front() = front;
-    if(it!=front->contextMap.end()) 
-        return it->second;
-    return SoFCSelectionContextBasePtr();
-}
-
-SoFCSelectionContextBasePtr 
-SoFCSelectionRoot::getNodeContext2(Stack &stack, SoNode *node, SoFCSelectionContextBase::MergeFunc *merge) 
-{
-    SoFCSelectionContextBasePtr ret;
-    if(stack.empty() || stack.back()->contextMap2.empty())
-        return ret;
-
-    int status = 0;
-    auto *back = stack.back();
-    auto &map = back->contextMap2;
-    stack.back() = static_cast<SoFCSelectionRoot*>(node);
-    for(stack.offset=0;stack.offset<stack.size();++stack.offset) {
-        auto it = map.find(stack);
-        auto ctx = it!=map.end()?it->second:SoFCSelectionContextBasePtr();
-        status = merge(status,ret,ctx,stack.offset==stack.size()-1?0:stack[stack.offset]);
-        if(status<0)
-            break;
-    }
-    stack.offset = 0;
-    stack.back() = back;
-    return ret;
-}
-
-std::pair<bool,SoFCSelectionContextBasePtr*> SoFCSelectionRoot::findActionContext(
-        SoAction *action, SoNode *_node, bool create, bool erase)
-{
-    std::pair<bool,SoFCSelectionContextBasePtr*> res(false,0);
-    if(action->isOfType(SoSelectionElementAction::getClassTypeId()))
-        res.first = static_cast<SoSelectionElementAction*>(action)->isSecondary();
-
-    auto it = ActionStacks.find(action);
-    if(it==ActionStacks.end() || it->second.empty())
-        return res;
-
-    auto &stack = it->second;
-    
-    auto node = static_cast<SoFCSelectionRoot*>(_node);
-
-    if(res.first) {
-        auto back = stack.back();
-        stack.back() = node;
-        if(create)
-            res.second = &back->contextMap2[stack];
-        else {
-            auto it = back->contextMap2.find(stack);
-            if(it!=back->contextMap2.end()) {
-                res.second = &it->second;
-                if(erase)
-                    back->contextMap2.erase(it);
-            }
-        }
-        stack.back() = back;
-    }else{
-        auto front = stack.front();
-        stack.front() = node;
-        if(create) 
-            res.second = &front->contextMap[stack];
-        else {
-            auto it = front->contextMap.find(stack);
-            if(it!=front->contextMap.end()) {
-                res.second = &it->second;
-                if(erase)
-                    front->contextMap.erase(it);
-            }
-        }
-        stack.front() = front;
-    }
-    return res;
-}
-
-void SoFCSelectionRoot::renderPrivate(SoGLRenderAction * action, RenderFunc render) {
-    if(pushed)
-        (this->*render)(action);
-    else {
-        pushed = true;
-        SelStack.push_back(this);
-        auto ctx2 = std::static_pointer_cast<SelContext>(getNodeContext2(SelStack,this,SelContext::merge));
-        if(!ctx2 || !ctx2->hideAll) {
-            auto state = action->getState();
-            SelContextPtr ctx = getRenderContext<SelContext>(this);
-            bool colorPushed = false;
-            if(!ShapeColorNode && overrideColor && 
-               !SoOverrideElement::getDiffuseColorOverride(state) &&
-               (!ctx || (!ctx->selAll && !ctx->hideAll))) 
-            {
-                ShapeColorNode = this;
-                colorPushed = true;
-                state->push();
-                auto &packer = ShapeColorNode->shapeColorPacker;
-                auto &trans = ShapeColorNode->transOverride;
-                auto &color = ShapeColorNode->colorOverride;
-                if(!SoOverrideElement::getTransparencyOverride(state) && trans) {
-                    SoLazyElement::setTransparency(state, ShapeColorNode, 1, &trans, &packer);
-                    SoOverrideElement::setTransparencyOverride(state,ShapeColorNode,true);
-                }
-                SoLazyElement::setDiffuse(state, ShapeColorNode, 1, &color, &packer);
-                SoOverrideElement::setDiffuseColorOverride(state,ShapeColorNode,true);
-                SoMaterialBindingElement::set(state, ShapeColorNode, SoMaterialBindingElement::OVERALL);
-                SoOverrideElement::setMaterialBindingOverride(state,ShapeColorNode,true);
-
-                SoTextureEnabledElement::set(state,ShapeColorNode,false);
-            }
-            if(!ctx) 
-                (this->*render)(action);
-            else {
-                bool selPushed;
-                bool hlPushed;
-                if((selPushed = ctx->selAll)) {
-                    SelColorStack.push_back(ctx->selColor);
-                    state->push();
-                    auto &color = SelColorStack.back();
-                    SoLazyElement::setEmissive(state, &color);
-                    SoOverrideElement::setEmissiveColorOverride(state,this,true);
-                    if (SoLazyElement::getLightModel(state) == SoLazyElement::BASE_COLOR) {
-                        auto &packer = shapeColorPacker;
-                        SoLazyElement::setDiffuse(state, this, 1, &color, &packer);
-                        SoOverrideElement::setDiffuseColorOverride(state,this,true);
-                        SoMaterialBindingElement::set(state, this, SoMaterialBindingElement::OVERALL);
-                        SoOverrideElement::setMaterialBindingOverride(state,this,true);
-                    }
-                }
-                if((hlPushed = ctx->hlAll)) 
-                    HlColorStack.push_back(ctx->hlColor);
-                (this->*render)(action);
-                if(selPushed) {
-                    SelColorStack.pop_back();
-                    state->pop();
-                }
-                if(hlPushed)
-                    HlColorStack.pop_back();
-            }
-            if(colorPushed) {
-                ShapeColorNode = 0;
-                state->pop();
-            }
-        }
-        SelStack.pop_back();
-        pushed = false;
-    }
-}
-
-#define DEFINE_RENDER(_name) \
-void SoFCSelectionRoot::_name(SoGLRenderAction * action) {\
-    renderPrivate(action,&SoFCSelectionRoot::_name##Private);\
-}\
-void SoFCSelectionRoot::_name##Private(SoGLRenderAction * action) {\
-    inherited::_name(action);\
-}
-
-DEFINE_RENDER(GLRender)
-DEFINE_RENDER(GLRenderBelowPath)
-DEFINE_RENDER(GLRenderInPath)
-DEFINE_RENDER(GLRenderOffPath)
-
-bool SoFCSelectionRoot::checkColorOverride(SoState *state) {
-    if(ShapeColorNode) {
-        if(!SoOverrideElement::getDiffuseColorOverride(state)) {
-            state->push();
-            auto &packer = ShapeColorNode->shapeColorPacker;
-            auto &trans = ShapeColorNode->transOverride;
-            auto &color = ShapeColorNode->colorOverride;
-            if(!SoOverrideElement::getTransparencyOverride(state) && trans) {
-                SoLazyElement::setTransparency(state, ShapeColorNode, 1, &trans, &packer);
-                SoOverrideElement::setTransparencyOverride(state,ShapeColorNode,true);
-            }
-            SoLazyElement::setDiffuse(state, ShapeColorNode, 1, &color, &packer);
-            SoOverrideElement::setDiffuseColorOverride(state,ShapeColorNode,true);
-            SoMaterialBindingElement::set(state, ShapeColorNode, SoMaterialBindingElement::OVERALL);
-            SoOverrideElement::setMaterialBindingOverride(state,ShapeColorNode,true);
-
-            SoTextureEnabledElement::set(state,ShapeColorNode,false);
-            return true;
-        }
-    }
-    return false;
-}
-
-void SoFCSelectionRoot::checkSelection(bool &sel, SbColor &selColor, bool &hl, SbColor &hlColor) {
-    sel = false;
-    hl = false;
-    if((sel = !SelColorStack.empty()))
-        selColor = SelColorStack.back();
-    if((hl = !HlColorStack.empty()))
-        hlColor = HlColorStack.back();
-}
-
-void SoFCSelectionRoot::resetContext() {
-    contextMap.clear();
-}
-
-void SoFCSelectionRoot::pick(SoPickAction * action) {
-    doAction(action);
-}
-
-void SoFCSelectionRoot::rayPick(SoRayPickAction * action) {
-    doAction(action);
-}
-
-void SoFCSelectionRoot::doAction(SoAction *action) {
-    auto &stack = ActionStacks[action];
-    stack.push_back(this);
-    auto size = stack.size();
-
-    if(doActionPrivate(stack,action))
-        inherited::doAction(action);
-
-    if(stack.size()!=size || stack.back()!=this)
-        FC_WARN("action stack fault");
-    else {
-        stack.pop_back();
-        if(stack.empty())
-            ActionStacks.erase(action);
-    }
-}
-
-bool SoFCSelectionRoot::doActionPrivate(Stack &stack, SoAction *action) {
-    // Selection action short-circuit optimization. In case of whole object
-    // selection/pre-selection, we shall store a SelContext keyed by ourself.
-    // And the action traversal can be short-curcuited once the first targeted
-    // SoFCSelectionRoot is found here. New fuction checkSelection() is exposed
-    // to check for whole object selection. This greatly imporve performance on
-    // large group.
-
-    SelContextPtr ctx2;
-    bool ctx2Searched = false;
-    bool isTail = false;
-    if(action->getCurPathCode()==SoAction::IN_PATH) {
-        isTail = action->getPathAppliedTo() && action->getPathAppliedTo()->getTail()==this;
-
-        if(!action->isOfType(SoSelectionElementAction::getClassTypeId())) {
-            ctx2Searched = true;
-            ctx2 = std::static_pointer_cast<SelContext>(getNodeContext2(stack,this,SelContext::merge));
-            if(ctx2 && ctx2->hideAll)
-                return false;
-        }
-        if(!isTail)
-            return true;
-    }else if(action->getWhatAppliedTo()!=SoAction::NODE && action->getCurPathCode()!=SoAction::BELOW_PATH)
-        return true;
-
-    if(action->isOfType(SoSelectionElementAction::getClassTypeId())) {
-        auto selAction = static_cast<SoSelectionElementAction*>(action);
-        if(selAction->isSecondary()) {
-            if(selAction->getType() == SoSelectionElementAction::Show ||
-               (selAction->getType() == SoSelectionElementAction::Color && 
-                selAction->getColors().empty() &&
-                action->getWhatAppliedTo()==SoAction::NODE))
-            {
-                auto ctx = getActionContext(action,this,SelContextPtr(),false);
-                if(ctx && ctx->hideAll) {
-                    ctx->hideAll = false;
-                    if(!ctx->hlAll && !ctx->selAll)
-                        removeActionContext(action,this);
-                    touch();
-                }
-                // applied to a node means clear all visibility setting, so
-                // return true to propgate the action
-                return selAction->getType()==SoSelectionElementAction::Color ||
-                       action->getWhatAppliedTo()==SoAction::NODE;
-
-            }else if(selAction->getType() == SoSelectionElementAction::Hide) {
-                if(action->getCurPathCode()==SoAction::BELOW_PATH || isTail) {
-                    auto ctx = getActionContext(action,this,SelContextPtr());
-                    if(ctx && !ctx->hideAll) {
-                        ctx->hideAll = true;
-                        touch();
-                    }
-                    return false;
-                }
-            }
-            return true;
-        } 
-        
-        if(selAction->getType() == SoSelectionElementAction::None) {
-            if(action->getWhatAppliedTo() == SoAction::NODE) {
-                // Here the 'select none' action is applied to a node, and we
-                // are the first SoFCSelectionRoot encounted (which means all
-                // children stores selection context here, both whole object
-                // and element selection), then we can simply perform the
-                // action by clearing the selection context here, and save the
-                // time for traversing a potentially large amount of children
-                // nodes.
-                resetContext();
-                touch();
-                return false;
-            }
-
-            auto ctx = getActionContext(action,this,SelContextPtr(),false);
-            if(ctx && ctx->selAll) {
-                ctx->selAll = false;
-                touch();
-                return false;
-            }
-        } else if(selAction->getType() == SoSelectionElementAction::All) {
-            auto ctx = getActionContext(action,this,SelContextPtr());
-            assert(ctx);
-            ctx->selAll = true;
-            ctx->selColor = selAction->getColor();
-            touch();
-            return false;
-        }
-        return true;
-    }
-
-    if(action->isOfType(SoHighlightElementAction::getClassTypeId())) {
-        auto hlAction = static_cast<SoHighlightElementAction*>(action);
-        if(hlAction->isHighlighted()) {
-            if(hlAction->getElement()) {
-                auto ctx = getActionContext(action,this,SelContextPtr(),false);
-                if(ctx && ctx->hlAll) {
-                    ctx->hlAll = false;
-                    touch();
-                }
-            } else {
-                auto ctx = getActionContext(action,this,SelContextPtr());
-                assert(ctx);
-                ctx->hlAll = true;
-                ctx->hlColor = hlAction->getColor();
-                touch();
-                return false;
-            }
-        } else {
-            auto ctx = getActionContext(action,this,SelContextPtr(),false);
-            if(ctx && ctx->hlAll) {
-                ctx->hlAll = false;
-                touch();
-                return false;
-            }
-        }
-        return true;
-    }
-
-    if(!ctx2Searched) {
-        ctx2 = std::static_pointer_cast<SelContext>(getNodeContext2(stack,this,SelContext::merge));
-        if(ctx2 && ctx2->hideAll)
-            return false;
-    }
-    return true;
-}
-
-int SoFCSelectionRoot::SelContext::merge(int status, SoFCSelectionContextBasePtr &output, 
-        SoFCSelectionContextBasePtr input, SoFCSelectionRoot *)
-{
-    auto ctx = std::dynamic_pointer_cast<SelContext>(input);
-    if(ctx && ctx->hideAll) {
-        output = ctx;
-        return -1;
-    }
-    return status;
-}
-
-/////////////////////////////////////////////////////////////////////////////
-
-SO_NODE_SOURCE(SoFCPathAnnotation);
-
-SoFCPathAnnotation::SoFCPathAnnotation()
-{
-    SO_NODE_CONSTRUCTOR(SoFCPathAnnotation);
-    path = 0;
-    det = 0;
-}
-
-SoFCPathAnnotation::~SoFCPathAnnotation()
-{
-    if(path) path->unref();
-    delete det;
-}
-
-void SoFCPathAnnotation::finish() 
-{
-    atexit_cleanup();
-}
-
-void SoFCPathAnnotation::initClass(void)
-{
-    SO_NODE_INIT_CLASS(SoFCPathAnnotation,SoSeparator,"Separator");
-}
-
-void SoFCPathAnnotation::GLRender(SoGLRenderAction * action)
-{
-    switch (action->getCurPathCode()) {
-    case SoAction::NO_PATH:
-    case SoAction::BELOW_PATH:
-        this->GLRenderBelowPath(action);
-        break;
-    case SoAction::OFF_PATH:
-        break;
-    case SoAction::IN_PATH:
-        this->GLRenderInPath(action);
-        break;
-    }
-}
-
-void SoFCPathAnnotation::GLRenderBelowPath(SoGLRenderAction * action)
-{
-    if(!path || path->getLength()!=pathLength)
-        return;
-
-    SoState * state = action->getState();
-    SoGLCacheContextElement::shouldAutoCache(state, SoGLCacheContextElement::DONT_AUTO_CACHE);
-
-    if (action->isRenderingDelayedPaths()) {
-        SbBool zbenabled = glIsEnabled(GL_DEPTH_TEST);
-        if (zbenabled) glDisable(GL_DEPTH_TEST);
-        inherited::GLRenderInPath(action);
-        if (zbenabled) glEnable(GL_DEPTH_TEST);
-    }
-    else {
-        SoCacheElement::invalidate(action->getState());
-        auto curPath = action->getCurPath();
-        SoPath *newPath = new SoPath(curPath->getLength()+path->getLength());
-        newPath->append(curPath);
-        newPath->append(path);
-        action->addDelayedPath(newPath);
-    }
-}
-
-void SoFCPathAnnotation::GLRenderInPath(SoGLRenderAction * action)
-{
-    GLRenderBelowPath(action);
-}
-
-void SoFCPathAnnotation::setDetail(SoDetail *d) {
-    if(d!=det) {
-        delete det;
-        det = d;
-    }
-}
-
-void SoFCPathAnnotation::setPath(SoPath *newPath) {
-    if(path) {
-        path->unref();
-        removeAllChildren();
-        path = 0;
-    }
-    if(!newPath || !newPath->getLength())
-        return;
-
-    path = newPath->copy();
-    path->ref();
-    pathLength = path->getLength();
-    addChild(path->getNode(0));
-}
-
+/***************************************************************************
+ *   Copyright (c) 2005 Jürgen Riegel <juergen.riegel@web.de>              *
+ *                                                                         *
+ *   This file is part of the FreeCAD CAx development system.              *
+ *                                                                         *
+ *   This library is free software; you can redistribute it and/or         *
+ *   modify it under the terms of the GNU Library General Public           *
+ *   License as published by the Free Software Foundation; either          *
+ *   version 2 of the License, or (at your option) any later version.      *
+ *                                                                         *
+ *   This library  is distributed in the hope that it will be useful,      *
+ *   but WITHOUT ANY WARRANTY; without even the implied warranty of        *
+ *   MERCHANTABILITY or FITNESS FOR A PARTICULAR PURPOSE.  See the         *
+ *   GNU Library General Public License for more details.                  *
+ *                                                                         *
+ *   You should have received a copy of the GNU Library General Public     *
+ *   License along with this library; see the file COPYING.LIB. If not,    *
+ *   write to the Free Software Foundation, Inc., 59 Temple Place,         *
+ *   Suite 330, Boston, MA  02111-1307, USA                                *
+ *                                                                         *
+ ***************************************************************************/
+
+#include "PreCompiled.h"
+
+#ifndef _PreComp_
+# include <qstatusbar.h>
+# include <qstring.h>
+# include <Inventor/details/SoFaceDetail.h>
+# include <Inventor/details/SoLineDetail.h>
+#endif
+
+#include <Inventor/elements/SoOverrideElement.h>
+#include <Inventor/elements/SoLazyElement.h>
+#include <Inventor/elements/SoCacheElement.h>
+#include <Inventor/elements/SoOverrideElement.h>
+#include <Inventor/elements/SoWindowElement.h>
+
+#include <Inventor/SoFullPath.h>
+#include <Inventor/actions/SoGLRenderAction.h>
+#include <Inventor/actions/SoHandleEventAction.h>
+#include <Inventor/events/SoKeyboardEvent.h>
+#include <Inventor/elements/SoComplexityElement.h>
+#include <Inventor/elements/SoComplexityTypeElement.h>
+#include <Inventor/elements/SoCoordinateElement.h>
+#include <Inventor/elements/SoElements.h>
+#include <Inventor/elements/SoFontNameElement.h>
+#include <Inventor/elements/SoFontSizeElement.h>
+#include <Inventor/elements/SoMaterialBindingElement.h>
+#include <Inventor/elements/SoModelMatrixElement.h>
+#include <Inventor/elements/SoShapeStyleElement.h>
+#include <Inventor/elements/SoProfileCoordinateElement.h>
+#include <Inventor/elements/SoProfileElement.h>
+#include <Inventor/elements/SoSwitchElement.h>
+#include <Inventor/elements/SoUnitsElement.h>
+#include <Inventor/elements/SoViewVolumeElement.h>
+#include <Inventor/elements/SoViewingMatrixElement.h>
+#include <Inventor/elements/SoViewportRegionElement.h>
+#include <Inventor/elements/SoGLCacheContextElement.h>
+#include <Inventor/events/SoMouseButtonEvent.h>
+#include <Inventor/misc/SoState.h>
+#include <Inventor/misc/SoChildList.h>
+#include <Inventor/nodes/SoMaterial.h>
+#include <Inventor/nodes/SoMaterialBinding.h>
+#include <Inventor/nodes/SoNormalBinding.h>
+#include <Inventor/events/SoLocation2Event.h>
+#include <Inventor/SoPickedPoint.h>
+
+#ifdef FC_OS_MACOSX
+# include <OpenGL/gl.h>
+#else
+# ifdef FC_OS_WIN32
+#  include <windows.h>
+# endif
+# include <GL/gl.h>
+#endif
+
+#include <QtOpenGL.h>
+
+#include <Base/Console.h>
+#include <Base/Tools.h>
+#include <App/Application.h>
+#include <App/Document.h>
+#include <Gui/Document.h>
+#include <App/DocumentObject.h>
+#include <App/ComplexGeoData.h>
+
+#include "SoFCUnifiedSelection.h"
+#include "Application.h"
+#include "MainWindow.h"
+#include "Selection.h"
+#include "ViewProvider.h"
+#include "SoFCInteractiveElement.h"
+#include "SoFCSelectionAction.h"
+#include "ViewProviderDocumentObject.h"
+#include "ViewProviderGeometryObject.h"
+
+FC_LOG_LEVEL_INIT("SoFCUnifiedSelection",false,true,true);
+
+using namespace Gui;
+
+SoFullPath * Gui::SoFCUnifiedSelection::currenthighlight = NULL;
+
+// *************************************************************************
+
+SO_NODE_SOURCE(SoFCUnifiedSelection);
+
+/*!
+  Constructor.
+*/
+SoFCUnifiedSelection::SoFCUnifiedSelection() : pcDocument(0)
+{
+    SO_NODE_CONSTRUCTOR(SoFCUnifiedSelection);
+
+    SO_NODE_ADD_FIELD(colorHighlight, (SbColor(1.0f, 0.6f, 0.0f)));
+    SO_NODE_ADD_FIELD(colorSelection, (SbColor(0.1f, 0.8f, 0.1f)));
+    SO_NODE_ADD_FIELD(highlightMode,  (AUTO));
+    SO_NODE_ADD_FIELD(selectionMode,  (ON));
+    SO_NODE_ADD_FIELD(selectionRole,  (true));
+
+    SO_NODE_DEFINE_ENUM_VALUE(HighlightModes, AUTO);
+    SO_NODE_DEFINE_ENUM_VALUE(HighlightModes, ON);
+    SO_NODE_DEFINE_ENUM_VALUE(HighlightModes, OFF);
+    SO_NODE_SET_SF_ENUM_TYPE (highlightMode, HighlightModes);
+
+    detailPath = static_cast<SoFullPath*>(new SoPath(20));
+    detailPath->ref();
+
+    setPreSelection = false;
+    preSelection = -1;
+}
+
+/*!
+  Destructor.
+*/
+SoFCUnifiedSelection::~SoFCUnifiedSelection()
+{
+    // If we're being deleted and we're the current highlight,
+    // NULL out that variable
+    if (currenthighlight != NULL) {
+        currenthighlight->unref();
+        currenthighlight = NULL;
+    }
+    if (detailPath) {
+        detailPath->unref();
+        detailPath = NULL;
+    }
+}
+
+// doc from parent
+void
+SoFCUnifiedSelection::initClass(void)
+{
+    SO_NODE_INIT_CLASS(SoFCUnifiedSelection,SoSeparator,"Separator");
+}
+
+void SoFCUnifiedSelection::finish()
+{
+    atexit_cleanup();
+}
+
+bool SoFCUnifiedSelection::hasHighlight() {
+    return currenthighlight != NULL;
+}
+
+void SoFCUnifiedSelection::applySettings()
+{
+    float transparency;
+    ParameterGrp::handle hGrp = Gui::WindowParameter::getDefaultParameter()->GetGroup("View");
+    bool enablePre = hGrp->GetBool("EnablePreselection", true);
+    bool enableSel = hGrp->GetBool("EnableSelection", true);
+    if (!enablePre) {
+        this->highlightMode = SoFCUnifiedSelection::OFF;
+    }
+    else {
+        // Search for a user defined value with the current color as default
+        SbColor highlightColor = this->colorHighlight.getValue();
+        unsigned long highlight = (unsigned long)(highlightColor.getPackedValue());
+        highlight = hGrp->GetUnsigned("HighlightColor", highlight);
+        highlightColor.setPackedValue((uint32_t)highlight, transparency);
+        this->colorHighlight.setValue(highlightColor);
+    }
+
+    if (!enableSel) {
+        this->selectionMode = SoFCUnifiedSelection::OFF;
+    }
+    else {
+        // Do the same with the selection color
+        SbColor selectionColor = this->colorSelection.getValue();
+        unsigned long selection = (unsigned long)(selectionColor.getPackedValue());
+        selection = hGrp->GetUnsigned("SelectionColor", selection);
+        selectionColor.setPackedValue((uint32_t)selection, transparency);
+        this->colorSelection.setValue(selectionColor);
+    }
+}
+
+const char* SoFCUnifiedSelection::getFileFormatName(void) const
+{
+    return "Separator";
+}
+
+void SoFCUnifiedSelection::write(SoWriteAction * action)
+{
+    SoOutput * out = action->getOutput();
+    if (out->getStage() == SoOutput::WRITE) {
+        // Do not write out the fields of this class
+        if (this->writeHeader(out, true, false)) return;
+        SoGroup::doAction((SoAction *)action);
+        this->writeFooter(out);
+    }
+    else {
+        inherited::write(action);
+    }
+}
+
+int SoFCUnifiedSelection::getNumSelected(void) const
+{
+    return this->selectionList.getLength();
+}
+
+const SoPathList* SoFCUnifiedSelection::getList(void) const
+{
+    return &this->selectionList;
+}
+
+void SoFCUnifiedSelection::addPath(SoPath * path)
+{
+    this->selectionList.append(path);
+}
+
+void SoFCUnifiedSelection::removePath(const int which)
+{
+    SoPath * path = this->selectionList[which];
+    path->ref();
+    this->selectionList.remove(which);
+    path->unref();
+}
+
+SoPath * SoFCUnifiedSelection::copyFromThis(const SoPath * path) const
+{
+    SoPath * newpath = NULL;
+    path->ref();
+    int i = path->findNode(this);
+    if (i >= 0) {
+        newpath = path->copy(i);
+    }
+    path->unrefNoDelete();
+    return newpath;
+}
+
+int SoFCUnifiedSelection::findPath(const SoPath * path) const
+{
+    int idx = -1;
+
+    // make copy only if necessary
+    if (path->getHead() != this) {
+        SoPath * newpath = this->copyFromThis(path);
+        if (newpath) {
+            newpath->ref();
+            idx = this->selectionList.findPath(*newpath);
+            newpath->unref();
+        }
+        else {
+            idx = -1;
+        }
+    }
+    else {
+        idx = this->selectionList.findPath(*path);
+    }
+    return idx;
+}
+
+SoPath * SoFCUnifiedSelection::searchNode(SoNode * node) const
+{
+    SoSearchAction sa;
+    sa.setNode(node);
+    sa.apply(const_cast<SoFCUnifiedSelection*>(this));
+    SoPath * path = sa.getPath();
+    if (path)
+        path->ref();
+    return path;
+}
+
+void SoFCUnifiedSelection::select(SoNode * node)
+{
+    SoPath * path = this->searchNode(node);
+    if (path) {
+        // don't ref() the path. searchNode() will ref it before returning
+        if (this->findPath(path) < 0)
+            this->addPath(path);
+        path->unref();
+    }
+}
+
+void SoFCUnifiedSelection::deselect(const SoPath * path)
+{
+    int idx = this->findPath(path);
+    if (idx >= 0) this->removePath(idx);
+}
+
+void SoFCUnifiedSelection::deselect(SoNode * node)
+{
+    SoPath * path = this->searchNode(node);
+    if (path) {
+        // don't ref() the path. searchNode() will ref it before returning
+        this->deselect(path);
+        path->unref();
+    }
+}
+
+int SoFCUnifiedSelection::getPriority(const SoPickedPoint* p)
+{
+    const SoDetail* detail = p->getDetail();
+    if (!detail)                                           return 0;
+    if (detail->isOfType(SoFaceDetail::getClassTypeId()))  return 1;
+    if (detail->isOfType(SoLineDetail::getClassTypeId()))  return 2;
+    if (detail->isOfType(SoPointDetail::getClassTypeId())) return 3;
+    return 0;
+}
+
+std::vector<SoFCUnifiedSelection::PickedInfo> 
+SoFCUnifiedSelection::getPickedList(SoHandleEventAction* action, bool singlePick) const
+{
+    ViewProvider *last_vp = 0;
+    std::vector<PickedInfo> ret;
+    const SoPickedPointList & points = action->getPickedPointList();
+    for(int i=0,count=points.getLength();i<count;++i) {
+        PickedInfo info;
+        info.pp = points[i];
+        info.vpd = 0;
+        ViewProvider *vp = 0;
+        SoFullPath *path = static_cast<SoFullPath *>(info.pp->getPath());
+        if (this->pcDocument && path && path->containsPath(action->getCurPath())) {
+            vp = this->pcDocument->getViewProviderByPathFromHead(path);
+            if(singlePick && last_vp && last_vp!=vp)
+                return ret;
+        }
+        if(!vp || !vp->isDerivedFrom(ViewProviderDocumentObject::getClassTypeId())) {
+            if(!singlePick) continue;
+            if(ret.empty())
+                ret.push_back(info);
+            break;
+        }
+        info.vpd = static_cast<ViewProviderDocumentObject*>(vp);
+        if(!info.vpd->useNewSelectionModel() || !info.vpd->isSelectable()) {
+            if(!singlePick) continue;
+            if(ret.empty()) {
+                info.vpd = 0;
+                ret.push_back(info);
+            }
+            break;
+        }
+        if(!info.vpd->getElementPicked(info.pp,info.element))
+            continue;
+
+        if(singlePick) 
+            last_vp = vp;
+        ret.push_back(info);
+    }
+
+    if(ret.size()<=1) return ret;
+
+    // To identify the picking of lines in a concave area we have to 
+    // get all intersection points. If we have two or more intersection
+    // points where the first is of a face and the second of a line with
+    // almost similar coordinates we use the second point, instead.
+
+    int picked_prio = getPriority(ret[0].pp);
+    auto last_vpd = ret[0].vpd;
+    const SbVec3f& picked_pt = ret.front().pp->getPoint();
+    auto itPicked = ret.begin();
+    for(auto it=ret.begin()+1;it!=ret.end();++it) {
+        auto &info = *it;
+        if(last_vpd != info.vpd) 
+            break;
+
+        int cur_prio = getPriority(info.pp);
+        const SbVec3f& cur_pt = info.pp->getPoint();
+
+        if ((cur_prio > picked_prio) && picked_pt.equals(cur_pt, 0.01f)) {
+            itPicked = it;
+            picked_prio = cur_prio;
+        }
+    }
+
+    if(singlePick) {
+        std::vector<PickedInfo> sret(itPicked,itPicked+1);
+        return sret;
+    }
+    if(itPicked != ret.begin())
+        std::swap(*itPicked, *ret.begin());
+    return ret;
+}
+
+void SoFCUnifiedSelection::doAction(SoAction *action)
+{
+    if (action->getTypeId() == SoFCEnableHighlightAction::getClassTypeId()) {
+        SoFCEnableHighlightAction *preaction = (SoFCEnableHighlightAction*)action;
+        if (preaction->highlight) {
+            this->highlightMode = SoFCUnifiedSelection::AUTO;
+        }
+        else {
+            this->highlightMode = SoFCUnifiedSelection::OFF;
+        }
+    }
+
+    if (action->getTypeId() == SoFCEnableSelectionAction::getClassTypeId()) {
+        SoFCEnableSelectionAction *selaction = (SoFCEnableSelectionAction*)action;
+        if (selaction->selection) {
+            this->selectionMode = SoFCUnifiedSelection::ON;
+        }
+        else {
+            this->selectionMode = SoFCUnifiedSelection::OFF;
+        }
+    }
+
+    if (action->getTypeId() == SoFCSelectionColorAction::getClassTypeId()) {
+        SoFCSelectionColorAction *colaction = (SoFCSelectionColorAction*)action;
+        this->colorSelection = colaction->selectionColor;
+    }
+
+    if (action->getTypeId() == SoFCHighlightColorAction::getClassTypeId()) {
+        SoFCHighlightColorAction *colaction = (SoFCHighlightColorAction*)action;
+        this->colorHighlight = colaction->highlightColor;
+    }
+
+    if (highlightMode.getValue() != OFF && action->getTypeId() == SoFCHighlightAction::getClassTypeId()) {
+        SoFCHighlightAction *hilaction = static_cast<SoFCHighlightAction*>(action);
+        // Do not clear currently highlighted object when setting new pre-selection
+        if (!setPreSelection && hilaction->SelChange.Type == SelectionChanges::RmvPreselect) {
+            if (currenthighlight) {
+                SoHighlightElementAction action;
+                action.apply(currenthighlight);
+                currenthighlight->unref();
+                currenthighlight = 0;
+            }
+        }
+    }
+
+    if (selectionMode.getValue() == ON && action->getTypeId() == SoFCSelectionAction::getClassTypeId()) {
+        SoFCSelectionAction *selaction = static_cast<SoFCSelectionAction*>(action);
+        if (selaction->SelChange.Type == SelectionChanges::AddSelection || 
+            selaction->SelChange.Type == SelectionChanges::RmvSelection) {
+            // selection changes inside the 3d view are handled in handleEvent()
+            App::Document* doc = App::GetApplication().getDocument(selaction->SelChange.pDocName);
+            App::DocumentObject* obj = doc->getObject(selaction->SelChange.pObjectName);
+            ViewProvider*vp = Application::Instance->getViewProvider(obj);
+            if (vp && vp->useNewSelectionModel() && vp->isSelectable()) {
+                SoDetail *detail = nullptr;
+                detailPath->truncate(0);
+                if(!selaction->SelChange.pSubName || !selaction->SelChange.pSubName[0] ||
+                    vp->getDetailPath(selaction->SelChange.pSubName,detailPath,true,detail))
+                {
+                    SoSelectionElementAction::Type type = SoSelectionElementAction::None;
+                    if (selaction->SelChange.Type == SelectionChanges::AddSelection) {
+                        if (detail)
+                            type = SoSelectionElementAction::Append;
+                        else
+                            type = SoSelectionElementAction::All;
+                    }
+                    else {
+                        if (detail)
+                            type = SoSelectionElementAction::Remove;
+                        else
+                            type = SoSelectionElementAction::None;
+                    }
+
+                    if(checkSelectionStyle(type,vp)) {
+                        SoSelectionElementAction action(type);
+                        action.setColor(this->colorSelection.getValue());
+                        action.setElement(detail);
+                        if(detailPath->getLength())
+                            action.apply(detailPath);
+                        else
+                            action.apply(vp->getRoot());
+                    }
+                }
+                detailPath->truncate(0);
+                delete detail;
+            }
+        }else if (selaction->SelChange.Type == SelectionChanges::ClrSelection) {
+            SoSelectionElementAction action(SoSelectionElementAction::None);
+            for(int i=0;i<this->getNumChildren();++i)
+                action.apply(this->getChild(i));
+        }else if(selaction->SelChange.Type == SelectionChanges::SetSelection) {
+            std::vector<ViewProvider*> vps;
+            if (this->pcDocument)
+                vps = this->pcDocument->getViewProvidersOfType(ViewProviderDocumentObject::getClassTypeId());
+            for (std::vector<ViewProvider*>::iterator it = vps.begin(); it != vps.end(); ++it) {
+                ViewProviderDocumentObject* vpd = static_cast<ViewProviderDocumentObject*>(*it);
+                if (vpd->useNewSelectionModel()) {
+                    SoSelectionElementAction::Type type;
+                    if(Selection().isSelected(vpd->getObject()) && vpd->isSelectable())
+                        type = SoSelectionElementAction::All;
+                    else
+                        type = SoSelectionElementAction::None;
+                    if (checkSelectionStyle(type, vpd)) {
+                        SoSelectionElementAction action(type);
+                        action.setColor(this->colorSelection.getValue());
+                        action.apply(vpd->getRoot());
+                    }
+                }
+            }
+        } else if (selaction->SelChange.Type == SelectionChanges::SetPreselectSignal) {
+            // selection changes inside the 3d view are handled in handleEvent()
+            App::Document* doc = App::GetApplication().getDocument(selaction->SelChange.pDocName);
+            App::DocumentObject* obj = doc->getObject(selaction->SelChange.pObjectName);
+            ViewProvider*vp = Application::Instance->getViewProvider(obj);
+            if (vp && vp->isDerivedFrom(ViewProviderDocumentObject::getClassTypeId()) &&
+                vp->useNewSelectionModel() && vp->isSelectable()) 
+            {
+                detailPath->truncate(0);
+                SoDetail *det = 0;
+                if(vp->getDetailPath(selaction->SelChange.pSubName,detailPath,true,det)) {
+                    setHighlight(detailPath,det,static_cast<ViewProviderDocumentObject*>(vp),
+                            selaction->SelChange.pSubName, 
+                            selaction->SelChange.x,
+                            selaction->SelChange.y,
+                            selaction->SelChange.z);
+                }
+                delete det;
+            }
+        }
+    }
+
+    inherited::doAction( action );
+}
+
+bool SoFCUnifiedSelection::setHighlight(const PickedInfo &info) {
+    if(!info.pp)
+        return setHighlight(0,0,0,0,0.0,0.0,0.0);
+    const auto &pt = info.pp->getPoint();
+    return setHighlight(static_cast<SoFullPath*>(info.pp->getPath()), 
+            info.pp->getDetail(), info.vpd, info.element.c_str(), pt[0],pt[1],pt[2]);
+}
+
+bool SoFCUnifiedSelection::setHighlight(SoFullPath *path, const SoDetail *det, 
+        ViewProviderDocumentObject *vpd, const char *element, float x, float y, float z) 
+{
+    Base::FlagToggler<SbBool> flag(setPreSelection);
+
+    bool highlighted = false;
+    if(path && path->getLength() && 
+       vpd && vpd->getObject() && vpd->getObject()->getNameInDocument()) 
+    {
+        const char *docname = vpd->getObject()->getDocument()->getName();
+        const char *objname = vpd->getObject()->getNameInDocument();
+
+        this->preSelection = 1;
+        static char buf[513];
+        snprintf(buf,512,"Preselected: %s.%s.%s (%g, %g, %g)"
+                ,docname,objname,element
+                ,fabs(x)>1e-7?x:0.0
+                ,fabs(y)>1e-7?y:0.0
+                ,fabs(z)>1e-7?z:0.0);
+
+        getMainWindow()->showMessage(QString::fromLatin1(buf));
+
+        int ret = Gui::Selection().setPreselect(docname,objname,element,x,y,z);
+        if(ret<0 && currenthighlight)
+            return true;
+
+        if(ret) {
+            if (currenthighlight) {
+                SoHighlightElementAction action;
+                action.setHighlighted(false);
+                action.apply(currenthighlight);
+                currenthighlight->unref();
+                currenthighlight = 0;
+            }
+            currenthighlight = static_cast<SoFullPath*>(path->copy());
+            currenthighlight->ref();
+            highlighted = true;
+        }
+    }
+
+    if(currenthighlight) {
+        SoHighlightElementAction action;
+        action.setHighlighted(highlighted);
+        action.setColor(this->colorHighlight.getValue());
+        action.setElement(det);
+        action.apply(currenthighlight);
+        if(!highlighted) {
+            currenthighlight->unref();
+            currenthighlight = 0;
+            Selection().rmvPreselect();
+        }
+        this->touch();
+    }
+    return highlighted;
+}
+
+bool SoFCUnifiedSelection::setSelection(const std::vector<PickedInfo> &infos, bool ctrlDown) {
+    if(infos.empty() || !infos[0].vpd) return false;
+
+    std::vector<SelectionSingleton::SelObj> sels;
+    if(infos.size()>1) {
+        for(auto &info : infos) {
+            if(!info.vpd) continue;
+            SelectionSingleton::SelObj sel;
+            sel.pObject = info.vpd->getObject();
+            sel.pDoc = sel.pObject->getDocument();
+            sel.DocName = sel.pDoc->getName();
+            sel.FeatName = sel.pObject->getNameInDocument();
+            sel.TypeName = sel.pObject->getTypeId().getName();
+            sel.SubName = info.element.c_str();
+            const auto &pt = info.pp->getPoint();
+            sel.x = pt[0];
+            sel.y = pt[1];
+            sel.z = pt[2];
+            sels.push_back(sel);
+        }
+    }
+
+    const auto &info = infos[0];
+    auto vpd = info.vpd;
+    if(!vpd) return false;
+    const char *objname = vpd->getObject()->getNameInDocument();
+    if(!objname) return false;
+    const char *docname = vpd->getObject()->getDocument()->getName();
+
+    bool hasNext = false;
+    const SoPickedPoint * pp = info.pp;
+    const SoDetail *det = pp->getDetail();
+    SoDetail *detNext = 0;
+    SoFullPath *pPath = static_cast<SoFullPath*>(pp->getPath());
+    const auto &pt = pp->getPoint();
+    SoSelectionElementAction::Type type = SoSelectionElementAction::None;
+    HighlightModes mymode = (HighlightModes) this->highlightMode.getValue();
+    static char buf[513];
+
+    if (ctrlDown) {
+        if(Gui::Selection().isSelected(docname,objname,info.element.c_str(),0))
+            Gui::Selection().rmvSelection(docname,objname,info.element.c_str(),&sels);
+        else {
+            bool ok = Gui::Selection().addSelection(docname,objname,
+                    info.element.c_str(), pt[0] ,pt[1] ,pt[2], &sels);
+            if (ok && mymode == OFF) {
+                snprintf(buf,512,"Selected: %s.%s.%s (%g, %g, %g)",
+                        docname,objname,info.element.c_str()
+                        ,fabs(pt[0])>1e-7?pt[0]:0.0
+                        ,fabs(pt[1])>1e-7?pt[1]:0.0
+                        ,fabs(pt[2])>1e-7?pt[2]:0.0);
+
+                getMainWindow()->showMessage(QString::fromLatin1(buf));
+            }
+        }
+        return true;
+    }
+
+    // Hierarchy acending
+    //
+    // If the clicked subelement is already selected, check if there is an
+    // upper hierarchy, and select that hierarchy instead. 
+    //
+    // For example, let's suppose PickedInfo above reports
+    // 'link.link2.box.Face1', and below Selection().getSelectedElement returns
+    // 'link.link2.box.', meaning that 'box' is the current selected hierarchy,
+    // and the user is clicking the box again.  So we shall go up one level,
+    // and select 'link.link2.'
+    //
+
+    std::string subName = info.element;
+    std::string objectName = objname;
+
+    const char *subSelected = Gui::Selection().getSelectedElement(
+                                vpd->getObject(),subName.c_str());
+
+    FC_TRACE("select " << (subSelected?subSelected:"'null'") << ", " << 
+            objectName << ", " << subName);
+    std::string newElement;
+    if(subSelected) {
+        newElement = Data::ComplexGeoData::newElementName(subSelected);
+        subSelected = newElement.c_str();
+        std::string nextsub;
+        const char *next = strrchr(subSelected,'.');
+        if(next && next!=subSelected) {
+            if(next[1]==0) {
+                // The convention of dot separated SubName demands a mandatory
+                // ending dot for every object name reference inside SubName.
+                // The non-object sub-element, however, must not end with a dot.
+                // So, next[1]==0 here means current selection is a whole object
+                // selection (because no sub-element), so we shall search
+                // upwards for the second last dot, which is the end of the
+                // parent name of the current selected object
+                for(--next;next!=subSelected;--next) {
+                    if(*next == '.') break;
+                }
+            }
+            if(*next == '.')
+                nextsub = std::string(subSelected,next-subSelected+1);
+        }
+        if(nextsub.length() || *subSelected!=0) {
+            hasNext = true;
+            subName = nextsub;
+            detailPath->truncate(0);
+            if(vpd->getDetailPath(subName.c_str(),detailPath,true,detNext) && 
+               detailPath->getLength()) 
+            {
+                pPath = detailPath;
+                det = detNext;
+                FC_TRACE("select next " << objectName << ", " << subName);
+            }
+        }
+    }
+
+#if 0 // ViewProviderDocumentObject now has default implementation of getElementPicked
+
+    // If no next hierarchy is found, do another try on view provider hierarchies, 
+    // which is used by geo feature group.
+    if(!hasNext) {
+        bool found = false;
+        auto vps = this->pcDocument->getViewProvidersByPath(pPath);
+        for(auto it=vps.begin();it!=vps.end();++it) {
+            auto vpdNext = it->first;
+            if(Gui::Selection().isSelected(vpdNext->getObject(),"")) {
+                found = true;
+                continue;
+            }
+            if(!found || !vpdNext->useNewSelectionModel() || !vpdNext->isSelectable())
+                continue;
+            hasNext = true;
+            vpd = vpdNext;
+            det = 0;
+            pPath->truncate(it->second+1);
+            objectName = vpd->getObject()->getNameInDocument();
+            subName = "";
+            break;
+        }
+    }
+#endif
+
+    FC_TRACE("clearing selection");
+    Gui::Selection().clearSelection(docname);
+    FC_TRACE("add selection");
+    bool ok = Gui::Selection().addSelection(docname, objectName.c_str() ,subName.c_str(), 
+            pt[0] ,pt[1] ,pt[2], &sels);
+    if (ok)
+        type = hasNext?SoSelectionElementAction::All:SoSelectionElementAction::Append;
+
+    if (mymode == OFF) {
+        snprintf(buf,512,"Selected: %s.%s.%s (%g, %g, %g)",
+                docname, objectName.c_str() ,subName.c_str()
+                ,fabs(pt[0])>1e-7?pt[0]:0.0
+                ,fabs(pt[1])>1e-7?pt[1]:0.0
+                ,fabs(pt[2])>1e-7?pt[2]:0.0);
+
+        getMainWindow()->showMessage(QString::fromLatin1(buf));
+    }
+
+    if (pPath && checkSelectionStyle(type,vpd)) {
+        FC_TRACE("applying action");
+        SoSelectionElementAction action(type);
+        action.setColor(this->colorSelection.getValue());
+        action.setElement(det);
+        action.apply(pPath);
+        FC_TRACE("applied action");
+        this->touch();
+    }
+
+    if(detNext) delete detNext;
+    return true;
+}
+
+// doc from parent
+void
+SoFCUnifiedSelection::handleEvent(SoHandleEventAction * action)
+{
+    // If off then don't handle this event
+    if (!selectionRole.getValue()) {
+        inherited::handleEvent(action);
+        return;
+    }
+
+    HighlightModes mymode = (HighlightModes) this->highlightMode.getValue();
+    const SoEvent * event = action->getEvent();
+
+    // If we don't need to pick for locate highlighting,
+    // then just behave as separator and return.
+    // NOTE: we still have to pick for ON even though we don't have
+    // to re-render, because the app needs to be notified as the mouse
+    // goes over locate highlight nodes.
+    //if (highlightMode.getValue() == OFF) {
+    //    inherited::handleEvent( action );
+    //    return;
+    //}
+
+    //
+    // If this is a mouseMotion event, then check for locate highlighting
+    //
+    if (event->isOfType(SoLocation2Event::getClassTypeId())) {
+        // NOTE: If preselection is off then we do not check for a picked point because otherwise this search may slow
+        // down extremely the system on really big data sets. In this case we just check for a picked point if the data
+        // set has been selected.
+        if (mymode == AUTO || mymode == ON) {
+            // check to see if the mouse is over our geometry...
+            auto infos = this->getPickedList(action,true);
+            if(infos.size()) 
+                setHighlight(infos[0]);
+            else {
+                setHighlight(PickedInfo());
+                if (this->preSelection > 0) {
+                    this->preSelection = 0;
+                    // touch() makes sure to call GLRenderBelowPath so that the cursor can be updated
+                    // because only from there the SoGLWidgetElement delivers the OpenGL window
+                    this->touch();
+                }
+            }
+        }
+    }
+    // mouse press events for (de)selection
+    else if (event->isOfType(SoMouseButtonEvent::getClassTypeId()) && 
+             selectionMode.getValue() == SoFCUnifiedSelection::ON) {
+        const SoMouseButtonEvent* e = static_cast<const SoMouseButtonEvent *>(event);
+        if (SoMouseButtonEvent::isButtonReleaseEvent(e,SoMouseButtonEvent::BUTTON1)) {
+            // check to see if the mouse is over a geometry...
+            auto infos = this->getPickedList(action,!Selection().needPickedList());
+            if(setSelection(infos,event->wasCtrlDown()))
+                action->setHandled();
+        } // mouse release
+    }
+
+    inherited::handleEvent(action);
+}
+
+bool SoFCUnifiedSelection::checkSelectionStyle(int type, ViewProvider *vp)
+{
+    if ((type == SoSelectionElementAction::All || type == SoSelectionElementAction::None) &&
+        vp->isDerivedFrom(ViewProviderGeometryObject::getClassTypeId()) &&
+        static_cast<ViewProviderGeometryObject*>(vp)->SelectionStyle.getValue() == 1)
+    {
+        bool selected = (type == SoSelectionElementAction::All);
+        int numSelected = getNumSelected();
+        if (selected) {
+            select(vp->getRoot());
+        }
+        else {
+            deselect(vp->getRoot());
+        }
+
+        if (numSelected != getNumSelected())
+            this->touch();
+
+        if (selected) {
+            return false;
+        }
+    }
+    return true;
+}
+
+void SoFCUnifiedSelection::GLRenderBelowPath(SoGLRenderAction * action)
+{
+    inherited::GLRenderBelowPath(action);
+
+    // nothing picked, so restore the arrow cursor if needed
+    if (this->preSelection == 0) {
+        // this is called when a selection gate forbade to select an object
+        // and the user moved the mouse to an empty area
+        this->preSelection = -1;
+        QtGLWidget* window;
+        SoState *state = action->getState();
+        SoGLWidgetElement::get(state, window);
+        QWidget* parent = window ? window->parentWidget() : 0;
+        if (parent) {
+            QCursor c = parent->cursor();
+            if (c.shape() == Qt::ForbiddenCursor) {
+                c.setShape(Qt::ArrowCursor);
+                parent->setCursor(c);
+            }
+        }
+    }
+}
+
+// ---------------------------------------------------------------
+
+SO_ACTION_SOURCE(SoHighlightElementAction);
+
+void SoHighlightElementAction::initClass()
+{
+    SO_ACTION_INIT_CLASS(SoHighlightElementAction,SoAction);
+
+    SO_ENABLE(SoHighlightElementAction, SoSwitchElement);
+
+    SO_ACTION_ADD_METHOD(SoNode,nullAction);
+
+    SO_ENABLE(SoHighlightElementAction, SoCoordinateElement);
+
+    SO_ACTION_ADD_METHOD(SoGroup,callDoAction);
+    SO_ACTION_ADD_METHOD(SoIndexedLineSet,callDoAction);
+    SO_ACTION_ADD_METHOD(SoIndexedFaceSet,callDoAction);
+    SO_ACTION_ADD_METHOD(SoPointSet,callDoAction);
+}
+
+SoHighlightElementAction::SoHighlightElementAction () : _highlight(false), _det(0)
+{
+    SO_ACTION_CONSTRUCTOR(SoHighlightElementAction);
+}
+
+SoHighlightElementAction::~SoHighlightElementAction()
+{
+}
+
+void SoHighlightElementAction::beginTraversal(SoNode *node)
+{
+    traverse(node);
+}
+
+void SoHighlightElementAction::callDoAction(SoAction *action,SoNode *node)
+{
+    node->doAction(action);
+}
+
+void SoHighlightElementAction::setHighlighted(SbBool ok)
+{
+    this->_highlight = ok;
+}
+
+SbBool SoHighlightElementAction::isHighlighted() const
+{
+    return this->_highlight;
+}
+
+void SoHighlightElementAction::setColor(const SbColor& c)
+{
+    this->_color = c;
+}
+
+const SbColor& SoHighlightElementAction::getColor() const
+{
+    return this->_color;
+}
+
+void SoHighlightElementAction::setElement(const SoDetail* det)
+{
+    this->_det = det;
+}
+
+const SoDetail* SoHighlightElementAction::getElement() const
+{
+    return this->_det;
+}
+
+// ---------------------------------------------------------------
+
+SO_ACTION_SOURCE(SoSelectionElementAction);
+
+void SoSelectionElementAction::initClass()
+{
+    SO_ACTION_INIT_CLASS(SoSelectionElementAction,SoAction);
+
+    SO_ENABLE(SoSelectionElementAction, SoSwitchElement);
+
+    SO_ACTION_ADD_METHOD(SoNode,nullAction);
+
+    SO_ENABLE(SoSelectionElementAction, SoCoordinateElement);
+
+    SO_ACTION_ADD_METHOD(SoCoordinate3,callDoAction);
+    SO_ACTION_ADD_METHOD(SoGroup,callDoAction);
+    SO_ACTION_ADD_METHOD(SoIndexedLineSet,callDoAction);
+    SO_ACTION_ADD_METHOD(SoIndexedFaceSet,callDoAction);
+    SO_ACTION_ADD_METHOD(SoPointSet,callDoAction);
+}
+
+SoSelectionElementAction::SoSelectionElementAction (Type t, bool secondary)
+    : _type(t), _det(0), _secondary(secondary)
+{
+    SO_ACTION_CONSTRUCTOR(SoSelectionElementAction);
+}
+
+SoSelectionElementAction::~SoSelectionElementAction()
+{
+}
+
+void SoSelectionElementAction::beginTraversal(SoNode *node)
+{
+    traverse(node);
+}
+
+void SoSelectionElementAction::callDoAction(SoAction *action,SoNode *node)
+{
+    node->doAction(action);
+}
+
+SoSelectionElementAction::Type
+SoSelectionElementAction::getType() const
+{
+    return this->_type;
+}
+
+void SoSelectionElementAction::setColor(const SbColor& c)
+{
+    this->_color = c;
+}
+
+const SbColor& SoSelectionElementAction::getColor() const
+{
+    return this->_color;
+}
+
+void SoSelectionElementAction::setElement(const SoDetail* det)
+{
+    this->_det = det;
+}
+
+const SoDetail* SoSelectionElementAction::getElement() const
+{
+    return this->_det;
+}
+
+// ---------------------------------------------------------------
+
+SO_ACTION_SOURCE(SoVRMLAction);
+
+void SoVRMLAction::initClass()
+{
+    SO_ACTION_INIT_CLASS(SoVRMLAction,SoAction);
+
+    SO_ENABLE(SoVRMLAction, SoSwitchElement);
+
+    SO_ACTION_ADD_METHOD(SoNode,nullAction);
+
+    SO_ENABLE(SoVRMLAction, SoCoordinateElement);
+    SO_ENABLE(SoVRMLAction, SoMaterialBindingElement);
+    SO_ENABLE(SoVRMLAction, SoLazyElement);
+    SO_ENABLE(SoVRMLAction, SoShapeStyleElement);
+
+    SO_ACTION_ADD_METHOD(SoCoordinate3,callDoAction);
+    SO_ACTION_ADD_METHOD(SoMaterialBinding,callDoAction);
+    SO_ACTION_ADD_METHOD(SoMaterial,callDoAction);
+    SO_ACTION_ADD_METHOD(SoNormalBinding,callDoAction);
+    SO_ACTION_ADD_METHOD(SoGroup,callDoAction);
+    SO_ACTION_ADD_METHOD(SoIndexedLineSet,callDoAction);
+    SO_ACTION_ADD_METHOD(SoIndexedFaceSet,callDoAction);
+    SO_ACTION_ADD_METHOD(SoPointSet,callDoAction);
+}
+
+SoVRMLAction::SoVRMLAction() : overrideMode(true)
+{
+    SO_ACTION_CONSTRUCTOR(SoVRMLAction);
+}
+
+SoVRMLAction::~SoVRMLAction()
+{
+}
+
+void SoVRMLAction::setOverrideMode(SbBool on)
+{
+    overrideMode = on;
+}
+
+SbBool SoVRMLAction::isOverrideMode() const
+{
+    return overrideMode;
+}
+
+void SoVRMLAction::callDoAction(SoAction *action, SoNode *node)
+{
+    if (node->getTypeId().isDerivedFrom(SoNormalBinding::getClassTypeId()) && action->isOfType(SoVRMLAction::getClassTypeId())) {
+        SoVRMLAction* vrmlAction = static_cast<SoVRMLAction*>(action);
+        if (vrmlAction->overrideMode) {
+            SoNormalBinding* bind = static_cast<SoNormalBinding*>(node);
+            vrmlAction->bindList.push_back(bind->value.getValue());
+            // this normal binding causes some problems for the part view provider
+            // See also #0002222: Number of normals in exported VRML is wrong
+            if (bind->value.getValue() == static_cast<int>(SoNormalBinding::PER_VERTEX_INDEXED))
+                bind->value = SoNormalBinding::OVERALL;
+        }
+        else if (!vrmlAction->bindList.empty()) {
+            static_cast<SoNormalBinding*>(node)->value = static_cast<SoNormalBinding::Binding>(vrmlAction->bindList.front());
+            vrmlAction->bindList.pop_front();
+        }
+    }
+
+    node->doAction(action);
+}
+
+// ---------------------------------------------------------------------------------
+bool SoFCSelectionRoot::StackComp::operator()(const Stack &a, const Stack &b) const {
+    if(a.size()-a.offset < b.size()-b.offset) 
+        return true;
+    if(a.size()-a.offset > b.size()-b.offset) 
+        return false;
+    auto it1=a.rbegin(), end1=a.rend()-a.offset; 
+    auto it2=b.rbegin();
+    for(;it1!=end1;++it1,++it2) {
+        if(*it1 < *it2) 
+            return true;
+        if(*it1 > *it2) 
+            return false;
+    }
+    return false;
+}
+// ---------------------------------------------------------------------------------
+SoSeparator::CacheEnabled SoFCSeparator::CacheMode = SoSeparator::AUTO;
+SO_NODE_SOURCE(SoFCSeparator);
+
+SoFCSeparator::SoFCSeparator(bool trackCacheMode)
+    :trackCacheMode(trackCacheMode)
+{
+    SO_NODE_CONSTRUCTOR(SoFCSeparator);
+    if(!trackCacheMode)
+        renderCaching = SoSeparator::OFF;
+}
+
+void SoFCSeparator::GLRenderBelowPath(SoGLRenderAction * action) {
+    if(trackCacheMode && renderCaching.getValue()!=CacheMode)
+        renderCaching = CacheMode;
+    inherited::GLRenderBelowPath(action);
+}
+
+void SoFCSeparator::initClass(void)
+{
+    SO_NODE_INIT_CLASS(SoFCSeparator,SoSeparator,"FCSeparator");
+}
+
+void SoFCSeparator::finish()
+{
+    atexit_cleanup();
+}
+
+
+// ---------------------------------------------------------------------------------
+
+SoFCSelectionRoot::Stack SoFCSelectionRoot::SelStack;
+std::map<SoAction*,SoFCSelectionRoot::Stack> SoFCSelectionRoot::ActionStacks;
+SoFCSelectionRoot::ColorStack SoFCSelectionRoot::SelColorStack;
+SoFCSelectionRoot::ColorStack SoFCSelectionRoot::HlColorStack;
+SoFCSelectionRoot* SoFCSelectionRoot::ShapeColorNode;
+
+SO_NODE_SOURCE(SoFCSelectionRoot);
+
+SoFCSelectionRoot::SoFCSelectionRoot(bool trackCacheMode)
+    :SoFCSeparator(trackCacheMode)
+    ,pushed(false)
+{
+    SO_NODE_CONSTRUCTOR(SoFCSelectionRoot);
+}
+
+SoFCSelectionRoot::~SoFCSelectionRoot()
+{
+}
+
+void SoFCSelectionRoot::initClass(void)
+{
+    SO_NODE_INIT_CLASS(SoFCSelectionRoot,SoFCSeparator,"FCSelectionRoot");
+}
+
+void SoFCSelectionRoot::finish()
+{
+    atexit_cleanup();
+}
+
+SoNode *SoFCSelectionRoot::getCurrentRoot(bool front, SoNode *def) {
+    if(SelStack.size()) 
+        return front?SelStack.front():SelStack.back();
+    return def;
+}
+
+SoFCSelectionContextBasePtr SoFCSelectionRoot::getNodeContext(
+        Stack &stack, SoNode *node, SoFCSelectionContextBasePtr def)
+{
+    if(stack.empty())
+        return def;
+
+    SoFCSelectionRoot *front = stack.front();
+
+    // NOTE: _node is not necssary of type SoFCSelectionRoot, but it is safe
+    // here since we only use it as searching key, although it is probably not
+    // a best practice.
+    stack.front() = static_cast<SoFCSelectionRoot*>(node);
+
+    auto it = front->contextMap.find(stack);
+    stack.front() = front;
+    if(it!=front->contextMap.end()) 
+        return it->second;
+    return SoFCSelectionContextBasePtr();
+}
+
+SoFCSelectionContextBasePtr 
+SoFCSelectionRoot::getNodeContext2(Stack &stack, SoNode *node, SoFCSelectionContextBase::MergeFunc *merge) 
+{
+    SoFCSelectionContextBasePtr ret;
+    if(stack.empty() || stack.back()->contextMap2.empty())
+        return ret;
+
+    int status = 0;
+    auto *back = stack.back();
+    auto &map = back->contextMap2;
+    stack.back() = static_cast<SoFCSelectionRoot*>(node);
+    for(stack.offset=0;stack.offset<stack.size();++stack.offset) {
+        auto it = map.find(stack);
+        auto ctx = it!=map.end()?it->second:SoFCSelectionContextBasePtr();
+        status = merge(status,ret,ctx,stack.offset==stack.size()-1?0:stack[stack.offset]);
+        if(status<0)
+            break;
+    }
+    stack.offset = 0;
+    stack.back() = back;
+    return ret;
+}
+
+std::pair<bool,SoFCSelectionContextBasePtr*> SoFCSelectionRoot::findActionContext(
+        SoAction *action, SoNode *_node, bool create, bool erase)
+{
+    std::pair<bool,SoFCSelectionContextBasePtr*> res(false,0);
+    if(action->isOfType(SoSelectionElementAction::getClassTypeId()))
+        res.first = static_cast<SoSelectionElementAction*>(action)->isSecondary();
+
+    auto it = ActionStacks.find(action);
+    if(it==ActionStacks.end() || it->second.empty())
+        return res;
+
+    auto &stack = it->second;
+    
+    auto node = static_cast<SoFCSelectionRoot*>(_node);
+
+    if(res.first) {
+        auto back = stack.back();
+        stack.back() = node;
+        if(create)
+            res.second = &back->contextMap2[stack];
+        else {
+            auto it = back->contextMap2.find(stack);
+            if(it!=back->contextMap2.end()) {
+                res.second = &it->second;
+                if(erase)
+                    back->contextMap2.erase(it);
+            }
+        }
+        stack.back() = back;
+    }else{
+        auto front = stack.front();
+        stack.front() = node;
+        if(create) 
+            res.second = &front->contextMap[stack];
+        else {
+            auto it = front->contextMap.find(stack);
+            if(it!=front->contextMap.end()) {
+                res.second = &it->second;
+                if(erase)
+                    front->contextMap.erase(it);
+            }
+        }
+        stack.front() = front;
+    }
+    return res;
+}
+
+void SoFCSelectionRoot::renderPrivate(SoGLRenderAction * action, RenderFunc render) {
+    if(pushed)
+        (this->*render)(action);
+    else {
+        pushed = true;
+        SelStack.push_back(this);
+        auto ctx2 = std::static_pointer_cast<SelContext>(getNodeContext2(SelStack,this,SelContext::merge));
+        if(!ctx2 || !ctx2->hideAll) {
+            auto state = action->getState();
+            SelContextPtr ctx = getRenderContext<SelContext>(this);
+            bool colorPushed = false;
+            if(!ShapeColorNode && overrideColor && 
+               !SoOverrideElement::getDiffuseColorOverride(state) &&
+               (!ctx || (!ctx->selAll && !ctx->hideAll))) 
+            {
+                ShapeColorNode = this;
+                colorPushed = true;
+                state->push();
+                auto &packer = ShapeColorNode->shapeColorPacker;
+                auto &trans = ShapeColorNode->transOverride;
+                auto &color = ShapeColorNode->colorOverride;
+                if(!SoOverrideElement::getTransparencyOverride(state) && trans) {
+                    SoLazyElement::setTransparency(state, ShapeColorNode, 1, &trans, &packer);
+                    SoOverrideElement::setTransparencyOverride(state,ShapeColorNode,true);
+                }
+                SoLazyElement::setDiffuse(state, ShapeColorNode, 1, &color, &packer);
+                SoOverrideElement::setDiffuseColorOverride(state,ShapeColorNode,true);
+                SoMaterialBindingElement::set(state, ShapeColorNode, SoMaterialBindingElement::OVERALL);
+                SoOverrideElement::setMaterialBindingOverride(state,ShapeColorNode,true);
+
+                SoTextureEnabledElement::set(state,ShapeColorNode,false);
+            }
+            if(!ctx) 
+                (this->*render)(action);
+            else {
+                bool selPushed;
+                bool hlPushed;
+                if((selPushed = ctx->selAll)) {
+                    SelColorStack.push_back(ctx->selColor);
+                    state->push();
+                    auto &color = SelColorStack.back();
+                    SoLazyElement::setEmissive(state, &color);
+                    SoOverrideElement::setEmissiveColorOverride(state,this,true);
+                    if (SoLazyElement::getLightModel(state) == SoLazyElement::BASE_COLOR) {
+                        auto &packer = shapeColorPacker;
+                        SoLazyElement::setDiffuse(state, this, 1, &color, &packer);
+                        SoOverrideElement::setDiffuseColorOverride(state,this,true);
+                        SoMaterialBindingElement::set(state, this, SoMaterialBindingElement::OVERALL);
+                        SoOverrideElement::setMaterialBindingOverride(state,this,true);
+                    }
+                }
+                if((hlPushed = ctx->hlAll)) 
+                    HlColorStack.push_back(ctx->hlColor);
+                (this->*render)(action);
+                if(selPushed) {
+                    SelColorStack.pop_back();
+                    state->pop();
+                }
+                if(hlPushed)
+                    HlColorStack.pop_back();
+            }
+            if(colorPushed) {
+                ShapeColorNode = 0;
+                state->pop();
+            }
+        }
+        SelStack.pop_back();
+        pushed = false;
+    }
+}
+
+#define DEFINE_RENDER(_name) \
+void SoFCSelectionRoot::_name(SoGLRenderAction * action) {\
+    renderPrivate(action,&SoFCSelectionRoot::_name##Private);\
+}\
+void SoFCSelectionRoot::_name##Private(SoGLRenderAction * action) {\
+    inherited::_name(action);\
+}
+
+DEFINE_RENDER(GLRender)
+DEFINE_RENDER(GLRenderBelowPath)
+DEFINE_RENDER(GLRenderInPath)
+DEFINE_RENDER(GLRenderOffPath)
+
+bool SoFCSelectionRoot::checkColorOverride(SoState *state) {
+    if(ShapeColorNode) {
+        if(!SoOverrideElement::getDiffuseColorOverride(state)) {
+            state->push();
+            auto &packer = ShapeColorNode->shapeColorPacker;
+            auto &trans = ShapeColorNode->transOverride;
+            auto &color = ShapeColorNode->colorOverride;
+            if(!SoOverrideElement::getTransparencyOverride(state) && trans) {
+                SoLazyElement::setTransparency(state, ShapeColorNode, 1, &trans, &packer);
+                SoOverrideElement::setTransparencyOverride(state,ShapeColorNode,true);
+            }
+            SoLazyElement::setDiffuse(state, ShapeColorNode, 1, &color, &packer);
+            SoOverrideElement::setDiffuseColorOverride(state,ShapeColorNode,true);
+            SoMaterialBindingElement::set(state, ShapeColorNode, SoMaterialBindingElement::OVERALL);
+            SoOverrideElement::setMaterialBindingOverride(state,ShapeColorNode,true);
+
+            SoTextureEnabledElement::set(state,ShapeColorNode,false);
+            return true;
+        }
+    }
+    return false;
+}
+
+void SoFCSelectionRoot::checkSelection(bool &sel, SbColor &selColor, bool &hl, SbColor &hlColor) {
+    sel = false;
+    hl = false;
+    if((sel = !SelColorStack.empty()))
+        selColor = SelColorStack.back();
+    if((hl = !HlColorStack.empty()))
+        hlColor = HlColorStack.back();
+}
+
+void SoFCSelectionRoot::resetContext() {
+    contextMap.clear();
+}
+
+void SoFCSelectionRoot::pick(SoPickAction * action) {
+    doAction(action);
+}
+
+void SoFCSelectionRoot::rayPick(SoRayPickAction * action) {
+    doAction(action);
+}
+
+void SoFCSelectionRoot::doAction(SoAction *action) {
+    auto &stack = ActionStacks[action];
+    stack.push_back(this);
+    auto size = stack.size();
+
+    if(doActionPrivate(stack,action))
+        inherited::doAction(action);
+
+    if(stack.size()!=size || stack.back()!=this)
+        FC_WARN("action stack fault");
+    else {
+        stack.pop_back();
+        if(stack.empty())
+            ActionStacks.erase(action);
+    }
+}
+
+bool SoFCSelectionRoot::doActionPrivate(Stack &stack, SoAction *action) {
+    // Selection action short-circuit optimization. In case of whole object
+    // selection/pre-selection, we shall store a SelContext keyed by ourself.
+    // And the action traversal can be short-curcuited once the first targeted
+    // SoFCSelectionRoot is found here. New fuction checkSelection() is exposed
+    // to check for whole object selection. This greatly imporve performance on
+    // large group.
+
+    SelContextPtr ctx2;
+    bool ctx2Searched = false;
+    bool isTail = false;
+    if(action->getCurPathCode()==SoAction::IN_PATH) {
+        isTail = action->getPathAppliedTo() && action->getPathAppliedTo()->getTail()==this;
+
+        if(!action->isOfType(SoSelectionElementAction::getClassTypeId())) {
+            ctx2Searched = true;
+            ctx2 = std::static_pointer_cast<SelContext>(getNodeContext2(stack,this,SelContext::merge));
+            if(ctx2 && ctx2->hideAll)
+                return false;
+        }
+        if(!isTail)
+            return true;
+    }else if(action->getWhatAppliedTo()!=SoAction::NODE && action->getCurPathCode()!=SoAction::BELOW_PATH)
+        return true;
+
+    if(action->isOfType(SoSelectionElementAction::getClassTypeId())) {
+        auto selAction = static_cast<SoSelectionElementAction*>(action);
+        if(selAction->isSecondary()) {
+            if(selAction->getType() == SoSelectionElementAction::Show ||
+               (selAction->getType() == SoSelectionElementAction::Color && 
+                selAction->getColors().empty() &&
+                action->getWhatAppliedTo()==SoAction::NODE))
+            {
+                auto ctx = getActionContext(action,this,SelContextPtr(),false);
+                if(ctx && ctx->hideAll) {
+                    ctx->hideAll = false;
+                    if(!ctx->hlAll && !ctx->selAll)
+                        removeActionContext(action,this);
+                    touch();
+                }
+                // applied to a node means clear all visibility setting, so
+                // return true to propgate the action
+                return selAction->getType()==SoSelectionElementAction::Color ||
+                       action->getWhatAppliedTo()==SoAction::NODE;
+
+            }else if(selAction->getType() == SoSelectionElementAction::Hide) {
+                if(action->getCurPathCode()==SoAction::BELOW_PATH || isTail) {
+                    auto ctx = getActionContext(action,this,SelContextPtr());
+                    if(ctx && !ctx->hideAll) {
+                        ctx->hideAll = true;
+                        touch();
+                    }
+                    return false;
+                }
+            }
+            return true;
+        } 
+        
+        if(selAction->getType() == SoSelectionElementAction::None) {
+            if(action->getWhatAppliedTo() == SoAction::NODE) {
+                // Here the 'select none' action is applied to a node, and we
+                // are the first SoFCSelectionRoot encounted (which means all
+                // children stores selection context here, both whole object
+                // and element selection), then we can simply perform the
+                // action by clearing the selection context here, and save the
+                // time for traversing a potentially large amount of children
+                // nodes.
+                resetContext();
+                touch();
+                return false;
+            }
+
+            auto ctx = getActionContext(action,this,SelContextPtr(),false);
+            if(ctx && ctx->selAll) {
+                ctx->selAll = false;
+                touch();
+                return false;
+            }
+        } else if(selAction->getType() == SoSelectionElementAction::All) {
+            auto ctx = getActionContext(action,this,SelContextPtr());
+            assert(ctx);
+            ctx->selAll = true;
+            ctx->selColor = selAction->getColor();
+            touch();
+            return false;
+        }
+        return true;
+    }
+
+    if(action->isOfType(SoHighlightElementAction::getClassTypeId())) {
+        auto hlAction = static_cast<SoHighlightElementAction*>(action);
+        if(hlAction->isHighlighted()) {
+            if(hlAction->getElement()) {
+                auto ctx = getActionContext(action,this,SelContextPtr(),false);
+                if(ctx && ctx->hlAll) {
+                    ctx->hlAll = false;
+                    touch();
+                }
+            } else {
+                auto ctx = getActionContext(action,this,SelContextPtr());
+                assert(ctx);
+                ctx->hlAll = true;
+                ctx->hlColor = hlAction->getColor();
+                touch();
+                return false;
+            }
+        } else {
+            auto ctx = getActionContext(action,this,SelContextPtr(),false);
+            if(ctx && ctx->hlAll) {
+                ctx->hlAll = false;
+                touch();
+                return false;
+            }
+        }
+        return true;
+    }
+
+    if(!ctx2Searched) {
+        ctx2 = std::static_pointer_cast<SelContext>(getNodeContext2(stack,this,SelContext::merge));
+        if(ctx2 && ctx2->hideAll)
+            return false;
+    }
+    return true;
+}
+
+int SoFCSelectionRoot::SelContext::merge(int status, SoFCSelectionContextBasePtr &output, 
+        SoFCSelectionContextBasePtr input, SoFCSelectionRoot *)
+{
+    auto ctx = std::dynamic_pointer_cast<SelContext>(input);
+    if(ctx && ctx->hideAll) {
+        output = ctx;
+        return -1;
+    }
+    return status;
+}
+
+/////////////////////////////////////////////////////////////////////////////
+
+SO_NODE_SOURCE(SoFCPathAnnotation);
+
+SoFCPathAnnotation::SoFCPathAnnotation()
+{
+    SO_NODE_CONSTRUCTOR(SoFCPathAnnotation);
+    path = 0;
+    det = 0;
+}
+
+SoFCPathAnnotation::~SoFCPathAnnotation()
+{
+    if(path) path->unref();
+    delete det;
+}
+
+void SoFCPathAnnotation::finish() 
+{
+    atexit_cleanup();
+}
+
+void SoFCPathAnnotation::initClass(void)
+{
+    SO_NODE_INIT_CLASS(SoFCPathAnnotation,SoSeparator,"Separator");
+}
+
+void SoFCPathAnnotation::GLRender(SoGLRenderAction * action)
+{
+    switch (action->getCurPathCode()) {
+    case SoAction::NO_PATH:
+    case SoAction::BELOW_PATH:
+        this->GLRenderBelowPath(action);
+        break;
+    case SoAction::OFF_PATH:
+        break;
+    case SoAction::IN_PATH:
+        this->GLRenderInPath(action);
+        break;
+    }
+}
+
+void SoFCPathAnnotation::GLRenderBelowPath(SoGLRenderAction * action)
+{
+    if(!path || path->getLength()!=pathLength)
+        return;
+
+    SoState * state = action->getState();
+    SoGLCacheContextElement::shouldAutoCache(state, SoGLCacheContextElement::DONT_AUTO_CACHE);
+
+    if (action->isRenderingDelayedPaths()) {
+        SbBool zbenabled = glIsEnabled(GL_DEPTH_TEST);
+        if (zbenabled) glDisable(GL_DEPTH_TEST);
+        inherited::GLRenderInPath(action);
+        if (zbenabled) glEnable(GL_DEPTH_TEST);
+    }
+    else {
+        SoCacheElement::invalidate(action->getState());
+        auto curPath = action->getCurPath();
+        SoPath *newPath = new SoPath(curPath->getLength()+path->getLength());
+        newPath->append(curPath);
+        newPath->append(path);
+        action->addDelayedPath(newPath);
+    }
+}
+
+void SoFCPathAnnotation::GLRenderInPath(SoGLRenderAction * action)
+{
+    GLRenderBelowPath(action);
+}
+
+void SoFCPathAnnotation::setDetail(SoDetail *d) {
+    if(d!=det) {
+        delete det;
+        det = d;
+    }
+}
+
+void SoFCPathAnnotation::setPath(SoPath *newPath) {
+    if(path) {
+        path->unref();
+        removeAllChildren();
+        path = 0;
+    }
+    if(!newPath || !newPath->getLength())
+        return;
+
+    path = newPath->copy();
+    path->ref();
+    pathLength = path->getLength();
+    addChild(path->getNode(0));
+}
+