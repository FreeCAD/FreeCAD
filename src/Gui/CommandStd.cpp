--- conflicted
+++ resolved
@@ -1,993 +1,958 @@
- // SPDX-License-Identifier: LGPL-2.1-or-later
-
-  /****************************************************************************
-   *   Copyright (c) 2002 Jürgen Riegel <juergen.riegel@web.de>               *
-   *   Copyright (c) 2023 FreeCAD Project Association                         *
-   *                                                                          *
-   *   This file is part of FreeCAD.                                          *
-   *                                                                          *
-   *   FreeCAD is free software: you can redistribute it and/or modify it     *
-   *   under the terms of the GNU Lesser General Public License as            *
-   *   published by the Free Software Foundation, either version 2.1 of the   *
-   *   License, or (at your option) any later version.                        *
-   *                                                                          *
-   *   FreeCAD is distributed in the hope that it will be useful, but         *
-   *   WITHOUT ANY WARRANTY; without even the implied warranty of             *
-   *   MERCHANTABILITY or FITNESS FOR A PARTICULAR PURPOSE. See the GNU       *
-   *   Lesser General Public License for more details.                        *
-   *                                                                          *
-   *   You should have received a copy of the GNU Lesser General Public       *
-   *   License along with FreeCAD. If not, see                                *
-   *   <https://www.gnu.org/licenses/>.                                       *
-   *                                                                          *
-   ***************************************************************************/
-
-#include "PreCompiled.h"
-#ifndef _PreComp_
-# include <QApplication>
-# include <QMessageBox>
-# include <QRegularExpression>
-# include <QRegularExpressionMatch>
-# include <QWhatsThis>
-# include <QAbstractButton>
-# include <QTimer>
-# include <QProcess>
-#endif
-
-#include <App/Document.h>
-#include <Base/Exception.h>
-#include <Base/Interpreter.h>
-#include <Base/Sequencer.h>
-
-#include "Action.h"
-#include "BitmapFactory.h"
-#include "Command.h"
-#include "Dialogs/DlgAbout.h"
-#include "Dialogs/DlgCustomizeImp.h"
-#include "Dialogs/DlgParameterImp.h"
-#include "Dialogs/DlgPreferencesImp.h"
-#include "Dialogs/DlgUnitsCalculatorImp.h"
-#include "GuiConsole.h"
-#include "MainWindow.h"
-#include "OnlineDocumentation.h"
-#include "Selection.h"
-#include "WhatsThis.h"
-#include "Workbench.h"
-#include "WorkbenchManager.h"
-
-
-using Base::Console;
-using Base::Sequencer;
-using namespace Gui;
-namespace sp = std::placeholders;
-
-
-//===========================================================================
-// Std_Workbench
-//===========================================================================
-
-DEF_STD_CMD_AC(StdCmdWorkbench)
-
-StdCmdWorkbench::StdCmdWorkbench()
-  : Command("Std_Workbench")
-{
-    sGroup        = "View";
-    sMenuText     = QT_TR_NOOP("&Workbench");
-    sToolTipText  = QT_TR_NOOP("Switches between workbenches");
-    sWhatsThis    = "Std_Workbench";
-    sStatusTip    = sToolTipText;
-    sPixmap       = "freecad";
-    eType         = 0;
-}
-
-void StdCmdWorkbench::activated(int i)
-{
-    try {
-        Workbench* w = WorkbenchManager::instance()->active();
-        QList<QAction*> items = static_cast<WorkbenchGroup*>(_pcAction)->actions();
-        std::string switch_to = (const char*)items[i]->objectName().toLatin1();
-        if (w) {
-            std::string current_w = w->name();
-            if (switch_to == current_w)
-                return;
-        }
-        doCommand(Gui, "Gui.activateWorkbench(\"%s\")", switch_to.c_str());
-    }
-    catch(const Base::PyException& e) {
-        QString msg(QLatin1String(e.what()));
-        // ignore '<type 'exceptions.*Error'>' prefixes
-        QRegularExpression rx;
-        rx.setPattern(QLatin1String(R"(^\s*<type 'exceptions.\w*'>:\s*)"));
-        auto match = rx.match(msg);
-        if (match.hasMatch())
-            msg = msg.mid(match.capturedLength());
-        QMessageBox::critical(getMainWindow(), QObject::tr("Cannot load workbench"), msg);
-    }
-    catch(...) {
-        QMessageBox::critical(getMainWindow(), QObject::tr("Cannot load workbench"),
-            QObject::tr("A general error occurred while loading the workbench"));
-    }
-}
-
-bool StdCmdWorkbench::isActive()
-{
-    return true;
-}
-
-Action * StdCmdWorkbench::createAction()
-{
-    Action *pcAction;
-
-    pcAction = new WorkbenchGroup(this,getMainWindow());
-    pcAction->setShortcut(QString::fromLatin1(getAccel()));
-    applyCommandData(this->className(), pcAction);
-    if (getPixmap())
-        pcAction->setIcon(Gui::BitmapFactory().iconFromTheme(getPixmap()));
-
-    return pcAction;
-}
-
-//===========================================================================
-// Std_RecentFiles
-//===========================================================================
-
-DEF_STD_CMD_C(StdCmdRecentFiles)
-
-StdCmdRecentFiles::StdCmdRecentFiles()
-  :Command("Std_RecentFiles")
-{
-    sGroup        = "File";
-    sMenuText     = QT_TR_NOOP("Open &Recent");
-    sToolTipText  = QT_TR_NOOP("Displays the list of recently opened files");
-    sWhatsThis    = "Std_RecentFiles";
-    sStatusTip    = sToolTipText;
-    sPixmap       = "Std_RecentFiles";
-    eType         = NoTransaction;
-}
-
-/**
- * Opens the recent file at position \a iMsg in the menu.
- * If the file does not exist or cannot be loaded this item is removed
- * from the list.
- */
-void StdCmdRecentFiles::activated(int iMsg)
-{
-    auto act = qobject_cast<RecentFilesAction*>(_pcAction);
-    if (act) act->activateFile( iMsg );
-}
-
-/**
- * Creates the QAction object containing the recent files.
- */
-Action * StdCmdRecentFiles::createAction()
-{
-    auto pcAction = new RecentFilesAction(this, getMainWindow());
-    pcAction->setObjectName(QLatin1String("recentFiles"));
-    pcAction->setDropDownMenu(true);
-    applyCommandData(this->className(), pcAction);
-    return pcAction;
-}
-
-//===========================================================================
-// Std_RecentMacros
-//===========================================================================
-
-DEF_STD_CMD_C(StdCmdRecentMacros)
-
-StdCmdRecentMacros::StdCmdRecentMacros()
-  :Command("Std_RecentMacros")
-{
-    sGroup        = "Macro";
-    sMenuText     = QT_TR_NOOP("&Recent Macros");
-    sToolTipText  = QT_TR_NOOP("Displays the list of recently used macros");
-    sWhatsThis    = "Std_RecentMacros";
-    sStatusTip = sToolTipText;
-    sPixmap       = "Std_RecentMacros";
-    eType         = NoTransaction;
-}
-
-/**
- * Opens the recent macro at position \a iMsg in the menu.
- * If the macro does not exist or cannot be loaded this item is removed
- * from the list.
- */
-void StdCmdRecentMacros::activated(int iMsg)
-{
-    auto act = qobject_cast<RecentMacrosAction*>(_pcAction);
-    if (act) act->activateFile( iMsg );
-}
-
-/**
- * Creates the QAction object containing the recent macros.
- */
-Action * StdCmdRecentMacros::createAction()
-{
-    auto pcAction = new RecentMacrosAction(this, getMainWindow());
-    pcAction->setObjectName(QLatin1String("recentMacros"));
-    pcAction->setDropDownMenu(true);
-    applyCommandData(this->className(), pcAction);
-    return pcAction;
-}
-
-//===========================================================================
-// Std_About
-//===========================================================================
-
-DEF_STD_CMD_ACL(StdCmdAbout)
-
-StdCmdAbout::StdCmdAbout()
-  :Command("Std_About")
-{
-    sGroup        = "Help";
-    sMenuText     = QT_TR_NOOP("&About %1");
-    sToolTipText  = QT_TR_NOOP("Displays information about %1");
-    sWhatsThis    = "Std_About";
-    sStatusTip    = sToolTipText;
-    eType         = 0;
-}
-
-Action * StdCmdAbout::createAction()
-{
-    Action *pcAction;
-
-    QString exe = qApp->applicationName();
-    pcAction = new Action(this, getMainWindow());
-    pcAction->setText(QCoreApplication::translate(
-        this->className(), getMenuText()).arg(exe));
-    pcAction->setToolTip(QCoreApplication::translate(
-        this->className(), getToolTipText()).arg(exe));
-    pcAction->setStatusTip(QCoreApplication::translate(
-        this->className(), getStatusTip()).arg(exe));
-    pcAction->setWhatsThis(QLatin1String(getWhatsThis()));
-    pcAction->setIcon(QApplication::windowIcon());
-    pcAction->setShortcut(QString::fromLatin1(getAccel()));
-    // Needs to have AboutRole set to avoid duplicates if adding the about action more than once on macOS
-    pcAction->setMenuRole(QAction::AboutRole);
-    return pcAction;
-}
-
-bool StdCmdAbout::isActive()
-{
-    return true;
-}
-
-/**
- * Shows information about the application.
- */
-void StdCmdAbout::activated(int iMsg)
-{
-    Q_UNUSED(iMsg);
-    const Gui::Dialog::AboutDialogFactory* f = Gui::Dialog::AboutDialogFactory::defaultFactory();
-    boost::scoped_ptr<QDialog> dlg(f->create(getMainWindow()));
-    dlg->exec();
-}
-
-void StdCmdAbout::languageChange()
-{
-    if (_pcAction) {
-        QString exe = qApp->applicationName();
-        _pcAction->setText(QCoreApplication::translate(
-            this->className(), getMenuText()).arg(exe));
-        _pcAction->setToolTip(QCoreApplication::translate(
-            this->className(), getToolTipText()).arg(exe));
-        _pcAction->setStatusTip(QCoreApplication::translate(
-            this->className(), getStatusTip()).arg(exe));
-        _pcAction->setWhatsThis(QLatin1String(getWhatsThis()));
-    }
-}
-
-//===========================================================================
-// Std_AboutQt
-//===========================================================================
-DEF_STD_CMD(StdCmdAboutQt)
-
-StdCmdAboutQt::StdCmdAboutQt()
-  :Command("Std_AboutQt")
-{
-  sGroup        = "Help";
-  sMenuText     = QT_TR_NOOP("About &Qt");
-  sToolTipText  = QT_TR_NOOP("Displays information about Qt");
-  sWhatsThis    = "Std_AboutQt";
-  sStatusTip    = sToolTipText;
-  eType         = 0;
-}
-
-void StdCmdAboutQt::activated(int iMsg)
-{
-    Q_UNUSED(iMsg);
-    qApp->aboutQt();
-}
-
-//===========================================================================
-// Std_WhatsThis
-//===========================================================================
-DEF_STD_CMD(StdCmdWhatsThis)
-
-StdCmdWhatsThis::StdCmdWhatsThis()
-  :Command("Std_WhatsThis")
-{
-    sGroup        = "Help";
-    sMenuText     = QT_TR_NOOP("&What's This?");
-    sToolTipText  = QT_TR_NOOP("Opens the documentation for the selected command");
-    sWhatsThis    = "Std_WhatsThis";
-    sStatusTip    = sToolTipText;
-    sAccel        = keySequenceToAccel(QKeySequence::WhatsThis);
-    sPixmap       = "WhatsThis";
-    eType         = 0;
-}
-
-void StdCmdWhatsThis::activated(int iMsg)
-{
-    Q_UNUSED(iMsg);
-    QWhatsThis::enterWhatsThisMode();
-}
-
-//===========================================================================
-// Std_RestartInSafeMode
-//===========================================================================
-DEF_STD_CMD(StdCmdRestartInSafeMode)
-
-StdCmdRestartInSafeMode::StdCmdRestartInSafeMode()
-  :Command("Std_RestartInSafeMode")
-{
-    sGroup        = "Help";
-    sMenuText     = QT_TR_NOOP("Restart in Safe Mode");
-    sToolTipText  = QT_TR_NOOP("Starts FreeCAD without any modules or plugins loaded");
-    sWhatsThis    = "Std_RestartInSafeMode";
-    sStatusTip    = sToolTipText;
-    sPixmap       = "safe-mode-restart";
-    eType         = 0;
-}
-
-void StdCmdRestartInSafeMode::activated(int iMsg)
-{
-    Q_UNUSED(iMsg);
-
-    QMessageBox restartBox(Gui::getMainWindow());
-    restartBox.setIcon(QMessageBox::Warning);
-    restartBox.setWindowTitle(QObject::tr("Restart in Safe Mode"));
-    restartBox.setText(QObject::tr("Restart FreeCAD and enter safe mode?"));
-    restartBox.setInformativeText(QObject::tr("Safe mode temporarily disables the configuration and addons."));
-    restartBox.setStandardButtons(QMessageBox::Yes | QMessageBox::No);
-    restartBox.setDefaultButton(QMessageBox::No);
-
-    if (restartBox.exec() == QMessageBox::Yes) {
-        //restart FreeCAD after a delay to give time to this dialog to close
-        const int ms = 1000;
-        QTimer::singleShot(ms, []()
-        {
-            QStringList args = QApplication::arguments();
-            args.pop_front();
-            auto const safeModeArgument = QStringLiteral("--safe-mode");
-            if (!args.contains(safeModeArgument)) {
-                args.append(safeModeArgument);
-            }
-            if (getMainWindow()->close()) {
-                QProcess::startDetached(QApplication::applicationFilePath(), args);
-            }
-        });
-    }
-}
-
-//===========================================================================
-// Std_DlgParameter
-//===========================================================================
-DEF_STD_CMD(StdCmdDlgParameter)
-
-StdCmdDlgParameter::StdCmdDlgParameter()
-  :Command("Std_DlgParameter")
-{
-  sGroup        = "Tools";
-  sMenuText     = QT_TR_NOOP("E&dit Parameters…");
-  sToolTipText  = QT_TR_NOOP("Opens a dialog to edit the parameters");
-  sWhatsThis    = "Std_DlgParameter";
-  sStatusTip    = sToolTipText;
-  sPixmap       = "Std_DlgParameter";
-  eType         = 0;
-}
-
-void StdCmdDlgParameter::activated(int iMsg)
-{
-    Q_UNUSED(iMsg);
-    Gui::Dialog::DlgParameterImp cDlg(getMainWindow());
-    cDlg.resize(QSize(800, 600));
-    cDlg.exec();
-}
-
-//===========================================================================
-// Std_DlgPreferences
-//===========================================================================
-DEF_STD_CMD_C(StdCmdDlgPreferences)
-
-StdCmdDlgPreferences::StdCmdDlgPreferences()
-  :Command("Std_DlgPreferences")
-{
-    sGroup        = "Tools";
-    sMenuText     = QT_TR_NOOP("Prefere&nces…");
-    sToolTipText  = QT_TR_NOOP("Opens a dialog to edit the preferences");
-    sWhatsThis    = "Std_DlgPreferences";
-    sStatusTip    = sToolTipText;
-    sPixmap     = "preferences-system";
-    eType         = 0;
-    sAccel        = "Ctrl+,";
-}
-
-Action * StdCmdDlgPreferences::createAction()
-{
-    Action *pcAction = Command::createAction();
-    pcAction->setMenuRole(QAction::PreferencesRole);
-
-    return pcAction;
-}
-
-void StdCmdDlgPreferences::activated(int iMsg)
-{
-    Q_UNUSED(iMsg);
-
-    static QString groupName{};
-    static int index{};
-
-    Gui::Dialog::DlgPreferencesImp cDlg(getMainWindow());
-    ParameterGrp::handle hGrp = App::GetApplication().GetParameterGroupByPath("User parameter:BaseApp/Preferences");
-    if (hGrp->GetBool("RestoreGroupPage", true)) {
-        cDlg.activateGroupPage(groupName, index);
-    }
-
-    if (cDlg.exec()) {
-        cDlg.activeGroupPage(groupName, index);
-    }
-}
-
-//===========================================================================
-// Std_DlgCustomize
-//===========================================================================
-DEF_STD_CMD(StdCmdDlgCustomize)
-
-StdCmdDlgCustomize::StdCmdDlgCustomize()
-  :Command("Std_DlgCustomize")
-{
-    sGroup        = "Tools";
-    sMenuText     = QT_TR_NOOP("Cu&stomize…");
-    sToolTipText  = QT_TR_NOOP("Opens a dialog to edit toolbars, shortcuts, and macros");
-    sWhatsThis    = "Std_DlgCustomize";
-    sStatusTip    = sToolTipText;
-    sPixmap       = "applications-accessories";
-    eType         = 0;
-}
-
-void StdCmdDlgCustomize::activated(int iMsg)
-{
-    Q_UNUSED(iMsg);
-    static QPointer<QDialog> dlg = nullptr;
-    if (!dlg)
-        dlg = new Gui::Dialog::DlgCustomizeImp(getMainWindow());
-    dlg->setAttribute(Qt::WA_DeleteOnClose);
-    dlg->show();
-}
-
-//===========================================================================
-// Std_CommandLine
-//===========================================================================
-DEF_STD_CMD(StdCmdCommandLine)
-
-StdCmdCommandLine::StdCmdCommandLine()
-  :Command("Std_CommandLine")
-{
-    sGroup        = "Tools";
-    sMenuText     = QT_TR_NOOP("Command &Line…");
-    sToolTipText  = QT_TR_NOOP("Opens a command line interface in the console");
-    sWhatsThis    = "Std_CommandLine";
-    sStatusTip    = sToolTipText;
-    sPixmap       = "utilities-terminal";
-    eType         = 0;
-}
-
-void StdCmdCommandLine::activated(int iMsg)
-{
-    Q_UNUSED(iMsg);
-    bool show = getMainWindow()->isMaximized ();
-
-    // pop up the Gui command window
-    GUIConsole Wnd;
-
-    getMainWindow()->showMinimized () ;
-    qApp->processEvents();
-
-    // create temporary console sequencer
-    {
-          Base::ConsoleSequencer seq;
-          Base::Interpreter().runCommandLine("Console mode");
-    }
-
-#ifdef Q_WS_X11
-    // On X11 this may not work. For further information see QWidget::showMaximized
-    //
-    // workaround for X11
-    getMainWindow()->hide();
-    getMainWindow()->show();
-#endif
-
-    // pop up the main window
-    show ? getMainWindow()->showMaximized () : getMainWindow()->showNormal () ;
-    qApp->processEvents();
-}
-
-//===========================================================================
-// Std_OnlineHelp
-//===========================================================================
-
-DEF_STD_CMD(StdCmdOnlineHelp)
-
-StdCmdOnlineHelp::StdCmdOnlineHelp()
-  :Command("Std_OnlineHelp")
-{
-    sGroup        = "Help";
-    sMenuText     = QT_TR_NOOP("&Help");
-    sToolTipText  = QT_TR_NOOP("Opens the Help documentation");
-    sWhatsThis    = "Std_OnlineHelp";
-    sStatusTip    = sToolTipText;
-    sPixmap       = "help-browser";
-    sAccel        = keySequenceToAccel(QKeySequence::HelpContents);
-    eType         = 0;
-}
-
-void StdCmdOnlineHelp::activated(int iMsg)
-{
-    Q_UNUSED(iMsg);
-    Gui::getMainWindow()->showDocumentation(QStringLiteral("Online_Help_Startpage"));
-}
-
-//===========================================================================
-// Std_OnlineHelpWebsite
-//===========================================================================
-
-DEF_STD_CMD(StdCmdOnlineHelpWebsite)
-
-StdCmdOnlineHelpWebsite::StdCmdOnlineHelpWebsite()
-  :Command("Std_OnlineHelpWebsite")
-{
-    sGroup        = "Help";
-    sMenuText     = QT_TR_NOOP("Help Website");
-    sToolTipText  = QT_TR_NOOP("Opens the help documentation");
-    sWhatsThis    = "Std_OnlineHelpWebsite";
-    sStatusTip    = sToolTipText;
-    eType         = 0;
-}
-
-void StdCmdOnlineHelpWebsite::activated(int iMsg)
-{
-    Q_UNUSED(iMsg);
-    std::string defaulturl = QCoreApplication::translate(this->className(),"https://wiki.freecad.org/Online_Help_Toc").toStdString();
-    ParameterGrp::handle hURLGrp = App::GetApplication().GetParameterGroupByPath("User parameter:BaseApp/Preferences/Websites");
-    std::string url = hURLGrp->GetASCII("OnlineHelp", defaulturl.c_str());
-    hURLGrp->SetASCII("OnlineHelp", url.c_str());
-    OpenURLInBrowser(url.c_str());
-}
-
-//===========================================================================
-// Std_FreeCADDonation
-//===========================================================================
-
-DEF_STD_CMD(StdCmdFreeCADDonation)
-
-StdCmdFreeCADDonation::StdCmdFreeCADDonation()
-  :Command("Std_FreeCADDonation")
-{
-    sGroup        = "Help";
-<<<<<<< HEAD
-    sMenuText     = QT_TR_NOOP("Support FreeCA&D");
-=======
-    sMenuText     = QT_TR_NOOP("Donate to FreeCA&D");
->>>>>>> 1881686e
-    sToolTipText  = QT_TR_NOOP("Support the FreeCAD development");
-    sWhatsThis    = "Std_FreeCADDonation";
-    sStatusTip    = sToolTipText;
-    sPixmap       = "internet-web-browser";
-    eType         = 0;
-}
-
-void StdCmdFreeCADDonation::activated(int iMsg)
-{
-    Q_UNUSED(iMsg);
-    ParameterGrp::handle hURLGrp = App::GetApplication().GetParameterGroupByPath("User parameter:BaseApp/Preferences/Websites");
-    std::string url = hURLGrp->GetASCII("DonatePage", "https://www.freecad.org/sponsor");
-    hURLGrp->SetASCII("DonatePage", url.c_str());
-    OpenURLInBrowser(url.c_str());
-}
-
-//===========================================================================
-// Std_FreeDevHandbook
-
-//===========================================================================
-
-DEF_STD_CMD(StdCmdDevHandbook)
-
-StdCmdDevHandbook::StdCmdDevHandbook()
-
-    : Command("Std_DevHandbook")
-{
-    sGroup = "Help";
-    sMenuText = QT_TR_NOOP("Developers Handbook");
-
-    sToolTipText = QT_TR_NOOP("Handbook about FreeCAD development");
-
-    sWhatsThis = "Std_DevHandbook";
-    sStatusTip = sToolTipText;
-    sPixmap = "internet-web-browser";
-    eType = 0;
-}
-
-void StdCmdDevHandbook::activated(int iMsg)
-
-{
-    Q_UNUSED(iMsg);
-    ParameterGrp::handle hURLGrp = App::GetApplication().GetParameterGroupByPath(
-        "User parameter:BaseApp/Preferences/Websites");
-    std::string url = hURLGrp->GetASCII("DevHandbook", "https://freecad.github.io/DevelopersHandbook/");
-
-    hURLGrp->SetASCII("DevHandbook", url.c_str());
-    OpenURLInBrowser(url.c_str());
-}
-
-//===========================================================================
-// Std_FreeCADWebsite
-//===========================================================================
-
-DEF_STD_CMD(StdCmdFreeCADWebsite)
-
-StdCmdFreeCADWebsite::StdCmdFreeCADWebsite()
-  :Command("Std_FreeCADWebsite")
-{
-    sGroup        = "Help";
-    sMenuText     = QT_TR_NOOP("FreeCAD W&ebsite");
-    sToolTipText  = QT_TR_NOOP("Navigates to the official FreeCAD website");
-    sWhatsThis    = "Std_FreeCADWebsite";
-    sStatusTip    = sToolTipText;
-    sPixmap       = "internet-web-browser";
-    eType         = 0;
-}
-
-void StdCmdFreeCADWebsite::activated(int iMsg)
-{
-    Q_UNUSED(iMsg);
-    std::string defaulturl = QCoreApplication::translate(this->className(),"https://www.freecad.org").toStdString();
-    ParameterGrp::handle hURLGrp = App::GetApplication().GetParameterGroupByPath("User parameter:BaseApp/Preferences/Websites");
-    std::string url = hURLGrp->GetASCII("WebPage", defaulturl.c_str());
-    hURLGrp->SetASCII("WebPage", url.c_str());
-    OpenURLInBrowser(url.c_str());
-}
-
-//===========================================================================
-// Std_FreeCADUserHub
-//===========================================================================
-
-DEF_STD_CMD(StdCmdFreeCADUserHub)
-
-StdCmdFreeCADUserHub::StdCmdFreeCADUserHub()
-  :Command("Std_FreeCADUserHub")
-{
-    sGroup        = "Help";
-    sMenuText     = QT_TR_NOOP("&User Documentation");
-    sToolTipText  = QT_TR_NOOP("Opens the documentation for users");
-    sWhatsThis    = "Std_FreeCADUserHub";
-    sStatusTip    = sToolTipText;
-    sPixmap       = "internet-web-browser";
-    eType         = 0;
-}
-
-void StdCmdFreeCADUserHub::activated(int iMsg)
-{
-    Q_UNUSED(iMsg);
-    std::string defaulturl = QCoreApplication::translate(this->className(),"https://wiki.freecad.org/User_hub").toStdString();
-    ParameterGrp::handle hURLGrp = App::GetApplication().GetParameterGroupByPath("User parameter:BaseApp/Preferences/Websites");
-    std::string url = hURLGrp->GetASCII("Documentation", defaulturl.c_str());
-    hURLGrp->SetASCII("Documentation", url.c_str());
-    OpenURLInBrowser(url.c_str());
-}
-
-//===========================================================================
-<<<<<<< HEAD
-// Std_FreeCADPowerUserHub
-//===========================================================================
-
-DEF_STD_CMD(StdCmdFreeCADPowerUserHub)
-
-StdCmdFreeCADPowerUserHub::StdCmdFreeCADPowerUserHub()
-  :Command("Std_FreeCADPowerUserHub")
-{
-    sGroup        = "Help";
-    sMenuText     = QT_TR_NOOP("&Python Scripting Documentation");
-    sToolTipText  = QT_TR_NOOP("Opens the Python scripting documentation");
-    sWhatsThis    = "Std_FreeCADPowerUserHub";
-    sStatusTip    = sToolTipText;
-    sPixmap       = "applications-python";
-    eType         = 0;
-}
-
-void StdCmdFreeCADPowerUserHub::activated(int iMsg)
-{
-    Q_UNUSED(iMsg);
-    std::string defaulturl = QCoreApplication::translate(this->className(),"https://wiki.freecad.org/Power_users_hub").toStdString();
-    ParameterGrp::handle hURLGrp = App::GetApplication().GetParameterGroupByPath("User parameter:BaseApp/Preferences/Websites");
-    std::string url = hURLGrp->GetASCII("PowerUsers", defaulturl.c_str());
-    hURLGrp->SetASCII("PowerUsers", url.c_str());
-    OpenURLInBrowser(url.c_str());
-}
-
-//===========================================================================
-=======
->>>>>>> 1881686e
-// Std_FreeCADForum
-//===========================================================================
-
-DEF_STD_CMD(StdCmdFreeCADForum)
-
-StdCmdFreeCADForum::StdCmdFreeCADForum()
-  :Command("Std_FreeCADForum")
-{
-    sGroup        = "Help";
-    sMenuText     = QT_TR_NOOP("FreeCAD &Forum");
-    sToolTipText  = QT_TR_NOOP("The FreeCAD forum, where you can find help from other users");
-    sWhatsThis    = "Std_FreeCADForum";
-    sStatusTip    = sToolTipText;
-    sPixmap       = "internet-web-browser";
-    eType         = 0;
-}
-
-void StdCmdFreeCADForum::activated(int iMsg)
-{
-    Q_UNUSED(iMsg);
-    std::string defaulturl = QCoreApplication::translate(this->className(),"https://forum.freecad.org").toStdString();
-    ParameterGrp::handle hURLGrp = App::GetApplication().GetParameterGroupByPath("User parameter:BaseApp/Preferences/Websites");
-    std::string url = hURLGrp->GetASCII("UserForum", defaulturl.c_str());
-    hURLGrp->SetASCII("UserForum", url.c_str());
-    OpenURLInBrowser(url.c_str());
-}
-
-//===========================================================================
-// Std_ReportBug
-//===========================================================================
-
-DEF_STD_CMD(StdCmdReportBug)
-
-StdCmdReportBug::StdCmdReportBug()
-  :Command("Std_ReportBug")
-{
-    sGroup        = "Help";
-    sMenuText     = QT_TR_NOOP("Report an &Issue");
-    sToolTipText  = QT_TR_NOOP("Opens the bugtracker to report an issue");
-    sWhatsThis    = "Std_ReportBug";
-    sStatusTip    = sToolTipText;
-    sPixmap       = "internet-web-browser";
-    eType         = 0;
-}
-
-void StdCmdReportBug::activated(int iMsg)
-{
-    Q_UNUSED(iMsg);
-    ParameterGrp::handle hURLGrp = App::GetApplication().GetParameterGroupByPath("User parameter:BaseApp/Preferences/Websites");
-    std::string url = hURLGrp->GetASCII("IssuesPage", "https://github.com/FreeCAD/FreeCAD/issues");
-    hURLGrp->SetASCII("IssuesPage", url.c_str());
-    OpenURLInBrowser(url.c_str());
-}
-
-//===========================================================================
-// Std_TextDocument
-//===========================================================================
-
-DEF_STD_CMD_A(StdCmdTextDocument)
-
-StdCmdTextDocument::StdCmdTextDocument()
-  :Command("Std_TextDocument")
-{
-    sGroup        = "Tools";
-    sMenuText     = QT_TR_NOOP("Te&xt Document");
-    sToolTipText  = QT_TR_NOOP("Adds a text document to the active document");
-    sWhatsThis    = "Std_TextDocument";
-    sStatusTip    = sToolTipText;
-    sPixmap       = "TextDocument";
-    eType         = 0;
-}
-
-void StdCmdTextDocument::activated(int iMsg)
-{
-    Q_UNUSED(iMsg);
-
-    openCommand(QT_TRANSLATE_NOOP("Command", "Insert text document"));
-    doCommand(Doc, "App.ActiveDocument.addObject(\"App::TextDocument\",\"%s\").Label=\"%s\"","Text document","Text document");
-    doCommand(Gui, "Gui.ActiveDocument.ActiveObject.doubleClicked()");
-    updateActive();
-    commitCommand();
-}
-
-bool StdCmdTextDocument::isActive()
-{
-    return hasActiveDocument();
-}
-
-//===========================================================================
-// Std_UnitsCalculator
-//===========================================================================
-DEF_STD_CMD(StdCmdUnitsCalculator)
-
-StdCmdUnitsCalculator::StdCmdUnitsCalculator()
-  : Command("Std_UnitsCalculator")
-{
-    sGroup        = "Tools";
-    sMenuText     = QT_TR_NOOP("&Units Converter…");
-    sToolTipText  = QT_TR_NOOP("Starts the units converter");
-    sWhatsThis    = "Std_UnitsCalculator";
-    sStatusTip    = sToolTipText;
-    sPixmap       = "accessories-calculator";
-    eType         = 0;
-}
-
-void StdCmdUnitsCalculator::activated(int iMsg)
-{
-    Q_UNUSED(iMsg);
-    auto dlg = new Gui::Dialog::DlgUnitsCalculator( getMainWindow() );
-    dlg->show();
-}
-
-//===========================================================================
-// StdCmdUserEditMode
-//===========================================================================
-class StdCmdUserEditMode : public Gui::Command
-{
-public:
-    StdCmdUserEditMode();
-    ~StdCmdUserEditMode() override = default;
-    void languageChange() override;
-    const char* className() const override {return "StdCmdUserEditMode";}
-    void updateIcon(int mode);
-protected:
-    void activated(int iMsg) override;
-    bool isActive() override;
-    Gui::Action * createAction() override;
-};
-
-StdCmdUserEditMode::StdCmdUserEditMode()
-  : Command("Std_UserEditMode")
-{
-    sGroup        = "Edit";
-    sMenuText     = QT_TR_NOOP("Edit &Mode");
-    sToolTipText  = QT_TR_NOOP("Defines behavior when editing an object from the tree view");
-    sStatusTip    = sToolTipText;
-    sWhatsThis    = "Std_UserEditMode";
-    sPixmap       = "Std_UserEditModeDefault";
-    eType         = ForEdit;
-
-    this->getGuiApplication()->signalUserEditModeChanged.connect([this](int mode) {
-        this->updateIcon(mode);
-    });
-}
-
-Gui::Action * StdCmdUserEditMode::createAction()
-{
-    auto pcAction = new Gui::ActionGroup(this, Gui::getMainWindow());
-    pcAction->setDropDownMenu(true);
-    pcAction->setIsMode(true);
-    applyCommandData(this->className(), pcAction);
-
-    for (auto const &uem : Gui::Application::Instance->listUserEditModes()) {
-        QAction* act = pcAction->addAction(QString());
-        auto modeName = QString::fromStdString(uem.second.first).remove(QChar::fromLatin1('&'));
-        act->setCheckable(true);
-        act->setIcon(BitmapFactory().iconFromTheme(qPrintable(QStringLiteral("Std_UserEditMode")+modeName)));
-        act->setObjectName(QStringLiteral("Std_UserEditMode")+modeName);
-        act->setWhatsThis(QString::fromLatin1(getWhatsThis()));
-        act->setToolTip(QString::fromStdString(uem.second.second));
-
-        if (uem.first == 0) {
-            pcAction->setIcon(act->icon());
-            act->setChecked(true);
-        }
-    }
-
-    _pcAction = pcAction;
-
-    int lastMode = App::GetApplication().GetParameterGroupByPath("User parameter:BaseApp/Preferences/General")->
-        GetInt("UserEditMode", 0);
-    Gui::Application::Instance->setUserEditMode(lastMode);
-
-    languageChange();
-    return pcAction;
-}
-
-void StdCmdUserEditMode::languageChange()
-{
-    Command::languageChange();
-
-    if (!_pcAction)
-        return;
-    auto pcAction = qobject_cast<Gui::ActionGroup*>(_pcAction);
-    QList<QAction*> a = pcAction->actions();
-
-    for (int i = 0 ; i < a.count() ; i++) {
-        auto modeName = Gui::Application::Instance->getUserEditModeUIStrings(i);
-        a[i]->setText(QCoreApplication::translate(
-        "EditMode", modeName.first.c_str()));
-        a[i]->setToolTip(QCoreApplication::translate(
-        "EditMode", modeName.second.c_str()));
-    }
-}
-
-void StdCmdUserEditMode::updateIcon(int mode)
-{
-    auto actionGroup = dynamic_cast<Gui::ActionGroup *>(_pcAction);
-    if (!actionGroup)
-        return;
-
-    actionGroup->setCheckedAction(mode);
-}
-
-void StdCmdUserEditMode::activated(int iMsg)
-{
-    App::GetApplication().GetParameterGroupByPath("User parameter:BaseApp/Preferences/General")->
-            SetInt("UserEditMode", iMsg);
-    Gui::Application::Instance->setUserEditMode(iMsg);
-}
-
-bool StdCmdUserEditMode::isActive()
-{
-    return true;
-}
-
-//===========================================================================
-// Std_ReloadStylesheet
-//===========================================================================
-DEF_STD_CMD(StdCmdReloadStyleSheet)
-
-StdCmdReloadStyleSheet::StdCmdReloadStyleSheet()
-  : Command("Std_ReloadStyleSheet")
-{
-    sGroup        = "View";
-    sMenuText     = QT_TR_NOOP("&Reload Stylesheet");
-    sToolTipText  = QT_TR_NOOP("Reloads the current stylesheet");
-    sWhatsThis    = "Std_ReloadStyleSheet";
-    sStatusTip    = sToolTipText;
-    sPixmap       = "view-refresh";
-    sWhatsThis    = "Std_ReloadStyleSheet";
-}
-
-void StdCmdReloadStyleSheet::activated(int )
-{
-    Application::Instance->reloadStyleSheet();
-}
-
-namespace Gui {
-
-void CreateStdCommands()
-{
-    CommandManager &rcCmdMgr = Application::Instance->commandManager();
-
-    rcCmdMgr.addCommand(new StdCmdAbout());
-    rcCmdMgr.addCommand(new StdCmdAboutQt());
-
-    rcCmdMgr.addCommand(new StdCmdDlgParameter());
-    rcCmdMgr.addCommand(new StdCmdDlgPreferences());
-    rcCmdMgr.addCommand(new StdCmdDlgCustomize());
-    rcCmdMgr.addCommand(new StdCmdCommandLine());
-    rcCmdMgr.addCommand(new StdCmdWorkbench());
-    rcCmdMgr.addCommand(new StdCmdRecentFiles());
-    rcCmdMgr.addCommand(new StdCmdRecentMacros());
-    rcCmdMgr.addCommand(new StdCmdWhatsThis());
-    rcCmdMgr.addCommand(new StdCmdRestartInSafeMode());
-    rcCmdMgr.addCommand(new StdCmdPythonHelp());
-    rcCmdMgr.addCommand(new StdCmdOnlineHelp());
-    rcCmdMgr.addCommand(new StdCmdOnlineHelpWebsite());
-    rcCmdMgr.addCommand(new StdCmdFreeCADWebsite());
-    rcCmdMgr.addCommand(new StdCmdFreeCADDonation());
-    rcCmdMgr.addCommand(new StdCmdFreeCADUserHub());
-    rcCmdMgr.addCommand(new StdCmdFreeCADForum());
-    rcCmdMgr.addCommand(new StdCmdReportBug());
-    rcCmdMgr.addCommand(new StdCmdTextDocument());
-    rcCmdMgr.addCommand(new StdCmdUnitsCalculator());
-    rcCmdMgr.addCommand(new StdCmdUserEditMode());
-    rcCmdMgr.addCommand(new StdCmdReloadStyleSheet());
-    rcCmdMgr.addCommand(new StdCmdDevHandbook());
-    //rcCmdMgr.addCommand(new StdCmdDownloadOnlineHelp());
-    //rcCmdMgr.addCommand(new StdCmdDescription());
-}
-
-} // namespace Gui
+ // SPDX-License-Identifier: LGPL-2.1-or-later
+
+  /****************************************************************************
+   *   Copyright (c) 2002 Jürgen Riegel <juergen.riegel@web.de>               *
+   *   Copyright (c) 2023 FreeCAD Project Association                         *
+   *                                                                          *
+   *   This file is part of FreeCAD.                                          *
+   *                                                                          *
+   *   FreeCAD is free software: you can redistribute it and/or modify it     *
+   *   under the terms of the GNU Lesser General Public License as            *
+   *   published by the Free Software Foundation, either version 2.1 of the   *
+   *   License, or (at your option) any later version.                        *
+   *                                                                          *
+   *   FreeCAD is distributed in the hope that it will be useful, but         *
+   *   WITHOUT ANY WARRANTY; without even the implied warranty of             *
+   *   MERCHANTABILITY or FITNESS FOR A PARTICULAR PURPOSE. See the GNU       *
+   *   Lesser General Public License for more details.                        *
+   *                                                                          *
+   *   You should have received a copy of the GNU Lesser General Public       *
+   *   License along with FreeCAD. If not, see                                *
+   *   <https://www.gnu.org/licenses/>.                                       *
+   *                                                                          *
+   ***************************************************************************/
+
+#include "PreCompiled.h"
+#ifndef _PreComp_
+# include <QApplication>
+# include <QMessageBox>
+# include <QRegularExpression>
+# include <QRegularExpressionMatch>
+# include <QWhatsThis>
+# include <QAbstractButton>
+# include <QTimer>
+# include <QProcess>
+#endif
+
+#include <App/Document.h>
+#include <Base/Exception.h>
+#include <Base/Interpreter.h>
+#include <Base/Sequencer.h>
+
+#include "Action.h"
+#include "BitmapFactory.h"
+#include "Command.h"
+#include "Dialogs/DlgAbout.h"
+#include "Dialogs/DlgCustomizeImp.h"
+#include "Dialogs/DlgParameterImp.h"
+#include "Dialogs/DlgPreferencesImp.h"
+#include "Dialogs/DlgUnitsCalculatorImp.h"
+#include "GuiConsole.h"
+#include "MainWindow.h"
+#include "OnlineDocumentation.h"
+#include "Selection.h"
+#include "WhatsThis.h"
+#include "Workbench.h"
+#include "WorkbenchManager.h"
+
+
+using Base::Console;
+using Base::Sequencer;
+using namespace Gui;
+namespace sp = std::placeholders;
+
+
+//===========================================================================
+// Std_Workbench
+//===========================================================================
+
+DEF_STD_CMD_AC(StdCmdWorkbench)
+
+StdCmdWorkbench::StdCmdWorkbench()
+  : Command("Std_Workbench")
+{
+    sGroup        = "View";
+    sMenuText     = QT_TR_NOOP("&Workbench");
+    sToolTipText  = QT_TR_NOOP("Switches between workbenches");
+    sWhatsThis    = "Std_Workbench";
+    sStatusTip    = sToolTipText;
+    sPixmap       = "freecad";
+    eType         = 0;
+}
+
+void StdCmdWorkbench::activated(int i)
+{
+    try {
+        Workbench* w = WorkbenchManager::instance()->active();
+        QList<QAction*> items = static_cast<WorkbenchGroup*>(_pcAction)->actions();
+        std::string switch_to = (const char*)items[i]->objectName().toLatin1();
+        if (w) {
+            std::string current_w = w->name();
+            if (switch_to == current_w)
+                return;
+        }
+        doCommand(Gui, "Gui.activateWorkbench(\"%s\")", switch_to.c_str());
+    }
+    catch(const Base::PyException& e) {
+        QString msg(QLatin1String(e.what()));
+        // ignore '<type 'exceptions.*Error'>' prefixes
+        QRegularExpression rx;
+        rx.setPattern(QLatin1String(R"(^\s*<type 'exceptions.\w*'>:\s*)"));
+        auto match = rx.match(msg);
+        if (match.hasMatch())
+            msg = msg.mid(match.capturedLength());
+        QMessageBox::critical(getMainWindow(), QObject::tr("Cannot load workbench"), msg);
+    }
+    catch(...) {
+        QMessageBox::critical(getMainWindow(), QObject::tr("Cannot load workbench"),
+            QObject::tr("A general error occurred while loading the workbench"));
+    }
+}
+
+bool StdCmdWorkbench::isActive()
+{
+    return true;
+}
+
+Action * StdCmdWorkbench::createAction()
+{
+    Action *pcAction;
+
+    pcAction = new WorkbenchGroup(this,getMainWindow());
+    pcAction->setShortcut(QString::fromLatin1(getAccel()));
+    applyCommandData(this->className(), pcAction);
+    if (getPixmap())
+        pcAction->setIcon(Gui::BitmapFactory().iconFromTheme(getPixmap()));
+
+    return pcAction;
+}
+
+//===========================================================================
+// Std_RecentFiles
+//===========================================================================
+
+DEF_STD_CMD_C(StdCmdRecentFiles)
+
+StdCmdRecentFiles::StdCmdRecentFiles()
+  :Command("Std_RecentFiles")
+{
+    sGroup        = "File";
+    sMenuText     = QT_TR_NOOP("Open &Recent");
+    sToolTipText  = QT_TR_NOOP("Displays the list of recently opened files");
+    sWhatsThis    = "Std_RecentFiles";
+    sStatusTip    = sToolTipText;
+    sPixmap       = "Std_RecentFiles";
+    eType         = NoTransaction;
+}
+
+/**
+ * Opens the recent file at position \a iMsg in the menu.
+ * If the file does not exist or cannot be loaded this item is removed
+ * from the list.
+ */
+void StdCmdRecentFiles::activated(int iMsg)
+{
+    auto act = qobject_cast<RecentFilesAction*>(_pcAction);
+    if (act) act->activateFile( iMsg );
+}
+
+/**
+ * Creates the QAction object containing the recent files.
+ */
+Action * StdCmdRecentFiles::createAction()
+{
+    auto pcAction = new RecentFilesAction(this, getMainWindow());
+    pcAction->setObjectName(QLatin1String("recentFiles"));
+    pcAction->setDropDownMenu(true);
+    applyCommandData(this->className(), pcAction);
+    return pcAction;
+}
+
+//===========================================================================
+// Std_RecentMacros
+//===========================================================================
+
+DEF_STD_CMD_C(StdCmdRecentMacros)
+
+StdCmdRecentMacros::StdCmdRecentMacros()
+  :Command("Std_RecentMacros")
+{
+    sGroup        = "Macro";
+    sMenuText     = QT_TR_NOOP("&Recent Macros");
+    sToolTipText  = QT_TR_NOOP("Displays the list of recently used macros");
+    sWhatsThis    = "Std_RecentMacros";
+    sStatusTip = sToolTipText;
+    sPixmap       = "Std_RecentMacros";
+    eType         = NoTransaction;
+}
+
+/**
+ * Opens the recent macro at position \a iMsg in the menu.
+ * If the macro does not exist or cannot be loaded this item is removed
+ * from the list.
+ */
+void StdCmdRecentMacros::activated(int iMsg)
+{
+    auto act = qobject_cast<RecentMacrosAction*>(_pcAction);
+    if (act) act->activateFile( iMsg );
+}
+
+/**
+ * Creates the QAction object containing the recent macros.
+ */
+Action * StdCmdRecentMacros::createAction()
+{
+    auto pcAction = new RecentMacrosAction(this, getMainWindow());
+    pcAction->setObjectName(QLatin1String("recentMacros"));
+    pcAction->setDropDownMenu(true);
+    applyCommandData(this->className(), pcAction);
+    return pcAction;
+}
+
+//===========================================================================
+// Std_About
+//===========================================================================
+
+DEF_STD_CMD_ACL(StdCmdAbout)
+
+StdCmdAbout::StdCmdAbout()
+  :Command("Std_About")
+{
+    sGroup        = "Help";
+    sMenuText     = QT_TR_NOOP("&About %1");
+    sToolTipText  = QT_TR_NOOP("Displays information about %1");
+    sWhatsThis    = "Std_About";
+    sStatusTip    = sToolTipText;
+    eType         = 0;
+}
+
+Action * StdCmdAbout::createAction()
+{
+    Action *pcAction;
+
+    QString exe = qApp->applicationName();
+    pcAction = new Action(this, getMainWindow());
+    pcAction->setText(QCoreApplication::translate(
+        this->className(), getMenuText()).arg(exe));
+    pcAction->setToolTip(QCoreApplication::translate(
+        this->className(), getToolTipText()).arg(exe));
+    pcAction->setStatusTip(QCoreApplication::translate(
+        this->className(), getStatusTip()).arg(exe));
+    pcAction->setWhatsThis(QLatin1String(getWhatsThis()));
+    pcAction->setIcon(QApplication::windowIcon());
+    pcAction->setShortcut(QString::fromLatin1(getAccel()));
+    // Needs to have AboutRole set to avoid duplicates if adding the about action more than once on macOS
+    pcAction->setMenuRole(QAction::AboutRole);
+    return pcAction;
+}
+
+bool StdCmdAbout::isActive()
+{
+    return true;
+}
+
+/**
+ * Shows information about the application.
+ */
+void StdCmdAbout::activated(int iMsg)
+{
+    Q_UNUSED(iMsg);
+    const Gui::Dialog::AboutDialogFactory* f = Gui::Dialog::AboutDialogFactory::defaultFactory();
+    boost::scoped_ptr<QDialog> dlg(f->create(getMainWindow()));
+    dlg->exec();
+}
+
+void StdCmdAbout::languageChange()
+{
+    if (_pcAction) {
+        QString exe = qApp->applicationName();
+        _pcAction->setText(QCoreApplication::translate(
+            this->className(), getMenuText()).arg(exe));
+        _pcAction->setToolTip(QCoreApplication::translate(
+            this->className(), getToolTipText()).arg(exe));
+        _pcAction->setStatusTip(QCoreApplication::translate(
+            this->className(), getStatusTip()).arg(exe));
+        _pcAction->setWhatsThis(QLatin1String(getWhatsThis()));
+    }
+}
+
+//===========================================================================
+// Std_AboutQt
+//===========================================================================
+DEF_STD_CMD(StdCmdAboutQt)
+
+StdCmdAboutQt::StdCmdAboutQt()
+  :Command("Std_AboutQt")
+{
+  sGroup        = "Help";
+  sMenuText     = QT_TR_NOOP("About &Qt");
+  sToolTipText  = QT_TR_NOOP("Displays information about Qt");
+  sWhatsThis    = "Std_AboutQt";
+  sStatusTip    = sToolTipText;
+  eType         = 0;
+}
+
+void StdCmdAboutQt::activated(int iMsg)
+{
+    Q_UNUSED(iMsg);
+    qApp->aboutQt();
+}
+
+//===========================================================================
+// Std_WhatsThis
+//===========================================================================
+DEF_STD_CMD(StdCmdWhatsThis)
+
+StdCmdWhatsThis::StdCmdWhatsThis()
+  :Command("Std_WhatsThis")
+{
+    sGroup        = "Help";
+    sMenuText     = QT_TR_NOOP("&What's This?");
+    sToolTipText  = QT_TR_NOOP("Opens the documentation for the selected command");
+    sWhatsThis    = "Std_WhatsThis";
+    sStatusTip    = sToolTipText;
+    sAccel        = keySequenceToAccel(QKeySequence::WhatsThis);
+    sPixmap       = "WhatsThis";
+    eType         = 0;
+}
+
+void StdCmdWhatsThis::activated(int iMsg)
+{
+    Q_UNUSED(iMsg);
+    QWhatsThis::enterWhatsThisMode();
+}
+
+//===========================================================================
+// Std_RestartInSafeMode
+//===========================================================================
+DEF_STD_CMD(StdCmdRestartInSafeMode)
+
+StdCmdRestartInSafeMode::StdCmdRestartInSafeMode()
+  :Command("Std_RestartInSafeMode")
+{
+    sGroup        = "Help";
+    sMenuText     = QT_TR_NOOP("Restart in Safe Mode");
+    sToolTipText  = QT_TR_NOOP("Starts FreeCAD without any modules or plugins loaded");
+    sWhatsThis    = "Std_RestartInSafeMode";
+    sStatusTip    = sToolTipText;
+    sPixmap       = "safe-mode-restart";
+    eType         = 0;
+}
+
+void StdCmdRestartInSafeMode::activated(int iMsg)
+{
+    Q_UNUSED(iMsg);
+
+    QMessageBox restartBox(Gui::getMainWindow());
+    restartBox.setIcon(QMessageBox::Warning);
+    restartBox.setWindowTitle(QObject::tr("Restart in Safe Mode"));
+    restartBox.setText(QObject::tr("Restart FreeCAD and enter safe mode?"));
+    restartBox.setInformativeText(QObject::tr("Safe mode temporarily disables the configuration and addons."));
+    restartBox.setStandardButtons(QMessageBox::Yes | QMessageBox::No);
+    restartBox.setDefaultButton(QMessageBox::No);
+
+    if (restartBox.exec() == QMessageBox::Yes) {
+        //restart FreeCAD after a delay to give time to this dialog to close
+        const int ms = 1000;
+        QTimer::singleShot(ms, []()
+        {
+            QStringList args = QApplication::arguments();
+            args.pop_front();
+            auto const safeModeArgument = QStringLiteral("--safe-mode");
+            if (!args.contains(safeModeArgument)) {
+                args.append(safeModeArgument);
+            }
+            if (getMainWindow()->close()) {
+                QProcess::startDetached(QApplication::applicationFilePath(), args);
+            }
+        });
+    }
+}
+
+//===========================================================================
+// Std_DlgParameter
+//===========================================================================
+DEF_STD_CMD(StdCmdDlgParameter)
+
+StdCmdDlgParameter::StdCmdDlgParameter()
+  :Command("Std_DlgParameter")
+{
+  sGroup        = "Tools";
+  sMenuText     = QT_TR_NOOP("E&dit Parameters…");
+  sToolTipText  = QT_TR_NOOP("Opens a dialog to edit the parameters");
+  sWhatsThis    = "Std_DlgParameter";
+  sStatusTip    = sToolTipText;
+  sPixmap       = "Std_DlgParameter";
+  eType         = 0;
+}
+
+void StdCmdDlgParameter::activated(int iMsg)
+{
+    Q_UNUSED(iMsg);
+    Gui::Dialog::DlgParameterImp cDlg(getMainWindow());
+    cDlg.resize(QSize(800, 600));
+    cDlg.exec();
+}
+
+//===========================================================================
+// Std_DlgPreferences
+//===========================================================================
+DEF_STD_CMD_C(StdCmdDlgPreferences)
+
+StdCmdDlgPreferences::StdCmdDlgPreferences()
+  :Command("Std_DlgPreferences")
+{
+    sGroup        = "Tools";
+    sMenuText     = QT_TR_NOOP("Prefere&nces…");
+    sToolTipText  = QT_TR_NOOP("Opens a dialog to edit the preferences");
+    sWhatsThis    = "Std_DlgPreferences";
+    sStatusTip    = sToolTipText;
+    sPixmap     = "preferences-system";
+    eType         = 0;
+    sAccel        = "Ctrl+,";
+}
+
+Action * StdCmdDlgPreferences::createAction()
+{
+    Action *pcAction = Command::createAction();
+    pcAction->setMenuRole(QAction::PreferencesRole);
+
+    return pcAction;
+}
+
+void StdCmdDlgPreferences::activated(int iMsg)
+{
+    Q_UNUSED(iMsg);
+
+    static QString groupName{};
+    static int index{};
+
+    Gui::Dialog::DlgPreferencesImp cDlg(getMainWindow());
+    ParameterGrp::handle hGrp = App::GetApplication().GetParameterGroupByPath("User parameter:BaseApp/Preferences");
+    if (hGrp->GetBool("RestoreGroupPage", true)) {
+        cDlg.activateGroupPage(groupName, index);
+    }
+
+    if (cDlg.exec()) {
+        cDlg.activeGroupPage(groupName, index);
+    }
+}
+
+//===========================================================================
+// Std_DlgCustomize
+//===========================================================================
+DEF_STD_CMD(StdCmdDlgCustomize)
+
+StdCmdDlgCustomize::StdCmdDlgCustomize()
+  :Command("Std_DlgCustomize")
+{
+    sGroup        = "Tools";
+    sMenuText     = QT_TR_NOOP("Cu&stomize…");
+    sToolTipText  = QT_TR_NOOP("Opens a dialog to edit toolbars, shortcuts, and macros");
+    sWhatsThis    = "Std_DlgCustomize";
+    sStatusTip    = sToolTipText;
+    sPixmap       = "applications-accessories";
+    eType         = 0;
+}
+
+void StdCmdDlgCustomize::activated(int iMsg)
+{
+    Q_UNUSED(iMsg);
+    static QPointer<QDialog> dlg = nullptr;
+    if (!dlg)
+        dlg = new Gui::Dialog::DlgCustomizeImp(getMainWindow());
+    dlg->setAttribute(Qt::WA_DeleteOnClose);
+    dlg->show();
+}
+
+//===========================================================================
+// Std_CommandLine
+//===========================================================================
+DEF_STD_CMD(StdCmdCommandLine)
+
+StdCmdCommandLine::StdCmdCommandLine()
+  :Command("Std_CommandLine")
+{
+    sGroup        = "Tools";
+    sMenuText     = QT_TR_NOOP("Command &Line…");
+    sToolTipText  = QT_TR_NOOP("Opens a command line interface in the console");
+    sWhatsThis    = "Std_CommandLine";
+    sStatusTip    = sToolTipText;
+    sPixmap       = "utilities-terminal";
+    eType         = 0;
+}
+
+void StdCmdCommandLine::activated(int iMsg)
+{
+    Q_UNUSED(iMsg);
+    bool show = getMainWindow()->isMaximized ();
+
+    // pop up the Gui command window
+    GUIConsole Wnd;
+
+    getMainWindow()->showMinimized () ;
+    qApp->processEvents();
+
+    // create temporary console sequencer
+    {
+          Base::ConsoleSequencer seq;
+          Base::Interpreter().runCommandLine("Console mode");
+    }
+
+#ifdef Q_WS_X11
+    // On X11 this may not work. For further information see QWidget::showMaximized
+    //
+    // workaround for X11
+    getMainWindow()->hide();
+    getMainWindow()->show();
+#endif
+
+    // pop up the main window
+    show ? getMainWindow()->showMaximized () : getMainWindow()->showNormal () ;
+    qApp->processEvents();
+}
+
+//===========================================================================
+// Std_OnlineHelp
+//===========================================================================
+
+DEF_STD_CMD(StdCmdOnlineHelp)
+
+StdCmdOnlineHelp::StdCmdOnlineHelp()
+  :Command("Std_OnlineHelp")
+{
+    sGroup        = "Help";
+    sMenuText     = QT_TR_NOOP("&Help");
+    sToolTipText  = QT_TR_NOOP("Opens the Help documentation");
+    sWhatsThis    = "Std_OnlineHelp";
+    sStatusTip    = sToolTipText;
+    sPixmap       = "help-browser";
+    sAccel        = keySequenceToAccel(QKeySequence::HelpContents);
+    eType         = 0;
+}
+
+void StdCmdOnlineHelp::activated(int iMsg)
+{
+    Q_UNUSED(iMsg);
+    Gui::getMainWindow()->showDocumentation(QStringLiteral("Online_Help_Startpage"));
+}
+
+//===========================================================================
+// Std_OnlineHelpWebsite
+//===========================================================================
+
+DEF_STD_CMD(StdCmdOnlineHelpWebsite)
+
+StdCmdOnlineHelpWebsite::StdCmdOnlineHelpWebsite()
+  :Command("Std_OnlineHelpWebsite")
+{
+    sGroup        = "Help";
+    sMenuText     = QT_TR_NOOP("Help Website");
+    sToolTipText  = QT_TR_NOOP("Opens the help documentation");
+    sWhatsThis    = "Std_OnlineHelpWebsite";
+    sStatusTip    = sToolTipText;
+    eType         = 0;
+}
+
+void StdCmdOnlineHelpWebsite::activated(int iMsg)
+{
+    Q_UNUSED(iMsg);
+    std::string defaulturl = QCoreApplication::translate(this->className(),"https://wiki.freecad.org/Online_Help_Toc").toStdString();
+    ParameterGrp::handle hURLGrp = App::GetApplication().GetParameterGroupByPath("User parameter:BaseApp/Preferences/Websites");
+    std::string url = hURLGrp->GetASCII("OnlineHelp", defaulturl.c_str());
+    hURLGrp->SetASCII("OnlineHelp", url.c_str());
+    OpenURLInBrowser(url.c_str());
+}
+
+//===========================================================================
+// Std_FreeCADDonation
+//===========================================================================
+
+DEF_STD_CMD(StdCmdFreeCADDonation)
+
+StdCmdFreeCADDonation::StdCmdFreeCADDonation()
+  :Command("Std_FreeCADDonation")
+{
+    sGroup        = "Help";
+    sMenuText     = QT_TR_NOOP("Donate to FreeCA&D");
+    sToolTipText  = QT_TR_NOOP("Support the FreeCAD development");
+    sWhatsThis    = "Std_FreeCADDonation";
+    sStatusTip    = sToolTipText;
+    sPixmap       = "internet-web-browser";
+    eType         = 0;
+}
+
+void StdCmdFreeCADDonation::activated(int iMsg)
+{
+    Q_UNUSED(iMsg);
+    ParameterGrp::handle hURLGrp = App::GetApplication().GetParameterGroupByPath("User parameter:BaseApp/Preferences/Websites");
+    std::string url = hURLGrp->GetASCII("DonatePage", "https://www.freecad.org/sponsor");
+    hURLGrp->SetASCII("DonatePage", url.c_str());
+    OpenURLInBrowser(url.c_str());
+}
+
+//===========================================================================
+// Std_FreeDevHandbook
+
+//===========================================================================
+
+DEF_STD_CMD(StdCmdDevHandbook)
+
+StdCmdDevHandbook::StdCmdDevHandbook()
+
+    : Command("Std_DevHandbook")
+{
+    sGroup = "Help";
+    sMenuText = QT_TR_NOOP("Developers Handbook");
+
+    sToolTipText = QT_TR_NOOP("Handbook about FreeCAD development");
+
+    sWhatsThis = "Std_DevHandbook";
+    sStatusTip = sToolTipText;
+    sPixmap = "internet-web-browser";
+    eType = 0;
+}
+
+void StdCmdDevHandbook::activated(int iMsg)
+
+{
+    Q_UNUSED(iMsg);
+    ParameterGrp::handle hURLGrp = App::GetApplication().GetParameterGroupByPath(
+        "User parameter:BaseApp/Preferences/Websites");
+    std::string url = hURLGrp->GetASCII("DevHandbook", "https://freecad.github.io/DevelopersHandbook/");
+
+    hURLGrp->SetASCII("DevHandbook", url.c_str());
+    OpenURLInBrowser(url.c_str());
+}
+
+//===========================================================================
+// Std_FreeCADWebsite
+//===========================================================================
+
+DEF_STD_CMD(StdCmdFreeCADWebsite)
+
+StdCmdFreeCADWebsite::StdCmdFreeCADWebsite()
+  :Command("Std_FreeCADWebsite")
+{
+    sGroup        = "Help";
+    sMenuText     = QT_TR_NOOP("FreeCAD W&ebsite");
+    sToolTipText  = QT_TR_NOOP("Navigates to the official FreeCAD website");
+    sWhatsThis    = "Std_FreeCADWebsite";
+    sStatusTip    = sToolTipText;
+    sPixmap       = "internet-web-browser";
+    eType         = 0;
+}
+
+void StdCmdFreeCADWebsite::activated(int iMsg)
+{
+    Q_UNUSED(iMsg);
+    std::string defaulturl = QCoreApplication::translate(this->className(),"https://www.freecad.org").toStdString();
+    ParameterGrp::handle hURLGrp = App::GetApplication().GetParameterGroupByPath("User parameter:BaseApp/Preferences/Websites");
+    std::string url = hURLGrp->GetASCII("WebPage", defaulturl.c_str());
+    hURLGrp->SetASCII("WebPage", url.c_str());
+    OpenURLInBrowser(url.c_str());
+}
+
+//===========================================================================
+// Std_FreeCADUserHub
+//===========================================================================
+
+DEF_STD_CMD(StdCmdFreeCADUserHub)
+
+StdCmdFreeCADUserHub::StdCmdFreeCADUserHub()
+  :Command("Std_FreeCADUserHub")
+{
+    sGroup        = "Help";
+    sMenuText     = QT_TR_NOOP("&User Documentation");
+    sToolTipText  = QT_TR_NOOP("Opens the documentation for users");
+    sWhatsThis    = "Std_FreeCADUserHub";
+    sStatusTip    = sToolTipText;
+    sPixmap       = "internet-web-browser";
+    eType         = 0;
+}
+
+void StdCmdFreeCADUserHub::activated(int iMsg)
+{
+    Q_UNUSED(iMsg);
+    std::string defaulturl = QCoreApplication::translate(this->className(),"https://wiki.freecad.org/User_hub").toStdString();
+    ParameterGrp::handle hURLGrp = App::GetApplication().GetParameterGroupByPath("User parameter:BaseApp/Preferences/Websites");
+    std::string url = hURLGrp->GetASCII("Documentation", defaulturl.c_str());
+    hURLGrp->SetASCII("Documentation", url.c_str());
+    OpenURLInBrowser(url.c_str());
+}
+
+//===========================================================================
+// Std_FreeCADForum
+//===========================================================================
+
+DEF_STD_CMD(StdCmdFreeCADForum)
+
+StdCmdFreeCADForum::StdCmdFreeCADForum()
+  :Command("Std_FreeCADForum")
+{
+    sGroup        = "Help";
+    sMenuText     = QT_TR_NOOP("FreeCAD &Forum");
+    sToolTipText  = QT_TR_NOOP("The FreeCAD forum, where you can find help from other users");
+    sWhatsThis    = "Std_FreeCADForum";
+    sStatusTip    = sToolTipText;
+    sPixmap       = "internet-web-browser";
+    eType         = 0;
+}
+
+void StdCmdFreeCADForum::activated(int iMsg)
+{
+    Q_UNUSED(iMsg);
+    std::string defaulturl = QCoreApplication::translate(this->className(),"https://forum.freecad.org").toStdString();
+    ParameterGrp::handle hURLGrp = App::GetApplication().GetParameterGroupByPath("User parameter:BaseApp/Preferences/Websites");
+    std::string url = hURLGrp->GetASCII("UserForum", defaulturl.c_str());
+    hURLGrp->SetASCII("UserForum", url.c_str());
+    OpenURLInBrowser(url.c_str());
+}
+
+//===========================================================================
+// Std_ReportBug
+//===========================================================================
+
+DEF_STD_CMD(StdCmdReportBug)
+
+StdCmdReportBug::StdCmdReportBug()
+  :Command("Std_ReportBug")
+{
+    sGroup        = "Help";
+    sMenuText     = QT_TR_NOOP("Report an &Issue");
+    sToolTipText  = QT_TR_NOOP("Opens the bugtracker to report an issue");
+    sWhatsThis    = "Std_ReportBug";
+    sStatusTip    = sToolTipText;
+    sPixmap       = "internet-web-browser";
+    eType         = 0;
+}
+
+void StdCmdReportBug::activated(int iMsg)
+{
+    Q_UNUSED(iMsg);
+    ParameterGrp::handle hURLGrp = App::GetApplication().GetParameterGroupByPath("User parameter:BaseApp/Preferences/Websites");
+    std::string url = hURLGrp->GetASCII("IssuesPage", "https://github.com/FreeCAD/FreeCAD/issues");
+    hURLGrp->SetASCII("IssuesPage", url.c_str());
+    OpenURLInBrowser(url.c_str());
+}
+
+//===========================================================================
+// Std_TextDocument
+//===========================================================================
+
+DEF_STD_CMD_A(StdCmdTextDocument)
+
+StdCmdTextDocument::StdCmdTextDocument()
+  :Command("Std_TextDocument")
+{
+    sGroup        = "Tools";
+    sMenuText     = QT_TR_NOOP("Te&xt Document");
+    sToolTipText  = QT_TR_NOOP("Adds a text document to the active document");
+    sWhatsThis    = "Std_TextDocument";
+    sStatusTip    = sToolTipText;
+    sPixmap       = "TextDocument";
+    eType         = 0;
+}
+
+void StdCmdTextDocument::activated(int iMsg)
+{
+    Q_UNUSED(iMsg);
+
+    openCommand(QT_TRANSLATE_NOOP("Command", "Insert text document"));
+    doCommand(Doc, "App.ActiveDocument.addObject(\"App::TextDocument\",\"%s\").Label=\"%s\"","Text document","Text document");
+    doCommand(Gui, "Gui.ActiveDocument.ActiveObject.doubleClicked()");
+    updateActive();
+    commitCommand();
+}
+
+bool StdCmdTextDocument::isActive()
+{
+    return hasActiveDocument();
+}
+
+//===========================================================================
+// Std_UnitsCalculator
+//===========================================================================
+DEF_STD_CMD(StdCmdUnitsCalculator)
+
+StdCmdUnitsCalculator::StdCmdUnitsCalculator()
+  : Command("Std_UnitsCalculator")
+{
+    sGroup        = "Tools";
+    sMenuText     = QT_TR_NOOP("&Units Converter…");
+    sToolTipText  = QT_TR_NOOP("Starts the units converter");
+    sWhatsThis    = "Std_UnitsCalculator";
+    sStatusTip    = sToolTipText;
+    sPixmap       = "accessories-calculator";
+    eType         = 0;
+}
+
+void StdCmdUnitsCalculator::activated(int iMsg)
+{
+    Q_UNUSED(iMsg);
+    auto dlg = new Gui::Dialog::DlgUnitsCalculator( getMainWindow() );
+    dlg->show();
+}
+
+//===========================================================================
+// StdCmdUserEditMode
+//===========================================================================
+class StdCmdUserEditMode : public Gui::Command
+{
+public:
+    StdCmdUserEditMode();
+    ~StdCmdUserEditMode() override = default;
+    void languageChange() override;
+    const char* className() const override {return "StdCmdUserEditMode";}
+    void updateIcon(int mode);
+protected:
+    void activated(int iMsg) override;
+    bool isActive() override;
+    Gui::Action * createAction() override;
+};
+
+StdCmdUserEditMode::StdCmdUserEditMode()
+  : Command("Std_UserEditMode")
+{
+    sGroup        = "Edit";
+    sMenuText     = QT_TR_NOOP("Edit &Mode");
+    sToolTipText  = QT_TR_NOOP("Defines behavior when editing an object from the tree view");
+    sStatusTip    = sToolTipText;
+    sWhatsThis    = "Std_UserEditMode";
+    sPixmap       = "Std_UserEditModeDefault";
+    eType         = ForEdit;
+
+    this->getGuiApplication()->signalUserEditModeChanged.connect([this](int mode) {
+        this->updateIcon(mode);
+    });
+}
+
+Gui::Action * StdCmdUserEditMode::createAction()
+{
+    auto pcAction = new Gui::ActionGroup(this, Gui::getMainWindow());
+    pcAction->setDropDownMenu(true);
+    pcAction->setIsMode(true);
+    applyCommandData(this->className(), pcAction);
+
+    for (auto const &uem : Gui::Application::Instance->listUserEditModes()) {
+        QAction* act = pcAction->addAction(QString());
+        auto modeName = QString::fromStdString(uem.second.first).remove(QChar::fromLatin1('&'));
+        act->setCheckable(true);
+        act->setIcon(BitmapFactory().iconFromTheme(qPrintable(QStringLiteral("Std_UserEditMode")+modeName)));
+        act->setObjectName(QStringLiteral("Std_UserEditMode")+modeName);
+        act->setWhatsThis(QString::fromLatin1(getWhatsThis()));
+        act->setToolTip(QString::fromStdString(uem.second.second));
+
+        if (uem.first == 0) {
+            pcAction->setIcon(act->icon());
+            act->setChecked(true);
+        }
+    }
+
+    _pcAction = pcAction;
+
+    int lastMode = App::GetApplication().GetParameterGroupByPath("User parameter:BaseApp/Preferences/General")->
+        GetInt("UserEditMode", 0);
+    Gui::Application::Instance->setUserEditMode(lastMode);
+
+    languageChange();
+    return pcAction;
+}
+
+void StdCmdUserEditMode::languageChange()
+{
+    Command::languageChange();
+
+    if (!_pcAction)
+        return;
+    auto pcAction = qobject_cast<Gui::ActionGroup*>(_pcAction);
+    QList<QAction*> a = pcAction->actions();
+
+    for (int i = 0 ; i < a.count() ; i++) {
+        auto modeName = Gui::Application::Instance->getUserEditModeUIStrings(i);
+        a[i]->setText(QCoreApplication::translate(
+        "EditMode", modeName.first.c_str()));
+        a[i]->setToolTip(QCoreApplication::translate(
+        "EditMode", modeName.second.c_str()));
+    }
+}
+
+void StdCmdUserEditMode::updateIcon(int mode)
+{
+    auto actionGroup = dynamic_cast<Gui::ActionGroup *>(_pcAction);
+    if (!actionGroup)
+        return;
+
+    actionGroup->setCheckedAction(mode);
+}
+
+void StdCmdUserEditMode::activated(int iMsg)
+{
+    App::GetApplication().GetParameterGroupByPath("User parameter:BaseApp/Preferences/General")->
+            SetInt("UserEditMode", iMsg);
+    Gui::Application::Instance->setUserEditMode(iMsg);
+}
+
+bool StdCmdUserEditMode::isActive()
+{
+    return true;
+}
+
+//===========================================================================
+// Std_ReloadStylesheet
+//===========================================================================
+DEF_STD_CMD(StdCmdReloadStyleSheet)
+
+StdCmdReloadStyleSheet::StdCmdReloadStyleSheet()
+  : Command("Std_ReloadStyleSheet")
+{
+    sGroup        = "View";
+    sMenuText     = QT_TR_NOOP("&Reload Stylesheet");
+    sToolTipText  = QT_TR_NOOP("Reloads the current stylesheet");
+    sWhatsThis    = "Std_ReloadStyleSheet";
+    sStatusTip    = sToolTipText;
+    sPixmap       = "view-refresh";
+    sWhatsThis    = "Std_ReloadStyleSheet";
+}
+
+void StdCmdReloadStyleSheet::activated(int )
+{
+    Application::Instance->reloadStyleSheet();
+}
+
+namespace Gui {
+
+void CreateStdCommands()
+{
+    CommandManager &rcCmdMgr = Application::Instance->commandManager();
+
+    rcCmdMgr.addCommand(new StdCmdAbout());
+    rcCmdMgr.addCommand(new StdCmdAboutQt());
+
+    rcCmdMgr.addCommand(new StdCmdDlgParameter());
+    rcCmdMgr.addCommand(new StdCmdDlgPreferences());
+    rcCmdMgr.addCommand(new StdCmdDlgCustomize());
+    rcCmdMgr.addCommand(new StdCmdCommandLine());
+    rcCmdMgr.addCommand(new StdCmdWorkbench());
+    rcCmdMgr.addCommand(new StdCmdRecentFiles());
+    rcCmdMgr.addCommand(new StdCmdRecentMacros());
+    rcCmdMgr.addCommand(new StdCmdWhatsThis());
+    rcCmdMgr.addCommand(new StdCmdRestartInSafeMode());
+    rcCmdMgr.addCommand(new StdCmdPythonHelp());
+    rcCmdMgr.addCommand(new StdCmdOnlineHelp());
+    rcCmdMgr.addCommand(new StdCmdOnlineHelpWebsite());
+    rcCmdMgr.addCommand(new StdCmdFreeCADWebsite());
+    rcCmdMgr.addCommand(new StdCmdFreeCADDonation());
+    rcCmdMgr.addCommand(new StdCmdFreeCADUserHub());
+    rcCmdMgr.addCommand(new StdCmdFreeCADForum());
+    rcCmdMgr.addCommand(new StdCmdReportBug());
+    rcCmdMgr.addCommand(new StdCmdTextDocument());
+    rcCmdMgr.addCommand(new StdCmdUnitsCalculator());
+    rcCmdMgr.addCommand(new StdCmdUserEditMode());
+    rcCmdMgr.addCommand(new StdCmdReloadStyleSheet());
+    rcCmdMgr.addCommand(new StdCmdDevHandbook());
+    //rcCmdMgr.addCommand(new StdCmdDownloadOnlineHelp());
+    //rcCmdMgr.addCommand(new StdCmdDescription());
+}
+
+} // namespace Gui