/***************************************************************************
 *   Copyright (c) 2007 Werner Mayer <wmayer[at]users.sourceforge.net>     *
 *                                                                         *
 *   This file is part of the FreeCAD CAx development system.              *
 *                                                                         *
 *   This library is free software; you can redistribute it and/or         *
 *   modify it under the terms of the GNU Library General Public           *
 *   License as published by the Free Software Foundation; either          *
 *   version 2 of the License, or (at your option) any later version.      *
 *                                                                         *
 *   This library  is distributed in the hope that it will be useful,      *
 *   but WITHOUT ANY WARRANTY; without even the implied warranty of        *
 *   MERCHANTABILITY or FITNESS FOR A PARTICULAR PURPOSE.  See the         *
 *   GNU Library General Public License for more details.                  *
 *                                                                         *
 *   You should have received a copy of the GNU Library General Public     *
 *   License along with this library; see the file COPYING.LIB. If not,    *
 *   write to the Free Software Foundation, Inc., 59 Temple Place,         *
 *   Suite 330, Boston, MA  02111-1307, USA                                *
 *                                                                         *
 ***************************************************************************/


#ifndef GUI_MDIVIEW_H
#define GUI_MDIVIEW_H

#include "View.h"
#include <QMainWindow>
#include "ActiveObjectList.h"

QT_BEGIN_NAMESPACE
class QPrinter;
QT_END_NAMESPACE

namespace Gui 
{
class Document;
class ViewProvider;
class ViewProviderDocumentObject;

/** Base class of all windows belonging to a document.
 * There are two ways of belonging to a document:
 * \li belong to a fix document
 * \li always belong to the active document
 * The latter means whenever the active document is changing the view belongs to
 * this document. It also means that the view belongs sometimes to no document at
 * all.
 * @see TreeView
 * @see Gui::Document
 * @see Application
 * @author Jürgen Riegel, Werner Mayer
 */
class GuiExport MDIView : public QMainWindow, public BaseView
{
    Q_OBJECT

    TYPESYSTEM_HEADER();

public:
    /** View constructor
     * Attach the view to the given document. If the document is zero
     * the view will attach to the active document. Be aware, there isn't
     * always an active document.
     */
    MDIView(Gui::Document* pcDocument, QWidget* parent, Qt::WindowFlags wflags=0);
    /** View destructor
     * Detach the view from the document, if attached.
     */
    ~MDIView();

    /// get called when the document is updated
    virtual void onRelabel(Gui::Document *pDoc);
    virtual void viewAll();

    /// Message handler
    virtual bool onMsg(const char* pMsg,const char** ppReturn);
    /// Message handler test
    virtual bool onHasMsg(const char* pMsg) const;
    /// overwrite when checking on close state
    virtual bool canClose(void);
    /// delete itself
    virtual void deleteSelf();
    virtual PyObject *getPyObject();
    /** @name Printing */
    //@{
public Q_SLOTS:
    virtual void print(QPrinter* printer);

public:
    /** Print content of view */
    virtual void print();
    /** Print to PDF file */
    virtual void printPdf();
    /** Show a preview dialog */
    virtual void printPreview();
    //@}

    QSize minimumSizeHint () const;

    /// MDI view mode enum
    enum ViewMode {
        Child,      /**< Child viewing, view is docked inside the MDI application window */  
        TopLevel,   /**< The view becomes a top level window and can be moved outsinde the application window */  
        FullScreen  /**< The view goes to full screen viewing */
    };
    /**
     * If \a b is set to \a FullScreen the MDI view is displayed in full screen mode, if \a b
     * is set to \a TopLevel then it is displayed as an own top-level window, otherwise (\a Normal)
     * as tabbed window. For more hints refer to the Qt documentation to
     * QWidget::showFullScreen ().
     */
    virtual void setCurrentViewMode(ViewMode mode);
    ViewMode currentViewMode() const { return currentMode; }


    /// access getter for the active object list
    template<typename _T>
    inline _T getActiveObject(const char* name, App::DocumentObject **parent=0, std::string *subname=0) const
    {
        return ActiveObjects.getObject<_T>(name,parent,subname);
    }
    void setActiveObject(App::DocumentObject*o, const char*n, const char *subname=0)
    {
        ActiveObjects.setObject(o, n, subname);
    }
    bool hasActiveObject(const char*n) const
    {
        return ActiveObjects.hasObject(n);
    }
    bool isActiveObject(App::DocumentObject*o, const char*n, const char *subname=0) const
    {
        return ActiveObjects.hasObject(o,n,subname);
    }
<<<<<<< HEAD
=======

    /*!
     * \brief containsViewProvider
     * Checks if the given view provider is part of this view. The default implementation
     * returns false.
     * \return bool
     */
    virtual bool containsViewProvider(const ViewProvider*) const {
        return false;
    }
>>>>>>> c0753806

public Q_SLOTS:
    virtual void setOverrideCursor(const QCursor&);
    virtual void restoreOverrideCursor();

Q_SIGNALS:
    void message(const QString&, int);

protected Q_SLOTS:
    /** This method gets called from the main window this view is attached to
     * whenever the window state of the active view changes.
     * The default implementation does nothing.
     */
    virtual void windowStateChanged(MDIView*);

protected:
    void closeEvent(QCloseEvent *e);
    /** \internal */
    void changeEvent(QEvent *e);

protected:
    PyObject* pythonObject;

private:
    ViewMode currentMode;
    Qt::WindowStates wstate;
    // list of active objects of this view
    ActiveObjectList ActiveObjects;
    typedef boost::signals2::connection Connection;
    Connection connectDelObject; //remove active object upon delete.
};

} // namespace Gui

#endif // GUI_MDIVIEW_H 
<|MERGE_RESOLUTION|>--- conflicted
+++ resolved
@@ -1,181 +1,178 @@
-/***************************************************************************
- *   Copyright (c) 2007 Werner Mayer <wmayer[at]users.sourceforge.net>     *
- *                                                                         *
- *   This file is part of the FreeCAD CAx development system.              *
- *                                                                         *
- *   This library is free software; you can redistribute it and/or         *
- *   modify it under the terms of the GNU Library General Public           *
- *   License as published by the Free Software Foundation; either          *
- *   version 2 of the License, or (at your option) any later version.      *
- *                                                                         *
- *   This library  is distributed in the hope that it will be useful,      *
- *   but WITHOUT ANY WARRANTY; without even the implied warranty of        *
- *   MERCHANTABILITY or FITNESS FOR A PARTICULAR PURPOSE.  See the         *
- *   GNU Library General Public License for more details.                  *
- *                                                                         *
- *   You should have received a copy of the GNU Library General Public     *
- *   License along with this library; see the file COPYING.LIB. If not,    *
- *   write to the Free Software Foundation, Inc., 59 Temple Place,         *
- *   Suite 330, Boston, MA  02111-1307, USA                                *
- *                                                                         *
- ***************************************************************************/
-
-
-#ifndef GUI_MDIVIEW_H
-#define GUI_MDIVIEW_H
-
-#include "View.h"
-#include <QMainWindow>
-#include "ActiveObjectList.h"
-
-QT_BEGIN_NAMESPACE
-class QPrinter;
-QT_END_NAMESPACE
-
-namespace Gui 
-{
-class Document;
-class ViewProvider;
-class ViewProviderDocumentObject;
-
-/** Base class of all windows belonging to a document.
- * There are two ways of belonging to a document:
- * \li belong to a fix document
- * \li always belong to the active document
- * The latter means whenever the active document is changing the view belongs to
- * this document. It also means that the view belongs sometimes to no document at
- * all.
- * @see TreeView
- * @see Gui::Document
- * @see Application
- * @author Jürgen Riegel, Werner Mayer
- */
-class GuiExport MDIView : public QMainWindow, public BaseView
-{
-    Q_OBJECT
-
-    TYPESYSTEM_HEADER();
-
-public:
-    /** View constructor
-     * Attach the view to the given document. If the document is zero
-     * the view will attach to the active document. Be aware, there isn't
-     * always an active document.
-     */
-    MDIView(Gui::Document* pcDocument, QWidget* parent, Qt::WindowFlags wflags=0);
-    /** View destructor
-     * Detach the view from the document, if attached.
-     */
-    ~MDIView();
-
-    /// get called when the document is updated
-    virtual void onRelabel(Gui::Document *pDoc);
-    virtual void viewAll();
-
-    /// Message handler
-    virtual bool onMsg(const char* pMsg,const char** ppReturn);
-    /// Message handler test
-    virtual bool onHasMsg(const char* pMsg) const;
-    /// overwrite when checking on close state
-    virtual bool canClose(void);
-    /// delete itself
-    virtual void deleteSelf();
-    virtual PyObject *getPyObject();
-    /** @name Printing */
-    //@{
-public Q_SLOTS:
-    virtual void print(QPrinter* printer);
-
-public:
-    /** Print content of view */
-    virtual void print();
-    /** Print to PDF file */
-    virtual void printPdf();
-    /** Show a preview dialog */
-    virtual void printPreview();
-    //@}
-
-    QSize minimumSizeHint () const;
-
-    /// MDI view mode enum
-    enum ViewMode {
-        Child,      /**< Child viewing, view is docked inside the MDI application window */  
-        TopLevel,   /**< The view becomes a top level window and can be moved outsinde the application window */  
-        FullScreen  /**< The view goes to full screen viewing */
-    };
-    /**
-     * If \a b is set to \a FullScreen the MDI view is displayed in full screen mode, if \a b
-     * is set to \a TopLevel then it is displayed as an own top-level window, otherwise (\a Normal)
-     * as tabbed window. For more hints refer to the Qt documentation to
-     * QWidget::showFullScreen ().
-     */
-    virtual void setCurrentViewMode(ViewMode mode);
-    ViewMode currentViewMode() const { return currentMode; }
-
-
-    /// access getter for the active object list
-    template<typename _T>
-    inline _T getActiveObject(const char* name, App::DocumentObject **parent=0, std::string *subname=0) const
-    {
-        return ActiveObjects.getObject<_T>(name,parent,subname);
-    }
-    void setActiveObject(App::DocumentObject*o, const char*n, const char *subname=0)
-    {
-        ActiveObjects.setObject(o, n, subname);
-    }
-    bool hasActiveObject(const char*n) const
-    {
-        return ActiveObjects.hasObject(n);
-    }
-    bool isActiveObject(App::DocumentObject*o, const char*n, const char *subname=0) const
-    {
-        return ActiveObjects.hasObject(o,n,subname);
-    }
-<<<<<<< HEAD
-=======
-
-    /*!
-     * \brief containsViewProvider
-     * Checks if the given view provider is part of this view. The default implementation
-     * returns false.
-     * \return bool
-     */
-    virtual bool containsViewProvider(const ViewProvider*) const {
-        return false;
-    }
->>>>>>> c0753806
-
-public Q_SLOTS:
-    virtual void setOverrideCursor(const QCursor&);
-    virtual void restoreOverrideCursor();
-
-Q_SIGNALS:
-    void message(const QString&, int);
-
-protected Q_SLOTS:
-    /** This method gets called from the main window this view is attached to
-     * whenever the window state of the active view changes.
-     * The default implementation does nothing.
-     */
-    virtual void windowStateChanged(MDIView*);
-
-protected:
-    void closeEvent(QCloseEvent *e);
-    /** \internal */
-    void changeEvent(QEvent *e);
-
-protected:
-    PyObject* pythonObject;
-
-private:
-    ViewMode currentMode;
-    Qt::WindowStates wstate;
-    // list of active objects of this view
-    ActiveObjectList ActiveObjects;
-    typedef boost::signals2::connection Connection;
-    Connection connectDelObject; //remove active object upon delete.
-};
-
-} // namespace Gui
-
-#endif // GUI_MDIVIEW_H 
+/***************************************************************************
+ *   Copyright (c) 2007 Werner Mayer <wmayer[at]users.sourceforge.net>     *
+ *                                                                         *
+ *   This file is part of the FreeCAD CAx development system.              *
+ *                                                                         *
+ *   This library is free software; you can redistribute it and/or         *
+ *   modify it under the terms of the GNU Library General Public           *
+ *   License as published by the Free Software Foundation; either          *
+ *   version 2 of the License, or (at your option) any later version.      *
+ *                                                                         *
+ *   This library  is distributed in the hope that it will be useful,      *
+ *   but WITHOUT ANY WARRANTY; without even the implied warranty of        *
+ *   MERCHANTABILITY or FITNESS FOR A PARTICULAR PURPOSE.  See the         *
+ *   GNU Library General Public License for more details.                  *
+ *                                                                         *
+ *   You should have received a copy of the GNU Library General Public     *
+ *   License along with this library; see the file COPYING.LIB. If not,    *
+ *   write to the Free Software Foundation, Inc., 59 Temple Place,         *
+ *   Suite 330, Boston, MA  02111-1307, USA                                *
+ *                                                                         *
+ ***************************************************************************/
+
+
+#ifndef GUI_MDIVIEW_H
+#define GUI_MDIVIEW_H
+
+#include "View.h"
+#include <QMainWindow>
+#include "ActiveObjectList.h"
+
+QT_BEGIN_NAMESPACE
+class QPrinter;
+QT_END_NAMESPACE
+
+namespace Gui 
+{
+class Document;
+class ViewProvider;
+class ViewProviderDocumentObject;
+
+/** Base class of all windows belonging to a document.
+ * There are two ways of belonging to a document:
+ * \li belong to a fix document
+ * \li always belong to the active document
+ * The latter means whenever the active document is changing the view belongs to
+ * this document. It also means that the view belongs sometimes to no document at
+ * all.
+ * @see TreeView
+ * @see Gui::Document
+ * @see Application
+ * @author Jürgen Riegel, Werner Mayer
+ */
+class GuiExport MDIView : public QMainWindow, public BaseView
+{
+    Q_OBJECT
+
+    TYPESYSTEM_HEADER();
+
+public:
+    /** View constructor
+     * Attach the view to the given document. If the document is zero
+     * the view will attach to the active document. Be aware, there isn't
+     * always an active document.
+     */
+    MDIView(Gui::Document* pcDocument, QWidget* parent, Qt::WindowFlags wflags=0);
+    /** View destructor
+     * Detach the view from the document, if attached.
+     */
+    ~MDIView();
+
+    /// get called when the document is updated
+    virtual void onRelabel(Gui::Document *pDoc);
+    virtual void viewAll();
+
+    /// Message handler
+    virtual bool onMsg(const char* pMsg,const char** ppReturn);
+    /// Message handler test
+    virtual bool onHasMsg(const char* pMsg) const;
+    /// overwrite when checking on close state
+    virtual bool canClose(void);
+    /// delete itself
+    virtual void deleteSelf();
+    virtual PyObject *getPyObject();
+    /** @name Printing */
+    //@{
+public Q_SLOTS:
+    virtual void print(QPrinter* printer);
+
+public:
+    /** Print content of view */
+    virtual void print();
+    /** Print to PDF file */
+    virtual void printPdf();
+    /** Show a preview dialog */
+    virtual void printPreview();
+    //@}
+
+    QSize minimumSizeHint () const;
+
+    /// MDI view mode enum
+    enum ViewMode {
+        Child,      /**< Child viewing, view is docked inside the MDI application window */  
+        TopLevel,   /**< The view becomes a top level window and can be moved outsinde the application window */  
+        FullScreen  /**< The view goes to full screen viewing */
+    };
+    /**
+     * If \a b is set to \a FullScreen the MDI view is displayed in full screen mode, if \a b
+     * is set to \a TopLevel then it is displayed as an own top-level window, otherwise (\a Normal)
+     * as tabbed window. For more hints refer to the Qt documentation to
+     * QWidget::showFullScreen ().
+     */
+    virtual void setCurrentViewMode(ViewMode mode);
+    ViewMode currentViewMode() const { return currentMode; }
+
+
+    /// access getter for the active object list
+    template<typename _T>
+    inline _T getActiveObject(const char* name, App::DocumentObject **parent=0, std::string *subname=0) const
+    {
+        return ActiveObjects.getObject<_T>(name,parent,subname);
+    }
+    void setActiveObject(App::DocumentObject*o, const char*n, const char *subname=0)
+    {
+        ActiveObjects.setObject(o, n, subname);
+    }
+    bool hasActiveObject(const char*n) const
+    {
+        return ActiveObjects.hasObject(n);
+    }
+    bool isActiveObject(App::DocumentObject*o, const char*n, const char *subname=0) const
+    {
+        return ActiveObjects.hasObject(o,n,subname);
+    }
+
+    /*!
+     * \brief containsViewProvider
+     * Checks if the given view provider is part of this view. The default implementation
+     * returns false.
+     * \return bool
+     */
+    virtual bool containsViewProvider(const ViewProvider*) const {
+        return false;
+    }
+
+public Q_SLOTS:
+    virtual void setOverrideCursor(const QCursor&);
+    virtual void restoreOverrideCursor();
+
+Q_SIGNALS:
+    void message(const QString&, int);
+
+protected Q_SLOTS:
+    /** This method gets called from the main window this view is attached to
+     * whenever the window state of the active view changes.
+     * The default implementation does nothing.
+     */
+    virtual void windowStateChanged(MDIView*);
+
+protected:
+    void closeEvent(QCloseEvent *e);
+    /** \internal */
+    void changeEvent(QEvent *e);
+
+protected:
+    PyObject* pythonObject;
+
+private:
+    ViewMode currentMode;
+    Qt::WindowStates wstate;
+    // list of active objects of this view
+    ActiveObjectList ActiveObjects;
+    typedef boost::signals2::connection Connection;
+    Connection connectDelObject; //remove active object upon delete.
+};
+
+} // namespace Gui
+
+#endif // GUI_MDIVIEW_H 