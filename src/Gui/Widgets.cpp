/***************************************************************************
 *   Copyright (c) 2004 Werner Mayer <wmayer[at]users.sourceforge.net>     *
 *                                                                         *
 *   This file is part of the FreeCAD CAx development system.              *
 *                                                                         *
 *   This library is free software; you can redistribute it and/or         *
 *   modify it under the terms of the GNU Library General Public           *
 *   License as published by the Free Software Foundation; either          *
 *   version 2 of the License, or (at your option) any later version.      *
 *                                                                         *
 *   This library  is distributed in the hope that it will be useful,      *
 *   but WITHOUT ANY WARRANTY; without even the implied warranty of        *
 *   MERCHANTABILITY or FITNESS FOR A PARTICULAR PURPOSE.  See the         *
 *   GNU Library General Public License for more details.                  *
 *                                                                         *
 *   You should have received a copy of the GNU Library General Public     *
 *   License along with this library; see the file COPYING.LIB. If not,    *
 *   write to the Free Software Foundation, Inc., 59 Temple Place,         *
 *   Suite 330, Boston, MA  02111-1307, USA                                *
 *                                                                         *
 ***************************************************************************/


#include "PreCompiled.h"
#ifndef _PreComp_
# include <QAction>
# include <QColorDialog>
# include <QDesktopWidget>
# include <QDialogButtonBox>
# include <QDrag>
# include <QEventLoop>
# include <QKeyEvent>
# include <QMessageBox>
# include <QMimeData>
# include <QPainter>
# include <QPlainTextEdit>
# include <QStylePainter>
# include <QTextBlock>
# include <QTimer>
# include <QToolTip>
# include <QDebug>
#endif

#include <Base/Tools.h>
#include <Base/Exception.h>
#include <Base/Interpreter.h>
<<<<<<< HEAD
#include <App/Expression.h>
=======
>>>>>>> c0753806
#include <App/ExpressionParser.h>

#include "Command.h"
#include "Widgets.h"
#include "Application.h"
#include "Action.h"
#include "PrefWidgets.h"
#include "BitmapFactory.h"
#include "DlgExpressionInput.h"
<<<<<<< HEAD
=======
#include "QuantitySpinBox_p.h"
>>>>>>> c0753806

using namespace Gui;
using namespace App;
using namespace Base;

/**
 * Constructs an empty command view with parent \a parent.
 */
CommandIconView::CommandIconView ( QWidget * parent )
  : QListWidget(parent)
{
    connect(this, SIGNAL (currentItemChanged(QListWidgetItem *, QListWidgetItem *)), 
            this, SLOT (onSelectionChanged(QListWidgetItem *, QListWidgetItem *)) );
}

/**
 * Destroys the icon view and deletes all items.
 */
CommandIconView::~CommandIconView ()
{
}

/**
 * Stores the name of the selected commands for drag and drop. 
 */
void CommandIconView::startDrag (Qt::DropActions supportedActions)
{
    Q_UNUSED(supportedActions);
    QList<QListWidgetItem*> items = selectedItems();
    QByteArray itemData;
    QDataStream dataStream(&itemData, QIODevice::WriteOnly);

    QPixmap pixmap;
    dataStream << items.count();
    for (QList<QListWidgetItem*>::ConstIterator it = items.begin(); it != items.end(); ++it) {
        if (it == items.begin())
            pixmap = ((*it)->data(Qt::UserRole)).value<QPixmap>();
        dataStream << (*it)->text();
    }

    QMimeData *mimeData = new QMimeData;
    mimeData->setData(QString::fromLatin1("text/x-action-items"), itemData);

    QDrag *drag = new QDrag(this);
    drag->setMimeData(mimeData);
    drag->setHotSpot(QPoint(pixmap.width()/2, pixmap.height()/2));
    drag->setPixmap(pixmap);
    drag->start(Qt::MoveAction);
}

/**
 * This slot is called when a new item becomes current. \a item is the new current item 
 * (or 0 if no item is now current). This slot emits the emitSelectionChanged()
 * signal for its part.
 */
void CommandIconView::onSelectionChanged(QListWidgetItem * item, QListWidgetItem *)
{
    if (item)
        emitSelectionChanged(item->toolTip());
}

// ------------------------------------------------------------------------------

/* TRANSLATOR Gui::ActionSelector */

ActionSelector::ActionSelector(QWidget* parent)
  : QWidget(parent)
{
    addButton = new QPushButton(this);
    addButton->setObjectName(QLatin1String("addButton"));
    addButton->setMinimumSize(QSize(30, 30));
    addButton->setIcon(BitmapFactory().pixmap("button_right"));
    gridLayout = new QGridLayout(this);
    gridLayout->addWidget(addButton, 1, 1, 1, 1);

    spacerItem = new QSpacerItem(33, 57, QSizePolicy::Minimum, QSizePolicy::Expanding);
    gridLayout->addItem(spacerItem, 5, 1, 1, 1);
    spacerItem1 = new QSpacerItem(33, 58, QSizePolicy::Minimum, QSizePolicy::Expanding);
    gridLayout->addItem(spacerItem1, 0, 1, 1, 1);

    removeButton = new QPushButton(this);
    removeButton->setObjectName(QLatin1String("removeButton"));
    removeButton->setMinimumSize(QSize(30, 30));
    removeButton->setIcon(BitmapFactory().pixmap("button_left"));
    removeButton->setAutoDefault(true);
    removeButton->setDefault(false);

    gridLayout->addWidget(removeButton, 2, 1, 1, 1);

    upButton = new QPushButton(this);
    upButton->setObjectName(QLatin1String("upButton"));
    upButton->setMinimumSize(QSize(30, 30));
    upButton->setIcon(BitmapFactory().pixmap("button_up"));

    gridLayout->addWidget(upButton, 3, 1, 1, 1);

    downButton = new QPushButton(this);
    downButton->setObjectName(QLatin1String("downButton"));
    downButton->setMinimumSize(QSize(30, 30));
    downButton->setIcon(BitmapFactory().pixmap("button_down"));
    downButton->setAutoDefault(true);

    gridLayout->addWidget(downButton, 4, 1, 1, 1);

    vboxLayout = new QVBoxLayout();
    vboxLayout->setContentsMargins(0, 0, 0, 0);
    labelAvailable = new QLabel(this);
    vboxLayout->addWidget(labelAvailable);

    availableWidget = new QTreeWidget(this);
    availableWidget->setObjectName(QLatin1String("availableTreeWidget"));
    availableWidget->setRootIsDecorated(false);
    availableWidget->setHeaderLabels(QStringList() << QString());
    availableWidget->header()->hide();
    vboxLayout->addWidget(availableWidget);

    gridLayout->addLayout(vboxLayout, 0, 0, 6, 1);

    vboxLayout1 = new QVBoxLayout();
    vboxLayout1->setContentsMargins(0, 0, 0, 0);
    labelSelected = new QLabel(this);
    vboxLayout1->addWidget(labelSelected);

    selectedWidget = new QTreeWidget(this);
    selectedWidget->setObjectName(QLatin1String("selectedTreeWidget"));
    selectedWidget->setRootIsDecorated(false);
    selectedWidget->setHeaderLabels(QStringList() << QString());
    selectedWidget->header()->hide();
    vboxLayout1->addWidget(selectedWidget);

    gridLayout->addLayout(vboxLayout1, 0, 2, 6, 1);

    addButton->setText(QString());
    removeButton->setText(QString());
    upButton->setText(QString());
    downButton->setText(QString());

    connect(addButton, SIGNAL(clicked()),
            this, SLOT(on_addButton_clicked()) );
    connect(removeButton, SIGNAL(clicked()),
            this, SLOT(on_removeButton_clicked()) );
    connect(upButton, SIGNAL(clicked()),
            this, SLOT(on_upButton_clicked()) );
    connect(downButton, SIGNAL(clicked()),
            this, SLOT(on_downButton_clicked()) );
    connect(availableWidget, SIGNAL(itemDoubleClicked(QTreeWidgetItem*,int)),
            this, SLOT(onItemDoubleClicked(QTreeWidgetItem*,int)) );
    connect(selectedWidget, SIGNAL(itemDoubleClicked(QTreeWidgetItem*,int)),
            this, SLOT(onItemDoubleClicked(QTreeWidgetItem*,int)) );
    connect(availableWidget, SIGNAL(currentItemChanged(QTreeWidgetItem*,QTreeWidgetItem *)),
            this, SLOT(onCurrentItemChanged(QTreeWidgetItem *,QTreeWidgetItem *)) );
    connect(selectedWidget, SIGNAL(currentItemChanged(QTreeWidgetItem*,QTreeWidgetItem *)),
            this, SLOT(onCurrentItemChanged(QTreeWidgetItem *,QTreeWidgetItem *)) );
    retranslateUi();
    setButtonsEnabled();
}

ActionSelector::~ActionSelector()
{
}

void ActionSelector::setSelectedLabel(const QString& label)
{
    labelSelected->setText(label);
}

QString ActionSelector::selectedLabel() const
{
    return labelSelected->text();
}

void ActionSelector::setAvailableLabel(const QString& label)
{
    labelAvailable->setText(label);
}

QString ActionSelector::availableLabel() const
{
    return labelAvailable->text();
}


void ActionSelector::retranslateUi()
{
    labelAvailable->setText(QApplication::translate("Gui::ActionSelector", "Available:"));
    labelSelected->setText(QApplication::translate("Gui::ActionSelector", "Selected:"));
    addButton->setToolTip(QApplication::translate("Gui::ActionSelector", "Add"));
    removeButton->setToolTip(QApplication::translate("Gui::ActionSelector", "Remove"));
    upButton->setToolTip(QApplication::translate("Gui::ActionSelector", "Move up"));
    downButton->setToolTip(QApplication::translate("Gui::ActionSelector", "Move down"));
}

void ActionSelector::changeEvent(QEvent* event)
{
    if (event->type() == QEvent::LanguageChange) {
        retranslateUi();
    }
    QWidget::changeEvent(event);
}

void ActionSelector::keyPressEvent(QKeyEvent* event)
{
    if ((event->modifiers() & Qt::ControlModifier)) {
        switch (event->key())
        {
        case Qt::Key_Right:
            on_addButton_clicked();
            break;
        case Qt::Key_Left:
            on_removeButton_clicked();
            break;
        case Qt::Key_Up:
            on_upButton_clicked();
            break;
        case Qt::Key_Down:
            on_downButton_clicked();
            break;
        default:
            event->ignore();
            return;
        }
    }
}

void ActionSelector::setButtonsEnabled()
{
    addButton->setEnabled(availableWidget->indexOfTopLevelItem(availableWidget->currentItem()) > -1);
    removeButton->setEnabled(selectedWidget->indexOfTopLevelItem(selectedWidget->currentItem()) > -1);
    upButton->setEnabled(selectedWidget->indexOfTopLevelItem(selectedWidget->currentItem()) > 0);
    downButton->setEnabled(selectedWidget->indexOfTopLevelItem(selectedWidget->currentItem()) > -1 &&
                           selectedWidget->indexOfTopLevelItem(selectedWidget->currentItem()) < selectedWidget->topLevelItemCount() - 1);
}

void ActionSelector::onCurrentItemChanged(QTreeWidgetItem*, QTreeWidgetItem*)
{
    setButtonsEnabled();
}

void ActionSelector::onItemDoubleClicked(QTreeWidgetItem * item, int column)
{
    Q_UNUSED(column);
    QTreeWidget* treeWidget = item->treeWidget();
    if (treeWidget == availableWidget) {
        int index = availableWidget->indexOfTopLevelItem(item);
        item = availableWidget->takeTopLevelItem(index);
        availableWidget->setCurrentItem(0);
        selectedWidget->addTopLevelItem(item);
        selectedWidget->setCurrentItem(item);
    }
    else if (treeWidget == selectedWidget) {
        int index = selectedWidget->indexOfTopLevelItem(item);
        item = selectedWidget->takeTopLevelItem(index);
        selectedWidget->setCurrentItem(0);
        availableWidget->addTopLevelItem(item);
        availableWidget->setCurrentItem(item);
    }
}

void ActionSelector::on_addButton_clicked()
{
    QTreeWidgetItem* item = availableWidget->currentItem();
    if (item) {
        int index = availableWidget->indexOfTopLevelItem(item);
        item = availableWidget->takeTopLevelItem(index);
        availableWidget->setCurrentItem(0);
        selectedWidget->addTopLevelItem(item);
        selectedWidget->setCurrentItem(item);
    }
}

void ActionSelector::on_removeButton_clicked()
{
    QTreeWidgetItem* item = selectedWidget->currentItem();
    if (item) {
        int index = selectedWidget->indexOfTopLevelItem(item);
        item = selectedWidget->takeTopLevelItem(index);
        selectedWidget->setCurrentItem(0);
        availableWidget->addTopLevelItem(item);
        availableWidget->setCurrentItem(item);
    }
}

void ActionSelector::on_upButton_clicked()
{
    QTreeWidgetItem* item = selectedWidget->currentItem();
    if (item && selectedWidget->isItemSelected(item)) {
        int index = selectedWidget->indexOfTopLevelItem(item);
        if (index > 0) {
            selectedWidget->takeTopLevelItem(index);
            selectedWidget->insertTopLevelItem(index-1, item);
            selectedWidget->setCurrentItem(item);
        }
    }
}

void ActionSelector::on_downButton_clicked()
{
    QTreeWidgetItem* item = selectedWidget->currentItem();
    if (item && selectedWidget->isItemSelected(item)) {
        int index = selectedWidget->indexOfTopLevelItem(item);
        if (index < selectedWidget->topLevelItemCount()-1) {
            selectedWidget->takeTopLevelItem(index);
            selectedWidget->insertTopLevelItem(index+1, item);
            selectedWidget->setCurrentItem(item);
        }
    }
}

// ------------------------------------------------------------------------------

/* TRANSLATOR Gui::AccelLineEdit */

/**
 * Constructs a line edit with no text.
 * The \a parent and \a name arguments are sent to the QLineEdit constructor.
 */
AccelLineEdit::AccelLineEdit ( QWidget * parent )
  : QLineEdit(parent)
{
    noneStr = tr("none");
    setText(noneStr);
    keyPressedCount = 0;
}

bool AccelLineEdit::isNone() const
{
    QString t = text();
    return t.isEmpty() || t == noneStr;
}

/**
 * Checks which keys are pressed and show it as text.
 */
void AccelLineEdit::keyPressEvent ( QKeyEvent * e)
{
    QString txtLine = text();

    int key = e->key();
    Qt::KeyboardModifiers state = e->modifiers();

    // Backspace clears the shortcut
    // If a modifier is pressed without any other key, return.
    // AltGr is not a modifier but doesn't have a QtSring representation.
    switch(key) {
    case Qt::Key_Backspace:
        if (state == Qt::NoModifier) {
            keyPressedCount = 0;
            setText(noneStr);
        }
    case Qt::Key_Control:
    case Qt::Key_Shift:
    case Qt::Key_Alt:
    case Qt::Key_Meta:
    case Qt::Key_AltGr:
        return;
    default:
        break;
    }

    // 4 keys are allowed for QShortcut
    switch(keyPressedCount) {
    case 4:
        keyPressedCount = 0;
        txtLine.clear();
        break;
    case 0:
        txtLine.clear();
        break;
    default:
        txtLine += QString::fromLatin1(",");
        break;
    }

    // Handles modifiers applying a mask.
    if ((state & Qt::ControlModifier) == Qt::ControlModifier) {
        QKeySequence ks(Qt::CTRL);
        txtLine += ks.toString(QKeySequence::NativeText);
    }
    if ((state & Qt::AltModifier) == Qt::AltModifier) {
        QKeySequence ks(Qt::ALT);
        txtLine += ks.toString(QKeySequence::NativeText);
    }
    if ((state & Qt::ShiftModifier) == Qt::ShiftModifier) {
        QKeySequence ks(Qt::SHIFT);
        txtLine += ks.toString(QKeySequence::NativeText);
    }
    if ((state & Qt::MetaModifier) == Qt::MetaModifier) {
        QKeySequence ks(Qt::META);
        txtLine += ks.toString(QKeySequence::NativeText);
    }

    // Handles normal keys
    QKeySequence ks(key);
    txtLine += ks.toString(QKeySequence::NativeText);

    setText(txtLine);
    keyPressedCount++;
}

// ------------------------------------------------------------------------------

#if QT_VERSION >= 0x050200
ClearLineEdit::ClearLineEdit (QWidget * parent)
  : QLineEdit(parent)
{
    clearAction = this->addAction(QIcon(QString::fromLatin1(":/icons/edit-cleartext.svg")),
                                        QLineEdit::TrailingPosition);
    connect(clearAction, SIGNAL(triggered()), this, SLOT(clear()));
    connect(this, SIGNAL(textChanged(const QString&)),
            this, SLOT(updateClearButton(const QString&)));
}

void ClearLineEdit::resizeEvent(QResizeEvent *e)
{
    QLineEdit::resizeEvent(e);
}

void ClearLineEdit::updateClearButton(const QString& text)
{
    clearAction->setVisible(!text.isEmpty());
}
#else
ClearLineEdit::ClearLineEdit (QWidget * parent)
  : QLineEdit(parent)
{
    clearButton = new QToolButton(this);
    QPixmap pixmap(BitmapFactory().pixmapFromSvg(":/icons/edit-cleartext.svg", QSize(18, 18)));
    clearButton->setIcon(QIcon(pixmap));
    clearButton->setIconSize(pixmap.size());
    clearButton->setCursor(Qt::ArrowCursor);
    clearButton->setStyleSheet(QString::fromLatin1("QToolButton { border: none; padding: 0px; }"));
    clearButton->hide();
    connect(clearButton, SIGNAL(clicked()), this, SLOT(clear()));
    connect(this, SIGNAL(textChanged(const QString&)),
            this, SLOT(updateClearButton(const QString&)));
    int frameWidth = style()->pixelMetric(QStyle::PM_DefaultFrameWidth);
    setStyleSheet(QString::fromLatin1("QLineEdit { padding-right: %1px; } ")
                  .arg(clearButton->sizeHint().width() + frameWidth + 1));
    QSize msz = minimumSizeHint();
    setMinimumSize(qMax(msz.width(), clearButton->sizeHint().height() + frameWidth * 2 + 2),
                   msz.height());
}

void ClearLineEdit::resizeEvent(QResizeEvent *)
{
    QSize sz = clearButton->sizeHint();
    int frameWidth = style()->pixelMetric(QStyle::PM_DefaultFrameWidth);
    clearButton->move(rect().right() - frameWidth - sz.width(),
                      (rect().bottom() + 1 - sz.height())/2);
}

void ClearLineEdit::updateClearButton(const QString& text)
{
    clearButton->setVisible(!text.isEmpty());
}
#endif

// ------------------------------------------------------------------------------

/* TRANSLATOR Gui::CheckListDialog */

/**
 *  Constructs a CheckListDialog which is a child of 'parent', with the
 *  name 'name' and widget flags set to 'f'
 *
 *  The dialog will by default be modeless, unless you set 'modal' to
 *  true to construct a modal dialog.
 */
CheckListDialog::CheckListDialog( QWidget* parent, Qt::WindowFlags fl )
    : QDialog( parent, fl )
{
    ui.setupUi(this);
}

/**
 *  Destroys the object and frees any allocated resources
 */
CheckListDialog::~CheckListDialog()
{
    // no need to delete child widgets, Qt does it all for us
}

/**
 * Sets the items to the dialog's list view. By default all items are checkable..
 */
void CheckListDialog::setCheckableItems( const QStringList& items )
{
    for ( QStringList::ConstIterator it = items.begin(); it != items.end(); ++it ) {
        QTreeWidgetItem* item = new QTreeWidgetItem(ui.treeWidget);
        item->setText(0, *it);
        item->setCheckState(0, Qt::Unchecked);
    }
}

/**
 * Sets the items to the dialog's list view. If the boolean type of a CheckListItem
 * is set to false the item is not checkable any more.
 */
void CheckListDialog::setCheckableItems( const QList<CheckListItem>& items )
{
    for ( QList<CheckListItem>::ConstIterator it = items.begin(); it != items.end(); ++it ) {
        QTreeWidgetItem* item = new QTreeWidgetItem(ui.treeWidget);
        item->setText(0, (*it).first);
        item->setCheckState(0, ( (*it).second ? Qt::Checked : Qt::Unchecked));
    }
}

/**
 * Returns a list of the check items.
 */
QStringList CheckListDialog::getCheckedItems() const
{
    return checked;
}

/**
 * Collects all checked items to be able to return them by call \ref getCheckedItems().
 */
void CheckListDialog::accept ()
{
    QTreeWidgetItemIterator it(ui.treeWidget, QTreeWidgetItemIterator::Checked);
    while (*it) {
        checked.push_back((*it)->text(0));
        ++it;
    }

    QDialog::accept();
}

// ------------------------------------------------------------------------------

namespace Gui {
struct ColorButtonP
{
    QColor old, col;
    QPointer<QColorDialog> cd;
    bool allowChange;
    bool autoChange;
    bool drawFrame;
    bool modal;
    bool dirty;

    ColorButtonP()
        : cd(0)
        , allowChange(true)
        , autoChange(false)
        , drawFrame(true)
        , modal(true)
        , dirty(true)
    {
    }
};
}

/**
 * Constructs a colored button called \a name with parent \a parent.
 */
ColorButton::ColorButton(QWidget* parent)
    : QPushButton(parent)
{
    d = new ColorButtonP();
    d->col = palette().color(QPalette::Active,QPalette::Midlight);
    connect(this, SIGNAL(clicked()), SLOT(onChooseColor()));

#if 1
    int e = style()->pixelMetric(QStyle::PM_ButtonIconSize);
    setIconSize(QSize(2*e, e));
#endif
}

/**
 * Destroys the button.
 */
ColorButton::~ColorButton()
{
    delete d;
}

/** 
 * Sets the color \a c to the button. 
 */
void ColorButton::setColor(const QColor& c)
{
    d->col = c;
    d->dirty = true;
    update();
}

/** 
 * Returns the current color of the button.
 */
QColor ColorButton::color() const
{
    return d->col;
}

void ColorButton::setAllowChangeColor(bool ok)
{
    d->allowChange = ok;
}

bool ColorButton::allowChangeColor() const
{
    return d->allowChange;
}

void ColorButton::setDrawFrame(bool ok)
{
    d->drawFrame = ok;
}

bool ColorButton::drawFrame() const
{
    return d->drawFrame;
}

void ColorButton::setModal(bool b)
{
    d->modal = b;
}

bool ColorButton::isModal() const
{
    return d->modal;
}

void ColorButton::setAutoChangeColor(bool on)
{
    d->autoChange = on;
}

bool ColorButton::autoChangeColor() const
{
    return d->autoChange;
}

/**
 * Draws the button label.
 */
void ColorButton::paintEvent (QPaintEvent * e)
{
#if 0
    // first paint the complete button
    QPushButton::paintEvent(e);

    // repaint the rectangle area
    QPalette::ColorGroup group = isEnabled() ? hasFocus() ? QPalette::Active : QPalette::Inactive : QPalette::Disabled;
    QColor pen = palette().color(group,QPalette::ButtonText);
    {
        QPainter paint(this);
        paint.setPen(pen);

        if (d->drawFrame) {
            paint.setBrush(QBrush(d->col));
            paint.drawRect(5, 5, width()-10, height()-10);
        }
        else {
            paint.fillRect(5, 5, width()-10, height()-10, QBrush(d->col));
        }
    }

    // overpaint the rectangle to paint icon and text 
    QStyleOptionButton opt;
    opt.init(this);
    opt.text = text();
    opt.icon = icon();
    opt.iconSize = iconSize();

    QStylePainter p(this);
    p.drawControl(QStyle::CE_PushButtonLabel, opt);
#else
    if (d->dirty) {
        QSize isize = iconSize();
        QPixmap pix(isize);
        pix.fill(palette().button().color());

        QPainter p(&pix);

        int w = pix.width();
        int h = pix.height();
        p.setPen(QPen(Qt::gray));
        if (d->drawFrame) {
            p.setBrush(d->col);
            p.drawRect(2, 2, w - 5, h - 5);
        }
        else {
            p.fillRect(0, 0, w, h, QBrush(d->col));
        }
        setIcon(QIcon(pix));

        d->dirty = false;
    }

    QPushButton::paintEvent(e);
#endif
}

/**
 * Opens a QColorDialog to set a new color.
 */
void ColorButton::onChooseColor()
{
    if (!d->allowChange)
        return;
#if QT_VERSION >= 0x040500
    if (d->modal) {
#endif
        QColor currentColor = d->col;
        QColorDialog cd(d->col, this);
#if QT_VERSION >= 0x050000
        cd.setOptions(QColorDialog::DontUseNativeDialog);
#endif

        if (d->autoChange) {
            connect(&cd, SIGNAL(currentColorChanged(const QColor &)),
                    this, SLOT(onColorChosen(const QColor&)));
        }

        if (cd.exec() == QDialog::Accepted) {
            QColor c = cd.selectedColor();
            if (c.isValid()) {
                setColor(c);
                changed();
            }
        }
        else if (d->autoChange) {
            setColor(currentColor);
            changed();
        }
#if QT_VERSION >= 0x040500
    }
    else {
        if (d->cd.isNull()) {
            d->old = d->col;
            d->cd = new QColorDialog(d->col, this);
#if QT_VERSION >= 0x050000
            d->cd->setOptions(QColorDialog::DontUseNativeDialog);
#endif
            d->cd->setAttribute(Qt::WA_DeleteOnClose);
            connect(d->cd, SIGNAL(rejected()),
                    this, SLOT(onRejected()));
            connect(d->cd, SIGNAL(currentColorChanged(const QColor &)),
                    this, SLOT(onColorChosen(const QColor&)));
        }
        d->cd->show();
    }
#endif
}

void ColorButton::onColorChosen(const QColor& c)
{
    setColor(c);
    changed();
}

void ColorButton::onRejected()
{
    setColor(d->old);
    changed();
}

// ------------------------------------------------------------------------------

UrlLabel::UrlLabel(QWidget * parent, Qt::WindowFlags f)
  : QLabel(parent, f)
{
    _url = QString::fromLatin1("http://localhost");
    setToolTip(this->_url);
}

UrlLabel::~UrlLabel()
{
}

void UrlLabel::enterEvent ( QEvent * )
{
    setCursor(Qt::PointingHandCursor);
}

void UrlLabel::leaveEvent ( QEvent * )
{
    setCursor(Qt::ArrowCursor);
}

void UrlLabel::mouseReleaseEvent (QMouseEvent *)
{
    // The webbrowser Python module allows to start the system browser in an OS-independent way
    Base::PyGILStateLocker lock;
    PyObject* module = PyImport_ImportModule("webbrowser");
    if (module) {
        // get the methods dictionary and search for the 'open' method
        PyObject* dict = PyModule_GetDict(module);
        PyObject* func = PyDict_GetItemString(dict, "open");
        if (func) {
            PyObject* args = Py_BuildValue("(s)", (const char*)this->_url.toLatin1());
            PyObject* result = PyEval_CallObject(func,args);
            // decrement the args and module reference
            Py_XDECREF(result);
            Py_DECREF(args);
            Py_DECREF(module);
        }
    }
}

QString UrlLabel::url() const
{
    return this->_url;
}

void UrlLabel::setUrl(const QString& u)
{
    this->_url = u;
    setToolTip(this->_url);
}

// --------------------------------------------------------------------

/* TRANSLATOR Gui::LabelButton */

/**
 * Constructs a file chooser called \a name with the parent \a parent.
 */
LabelButton::LabelButton (QWidget * parent)
  : QWidget(parent)
{
    QHBoxLayout *layout = new QHBoxLayout(this);
    layout->setMargin(0);
    layout->setSpacing(1);

    label = new QLabel(this);
    label->setAutoFillBackground(true);
    layout->addWidget(label);

    button = new QPushButton(QLatin1String("..."), this);
#if defined (Q_OS_MAC)
    button->setAttribute(Qt::WA_LayoutUsesWidgetRect); // layout size from QMacStyle was not correct
#endif
    layout->addWidget(button);

    connect(button, SIGNAL(clicked()), this, SLOT(browse()));
    connect(button, SIGNAL(clicked()), this, SIGNAL(buttonClicked()));
}

LabelButton::~LabelButton()
{
}

void LabelButton::resizeEvent(QResizeEvent* e)
{
    button->setFixedWidth(e->size().height());
    button->setFixedHeight(e->size().height());
}

QLabel *LabelButton::getLabel() const
{
    return label;
}

QPushButton *LabelButton::getButton() const
{
    return button;
}

QVariant LabelButton::value() const
{
    return _val;
}

void LabelButton::setValue(const QVariant& val)
{
    _val = val;
    showValue(_val);
    valueChanged(_val);
}

void LabelButton::showValue(const QVariant& data)
{
    label->setText(data.toString());
}

void LabelButton::browse()
{
}

// ----------------------------------------------------------------------

ToolTip* ToolTip::inst = 0;

ToolTip* ToolTip::instance()
{
    if (!inst)
        inst = new ToolTip();
    return inst;
}

ToolTip::ToolTip() : installed(false), hidden(true)
{
}

ToolTip::~ToolTip()
{
}

void ToolTip::installEventFilter()
{
    if (this->installed)
        return;
    qApp->installEventFilter(this);
    this->installed = true;
}

void ToolTip::removeEventFilter()
{
    if (!this->installed)
        return;
    qApp->removeEventFilter(this);
    this->installed = false;
}

void ToolTip::showText(const QPoint & pos, const QString & text, QWidget * w)
{
    ToolTip* tip = instance();
    if (!text.isEmpty()) {
        // install this object to filter timer events for the tooltip label
        tip->installEventFilter();
        tip->pos = pos;
        tip->text = text;
        tip->w = w;
        // show text with a short delay
        tip->tooltipTimer.start(80, tip);
    }
    else {
        // do immediately
        QToolTip::showText(pos, text, w);
    }
}

void ToolTip::timerEvent(QTimerEvent *e)
{
    if (e->timerId() == tooltipTimer.timerId()) {
        QToolTip::showText(pos, text, w);
        tooltipTimer.stop();
        displayTime.restart();
    }
}

bool ToolTip::eventFilter(QObject* o, QEvent*e)
{
    // This is a trick to circumvent that the tooltip gets hidden immediately
    // after it gets visible. We just filter out all timer events to keep the
    // label visible.
    if (o->inherits("QLabel")) {
        QLabel* label = qobject_cast<QLabel*>(o);
        // Ignore the timer events to prevent from being closed
        if (label->windowFlags() & Qt::ToolTip) {
            if (e->type() == QEvent::Show) {
                this->hidden = false;
            }
            else if (e->type() == QEvent::Hide) {
                removeEventFilter();
                this->hidden = true;
            }
            else if (e->type() == QEvent::Timer && 
                !this->hidden && displayTime.elapsed() < 5000) {
                return true;
            }
        }
    }
    return false;
}

// ----------------------------------------------------------------------

StatusWidget::StatusWidget(QWidget* parent)
  : QWidget(parent, Qt::Dialog | Qt::FramelessWindowHint)
{
    //setWindowModality(Qt::ApplicationModal);
    label = new QLabel(this);
    label->setAlignment(Qt::AlignCenter);

    QGridLayout* gridLayout = new QGridLayout(this);
    gridLayout->setSpacing(6);
    gridLayout->setMargin(9);
    gridLayout->addWidget(label, 0, 0, 1, 1);
}

StatusWidget::~StatusWidget()
{
}

void StatusWidget::setStatusText(const QString& s)
{
    label->setText(s);
}

void StatusWidget::showText(int ms)
{
    show();
    QTimer timer;
    QEventLoop loop;
    QObject::connect(&timer, SIGNAL(timeout()), &loop, SLOT(quit()));
    timer.start(ms);
    loop.exec(QEventLoop::ExcludeUserInputEvents);
    hide();
}

QSize StatusWidget::sizeHint () const
{
    return QSize(250,100);
}

void StatusWidget::showEvent(QShowEvent*)
{
    adjustPosition(parentWidget());
}

void StatusWidget::hideEvent(QHideEvent*)
{
}

// taken from QDialog::adjustPosition(QWidget*)
void StatusWidget::adjustPosition(QWidget* w)
{
    QPoint p(0, 0);
    int extraw = 0, extrah = 0, scrn = 0;
    if (w)
        w = w->window();
    QRect desk;
    if (w) {
        scrn = QApplication::desktop()->screenNumber(w);
    } else if (QApplication::desktop()->isVirtualDesktop()) {
        scrn = QApplication::desktop()->screenNumber(QCursor::pos());
    } else {
        scrn = QApplication::desktop()->screenNumber(this);
    }
    desk = QApplication::desktop()->availableGeometry(scrn);

    QWidgetList list = QApplication::topLevelWidgets();
    for (int i = 0; (extraw == 0 || extrah == 0) && i < list.size(); ++i) {
        QWidget * current = list.at(i);
        if (current->isVisible()) {
            int framew = current->geometry().x() - current->x();
            int frameh = current->geometry().y() - current->y();

            extraw = qMax(extraw, framew);
            extrah = qMax(extrah, frameh);
        }
    }

    // sanity check for decoration frames. With embedding, we
    // might get extraordinary values
    if (extraw == 0 || extrah == 0 || extraw >= 10 || extrah >= 40) {
        extrah = 40;
        extraw = 10;
    }


    if (w) {
        // Use mapToGlobal rather than geometry() in case w might
        // be embedded in another application
        QPoint pp = w->mapToGlobal(QPoint(0,0));
        p = QPoint(pp.x() + w->width()/2,
                    pp.y() + w->height()/ 2);
    } else {
        // p = middle of the desktop
        p = QPoint(desk.x() + desk.width()/2, desk.y() + desk.height()/2);
    }

    // p = origin of this
    p = QPoint(p.x()-width()/2 - extraw,
                p.y()-height()/2 - extrah);


    if (p.x() + extraw + width() > desk.x() + desk.width())
        p.setX(desk.x() + desk.width() - width() - extraw);
    if (p.x() < desk.x())
        p.setX(desk.x());

    if (p.y() + extrah + height() > desk.y() + desk.height())
        p.setY(desk.y() + desk.height() - height() - extrah);
    if (p.y() < desk.y())
        p.setY(desk.y());

    move(p);
}

// --------------------------------------------------------------------

class LineNumberArea : public QWidget
{
public:
    LineNumberArea(PropertyListEditor *editor) : QWidget(editor) {
        codeEditor = editor;
    }

    QSize sizeHint() const {
        return QSize(codeEditor->lineNumberAreaWidth(), 0);
    }

protected:
    void paintEvent(QPaintEvent *event) {
        codeEditor->lineNumberAreaPaintEvent(event);
    }

private:
    PropertyListEditor *codeEditor;
};

PropertyListEditor::PropertyListEditor(QWidget *parent) : QPlainTextEdit(parent)
{
    lineNumberArea = new LineNumberArea(this);

    connect(this, SIGNAL(blockCountChanged(int)),
            this, SLOT(updateLineNumberAreaWidth(int)));
    connect(this, SIGNAL(updateRequest(QRect,int)),
            this, SLOT(updateLineNumberArea(QRect,int)));
    connect(this, SIGNAL(cursorPositionChanged()),
            this, SLOT(highlightCurrentLine()));

    updateLineNumberAreaWidth(0);
    highlightCurrentLine();
}

int PropertyListEditor::lineNumberAreaWidth()
{
    int digits = 1;
    int max = qMax(1, blockCount());
    while (max >= 10) {
        max /= 10;
        ++digits;
    }

    int space = 3 + fontMetrics().width(QLatin1Char('9')) * digits;

    return space;
}

void PropertyListEditor::updateLineNumberAreaWidth(int /* newBlockCount */)
{
    setViewportMargins(lineNumberAreaWidth(), 0, 0, 0);
}

void PropertyListEditor::updateLineNumberArea(const QRect &rect, int dy)
{
    if (dy)
        lineNumberArea->scroll(0, dy);
    else
        lineNumberArea->update(0, rect.y(), lineNumberArea->width(), rect.height());

    if (rect.contains(viewport()->rect()))
        updateLineNumberAreaWidth(0);
}

void PropertyListEditor::resizeEvent(QResizeEvent *e)
{
    QPlainTextEdit::resizeEvent(e);

    QRect cr = contentsRect();
    lineNumberArea->setGeometry(QRect(cr.left(), cr.top(), lineNumberAreaWidth(), cr.height()));
}

void PropertyListEditor::highlightCurrentLine()
{
    QList<QTextEdit::ExtraSelection> extraSelections;
    if (!isReadOnly()) {
        QTextEdit::ExtraSelection selection;

        QColor lineColor = QColor(Qt::yellow).lighter(160);

        selection.format.setBackground(lineColor);
        selection.format.setProperty(QTextFormat::FullWidthSelection, true);
        selection.cursor = textCursor();
        selection.cursor.clearSelection();
        extraSelections.append(selection);
    }

    setExtraSelections(extraSelections);
}

void PropertyListEditor::lineNumberAreaPaintEvent(QPaintEvent *event)
{
    QPainter painter(lineNumberArea);
    painter.fillRect(event->rect(), Qt::lightGray);

    QTextBlock block = firstVisibleBlock();
    int blockNumber = block.blockNumber();
    int top = (int) blockBoundingGeometry(block).translated(contentOffset()).top();
    int bottom = top + (int) blockBoundingRect(block).height();

    while (block.isValid() && top <= event->rect().bottom()) {
        if (block.isVisible() && bottom >= event->rect().top()) {
            QString number = QString::number(blockNumber + 1);
            painter.setPen(Qt::black);
            painter.drawText(0, top, lineNumberArea->width(), fontMetrics().height(),
                             Qt::AlignRight, number);
        }

        block = block.next();
        top = bottom;
        bottom = top + (int) blockBoundingRect(block).height();
        ++blockNumber;
    }
}

class PropertyListDialog : public QDialog
{
    int type;

public:
    PropertyListDialog(int type, QWidget* parent) : QDialog(parent),type(type)
    {
    }

    void accept()
    {
        PropertyListEditor* edit = this->findChild<PropertyListEditor*>();
        QStringList lines;
        if (edit) {
            QString inputText = edit->toPlainText();
            if (!inputText.isEmpty()) // let pass empty input, regardless of the type, so user can void the value
                lines = inputText.split(QString::fromLatin1("\n"));
        }
        if (!lines.isEmpty()) {
            if (type == 1) { // floats
                bool ok;
                int line=1;
                for (QStringList::iterator it = lines.begin(); it != lines.end(); ++it, ++line) {
                    it->toDouble(&ok);
                    if (!ok) {
                        QMessageBox::critical(this, tr("Invalid input"), tr("Input in line %1 is not a number").arg(line));
                        return;
                    }
                }
            }
            else if (type == 2) { // integers
                bool ok;
                int line=1;
                for (QStringList::iterator it = lines.begin(); it != lines.end(); ++it, ++line) {
                    it->toInt(&ok);
                    if (!ok) {
                        QMessageBox::critical(this, tr("Invalid input"), tr("Input in line %1 is not a number").arg(line));
                        return;
                    }
                }
            }
        }
        QDialog::accept();
    }
};

// --------------------------------------------------------------------

LabelEditor::LabelEditor (QWidget * parent)
  : QWidget(parent)
{
    type = String;
    QHBoxLayout *layout = new QHBoxLayout(this);
    layout->setMargin(0);
    layout->setSpacing(2);

    lineEdit = new QLineEdit(this);
    layout->addWidget(lineEdit);

    connect(lineEdit, SIGNAL(textChanged(const QString &)),
            this, SLOT(validateText(const QString &)));

    button = new QPushButton(QLatin1String("..."), this);
#if defined (Q_OS_MAC)
    button->setAttribute(Qt::WA_LayoutUsesWidgetRect); // layout size from QMacStyle was not correct
#endif
    layout->addWidget(button);

    connect(button, SIGNAL(clicked()), this, SLOT(changeText()));

    setFocusProxy(lineEdit);
}

LabelEditor::~LabelEditor()
{
}

void LabelEditor::resizeEvent(QResizeEvent* e)
{
    button->setFixedWidth(e->size().height());
    button->setFixedHeight(e->size().height());
}

QString LabelEditor::text() const
{
    return this->plainText;
}

void LabelEditor::setText(const QString& s)
{
    this->plainText = s;

    QString text = QString::fromLatin1("[%1]").arg(this->plainText);
    lineEdit->setText(text);
}

void LabelEditor::changeText()
{
    PropertyListDialog dlg(static_cast<int>(type), this);
    dlg.setWindowTitle(tr("List"));
    QVBoxLayout* hboxLayout = new QVBoxLayout(&dlg);
    QDialogButtonBox* buttonBox = new QDialogButtonBox(&dlg);
    buttonBox->setStandardButtons(QDialogButtonBox::Ok | QDialogButtonBox::Cancel);

    PropertyListEditor *edit = new PropertyListEditor(&dlg);
    edit->setPlainText(this->plainText);

    hboxLayout->addWidget(edit);
    hboxLayout->addWidget(buttonBox);
    connect(buttonBox, SIGNAL(accepted()), &dlg, SLOT(accept()));
    connect(buttonBox, SIGNAL(rejected()), &dlg, SLOT(reject()));
    if (dlg.exec() == QDialog::Accepted) {
        QString inputText = edit->toPlainText();
        QString text = QString::fromLatin1("[%1]").arg(inputText);
        lineEdit->setText(text);
    }
}

/**
 * Validates if the input of the lineedit is a valid list.
 */
void LabelEditor::validateText(const QString& text)
{
    if (text.startsWith(QLatin1String("[")) && text.endsWith(QLatin1String("]"))) {
        this->plainText = text.mid(1, text.size()-2);
        Q_EMIT textChanged(this->plainText);
    }
}

/**
 * Sets the browse button's text to \a txt.
 */
void LabelEditor::setButtonText(const QString& txt)
{
    button->setText(txt);
    int w1 = 2*button->fontMetrics().width(txt);
    int w2 = 2*button->fontMetrics().width(QLatin1String(" ... "));
    button->setFixedWidth((w1 > w2 ? w1 : w2));
}

/**
 * Returns the browse button's text.
 */
QString LabelEditor::buttonText() const
{
    return button->text();
}

void LabelEditor::setInputType(InputType t)
{
    this->type = t;
}

// --------------------------------------------------------------------

ExpLineEdit::ExpLineEdit(QWidget* parent, bool expressionOnly) 
    : QLineEdit(parent), autoClose(expressionOnly) 
{
    defaultPalette = palette();

    /* Icon for f(x) */
    QFontMetrics fm(font());
    int frameWidth = style()->pixelMetric(QStyle::PM_SpinBoxFrameWidth);
    iconHeight = fm.height() - frameWidth;
    iconLabel = new ExpressionLabel(this);
    iconLabel->setCursor(Qt::ArrowCursor);
    QPixmap pixmap = getIcon(":/icons/bound-expression-unset.svg", QSize(iconHeight, iconHeight));
    iconLabel->setPixmap(pixmap);
    iconLabel->setStyleSheet(QString::fromLatin1("QLabel { border: none; padding: 0px; padding-top: %2px; width: %1px; height: %1px }").arg(iconHeight).arg(frameWidth/2));
    iconLabel->hide();
    setStyleSheet(QString::fromLatin1("QLineEdit { padding-right: %1px } ").arg(iconHeight+frameWidth));

    QObject::connect(iconLabel, SIGNAL(clicked()), this, SLOT(openFormulaDialog()));
    if(expressionOnly) 
        QMetaObject::invokeMethod(this, "openFormulaDialog", Qt::QueuedConnection, QGenericReturnArgument());
}

bool ExpLineEdit::apply(const std::string& propName) {
    
    if (!ExpressionBinding::apply(propName)) {
        if(!autoClose) {
            QString val = QString::fromUtf8(Base::Interpreter().strToPython(text().toUtf8()).c_str());
            Gui::Command::doCommand(Gui::Command::Doc, "%s = \"%s\"", propName.c_str(), val.constData());
        }
        return true;
    }
    else
        return false;
}

void ExpLineEdit::bind(const ObjectIdentifier& _path) {
    
    ExpressionBinding::bind(_path);

    int frameWidth = style()->pixelMetric(QStyle::PM_SpinBoxFrameWidth);
    setStyleSheet(QString::fromLatin1("QLineEdit { padding-right: %1px } ").arg(iconLabel->sizeHint().width() + frameWidth + 1));

    iconLabel->show();
}

void ExpLineEdit::setExpression(boost::shared_ptr<Expression> expr)
{
    Q_ASSERT(isBound());

    try {
        ExpressionBinding::setExpression(expr);
    }
    catch (const Base::Exception & e) {
        setReadOnly(true);
        QPalette p(palette());
        p.setColor(QPalette::Active, QPalette::Text, Qt::red);
        setPalette(p);
        iconLabel->setToolTip(QString::fromLatin1(e.what()));
    }
}

void ExpLineEdit::onChange() {
    
    if (getExpression()) {
        std::unique_ptr<Expression> result(getExpression()->eval());
        if(result->isDerivedFrom(App::StringExpression::getClassTypeId()))
            setText(QString::fromUtf8(static_cast<App::StringExpression*>(
                            result.get())->getText().c_str()));
        else
            setText(QString::fromUtf8(result->toString().c_str()));
        setReadOnly(true);
        iconLabel->setPixmap(getIcon(":/icons/bound-expression.svg", QSize(iconHeight, iconHeight)));

        QPalette p(palette());
        p.setColor(QPalette::Text, Qt::lightGray);
        setPalette(p);
        setToolTip(Base::Tools::fromStdString(getExpression()->toString()));
    }
    else {
        setReadOnly(false);
        iconLabel->setPixmap(getIcon(":/icons/bound-expression-unset.svg", QSize(iconHeight, iconHeight)));
        QPalette p(palette());
        p.setColor(QPalette::Active, QPalette::Text, defaultPalette.color(QPalette::Text));
        setPalette(p);

    }
    iconLabel->setToolTip(QString());
}

void ExpLineEdit::resizeEvent(QResizeEvent * event)
{
    QLineEdit::resizeEvent(event);

    int frameWidth = style()->pixelMetric(QStyle::PM_SpinBoxFrameWidth);

    QSize sz = iconLabel->sizeHint();
    iconLabel->move(rect().right() - frameWidth - sz.width(), 0);

    try {
        if (isBound() && getExpression()) {
            setReadOnly(true);
            QPixmap pixmap = getIcon(":/icons/bound-expression.svg", QSize(iconHeight, iconHeight));
            iconLabel->setPixmap(pixmap);

            QPalette p(palette());
            p.setColor(QPalette::Text, Qt::lightGray);
            setPalette(p);
            setToolTip(Base::Tools::fromStdString(getExpression()->toString()));
        }
        else {
            setReadOnly(false);
            QPixmap pixmap = getIcon(":/icons/bound-expression-unset.svg", QSize(iconHeight, iconHeight));
            iconLabel->setPixmap(pixmap);

            QPalette p(palette());
            p.setColor(QPalette::Active, QPalette::Text, defaultPalette.color(QPalette::Text));
            setPalette(p);

        }
        iconLabel->setToolTip(QString());
    }
    catch (const Base::Exception & e) {
        setReadOnly(true);
        QPalette p(palette());
        p.setColor(QPalette::Active, QPalette::Text, Qt::red);
        setPalette(p);
        iconLabel->setToolTip(QString::fromLatin1(e.what()));
    }
}

void ExpLineEdit::openFormulaDialog()
{
    Q_ASSERT(isBound());

    Gui::Dialog::DlgExpressionInput* box = new Gui::Dialog::DlgExpressionInput(
            getPath(), getExpression(),Unit(), this);
    connect(box, SIGNAL(finished(int)), this, SLOT(finishFormulaDialog()));
    box->show();

    QPoint pos = mapToGlobal(QPoint(0,0));
    box->move(pos-box->expressionPosition());
    box->setExpressionInputSize(width(), height());
}

void ExpLineEdit::finishFormulaDialog()
{
    Gui::Dialog::DlgExpressionInput* box = qobject_cast<Gui::Dialog::DlgExpressionInput*>(sender());
    if (!box) {
        qWarning() << "Sender is not a Gui::Dialog::DlgExpressionInput";
        return;
    }

    if (box->result() == QDialog::Accepted)
        setExpression(box->getExpression());
    else if (box->discardedFormula())
        setExpression(boost::shared_ptr<Expression>());

    box->deleteLater();

    if(autoClose) 
        this->deleteLater();
}

void ExpLineEdit::keyPressEvent(QKeyEvent *event)
{
    if (!hasExpression())
        QLineEdit::keyPressEvent(event);
}

#include "moc_Widgets.cpp"
<|MERGE_RESOLUTION|>--- conflicted
+++ resolved
@@ -1,1592 +1,1585 @@
-/***************************************************************************
- *   Copyright (c) 2004 Werner Mayer <wmayer[at]users.sourceforge.net>     *
- *                                                                         *
- *   This file is part of the FreeCAD CAx development system.              *
- *                                                                         *
- *   This library is free software; you can redistribute it and/or         *
- *   modify it under the terms of the GNU Library General Public           *
- *   License as published by the Free Software Foundation; either          *
- *   version 2 of the License, or (at your option) any later version.      *
- *                                                                         *
- *   This library  is distributed in the hope that it will be useful,      *
- *   but WITHOUT ANY WARRANTY; without even the implied warranty of        *
- *   MERCHANTABILITY or FITNESS FOR A PARTICULAR PURPOSE.  See the         *
- *   GNU Library General Public License for more details.                  *
- *                                                                         *
- *   You should have received a copy of the GNU Library General Public     *
- *   License along with this library; see the file COPYING.LIB. If not,    *
- *   write to the Free Software Foundation, Inc., 59 Temple Place,         *
- *   Suite 330, Boston, MA  02111-1307, USA                                *
- *                                                                         *
- ***************************************************************************/
-
-
-#include "PreCompiled.h"
-#ifndef _PreComp_
-# include <QAction>
-# include <QColorDialog>
-# include <QDesktopWidget>
-# include <QDialogButtonBox>
-# include <QDrag>
-# include <QEventLoop>
-# include <QKeyEvent>
-# include <QMessageBox>
-# include <QMimeData>
-# include <QPainter>
-# include <QPlainTextEdit>
-# include <QStylePainter>
-# include <QTextBlock>
-# include <QTimer>
-# include <QToolTip>
-# include <QDebug>
-#endif
-
-#include <Base/Tools.h>
-#include <Base/Exception.h>
-#include <Base/Interpreter.h>
-<<<<<<< HEAD
-#include <App/Expression.h>
-=======
->>>>>>> c0753806
-#include <App/ExpressionParser.h>
-
-#include "Command.h"
-#include "Widgets.h"
-#include "Application.h"
-#include "Action.h"
-#include "PrefWidgets.h"
-#include "BitmapFactory.h"
-#include "DlgExpressionInput.h"
-<<<<<<< HEAD
-=======
-#include "QuantitySpinBox_p.h"
->>>>>>> c0753806
-
-using namespace Gui;
-using namespace App;
-using namespace Base;
-
-/**
- * Constructs an empty command view with parent \a parent.
- */
-CommandIconView::CommandIconView ( QWidget * parent )
-  : QListWidget(parent)
-{
-    connect(this, SIGNAL (currentItemChanged(QListWidgetItem *, QListWidgetItem *)), 
-            this, SLOT (onSelectionChanged(QListWidgetItem *, QListWidgetItem *)) );
-}
-
-/**
- * Destroys the icon view and deletes all items.
- */
-CommandIconView::~CommandIconView ()
-{
-}
-
-/**
- * Stores the name of the selected commands for drag and drop. 
- */
-void CommandIconView::startDrag (Qt::DropActions supportedActions)
-{
-    Q_UNUSED(supportedActions);
-    QList<QListWidgetItem*> items = selectedItems();
-    QByteArray itemData;
-    QDataStream dataStream(&itemData, QIODevice::WriteOnly);
-
-    QPixmap pixmap;
-    dataStream << items.count();
-    for (QList<QListWidgetItem*>::ConstIterator it = items.begin(); it != items.end(); ++it) {
-        if (it == items.begin())
-            pixmap = ((*it)->data(Qt::UserRole)).value<QPixmap>();
-        dataStream << (*it)->text();
-    }
-
-    QMimeData *mimeData = new QMimeData;
-    mimeData->setData(QString::fromLatin1("text/x-action-items"), itemData);
-
-    QDrag *drag = new QDrag(this);
-    drag->setMimeData(mimeData);
-    drag->setHotSpot(QPoint(pixmap.width()/2, pixmap.height()/2));
-    drag->setPixmap(pixmap);
-    drag->start(Qt::MoveAction);
-}
-
-/**
- * This slot is called when a new item becomes current. \a item is the new current item 
- * (or 0 if no item is now current). This slot emits the emitSelectionChanged()
- * signal for its part.
- */
-void CommandIconView::onSelectionChanged(QListWidgetItem * item, QListWidgetItem *)
-{
-    if (item)
-        emitSelectionChanged(item->toolTip());
-}
-
-// ------------------------------------------------------------------------------
-
-/* TRANSLATOR Gui::ActionSelector */
-
-ActionSelector::ActionSelector(QWidget* parent)
-  : QWidget(parent)
-{
-    addButton = new QPushButton(this);
-    addButton->setObjectName(QLatin1String("addButton"));
-    addButton->setMinimumSize(QSize(30, 30));
-    addButton->setIcon(BitmapFactory().pixmap("button_right"));
-    gridLayout = new QGridLayout(this);
-    gridLayout->addWidget(addButton, 1, 1, 1, 1);
-
-    spacerItem = new QSpacerItem(33, 57, QSizePolicy::Minimum, QSizePolicy::Expanding);
-    gridLayout->addItem(spacerItem, 5, 1, 1, 1);
-    spacerItem1 = new QSpacerItem(33, 58, QSizePolicy::Minimum, QSizePolicy::Expanding);
-    gridLayout->addItem(spacerItem1, 0, 1, 1, 1);
-
-    removeButton = new QPushButton(this);
-    removeButton->setObjectName(QLatin1String("removeButton"));
-    removeButton->setMinimumSize(QSize(30, 30));
-    removeButton->setIcon(BitmapFactory().pixmap("button_left"));
-    removeButton->setAutoDefault(true);
-    removeButton->setDefault(false);
-
-    gridLayout->addWidget(removeButton, 2, 1, 1, 1);
-
-    upButton = new QPushButton(this);
-    upButton->setObjectName(QLatin1String("upButton"));
-    upButton->setMinimumSize(QSize(30, 30));
-    upButton->setIcon(BitmapFactory().pixmap("button_up"));
-
-    gridLayout->addWidget(upButton, 3, 1, 1, 1);
-
-    downButton = new QPushButton(this);
-    downButton->setObjectName(QLatin1String("downButton"));
-    downButton->setMinimumSize(QSize(30, 30));
-    downButton->setIcon(BitmapFactory().pixmap("button_down"));
-    downButton->setAutoDefault(true);
-
-    gridLayout->addWidget(downButton, 4, 1, 1, 1);
-
-    vboxLayout = new QVBoxLayout();
-    vboxLayout->setContentsMargins(0, 0, 0, 0);
-    labelAvailable = new QLabel(this);
-    vboxLayout->addWidget(labelAvailable);
-
-    availableWidget = new QTreeWidget(this);
-    availableWidget->setObjectName(QLatin1String("availableTreeWidget"));
-    availableWidget->setRootIsDecorated(false);
-    availableWidget->setHeaderLabels(QStringList() << QString());
-    availableWidget->header()->hide();
-    vboxLayout->addWidget(availableWidget);
-
-    gridLayout->addLayout(vboxLayout, 0, 0, 6, 1);
-
-    vboxLayout1 = new QVBoxLayout();
-    vboxLayout1->setContentsMargins(0, 0, 0, 0);
-    labelSelected = new QLabel(this);
-    vboxLayout1->addWidget(labelSelected);
-
-    selectedWidget = new QTreeWidget(this);
-    selectedWidget->setObjectName(QLatin1String("selectedTreeWidget"));
-    selectedWidget->setRootIsDecorated(false);
-    selectedWidget->setHeaderLabels(QStringList() << QString());
-    selectedWidget->header()->hide();
-    vboxLayout1->addWidget(selectedWidget);
-
-    gridLayout->addLayout(vboxLayout1, 0, 2, 6, 1);
-
-    addButton->setText(QString());
-    removeButton->setText(QString());
-    upButton->setText(QString());
-    downButton->setText(QString());
-
-    connect(addButton, SIGNAL(clicked()),
-            this, SLOT(on_addButton_clicked()) );
-    connect(removeButton, SIGNAL(clicked()),
-            this, SLOT(on_removeButton_clicked()) );
-    connect(upButton, SIGNAL(clicked()),
-            this, SLOT(on_upButton_clicked()) );
-    connect(downButton, SIGNAL(clicked()),
-            this, SLOT(on_downButton_clicked()) );
-    connect(availableWidget, SIGNAL(itemDoubleClicked(QTreeWidgetItem*,int)),
-            this, SLOT(onItemDoubleClicked(QTreeWidgetItem*,int)) );
-    connect(selectedWidget, SIGNAL(itemDoubleClicked(QTreeWidgetItem*,int)),
-            this, SLOT(onItemDoubleClicked(QTreeWidgetItem*,int)) );
-    connect(availableWidget, SIGNAL(currentItemChanged(QTreeWidgetItem*,QTreeWidgetItem *)),
-            this, SLOT(onCurrentItemChanged(QTreeWidgetItem *,QTreeWidgetItem *)) );
-    connect(selectedWidget, SIGNAL(currentItemChanged(QTreeWidgetItem*,QTreeWidgetItem *)),
-            this, SLOT(onCurrentItemChanged(QTreeWidgetItem *,QTreeWidgetItem *)) );
-    retranslateUi();
-    setButtonsEnabled();
-}
-
-ActionSelector::~ActionSelector()
-{
-}
-
-void ActionSelector::setSelectedLabel(const QString& label)
-{
-    labelSelected->setText(label);
-}
-
-QString ActionSelector::selectedLabel() const
-{
-    return labelSelected->text();
-}
-
-void ActionSelector::setAvailableLabel(const QString& label)
-{
-    labelAvailable->setText(label);
-}
-
-QString ActionSelector::availableLabel() const
-{
-    return labelAvailable->text();
-}
-
-
-void ActionSelector::retranslateUi()
-{
-    labelAvailable->setText(QApplication::translate("Gui::ActionSelector", "Available:"));
-    labelSelected->setText(QApplication::translate("Gui::ActionSelector", "Selected:"));
-    addButton->setToolTip(QApplication::translate("Gui::ActionSelector", "Add"));
-    removeButton->setToolTip(QApplication::translate("Gui::ActionSelector", "Remove"));
-    upButton->setToolTip(QApplication::translate("Gui::ActionSelector", "Move up"));
-    downButton->setToolTip(QApplication::translate("Gui::ActionSelector", "Move down"));
-}
-
-void ActionSelector::changeEvent(QEvent* event)
-{
-    if (event->type() == QEvent::LanguageChange) {
-        retranslateUi();
-    }
-    QWidget::changeEvent(event);
-}
-
-void ActionSelector::keyPressEvent(QKeyEvent* event)
-{
-    if ((event->modifiers() & Qt::ControlModifier)) {
-        switch (event->key())
-        {
-        case Qt::Key_Right:
-            on_addButton_clicked();
-            break;
-        case Qt::Key_Left:
-            on_removeButton_clicked();
-            break;
-        case Qt::Key_Up:
-            on_upButton_clicked();
-            break;
-        case Qt::Key_Down:
-            on_downButton_clicked();
-            break;
-        default:
-            event->ignore();
-            return;
-        }
-    }
-}
-
-void ActionSelector::setButtonsEnabled()
-{
-    addButton->setEnabled(availableWidget->indexOfTopLevelItem(availableWidget->currentItem()) > -1);
-    removeButton->setEnabled(selectedWidget->indexOfTopLevelItem(selectedWidget->currentItem()) > -1);
-    upButton->setEnabled(selectedWidget->indexOfTopLevelItem(selectedWidget->currentItem()) > 0);
-    downButton->setEnabled(selectedWidget->indexOfTopLevelItem(selectedWidget->currentItem()) > -1 &&
-                           selectedWidget->indexOfTopLevelItem(selectedWidget->currentItem()) < selectedWidget->topLevelItemCount() - 1);
-}
-
-void ActionSelector::onCurrentItemChanged(QTreeWidgetItem*, QTreeWidgetItem*)
-{
-    setButtonsEnabled();
-}
-
-void ActionSelector::onItemDoubleClicked(QTreeWidgetItem * item, int column)
-{
-    Q_UNUSED(column);
-    QTreeWidget* treeWidget = item->treeWidget();
-    if (treeWidget == availableWidget) {
-        int index = availableWidget->indexOfTopLevelItem(item);
-        item = availableWidget->takeTopLevelItem(index);
-        availableWidget->setCurrentItem(0);
-        selectedWidget->addTopLevelItem(item);
-        selectedWidget->setCurrentItem(item);
-    }
-    else if (treeWidget == selectedWidget) {
-        int index = selectedWidget->indexOfTopLevelItem(item);
-        item = selectedWidget->takeTopLevelItem(index);
-        selectedWidget->setCurrentItem(0);
-        availableWidget->addTopLevelItem(item);
-        availableWidget->setCurrentItem(item);
-    }
-}
-
-void ActionSelector::on_addButton_clicked()
-{
-    QTreeWidgetItem* item = availableWidget->currentItem();
-    if (item) {
-        int index = availableWidget->indexOfTopLevelItem(item);
-        item = availableWidget->takeTopLevelItem(index);
-        availableWidget->setCurrentItem(0);
-        selectedWidget->addTopLevelItem(item);
-        selectedWidget->setCurrentItem(item);
-    }
-}
-
-void ActionSelector::on_removeButton_clicked()
-{
-    QTreeWidgetItem* item = selectedWidget->currentItem();
-    if (item) {
-        int index = selectedWidget->indexOfTopLevelItem(item);
-        item = selectedWidget->takeTopLevelItem(index);
-        selectedWidget->setCurrentItem(0);
-        availableWidget->addTopLevelItem(item);
-        availableWidget->setCurrentItem(item);
-    }
-}
-
-void ActionSelector::on_upButton_clicked()
-{
-    QTreeWidgetItem* item = selectedWidget->currentItem();
-    if (item && selectedWidget->isItemSelected(item)) {
-        int index = selectedWidget->indexOfTopLevelItem(item);
-        if (index > 0) {
-            selectedWidget->takeTopLevelItem(index);
-            selectedWidget->insertTopLevelItem(index-1, item);
-            selectedWidget->setCurrentItem(item);
-        }
-    }
-}
-
-void ActionSelector::on_downButton_clicked()
-{
-    QTreeWidgetItem* item = selectedWidget->currentItem();
-    if (item && selectedWidget->isItemSelected(item)) {
-        int index = selectedWidget->indexOfTopLevelItem(item);
-        if (index < selectedWidget->topLevelItemCount()-1) {
-            selectedWidget->takeTopLevelItem(index);
-            selectedWidget->insertTopLevelItem(index+1, item);
-            selectedWidget->setCurrentItem(item);
-        }
-    }
-}
-
-// ------------------------------------------------------------------------------
-
-/* TRANSLATOR Gui::AccelLineEdit */
-
-/**
- * Constructs a line edit with no text.
- * The \a parent and \a name arguments are sent to the QLineEdit constructor.
- */
-AccelLineEdit::AccelLineEdit ( QWidget * parent )
-  : QLineEdit(parent)
-{
-    noneStr = tr("none");
-    setText(noneStr);
-    keyPressedCount = 0;
-}
-
-bool AccelLineEdit::isNone() const
-{
-    QString t = text();
-    return t.isEmpty() || t == noneStr;
-}
-
-/**
- * Checks which keys are pressed and show it as text.
- */
-void AccelLineEdit::keyPressEvent ( QKeyEvent * e)
-{
-    QString txtLine = text();
-
-    int key = e->key();
-    Qt::KeyboardModifiers state = e->modifiers();
-
-    // Backspace clears the shortcut
-    // If a modifier is pressed without any other key, return.
-    // AltGr is not a modifier but doesn't have a QtSring representation.
-    switch(key) {
-    case Qt::Key_Backspace:
-        if (state == Qt::NoModifier) {
-            keyPressedCount = 0;
-            setText(noneStr);
-        }
-    case Qt::Key_Control:
-    case Qt::Key_Shift:
-    case Qt::Key_Alt:
-    case Qt::Key_Meta:
-    case Qt::Key_AltGr:
-        return;
-    default:
-        break;
-    }
-
-    // 4 keys are allowed for QShortcut
-    switch(keyPressedCount) {
-    case 4:
-        keyPressedCount = 0;
-        txtLine.clear();
-        break;
-    case 0:
-        txtLine.clear();
-        break;
-    default:
-        txtLine += QString::fromLatin1(",");
-        break;
-    }
-
-    // Handles modifiers applying a mask.
-    if ((state & Qt::ControlModifier) == Qt::ControlModifier) {
-        QKeySequence ks(Qt::CTRL);
-        txtLine += ks.toString(QKeySequence::NativeText);
-    }
-    if ((state & Qt::AltModifier) == Qt::AltModifier) {
-        QKeySequence ks(Qt::ALT);
-        txtLine += ks.toString(QKeySequence::NativeText);
-    }
-    if ((state & Qt::ShiftModifier) == Qt::ShiftModifier) {
-        QKeySequence ks(Qt::SHIFT);
-        txtLine += ks.toString(QKeySequence::NativeText);
-    }
-    if ((state & Qt::MetaModifier) == Qt::MetaModifier) {
-        QKeySequence ks(Qt::META);
-        txtLine += ks.toString(QKeySequence::NativeText);
-    }
-
-    // Handles normal keys
-    QKeySequence ks(key);
-    txtLine += ks.toString(QKeySequence::NativeText);
-
-    setText(txtLine);
-    keyPressedCount++;
-}
-
-// ------------------------------------------------------------------------------
-
-#if QT_VERSION >= 0x050200
-ClearLineEdit::ClearLineEdit (QWidget * parent)
-  : QLineEdit(parent)
-{
-    clearAction = this->addAction(QIcon(QString::fromLatin1(":/icons/edit-cleartext.svg")),
-                                        QLineEdit::TrailingPosition);
-    connect(clearAction, SIGNAL(triggered()), this, SLOT(clear()));
-    connect(this, SIGNAL(textChanged(const QString&)),
-            this, SLOT(updateClearButton(const QString&)));
-}
-
-void ClearLineEdit::resizeEvent(QResizeEvent *e)
-{
-    QLineEdit::resizeEvent(e);
-}
-
-void ClearLineEdit::updateClearButton(const QString& text)
-{
-    clearAction->setVisible(!text.isEmpty());
-}
-#else
-ClearLineEdit::ClearLineEdit (QWidget * parent)
-  : QLineEdit(parent)
-{
-    clearButton = new QToolButton(this);
-    QPixmap pixmap(BitmapFactory().pixmapFromSvg(":/icons/edit-cleartext.svg", QSize(18, 18)));
-    clearButton->setIcon(QIcon(pixmap));
-    clearButton->setIconSize(pixmap.size());
-    clearButton->setCursor(Qt::ArrowCursor);
-    clearButton->setStyleSheet(QString::fromLatin1("QToolButton { border: none; padding: 0px; }"));
-    clearButton->hide();
-    connect(clearButton, SIGNAL(clicked()), this, SLOT(clear()));
-    connect(this, SIGNAL(textChanged(const QString&)),
-            this, SLOT(updateClearButton(const QString&)));
-    int frameWidth = style()->pixelMetric(QStyle::PM_DefaultFrameWidth);
-    setStyleSheet(QString::fromLatin1("QLineEdit { padding-right: %1px; } ")
-                  .arg(clearButton->sizeHint().width() + frameWidth + 1));
-    QSize msz = minimumSizeHint();
-    setMinimumSize(qMax(msz.width(), clearButton->sizeHint().height() + frameWidth * 2 + 2),
-                   msz.height());
-}
-
-void ClearLineEdit::resizeEvent(QResizeEvent *)
-{
-    QSize sz = clearButton->sizeHint();
-    int frameWidth = style()->pixelMetric(QStyle::PM_DefaultFrameWidth);
-    clearButton->move(rect().right() - frameWidth - sz.width(),
-                      (rect().bottom() + 1 - sz.height())/2);
-}
-
-void ClearLineEdit::updateClearButton(const QString& text)
-{
-    clearButton->setVisible(!text.isEmpty());
-}
-#endif
-
-// ------------------------------------------------------------------------------
-
-/* TRANSLATOR Gui::CheckListDialog */
-
-/**
- *  Constructs a CheckListDialog which is a child of 'parent', with the
- *  name 'name' and widget flags set to 'f'
- *
- *  The dialog will by default be modeless, unless you set 'modal' to
- *  true to construct a modal dialog.
- */
-CheckListDialog::CheckListDialog( QWidget* parent, Qt::WindowFlags fl )
-    : QDialog( parent, fl )
-{
-    ui.setupUi(this);
-}
-
-/**
- *  Destroys the object and frees any allocated resources
- */
-CheckListDialog::~CheckListDialog()
-{
-    // no need to delete child widgets, Qt does it all for us
-}
-
-/**
- * Sets the items to the dialog's list view. By default all items are checkable..
- */
-void CheckListDialog::setCheckableItems( const QStringList& items )
-{
-    for ( QStringList::ConstIterator it = items.begin(); it != items.end(); ++it ) {
-        QTreeWidgetItem* item = new QTreeWidgetItem(ui.treeWidget);
-        item->setText(0, *it);
-        item->setCheckState(0, Qt::Unchecked);
-    }
-}
-
-/**
- * Sets the items to the dialog's list view. If the boolean type of a CheckListItem
- * is set to false the item is not checkable any more.
- */
-void CheckListDialog::setCheckableItems( const QList<CheckListItem>& items )
-{
-    for ( QList<CheckListItem>::ConstIterator it = items.begin(); it != items.end(); ++it ) {
-        QTreeWidgetItem* item = new QTreeWidgetItem(ui.treeWidget);
-        item->setText(0, (*it).first);
-        item->setCheckState(0, ( (*it).second ? Qt::Checked : Qt::Unchecked));
-    }
-}
-
-/**
- * Returns a list of the check items.
- */
-QStringList CheckListDialog::getCheckedItems() const
-{
-    return checked;
-}
-
-/**
- * Collects all checked items to be able to return them by call \ref getCheckedItems().
- */
-void CheckListDialog::accept ()
-{
-    QTreeWidgetItemIterator it(ui.treeWidget, QTreeWidgetItemIterator::Checked);
-    while (*it) {
-        checked.push_back((*it)->text(0));
-        ++it;
-    }
-
-    QDialog::accept();
-}
-
-// ------------------------------------------------------------------------------
-
-namespace Gui {
-struct ColorButtonP
-{
-    QColor old, col;
-    QPointer<QColorDialog> cd;
-    bool allowChange;
-    bool autoChange;
-    bool drawFrame;
-    bool modal;
-    bool dirty;
-
-    ColorButtonP()
-        : cd(0)
-        , allowChange(true)
-        , autoChange(false)
-        , drawFrame(true)
-        , modal(true)
-        , dirty(true)
-    {
-    }
-};
-}
-
-/**
- * Constructs a colored button called \a name with parent \a parent.
- */
-ColorButton::ColorButton(QWidget* parent)
-    : QPushButton(parent)
-{
-    d = new ColorButtonP();
-    d->col = palette().color(QPalette::Active,QPalette::Midlight);
-    connect(this, SIGNAL(clicked()), SLOT(onChooseColor()));
-
-#if 1
-    int e = style()->pixelMetric(QStyle::PM_ButtonIconSize);
-    setIconSize(QSize(2*e, e));
-#endif
-}
-
-/**
- * Destroys the button.
- */
-ColorButton::~ColorButton()
-{
-    delete d;
-}
-
-/** 
- * Sets the color \a c to the button. 
- */
-void ColorButton::setColor(const QColor& c)
-{
-    d->col = c;
-    d->dirty = true;
-    update();
-}
-
-/** 
- * Returns the current color of the button.
- */
-QColor ColorButton::color() const
-{
-    return d->col;
-}
-
-void ColorButton::setAllowChangeColor(bool ok)
-{
-    d->allowChange = ok;
-}
-
-bool ColorButton::allowChangeColor() const
-{
-    return d->allowChange;
-}
-
-void ColorButton::setDrawFrame(bool ok)
-{
-    d->drawFrame = ok;
-}
-
-bool ColorButton::drawFrame() const
-{
-    return d->drawFrame;
-}
-
-void ColorButton::setModal(bool b)
-{
-    d->modal = b;
-}
-
-bool ColorButton::isModal() const
-{
-    return d->modal;
-}
-
-void ColorButton::setAutoChangeColor(bool on)
-{
-    d->autoChange = on;
-}
-
-bool ColorButton::autoChangeColor() const
-{
-    return d->autoChange;
-}
-
-/**
- * Draws the button label.
- */
-void ColorButton::paintEvent (QPaintEvent * e)
-{
-#if 0
-    // first paint the complete button
-    QPushButton::paintEvent(e);
-
-    // repaint the rectangle area
-    QPalette::ColorGroup group = isEnabled() ? hasFocus() ? QPalette::Active : QPalette::Inactive : QPalette::Disabled;
-    QColor pen = palette().color(group,QPalette::ButtonText);
-    {
-        QPainter paint(this);
-        paint.setPen(pen);
-
-        if (d->drawFrame) {
-            paint.setBrush(QBrush(d->col));
-            paint.drawRect(5, 5, width()-10, height()-10);
-        }
-        else {
-            paint.fillRect(5, 5, width()-10, height()-10, QBrush(d->col));
-        }
-    }
-
-    // overpaint the rectangle to paint icon and text 
-    QStyleOptionButton opt;
-    opt.init(this);
-    opt.text = text();
-    opt.icon = icon();
-    opt.iconSize = iconSize();
-
-    QStylePainter p(this);
-    p.drawControl(QStyle::CE_PushButtonLabel, opt);
-#else
-    if (d->dirty) {
-        QSize isize = iconSize();
-        QPixmap pix(isize);
-        pix.fill(palette().button().color());
-
-        QPainter p(&pix);
-
-        int w = pix.width();
-        int h = pix.height();
-        p.setPen(QPen(Qt::gray));
-        if (d->drawFrame) {
-            p.setBrush(d->col);
-            p.drawRect(2, 2, w - 5, h - 5);
-        }
-        else {
-            p.fillRect(0, 0, w, h, QBrush(d->col));
-        }
-        setIcon(QIcon(pix));
-
-        d->dirty = false;
-    }
-
-    QPushButton::paintEvent(e);
-#endif
-}
-
-/**
- * Opens a QColorDialog to set a new color.
- */
-void ColorButton::onChooseColor()
-{
-    if (!d->allowChange)
-        return;
-#if QT_VERSION >= 0x040500
-    if (d->modal) {
-#endif
-        QColor currentColor = d->col;
-        QColorDialog cd(d->col, this);
-#if QT_VERSION >= 0x050000
-        cd.setOptions(QColorDialog::DontUseNativeDialog);
-#endif
-
-        if (d->autoChange) {
-            connect(&cd, SIGNAL(currentColorChanged(const QColor &)),
-                    this, SLOT(onColorChosen(const QColor&)));
-        }
-
-        if (cd.exec() == QDialog::Accepted) {
-            QColor c = cd.selectedColor();
-            if (c.isValid()) {
-                setColor(c);
-                changed();
-            }
-        }
-        else if (d->autoChange) {
-            setColor(currentColor);
-            changed();
-        }
-#if QT_VERSION >= 0x040500
-    }
-    else {
-        if (d->cd.isNull()) {
-            d->old = d->col;
-            d->cd = new QColorDialog(d->col, this);
-#if QT_VERSION >= 0x050000
-            d->cd->setOptions(QColorDialog::DontUseNativeDialog);
-#endif
-            d->cd->setAttribute(Qt::WA_DeleteOnClose);
-            connect(d->cd, SIGNAL(rejected()),
-                    this, SLOT(onRejected()));
-            connect(d->cd, SIGNAL(currentColorChanged(const QColor &)),
-                    this, SLOT(onColorChosen(const QColor&)));
-        }
-        d->cd->show();
-    }
-#endif
-}
-
-void ColorButton::onColorChosen(const QColor& c)
-{
-    setColor(c);
-    changed();
-}
-
-void ColorButton::onRejected()
-{
-    setColor(d->old);
-    changed();
-}
-
-// ------------------------------------------------------------------------------
-
-UrlLabel::UrlLabel(QWidget * parent, Qt::WindowFlags f)
-  : QLabel(parent, f)
-{
-    _url = QString::fromLatin1("http://localhost");
-    setToolTip(this->_url);
-}
-
-UrlLabel::~UrlLabel()
-{
-}
-
-void UrlLabel::enterEvent ( QEvent * )
-{
-    setCursor(Qt::PointingHandCursor);
-}
-
-void UrlLabel::leaveEvent ( QEvent * )
-{
-    setCursor(Qt::ArrowCursor);
-}
-
-void UrlLabel::mouseReleaseEvent (QMouseEvent *)
-{
-    // The webbrowser Python module allows to start the system browser in an OS-independent way
-    Base::PyGILStateLocker lock;
-    PyObject* module = PyImport_ImportModule("webbrowser");
-    if (module) {
-        // get the methods dictionary and search for the 'open' method
-        PyObject* dict = PyModule_GetDict(module);
-        PyObject* func = PyDict_GetItemString(dict, "open");
-        if (func) {
-            PyObject* args = Py_BuildValue("(s)", (const char*)this->_url.toLatin1());
-            PyObject* result = PyEval_CallObject(func,args);
-            // decrement the args and module reference
-            Py_XDECREF(result);
-            Py_DECREF(args);
-            Py_DECREF(module);
-        }
-    }
-}
-
-QString UrlLabel::url() const
-{
-    return this->_url;
-}
-
-void UrlLabel::setUrl(const QString& u)
-{
-    this->_url = u;
-    setToolTip(this->_url);
-}
-
-// --------------------------------------------------------------------
-
-/* TRANSLATOR Gui::LabelButton */
-
-/**
- * Constructs a file chooser called \a name with the parent \a parent.
- */
-LabelButton::LabelButton (QWidget * parent)
-  : QWidget(parent)
-{
-    QHBoxLayout *layout = new QHBoxLayout(this);
-    layout->setMargin(0);
-    layout->setSpacing(1);
-
-    label = new QLabel(this);
-    label->setAutoFillBackground(true);
-    layout->addWidget(label);
-
-    button = new QPushButton(QLatin1String("..."), this);
-#if defined (Q_OS_MAC)
-    button->setAttribute(Qt::WA_LayoutUsesWidgetRect); // layout size from QMacStyle was not correct
-#endif
-    layout->addWidget(button);
-
-    connect(button, SIGNAL(clicked()), this, SLOT(browse()));
-    connect(button, SIGNAL(clicked()), this, SIGNAL(buttonClicked()));
-}
-
-LabelButton::~LabelButton()
-{
-}
-
-void LabelButton::resizeEvent(QResizeEvent* e)
-{
-    button->setFixedWidth(e->size().height());
-    button->setFixedHeight(e->size().height());
-}
-
-QLabel *LabelButton::getLabel() const
-{
-    return label;
-}
-
-QPushButton *LabelButton::getButton() const
-{
-    return button;
-}
-
-QVariant LabelButton::value() const
-{
-    return _val;
-}
-
-void LabelButton::setValue(const QVariant& val)
-{
-    _val = val;
-    showValue(_val);
-    valueChanged(_val);
-}
-
-void LabelButton::showValue(const QVariant& data)
-{
-    label->setText(data.toString());
-}
-
-void LabelButton::browse()
-{
-}
-
-// ----------------------------------------------------------------------
-
-ToolTip* ToolTip::inst = 0;
-
-ToolTip* ToolTip::instance()
-{
-    if (!inst)
-        inst = new ToolTip();
-    return inst;
-}
-
-ToolTip::ToolTip() : installed(false), hidden(true)
-{
-}
-
-ToolTip::~ToolTip()
-{
-}
-
-void ToolTip::installEventFilter()
-{
-    if (this->installed)
-        return;
-    qApp->installEventFilter(this);
-    this->installed = true;
-}
-
-void ToolTip::removeEventFilter()
-{
-    if (!this->installed)
-        return;
-    qApp->removeEventFilter(this);
-    this->installed = false;
-}
-
-void ToolTip::showText(const QPoint & pos, const QString & text, QWidget * w)
-{
-    ToolTip* tip = instance();
-    if (!text.isEmpty()) {
-        // install this object to filter timer events for the tooltip label
-        tip->installEventFilter();
-        tip->pos = pos;
-        tip->text = text;
-        tip->w = w;
-        // show text with a short delay
-        tip->tooltipTimer.start(80, tip);
-    }
-    else {
-        // do immediately
-        QToolTip::showText(pos, text, w);
-    }
-}
-
-void ToolTip::timerEvent(QTimerEvent *e)
-{
-    if (e->timerId() == tooltipTimer.timerId()) {
-        QToolTip::showText(pos, text, w);
-        tooltipTimer.stop();
-        displayTime.restart();
-    }
-}
-
-bool ToolTip::eventFilter(QObject* o, QEvent*e)
-{
-    // This is a trick to circumvent that the tooltip gets hidden immediately
-    // after it gets visible. We just filter out all timer events to keep the
-    // label visible.
-    if (o->inherits("QLabel")) {
-        QLabel* label = qobject_cast<QLabel*>(o);
-        // Ignore the timer events to prevent from being closed
-        if (label->windowFlags() & Qt::ToolTip) {
-            if (e->type() == QEvent::Show) {
-                this->hidden = false;
-            }
-            else if (e->type() == QEvent::Hide) {
-                removeEventFilter();
-                this->hidden = true;
-            }
-            else if (e->type() == QEvent::Timer && 
-                !this->hidden && displayTime.elapsed() < 5000) {
-                return true;
-            }
-        }
-    }
-    return false;
-}
-
-// ----------------------------------------------------------------------
-
-StatusWidget::StatusWidget(QWidget* parent)
-  : QWidget(parent, Qt::Dialog | Qt::FramelessWindowHint)
-{
-    //setWindowModality(Qt::ApplicationModal);
-    label = new QLabel(this);
-    label->setAlignment(Qt::AlignCenter);
-
-    QGridLayout* gridLayout = new QGridLayout(this);
-    gridLayout->setSpacing(6);
-    gridLayout->setMargin(9);
-    gridLayout->addWidget(label, 0, 0, 1, 1);
-}
-
-StatusWidget::~StatusWidget()
-{
-}
-
-void StatusWidget::setStatusText(const QString& s)
-{
-    label->setText(s);
-}
-
-void StatusWidget::showText(int ms)
-{
-    show();
-    QTimer timer;
-    QEventLoop loop;
-    QObject::connect(&timer, SIGNAL(timeout()), &loop, SLOT(quit()));
-    timer.start(ms);
-    loop.exec(QEventLoop::ExcludeUserInputEvents);
-    hide();
-}
-
-QSize StatusWidget::sizeHint () const
-{
-    return QSize(250,100);
-}
-
-void StatusWidget::showEvent(QShowEvent*)
-{
-    adjustPosition(parentWidget());
-}
-
-void StatusWidget::hideEvent(QHideEvent*)
-{
-}
-
-// taken from QDialog::adjustPosition(QWidget*)
-void StatusWidget::adjustPosition(QWidget* w)
-{
-    QPoint p(0, 0);
-    int extraw = 0, extrah = 0, scrn = 0;
-    if (w)
-        w = w->window();
-    QRect desk;
-    if (w) {
-        scrn = QApplication::desktop()->screenNumber(w);
-    } else if (QApplication::desktop()->isVirtualDesktop()) {
-        scrn = QApplication::desktop()->screenNumber(QCursor::pos());
-    } else {
-        scrn = QApplication::desktop()->screenNumber(this);
-    }
-    desk = QApplication::desktop()->availableGeometry(scrn);
-
-    QWidgetList list = QApplication::topLevelWidgets();
-    for (int i = 0; (extraw == 0 || extrah == 0) && i < list.size(); ++i) {
-        QWidget * current = list.at(i);
-        if (current->isVisible()) {
-            int framew = current->geometry().x() - current->x();
-            int frameh = current->geometry().y() - current->y();
-
-            extraw = qMax(extraw, framew);
-            extrah = qMax(extrah, frameh);
-        }
-    }
-
-    // sanity check for decoration frames. With embedding, we
-    // might get extraordinary values
-    if (extraw == 0 || extrah == 0 || extraw >= 10 || extrah >= 40) {
-        extrah = 40;
-        extraw = 10;
-    }
-
-
-    if (w) {
-        // Use mapToGlobal rather than geometry() in case w might
-        // be embedded in another application
-        QPoint pp = w->mapToGlobal(QPoint(0,0));
-        p = QPoint(pp.x() + w->width()/2,
-                    pp.y() + w->height()/ 2);
-    } else {
-        // p = middle of the desktop
-        p = QPoint(desk.x() + desk.width()/2, desk.y() + desk.height()/2);
-    }
-
-    // p = origin of this
-    p = QPoint(p.x()-width()/2 - extraw,
-                p.y()-height()/2 - extrah);
-
-
-    if (p.x() + extraw + width() > desk.x() + desk.width())
-        p.setX(desk.x() + desk.width() - width() - extraw);
-    if (p.x() < desk.x())
-        p.setX(desk.x());
-
-    if (p.y() + extrah + height() > desk.y() + desk.height())
-        p.setY(desk.y() + desk.height() - height() - extrah);
-    if (p.y() < desk.y())
-        p.setY(desk.y());
-
-    move(p);
-}
-
-// --------------------------------------------------------------------
-
-class LineNumberArea : public QWidget
-{
-public:
-    LineNumberArea(PropertyListEditor *editor) : QWidget(editor) {
-        codeEditor = editor;
-    }
-
-    QSize sizeHint() const {
-        return QSize(codeEditor->lineNumberAreaWidth(), 0);
-    }
-
-protected:
-    void paintEvent(QPaintEvent *event) {
-        codeEditor->lineNumberAreaPaintEvent(event);
-    }
-
-private:
-    PropertyListEditor *codeEditor;
-};
-
-PropertyListEditor::PropertyListEditor(QWidget *parent) : QPlainTextEdit(parent)
-{
-    lineNumberArea = new LineNumberArea(this);
-
-    connect(this, SIGNAL(blockCountChanged(int)),
-            this, SLOT(updateLineNumberAreaWidth(int)));
-    connect(this, SIGNAL(updateRequest(QRect,int)),
-            this, SLOT(updateLineNumberArea(QRect,int)));
-    connect(this, SIGNAL(cursorPositionChanged()),
-            this, SLOT(highlightCurrentLine()));
-
-    updateLineNumberAreaWidth(0);
-    highlightCurrentLine();
-}
-
-int PropertyListEditor::lineNumberAreaWidth()
-{
-    int digits = 1;
-    int max = qMax(1, blockCount());
-    while (max >= 10) {
-        max /= 10;
-        ++digits;
-    }
-
-    int space = 3 + fontMetrics().width(QLatin1Char('9')) * digits;
-
-    return space;
-}
-
-void PropertyListEditor::updateLineNumberAreaWidth(int /* newBlockCount */)
-{
-    setViewportMargins(lineNumberAreaWidth(), 0, 0, 0);
-}
-
-void PropertyListEditor::updateLineNumberArea(const QRect &rect, int dy)
-{
-    if (dy)
-        lineNumberArea->scroll(0, dy);
-    else
-        lineNumberArea->update(0, rect.y(), lineNumberArea->width(), rect.height());
-
-    if (rect.contains(viewport()->rect()))
-        updateLineNumberAreaWidth(0);
-}
-
-void PropertyListEditor::resizeEvent(QResizeEvent *e)
-{
-    QPlainTextEdit::resizeEvent(e);
-
-    QRect cr = contentsRect();
-    lineNumberArea->setGeometry(QRect(cr.left(), cr.top(), lineNumberAreaWidth(), cr.height()));
-}
-
-void PropertyListEditor::highlightCurrentLine()
-{
-    QList<QTextEdit::ExtraSelection> extraSelections;
-    if (!isReadOnly()) {
-        QTextEdit::ExtraSelection selection;
-
-        QColor lineColor = QColor(Qt::yellow).lighter(160);
-
-        selection.format.setBackground(lineColor);
-        selection.format.setProperty(QTextFormat::FullWidthSelection, true);
-        selection.cursor = textCursor();
-        selection.cursor.clearSelection();
-        extraSelections.append(selection);
-    }
-
-    setExtraSelections(extraSelections);
-}
-
-void PropertyListEditor::lineNumberAreaPaintEvent(QPaintEvent *event)
-{
-    QPainter painter(lineNumberArea);
-    painter.fillRect(event->rect(), Qt::lightGray);
-
-    QTextBlock block = firstVisibleBlock();
-    int blockNumber = block.blockNumber();
-    int top = (int) blockBoundingGeometry(block).translated(contentOffset()).top();
-    int bottom = top + (int) blockBoundingRect(block).height();
-
-    while (block.isValid() && top <= event->rect().bottom()) {
-        if (block.isVisible() && bottom >= event->rect().top()) {
-            QString number = QString::number(blockNumber + 1);
-            painter.setPen(Qt::black);
-            painter.drawText(0, top, lineNumberArea->width(), fontMetrics().height(),
-                             Qt::AlignRight, number);
-        }
-
-        block = block.next();
-        top = bottom;
-        bottom = top + (int) blockBoundingRect(block).height();
-        ++blockNumber;
-    }
-}
-
-class PropertyListDialog : public QDialog
-{
-    int type;
-
-public:
-    PropertyListDialog(int type, QWidget* parent) : QDialog(parent),type(type)
-    {
-    }
-
-    void accept()
-    {
-        PropertyListEditor* edit = this->findChild<PropertyListEditor*>();
-        QStringList lines;
-        if (edit) {
-            QString inputText = edit->toPlainText();
-            if (!inputText.isEmpty()) // let pass empty input, regardless of the type, so user can void the value
-                lines = inputText.split(QString::fromLatin1("\n"));
-        }
-        if (!lines.isEmpty()) {
-            if (type == 1) { // floats
-                bool ok;
-                int line=1;
-                for (QStringList::iterator it = lines.begin(); it != lines.end(); ++it, ++line) {
-                    it->toDouble(&ok);
-                    if (!ok) {
-                        QMessageBox::critical(this, tr("Invalid input"), tr("Input in line %1 is not a number").arg(line));
-                        return;
-                    }
-                }
-            }
-            else if (type == 2) { // integers
-                bool ok;
-                int line=1;
-                for (QStringList::iterator it = lines.begin(); it != lines.end(); ++it, ++line) {
-                    it->toInt(&ok);
-                    if (!ok) {
-                        QMessageBox::critical(this, tr("Invalid input"), tr("Input in line %1 is not a number").arg(line));
-                        return;
-                    }
-                }
-            }
-        }
-        QDialog::accept();
-    }
-};
-
-// --------------------------------------------------------------------
-
-LabelEditor::LabelEditor (QWidget * parent)
-  : QWidget(parent)
-{
-    type = String;
-    QHBoxLayout *layout = new QHBoxLayout(this);
-    layout->setMargin(0);
-    layout->setSpacing(2);
-
-    lineEdit = new QLineEdit(this);
-    layout->addWidget(lineEdit);
-
-    connect(lineEdit, SIGNAL(textChanged(const QString &)),
-            this, SLOT(validateText(const QString &)));
-
-    button = new QPushButton(QLatin1String("..."), this);
-#if defined (Q_OS_MAC)
-    button->setAttribute(Qt::WA_LayoutUsesWidgetRect); // layout size from QMacStyle was not correct
-#endif
-    layout->addWidget(button);
-
-    connect(button, SIGNAL(clicked()), this, SLOT(changeText()));
-
-    setFocusProxy(lineEdit);
-}
-
-LabelEditor::~LabelEditor()
-{
-}
-
-void LabelEditor::resizeEvent(QResizeEvent* e)
-{
-    button->setFixedWidth(e->size().height());
-    button->setFixedHeight(e->size().height());
-}
-
-QString LabelEditor::text() const
-{
-    return this->plainText;
-}
-
-void LabelEditor::setText(const QString& s)
-{
-    this->plainText = s;
-
-    QString text = QString::fromLatin1("[%1]").arg(this->plainText);
-    lineEdit->setText(text);
-}
-
-void LabelEditor::changeText()
-{
-    PropertyListDialog dlg(static_cast<int>(type), this);
-    dlg.setWindowTitle(tr("List"));
-    QVBoxLayout* hboxLayout = new QVBoxLayout(&dlg);
-    QDialogButtonBox* buttonBox = new QDialogButtonBox(&dlg);
-    buttonBox->setStandardButtons(QDialogButtonBox::Ok | QDialogButtonBox::Cancel);
-
-    PropertyListEditor *edit = new PropertyListEditor(&dlg);
-    edit->setPlainText(this->plainText);
-
-    hboxLayout->addWidget(edit);
-    hboxLayout->addWidget(buttonBox);
-    connect(buttonBox, SIGNAL(accepted()), &dlg, SLOT(accept()));
-    connect(buttonBox, SIGNAL(rejected()), &dlg, SLOT(reject()));
-    if (dlg.exec() == QDialog::Accepted) {
-        QString inputText = edit->toPlainText();
-        QString text = QString::fromLatin1("[%1]").arg(inputText);
-        lineEdit->setText(text);
-    }
-}
-
-/**
- * Validates if the input of the lineedit is a valid list.
- */
-void LabelEditor::validateText(const QString& text)
-{
-    if (text.startsWith(QLatin1String("[")) && text.endsWith(QLatin1String("]"))) {
-        this->plainText = text.mid(1, text.size()-2);
-        Q_EMIT textChanged(this->plainText);
-    }
-}
-
-/**
- * Sets the browse button's text to \a txt.
- */
-void LabelEditor::setButtonText(const QString& txt)
-{
-    button->setText(txt);
-    int w1 = 2*button->fontMetrics().width(txt);
-    int w2 = 2*button->fontMetrics().width(QLatin1String(" ... "));
-    button->setFixedWidth((w1 > w2 ? w1 : w2));
-}
-
-/**
- * Returns the browse button's text.
- */
-QString LabelEditor::buttonText() const
-{
-    return button->text();
-}
-
-void LabelEditor::setInputType(InputType t)
-{
-    this->type = t;
-}
-
-// --------------------------------------------------------------------
-
-ExpLineEdit::ExpLineEdit(QWidget* parent, bool expressionOnly) 
-    : QLineEdit(parent), autoClose(expressionOnly) 
-{
-    defaultPalette = palette();
-
-    /* Icon for f(x) */
-    QFontMetrics fm(font());
-    int frameWidth = style()->pixelMetric(QStyle::PM_SpinBoxFrameWidth);
-    iconHeight = fm.height() - frameWidth;
-    iconLabel = new ExpressionLabel(this);
-    iconLabel->setCursor(Qt::ArrowCursor);
-    QPixmap pixmap = getIcon(":/icons/bound-expression-unset.svg", QSize(iconHeight, iconHeight));
-    iconLabel->setPixmap(pixmap);
-    iconLabel->setStyleSheet(QString::fromLatin1("QLabel { border: none; padding: 0px; padding-top: %2px; width: %1px; height: %1px }").arg(iconHeight).arg(frameWidth/2));
-    iconLabel->hide();
-    setStyleSheet(QString::fromLatin1("QLineEdit { padding-right: %1px } ").arg(iconHeight+frameWidth));
-
-    QObject::connect(iconLabel, SIGNAL(clicked()), this, SLOT(openFormulaDialog()));
-    if(expressionOnly) 
-        QMetaObject::invokeMethod(this, "openFormulaDialog", Qt::QueuedConnection, QGenericReturnArgument());
-}
-
-bool ExpLineEdit::apply(const std::string& propName) {
-    
-    if (!ExpressionBinding::apply(propName)) {
-        if(!autoClose) {
-            QString val = QString::fromUtf8(Base::Interpreter().strToPython(text().toUtf8()).c_str());
-            Gui::Command::doCommand(Gui::Command::Doc, "%s = \"%s\"", propName.c_str(), val.constData());
-        }
-        return true;
-    }
-    else
-        return false;
-}
-
-void ExpLineEdit::bind(const ObjectIdentifier& _path) {
-    
-    ExpressionBinding::bind(_path);
-
-    int frameWidth = style()->pixelMetric(QStyle::PM_SpinBoxFrameWidth);
-    setStyleSheet(QString::fromLatin1("QLineEdit { padding-right: %1px } ").arg(iconLabel->sizeHint().width() + frameWidth + 1));
-
-    iconLabel->show();
-}
-
-void ExpLineEdit::setExpression(boost::shared_ptr<Expression> expr)
-{
-    Q_ASSERT(isBound());
-
-    try {
-        ExpressionBinding::setExpression(expr);
-    }
-    catch (const Base::Exception & e) {
-        setReadOnly(true);
-        QPalette p(palette());
-        p.setColor(QPalette::Active, QPalette::Text, Qt::red);
-        setPalette(p);
-        iconLabel->setToolTip(QString::fromLatin1(e.what()));
-    }
-}
-
-void ExpLineEdit::onChange() {
-    
-    if (getExpression()) {
-        std::unique_ptr<Expression> result(getExpression()->eval());
-        if(result->isDerivedFrom(App::StringExpression::getClassTypeId()))
-            setText(QString::fromUtf8(static_cast<App::StringExpression*>(
-                            result.get())->getText().c_str()));
-        else
-            setText(QString::fromUtf8(result->toString().c_str()));
-        setReadOnly(true);
-        iconLabel->setPixmap(getIcon(":/icons/bound-expression.svg", QSize(iconHeight, iconHeight)));
-
-        QPalette p(palette());
-        p.setColor(QPalette::Text, Qt::lightGray);
-        setPalette(p);
-        setToolTip(Base::Tools::fromStdString(getExpression()->toString()));
-    }
-    else {
-        setReadOnly(false);
-        iconLabel->setPixmap(getIcon(":/icons/bound-expression-unset.svg", QSize(iconHeight, iconHeight)));
-        QPalette p(palette());
-        p.setColor(QPalette::Active, QPalette::Text, defaultPalette.color(QPalette::Text));
-        setPalette(p);
-
-    }
-    iconLabel->setToolTip(QString());
-}
-
-void ExpLineEdit::resizeEvent(QResizeEvent * event)
-{
-    QLineEdit::resizeEvent(event);
-
-    int frameWidth = style()->pixelMetric(QStyle::PM_SpinBoxFrameWidth);
-
-    QSize sz = iconLabel->sizeHint();
-    iconLabel->move(rect().right() - frameWidth - sz.width(), 0);
-
-    try {
-        if (isBound() && getExpression()) {
-            setReadOnly(true);
-            QPixmap pixmap = getIcon(":/icons/bound-expression.svg", QSize(iconHeight, iconHeight));
-            iconLabel->setPixmap(pixmap);
-
-            QPalette p(palette());
-            p.setColor(QPalette::Text, Qt::lightGray);
-            setPalette(p);
-            setToolTip(Base::Tools::fromStdString(getExpression()->toString()));
-        }
-        else {
-            setReadOnly(false);
-            QPixmap pixmap = getIcon(":/icons/bound-expression-unset.svg", QSize(iconHeight, iconHeight));
-            iconLabel->setPixmap(pixmap);
-
-            QPalette p(palette());
-            p.setColor(QPalette::Active, QPalette::Text, defaultPalette.color(QPalette::Text));
-            setPalette(p);
-
-        }
-        iconLabel->setToolTip(QString());
-    }
-    catch (const Base::Exception & e) {
-        setReadOnly(true);
-        QPalette p(palette());
-        p.setColor(QPalette::Active, QPalette::Text, Qt::red);
-        setPalette(p);
-        iconLabel->setToolTip(QString::fromLatin1(e.what()));
-    }
-}
-
-void ExpLineEdit::openFormulaDialog()
-{
-    Q_ASSERT(isBound());
-
-    Gui::Dialog::DlgExpressionInput* box = new Gui::Dialog::DlgExpressionInput(
-            getPath(), getExpression(),Unit(), this);
-    connect(box, SIGNAL(finished(int)), this, SLOT(finishFormulaDialog()));
-    box->show();
-
-    QPoint pos = mapToGlobal(QPoint(0,0));
-    box->move(pos-box->expressionPosition());
-    box->setExpressionInputSize(width(), height());
-}
-
-void ExpLineEdit::finishFormulaDialog()
-{
-    Gui::Dialog::DlgExpressionInput* box = qobject_cast<Gui::Dialog::DlgExpressionInput*>(sender());
-    if (!box) {
-        qWarning() << "Sender is not a Gui::Dialog::DlgExpressionInput";
-        return;
-    }
-
-    if (box->result() == QDialog::Accepted)
-        setExpression(box->getExpression());
-    else if (box->discardedFormula())
-        setExpression(boost::shared_ptr<Expression>());
-
-    box->deleteLater();
-
-    if(autoClose) 
-        this->deleteLater();
-}
-
-void ExpLineEdit::keyPressEvent(QKeyEvent *event)
-{
-    if (!hasExpression())
-        QLineEdit::keyPressEvent(event);
-}
-
-#include "moc_Widgets.cpp"
+/***************************************************************************
+ *   Copyright (c) 2004 Werner Mayer <wmayer[at]users.sourceforge.net>     *
+ *                                                                         *
+ *   This file is part of the FreeCAD CAx development system.              *
+ *                                                                         *
+ *   This library is free software; you can redistribute it and/or         *
+ *   modify it under the terms of the GNU Library General Public           *
+ *   License as published by the Free Software Foundation; either          *
+ *   version 2 of the License, or (at your option) any later version.      *
+ *                                                                         *
+ *   This library  is distributed in the hope that it will be useful,      *
+ *   but WITHOUT ANY WARRANTY; without even the implied warranty of        *
+ *   MERCHANTABILITY or FITNESS FOR A PARTICULAR PURPOSE.  See the         *
+ *   GNU Library General Public License for more details.                  *
+ *                                                                         *
+ *   You should have received a copy of the GNU Library General Public     *
+ *   License along with this library; see the file COPYING.LIB. If not,    *
+ *   write to the Free Software Foundation, Inc., 59 Temple Place,         *
+ *   Suite 330, Boston, MA  02111-1307, USA                                *
+ *                                                                         *
+ ***************************************************************************/
+
+
+#include "PreCompiled.h"
+#ifndef _PreComp_
+# include <QAction>
+# include <QColorDialog>
+# include <QDesktopWidget>
+# include <QDialogButtonBox>
+# include <QDrag>
+# include <QEventLoop>
+# include <QKeyEvent>
+# include <QMessageBox>
+# include <QMimeData>
+# include <QPainter>
+# include <QPlainTextEdit>
+# include <QStylePainter>
+# include <QTextBlock>
+# include <QTimer>
+# include <QToolTip>
+# include <QDebug>
+#endif
+
+#include <Base/Tools.h>
+#include <Base/Exception.h>
+#include <Base/Interpreter.h>
+#include <App/ExpressionParser.h>
+
+#include "Command.h"
+#include "Widgets.h"
+#include "Application.h"
+#include "Action.h"
+#include "PrefWidgets.h"
+#include "BitmapFactory.h"
+#include "DlgExpressionInput.h"
+#include "QuantitySpinBox_p.h"
+
+using namespace Gui;
+using namespace App;
+using namespace Base;
+
+/**
+ * Constructs an empty command view with parent \a parent.
+ */
+CommandIconView::CommandIconView ( QWidget * parent )
+  : QListWidget(parent)
+{
+    connect(this, SIGNAL (currentItemChanged(QListWidgetItem *, QListWidgetItem *)), 
+            this, SLOT (onSelectionChanged(QListWidgetItem *, QListWidgetItem *)) );
+}
+
+/**
+ * Destroys the icon view and deletes all items.
+ */
+CommandIconView::~CommandIconView ()
+{
+}
+
+/**
+ * Stores the name of the selected commands for drag and drop. 
+ */
+void CommandIconView::startDrag (Qt::DropActions supportedActions)
+{
+    Q_UNUSED(supportedActions);
+    QList<QListWidgetItem*> items = selectedItems();
+    QByteArray itemData;
+    QDataStream dataStream(&itemData, QIODevice::WriteOnly);
+
+    QPixmap pixmap;
+    dataStream << items.count();
+    for (QList<QListWidgetItem*>::ConstIterator it = items.begin(); it != items.end(); ++it) {
+        if (it == items.begin())
+            pixmap = ((*it)->data(Qt::UserRole)).value<QPixmap>();
+        dataStream << (*it)->text();
+    }
+
+    QMimeData *mimeData = new QMimeData;
+    mimeData->setData(QString::fromLatin1("text/x-action-items"), itemData);
+
+    QDrag *drag = new QDrag(this);
+    drag->setMimeData(mimeData);
+    drag->setHotSpot(QPoint(pixmap.width()/2, pixmap.height()/2));
+    drag->setPixmap(pixmap);
+    drag->start(Qt::MoveAction);
+}
+
+/**
+ * This slot is called when a new item becomes current. \a item is the new current item 
+ * (or 0 if no item is now current). This slot emits the emitSelectionChanged()
+ * signal for its part.
+ */
+void CommandIconView::onSelectionChanged(QListWidgetItem * item, QListWidgetItem *)
+{
+    if (item)
+        emitSelectionChanged(item->toolTip());
+}
+
+// ------------------------------------------------------------------------------
+
+/* TRANSLATOR Gui::ActionSelector */
+
+ActionSelector::ActionSelector(QWidget* parent)
+  : QWidget(parent)
+{
+    addButton = new QPushButton(this);
+    addButton->setObjectName(QLatin1String("addButton"));
+    addButton->setMinimumSize(QSize(30, 30));
+    addButton->setIcon(BitmapFactory().pixmap("button_right"));
+    gridLayout = new QGridLayout(this);
+    gridLayout->addWidget(addButton, 1, 1, 1, 1);
+
+    spacerItem = new QSpacerItem(33, 57, QSizePolicy::Minimum, QSizePolicy::Expanding);
+    gridLayout->addItem(spacerItem, 5, 1, 1, 1);
+    spacerItem1 = new QSpacerItem(33, 58, QSizePolicy::Minimum, QSizePolicy::Expanding);
+    gridLayout->addItem(spacerItem1, 0, 1, 1, 1);
+
+    removeButton = new QPushButton(this);
+    removeButton->setObjectName(QLatin1String("removeButton"));
+    removeButton->setMinimumSize(QSize(30, 30));
+    removeButton->setIcon(BitmapFactory().pixmap("button_left"));
+    removeButton->setAutoDefault(true);
+    removeButton->setDefault(false);
+
+    gridLayout->addWidget(removeButton, 2, 1, 1, 1);
+
+    upButton = new QPushButton(this);
+    upButton->setObjectName(QLatin1String("upButton"));
+    upButton->setMinimumSize(QSize(30, 30));
+    upButton->setIcon(BitmapFactory().pixmap("button_up"));
+
+    gridLayout->addWidget(upButton, 3, 1, 1, 1);
+
+    downButton = new QPushButton(this);
+    downButton->setObjectName(QLatin1String("downButton"));
+    downButton->setMinimumSize(QSize(30, 30));
+    downButton->setIcon(BitmapFactory().pixmap("button_down"));
+    downButton->setAutoDefault(true);
+
+    gridLayout->addWidget(downButton, 4, 1, 1, 1);
+
+    vboxLayout = new QVBoxLayout();
+    vboxLayout->setContentsMargins(0, 0, 0, 0);
+    labelAvailable = new QLabel(this);
+    vboxLayout->addWidget(labelAvailable);
+
+    availableWidget = new QTreeWidget(this);
+    availableWidget->setObjectName(QLatin1String("availableTreeWidget"));
+    availableWidget->setRootIsDecorated(false);
+    availableWidget->setHeaderLabels(QStringList() << QString());
+    availableWidget->header()->hide();
+    vboxLayout->addWidget(availableWidget);
+
+    gridLayout->addLayout(vboxLayout, 0, 0, 6, 1);
+
+    vboxLayout1 = new QVBoxLayout();
+    vboxLayout1->setContentsMargins(0, 0, 0, 0);
+    labelSelected = new QLabel(this);
+    vboxLayout1->addWidget(labelSelected);
+
+    selectedWidget = new QTreeWidget(this);
+    selectedWidget->setObjectName(QLatin1String("selectedTreeWidget"));
+    selectedWidget->setRootIsDecorated(false);
+    selectedWidget->setHeaderLabels(QStringList() << QString());
+    selectedWidget->header()->hide();
+    vboxLayout1->addWidget(selectedWidget);
+
+    gridLayout->addLayout(vboxLayout1, 0, 2, 6, 1);
+
+    addButton->setText(QString());
+    removeButton->setText(QString());
+    upButton->setText(QString());
+    downButton->setText(QString());
+
+    connect(addButton, SIGNAL(clicked()),
+            this, SLOT(on_addButton_clicked()) );
+    connect(removeButton, SIGNAL(clicked()),
+            this, SLOT(on_removeButton_clicked()) );
+    connect(upButton, SIGNAL(clicked()),
+            this, SLOT(on_upButton_clicked()) );
+    connect(downButton, SIGNAL(clicked()),
+            this, SLOT(on_downButton_clicked()) );
+    connect(availableWidget, SIGNAL(itemDoubleClicked(QTreeWidgetItem*,int)),
+            this, SLOT(onItemDoubleClicked(QTreeWidgetItem*,int)) );
+    connect(selectedWidget, SIGNAL(itemDoubleClicked(QTreeWidgetItem*,int)),
+            this, SLOT(onItemDoubleClicked(QTreeWidgetItem*,int)) );
+    connect(availableWidget, SIGNAL(currentItemChanged(QTreeWidgetItem*,QTreeWidgetItem *)),
+            this, SLOT(onCurrentItemChanged(QTreeWidgetItem *,QTreeWidgetItem *)) );
+    connect(selectedWidget, SIGNAL(currentItemChanged(QTreeWidgetItem*,QTreeWidgetItem *)),
+            this, SLOT(onCurrentItemChanged(QTreeWidgetItem *,QTreeWidgetItem *)) );
+    retranslateUi();
+    setButtonsEnabled();
+}
+
+ActionSelector::~ActionSelector()
+{
+}
+
+void ActionSelector::setSelectedLabel(const QString& label)
+{
+    labelSelected->setText(label);
+}
+
+QString ActionSelector::selectedLabel() const
+{
+    return labelSelected->text();
+}
+
+void ActionSelector::setAvailableLabel(const QString& label)
+{
+    labelAvailable->setText(label);
+}
+
+QString ActionSelector::availableLabel() const
+{
+    return labelAvailable->text();
+}
+
+
+void ActionSelector::retranslateUi()
+{
+    labelAvailable->setText(QApplication::translate("Gui::ActionSelector", "Available:"));
+    labelSelected->setText(QApplication::translate("Gui::ActionSelector", "Selected:"));
+    addButton->setToolTip(QApplication::translate("Gui::ActionSelector", "Add"));
+    removeButton->setToolTip(QApplication::translate("Gui::ActionSelector", "Remove"));
+    upButton->setToolTip(QApplication::translate("Gui::ActionSelector", "Move up"));
+    downButton->setToolTip(QApplication::translate("Gui::ActionSelector", "Move down"));
+}
+
+void ActionSelector::changeEvent(QEvent* event)
+{
+    if (event->type() == QEvent::LanguageChange) {
+        retranslateUi();
+    }
+    QWidget::changeEvent(event);
+}
+
+void ActionSelector::keyPressEvent(QKeyEvent* event)
+{
+    if ((event->modifiers() & Qt::ControlModifier)) {
+        switch (event->key())
+        {
+        case Qt::Key_Right:
+            on_addButton_clicked();
+            break;
+        case Qt::Key_Left:
+            on_removeButton_clicked();
+            break;
+        case Qt::Key_Up:
+            on_upButton_clicked();
+            break;
+        case Qt::Key_Down:
+            on_downButton_clicked();
+            break;
+        default:
+            event->ignore();
+            return;
+        }
+    }
+}
+
+void ActionSelector::setButtonsEnabled()
+{
+    addButton->setEnabled(availableWidget->indexOfTopLevelItem(availableWidget->currentItem()) > -1);
+    removeButton->setEnabled(selectedWidget->indexOfTopLevelItem(selectedWidget->currentItem()) > -1);
+    upButton->setEnabled(selectedWidget->indexOfTopLevelItem(selectedWidget->currentItem()) > 0);
+    downButton->setEnabled(selectedWidget->indexOfTopLevelItem(selectedWidget->currentItem()) > -1 &&
+                           selectedWidget->indexOfTopLevelItem(selectedWidget->currentItem()) < selectedWidget->topLevelItemCount() - 1);
+}
+
+void ActionSelector::onCurrentItemChanged(QTreeWidgetItem*, QTreeWidgetItem*)
+{
+    setButtonsEnabled();
+}
+
+void ActionSelector::onItemDoubleClicked(QTreeWidgetItem * item, int column)
+{
+    Q_UNUSED(column);
+    QTreeWidget* treeWidget = item->treeWidget();
+    if (treeWidget == availableWidget) {
+        int index = availableWidget->indexOfTopLevelItem(item);
+        item = availableWidget->takeTopLevelItem(index);
+        availableWidget->setCurrentItem(0);
+        selectedWidget->addTopLevelItem(item);
+        selectedWidget->setCurrentItem(item);
+    }
+    else if (treeWidget == selectedWidget) {
+        int index = selectedWidget->indexOfTopLevelItem(item);
+        item = selectedWidget->takeTopLevelItem(index);
+        selectedWidget->setCurrentItem(0);
+        availableWidget->addTopLevelItem(item);
+        availableWidget->setCurrentItem(item);
+    }
+}
+
+void ActionSelector::on_addButton_clicked()
+{
+    QTreeWidgetItem* item = availableWidget->currentItem();
+    if (item) {
+        int index = availableWidget->indexOfTopLevelItem(item);
+        item = availableWidget->takeTopLevelItem(index);
+        availableWidget->setCurrentItem(0);
+        selectedWidget->addTopLevelItem(item);
+        selectedWidget->setCurrentItem(item);
+    }
+}
+
+void ActionSelector::on_removeButton_clicked()
+{
+    QTreeWidgetItem* item = selectedWidget->currentItem();
+    if (item) {
+        int index = selectedWidget->indexOfTopLevelItem(item);
+        item = selectedWidget->takeTopLevelItem(index);
+        selectedWidget->setCurrentItem(0);
+        availableWidget->addTopLevelItem(item);
+        availableWidget->setCurrentItem(item);
+    }
+}
+
+void ActionSelector::on_upButton_clicked()
+{
+    QTreeWidgetItem* item = selectedWidget->currentItem();
+    if (item && selectedWidget->isItemSelected(item)) {
+        int index = selectedWidget->indexOfTopLevelItem(item);
+        if (index > 0) {
+            selectedWidget->takeTopLevelItem(index);
+            selectedWidget->insertTopLevelItem(index-1, item);
+            selectedWidget->setCurrentItem(item);
+        }
+    }
+}
+
+void ActionSelector::on_downButton_clicked()
+{
+    QTreeWidgetItem* item = selectedWidget->currentItem();
+    if (item && selectedWidget->isItemSelected(item)) {
+        int index = selectedWidget->indexOfTopLevelItem(item);
+        if (index < selectedWidget->topLevelItemCount()-1) {
+            selectedWidget->takeTopLevelItem(index);
+            selectedWidget->insertTopLevelItem(index+1, item);
+            selectedWidget->setCurrentItem(item);
+        }
+    }
+}
+
+// ------------------------------------------------------------------------------
+
+/* TRANSLATOR Gui::AccelLineEdit */
+
+/**
+ * Constructs a line edit with no text.
+ * The \a parent and \a name arguments are sent to the QLineEdit constructor.
+ */
+AccelLineEdit::AccelLineEdit ( QWidget * parent )
+  : QLineEdit(parent)
+{
+    noneStr = tr("none");
+    setText(noneStr);
+    keyPressedCount = 0;
+}
+
+bool AccelLineEdit::isNone() const
+{
+    QString t = text();
+    return t.isEmpty() || t == noneStr;
+}
+
+/**
+ * Checks which keys are pressed and show it as text.
+ */
+void AccelLineEdit::keyPressEvent ( QKeyEvent * e)
+{
+    QString txtLine = text();
+
+    int key = e->key();
+    Qt::KeyboardModifiers state = e->modifiers();
+
+    // Backspace clears the shortcut
+    // If a modifier is pressed without any other key, return.
+    // AltGr is not a modifier but doesn't have a QtSring representation.
+    switch(key) {
+    case Qt::Key_Backspace:
+        if (state == Qt::NoModifier) {
+            keyPressedCount = 0;
+            setText(noneStr);
+        }
+    case Qt::Key_Control:
+    case Qt::Key_Shift:
+    case Qt::Key_Alt:
+    case Qt::Key_Meta:
+    case Qt::Key_AltGr:
+        return;
+    default:
+        break;
+    }
+
+    // 4 keys are allowed for QShortcut
+    switch(keyPressedCount) {
+    case 4:
+        keyPressedCount = 0;
+        txtLine.clear();
+        break;
+    case 0:
+        txtLine.clear();
+        break;
+    default:
+        txtLine += QString::fromLatin1(",");
+        break;
+    }
+
+    // Handles modifiers applying a mask.
+    if ((state & Qt::ControlModifier) == Qt::ControlModifier) {
+        QKeySequence ks(Qt::CTRL);
+        txtLine += ks.toString(QKeySequence::NativeText);
+    }
+    if ((state & Qt::AltModifier) == Qt::AltModifier) {
+        QKeySequence ks(Qt::ALT);
+        txtLine += ks.toString(QKeySequence::NativeText);
+    }
+    if ((state & Qt::ShiftModifier) == Qt::ShiftModifier) {
+        QKeySequence ks(Qt::SHIFT);
+        txtLine += ks.toString(QKeySequence::NativeText);
+    }
+    if ((state & Qt::MetaModifier) == Qt::MetaModifier) {
+        QKeySequence ks(Qt::META);
+        txtLine += ks.toString(QKeySequence::NativeText);
+    }
+
+    // Handles normal keys
+    QKeySequence ks(key);
+    txtLine += ks.toString(QKeySequence::NativeText);
+
+    setText(txtLine);
+    keyPressedCount++;
+}
+
+// ------------------------------------------------------------------------------
+
+#if QT_VERSION >= 0x050200
+ClearLineEdit::ClearLineEdit (QWidget * parent)
+  : QLineEdit(parent)
+{
+    clearAction = this->addAction(QIcon(QString::fromLatin1(":/icons/edit-cleartext.svg")),
+                                        QLineEdit::TrailingPosition);
+    connect(clearAction, SIGNAL(triggered()), this, SLOT(clear()));
+    connect(this, SIGNAL(textChanged(const QString&)),
+            this, SLOT(updateClearButton(const QString&)));
+}
+
+void ClearLineEdit::resizeEvent(QResizeEvent *e)
+{
+    QLineEdit::resizeEvent(e);
+}
+
+void ClearLineEdit::updateClearButton(const QString& text)
+{
+    clearAction->setVisible(!text.isEmpty());
+}
+#else
+ClearLineEdit::ClearLineEdit (QWidget * parent)
+  : QLineEdit(parent)
+{
+    clearButton = new QToolButton(this);
+    QPixmap pixmap(BitmapFactory().pixmapFromSvg(":/icons/edit-cleartext.svg", QSize(18, 18)));
+    clearButton->setIcon(QIcon(pixmap));
+    clearButton->setIconSize(pixmap.size());
+    clearButton->setCursor(Qt::ArrowCursor);
+    clearButton->setStyleSheet(QString::fromLatin1("QToolButton { border: none; padding: 0px; }"));
+    clearButton->hide();
+    connect(clearButton, SIGNAL(clicked()), this, SLOT(clear()));
+    connect(this, SIGNAL(textChanged(const QString&)),
+            this, SLOT(updateClearButton(const QString&)));
+    int frameWidth = style()->pixelMetric(QStyle::PM_DefaultFrameWidth);
+    setStyleSheet(QString::fromLatin1("QLineEdit { padding-right: %1px; } ")
+                  .arg(clearButton->sizeHint().width() + frameWidth + 1));
+    QSize msz = minimumSizeHint();
+    setMinimumSize(qMax(msz.width(), clearButton->sizeHint().height() + frameWidth * 2 + 2),
+                   msz.height());
+}
+
+void ClearLineEdit::resizeEvent(QResizeEvent *)
+{
+    QSize sz = clearButton->sizeHint();
+    int frameWidth = style()->pixelMetric(QStyle::PM_DefaultFrameWidth);
+    clearButton->move(rect().right() - frameWidth - sz.width(),
+                      (rect().bottom() + 1 - sz.height())/2);
+}
+
+void ClearLineEdit::updateClearButton(const QString& text)
+{
+    clearButton->setVisible(!text.isEmpty());
+}
+#endif
+
+// ------------------------------------------------------------------------------
+
+/* TRANSLATOR Gui::CheckListDialog */
+
+/**
+ *  Constructs a CheckListDialog which is a child of 'parent', with the
+ *  name 'name' and widget flags set to 'f'
+ *
+ *  The dialog will by default be modeless, unless you set 'modal' to
+ *  true to construct a modal dialog.
+ */
+CheckListDialog::CheckListDialog( QWidget* parent, Qt::WindowFlags fl )
+    : QDialog( parent, fl )
+{
+    ui.setupUi(this);
+}
+
+/**
+ *  Destroys the object and frees any allocated resources
+ */
+CheckListDialog::~CheckListDialog()
+{
+    // no need to delete child widgets, Qt does it all for us
+}
+
+/**
+ * Sets the items to the dialog's list view. By default all items are checkable..
+ */
+void CheckListDialog::setCheckableItems( const QStringList& items )
+{
+    for ( QStringList::ConstIterator it = items.begin(); it != items.end(); ++it ) {
+        QTreeWidgetItem* item = new QTreeWidgetItem(ui.treeWidget);
+        item->setText(0, *it);
+        item->setCheckState(0, Qt::Unchecked);
+    }
+}
+
+/**
+ * Sets the items to the dialog's list view. If the boolean type of a CheckListItem
+ * is set to false the item is not checkable any more.
+ */
+void CheckListDialog::setCheckableItems( const QList<CheckListItem>& items )
+{
+    for ( QList<CheckListItem>::ConstIterator it = items.begin(); it != items.end(); ++it ) {
+        QTreeWidgetItem* item = new QTreeWidgetItem(ui.treeWidget);
+        item->setText(0, (*it).first);
+        item->setCheckState(0, ( (*it).second ? Qt::Checked : Qt::Unchecked));
+    }
+}
+
+/**
+ * Returns a list of the check items.
+ */
+QStringList CheckListDialog::getCheckedItems() const
+{
+    return checked;
+}
+
+/**
+ * Collects all checked items to be able to return them by call \ref getCheckedItems().
+ */
+void CheckListDialog::accept ()
+{
+    QTreeWidgetItemIterator it(ui.treeWidget, QTreeWidgetItemIterator::Checked);
+    while (*it) {
+        checked.push_back((*it)->text(0));
+        ++it;
+    }
+
+    QDialog::accept();
+}
+
+// ------------------------------------------------------------------------------
+
+namespace Gui {
+struct ColorButtonP
+{
+    QColor old, col;
+    QPointer<QColorDialog> cd;
+    bool allowChange;
+    bool autoChange;
+    bool drawFrame;
+    bool modal;
+    bool dirty;
+
+    ColorButtonP()
+        : cd(0)
+        , allowChange(true)
+        , autoChange(false)
+        , drawFrame(true)
+        , modal(true)
+        , dirty(true)
+    {
+    }
+};
+}
+
+/**
+ * Constructs a colored button called \a name with parent \a parent.
+ */
+ColorButton::ColorButton(QWidget* parent)
+    : QPushButton(parent)
+{
+    d = new ColorButtonP();
+    d->col = palette().color(QPalette::Active,QPalette::Midlight);
+    connect(this, SIGNAL(clicked()), SLOT(onChooseColor()));
+
+#if 1
+    int e = style()->pixelMetric(QStyle::PM_ButtonIconSize);
+    setIconSize(QSize(2*e, e));
+#endif
+}
+
+/**
+ * Destroys the button.
+ */
+ColorButton::~ColorButton()
+{
+    delete d;
+}
+
+/** 
+ * Sets the color \a c to the button. 
+ */
+void ColorButton::setColor(const QColor& c)
+{
+    d->col = c;
+    d->dirty = true;
+    update();
+}
+
+/** 
+ * Returns the current color of the button.
+ */
+QColor ColorButton::color() const
+{
+    return d->col;
+}
+
+void ColorButton::setAllowChangeColor(bool ok)
+{
+    d->allowChange = ok;
+}
+
+bool ColorButton::allowChangeColor() const
+{
+    return d->allowChange;
+}
+
+void ColorButton::setDrawFrame(bool ok)
+{
+    d->drawFrame = ok;
+}
+
+bool ColorButton::drawFrame() const
+{
+    return d->drawFrame;
+}
+
+void ColorButton::setModal(bool b)
+{
+    d->modal = b;
+}
+
+bool ColorButton::isModal() const
+{
+    return d->modal;
+}
+
+void ColorButton::setAutoChangeColor(bool on)
+{
+    d->autoChange = on;
+}
+
+bool ColorButton::autoChangeColor() const
+{
+    return d->autoChange;
+}
+
+/**
+ * Draws the button label.
+ */
+void ColorButton::paintEvent (QPaintEvent * e)
+{
+#if 0
+    // first paint the complete button
+    QPushButton::paintEvent(e);
+
+    // repaint the rectangle area
+    QPalette::ColorGroup group = isEnabled() ? hasFocus() ? QPalette::Active : QPalette::Inactive : QPalette::Disabled;
+    QColor pen = palette().color(group,QPalette::ButtonText);
+    {
+        QPainter paint(this);
+        paint.setPen(pen);
+
+        if (d->drawFrame) {
+            paint.setBrush(QBrush(d->col));
+            paint.drawRect(5, 5, width()-10, height()-10);
+        }
+        else {
+            paint.fillRect(5, 5, width()-10, height()-10, QBrush(d->col));
+        }
+    }
+
+    // overpaint the rectangle to paint icon and text 
+    QStyleOptionButton opt;
+    opt.init(this);
+    opt.text = text();
+    opt.icon = icon();
+    opt.iconSize = iconSize();
+
+    QStylePainter p(this);
+    p.drawControl(QStyle::CE_PushButtonLabel, opt);
+#else
+    if (d->dirty) {
+        QSize isize = iconSize();
+        QPixmap pix(isize);
+        pix.fill(palette().button().color());
+
+        QPainter p(&pix);
+
+        int w = pix.width();
+        int h = pix.height();
+        p.setPen(QPen(Qt::gray));
+        if (d->drawFrame) {
+            p.setBrush(d->col);
+            p.drawRect(2, 2, w - 5, h - 5);
+        }
+        else {
+            p.fillRect(0, 0, w, h, QBrush(d->col));
+        }
+        setIcon(QIcon(pix));
+
+        d->dirty = false;
+    }
+
+    QPushButton::paintEvent(e);
+#endif
+}
+
+/**
+ * Opens a QColorDialog to set a new color.
+ */
+void ColorButton::onChooseColor()
+{
+    if (!d->allowChange)
+        return;
+#if QT_VERSION >= 0x040500
+    if (d->modal) {
+#endif
+        QColor currentColor = d->col;
+        QColorDialog cd(d->col, this);
+#if QT_VERSION >= 0x050000
+        cd.setOptions(QColorDialog::DontUseNativeDialog);
+#endif
+
+        if (d->autoChange) {
+            connect(&cd, SIGNAL(currentColorChanged(const QColor &)),
+                    this, SLOT(onColorChosen(const QColor&)));
+        }
+
+        if (cd.exec() == QDialog::Accepted) {
+            QColor c = cd.selectedColor();
+            if (c.isValid()) {
+                setColor(c);
+                changed();
+            }
+        }
+        else if (d->autoChange) {
+            setColor(currentColor);
+            changed();
+        }
+#if QT_VERSION >= 0x040500
+    }
+    else {
+        if (d->cd.isNull()) {
+            d->old = d->col;
+            d->cd = new QColorDialog(d->col, this);
+#if QT_VERSION >= 0x050000
+            d->cd->setOptions(QColorDialog::DontUseNativeDialog);
+#endif
+            d->cd->setAttribute(Qt::WA_DeleteOnClose);
+            connect(d->cd, SIGNAL(rejected()),
+                    this, SLOT(onRejected()));
+            connect(d->cd, SIGNAL(currentColorChanged(const QColor &)),
+                    this, SLOT(onColorChosen(const QColor&)));
+        }
+        d->cd->show();
+    }
+#endif
+}
+
+void ColorButton::onColorChosen(const QColor& c)
+{
+    setColor(c);
+    changed();
+}
+
+void ColorButton::onRejected()
+{
+    setColor(d->old);
+    changed();
+}
+
+// ------------------------------------------------------------------------------
+
+UrlLabel::UrlLabel(QWidget * parent, Qt::WindowFlags f)
+  : QLabel(parent, f)
+{
+    _url = QString::fromLatin1("http://localhost");
+    setToolTip(this->_url);
+}
+
+UrlLabel::~UrlLabel()
+{
+}
+
+void UrlLabel::enterEvent ( QEvent * )
+{
+    setCursor(Qt::PointingHandCursor);
+}
+
+void UrlLabel::leaveEvent ( QEvent * )
+{
+    setCursor(Qt::ArrowCursor);
+}
+
+void UrlLabel::mouseReleaseEvent (QMouseEvent *)
+{
+    // The webbrowser Python module allows to start the system browser in an OS-independent way
+    Base::PyGILStateLocker lock;
+    PyObject* module = PyImport_ImportModule("webbrowser");
+    if (module) {
+        // get the methods dictionary and search for the 'open' method
+        PyObject* dict = PyModule_GetDict(module);
+        PyObject* func = PyDict_GetItemString(dict, "open");
+        if (func) {
+            PyObject* args = Py_BuildValue("(s)", (const char*)this->_url.toLatin1());
+            PyObject* result = PyEval_CallObject(func,args);
+            // decrement the args and module reference
+            Py_XDECREF(result);
+            Py_DECREF(args);
+            Py_DECREF(module);
+        }
+    }
+}
+
+QString UrlLabel::url() const
+{
+    return this->_url;
+}
+
+void UrlLabel::setUrl(const QString& u)
+{
+    this->_url = u;
+    setToolTip(this->_url);
+}
+
+// --------------------------------------------------------------------
+
+/* TRANSLATOR Gui::LabelButton */
+
+/**
+ * Constructs a file chooser called \a name with the parent \a parent.
+ */
+LabelButton::LabelButton (QWidget * parent)
+  : QWidget(parent)
+{
+    QHBoxLayout *layout = new QHBoxLayout(this);
+    layout->setMargin(0);
+    layout->setSpacing(1);
+
+    label = new QLabel(this);
+    label->setAutoFillBackground(true);
+    layout->addWidget(label);
+
+    button = new QPushButton(QLatin1String("..."), this);
+#if defined (Q_OS_MAC)
+    button->setAttribute(Qt::WA_LayoutUsesWidgetRect); // layout size from QMacStyle was not correct
+#endif
+    layout->addWidget(button);
+
+    connect(button, SIGNAL(clicked()), this, SLOT(browse()));
+    connect(button, SIGNAL(clicked()), this, SIGNAL(buttonClicked()));
+}
+
+LabelButton::~LabelButton()
+{
+}
+
+void LabelButton::resizeEvent(QResizeEvent* e)
+{
+    button->setFixedWidth(e->size().height());
+    button->setFixedHeight(e->size().height());
+}
+
+QLabel *LabelButton::getLabel() const
+{
+    return label;
+}
+
+QPushButton *LabelButton::getButton() const
+{
+    return button;
+}
+
+QVariant LabelButton::value() const
+{
+    return _val;
+}
+
+void LabelButton::setValue(const QVariant& val)
+{
+    _val = val;
+    showValue(_val);
+    valueChanged(_val);
+}
+
+void LabelButton::showValue(const QVariant& data)
+{
+    label->setText(data.toString());
+}
+
+void LabelButton::browse()
+{
+}
+
+// ----------------------------------------------------------------------
+
+ToolTip* ToolTip::inst = 0;
+
+ToolTip* ToolTip::instance()
+{
+    if (!inst)
+        inst = new ToolTip();
+    return inst;
+}
+
+ToolTip::ToolTip() : installed(false), hidden(true)
+{
+}
+
+ToolTip::~ToolTip()
+{
+}
+
+void ToolTip::installEventFilter()
+{
+    if (this->installed)
+        return;
+    qApp->installEventFilter(this);
+    this->installed = true;
+}
+
+void ToolTip::removeEventFilter()
+{
+    if (!this->installed)
+        return;
+    qApp->removeEventFilter(this);
+    this->installed = false;
+}
+
+void ToolTip::showText(const QPoint & pos, const QString & text, QWidget * w)
+{
+    ToolTip* tip = instance();
+    if (!text.isEmpty()) {
+        // install this object to filter timer events for the tooltip label
+        tip->installEventFilter();
+        tip->pos = pos;
+        tip->text = text;
+        tip->w = w;
+        // show text with a short delay
+        tip->tooltipTimer.start(80, tip);
+    }
+    else {
+        // do immediately
+        QToolTip::showText(pos, text, w);
+    }
+}
+
+void ToolTip::timerEvent(QTimerEvent *e)
+{
+    if (e->timerId() == tooltipTimer.timerId()) {
+        QToolTip::showText(pos, text, w);
+        tooltipTimer.stop();
+        displayTime.restart();
+    }
+}
+
+bool ToolTip::eventFilter(QObject* o, QEvent*e)
+{
+    // This is a trick to circumvent that the tooltip gets hidden immediately
+    // after it gets visible. We just filter out all timer events to keep the
+    // label visible.
+    if (o->inherits("QLabel")) {
+        QLabel* label = qobject_cast<QLabel*>(o);
+        // Ignore the timer events to prevent from being closed
+        if (label->windowFlags() & Qt::ToolTip) {
+            if (e->type() == QEvent::Show) {
+                this->hidden = false;
+            }
+            else if (e->type() == QEvent::Hide) {
+                removeEventFilter();
+                this->hidden = true;
+            }
+            else if (e->type() == QEvent::Timer && 
+                !this->hidden && displayTime.elapsed() < 5000) {
+                return true;
+            }
+        }
+    }
+    return false;
+}
+
+// ----------------------------------------------------------------------
+
+StatusWidget::StatusWidget(QWidget* parent)
+  : QWidget(parent, Qt::Dialog | Qt::FramelessWindowHint)
+{
+    //setWindowModality(Qt::ApplicationModal);
+    label = new QLabel(this);
+    label->setAlignment(Qt::AlignCenter);
+
+    QGridLayout* gridLayout = new QGridLayout(this);
+    gridLayout->setSpacing(6);
+    gridLayout->setMargin(9);
+    gridLayout->addWidget(label, 0, 0, 1, 1);
+}
+
+StatusWidget::~StatusWidget()
+{
+}
+
+void StatusWidget::setStatusText(const QString& s)
+{
+    label->setText(s);
+}
+
+void StatusWidget::showText(int ms)
+{
+    show();
+    QTimer timer;
+    QEventLoop loop;
+    QObject::connect(&timer, SIGNAL(timeout()), &loop, SLOT(quit()));
+    timer.start(ms);
+    loop.exec(QEventLoop::ExcludeUserInputEvents);
+    hide();
+}
+
+QSize StatusWidget::sizeHint () const
+{
+    return QSize(250,100);
+}
+
+void StatusWidget::showEvent(QShowEvent*)
+{
+    adjustPosition(parentWidget());
+}
+
+void StatusWidget::hideEvent(QHideEvent*)
+{
+}
+
+// taken from QDialog::adjustPosition(QWidget*)
+void StatusWidget::adjustPosition(QWidget* w)
+{
+    QPoint p(0, 0);
+    int extraw = 0, extrah = 0, scrn = 0;
+    if (w)
+        w = w->window();
+    QRect desk;
+    if (w) {
+        scrn = QApplication::desktop()->screenNumber(w);
+    } else if (QApplication::desktop()->isVirtualDesktop()) {
+        scrn = QApplication::desktop()->screenNumber(QCursor::pos());
+    } else {
+        scrn = QApplication::desktop()->screenNumber(this);
+    }
+    desk = QApplication::desktop()->availableGeometry(scrn);
+
+    QWidgetList list = QApplication::topLevelWidgets();
+    for (int i = 0; (extraw == 0 || extrah == 0) && i < list.size(); ++i) {
+        QWidget * current = list.at(i);
+        if (current->isVisible()) {
+            int framew = current->geometry().x() - current->x();
+            int frameh = current->geometry().y() - current->y();
+
+            extraw = qMax(extraw, framew);
+            extrah = qMax(extrah, frameh);
+        }
+    }
+
+    // sanity check for decoration frames. With embedding, we
+    // might get extraordinary values
+    if (extraw == 0 || extrah == 0 || extraw >= 10 || extrah >= 40) {
+        extrah = 40;
+        extraw = 10;
+    }
+
+
+    if (w) {
+        // Use mapToGlobal rather than geometry() in case w might
+        // be embedded in another application
+        QPoint pp = w->mapToGlobal(QPoint(0,0));
+        p = QPoint(pp.x() + w->width()/2,
+                    pp.y() + w->height()/ 2);
+    } else {
+        // p = middle of the desktop
+        p = QPoint(desk.x() + desk.width()/2, desk.y() + desk.height()/2);
+    }
+
+    // p = origin of this
+    p = QPoint(p.x()-width()/2 - extraw,
+                p.y()-height()/2 - extrah);
+
+
+    if (p.x() + extraw + width() > desk.x() + desk.width())
+        p.setX(desk.x() + desk.width() - width() - extraw);
+    if (p.x() < desk.x())
+        p.setX(desk.x());
+
+    if (p.y() + extrah + height() > desk.y() + desk.height())
+        p.setY(desk.y() + desk.height() - height() - extrah);
+    if (p.y() < desk.y())
+        p.setY(desk.y());
+
+    move(p);
+}
+
+// --------------------------------------------------------------------
+
+class LineNumberArea : public QWidget
+{
+public:
+    LineNumberArea(PropertyListEditor *editor) : QWidget(editor) {
+        codeEditor = editor;
+    }
+
+    QSize sizeHint() const {
+        return QSize(codeEditor->lineNumberAreaWidth(), 0);
+    }
+
+protected:
+    void paintEvent(QPaintEvent *event) {
+        codeEditor->lineNumberAreaPaintEvent(event);
+    }
+
+private:
+    PropertyListEditor *codeEditor;
+};
+
+PropertyListEditor::PropertyListEditor(QWidget *parent) : QPlainTextEdit(parent)
+{
+    lineNumberArea = new LineNumberArea(this);
+
+    connect(this, SIGNAL(blockCountChanged(int)),
+            this, SLOT(updateLineNumberAreaWidth(int)));
+    connect(this, SIGNAL(updateRequest(QRect,int)),
+            this, SLOT(updateLineNumberArea(QRect,int)));
+    connect(this, SIGNAL(cursorPositionChanged()),
+            this, SLOT(highlightCurrentLine()));
+
+    updateLineNumberAreaWidth(0);
+    highlightCurrentLine();
+}
+
+int PropertyListEditor::lineNumberAreaWidth()
+{
+    int digits = 1;
+    int max = qMax(1, blockCount());
+    while (max >= 10) {
+        max /= 10;
+        ++digits;
+    }
+
+    int space = 3 + fontMetrics().width(QLatin1Char('9')) * digits;
+
+    return space;
+}
+
+void PropertyListEditor::updateLineNumberAreaWidth(int /* newBlockCount */)
+{
+    setViewportMargins(lineNumberAreaWidth(), 0, 0, 0);
+}
+
+void PropertyListEditor::updateLineNumberArea(const QRect &rect, int dy)
+{
+    if (dy)
+        lineNumberArea->scroll(0, dy);
+    else
+        lineNumberArea->update(0, rect.y(), lineNumberArea->width(), rect.height());
+
+    if (rect.contains(viewport()->rect()))
+        updateLineNumberAreaWidth(0);
+}
+
+void PropertyListEditor::resizeEvent(QResizeEvent *e)
+{
+    QPlainTextEdit::resizeEvent(e);
+
+    QRect cr = contentsRect();
+    lineNumberArea->setGeometry(QRect(cr.left(), cr.top(), lineNumberAreaWidth(), cr.height()));
+}
+
+void PropertyListEditor::highlightCurrentLine()
+{
+    QList<QTextEdit::ExtraSelection> extraSelections;
+    if (!isReadOnly()) {
+        QTextEdit::ExtraSelection selection;
+
+        QColor lineColor = QColor(Qt::yellow).lighter(160);
+
+        selection.format.setBackground(lineColor);
+        selection.format.setProperty(QTextFormat::FullWidthSelection, true);
+        selection.cursor = textCursor();
+        selection.cursor.clearSelection();
+        extraSelections.append(selection);
+    }
+
+    setExtraSelections(extraSelections);
+}
+
+void PropertyListEditor::lineNumberAreaPaintEvent(QPaintEvent *event)
+{
+    QPainter painter(lineNumberArea);
+    painter.fillRect(event->rect(), Qt::lightGray);
+
+    QTextBlock block = firstVisibleBlock();
+    int blockNumber = block.blockNumber();
+    int top = (int) blockBoundingGeometry(block).translated(contentOffset()).top();
+    int bottom = top + (int) blockBoundingRect(block).height();
+
+    while (block.isValid() && top <= event->rect().bottom()) {
+        if (block.isVisible() && bottom >= event->rect().top()) {
+            QString number = QString::number(blockNumber + 1);
+            painter.setPen(Qt::black);
+            painter.drawText(0, top, lineNumberArea->width(), fontMetrics().height(),
+                             Qt::AlignRight, number);
+        }
+
+        block = block.next();
+        top = bottom;
+        bottom = top + (int) blockBoundingRect(block).height();
+        ++blockNumber;
+    }
+}
+
+class PropertyListDialog : public QDialog
+{
+    int type;
+
+public:
+    PropertyListDialog(int type, QWidget* parent) : QDialog(parent),type(type)
+    {
+    }
+
+    void accept()
+    {
+        PropertyListEditor* edit = this->findChild<PropertyListEditor*>();
+        QStringList lines;
+        if (edit) {
+            QString inputText = edit->toPlainText();
+            if (!inputText.isEmpty()) // let pass empty input, regardless of the type, so user can void the value
+                lines = inputText.split(QString::fromLatin1("\n"));
+        }
+        if (!lines.isEmpty()) {
+            if (type == 1) { // floats
+                bool ok;
+                int line=1;
+                for (QStringList::iterator it = lines.begin(); it != lines.end(); ++it, ++line) {
+                    it->toDouble(&ok);
+                    if (!ok) {
+                        QMessageBox::critical(this, tr("Invalid input"), tr("Input in line %1 is not a number").arg(line));
+                        return;
+                    }
+                }
+            }
+            else if (type == 2) { // integers
+                bool ok;
+                int line=1;
+                for (QStringList::iterator it = lines.begin(); it != lines.end(); ++it, ++line) {
+                    it->toInt(&ok);
+                    if (!ok) {
+                        QMessageBox::critical(this, tr("Invalid input"), tr("Input in line %1 is not a number").arg(line));
+                        return;
+                    }
+                }
+            }
+        }
+        QDialog::accept();
+    }
+};
+
+// --------------------------------------------------------------------
+
+LabelEditor::LabelEditor (QWidget * parent)
+  : QWidget(parent)
+{
+    type = String;
+    QHBoxLayout *layout = new QHBoxLayout(this);
+    layout->setMargin(0);
+    layout->setSpacing(2);
+
+    lineEdit = new QLineEdit(this);
+    layout->addWidget(lineEdit);
+
+    connect(lineEdit, SIGNAL(textChanged(const QString &)),
+            this, SLOT(validateText(const QString &)));
+
+    button = new QPushButton(QLatin1String("..."), this);
+#if defined (Q_OS_MAC)
+    button->setAttribute(Qt::WA_LayoutUsesWidgetRect); // layout size from QMacStyle was not correct
+#endif
+    layout->addWidget(button);
+
+    connect(button, SIGNAL(clicked()), this, SLOT(changeText()));
+
+    setFocusProxy(lineEdit);
+}
+
+LabelEditor::~LabelEditor()
+{
+}
+
+void LabelEditor::resizeEvent(QResizeEvent* e)
+{
+    button->setFixedWidth(e->size().height());
+    button->setFixedHeight(e->size().height());
+}
+
+QString LabelEditor::text() const
+{
+    return this->plainText;
+}
+
+void LabelEditor::setText(const QString& s)
+{
+    this->plainText = s;
+
+    QString text = QString::fromLatin1("[%1]").arg(this->plainText);
+    lineEdit->setText(text);
+}
+
+void LabelEditor::changeText()
+{
+    PropertyListDialog dlg(static_cast<int>(type), this);
+    dlg.setWindowTitle(tr("List"));
+    QVBoxLayout* hboxLayout = new QVBoxLayout(&dlg);
+    QDialogButtonBox* buttonBox = new QDialogButtonBox(&dlg);
+    buttonBox->setStandardButtons(QDialogButtonBox::Ok | QDialogButtonBox::Cancel);
+
+    PropertyListEditor *edit = new PropertyListEditor(&dlg);
+    edit->setPlainText(this->plainText);
+
+    hboxLayout->addWidget(edit);
+    hboxLayout->addWidget(buttonBox);
+    connect(buttonBox, SIGNAL(accepted()), &dlg, SLOT(accept()));
+    connect(buttonBox, SIGNAL(rejected()), &dlg, SLOT(reject()));
+    if (dlg.exec() == QDialog::Accepted) {
+        QString inputText = edit->toPlainText();
+        QString text = QString::fromLatin1("[%1]").arg(inputText);
+        lineEdit->setText(text);
+    }
+}
+
+/**
+ * Validates if the input of the lineedit is a valid list.
+ */
+void LabelEditor::validateText(const QString& text)
+{
+    if (text.startsWith(QLatin1String("[")) && text.endsWith(QLatin1String("]"))) {
+        this->plainText = text.mid(1, text.size()-2);
+        Q_EMIT textChanged(this->plainText);
+    }
+}
+
+/**
+ * Sets the browse button's text to \a txt.
+ */
+void LabelEditor::setButtonText(const QString& txt)
+{
+    button->setText(txt);
+    int w1 = 2*button->fontMetrics().width(txt);
+    int w2 = 2*button->fontMetrics().width(QLatin1String(" ... "));
+    button->setFixedWidth((w1 > w2 ? w1 : w2));
+}
+
+/**
+ * Returns the browse button's text.
+ */
+QString LabelEditor::buttonText() const
+{
+    return button->text();
+}
+
+void LabelEditor::setInputType(InputType t)
+{
+    this->type = t;
+}
+
+// --------------------------------------------------------------------
+
+ExpLineEdit::ExpLineEdit(QWidget* parent, bool expressionOnly) 
+    : QLineEdit(parent), autoClose(expressionOnly) 
+{
+    defaultPalette = palette();
+
+    /* Icon for f(x) */
+    QFontMetrics fm(font());
+    int frameWidth = style()->pixelMetric(QStyle::PM_SpinBoxFrameWidth);
+    iconHeight = fm.height() - frameWidth;
+    iconLabel = new ExpressionLabel(this);
+    iconLabel->setCursor(Qt::ArrowCursor);
+    QPixmap pixmap = getIcon(":/icons/bound-expression-unset.svg", QSize(iconHeight, iconHeight));
+    iconLabel->setPixmap(pixmap);
+    iconLabel->setStyleSheet(QString::fromLatin1("QLabel { border: none; padding: 0px; padding-top: %2px; width: %1px; height: %1px }").arg(iconHeight).arg(frameWidth/2));
+    iconLabel->hide();
+    setStyleSheet(QString::fromLatin1("QLineEdit { padding-right: %1px } ").arg(iconHeight+frameWidth));
+
+    QObject::connect(iconLabel, SIGNAL(clicked()), this, SLOT(openFormulaDialog()));
+    if(expressionOnly) 
+        QMetaObject::invokeMethod(this, "openFormulaDialog", Qt::QueuedConnection, QGenericReturnArgument());
+}
+
+bool ExpLineEdit::apply(const std::string& propName) {
+    
+    if (!ExpressionBinding::apply(propName)) {
+        if(!autoClose) {
+            QString val = QString::fromUtf8(Base::Interpreter().strToPython(text().toUtf8()).c_str());
+            Gui::Command::doCommand(Gui::Command::Doc, "%s = \"%s\"", propName.c_str(), val.constData());
+        }
+        return true;
+    }
+    else
+        return false;
+}
+
+void ExpLineEdit::bind(const ObjectIdentifier& _path) {
+    
+    ExpressionBinding::bind(_path);
+
+    int frameWidth = style()->pixelMetric(QStyle::PM_SpinBoxFrameWidth);
+    setStyleSheet(QString::fromLatin1("QLineEdit { padding-right: %1px } ").arg(iconLabel->sizeHint().width() + frameWidth + 1));
+
+    iconLabel->show();
+}
+
+void ExpLineEdit::setExpression(boost::shared_ptr<Expression> expr)
+{
+    Q_ASSERT(isBound());
+
+    try {
+        ExpressionBinding::setExpression(expr);
+    }
+    catch (const Base::Exception & e) {
+        setReadOnly(true);
+        QPalette p(palette());
+        p.setColor(QPalette::Active, QPalette::Text, Qt::red);
+        setPalette(p);
+        iconLabel->setToolTip(QString::fromLatin1(e.what()));
+    }
+}
+
+void ExpLineEdit::onChange() {
+    
+    if (getExpression()) {
+        std::unique_ptr<Expression> result(getExpression()->eval());
+        if(result->isDerivedFrom(App::StringExpression::getClassTypeId()))
+            setText(QString::fromUtf8(static_cast<App::StringExpression*>(
+                            result.get())->getText().c_str()));
+        else
+            setText(QString::fromUtf8(result->toString().c_str()));
+        setReadOnly(true);
+        iconLabel->setPixmap(getIcon(":/icons/bound-expression.svg", QSize(iconHeight, iconHeight)));
+
+        QPalette p(palette());
+        p.setColor(QPalette::Text, Qt::lightGray);
+        setPalette(p);
+        setToolTip(Base::Tools::fromStdString(getExpression()->toString()));
+    }
+    else {
+        setReadOnly(false);
+        iconLabel->setPixmap(getIcon(":/icons/bound-expression-unset.svg", QSize(iconHeight, iconHeight)));
+        QPalette p(palette());
+        p.setColor(QPalette::Active, QPalette::Text, defaultPalette.color(QPalette::Text));
+        setPalette(p);
+
+    }
+    iconLabel->setToolTip(QString());
+}
+
+void ExpLineEdit::resizeEvent(QResizeEvent * event)
+{
+    QLineEdit::resizeEvent(event);
+
+    int frameWidth = style()->pixelMetric(QStyle::PM_SpinBoxFrameWidth);
+
+    QSize sz = iconLabel->sizeHint();
+    iconLabel->move(rect().right() - frameWidth - sz.width(), 0);
+
+    try {
+        if (isBound() && getExpression()) {
+            setReadOnly(true);
+            QPixmap pixmap = getIcon(":/icons/bound-expression.svg", QSize(iconHeight, iconHeight));
+            iconLabel->setPixmap(pixmap);
+
+            QPalette p(palette());
+            p.setColor(QPalette::Text, Qt::lightGray);
+            setPalette(p);
+            setToolTip(Base::Tools::fromStdString(getExpression()->toString()));
+        }
+        else {
+            setReadOnly(false);
+            QPixmap pixmap = getIcon(":/icons/bound-expression-unset.svg", QSize(iconHeight, iconHeight));
+            iconLabel->setPixmap(pixmap);
+
+            QPalette p(palette());
+            p.setColor(QPalette::Active, QPalette::Text, defaultPalette.color(QPalette::Text));
+            setPalette(p);
+
+        }
+        iconLabel->setToolTip(QString());
+    }
+    catch (const Base::Exception & e) {
+        setReadOnly(true);
+        QPalette p(palette());
+        p.setColor(QPalette::Active, QPalette::Text, Qt::red);
+        setPalette(p);
+        iconLabel->setToolTip(QString::fromLatin1(e.what()));
+    }
+}
+
+void ExpLineEdit::openFormulaDialog()
+{
+    Q_ASSERT(isBound());
+
+    Gui::Dialog::DlgExpressionInput* box = new Gui::Dialog::DlgExpressionInput(
+            getPath(), getExpression(),Unit(), this);
+    connect(box, SIGNAL(finished(int)), this, SLOT(finishFormulaDialog()));
+    box->show();
+
+    QPoint pos = mapToGlobal(QPoint(0,0));
+    box->move(pos-box->expressionPosition());
+    box->setExpressionInputSize(width(), height());
+}
+
+void ExpLineEdit::finishFormulaDialog()
+{
+    Gui::Dialog::DlgExpressionInput* box = qobject_cast<Gui::Dialog::DlgExpressionInput*>(sender());
+    if (!box) {
+        qWarning() << "Sender is not a Gui::Dialog::DlgExpressionInput";
+        return;
+    }
+
+    if (box->result() == QDialog::Accepted)
+        setExpression(box->getExpression());
+    else if (box->discardedFormula())
+        setExpression(boost::shared_ptr<Expression>());
+
+    box->deleteLater();
+
+    if(autoClose) 
+        this->deleteLater();
+}
+
+void ExpLineEdit::keyPressEvent(QKeyEvent *event)
+{
+    if (!hasExpression())
+        QLineEdit::keyPressEvent(event);
+}
+
+#include "moc_Widgets.cpp"