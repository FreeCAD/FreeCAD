--- conflicted
+++ resolved
@@ -384,14 +384,8 @@
     std::ostringstream s;
     ResolveResults result(*this);
 
-<<<<<<< HEAD
     auto itComp = components.begin();
     
-=======
-    if(result.propertyIndex >= (int)components.size())
-        return _cache;
-
->>>>>>> 6e40c19f
     if(localProperty ||
        (result.resolvedProperty &&
         result.resolvedDocumentObject==owner &&
@@ -438,11 +432,8 @@
     if(result.propertyIndex >= (int)components.size())
         return std::string();
 
-<<<<<<< HEAD
     auto itComp = components.begin() + result.propertyIndex;
     
-=======
->>>>>>> 6e40c19f
     if(localProperty ||
        (result.resolvedProperty &&
         result.resolvedDocumentObject==owner &&
@@ -1248,7 +1239,6 @@
         Dependencies &deps, bool needProps, std::vector<std::string> *labels) const 
 {
     ResolveResults result(*this);
-<<<<<<< HEAD
     if(labels) 
         getDepLabels(result,*labels);
 
@@ -1272,30 +1262,6 @@
     }catch(Py::Exception &) {
         Base::PyException e;
     }catch(...){
-=======
-    if(labels) {
-        if(documentObjectName.getString().size()) {
-            if(documentObjectName.isRealString())
-                labels->push_back(documentObjectName.getString());
-        } else if(result.propertyIndex == 1)
-            labels->push_back(components[0].name.getString());
-        if(subObjectName.getString().size())
-            PropertyLinkBase::getLabelReferences(*labels,subObjectName.getString().c_str());
-    }
-    if(subObjectName.getString().empty()) {
-        if(result.propertyType==PseudoNone) {
-            CellAddress addr;
-            if(addr.parseAbsoluteAddress(result.propertyName.c_str()))
-                return std::make_pair(result.resolvedDocumentObject,addr.toString(true));
-            return std::make_pair(result.resolvedDocumentObject,result.propertyName);
-        }else if(result.propertyType == PseudoSelf
-                    && result.resolvedDocumentObject
-                    && result.propertyIndex+1 < (int)components.size())
-        {
-            return std::make_pair(result.resolvedDocumentObject,
-                    components[result.propertyIndex+1].getName());
-        }
->>>>>>> 6e40c19f
     }
 }
 
@@ -1571,7 +1537,6 @@
     return result.resolvedProperty;
 }
 
-<<<<<<< HEAD
 const std::vector<std::pair<const char *, App::Property*> > &ObjectIdentifier::getPseudoProperties()
 {
     static PropertyContainer dummy;
@@ -1632,10 +1597,6 @@
                                             int &propertyIndex,
                                             App::DocumentObject *&sobj,
                                             int &ptype) const 
-=======
-Property *ObjectIdentifier::resolveProperty(const App::DocumentObject *obj,
-        const char *propertyName, App::DocumentObject *&sobj, int &ptype) const
->>>>>>> 6e40c19f
 {
     std::string &subname = _subname.str;
     sobj = nullptr;
@@ -1646,7 +1607,6 @@
             _props[info.first] = static_cast<PropertyInteger*>(info.second)->getValue();
     }
 
-<<<<<<< HEAD
     auto getSubObject = [](const DocumentObject *obj, const char *s) -> DocumentObject* {
         if(!obj || !obj->getNameInDocument())
             return nullptr;
@@ -1717,46 +1677,6 @@
             return &const_cast<App::DocumentObject*>(obj)->Label; //fake the property
 
         if(!name)
-=======
-    static std::map<std::string,int> _props = {
-        {"_shape",PseudoShape},
-        {"_pla",PseudoPlacement},
-        {"_matrix",PseudoMatrix},
-        {"__pla",PseudoLinkPlacement},
-        {"__matrix",PseudoLinkMatrix},
-        {"_self",PseudoSelf},
-        {"_app",PseudoApp},
-        {"_part",PseudoPart},
-        {"_re",PseudoRegex},
-        {"_py", PseudoBuiltins},
-        {"_math", PseudoMath},
-        {"_coll", PseudoCollections},
-        {"_gui",PseudoGui},
-        {"_cq",PseudoCadquery},
-    };
-    auto it = _props.find(propertyName);
-    if(it == _props.end())
-        ptype = PseudoNone;
-    else {
-        ptype = it->second;
-        if(ptype != PseudoShape &&
-           subObjectName.getString().size() &&
-           !boost::ends_with(subObjectName.getString(),"."))
-        {
-            return 0;
-        }
-        return &const_cast<App::DocumentObject*>(obj)->Label; //fake the property
-    }
-
-    auto prop = obj->getPropertyByName(propertyName);
-    if(prop && !prop->testStatus(Property::Hidden) && !(prop->getType() & PropertyType::Prop_Hidden))
-        return prop;
-
-    auto linked = obj->getLinkedObject(true);
-    if(!linked || linked==obj) {
-        auto ext = obj->getExtensionByType<App::LinkBaseExtension>(true);
-        if(!ext)
->>>>>>> 6e40c19f
             return prop;
 
         prop = obj->getPropertyByName(name);
@@ -1781,7 +1701,6 @@
         obj = sobj = ssobj;
         subname += sub;
 
-<<<<<<< HEAD
         ++propertyIndex;
 
         if(propertyIndex == (int)components.size()) {
@@ -1791,9 +1710,6 @@
         }
     }
 }
-=======
-
->>>>>>> 6e40c19f
 
 /**
  * @brief Create a canonical representation of an object identifier.
@@ -2086,12 +2002,7 @@
             pyobj = func.apply(tuple,dict);
         }
         break;
-<<<<<<< HEAD
     } default: { 
-=======
-    } default: {
-        Base::Matrix4D mat;
->>>>>>> 6e40c19f
         auto obj = result.resolvedDocumentObject;
 
         if(ptype == PseudoRef) {
@@ -2230,7 +2141,6 @@
 
     size_t count = components.size();
     if(value) --count;
-<<<<<<< HEAD
 
     for(;idx<count;++idx)  {
         if(PyObject_TypeCheck(*pyobj, &DocumentObjectPy::Type))
@@ -2250,10 +2160,6 @@
             }
             lastObj = 0;
         }
-=======
-    assert(idx<=count);
-    for(;idx<count;++idx)
->>>>>>> 6e40c19f
         pyobj = components[idx].get(pyobj);
     }
     if(value) {
@@ -2468,14 +2374,7 @@
 }
 
 void ObjectIdentifier::resolveAmbiguity() {
-<<<<<<< HEAD
     if(!owner || !owner->getNameInDocument())
-=======
-    if(!owner || !owner->getNameInDocument() || isLocalProperty() ||
-       (documentObjectNameSet && documentObjectName.getString().size() &&
-        (documentObjectName.isRealString() || documentObjectName.isForceIdentifier())))
-    {
->>>>>>> 6e40c19f
         return;
 
     if(subObjectName.getString().empty() && components.size()==1) {
@@ -2543,30 +2442,17 @@
 {
     std::ostringstream ss;
     if (resolvedDocument == 0) {
-<<<<<<< HEAD
         if(flags.test(ResolveAmbiguous)) 
             ss << "Ambiguous document name/label '" 
                << resolvedDocumentName << "'";
-=======
-        if(flags.test(ResolveAmbiguous))
-            ss << "Ambiguous document name/label '"
-               << resolvedDocumentName.getString() << "'";
->>>>>>> 6e40c19f
         else
             ss << "Document '" << resolvedDocumentName << "' not found";
     } else if (resolvedDocumentObject == 0) {
         if(flags.test(ResolveAmbiguous))
-<<<<<<< HEAD
             ss << "Ambiguous document object name '" 
                 << resolvedDocumentObjectName << "'";
         else
             ss << "Document object '" << resolvedDocumentObjectName 
-=======
-            ss << "Ambiguous document object name '"
-                << resolvedDocumentObjectName.getString() << "'";
-        else
-            ss << "Document object '" << resolvedDocumentObjectName.toString()
->>>>>>> 6e40c19f
                 << "' not found";
     } else if (subObjectName.getString().size() && resolvedSubObject == 0) {
         ss << "Sub-object '" << resolvedDocumentObjectName.getString()
