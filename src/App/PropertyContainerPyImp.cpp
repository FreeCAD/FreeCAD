--- conflicted
+++ resolved
@@ -1,665 +1,661 @@
-/***************************************************************************
- *   Copyright (c) 2007 Jürgen Riegel <juergen.riegel@web.de>              *
- *                                                                         *
- *   This file is part of the FreeCAD CAx development system.              *
- *                                                                         *
- *   This library is free software; you can redistribute it and/or         *
- *   modify it under the terms of the GNU Library General Public           *
- *   License as published by the Free Software Foundation; either          *
- *   version 2 of the License, or (at your option) any later version.      *
- *                                                                         *
- *   This library  is distributed in the hope that it will be useful,      *
- *   but WITHOUT ANY WARRANTY; without even the implied warranty of        *
- *   MERCHANTABILITY or FITNESS FOR A PARTICULAR PURPOSE.  See the         *
- *   GNU Library General Public License for more details.                  *
- *                                                                         *
- *   You should have received a copy of the GNU Library General Public     *
- *   License along with this library; see the file COPYING.LIB. If not,    *
- *   write to the Free Software Foundation, Inc., 59 Temple Place,         *
- *   Suite 330, Boston, MA  02111-1307, USA                                *
- *                                                                         *
- ***************************************************************************/
-
-
-#include "PreCompiled.h"
-
-#ifndef _PreComp_
-# include <sstream>
-#endif
-
-#include "PropertyContainer.h"
-#include "Property.h"
-#include "PropertyLinks.h"
-#include "Application.h"
-#include "DocumentObject.h"
-
-#include <boost/iostreams/device/array.hpp>
-#include <boost/iostreams/stream.hpp>
-
-// inclution of the generated files (generated out of PropertyContainerPy.xml)
-#include "PropertyContainerPy.h"
-#include "PropertyContainerPy.cpp"
-
-FC_LOG_LEVEL_INIT("Property", true, 2)
-
-using namespace App;
-
-// returns a string which represent the object e.g. when printed in python
-std::string PropertyContainerPy::representation(void) const
-{
-    return std::string("<property container>");
-}
-
-PyObject*  PropertyContainerPy::getPropertyByName(PyObject *args)
-{
-    char *pstr;
-    int checkOwner=0;
-    if (!PyArg_ParseTuple(args, "s|i", &pstr, &checkOwner))     // convert args: Python->C
-        return NULL;                             // NULL triggers exception
-    App::Property* prop = getPropertyContainerPtr()->getPropertyByName(pstr);
-    if (prop) {
-        if(!checkOwner || (checkOwner==1 && prop->getContainer()==getPropertyContainerPtr()))
-            return prop->getPyObject();
-        if(checkOwner == 2) {
-            Py::TupleN res(Py::asObject(prop->getContainer()->getPyObject()),
-                        Py::asObject(prop->getPyObject()));
-            return Py::new_reference_to(res);
-        }
-    }
-    PyErr_Format(PyExc_AttributeError, "Property container has no property '%s'", pstr);
-    return NULL;
-}
-
-PyObject*  PropertyContainerPy::touchProperty(PyObject *args)
-{
-    char *pstr;
-    if (!PyArg_ParseTuple(args, "s", &pstr))     // convert args: Python->C
-        return NULL;                             // NULL triggers exception
-    App::Property* prop = getPropertyContainerPtr()->getPropertyByName(pstr);
-    if (prop) {
-        prop->touch();
-        Py_Return;
-    }
-    PyErr_Format(PyExc_AttributeError, "Property container has no property '%s'", pstr);
-    return NULL;
-}
-
-PyObject*  PropertyContainerPy::getPropertyTouchList(PyObject *args)
-{
-    char *pstr;
-    if (!PyArg_ParseTuple(args, "s", &pstr))     // convert args: Python->C
-        return NULL;                             // NULL triggers exception
-    App::Property* prop = getPropertyContainerPtr()->getPropertyByName(pstr);
-    if (prop && prop->isDerivedFrom(PropertyLists::getClassTypeId())) {
-        const auto &touched = static_cast<PropertyLists*>(prop)->getTouchList();
-        Py::Tuple ret(touched.size());
-        int i=0;
-        for(int idx : touched)
-            ret.setItem(i++,Py::Long(idx));
-        return Py::new_reference_to(ret);
-    }
-    else if(!prop)
-        PyErr_Format(PyExc_AttributeError, "Property container has no property '%s'", pstr);
-    else
-        PyErr_Format(PyExc_AttributeError, "Property '%s' is not of list type", pstr);
-    return NULL;
-}
-
-PyObject*  PropertyContainerPy::getTypeOfProperty(PyObject *args)
-{
-    Py::List ret;
-    char *pstr;
-    if (!PyArg_ParseTuple(args, "s", &pstr))     // convert args: Python->C
-        return NULL;                             // NULL triggers exception
-
-    Property* prop =  getPropertyContainerPtr()->getPropertyByName(pstr);
-    if (!prop) {
-        PyErr_Format(PyExc_AttributeError, "Property container has no property '%s'", pstr);
-        return 0;
-    }
-
-    short Type =  prop->getType();
-    if (Type & Prop_Hidden)
-        ret.append(Py::String("Hidden"));
-    if (Type & Prop_ReadOnly)
-        ret.append(Py::String("ReadOnly"));
-    if (Type & Prop_Output)
-        ret.append(Py::String("Output"));
-    if (Type & Prop_NoRecompute)
-        ret.append(Py::String("NoRecompute"));
-    if (Type & Prop_Transient)
-        ret.append(Py::String("Transient"));
-
-    return Py::new_reference_to(ret);
-}
-
-PyObject*  PropertyContainerPy::getTypeIdOfProperty(PyObject *args)
-{
-    char *pstr;
-    if (!PyArg_ParseTuple(args, "s", &pstr))     // convert args: Python->C
-        return NULL;                             // NULL triggers exception
-
-    Property* prop =  getPropertyContainerPtr()->getPropertyByName(pstr);
-    if (!prop) {
-        PyErr_Format(PyExc_AttributeError, "Property container has no property '%s'", pstr);
-        return 0;
-    }
-
-    Py::String str(prop->getTypeId().getName());
-    return Py::new_reference_to(str);
-}
-
-PyObject*  PropertyContainerPy::setEditorMode(PyObject *args)
-{
-    char* name;
-    short type;
-    if (PyArg_ParseTuple(args, "sh", &name, &type)) {
-        App::Property* prop = getPropertyContainerPtr()->getPropertyByName(name);
-        if (!prop) {
-            PyErr_Format(PyExc_AttributeError, "Property container has no property '%s'", name);
-            return 0;
-        }
-
-        std::bitset<32> status(prop->getStatus());
-        status.set(Property::ReadOnly, (type & 1) > 0);
-        status.set(Property::Hidden, (type & 2) > 0);
-        prop->setStatusValue(status.to_ulong());
-
-        Py_Return;
-    }
-
-    PyErr_Clear();
-    PyObject *iter;
-    if (PyArg_ParseTuple(args, "sO", &name, &iter)) {
-        if (PyTuple_Check(iter) || PyList_Check(iter)) {
-            Py::Sequence seq(iter);
-            App::Property* prop = getPropertyContainerPtr()->getPropertyByName(name);
-            if (!prop) {
-                PyErr_Format(PyExc_AttributeError, "Property container has no property '%s'", name);
-                return 0;
-            }
-
-            // reset all bits first
-            std::bitset<32> status(prop->getStatus());
-            status.reset(Property::ReadOnly);
-            status.reset(Property::Hidden);
-            for (Py::Sequence::iterator it = seq.begin();it!=seq.end();++it) {
-                std::string str = (std::string)Py::String(*it);
-                if (str == "ReadOnly")
-                    status.set(Property::ReadOnly);
-                else if (str == "Hidden")
-                    status.set(Property::Hidden);
-            }
-            prop->setStatusValue(status.to_ulong());
-
-            Py_Return;
-        }
-    }
-
-    PyErr_SetString(PyExc_TypeError, "First argument must be str, second can be int, list or tuple");
-    return 0;
-}
-
-static const std::map<std::string, int> &getStatusMap() {
-    static std::map<std::string,int> statusMap;
-    if(statusMap.empty()) {
-        statusMap["Immutable"] = Property::Immutable;
-        statusMap["ReadOnly"] = Property::ReadOnly;
-        statusMap["Hidden"] = Property::Hidden;
-        statusMap["Transient"] = Property::Transient;
-        statusMap["MaterialEdit"] = Property::MaterialEdit;
-        statusMap["NoMaterialListEdit"] = Property::NoMaterialListEdit;
-        statusMap["Output"] = Property::Output;
-        statusMap["LockDynamic"] = Property::LockDynamic;
-        statusMap["NoModify"] = Property::NoModify;
-        statusMap["PartialTrigger"] = Property::PartialTrigger;
-        statusMap["NoRecompute"] = Property::NoRecompute;
-        statusMap["CopyOnChange"] = Property::CopyOnChange;
-    }
-    return statusMap;
-}
-
-PyObject*  PropertyContainerPy::setPropertyStatus(PyObject *args)
-{
-    char* name;
-    PyObject *pyValue;
-    if (!PyArg_ParseTuple(args, "sO", &name, &pyValue))
-        return 0;
-    App::Property* prop = getPropertyContainerPtr()->getPropertyByName(name);
-    if (!prop) {
-        PyErr_Format(PyExc_AttributeError, "Property container has no property '%s'", name);
-        return 0;
-    }
-    std::bitset<32> status(prop->getStatus());
-    size_t count = 1;
-    bool isSeq = false;
-    if(PyList_Check(pyValue) || PyTuple_Check(pyValue)) {
-        isSeq = true;
-        count = PySequence_Size(pyValue);
-    }
-    for(size_t i=0;i<count;++i) {
-        Py::Object item;
-        if(isSeq)
-            item = Py::Object(PySequence_GetItem(pyValue,i));
-        else
-            item = Py::Object(pyValue);
-        bool value = true;
-        if(item.isString()) {
-            const auto &statusMap = getStatusMap();
-            auto v = (std::string)Py::String(item);
-            if(v.size()>1 && v[0] == '-') {
-                value = false;
-                v = v.substr(1);
-            }
-            auto it = statusMap.find(v);
-            if(it == statusMap.end()) {
-                if(v == "AllowPartial" && prop->isDerivedFrom(PropertyLinkBase::getClassTypeId())) {
-                    auto linkProp = static_cast<PropertyLinkBase*>(prop);
-                    linkProp->setAllowPartial(value);
-                    continue;
-                } else if(v == "ReturnNewElement" && prop->isDerivedFrom(PropertyLinkBase::getClassTypeId())) {
-                    auto linkProp = static_cast<PropertyLinkBase*>(prop);
-                    linkProp->setReturnNewElement(value);
-                    continue;
-                } else if (v == "NoPersistEnums" && prop->isDerivedFrom(PropertyEnumeration::getClassTypeId())) {
-                    auto enumProp = static_cast<PropertyEnumeration*>(prop);
-                    enumProp->setPersistEnums(!value);
-                    continue;
-                }
-                PyErr_Format(PyExc_ValueError, "Unsupported property status '%s'", v.c_str());
-                return 0;
-            }
-            status.set(it->second,value);
-        }else if(item.isNumeric()) {
-            int v = Py::Int(item);
-            if(v<0) {
-                value = false;
-                v = -v;
-            }
-            if(v==0 || v>31)
-                PyErr_Format(PyExc_ValueError, "Status value out of range '%d'", v);
-            status.set(v,value);
-        } else {
-            PyErr_SetString(PyExc_TypeError, "Expects status type to be Int or String");
-            return 0;
-        }
-    }
-
-    prop->setStatusValue(status.to_ulong());
-    Py_Return;
-}
-
-PyObject*  PropertyContainerPy::getPropertyStatus(PyObject *args)
-{
-    char* name = "";
-    if (!PyArg_ParseTuple(args, "|s", &name))     // convert args: Python->C
-        return NULL;                             // NULL triggers exception
-
-    Py::List ret;
-    const auto &statusMap = getStatusMap();
-    if(!name[0]) {
-        for(auto &v : statusMap)
-            ret.append(Py::String(v.first.c_str()));
-        ret.append(Py::String("AllowPartial"));
-        ret.append(Py::String("ReturnNewElement"));
-        ret.append(Py::String("NoPersistEnums"));
-    }else{
-        App::Property* prop = getPropertyContainerPtr()->getPropertyByName(name);
-        if (prop) {
-            if (prop->isDerivedFrom(PropertyLinkBase::getClassTypeId())) {
-                auto linkProp = static_cast<PropertyLinkBase*>(prop);
-                if(linkProp->testFlag(PropertyLinkBase::LinkAllowPartial))
-                    ret.append(Py::String("AllowPartial"));
-                if(linkProp->testFlag(PropertyLinkBase::LinkNewElement))
-                    ret.append(Py::String("ReturnNewElement"));
-            } else if (prop->isDerivedFrom(PropertyEnumeration::getClassTypeId())) {
-                auto enumProp = static_cast<PropertyEnumeration*>(prop);
-                if (!enumProp->getPersistEnums())
-                    ret.append(Py::String("NoPersistEnums"));
-            }
-            std::bitset<32> bits(prop->getStatus());
-            for(size_t i=1;i<bits.size();++i) {
-                if(!bits[i]) continue;
-                bool found = false;
-                for(auto &v : statusMap) {
-                    if(v.second == (int)i) {
-                        ret.append(Py::String(v.first.c_str()));
-                        found = true;
-                        break;
-                    }
-                }
-                if(!found)
-                    ret.append(Py::Int((long)i));
-            }
-        }
-    }
-    return Py::new_reference_to(ret);
-}
-
-PyObject*  PropertyContainerPy::getEditorMode(PyObject *args)
-{
-    char* name;
-    if (!PyArg_ParseTuple(args, "s", &name))     // convert args: Python->C
-        return NULL;                             // NULL triggers exception
-
-    App::Property* prop = getPropertyContainerPtr()->getPropertyByName(name);
-    Py::List ret;
-    if (prop) {
-        short Type =  prop->getType();
-        if ((prop->testStatus(Property::ReadOnly)) || (Type & Prop_ReadOnly))
-            ret.append(Py::String("ReadOnly"));
-        if ((prop->testStatus(Property::Hidden)) || (Type & Prop_Hidden))
-            ret.append(Py::String("Hidden"));
-    }
-    return Py::new_reference_to(ret);
-}
-
-PyObject*  PropertyContainerPy::getGroupOfProperty(PyObject *args)
-{
-    char *pstr;
-    if (!PyArg_ParseTuple(args, "s", &pstr))     // convert args: Python->C
-        return NULL;                             // NULL triggers exception
-
-    Property* prop = getPropertyContainerPtr()->getPropertyByName(pstr);
-    if (!prop) {
-        PyErr_Format(PyExc_AttributeError, "Property container has no property '%s'", pstr);
-        return 0;
-    }
-
-    const char* Group = getPropertyContainerPtr()->getPropertyGroup(prop);
-    if (Group)
-        return Py::new_reference_to(Py::String(Group));
-    else
-        return Py::new_reference_to(Py::String(""));
-}
-
-PyObject*  PropertyContainerPy::setGroupOfProperty(PyObject *args)
-{
-    char *pstr;
-    char *group;
-    if (!PyArg_ParseTuple(args, "ss", &pstr, &group))     // convert args: Python->C
-        return NULL;                             // NULL triggers exception
-
-    PY_TRY {
-        Property* prop = getPropertyContainerPtr()->getDynamicPropertyByName(pstr);
-        if (!prop) {
-            PyErr_Format(PyExc_AttributeError, "Property container has no dynamic property '%s'", pstr);
-            return 0;
-        }
-        prop->getContainer()->changeDynamicProperty(prop,group,0);
-        Py_Return;
-    } PY_CATCH
-}
-
-
-PyObject*  PropertyContainerPy::getDocumentationOfProperty(PyObject *args)
-{
-    char *pstr;
-    if (!PyArg_ParseTuple(args, "s", &pstr))     // convert args: Python->C
-        return NULL;                             // NULL triggers exception
-
-    Property* prop = getPropertyContainerPtr()->getPropertyByName(pstr);
-    if (!prop) {
-        PyErr_Format(PyExc_AttributeError, "Property container has no property '%s'", pstr);
-        return 0;
-    }
-
-    const char* Group = getPropertyContainerPtr()->getPropertyDocumentation(prop);
-    if (Group)
-        return Py::new_reference_to(Py::String(Group));
-    else
-        return Py::new_reference_to(Py::String(""));
-}
-<<<<<<< HEAD
-
-PyObject*  PropertyContainerPy::setDocumentationOfProperty(PyObject *args)
-{
-    char *pstr;
-    char *doc;
-    if (!PyArg_ParseTuple(args, "ss", &pstr, &doc))     // convert args: Python->C
-        return NULL;                             // NULL triggers exception
-
-    PY_TRY {
-        Property* prop = getPropertyContainerPtr()->getDynamicPropertyByName(pstr);
-        if (!prop) {
-            PyErr_Format(PyExc_AttributeError, "Property container has no dynamic property '%s'", pstr);
-            return 0;
-        }
-        prop->getContainer()->changeDynamicProperty(prop,0,doc);
-        Py_Return;
-    } PY_CATCH
-}
-
-=======
-
-PyObject*  PropertyContainerPy::getEnumerationsOfProperty(PyObject *args)
-{
-    char *pstr;
-    if (!PyArg_ParseTuple(args, "s", &pstr))     // convert args: Python->C
-        return NULL;                             // NULL triggers exception
-
-    Property* prop = getPropertyContainerPtr()->getPropertyByName(pstr);
-    if (!prop) {
-        PyErr_Format(PyExc_AttributeError, "Property container has no property '%s'", pstr);
-        return 0;
-    }
-
-    PropertyEnumeration *enumProp = dynamic_cast<PropertyEnumeration*>(prop);
-    if (!enumProp) {
-        Py_INCREF(Py_None);
-        return Py_None;
-    }
-
-    std::vector<std::string> enumerations = enumProp->getEnumVector();
-
-    Py::List ret;
-    for (std::vector<std::string>::const_iterator it = enumerations.begin(); it != enumerations.end(); ++it) {
-        ret.append(Py::String(*it));
-    }
-    return Py::new_reference_to(ret);
-}
-
->>>>>>> db9525e7
-Py::List PropertyContainerPy::getPropertiesList(void) const
-{
-    Py::List ret;
-    std::map<std::string,Property*> Map;
-
-    getPropertyContainerPtr()->getPropertyMap(Map);
-
-    for (std::map<std::string,Property*>::const_iterator It=Map.begin();It!=Map.end();++It)
-        ret.append(Py::String(It->first));
-
-    return ret;
-}
-
-
-PyObject* PropertyContainerPy::dumpPropertyContent(PyObject *args, PyObject *kwds)
-{
-    int compression = 3;
-    char* property;
-    static char* kwds_def[] = {"Property", "Compression",NULL};
-    PyErr_Clear();
-    if (!PyArg_ParseTupleAndKeywords(args, kwds, "s|i", kwds_def, &property, &compression)) {
-        return NULL;
-    }
-
-    Property* prop = getPropertyContainerPtr()->getPropertyByName(property);
-    if (!prop) {
-        PyErr_Format(PyExc_AttributeError, "Property container has no property '%s'", property);
-        return 0;
-    }
-
-    //setup the stream. the in flag is needed to make "read" work
-    std::stringstream stream(std::stringstream::out | std::stringstream::in | std::stringstream::binary);
-    try {
-        prop->dumpToStream(stream, compression);
-    }
-    catch (...) {
-       PyErr_SetString(PyExc_IOError, "Unable parse content into binary representation");
-       return NULL;
-    }
-
-    //build the byte array with correct size
-    if (!stream.seekp(0, stream.end)) {
-        PyErr_SetString(PyExc_IOError, "Unable to find end of stream");
-        return NULL;
-    }
-
-    std::stringstream::pos_type offset = stream.tellp();
-    if (!stream.seekg(0, stream.beg)) {
-        PyErr_SetString(PyExc_IOError, "Unable to find begin of stream");
-        return NULL;
-    }
-
-    PyObject* ba = PyByteArray_FromStringAndSize(NULL, offset);
-
-    //use the buffer protocol to access the underlying array and write into it
-    Py_buffer buf = Py_buffer();
-    PyObject_GetBuffer(ba, &buf, PyBUF_WRITABLE);
-    try {
-        if(!stream.read((char*)buf.buf, offset)) {
-            PyErr_SetString(PyExc_IOError, "Error copying data into byte array");
-            return NULL;
-        }
-        PyBuffer_Release(&buf);
-    }
-    catch (...) {
-        PyBuffer_Release(&buf);
-        PyErr_SetString(PyExc_IOError, "Error copying data into byte array");
-        return NULL;
-    }
-
-    return ba;
-}
-
-PyObject* PropertyContainerPy::restorePropertyContent(PyObject *args)
-{
-    PyObject* buffer;
-    char* property;
-    if( !PyArg_ParseTuple(args, "sO", &property, &buffer) )
-        return NULL;
-
-    Property* prop = getPropertyContainerPtr()->getPropertyByName(property);
-    if (!prop) {
-        PyErr_Format(PyExc_AttributeError, "Property container has no property '%s'", property);
-        return 0;
-    }
-
-    //check if it really is a buffer
-    if( !PyObject_CheckBuffer(buffer) ) {
-        PyErr_SetString(PyExc_TypeError, "Must be a buffer object");
-        return NULL;
-    }
-
-    Py_buffer buf;
-    if(PyObject_GetBuffer(buffer, &buf, PyBUF_SIMPLE) < 0)
-        return NULL;
-
-    if(!PyBuffer_IsContiguous(&buf, 'C')) {
-        PyErr_SetString(PyExc_TypeError, "Buffer must be contiguous");
-        return NULL;
-    }
-
-    //check if it really is a buffer
-    try {
-        typedef boost::iostreams::basic_array_source<char> Device;
-        boost::iostreams::stream<Device> stream((char*)buf.buf, buf.len);
-        prop->restoreFromStream(stream);
-    }
-    catch(...) {
-        PyErr_SetString(PyExc_IOError, "Unable to restore content");
-        return NULL;
-    }
-
-    Py_Return;
-}
-
-PyObject *PropertyContainerPy::getCustomAttributes(const char* attr) const
-{
-    // search in PropertyList
-    if(FC_LOG_INSTANCE.level()>FC_LOGLEVEL_TRACE) {
-        FC_TRACE("Get property " << attr);
-    }
-    Property *prop = getPropertyContainerPtr()->getPropertyByName(attr);
-    if (prop) {
-        PyObject* pyobj = prop->getPyObject();
-        if (!pyobj && PyErr_Occurred()) {
-            // the Python exception is already set
-            throw Py::Exception();
-        }
-        return pyobj;
-    }
-    else if (Base::streq(attr, "__dict__")) {
-        // get the properties to the C++ PropertyContainer class
-        std::map<std::string,App::Property*> Map;
-        getPropertyContainerPtr()->getPropertyMap(Map);
-        PyObject *dict = PyDict_New();
-        if (dict) {
-            for ( std::map<std::string,App::Property*>::iterator it = Map.begin(); it != Map.end(); ++it )
-#if PY_MAJOR_VERSION >= 3
-                PyDict_SetItem(dict, PyUnicode_FromString(it->first.c_str()), PyUnicode_FromString(""));
-#else
-                PyDict_SetItem(dict, PyString_FromString(it->first.c_str()), PyString_FromString(""));
-#endif
-            if (PyErr_Occurred()) {
-                Py_DECREF(dict);
-                dict = NULL;
-            }
-        }
-        return dict;
-    } else if(Base::streq(attr,"Shape")
-            && getPropertyContainerPtr()->isDerivedFrom(App::DocumentObject::getClassTypeId()))
-    {
-        // Special treatment of Shape property
-        static PyObject *_getShape = 0;
-        if(!_getShape) {
-            _getShape = Py_None;
-            PyObject *mod = PyImport_ImportModule("Part");
-            if(!mod) {
-                PyErr_Clear();
-            } else {
-                Py::Object pyMod = Py::asObject(mod);
-                if(pyMod.hasAttr("getShape"))
-                    _getShape = Py::new_reference_to(pyMod.getAttr("getShape"));
-            }
-        }
-        if(_getShape != Py_None) {
-            Py::Tuple args(1);
-            args.setItem(0,Py::Object(const_cast<PropertyContainerPy*>(this)));
-            auto res = PyObject_CallObject(_getShape, args.ptr());
-            if(!res)
-                PyErr_Clear();
-            else {
-                Py::Object pyres(res,true);
-                if(pyres.hasAttr("isNull")) {
-                    Py::Callable func(pyres.getAttr("isNull"));
-                    if(!func.apply().isTrue())
-                        return Py::new_reference_to(res);
-                }
-            }
-        }
-    }
-
-    return 0;
-}
-
-int PropertyContainerPy::setCustomAttributes(const char* attr, PyObject *obj)
-{
-    // search in PropertyList
-    Property *prop = getPropertyContainerPtr()->getPropertyByName(attr);
-    if (prop) {
-        // Read-only attributes must not be set over its Python interface
-        if(prop->testStatus(Property::Immutable)) {
-            std::stringstream s;
-            s << "Object attribute '" << attr << "' is read-only";
-            throw Py::AttributeError(s.str());
-        }
-
-        FC_TRACE("Set property " << prop->getFullName());
-        prop->setPyObject(obj);
-        return 1;
-    }
-
-    return 0;
-}
+/***************************************************************************
+ *   Copyright (c) 2007 Jürgen Riegel <juergen.riegel@web.de>              *
+ *                                                                         *
+ *   This file is part of the FreeCAD CAx development system.              *
+ *                                                                         *
+ *   This library is free software; you can redistribute it and/or         *
+ *   modify it under the terms of the GNU Library General Public           *
+ *   License as published by the Free Software Foundation; either          *
+ *   version 2 of the License, or (at your option) any later version.      *
+ *                                                                         *
+ *   This library  is distributed in the hope that it will be useful,      *
+ *   but WITHOUT ANY WARRANTY; without even the implied warranty of        *
+ *   MERCHANTABILITY or FITNESS FOR A PARTICULAR PURPOSE.  See the         *
+ *   GNU Library General Public License for more details.                  *
+ *                                                                         *
+ *   You should have received a copy of the GNU Library General Public     *
+ *   License along with this library; see the file COPYING.LIB. If not,    *
+ *   write to the Free Software Foundation, Inc., 59 Temple Place,         *
+ *   Suite 330, Boston, MA  02111-1307, USA                                *
+ *                                                                         *
+ ***************************************************************************/
+
+
+#include "PreCompiled.h"
+
+#ifndef _PreComp_
+# include <sstream>
+#endif
+
+#include "PropertyContainer.h"
+#include "Property.h"
+#include "PropertyLinks.h"
+#include "Application.h"
+#include "DocumentObject.h"
+
+#include <boost/iostreams/device/array.hpp>
+#include <boost/iostreams/stream.hpp>
+
+// inclution of the generated files (generated out of PropertyContainerPy.xml)
+#include "PropertyContainerPy.h"
+#include "PropertyContainerPy.cpp"
+
+FC_LOG_LEVEL_INIT("Property", true, 2)
+
+using namespace App;
+
+// returns a string which represent the object e.g. when printed in python
+std::string PropertyContainerPy::representation(void) const
+{
+    return std::string("<property container>");
+}
+
+PyObject*  PropertyContainerPy::getPropertyByName(PyObject *args)
+{
+    char *pstr;
+    int checkOwner=0;
+    if (!PyArg_ParseTuple(args, "s|i", &pstr, &checkOwner))     // convert args: Python->C
+        return NULL;                             // NULL triggers exception
+    App::Property* prop = getPropertyContainerPtr()->getPropertyByName(pstr);
+    if (prop) {
+        if(!checkOwner || (checkOwner==1 && prop->getContainer()==getPropertyContainerPtr()))
+            return prop->getPyObject();
+        if(checkOwner == 2) {
+            Py::TupleN res(Py::asObject(prop->getContainer()->getPyObject()),
+                        Py::asObject(prop->getPyObject()));
+            return Py::new_reference_to(res);
+        }
+    }
+    PyErr_Format(PyExc_AttributeError, "Property container has no property '%s'", pstr);
+    return NULL;
+}
+
+PyObject*  PropertyContainerPy::touchProperty(PyObject *args)
+{
+    char *pstr;
+    if (!PyArg_ParseTuple(args, "s", &pstr))     // convert args: Python->C
+        return NULL;                             // NULL triggers exception
+    App::Property* prop = getPropertyContainerPtr()->getPropertyByName(pstr);
+    if (prop) {
+        prop->touch();
+        Py_Return;
+    }
+    PyErr_Format(PyExc_AttributeError, "Property container has no property '%s'", pstr);
+    return NULL;
+}
+
+PyObject*  PropertyContainerPy::getPropertyTouchList(PyObject *args)
+{
+    char *pstr;
+    if (!PyArg_ParseTuple(args, "s", &pstr))     // convert args: Python->C
+        return NULL;                             // NULL triggers exception
+    App::Property* prop = getPropertyContainerPtr()->getPropertyByName(pstr);
+    if (prop && prop->isDerivedFrom(PropertyLists::getClassTypeId())) {
+        const auto &touched = static_cast<PropertyLists*>(prop)->getTouchList();
+        Py::Tuple ret(touched.size());
+        int i=0;
+        for(int idx : touched)
+            ret.setItem(i++,Py::Long(idx));
+        return Py::new_reference_to(ret);
+    }
+    else if(!prop)
+        PyErr_Format(PyExc_AttributeError, "Property container has no property '%s'", pstr);
+    else
+        PyErr_Format(PyExc_AttributeError, "Property '%s' is not of list type", pstr);
+    return NULL;
+}
+
+PyObject*  PropertyContainerPy::getTypeOfProperty(PyObject *args)
+{
+    Py::List ret;
+    char *pstr;
+    if (!PyArg_ParseTuple(args, "s", &pstr))     // convert args: Python->C
+        return NULL;                             // NULL triggers exception
+
+    Property* prop =  getPropertyContainerPtr()->getPropertyByName(pstr);
+    if (!prop) {
+        PyErr_Format(PyExc_AttributeError, "Property container has no property '%s'", pstr);
+        return 0;
+    }
+
+    short Type =  prop->getType();
+    if (Type & Prop_Hidden)
+        ret.append(Py::String("Hidden"));
+    if (Type & Prop_ReadOnly)
+        ret.append(Py::String("ReadOnly"));
+    if (Type & Prop_Output)
+        ret.append(Py::String("Output"));
+    if (Type & Prop_NoRecompute)
+        ret.append(Py::String("NoRecompute"));
+    if (Type & Prop_Transient)
+        ret.append(Py::String("Transient"));
+
+    return Py::new_reference_to(ret);
+}
+
+PyObject*  PropertyContainerPy::getTypeIdOfProperty(PyObject *args)
+{
+    char *pstr;
+    if (!PyArg_ParseTuple(args, "s", &pstr))     // convert args: Python->C
+        return NULL;                             // NULL triggers exception
+
+    Property* prop =  getPropertyContainerPtr()->getPropertyByName(pstr);
+    if (!prop) {
+        PyErr_Format(PyExc_AttributeError, "Property container has no property '%s'", pstr);
+        return 0;
+    }
+
+    Py::String str(prop->getTypeId().getName());
+    return Py::new_reference_to(str);
+}
+
+PyObject*  PropertyContainerPy::setEditorMode(PyObject *args)
+{
+    char* name;
+    short type;
+    if (PyArg_ParseTuple(args, "sh", &name, &type)) {
+        App::Property* prop = getPropertyContainerPtr()->getPropertyByName(name);
+        if (!prop) {
+            PyErr_Format(PyExc_AttributeError, "Property container has no property '%s'", name);
+            return 0;
+        }
+
+        std::bitset<32> status(prop->getStatus());
+        status.set(Property::ReadOnly, (type & 1) > 0);
+        status.set(Property::Hidden, (type & 2) > 0);
+        prop->setStatusValue(status.to_ulong());
+
+        Py_Return;
+    }
+
+    PyErr_Clear();
+    PyObject *iter;
+    if (PyArg_ParseTuple(args, "sO", &name, &iter)) {
+        if (PyTuple_Check(iter) || PyList_Check(iter)) {
+            Py::Sequence seq(iter);
+            App::Property* prop = getPropertyContainerPtr()->getPropertyByName(name);
+            if (!prop) {
+                PyErr_Format(PyExc_AttributeError, "Property container has no property '%s'", name);
+                return 0;
+            }
+
+            // reset all bits first
+            std::bitset<32> status(prop->getStatus());
+            status.reset(Property::ReadOnly);
+            status.reset(Property::Hidden);
+            for (Py::Sequence::iterator it = seq.begin();it!=seq.end();++it) {
+                std::string str = (std::string)Py::String(*it);
+                if (str == "ReadOnly")
+                    status.set(Property::ReadOnly);
+                else if (str == "Hidden")
+                    status.set(Property::Hidden);
+            }
+            prop->setStatusValue(status.to_ulong());
+
+            Py_Return;
+        }
+    }
+
+    PyErr_SetString(PyExc_TypeError, "First argument must be str, second can be int, list or tuple");
+    return 0;
+}
+
+static const std::map<std::string, int> &getStatusMap() {
+    static std::map<std::string,int> statusMap;
+    if(statusMap.empty()) {
+        statusMap["Immutable"] = Property::Immutable;
+        statusMap["ReadOnly"] = Property::ReadOnly;
+        statusMap["Hidden"] = Property::Hidden;
+        statusMap["Transient"] = Property::Transient;
+        statusMap["MaterialEdit"] = Property::MaterialEdit;
+        statusMap["NoMaterialListEdit"] = Property::NoMaterialListEdit;
+        statusMap["Output"] = Property::Output;
+        statusMap["LockDynamic"] = Property::LockDynamic;
+        statusMap["NoModify"] = Property::NoModify;
+        statusMap["PartialTrigger"] = Property::PartialTrigger;
+        statusMap["NoRecompute"] = Property::NoRecompute;
+        statusMap["CopyOnChange"] = Property::CopyOnChange;
+    }
+    return statusMap;
+}
+
+PyObject*  PropertyContainerPy::setPropertyStatus(PyObject *args)
+{
+    char* name;
+    PyObject *pyValue;
+    if (!PyArg_ParseTuple(args, "sO", &name, &pyValue))
+        return 0;
+    App::Property* prop = getPropertyContainerPtr()->getPropertyByName(name);
+    if (!prop) {
+        PyErr_Format(PyExc_AttributeError, "Property container has no property '%s'", name);
+        return 0;
+    }
+    std::bitset<32> status(prop->getStatus());
+    size_t count = 1;
+    bool isSeq = false;
+    if(PyList_Check(pyValue) || PyTuple_Check(pyValue)) {
+        isSeq = true;
+        count = PySequence_Size(pyValue);
+    }
+    for(size_t i=0;i<count;++i) {
+        Py::Object item;
+        if(isSeq)
+            item = Py::Object(PySequence_GetItem(pyValue,i));
+        else
+            item = Py::Object(pyValue);
+        bool value = true;
+        if(item.isString()) {
+            const auto &statusMap = getStatusMap();
+            auto v = (std::string)Py::String(item);
+            if(v.size()>1 && v[0] == '-') {
+                value = false;
+                v = v.substr(1);
+            }
+            auto it = statusMap.find(v);
+            if(it == statusMap.end()) {
+                if(v == "AllowPartial" && prop->isDerivedFrom(PropertyLinkBase::getClassTypeId())) {
+                    auto linkProp = static_cast<PropertyLinkBase*>(prop);
+                    linkProp->setAllowPartial(value);
+                    continue;
+                } else if(v == "ReturnNewElement" && prop->isDerivedFrom(PropertyLinkBase::getClassTypeId())) {
+                    auto linkProp = static_cast<PropertyLinkBase*>(prop);
+                    linkProp->setReturnNewElement(value);
+                    continue;
+                } else if (v == "NoPersistEnums" && prop->isDerivedFrom(PropertyEnumeration::getClassTypeId())) {
+                    auto enumProp = static_cast<PropertyEnumeration*>(prop);
+                    enumProp->setPersistEnums(!value);
+                    continue;
+                }
+                PyErr_Format(PyExc_ValueError, "Unsupported property status '%s'", v.c_str());
+                return 0;
+            }
+            status.set(it->second,value);
+        }else if(item.isNumeric()) {
+            int v = Py::Int(item);
+            if(v<0) {
+                value = false;
+                v = -v;
+            }
+            if(v==0 || v>31)
+                PyErr_Format(PyExc_ValueError, "Status value out of range '%d'", v);
+            status.set(v,value);
+        } else {
+            PyErr_SetString(PyExc_TypeError, "Expects status type to be Int or String");
+            return 0;
+        }
+    }
+
+    prop->setStatusValue(status.to_ulong());
+    Py_Return;
+}
+
+PyObject*  PropertyContainerPy::getPropertyStatus(PyObject *args)
+{
+    char* name = "";
+    if (!PyArg_ParseTuple(args, "|s", &name))     // convert args: Python->C
+        return NULL;                             // NULL triggers exception
+
+    Py::List ret;
+    const auto &statusMap = getStatusMap();
+    if(!name[0]) {
+        for(auto &v : statusMap)
+            ret.append(Py::String(v.first.c_str()));
+        ret.append(Py::String("AllowPartial"));
+        ret.append(Py::String("ReturnNewElement"));
+        ret.append(Py::String("NoPersistEnums"));
+    }else{
+        App::Property* prop = getPropertyContainerPtr()->getPropertyByName(name);
+        if (prop) {
+            if (prop->isDerivedFrom(PropertyLinkBase::getClassTypeId())) {
+                auto linkProp = static_cast<PropertyLinkBase*>(prop);
+                if(linkProp->testFlag(PropertyLinkBase::LinkAllowPartial))
+                    ret.append(Py::String("AllowPartial"));
+                if(linkProp->testFlag(PropertyLinkBase::LinkNewElement))
+                    ret.append(Py::String("ReturnNewElement"));
+            } else if (prop->isDerivedFrom(PropertyEnumeration::getClassTypeId())) {
+                auto enumProp = static_cast<PropertyEnumeration*>(prop);
+                if (!enumProp->getPersistEnums())
+                    ret.append(Py::String("NoPersistEnums"));
+            }
+            std::bitset<32> bits(prop->getStatus());
+            for(size_t i=1;i<bits.size();++i) {
+                if(!bits[i]) continue;
+                bool found = false;
+                for(auto &v : statusMap) {
+                    if(v.second == (int)i) {
+                        ret.append(Py::String(v.first.c_str()));
+                        found = true;
+                        break;
+                    }
+                }
+                if(!found)
+                    ret.append(Py::Int((long)i));
+            }
+        }
+    }
+    return Py::new_reference_to(ret);
+}
+
+PyObject*  PropertyContainerPy::getEditorMode(PyObject *args)
+{
+    char* name;
+    if (!PyArg_ParseTuple(args, "s", &name))     // convert args: Python->C
+        return NULL;                             // NULL triggers exception
+
+    App::Property* prop = getPropertyContainerPtr()->getPropertyByName(name);
+    Py::List ret;
+    if (prop) {
+        short Type =  prop->getType();
+        if ((prop->testStatus(Property::ReadOnly)) || (Type & Prop_ReadOnly))
+            ret.append(Py::String("ReadOnly"));
+        if ((prop->testStatus(Property::Hidden)) || (Type & Prop_Hidden))
+            ret.append(Py::String("Hidden"));
+    }
+    return Py::new_reference_to(ret);
+}
+
+PyObject*  PropertyContainerPy::getGroupOfProperty(PyObject *args)
+{
+    char *pstr;
+    if (!PyArg_ParseTuple(args, "s", &pstr))     // convert args: Python->C
+        return NULL;                             // NULL triggers exception
+
+    Property* prop = getPropertyContainerPtr()->getPropertyByName(pstr);
+    if (!prop) {
+        PyErr_Format(PyExc_AttributeError, "Property container has no property '%s'", pstr);
+        return 0;
+    }
+
+    const char* Group = getPropertyContainerPtr()->getPropertyGroup(prop);
+    if (Group)
+        return Py::new_reference_to(Py::String(Group));
+    else
+        return Py::new_reference_to(Py::String(""));
+}
+
+PyObject*  PropertyContainerPy::setGroupOfProperty(PyObject *args)
+{
+    char *pstr;
+    char *group;
+    if (!PyArg_ParseTuple(args, "ss", &pstr, &group))     // convert args: Python->C
+        return NULL;                             // NULL triggers exception
+
+    PY_TRY {
+        Property* prop = getPropertyContainerPtr()->getDynamicPropertyByName(pstr);
+        if (!prop) {
+            PyErr_Format(PyExc_AttributeError, "Property container has no dynamic property '%s'", pstr);
+            return 0;
+        }
+        prop->getContainer()->changeDynamicProperty(prop,group,0);
+        Py_Return;
+    } PY_CATCH
+}
+
+
+PyObject*  PropertyContainerPy::getDocumentationOfProperty(PyObject *args)
+{
+    char *pstr;
+    if (!PyArg_ParseTuple(args, "s", &pstr))     // convert args: Python->C
+        return NULL;                             // NULL triggers exception
+
+    Property* prop = getPropertyContainerPtr()->getPropertyByName(pstr);
+    if (!prop) {
+        PyErr_Format(PyExc_AttributeError, "Property container has no property '%s'", pstr);
+        return 0;
+    }
+
+    const char* Group = getPropertyContainerPtr()->getPropertyDocumentation(prop);
+    if (Group)
+        return Py::new_reference_to(Py::String(Group));
+    else
+        return Py::new_reference_to(Py::String(""));
+}
+
+PyObject*  PropertyContainerPy::setDocumentationOfProperty(PyObject *args)
+{
+    char *pstr;
+    char *doc;
+    if (!PyArg_ParseTuple(args, "ss", &pstr, &doc))     // convert args: Python->C
+        return NULL;                             // NULL triggers exception
+
+    PY_TRY {
+        Property* prop = getPropertyContainerPtr()->getDynamicPropertyByName(pstr);
+        if (!prop) {
+            PyErr_Format(PyExc_AttributeError, "Property container has no dynamic property '%s'", pstr);
+            return 0;
+        }
+        prop->getContainer()->changeDynamicProperty(prop,0,doc);
+        Py_Return;
+    } PY_CATCH
+}
+
+PyObject*  PropertyContainerPy::getEnumerationsOfProperty(PyObject *args)
+{
+    char *pstr;
+    if (!PyArg_ParseTuple(args, "s", &pstr))     // convert args: Python->C
+        return NULL;                             // NULL triggers exception
+
+    Property* prop = getPropertyContainerPtr()->getPropertyByName(pstr);
+    if (!prop) {
+        PyErr_Format(PyExc_AttributeError, "Property container has no property '%s'", pstr);
+        return 0;
+    }
+
+    PropertyEnumeration *enumProp = dynamic_cast<PropertyEnumeration*>(prop);
+    if (!enumProp) {
+        Py_INCREF(Py_None);
+        return Py_None;
+    }
+
+    std::vector<std::string> enumerations = enumProp->getEnumVector();
+
+    Py::List ret;
+    for (std::vector<std::string>::const_iterator it = enumerations.begin(); it != enumerations.end(); ++it) {
+        ret.append(Py::String(*it));
+    }
+    return Py::new_reference_to(ret);
+}
+
+Py::List PropertyContainerPy::getPropertiesList(void) const
+{
+    Py::List ret;
+    std::map<std::string,Property*> Map;
+
+    getPropertyContainerPtr()->getPropertyMap(Map);
+
+    for (std::map<std::string,Property*>::const_iterator It=Map.begin();It!=Map.end();++It)
+        ret.append(Py::String(It->first));
+
+    return ret;
+}
+
+
+PyObject* PropertyContainerPy::dumpPropertyContent(PyObject *args, PyObject *kwds)
+{
+    int compression = 3;
+    char* property;
+    static char* kwds_def[] = {"Property", "Compression",NULL};
+    PyErr_Clear();
+    if (!PyArg_ParseTupleAndKeywords(args, kwds, "s|i", kwds_def, &property, &compression)) {
+        return NULL;
+    }
+
+    Property* prop = getPropertyContainerPtr()->getPropertyByName(property);
+    if (!prop) {
+        PyErr_Format(PyExc_AttributeError, "Property container has no property '%s'", property);
+        return 0;
+    }
+
+    //setup the stream. the in flag is needed to make "read" work
+    std::stringstream stream(std::stringstream::out | std::stringstream::in | std::stringstream::binary);
+    try {
+        prop->dumpToStream(stream, compression);
+    }
+    catch (...) {
+       PyErr_SetString(PyExc_IOError, "Unable parse content into binary representation");
+       return NULL;
+    }
+
+    //build the byte array with correct size
+    if (!stream.seekp(0, stream.end)) {
+        PyErr_SetString(PyExc_IOError, "Unable to find end of stream");
+        return NULL;
+    }
+
+    std::stringstream::pos_type offset = stream.tellp();
+    if (!stream.seekg(0, stream.beg)) {
+        PyErr_SetString(PyExc_IOError, "Unable to find begin of stream");
+        return NULL;
+    }
+
+    PyObject* ba = PyByteArray_FromStringAndSize(NULL, offset);
+
+    //use the buffer protocol to access the underlying array and write into it
+    Py_buffer buf = Py_buffer();
+    PyObject_GetBuffer(ba, &buf, PyBUF_WRITABLE);
+    try {
+        if(!stream.read((char*)buf.buf, offset)) {
+            PyErr_SetString(PyExc_IOError, "Error copying data into byte array");
+            return NULL;
+        }
+        PyBuffer_Release(&buf);
+    }
+    catch (...) {
+        PyBuffer_Release(&buf);
+        PyErr_SetString(PyExc_IOError, "Error copying data into byte array");
+        return NULL;
+    }
+
+    return ba;
+}
+
+PyObject* PropertyContainerPy::restorePropertyContent(PyObject *args)
+{
+    PyObject* buffer;
+    char* property;
+    if( !PyArg_ParseTuple(args, "sO", &property, &buffer) )
+        return NULL;
+
+    Property* prop = getPropertyContainerPtr()->getPropertyByName(property);
+    if (!prop) {
+        PyErr_Format(PyExc_AttributeError, "Property container has no property '%s'", property);
+        return 0;
+    }
+
+    //check if it really is a buffer
+    if( !PyObject_CheckBuffer(buffer) ) {
+        PyErr_SetString(PyExc_TypeError, "Must be a buffer object");
+        return NULL;
+    }
+
+    Py_buffer buf;
+    if(PyObject_GetBuffer(buffer, &buf, PyBUF_SIMPLE) < 0)
+        return NULL;
+
+    if(!PyBuffer_IsContiguous(&buf, 'C')) {
+        PyErr_SetString(PyExc_TypeError, "Buffer must be contiguous");
+        return NULL;
+    }
+
+    //check if it really is a buffer
+    try {
+        typedef boost::iostreams::basic_array_source<char> Device;
+        boost::iostreams::stream<Device> stream((char*)buf.buf, buf.len);
+        prop->restoreFromStream(stream);
+    }
+    catch(...) {
+        PyErr_SetString(PyExc_IOError, "Unable to restore content");
+        return NULL;
+    }
+
+    Py_Return;
+}
+
+PyObject *PropertyContainerPy::getCustomAttributes(const char* attr) const
+{
+    // search in PropertyList
+    if(FC_LOG_INSTANCE.level()>FC_LOGLEVEL_TRACE) {
+        FC_TRACE("Get property " << attr);
+    }
+    Property *prop = getPropertyContainerPtr()->getPropertyByName(attr);
+    if (prop) {
+        PyObject* pyobj = prop->getPyObject();
+        if (!pyobj && PyErr_Occurred()) {
+            // the Python exception is already set
+            throw Py::Exception();
+        }
+        return pyobj;
+    }
+    else if (Base::streq(attr, "__dict__")) {
+        // get the properties to the C++ PropertyContainer class
+        std::map<std::string,App::Property*> Map;
+        getPropertyContainerPtr()->getPropertyMap(Map);
+        PyObject *dict = PyDict_New();
+        if (dict) {
+            for ( std::map<std::string,App::Property*>::iterator it = Map.begin(); it != Map.end(); ++it )
+#if PY_MAJOR_VERSION >= 3
+                PyDict_SetItem(dict, PyUnicode_FromString(it->first.c_str()), PyUnicode_FromString(""));
+#else
+                PyDict_SetItem(dict, PyString_FromString(it->first.c_str()), PyString_FromString(""));
+#endif
+            if (PyErr_Occurred()) {
+                Py_DECREF(dict);
+                dict = NULL;
+            }
+        }
+        return dict;
+    } else if(Base::streq(attr,"Shape")
+            && getPropertyContainerPtr()->isDerivedFrom(App::DocumentObject::getClassTypeId()))
+    {
+        // Special treatment of Shape property
+        static PyObject *_getShape = 0;
+        if(!_getShape) {
+            _getShape = Py_None;
+            PyObject *mod = PyImport_ImportModule("Part");
+            if(!mod) {
+                PyErr_Clear();
+            } else {
+                Py::Object pyMod = Py::asObject(mod);
+                if(pyMod.hasAttr("getShape"))
+                    _getShape = Py::new_reference_to(pyMod.getAttr("getShape"));
+            }
+        }
+        if(_getShape != Py_None) {
+            Py::Tuple args(1);
+            args.setItem(0,Py::Object(const_cast<PropertyContainerPy*>(this)));
+            auto res = PyObject_CallObject(_getShape, args.ptr());
+            if(!res)
+                PyErr_Clear();
+            else {
+                Py::Object pyres(res,true);
+                if(pyres.hasAttr("isNull")) {
+                    Py::Callable func(pyres.getAttr("isNull"));
+                    if(!func.apply().isTrue())
+                        return Py::new_reference_to(res);
+                }
+            }
+        }
+    }
+
+    return 0;
+}
+
+int PropertyContainerPy::setCustomAttributes(const char* attr, PyObject *obj)
+{
+    // search in PropertyList
+    Property *prop = getPropertyContainerPtr()->getPropertyByName(attr);
+    if (prop) {
+        // Read-only attributes must not be set over its Python interface
+        if(prop->testStatus(Property::Immutable)) {
+            std::stringstream s;
+            s << "Object attribute '" << attr << "' is read-only";
+            throw Py::AttributeError(s.str());
+        }
+
+        FC_TRACE("Set property " << prop->getFullName());
+        prop->setPyObject(obj);
+        return 1;
+    }
+
+    return 0;
+}