--- conflicted
+++ resolved
@@ -1,186 +1,181 @@
-/***************************************************************************
- *   Copyright (c) Juergen Riegel         <juergen.riegel@web.de>          *
- *                                                                         *
- *   This file is part of the FreeCAD CAx development system.              *
- *                                                                         *
- *   This library is free software; you can redistribute it and/or         *
- *   modify it under the terms of the GNU Library General Public           *
- *   License as published by the Free Software Foundation; either          *
- *   version 2 of the License, or (at your option) any later version.      *
- *                                                                         *
- *   This library  is distributed in the hope that it will be useful,      *
- *   but WITHOUT ANY WARRANTY; without even the implied warranty of        *
- *   MERCHANTABILITY or FITNESS FOR A PARTICULAR PURPOSE.  See the         *
- *   GNU Library General Public License for more details.                  *
- *                                                                         *
- *   You should have received a copy of the GNU Library General Public     *
- *   License along with this library; see the file COPYING.LIB. If not,    *
- *   write to the Free Software Foundation, Inc., 59 Temple Place,         *
- *   Suite 330, Boston, MA  02111-1307, USA                                *
- *                                                                         *
- ***************************************************************************/
-
-
-#ifndef APP_TRANSACTION_H
-#define APP_TRANSACTION_H
-
-#include <Base/Factory.h>
-#include <Base/Persistence.h>
-
-namespace App
-{
-
-class Document;
-class Property;
-class Transaction;
-class TransactionObject;
-class TransactionalObject;
-
-
-/** Represents a atomic transaction of the document
- */
-class AppExport Transaction : public Base::Persistence
-{
-    TYPESYSTEM_HEADER();
-
-public:
-    /** Construction
-     *
-     * @param id: transaction id. If zero, then it will be generated
-     * automatically as a monotonically increasing index across the entire
-     * application. User can pass in a transaction id to group multiple
-     * transactions from different document, so that they can be undo/redo
-     * together.
-     */
-    Transaction(int id = 0);
-    /// Construction
-    virtual ~Transaction();
-
-    /// apply the content to the document
-    void apply(Document &Doc,bool forward);
-
-    // the utf-8 name of the transaction
-    std::string Name;
-
-    virtual unsigned int getMemSize (void) const;
-    virtual void Save (Base::Writer &writer) const;
-    /// This method is used to restore properties from an XML document.
-    virtual void Restore(Base::XMLReader &reader);
-
-<<<<<<< HEAD
-    /// Return the transaction ID
-    int getID(void) const;
-
-    /// Generate a new unique transaction ID
-    static int getNewID(void);
-    static int getLastID(void);
-
-=======
-    /// Returns true if the transaction list is empty; otherwise returns false.
-    bool isEmpty() const;
-    /// get the position in the transaction history
-    int getPos(void) const;
->>>>>>> 73df4e6f
-    /// check if this object is used in a transaction
-    bool hasObject(const TransactionalObject *Obj) const;
-    void removeProperty(TransactionalObject *Obj, const Property* pcProp);
-
-    void addObjectNew(TransactionalObject *Obj);
-    void addObjectDel(const TransactionalObject *Obj);
-    void addObjectChange(const TransactionalObject *Obj, const Property *Prop);
-
-private:
-    int transID;
-    typedef std::list <std::pair<const TransactionalObject*, TransactionObject*> > TransactionList;
-    TransactionList _Objects;
-};
-
-/** Represents an entry for an object in a Transaction
- */
-class AppExport TransactionObject : public Base::Persistence
-{
-    TYPESYSTEM_HEADER();
-
-public:
-    /// Construction
-    TransactionObject();
-    /// Destruction
-    virtual ~TransactionObject();
-
-    virtual void applyNew(Document &Doc, TransactionalObject *pcObj);
-    virtual void applyDel(Document &Doc, TransactionalObject *pcObj);
-    virtual void applyChn(Document &Doc, TransactionalObject *pcObj, bool Forward);
-
-    void setProperty(const Property* pcProp);
-    void removeProperty(const Property* pcProp);
-
-    virtual unsigned int getMemSize (void) const;
-    virtual void Save (Base::Writer &writer) const;
-    /// This method is used to restore properties from an XML document.
-    virtual void Restore(Base::XMLReader &reader);
-
-    friend class Transaction;
-
-protected:
-    enum Status {New,Del,Chn} status;
-    std::map<const Property*,Property*> _PropChangeMap;
-    std::string _NameInDocument;
-};
-
-/** Represents an entry for a document object in a transaction
- */
-class AppExport TransactionDocumentObject : public TransactionObject
-{
-    TYPESYSTEM_HEADER();
-
-public:
-    /// Construction
-    TransactionDocumentObject();
-    /// Destruction
-    virtual ~TransactionDocumentObject();
-
-    void applyNew(Document &Doc, TransactionalObject *pcObj);
-    void applyDel(Document &Doc, TransactionalObject *pcObj);
-};
-
-class AppExport TransactionFactory
-{
-public:
-    static TransactionFactory& instance();
-    static void destruct ();
-
-    TransactionObject* createTransaction (const Base::Type& type) const;
-    void addProducer (const Base::Type& type, Base::AbstractProducer *producer);
-
-private:
-    static TransactionFactory* self;
-    std::map<Base::Type, Base::AbstractProducer*> producers;
-
-    TransactionFactory(){}
-    ~TransactionFactory(){}
-};
-
-template <class CLASS>
-class TransactionProducer : public Base::AbstractProducer
-{
-public:
-    TransactionProducer (const Base::Type& type)
-    {
-        TransactionFactory::instance().addProducer(type, this);
-    }
-
-    virtual ~TransactionProducer (){}
-
-    /**
-     * Creates an instance of the specified transaction object.
-     */
-    virtual void* Produce () const
-    {
-        return (void*)(new CLASS);
-    }
-};
-
-} //namespace App
-
-#endif // APP_TRANSACTION_H
-
+/***************************************************************************
+ *   Copyright (c) Juergen Riegel         <juergen.riegel@web.de>          *
+ *                                                                         *
+ *   This file is part of the FreeCAD CAx development system.              *
+ *                                                                         *
+ *   This library is free software; you can redistribute it and/or         *
+ *   modify it under the terms of the GNU Library General Public           *
+ *   License as published by the Free Software Foundation; either          *
+ *   version 2 of the License, or (at your option) any later version.      *
+ *                                                                         *
+ *   This library  is distributed in the hope that it will be useful,      *
+ *   but WITHOUT ANY WARRANTY; without even the implied warranty of        *
+ *   MERCHANTABILITY or FITNESS FOR A PARTICULAR PURPOSE.  See the         *
+ *   GNU Library General Public License for more details.                  *
+ *                                                                         *
+ *   You should have received a copy of the GNU Library General Public     *
+ *   License along with this library; see the file COPYING.LIB. If not,    *
+ *   write to the Free Software Foundation, Inc., 59 Temple Place,         *
+ *   Suite 330, Boston, MA  02111-1307, USA                                *
+ *                                                                         *
+ ***************************************************************************/
+
+
+#ifndef APP_TRANSACTION_H
+#define APP_TRANSACTION_H
+
+#include <Base/Factory.h>
+#include <Base/Persistence.h>
+
+namespace App
+{
+
+class Document;
+class Property;
+class Transaction;
+class TransactionObject;
+class TransactionalObject;
+
+
+/** Represents a atomic transaction of the document
+ */
+class AppExport Transaction : public Base::Persistence
+{
+    TYPESYSTEM_HEADER();
+
+public:
+    /** Construction
+     *
+     * @param id: transaction id. If zero, then it will be generated
+     * automatically as a monotonically increasing index across the entire
+     * application. User can pass in a transaction id to group multiple
+     * transactions from different document, so that they can be undo/redo
+     * together.
+     */
+    Transaction(int id = 0);
+    /// Construction
+    virtual ~Transaction();
+
+    /// apply the content to the document
+    void apply(Document &Doc,bool forward);
+
+    // the utf-8 name of the transaction
+    std::string Name;
+
+    virtual unsigned int getMemSize (void) const;
+    virtual void Save (Base::Writer &writer) const;
+    /// This method is used to restore properties from an XML document.
+    virtual void Restore(Base::XMLReader &reader);
+
+    /// Return the transaction ID
+    int getID(void) const;
+
+    /// Generate a new unique transaction ID
+    static int getNewID(void);
+    static int getLastID(void);
+
+    /// Returns true if the transaction list is empty; otherwise returns false.
+    bool isEmpty() const;
+    /// check if this object is used in a transaction
+    bool hasObject(const TransactionalObject *Obj) const;
+    void removeProperty(TransactionalObject *Obj, const Property* pcProp);
+
+    void addObjectNew(TransactionalObject *Obj);
+    void addObjectDel(const TransactionalObject *Obj);
+    void addObjectChange(const TransactionalObject *Obj, const Property *Prop);
+
+private:
+    int transID;
+    typedef std::list <std::pair<const TransactionalObject*, TransactionObject*> > TransactionList;
+    TransactionList _Objects;
+};
+
+/** Represents an entry for an object in a Transaction
+ */
+class AppExport TransactionObject : public Base::Persistence
+{
+    TYPESYSTEM_HEADER();
+
+public:
+    /// Construction
+    TransactionObject();
+    /// Destruction
+    virtual ~TransactionObject();
+
+    virtual void applyNew(Document &Doc, TransactionalObject *pcObj);
+    virtual void applyDel(Document &Doc, TransactionalObject *pcObj);
+    virtual void applyChn(Document &Doc, TransactionalObject *pcObj, bool Forward);
+
+    void setProperty(const Property* pcProp);
+    void removeProperty(const Property* pcProp);
+
+    virtual unsigned int getMemSize (void) const;
+    virtual void Save (Base::Writer &writer) const;
+    /// This method is used to restore properties from an XML document.
+    virtual void Restore(Base::XMLReader &reader);
+
+    friend class Transaction;
+
+protected:
+    enum Status {New,Del,Chn} status;
+    std::map<const Property*,Property*> _PropChangeMap;
+    std::string _NameInDocument;
+};
+
+/** Represents an entry for a document object in a transaction
+ */
+class AppExport TransactionDocumentObject : public TransactionObject
+{
+    TYPESYSTEM_HEADER();
+
+public:
+    /// Construction
+    TransactionDocumentObject();
+    /// Destruction
+    virtual ~TransactionDocumentObject();
+
+    void applyNew(Document &Doc, TransactionalObject *pcObj);
+    void applyDel(Document &Doc, TransactionalObject *pcObj);
+};
+
+class AppExport TransactionFactory
+{
+public:
+    static TransactionFactory& instance();
+    static void destruct ();
+
+    TransactionObject* createTransaction (const Base::Type& type) const;
+    void addProducer (const Base::Type& type, Base::AbstractProducer *producer);
+
+private:
+    static TransactionFactory* self;
+    std::map<Base::Type, Base::AbstractProducer*> producers;
+
+    TransactionFactory(){}
+    ~TransactionFactory(){}
+};
+
+template <class CLASS>
+class TransactionProducer : public Base::AbstractProducer
+{
+public:
+    TransactionProducer (const Base::Type& type)
+    {
+        TransactionFactory::instance().addProducer(type, this);
+    }
+
+    virtual ~TransactionProducer (){}
+
+    /**
+     * Creates an instance of the specified transaction object.
+     */
+    virtual void* Produce () const
+    {
+        return (void*)(new CLASS);
+    }
+};
+
+} //namespace App
+
+#endif // APP_TRANSACTION_H
+