--- conflicted
+++ resolved
@@ -1,4568 +1,4486 @@
-/***************************************************************************
- *   Copyright (c) Jürgen Riegel          (juergen.riegel@web.de) 2002     *
- *                                                                         *
- *   This file is part of the FreeCAD CAx development system.              *
- *                                                                         *
- *   This library is free software; you can redistribute it and/or         *
- *   modify it under the terms of the GNU Library General Public           *
- *   License as published by the Free Software Foundation; either          *
- *   version 2 of the License, or (at your option) any later version.      *
- *                                                                         *
- *   This library  is distributed in the hope that it will be useful,      *
- *   but WITHOUT ANY WARRANTY; without even the implied warranty of        *
- *   MERCHANTABILITY or FITNESS FOR A PARTICULAR PURPOSE.  See the         *
- *   GNU Library General Public License for more details.                  *
- *                                                                         *
- *   You should have received a copy of the GNU Library General Public     *
- *   License along with this library; see the file COPYING.LIB. If not,    *
- *   write to the Free Software Foundation, Inc., 59 Temple Place,         *
- *   Suite 330, Boston, MA  02111-1307, USA                                *
- *                                                                         *
- ***************************************************************************/
-
-
-#include "PreCompiled.h"
-
-#ifndef _PreComp_
-# include <assert.h>
-# include <sstream>
-#endif
-
-#include <QFileInfo>
-#include <QDateTime>
-#include <QDir>
-
-#include <boost/algorithm/string/predicate.hpp>
-#include <boost/bind.hpp>
-
-/// Here the FreeCAD includes sorted by Base,App,Gui......
-#include <CXX/Objects.hxx>
-#include <Base/Exception.h>
-#include <Base/Reader.h>
-#include <Base/Writer.h>
-#include <Base/Console.h>
-#include <Base/Exception.h>
-
-#include "Application.h"
-#include "DocumentObject.h"
-#include "DocumentObjectPy.h"
-#include "Document.h"
-
-#include "PropertyLinks.h"
-
-FC_LOG_LEVEL_INIT("PropertyLinks",true,true);
-
-using namespace App;
-using namespace Base;
-using namespace std;
-
-//**************************************************************************
-//**************************************************************************
-// PropertyLinkBase
-//++++++++++++++++++++++++++++++++++++++++++++++++++++++++++++++++++++++++++
-
-TYPESYSTEM_SOURCE_ABSTRACT(App::PropertyLinkBase , App::Property)
-
-static std::unordered_map<std::string, std::set<PropertyLinkBase*> > _LabelMap;
-PropertyLinkBase::PropertyLinkBase()
-{}
-
-PropertyLinkBase::~PropertyLinkBase() {
-    unregisterLabelReferences();
-    unregisterElementReference();
-}
-
-void PropertyLinkBase::setAllowExternal(bool allow) {
-    setFlag(LinkAllowExternal,allow);
-}
-
-void PropertyLinkBase::hasSetValue() {
-    auto owner = dynamic_cast<DocumentObject*>(getContainer());
-    if(owner)
-        owner->clearOutListCache();
-    Property::hasSetValue();
-}
-
-void PropertyLinkBase::unregisterElementReference() {
-}
-
-void PropertyLinkBase::unregisterLabelReferences() 
-{
-    for(auto &label : _LabelRefs) {
-        auto it = _LabelMap.find(label);
-        if(it!=_LabelMap.end()) {
-            it->second.erase(this);
-            if(it->second.empty())
-                _LabelMap.erase(it);
-        }
-    }
-    _LabelRefs.clear();
-}
-
-void PropertyLinkBase::getLabelReferences(std::vector<std::string> &subs,const char *subname) {
-    const char *dot;
-    for(;(subname=strchr(subname,'$'))!=0; subname=dot+1) {
-        ++subname;
-        dot = strchr(subname,'.');
-        if(!dot) break;
-        subs.emplace_back(subname,dot-subname);
-    }
-}
-
-void PropertyLinkBase::registerLabelReferences(std::vector<std::string> &&labels, bool reset) {
-    if(reset)
-        unregisterLabelReferences();
-    for(auto &label : labels) {
-        auto res = _LabelRefs.insert(std::move(label));
-        if(res.second)
-            _LabelMap[*res.first].insert(this);
-    }
-}
-
-void PropertyLinkBase::checkLabelReferences(const std::vector<std::string> &subs, bool reset) {
-    if(reset)
-        unregisterLabelReferences();
-    std::vector<std::string> labels;
-    for(auto &sub : subs) {
-        labels.clear();
-        getLabelReferences(labels,sub.c_str());
-        registerLabelReferences(std::move(labels),false);
-    }
-}
-
-std::string PropertyLinkBase::updateLabelReference(const App::DocumentObject *parent, 
-        const char *subname, App::DocumentObject *obj, const std::string &ref, const char *newLabel)
-{
-    if(!obj || !obj->getNameInDocument() || !parent || !parent->getNameInDocument())
-        return std::string();
-
-    // Because the label is allowed to be the same across different
-<<<<<<< HEAD
-    // hierarchy, we have to search for all occurance, and make sure the
-=======
-    // hierarchies, we have to search for all occurrences, and make sure the
->>>>>>> 3c4d5983
-    // referenced sub-object at the found hierarchy is actually the given
-    // object.
-    for(const char *pos=subname; ((pos=strstr(pos,ref.c_str()))!=0); pos+=ref.size()) {
-        auto sub = std::string(subname,pos+ref.size()-subname);
-        auto sobj = parent->getSubObject(sub.c_str());
-        if(sobj == obj) {
-            sub = subname;
-            sub.replace(pos+1-subname,ref.size()-2,newLabel);
-            return sub;
-        }
-    }
-    return std::string();
-}
-
-std::vector<std::pair<Property*, std::unique_ptr<Property> > > 
-PropertyLinkBase::updateLabelReferences(App::DocumentObject *obj, const char *newLabel) 
-{
-    std::vector<std::pair<Property*,std::unique_ptr<Property> > >  ret;
-    if(!obj || !obj->getNameInDocument())
-        return ret;
-    auto it = _LabelMap.find(obj->Label.getStrValue());
-    if(it == _LabelMap.end())
-        return ret;
-    std::string ref("$");
-    ref += obj->Label.getValue();
-    ref += '.';
-    std::vector<PropertyLinkBase*> props;
-    props.reserve(it->second.size());
-    props.insert(props.end(),it->second.begin(),it->second.end());
-    for(auto prop : props) {
-        if(!prop->getContainer())
-            continue;
-        std::unique_ptr<Property> copy(prop->CopyOnLabelChange(obj,ref,newLabel));
-        if(copy)
-            ret.emplace_back(prop,std::move(copy));
-    }
-    return ret;
-}
-
-static std::string propertyName(const Property *prop) {
-    if(!prop)
-        return std::string();
-    if(!prop->getContainer() || !prop->getName()) {
-        auto xlink = Base::freecad_dynamic_cast<const PropertyXLink>(prop);
-        if(xlink)
-            return propertyName(xlink->parent());
-    }
-    return prop->getFullName();
-}
-
-void PropertyLinkBase::updateElementReferences(DocumentObject *feature, bool reverse) {
-    (void)feature;
-    (void)reverse;
-}
-
-void PropertyLinkBase::_registerElementReference(App::DocumentObject *obj, std::string &sub, ShadowSub &shadow)
-{
-    (void)obj;
-    (void)sub;
-    (void)shadow;
-}
-
-class StringGuard {
-public:
-    StringGuard(char *c)
-        :c(c)
-    {
-        v1 = c[0];
-        v2 = c[1];
-        c[0] = '.';
-        c[1] = 0;
-    }
-    ~StringGuard()
-    {
-        c[0] = v1;
-        c[1] = v2;
-    }
-
-    char *c;
-    char v1;
-    char v2;
-};
-
-void PropertyLinkBase::restoreLabelReference(const DocumentObject *obj, 
-        std::string &subname, ShadowSub *shadow)
-{
-    std::ostringstream ss;
-    char *sub = &subname[0];
-    char *next=sub;
-    for(char *dot=strchr(next,'.');dot;next=dot+1,dot=strchr(next,'.')) {
-        if(dot!=next && dot[-1]!='@')
-            continue;
-        DocumentObject *sobj;
-        try {
-            StringGuard guard(dot-1);
-            sobj = obj->getSubObject(subname.c_str());
-            if(!sobj) {
-<<<<<<< HEAD
-                FC_ERR("Failed to restore lable reference " << obj->getFullName() 
-=======
-                FC_ERR("Failed to restore label reference " << obj->getFullName() 
->>>>>>> 3c4d5983
-                        << '.' << ss.str());
-                return;
-            }
-        }catch(...){
-            throw;
-        }
-        ss.write(sub,next-sub);
-        ss << '$' << sobj->Label.getStrValue() << '.';
-        sub = dot+1;
-    }
-    if(sub == subname.c_str())
-        return;
-
-    size_t count = sub-subname.c_str();
-    const auto &newSub = ss.str();
-    if(shadow && shadow->second.size()>=count) 
-        shadow->second = newSub + (shadow->second.c_str()+count);
-    if(shadow && shadow->first.size()>=count) 
-        shadow->first = newSub + (shadow->first.c_str()+count);
-    subname = newSub + sub;
-}
-
-bool PropertyLinkBase::_updateElementReference(DocumentObject *feature, 
-        App::DocumentObject *obj, std::string &sub, ShadowSub &shadow, 
-        bool reverse, bool notify)
-{
-    (void)feature;
-    (void)obj;
-    (void)reverse;
-    (void)notify;
-    shadow.second = sub;
-    return false;
-}
-
-std::pair<DocumentObject*, std::string> 
-PropertyLinkBase::tryReplaceLink(const PropertyContainer *owner, DocumentObject *obj, 
-    const DocumentObject *parent, DocumentObject *oldObj, DocumentObject *newObj, const char *subname)
-{
-    std::pair<DocumentObject*, std::string> res;
-    res.first = 0;
-
-    if(oldObj == obj) {
-        if(owner == parent) {
-            // Do not throw on sub object error yet. It's better to let
-            // recompute find out the error and point out the affected objects
-            // to user.
-#if 0 
-            if(subname && subname[0] && !newObj->getSubObject(subname)) {
-                FC_THROWM(Base::RuntimeError,
-                        "Sub-object '" << newObj->getFullName()
-                        << '.' << subname << "' not found when replacing link in "
-                        << owner->getFullName() << '.' << getName());
-            }
-#endif
-            res.first = newObj;
-            if(subname) res.second = subname;
-            return res;
-        }
-        return res;
-    }
-    if(!subname || !subname[0])
-        return res;
-
-    App::DocumentObject *prev = obj;
-    std::size_t prevPos = 0;
-    std::string sub = subname;
-    for(auto pos=sub.find('.');pos!=std::string::npos;pos=sub.find('.',pos)) {
-        ++pos;
-        char c = sub[pos];
-        sub[pos] = 0;
-        auto sobj = obj->getSubObject(sub.c_str());
-        sub[pos] = c;
-        if(!sobj) 
-            break;
-        if(sobj == oldObj) {
-            if(prev == parent) {
-#if 0
-                if(sub[pos] && !newObj->getSubObject(sub.c_str()+pos)) {
-                    FC_THROWM(Base::RuntimeError,
-                            "Sub-object '" << newObj->getFullName()
-                            << '.' << (sub.c_str()+pos) << "' not found when replacing link in "
-                            << owner->getFullName() << '.' << getName());
-                }
-#endif
-                if(sub[prevPos] == '$')
-                    sub.replace(prevPos+1,pos-1-prevPos,newObj->Label.getValue());
-                else
-                    sub.replace(prevPos,pos-1-prevPos,newObj->getNameInDocument());
-                res.first = obj;
-                res.second = std::move(sub);
-                return res;
-            }
-            break;
-        }else if(prev == parent)
-            break;
-        prev = sobj;
-        prevPos = pos;
-    }
-    return res;
-}
-
-std::pair<DocumentObject*,std::vector<std::string> >
-PropertyLinkBase::tryReplaceLinkSubs(const PropertyContainer *owner, 
-        DocumentObject *obj, const DocumentObject *parent, DocumentObject *oldObj, 
-        DocumentObject *newObj, const std::vector<std::string> &subs)
-{
-    std::pair<DocumentObject*,std::vector<std::string> > res;
-    res.first = 0;
-
-    auto r = tryReplaceLink(owner,obj,parent,oldObj,newObj);
-    if(r.first) {
-        res.first = r.first;
-        res.second = subs;
-        return res;
-    }
-    for(auto it=subs.begin();it!=subs.end();++it) {
-        auto r = tryReplaceLink(owner,obj,parent,oldObj,newObj,it->c_str());
-        if(r.first) {
-            if(!res.first) {
-                res.first = r.first;
-                res.second.insert(res.second.end(),subs.begin(),it);
-            }
-            res.second.push_back(std::move(r.second));
-        }else if(res.first)
-            res.second.push_back(*it);
-    }
-    return res;
-}
-
-//**************************************************************************
-//**************************************************************************
-// PropertyLinkListBase
-//++++++++++++++++++++++++++++++++++++++++++++++++++++++++++++++++++++++++++
-
-TYPESYSTEM_SOURCE_ABSTRACT(App::PropertyLinkListBase , App::PropertyLinkBase)
-
-//**************************************************************************
-//**************************************************************************
-// PropertyLink
-//++++++++++++++++++++++++++++++++++++++++++++++++++++++++++++++++++++++++++
-
-TYPESYSTEM_SOURCE(App::PropertyLink, App::PropertyLinkBase)
-TYPESYSTEM_SOURCE(App::PropertyLinkChild , App::PropertyLink)
-TYPESYSTEM_SOURCE(App::PropertyLinkGlobal , App::PropertyLink)
-TYPESYSTEM_SOURCE(App::PropertyLinkHidden , App::PropertyLink)
-
-//**************************************************************************
-// Construction/Destruction
-
-
-PropertyLink::PropertyLink()
-:_pcLink(0)
-{
-
-}
-
-
-PropertyLink::~PropertyLink()
-{
-    resetLink();
-}
-
-//**************************************************************************
-// Base class implementer
-
-void PropertyLink::resetLink() {
-    //in case this property gets dynamically removed
-#ifndef USE_OLD_DAG
-    // maintain the back link in the DocumentObject class if it is from a document object
-    if (_pcScope!=LinkScope::Hidden && 
-        _pcLink && 
-        getContainer() && 
-        getContainer()->isDerivedFrom(App::DocumentObject::getClassTypeId())) 
-    {
-        App::DocumentObject* parent = static_cast<DocumentObject*>(getContainer());
-        // before accessing internals make sure the object is not about to be destroyed
-        // otherwise the backlink contains dangling pointers
-        if (!parent->testStatus(ObjectStatus::Destroy)) {
-            if (_pcLink)
-                _pcLink->_removeBackLink(parent);
-        }
-    }
-#endif
-    _pcLink = 0;
-}
-
-void PropertyLink::setValue(App::DocumentObject * lValue)
-{
-    auto parent = dynamic_cast<App::DocumentObject*>(getContainer());
-    if(!testFlag(LinkAllowExternal) && parent && lValue && parent->getDocument()!=lValue->getDocument())
-        throw Base::ValueError("PropertyLink does not support external object");
-
-    aboutToSetValue();
-#ifndef USE_OLD_DAG
-    // maintain the back link in the DocumentObject class if it is from a document object
-    if (_pcScope!=LinkScope::Hidden && parent) {
-        // before accessing internals make sure the object is not about to be destroyed
-        // otherwise the backlink contains dangling pointers
-        if (!parent->testStatus(ObjectStatus::Destroy)) {
-            if (_pcLink)
-                _pcLink->_removeBackLink(parent);
-            if (lValue)
-                lValue->_addBackLink(parent);
-        }
-    }
-#endif
-    _pcLink=lValue;
-    hasSetValue();
-}
-
-App::DocumentObject * PropertyLink::getValue(void) const
-{
-    return _pcLink;
-}
-
-App::DocumentObject * PropertyLink::getValue(Base::Type t) const
-{
-    return (_pcLink && _pcLink->getTypeId().isDerivedFrom(t)) ? _pcLink : 0;
-}
-
-PyObject *PropertyLink::getPyObject(void)
-{
-    if (_pcLink)
-        return _pcLink->getPyObject();
-    else
-        Py_Return;
-}
-
-void PropertyLink::setPyObject(PyObject *value)
-{
-    if (PyObject_TypeCheck(value, &(DocumentObjectPy::Type))) {
-        DocumentObjectPy  *pcObject = (DocumentObjectPy*)value;
-        setValue(pcObject->getDocumentObjectPtr());
-    }
-    else if (Py_None == value) {
-        setValue(0);
-    }
-    else {
-        std::string error = std::string("type must be 'DocumentObject' or 'NoneType', not ");
-        error += value->ob_type->tp_name;
-        throw Base::TypeError(error);
-    }
-}
-
-void PropertyLink::Save (Base::Writer &writer) const
-{
-    writer.Stream() << writer.ind() << "<Link value=\"" <<  (_pcLink?_pcLink->getExportName():"") <<"\"/>" << std::endl;
-}
-
-void PropertyLink::Restore(Base::XMLReader &reader)
-{
-    // read my element
-    reader.readElement("Link");
-    // get the value of my attribute
-    std::string name = reader.getName(reader.getAttribute("value"));
-
-    // Property not in a DocumentObject!
-    assert(getContainer()->getTypeId().isDerivedFrom(App::DocumentObject::getClassTypeId()) );
-
-    if (name != "") {
-        DocumentObject* parent = static_cast<DocumentObject*>(getContainer());
-
-        App::Document* document = parent->getDocument();
-        DocumentObject* object = document ? document->getObject(name.c_str()) : 0;
-        if (!object) {
-            if (reader.isVerbose()) {
-                Base::Console().Warning("Lost link to '%s' while loading, maybe "
-                                        "an object was not loaded correctly\n",name.c_str());
-            }
-        }
-        else if (parent == object) {
-            if (reader.isVerbose()) {
-                Base::Console().Warning("Object '%s' links to itself, nullify it\n",name.c_str());
-            }
-            object = 0;
-        }
-
-        setValue(object);
-    }
-    else {
-        setValue(0);
-    }
-}
-
-Property *PropertyLink::Copy(void) const
-{
-    PropertyLink *p= new PropertyLink();
-    p->_pcLink = _pcLink;
-    return p;
-}
-
-void PropertyLink::Paste(const Property &from)
-{
-    if (!from.isDerivedFrom(PropertyLink::getClassTypeId()))
-        throw Base::TypeError("Incompatible property to paste to");
-
-    setValue(static_cast<const PropertyLink&>(from)._pcLink);
-}
-
-void PropertyLink::getLinks(std::vector<App::DocumentObject *> &objs, 
-        bool all, std::vector<std::string> *subs, bool newStyle) const
-{
-    (void)newStyle;
-    (void)subs;
-    if((all||_pcScope!=LinkScope::Hidden) && _pcLink && _pcLink->getNameInDocument())
-        objs.push_back(_pcLink);
-}
-
-void PropertyLink::breakLink(App::DocumentObject *obj, bool clear) {
-    if(_pcLink == obj || (clear && getContainer()==obj))
-        setValue(0);
-}
-
-bool PropertyLink::adjustLink(const std::set<App::DocumentObject*> &inList) {
-    (void)inList;
-    return false;
-}
-
-Property *PropertyLink::CopyOnLinkReplace(const App::DocumentObject *parent,
-        App::DocumentObject *oldObj, App::DocumentObject *newObj) const
-{
-    auto res = tryReplaceLink(getContainer(),_pcLink,parent,oldObj,newObj);
-    if(res.first) {
-        auto p = new PropertyLink();
-        p->_pcLink = res.first;
-        return p;
-    }
-    return 0;
-}
-
-//**************************************************************************
-// PropertyLinkList
-//++++++++++++++++++++++++++++++++++++++++++++++++++++++++++++++++++++++++++
-
-TYPESYSTEM_SOURCE(App::PropertyLinkList, App::PropertyLinkListBase)
-TYPESYSTEM_SOURCE(App::PropertyLinkListChild, App::PropertyLinkList)
-TYPESYSTEM_SOURCE(App::PropertyLinkListGlobal, App::PropertyLinkList)
-TYPESYSTEM_SOURCE(App::PropertyLinkListHidden, App::PropertyLinkList)
-
-//**************************************************************************
-// Construction/Destruction
-
-
-PropertyLinkList::PropertyLinkList()
-{
-
-}
-
-PropertyLinkList::~PropertyLinkList()
-{
-    //in case this property gety dynamically removed
-#ifndef USE_OLD_DAG   
-    //maintain the back link in the DocumentObject class
-    if (_pcScope!=LinkScope::Hidden && 
-        !_lValueList.empty() && 
-        getContainer() && 
-        getContainer()->isDerivedFrom(App::DocumentObject::getClassTypeId())) 
-    {
-        App::DocumentObject* parent = static_cast<DocumentObject*>(getContainer());
-        // before accessing internals make sure the object is not about to be destroyed
-        // otherwise the backlink contains dangling pointers
-        if (!parent->testStatus(ObjectStatus::Destroy)) {
-            for(auto *obj : _lValueList) {
-                if (obj)
-                    obj->_removeBackLink(parent);
-            }
-        }
-    }
-#endif
-
-}
-
-void PropertyLinkList::setSize(int newSize)
-{
-    for(int i=newSize;i<(int)_lValueList.size();++i) {
-        auto obj = _lValueList[i];
-        if(!obj && !obj->getNameInDocument())
-            continue;
-        _nameMap.erase(obj->getNameInDocument());
-#ifndef USE_OLD_DAG
-        if (_pcScope!=LinkScope::Hidden)
-            obj->_removeBackLink(static_cast<DocumentObject*>(getContainer()));
-#endif
-    }
-    _lValueList.resize(newSize);
-}
-
-void PropertyLinkList::setSize(int newSize, const_reference def) {
-    auto oldSize = getSize();
-    setSize(newSize);
-    for(auto i=oldSize;i<newSize;++i)
-        _lValueList[i] = def;
-}
-
-void PropertyLinkList::set1Value(int idx, DocumentObject* const &value) {
-    DocumentObject *obj = 0;
-    if(idx>=0 && idx<(int)_lValueList.size()) {
-        obj = _lValueList[idx];
-        if(obj == value) return;
-    }
-
-    if(!value || !value->getNameInDocument())
-        throw Base::ValueError("invalid document object");
-
-    _nameMap.clear();
-
-#ifndef USE_OLD_DAG   
-    if (getContainer() && getContainer()->isDerivedFrom(App::DocumentObject::getClassTypeId())) {
-        App::DocumentObject* parent = static_cast<DocumentObject*>(getContainer());
-        // before accessing internals make sure the object is not about to be destroyed
-        // otherwise the backlink contains dangling pointers
-        if (!parent->testStatus(ObjectStatus::Destroy) && _pcScope!=LinkScope::Hidden) {
-            if(obj) 
-                obj->_removeBackLink(static_cast<DocumentObject*>(getContainer()));
-            if(value)
-                value->_addBackLink(static_cast<DocumentObject*>(getContainer()));
-        }
-    }
-#endif
-
-    inherited::set1Value(idx,value);
-}
-
-void PropertyLinkList::setValues(const std::vector<DocumentObject*>& lValue) {
-    if(lValue.size()==1 && !lValue[0]) {
-        // one null element means clear, as backward compatibility for old code
-        setValues(std::vector<DocumentObject*>());
-        return;
-    }
-
-    auto parent = Base::freecad_dynamic_cast<App::DocumentObject>(getContainer());
-    for(auto obj : lValue) {
-        if(!obj || !obj->getNameInDocument())
-            throw Base::ValueError("PropertyLinkList: invalid document object");
-        if(!testFlag(LinkAllowExternal) && parent && parent->getDocument()!=obj->getDocument())
-            throw Base::ValueError("PropertyLinkList does not support external object");
-    }
-    _nameMap.clear();
-
-#ifndef USE_OLD_DAG
-    //maintain the back link in the DocumentObject class
-    if (parent) {
-        // before accessing internals make sure the object is not about to be destroyed
-        // otherwise the backlink contains dangling pointers
-        if (!parent->testStatus(ObjectStatus::Destroy) && _pcScope!=LinkScope::Hidden) {
-            for(auto *obj : _lValueList) {
-                if (obj)
-                    obj->_removeBackLink(parent);
-            }
-            for(auto *obj : lValue) {
-                if (obj)
-                    obj->_addBackLink(parent);
-            }
-        }
-    }
-#endif
-    inherited::setValues(lValue);
-}
-
-PyObject *PropertyLinkList::getPyObject(void)
-{
-    int count = getSize();
-#if 0//FIXME: Should switch to tuple
-    Py::Tuple sequence(count);
-#else
-    Py::List sequence(count);
-#endif
-    for (int i = 0; i<count; i++) {
-        auto obj = _lValueList[i];
-        if(obj && obj->getNameInDocument())
-            sequence.setItem(i, Py::asObject(_lValueList[i]->getPyObject()));
-        else
-            sequence.setItem(i, Py::None());
-    }
-
-    return Py::new_reference_to(sequence);
-}
-
-DocumentObject *PropertyLinkList::getPyValue(PyObject *item) const {
-    if (!PyObject_TypeCheck(item, &(DocumentObjectPy::Type))) {
-        std::string error = std::string("type must be 'DocumentObject' or list of 'DocumentObject', not ");
-        error += item->ob_type->tp_name;
-        throw Base::TypeError(error);
-    }
-    return static_cast<DocumentObjectPy*>(item)->getDocumentObjectPtr();
-}
-
-void PropertyLinkList::Save(Base::Writer &writer) const
-{
-    writer.Stream() << writer.ind() << "<LinkList count=\"" << getSize() << "\">" << endl;
-    writer.incInd();
-    for (int i = 0; i<getSize(); i++) {
-        DocumentObject* obj = _lValueList[i];
-        if (obj)
-            writer.Stream() << writer.ind() << "<Link value=\"" << obj->getExportName() << "\"/>" << endl;
-        else
-            writer.Stream() << writer.ind() << "<Link value=\"\"/>" << endl;
-    }
-
-    writer.decInd();
-    writer.Stream() << writer.ind() << "</LinkList>" << endl;
-}
-
-void PropertyLinkList::Restore(Base::XMLReader &reader)
-{
-    // read my element
-    reader.readElement("LinkList");
-    // get the value of my attribute
-    int count = reader.getAttributeAsInteger("count");
-    App::PropertyContainer* container = getContainer();
-    if (!container)
-        throw Base::RuntimeError("Property is not part of a container");
-    if (!container->getTypeId().isDerivedFrom(App::DocumentObject::getClassTypeId())) {
-        std::stringstream str;
-        str << "Container is not a document object ("
-            << container->getTypeId().getName() << ")";
-        throw Base::TypeError(str.str());
-    }
-
-    std::vector<DocumentObject*> values;
-    values.reserve(count);
-    for (int i = 0; i < count; i++) {
-        reader.readElement("Link");
-        std::string name = reader.getName(reader.getAttribute("value"));
-        // In order to do copy/paste it must be allowed to have defined some
-        // referenced objects in XML which do not exist anymore in the new
-        // document. Thus, we should silently ignore this.
-        // Property not in an object!
-        DocumentObject* father = static_cast<DocumentObject*>(getContainer());
-        App::Document* document = father->getDocument();
-        DocumentObject* child = document ? document->getObject(name.c_str()) : 0;
-        if (child)
-            values.push_back(child);
-        else if (reader.isVerbose())
-            FC_WARN("Lost link to " << (document?document->getName():"") << " " << name 
-                    << " while loading, maybe an object was not loaded correctly");
-    }
-
-    reader.readEndElement("LinkList");
-
-    // assignment
-    setValues(values);
-}
-
-Property *PropertyLinkList::CopyOnLinkReplace(const App::DocumentObject *parent,
-        App::DocumentObject *oldObj, App::DocumentObject *newObj) const
-{
-    std::vector<DocumentObject*> links;
-    bool copied = false;
-    bool found = false;
-    for(auto it=_lValueList.begin();it!=_lValueList.end();++it) {
-        auto res = tryReplaceLink(getContainer(),*it,parent,oldObj,newObj);
-        if(res.first) {
-            found = true;
-            if(!copied) {
-                copied = true;
-                links.insert(links.end(),_lValueList.begin(),it);
-            }
-            links.push_back(res.first);
-        } else if(*it == newObj) {
-            // in case newObj already exists here, we shall remove all existing
-<<<<<<< HEAD
-            // entry, and instert it to take over oldObj's position.
-=======
-            // entry, and insert it to take over oldObj's position.
->>>>>>> 3c4d5983
-            if(!copied) {
-                copied = true;
-                links.insert(links.end(),_lValueList.begin(),it);
-            }
-        }else if(copied)
-            links.push_back(*it);
-    }
-    if(!found)
-        return 0;
-    auto p= new PropertyLinkList();
-    p->_lValueList = std::move(links);
-    return p;
-}
-
-Property *PropertyLinkList::Copy(void) const
-{
-    PropertyLinkList *p = new PropertyLinkList();
-    p->_lValueList = _lValueList;
-    return p;
-}
-
-void PropertyLinkList::Paste(const Property &from)
-{
-    if(!from.isDerivedFrom(PropertyLinkList::getClassTypeId()))
-        throw Base::TypeError("Incompatible property to paste to");
-
-    setValues(static_cast<const PropertyLinkList&>(from)._lValueList);
-}
-
-unsigned int PropertyLinkList::getMemSize(void) const
-{
-    return static_cast<unsigned int>(_lValueList.size() * sizeof(App::DocumentObject *));
-}
-
-DocumentObject *PropertyLinkList::find(const std::string &name, int *pindex) const {
-    if(_nameMap.empty() || _nameMap.size()>_lValueList.size()) {
-        _nameMap.clear();
-        for(int i=0;i<(int)_lValueList.size();++i) {
-            auto obj = _lValueList[i];
-            if(obj && obj->getNameInDocument()) 
-                _nameMap[obj->getNameInDocument()] = i;
-        }
-    }
-    auto it = _nameMap.find(name);
-    if(it == _nameMap.end())
-        return 0;
-    if(pindex) *pindex = it->second;
-    return _lValueList[it->second];
-}
-
-void PropertyLinkList::getLinks(std::vector<App::DocumentObject *> &objs, 
-        bool all, std::vector<std::string> *subs, bool newStyle) const
-{
-    (void)subs;
-    (void)newStyle;
-    if(all||_pcScope!=LinkScope::Hidden) {
-        objs.reserve(objs.size()+_lValueList.size());
-        for(auto obj : _lValueList) {
-            if(obj && obj->getNameInDocument())
-                objs.push_back(obj);
-        }
-    }
-}
-
-void PropertyLinkList::breakLink(App::DocumentObject *obj, bool clear) {
-    if(clear && getContainer()==obj) {
-        setValues({});
-        return;
-    }
-    std::vector<App::DocumentObject*> values;
-    values.reserve(_lValueList.size());
-    for(auto o : _lValueList) {
-        if(o != obj)
-            values.push_back(o);
-    }
-    if(values.size()!=_lValueList.size())
-        setValues(values);
-}
-
-bool PropertyLinkList::adjustLink(const std::set<App::DocumentObject*> &inList) {
-    (void)inList;
-    return false;
-}
-
-
-//**************************************************************************
-// PropertyLinkSub
-//++++++++++++++++++++++++++++++++++++++++++++++++++++++++++++++++++++++++++
-
-TYPESYSTEM_SOURCE(App::PropertyLinkSub, App::PropertyLinkBase)
-TYPESYSTEM_SOURCE(App::PropertyLinkSubChild, App::PropertyLinkSub)
-TYPESYSTEM_SOURCE(App::PropertyLinkSubGlobal, App::PropertyLinkSub)
-TYPESYSTEM_SOURCE(App::PropertyLinkSubHidden, App::PropertyLinkSub)
-
-//**************************************************************************
-// Construction/Destruction
-
-
-PropertyLinkSub::PropertyLinkSub()
-:_pcLinkSub(0)
-{
-
-}
-
-
-PropertyLinkSub::~PropertyLinkSub()
-{
-    //in case this property is dynamically removed
-#ifndef USE_OLD_DAG
-    if (_pcLinkSub && getContainer() && getContainer()->isDerivedFrom(App::DocumentObject::getClassTypeId())) {
-        App::DocumentObject* parent = static_cast<DocumentObject*>(getContainer());
-        // before accessing internals make sure the object is not about to be destroyed
-        // otherwise the backlink contains dangling pointers
-        if (!parent->testStatus(ObjectStatus::Destroy) && _pcScope!=LinkScope::Hidden) {
-            if (_pcLinkSub)
-                _pcLinkSub->_removeBackLink(parent);
-        }
-    }
-#endif
-}
-
-void PropertyLinkSub::setValue(App::DocumentObject * lValue, 
-        const std::vector<std::string> &SubList, std::vector<ShadowSub> &&shadows)
-{
-    setValue(lValue,std::vector<std::string>(SubList),std::move(shadows));
-}
-
-void PropertyLinkSub::setValue(App::DocumentObject * lValue, 
-        std::vector<std::string> &&subs, std::vector<ShadowSub> &&shadows)
-{
-    auto parent = Base::freecad_dynamic_cast<App::DocumentObject>(getContainer());
-    if(lValue) {
-        if(!lValue->getNameInDocument())
-            throw Base::ValueError("PropertyLinkSub: invalid document object");
-        if(!testFlag(LinkAllowExternal) && parent && parent->getDocument()!=lValue->getDocument())
-            throw Base::ValueError("PropertyLinkSub does not support external object");
-    }
-    aboutToSetValue();
-#ifndef USE_OLD_DAG
-    if(parent) {
-        // before accessing internals make sure the object is not about to be destroyed
-        // otherwise the backlink contains dangling pointers
-        if (!parent->testStatus(ObjectStatus::Destroy) && _pcScope!=LinkScope::Hidden) {
-            if (_pcLinkSub)
-                _pcLinkSub->_removeBackLink(parent);
-            if (lValue)
-                lValue->_addBackLink(parent);
-        }
-    }
-#endif
-    _pcLinkSub=lValue;
-    _cSubList=std::move(subs);
-    if(shadows.size()==_cSubList.size())
-        _ShadowSubList = std::move(shadows);
-    else
-        updateElementReference(0);
-    checkLabelReferences(_cSubList);
-    hasSetValue();
-}
-
-App::DocumentObject * PropertyLinkSub::getValue(void) const
-{
-    return _pcLinkSub;
-}
-
-const std::vector<std::string>& PropertyLinkSub::getSubValues(void) const
-{
-    return _cSubList;
-}
-
-static inline const std::string &getSubNameWithStyle(const std::string &subName,
-        const PropertyLinkBase::ShadowSub &shadow, bool newStyle)
-{
-    if(!newStyle) {
-        if(shadow.second.size()) 
-            return shadow.second;
-    }else if(shadow.first.size()) 
-        return shadow.first;
-    return subName;
-}
-
-std::vector<std::string> PropertyLinkSub::getSubValues(bool newStyle) const {
-    assert(_cSubList.size() == _ShadowSubList.size());
-    std::vector<std::string> ret;
-    ret.reserve(_cSubList.size());
-    for(size_t i=0;i<_ShadowSubList.size();++i)
-        ret.push_back(getSubNameWithStyle(_cSubList[i],_ShadowSubList[i],newStyle));
-    return ret;
-}
-
-std::vector<std::string> PropertyLinkSub::getSubValuesStartsWith(const char* starter, bool newStyle) const
-{
-    (void)newStyle;
-
-    std::vector<std::string> temp;
-    for(std::vector<std::string>::const_iterator it=_cSubList.begin();it!=_cSubList.end();++it)
-        if(strncmp(starter,it->c_str(),strlen(starter))==0)
-            temp.push_back(*it);
-    return temp;
-}
-
-App::DocumentObject * PropertyLinkSub::getValue(Base::Type t) const
-{
-    return (_pcLinkSub && _pcLinkSub->getTypeId().isDerivedFrom(t)) ? _pcLinkSub : 0;
-}
-
-PyObject *PropertyLinkSub::getPyObject(void)
-{
-    Py::Tuple tup(2);
-    Py::List list(static_cast<int>(_cSubList.size()));
-    if (_pcLinkSub) {
-        _pcLinkSub->getPyObject();
-        tup[0] = Py::asObject(_pcLinkSub->getPyObject());
-        for(unsigned int i = 0;i<_cSubList.size(); i++)
-            list[i] = Py::String(_cSubList[i]);
-        tup[1] = list;
-        return Py::new_reference_to(tup);
-    }
-    else {
-        return Py::new_reference_to(Py::None());
-    }
-}
-
-void PropertyLinkSub::setPyObject(PyObject *value)
-{
-    if (PyObject_TypeCheck(value, &(DocumentObjectPy::Type))) {
-        DocumentObjectPy  *pcObject = (DocumentObjectPy*)value;
-        setValue(pcObject->getDocumentObjectPtr());
-    }
-    else if (PyTuple_Check(value) || PyList_Check(value)) {
-        Py::Sequence seq(value);
-        if(seq.size() == 0)
-            setValue(NULL);
-        else if(seq.size()!=2) 
-            throw Base::ValueError("Expect input sequence of size 2");
-        else if (PyObject_TypeCheck(seq[0].ptr(), &(DocumentObjectPy::Type))) {
-            DocumentObjectPy  *pcObj = (DocumentObjectPy*)seq[0].ptr();
-            if (seq[1].isString()) {
-                std::vector<std::string> vals;
-                vals.push_back((std::string)Py::String(seq[1]));
-                setValue(pcObj->getDocumentObjectPtr(),std::move(vals));
-            }
-            else if (seq[1].isSequence()) {
-                Py::Sequence list(seq[1]);
-                std::vector<std::string> vals(list.size());
-                unsigned int i=0;
-                for (Py::Sequence::iterator it = list.begin();it!=list.end();++it,++i)
-                    vals[i] = Py::String(*it);
-                setValue(pcObj->getDocumentObjectPtr(),std::move(vals));
-            }
-            else {
-                std::string error = std::string("type of second element in tuple must be str or sequence of str");
-                throw Base::TypeError(error);
-            }
-        }
-        else {
-            std::string error = std::string("type of first element in tuple must be 'DocumentObject', not ");
-            error += seq[0].ptr()->ob_type->tp_name;
-            throw Base::TypeError(error);
-        }
-    }
-    else if(Py_None == value) {
-        setValue(0);
-    }
-    else {
-        std::string error = std::string("type must be 'DocumentObject', 'NoneType' or ('DocumentObject',['String',]) not ");
-        error += value->ob_type->tp_name;
-        throw Base::TypeError(error);
-    }
-}
-
-static bool updateLinkReference(App::PropertyLinkBase *prop, 
-        App::DocumentObject *feature, bool reverse, bool notify,
-        App::DocumentObject *link, std::vector<std::string> &subs, std::vector<int> &mapped,
-        std::vector<PropertyLinkBase::ShadowSub> &shadows)
-{
-    if(!feature) {
-        shadows.clear();
-        prop->unregisterElementReference();
-    }
-    shadows.resize(subs.size());
-    if(!link || !link->getNameInDocument())
-        return false;
-    auto owner = dynamic_cast<DocumentObject*>(prop->getContainer());
-    if(owner && owner->isRestoring())
-        return false;
-    int i=0;
-    bool touched = false;
-    for(auto &sub : subs) {
-        if(prop->_updateElementReference(
-                    feature,link,sub,shadows[i++],reverse,notify&&!touched))
-            touched = true;
-    }
-    if(!touched)
-        return false;
-    for(int idx : mapped) {
-        if(idx<(int)subs.size() && shadows[idx].first.size())
-            subs[idx] = shadows[idx].first;
-    }
-    mapped.clear();
-    if(owner && feature) 
-        owner->onUpdateElementReference(prop);
-    return true;
-}
-
-void PropertyLinkSub::afterRestore() {
-    _ShadowSubList.resize(_cSubList.size());
-    if(!testFlag(LinkRestoreLabel) ||!_pcLinkSub || !_pcLinkSub->getNameInDocument())
-        return;
-    setFlag(LinkRestoreLabel,false);
-    for(std::size_t i=0;i<_cSubList.size();++i)
-        restoreLabelReference(_pcLinkSub,_cSubList[i],&_ShadowSubList[i]);
-}
-
-void PropertyLinkSub::onContainerRestored() {
-    unregisterElementReference();
-    if(!_pcLinkSub || !_pcLinkSub->getNameInDocument())
-        return;
-    for(std::size_t i=0;i<_cSubList.size();++i)
-        _registerElementReference(_pcLinkSub,_cSubList[i],_ShadowSubList[i]);
-}
-
-void PropertyLinkSub::updateElementReference(DocumentObject *feature, bool reverse, bool notify) {
-    if(!updateLinkReference(this,feature,reverse,notify,_pcLinkSub,_cSubList,_mapped,_ShadowSubList))
-        return;
-    if(notify)
-        hasSetValue();
-}
-
-bool PropertyLinkSub::referenceChanged() const {
-    return !_mapped.empty();
-}
-
-std::string PropertyLinkBase::importSubName(Base::XMLReader &reader, const char *sub, bool &restoreLabel) {
-    if(!reader.doNameMapping())
-        return sub;
-    std::ostringstream str;
-    for(const char *dot=strchr(sub,'.');dot;sub=dot+1,dot=strchr(sub,'.')) {
-        size_t count = dot-sub;
-        const char *tail = ".";
-        if(count && dot[-1] == '@') {
-            // tail=='@' means we are exporting a label reference. So retain
-            // this marker so that the label can be restored in afterRestore().
-            tail = "@.";
-            --count;
-            restoreLabel = true;
-        }
-        str << reader.getName(std::string(sub,count).c_str()) << tail;
-    }
-    str << sub;
-    return str.str();
-}
-
-const char *PropertyLinkBase::exportSubName(std::string &output,
-        const App::DocumentObject *obj, const char *sub, bool first_obj) 
-{
-    std::ostringstream str;
-    const char *res = sub;
-
-    if(!sub || !sub[0])
-        return res;
-
-    bool touched = false;
-    if(first_obj) {
-        auto dot = strchr(sub,'.');
-        if(!dot)
-            return res;
-        const char *hash;
-        for(hash=sub;hash<dot && *hash!='#';++hash);
-        App::Document *doc = 0;
-        if(*hash == '#')
-            doc = GetApplication().getDocument(std::string(sub,hash-sub).c_str());
-        else {
-            hash = 0;
-            if(obj && obj->getNameInDocument())
-                doc = obj->getDocument();
-        }
-        if(!doc) {
-            FC_ERR("Failed to get document for the first object in " << sub);
-            return res;
-        }
-        obj = doc->getObject(std::string(sub,dot-sub).c_str());
-        if(!obj || !obj->getNameInDocument())
-            return res;
-        if(hash) {
-            if(!obj->isExporting())
-                str << doc->getName() << '#';
-            sub = hash+1;
-        }
-    }else if(!obj || !obj->getNameInDocument()) 
-        return res;
-
-    for(const char *dot=strchr(sub,'.');dot;sub=dot+1,dot=strchr(sub,'.')) {
-        // name with trailing '.'
-        auto name = std::string(sub,dot-sub+1);
-        if(first_obj)
-            first_obj = false;
-        else
-            obj = obj->getSubObject(name.c_str());
-        if(!obj || !obj->getNameInDocument()) {
-            FC_WARN("missing sub object '" << name << "' in '" << sub <<"'");
-            break;
-        }
-        if(obj->isExporting()) {
-            if(name[0] == '$') {
-                if(name.compare(1,name.size()-2,obj->Label.getValue())!=0) {
-                    str << obj->getExportName(true) << "@.";
-                    touched = true;
-                    continue;
-                }
-            } else if(name.compare(0,name.size()-1,obj->getNameInDocument())==0) {
-                str << obj->getExportName(true) << '.';
-                touched = true;
-                continue;
-            }
-        }
-        str << name;
-    }
-    if(!touched)
-        return res;
-    str << sub;
-    output = str.str();
-    return output.c_str();
-}
-
-App::DocumentObject *PropertyLinkBase::tryImport(const App::Document *doc,
-            const App::DocumentObject *obj, const std::map<std::string,std::string> &nameMap)
-{
-    if(doc && obj && obj->getNameInDocument())  {
-        auto it = nameMap.find(obj->getExportName(true));
-        if(it!=nameMap.end()) {
-            obj = doc->getObject(it->second.c_str());
-            if(!obj)
-                FC_THROWM(Base::RuntimeError,"Cannot find import object " << it->second);
-        }
-    }
-    return const_cast<DocumentObject*>(obj);
-}
-
-std::string PropertyLinkBase::tryImportSubName(const App::DocumentObject *obj, const char *_subname, 
-        const App::Document *doc, const std::map<std::string,std::string> &nameMap)
-{
-    if(!doc || !obj || !obj->getNameInDocument()) 
-        return std::string();
-
-    std::ostringstream ss;
-    std::string subname(_subname);
-    char *sub = &subname[0];
-    char *next = sub;
-    for(char *dot=strchr(next,'.');dot;next=dot+1,dot=strchr(next,'.')) {
-        StringGuard guard(dot);
-        auto sobj = obj->getSubObject(subname.c_str());
-        if(!sobj) {
-<<<<<<< HEAD
-            FC_ERR("Failed to restore lable reference " << obj->getFullName() << '.' << subname);
-=======
-            FC_ERR("Failed to restore label reference " << obj->getFullName() << '.' << subname);
->>>>>>> 3c4d5983
-            return std::string();
-        }
-        dot[0] = 0;
-        if(next[0] == '$') {
-            if(strcmp(next+1,sobj->Label.getValue())!=0)
-                continue;
-        } else if(strcmp(next,sobj->getNameInDocument())!=0) {
-            continue;
-        }
-        auto it = nameMap.find(sobj->getExportName(true));
-        if(it == nameMap.end())
-            continue;
-        auto imported = doc->getObject(it->second.c_str());
-        if(!imported) 
-            FC_THROWM(RuntimeError, "Failed to find imported object " << it->second);
-        ss.write(sub,next-sub);
-        if(next[0] == '$')
-            ss << '$' << imported->Label.getStrValue() << '.';
-        else
-            ss << it->second << '.';
-        sub = dot+1;
-    }
-    if(sub!=subname.c_str())
-        return ss.str();
-    return std::string();
-}
-
-#define ATTR_SHADOWED "shadowed"
-#define ATTR_SHADOW "shadow"
-#define ATTR_MAPPED "mapped"
-
-<<<<<<< HEAD
-// We do not have topo naming yet, ignore shadow sub for now
-#define IGNORE_SHADOW true
-
-=======
->>>>>>> 3c4d5983
-void PropertyLinkSub::Save (Base::Writer &writer) const
-{
-    assert(_cSubList.size() == _ShadowSubList.size());
-
-    std::string internal_name;
-    // it can happen that the object is still alive but is not part of the document anymore and thus
-    // returns 0
-    if (_pcLinkSub && _pcLinkSub->getNameInDocument())
-        internal_name = _pcLinkSub->getExportName();
-    writer.Stream() << writer.ind() << "<LinkSub value=\"" 
-        <<  internal_name <<"\" count=\"" <<  _cSubList.size();
-    writer.Stream() << "\">" << std::endl;
-    writer.incInd();
-    auto owner = dynamic_cast<DocumentObject*>(getContainer());
-    bool exporting = owner && owner->isExporting();
-    for(unsigned int i = 0;i<_cSubList.size(); i++) {
-        const auto &shadow = _ShadowSubList[i];
-        // shadow.second stores the old style element name. For backward
-        // compatibility reason, we shall store the old name into attribute
-<<<<<<< HEAD
-        // 'value' whenver possible.
-=======
-        // 'value' whenever possible.
->>>>>>> 3c4d5983
-        const auto &sub = shadow.second.empty()?_cSubList[i]:shadow.second;
-        writer.Stream() << writer.ind() << "<Sub value=\"";
-        if(exporting) {
-            std::string exportName;
-            writer.Stream() << exportSubName(exportName,_pcLinkSub,sub.c_str());
-            if(shadow.second.size() && shadow.first == _cSubList[i])
-                writer.Stream() << "\" " ATTR_MAPPED "=\"1";
-        } else {
-            writer.Stream() << sub;
-            if(_cSubList[i].size()) {
-                if(sub!=_cSubList[i]) {
-                    // Stores the actual value that is shadowed. For new version FC,
-                    // we will restore this shadowed value instead.
-                    writer.Stream() << "\" " ATTR_SHADOWED "=\"" << _cSubList[i];
-                }else if(shadow.first.size()){
-                    // Here means the user set value is old style element name.
-                    // We shall then store the shadow somewhere else.
-                    writer.Stream() << "\" " ATTR_SHADOW "=\"" << shadow.first;
-                }
-            }
-        }
-        writer.Stream()<<"\"/>" << endl;
-    }
-    writer.decInd();
-    writer.Stream() << writer.ind() << "</LinkSub>" << endl ;
-}
-
-void PropertyLinkSub::Restore(Base::XMLReader &reader)
-{
-    // read my element
-    reader.readElement("LinkSub");
-    // get the values of my attributes
-    std::string name = reader.getName(reader.getAttribute("value"));
-    int count = reader.getAttributeAsInteger("count");
-
-    // Property not in a DocumentObject!
-    assert(getContainer()->getTypeId().isDerivedFrom(App::DocumentObject::getClassTypeId()) );
-    App::Document* document = static_cast<DocumentObject*>(getContainer())->getDocument();
-
-    DocumentObject *pcObject = 0;
-    if (!name.empty()) {
-        pcObject = document ? document->getObject(name.c_str()) : 0;
-        if (!pcObject) {
-            if (reader.isVerbose()) {
-                FC_WARN("Lost link to " << name 
-                        << " while loading, maybe an object was not loaded correctly");
-            }
-        }
-    }
-
-    std::vector<int> mapped;
-    std::vector<std::string> values(count);
-    std::vector<ShadowSub> shadows(count);
-    bool restoreLabel=false;
-    // Sub may store '.' separated object names, so be aware of the possible mapping when import
-    for (int i = 0; i < count; i++) {
-        reader.readElement("Sub");
-        shadows[i].second = importSubName(reader,reader.getAttribute("value"),restoreLabel);
-<<<<<<< HEAD
-        if(reader.hasAttribute(ATTR_SHADOWED) && !IGNORE_SHADOW) {
-=======
-        if(reader.hasAttribute(ATTR_SHADOWED)) {
->>>>>>> 3c4d5983
-            values[i] = shadows[i].first = 
-                importSubName(reader,reader.getAttribute(ATTR_SHADOWED),restoreLabel);
-        } else {
-            values[i] = shadows[i].second;
-<<<<<<< HEAD
-            if(reader.hasAttribute(ATTR_SHADOW) && !IGNORE_SHADOW)
-=======
-            if(reader.hasAttribute(ATTR_SHADOW))
->>>>>>> 3c4d5983
-                shadows[i].first = importSubName(reader,reader.getAttribute(ATTR_SHADOW),restoreLabel);
-        }
-        if(reader.hasAttribute(ATTR_MAPPED))
-            mapped.push_back(i);
-    }
-    setFlag(LinkRestoreLabel,restoreLabel);
-
-    reader.readEndElement("LinkSub");
-
-    if(pcObject) {
-        setValue(pcObject,std::move(values),std::move(shadows));
-        _mapped = std::move(mapped);
-    }
-    else {
-       setValue(0);
-    }
-}
-
-template<class Func, class... Args >
-std::vector<std::string> updateLinkSubs(const App::DocumentObject *obj,
-        const std::vector<std::string> &subs, Func *f, Args&&... args )
-{
-    if(!obj || !obj->getNameInDocument())
-        return {};
-
-    std::vector<std::string> res;
-    for(auto it=subs.begin();it!=subs.end();++it) {
-        const auto &sub = *it;
-        auto new_sub = (*f)(obj,sub.c_str(),std::forward<Args>(args)...);
-        if(new_sub.size()) {
-            if(res.empty()) {
-                res.reserve(subs.size());
-                res.insert(res.end(),subs.begin(),it);
-            }
-            res.push_back(std::move(new_sub));
-        }else if(res.size())
-            res.push_back(sub);
-    }
-    return res;
-}
-
-Property *PropertyLinkSub::CopyOnImportExternal(
-        const std::map<std::string,std::string> &nameMap) const
-{
-    auto owner = dynamic_cast<const DocumentObject*>(getContainer());
-    if(!owner || !owner->getDocument())
-        return 0;
-    if(!_pcLinkSub || !_pcLinkSub->getNameInDocument())
-        return 0;
-
-    auto subs = updateLinkSubs(_pcLinkSub,_cSubList,
-            &tryImportSubName,owner->getDocument(),nameMap);
-    auto linked = tryImport(owner->getDocument(),_pcLinkSub,nameMap);
-    if(subs.empty() && linked==_pcLinkSub) 
-        return 0;
-
-    PropertyLinkSub *p= new PropertyLinkSub();
-    p->_pcLinkSub = linked;
-    if(subs.empty())
-        p->_cSubList = _cSubList;
-    else
-        p->_cSubList = std::move(subs);
-    return p;
-}
-
-Property *PropertyLinkSub::CopyOnLabelChange(App::DocumentObject *obj, 
-        const std::string &ref, const char *newLabel) const 
-{
-    auto owner = dynamic_cast<const DocumentObject*>(getContainer());
-    if(!owner || !owner->getDocument())
-        return 0;
-    if(!_pcLinkSub || !_pcLinkSub->getNameInDocument())
-        return 0;
-
-    auto subs = updateLinkSubs(_pcLinkSub,_cSubList,&updateLabelReference,obj,ref,newLabel);
-    if(subs.empty()) 
-        return 0;
-
-    PropertyLinkSub *p= new PropertyLinkSub();
-    p->_pcLinkSub = _pcLinkSub;
-    p->_cSubList = std::move(subs);
-    return p;
-}
-
-Property *PropertyLinkSub::CopyOnLinkReplace(const App::DocumentObject *parent,
-        App::DocumentObject *oldObj, App::DocumentObject *newObj) const
-{
-    auto res = tryReplaceLinkSubs(getContainer(),_pcLinkSub,parent,oldObj,newObj,_cSubList);
-    if(res.first) {
-        PropertyLinkSub *p= new PropertyLinkSub();
-        p->_pcLinkSub = res.first;
-        p->_cSubList = std::move(res.second);
-        return p;
-    }
-    return 0;
-}
-
-Property *PropertyLinkSub::Copy(void) const
-{
-    PropertyLinkSub *p= new PropertyLinkSub();
-    p->_pcLinkSub = _pcLinkSub;
-    p->_cSubList = _cSubList;
-    return p;
-}
-
-void PropertyLinkSub::Paste(const Property &from)
-{
-    if(!from.isDerivedFrom(PropertyLinkSub::getClassTypeId()))
-        throw Base::TypeError("Incompatible property to paste to");
-    auto &link = static_cast<const PropertyLinkSub&>(from);
-    setValue(link._pcLinkSub, link._cSubList);
-}
-
-void PropertyLinkSub::getLinks(std::vector<App::DocumentObject *> &objs, 
-        bool all, std::vector<std::string> *subs, bool newStyle) const
-{
-    if(all||_pcScope!=LinkScope::Hidden) {
-        if(_pcLinkSub && _pcLinkSub->getNameInDocument()) {
-            objs.push_back(_pcLinkSub);
-            if(subs)
-                *subs = getSubValues(newStyle);
-        }
-    }
-}
-
-void PropertyLinkSub::breakLink(App::DocumentObject *obj, bool clear) {
-    if(obj == _pcLinkSub || (clear && getContainer()==obj))
-        setValue(0);
-}
-
-static App::DocumentObject *adjustLinkSubs(App::PropertyLinkBase *prop,
-        const std::set<App::DocumentObject*> &inList,
-        App::DocumentObject *link, std::vector<std::string> &subs,
-        std::map<App::DocumentObject *, std::vector<std::string> > *links=0)
-{
-    App::DocumentObject *newLink = 0;
-    for(auto &sub : subs) {
-        size_t pos = sub.find('.');
-        for(;pos!=std::string::npos;pos=sub.find('.',pos+1)) {
-            auto sobj = link->getSubObject(sub.substr(0,pos+1).c_str());
-            if(!sobj || 
-               (!prop->testFlag(PropertyLinkBase::LinkAllowExternal) && 
-                sobj->getDocument()!=link->getDocument())) 
-            {
-                pos = std::string::npos;
-                break;
-            }
-            if(!newLink) {
-                if(inList.count(sobj))
-                    continue;
-                newLink = sobj;
-                if(links)
-                    (*links)[sobj].push_back(sub.substr(pos+1));
-                else
-                    sub = sub.substr(pos+1);
-            }else if(links) 
-                (*links)[sobj].push_back(sub.substr(pos+1));
-            else if(sobj == newLink)
-                sub = sub.substr(pos+1);
-            break;
-        }
-        if(pos == std::string::npos)
-            return 0;
-    }
-    return newLink;
-}
-
-bool PropertyLinkSub::adjustLink(const std::set<App::DocumentObject*> &inList) {
-    if (_pcScope==LinkScope::Hidden)
-        return false;
-    if(!_pcLinkSub || !_pcLinkSub->getNameInDocument() || !inList.count(_pcLinkSub))
-        return false;
-    auto subs = _cSubList;
-    auto link = adjustLinkSubs(this,inList,_pcLinkSub,subs);
-    if(link) {
-        setValue(link,std::move(subs));
-        return true;
-    }
-    return false;
-}
-
-//**************************************************************************
-// PropertyLinkSubList
-//++++++++++++++++++++++++++++++++++++++++++++++++++++++++++++++++++++++++++
-
-TYPESYSTEM_SOURCE(App::PropertyLinkSubList, App::PropertyLinkBase)
-TYPESYSTEM_SOURCE(App::PropertyLinkSubListChild, App::PropertyLinkSubList)
-TYPESYSTEM_SOURCE(App::PropertyLinkSubListGlobal, App::PropertyLinkSubList)
-TYPESYSTEM_SOURCE(App::PropertyLinkSubListHidden, App::PropertyLinkSubList)
-
-//**************************************************************************
-// Construction/Destruction
-
-
-PropertyLinkSubList::PropertyLinkSubList()
-{
-
-}
-
-PropertyLinkSubList::~PropertyLinkSubList()
-{
-    //in case this property is dynamically removed
-#ifndef USE_OLD_DAG
-    //maintain backlinks
-    if (!_lValueList.empty() && getContainer() && getContainer()->isDerivedFrom(App::DocumentObject::getClassTypeId())) {
-        App::DocumentObject* parent = static_cast<DocumentObject*>(getContainer());
-        // before accessing internals make sure the object is not about to be destroyed
-        // otherwise the backlink contains dangling pointers
-        if (!parent->testStatus(ObjectStatus::Destroy) && _pcScope!=LinkScope::Hidden) {
-            for(auto *obj : _lValueList) {
-                if (obj)
-                    obj->_removeBackLink(parent);
-            }
-        }
-    }
-#endif
-}
-
-void PropertyLinkSubList::setSize(int newSize)
-{
-    _lValueList.resize(newSize);
-    _lSubList  .resize(newSize);
-    _ShadowSubList.resize(newSize);
-}
-
-int PropertyLinkSubList::getSize(void) const
-{
-    return static_cast<int>(_lValueList.size());
-}
-
-void PropertyLinkSubList::setValue(DocumentObject* lValue,const char* SubName)
-{
-    auto parent = Base::freecad_dynamic_cast<App::DocumentObject>(getContainer());
-    if(lValue) {
-        if(!lValue->getNameInDocument())
-            throw Base::ValueError("PropertyLinkSubList: invalid document object");
-        if(!testFlag(LinkAllowExternal) && parent && parent->getDocument()!=lValue->getDocument())
-            throw Base::ValueError("PropertyLinkSubList does not support external object");
-    }
-#ifndef USE_OLD_DAG
-    //maintain backlinks
-    if(parent) {
-        // before accessing internals make sure the object is not about to be destroyed
-        // otherwise the backlink contains dangling pointers
-        if (!parent->testStatus(ObjectStatus::Destroy) && _pcScope!=LinkScope::Hidden) {
-            for(auto *obj : _lValueList) {
-                if (obj)
-                    obj->_removeBackLink(parent);
-            }
-            if (lValue)
-                lValue->_addBackLink(parent);
-        }
-    }
-#endif
-    
-    if (lValue) {
-        aboutToSetValue();
-        _lValueList.resize(1);
-        _lValueList[0]=lValue;
-        _lSubList.resize(1);
-        _lSubList[0]=SubName;
-    }
-    else {
-        aboutToSetValue();
-        _lValueList.clear();
-        _lSubList.clear();
-    }
-    updateElementReference(0);
-    checkLabelReferences(_lSubList);
-    hasSetValue();
-}
-
-void PropertyLinkSubList::setValues(const std::vector<DocumentObject*>& lValue,const std::vector<const char*>& lSubNames)
-{
-    auto parent = Base::freecad_dynamic_cast<App::DocumentObject>(getContainer());
-    for(auto obj : lValue) {
-        if(!obj || !obj->getNameInDocument())
-            throw Base::ValueError("PropertyLinkSubList: invalid document object");
-        if(!testFlag(LinkAllowExternal) && parent && parent->getDocument()!=obj->getDocument())
-            throw Base::ValueError("PropertyLinkSubList does not support external object");
-    }
-    if (lValue.size() != lSubNames.size())
-        throw Base::ValueError("PropertyLinkSubList::setValues: size of subelements list != size of objects list");
-
-#ifndef USE_OLD_DAG
-    //maintain backlinks. 
-    if(parent) {
-        // before accessing internals make sure the object is not about to be destroyed
-        // otherwise the backlink contains dangling pointers
-        if (!parent->testStatus(ObjectStatus::Destroy) && _pcScope!=LinkScope::Hidden) {
-            //_lValueList can contain items multiple times, but we trust the document
-            //object to ensure that this works
-            for(auto *obj : _lValueList) {
-                if (obj)
-                    obj->_removeBackLink(parent);
-            }
-
-            //maintain backlinks. lValue can contain items multiple times, but we trust the document
-            //object to ensure that the backlink is only added once
-            for(auto *obj : lValue) {
-                if (obj)
-                    obj->_addBackLink(parent);
-            }
-        }
-    }
-#endif
-
-    aboutToSetValue();
-    _lValueList = lValue;
-    _lSubList.resize(lSubNames.size());
-    int i = 0;
-    for (std::vector<const char*>::const_iterator it = lSubNames.begin();it!=lSubNames.end();++it,++i) {
-        if (*it != nullptr)
-            _lSubList[i] = *it;
-    }
-    updateElementReference(0);
-    checkLabelReferences(_lSubList);
-    hasSetValue();
-}
-
-void PropertyLinkSubList::setValues(const std::vector<DocumentObject*>& lValue,
-        const std::vector<std::string>& lSubNames, std::vector<ShadowSub> &&ShadowSubList)
-{
-    setValues(std::vector<DocumentObject*>(lValue),
-            std::vector<std::string>(lSubNames),std::move(ShadowSubList));
-}
-
-void PropertyLinkSubList::setValues(std::vector<DocumentObject*>&& lValue,
-        std::vector<std::string>&& lSubNames, std::vector<ShadowSub> &&ShadowSubList)
-{
-    auto parent = Base::freecad_dynamic_cast<App::DocumentObject>(getContainer());
-    for(auto obj : lValue) {
-        if(!obj || !obj->getNameInDocument())
-            throw Base::ValueError("PropertyLinkSubList: invalid document object");
-        if(!testFlag(LinkAllowExternal) && parent && parent->getDocument()!=obj->getDocument())
-            throw Base::ValueError("PropertyLinkSubList does not support external object");
-    }
-    if (lValue.size() != lSubNames.size())
-        throw Base::ValueError("PropertyLinkSubList::setValues: size of subelements list != size of objects list");
-    
-#ifndef USE_OLD_DAG
-    //maintain backlinks. 
-    if(parent) {
-        // before accessing internals make sure the object is not about to be destroyed
-        // otherwise the backlink contains dangling pointers
-        if (!parent->testStatus(ObjectStatus::Destroy) && _pcScope!=LinkScope::Hidden) {
-            //_lValueList can contain items multiple times, but we trust the document
-            //object to ensure that this works
-            for(auto *obj : _lValueList) {
-                if (obj)
-                    obj->_removeBackLink(parent);
-            }
-
-            //maintain backlinks. lValue can contain items multiple times, but we trust the document
-            //object to ensure that the backlink is only added once
-            for(auto *obj : lValue) {
-                if (obj)
-                    obj->_addBackLink(parent);
-            }
-        }
-    }
-#endif
-
-    aboutToSetValue();
-    _lValueList = std::move(lValue);
-    _lSubList = std::move(lSubNames);
-    if(ShadowSubList.size()==_lSubList.size())
-        _ShadowSubList = std::move(ShadowSubList);
-    else
-        updateElementReference(0);
-    checkLabelReferences(_lSubList);
-    hasSetValue();
-}
-
-void PropertyLinkSubList::setValue(DocumentObject* lValue, const std::vector<string> &SubList)
-{
-    auto parent = dynamic_cast<App::DocumentObject*>(getContainer());
-    if(lValue) {
-        if(!lValue->getNameInDocument())
-            throw Base::ValueError("PropertyLinkSubList: invalid document object");
-        if(!testFlag(LinkAllowExternal) && parent && parent->getDocument()!=lValue->getDocument())
-            throw Base::ValueError("PropertyLinkSubList does not support external object");
-    }
-#ifndef USE_OLD_DAG   
-    //maintain backlinks.
-    if(parent) {
-        // before accessing internals make sure the object is not about to be destroyed
-        // otherwise the backlink contains dangling pointers
-        if (!parent->testStatus(ObjectStatus::Destroy) && _pcScope!=LinkScope::Hidden) {
-            //_lValueList can contain items multiple times, but we trust the document
-            //object to ensure that this works
-            for(auto *obj : _lValueList) {
-                if (obj)
-                    obj->_removeBackLink(parent);
-            }
-
-            //maintain backlinks. lValue can contain items multiple times, but we trust the document
-            //object to ensure that the backlink is only added once
-            if (lValue)
-                lValue->_addBackLink(parent);
-        }
-    }
-#endif
-
-    aboutToSetValue();
-    std::size_t size = SubList.size();
-    this->_lValueList.clear();
-    this->_lSubList.clear();
-    if (size == 0) {
-        if (lValue) {
-            this->_lValueList.push_back(lValue);
-            this->_lSubList.push_back(std::string());
-        }
-    }
-    else {
-        this->_lSubList = SubList;
-        this->_lValueList.insert(this->_lValueList.begin(), size, lValue);
-    }
-    updateElementReference(0);
-    checkLabelReferences(_lSubList);
-    hasSetValue();
-}
-
-const string PropertyLinkSubList::getPyReprString() const
-{
-    assert(this->_lValueList.size() == this->_lSubList.size());
-
-    if (this->_lValueList.size() == 0)
-        return std::string("None");
-
-    std::stringstream strm;
-    strm << "[";
-    for (std::size_t i = 0; i < this->_lSubList.size(); i++) {
-        if (i>0)
-            strm << ",(";
-        else
-            strm << "(";
-        App::DocumentObject* obj = this->_lValueList[i];
-        if (obj) {
-            strm << "App.getDocument('" << obj->getDocument()->getName() 
-                 << "').getObject('" << obj->getNameInDocument() << "')";
-        } else {
-            strm << "None";
-        }
-        strm << ",";
-        strm << "'" << this->_lSubList[i] << "'";
-        strm << ")";
-    }
-    strm << "]";
-    return strm.str();
-}
-
-DocumentObject *PropertyLinkSubList::getValue() const
-{
-    App::DocumentObject* ret = 0;
-    //FIXME: cache this to avoid iterating each time, to improve speed
-    for (std::size_t i = 0; i < this->_lValueList.size(); i++) {
-        if (ret == 0)
-            ret = this->_lValueList[i];
-        if (ret != this->_lValueList[i])
-            return 0;
-    }
-    return ret;
-}
-
-int PropertyLinkSubList::removeValue(App::DocumentObject *lValue)
-{
-    assert(this->_lValueList.size() == this->_lSubList.size());
-
-    std::size_t num = std::count(this->_lValueList.begin(), this->_lValueList.end(), lValue);
-    if (num == 0)
-        return 0;
-
-    std::vector<DocumentObject*> links;
-    std::vector<std::string> subs;
-    links.reserve(this->_lValueList.size() - num);
-    subs.reserve(this->_lSubList.size() - num);
-
-    for (std::size_t i=0; i<this->_lValueList.size(); ++i) {
-        if (this->_lValueList[i] != lValue) {
-            links.push_back(this->_lValueList[i]);
-            subs.push_back(this->_lSubList[i]);
-        }
-    }
-
-    setValues(links, subs);
-    return static_cast<int>(num);
-}
-
-void PropertyLinkSubList::setSubListValues(const std::vector<PropertyLinkSubList::SubSet>& values)
-{
-    std::vector<DocumentObject*> links;
-    std::vector<std::string> subs;
-
-    for (std::vector<PropertyLinkSubList::SubSet>::const_iterator it = values.begin(); it != values.end(); ++it) {
-        for (std::vector<std::string>::const_iterator jt = it->second.begin(); jt != it->second.end(); ++jt) {
-            links.push_back(it->first);
-            subs.push_back(*jt);
-        }
-    }
-
-    setValues(links, subs);
-}
-
-std::vector<PropertyLinkSubList::SubSet> PropertyLinkSubList::getSubListValues(bool newStyle) const
-{
-    std::vector<PropertyLinkSubList::SubSet> values;
-    if (_lValueList.size() != _lSubList.size())
-        throw Base::ValueError("PropertyLinkSubList::getSubListValues: size of subelements list != size of objects list");
-
-    assert(_ShadowSubList.size() == _lSubList.size());
-
-    for (std::size_t i = 0; i < _lValueList.size(); i++) {
-        App::DocumentObject* link = _lValueList[i];
-        std::string sub;
-        if(newStyle && _ShadowSubList[i].first.size())
-            sub = _ShadowSubList[i].first;
-        else if(!newStyle && _ShadowSubList[i].second.size())
-            sub = _ShadowSubList[i].second;
-        else
-            sub = _lSubList[i];
-        if (values.size() == 0 || values.back().first != link){
-            //new object started, start a new subset.
-            values.push_back(SubSet(link, std::vector<std::string>()));
-        }
-        values.back().second.push_back(sub);
-    }
-    return values;
-}
-
-PyObject *PropertyLinkSubList::getPyObject(void)
-{
-#if 1
-    std::vector<SubSet> subLists = getSubListValues();
-    std::size_t count = subLists.size();
-#if 0//FIXME: Should switch to tuple
-    Py::Tuple sequence(count);
-#else
-    Py::List sequence(count);
-#endif
-    for (std::size_t i = 0; i<count; i++) {
-        Py::Tuple tup(2);
-        tup[0] = Py::asObject(subLists[i].first->getPyObject());
-
-        const std::vector<std::string>& sub = subLists[i].second;
-        Py::Tuple items(sub.size());
-        for (std::size_t j = 0; j < sub.size(); j++) {
-            items[j] = Py::String(sub[j]);
-        }
-
-        tup[1] = items;
-        sequence[i] = tup;
-    }
-
-    return Py::new_reference_to(sequence);
-#else
-    unsigned int count = getSize();
-#if 0//FIXME: Should switch to tuple
-    Py::Tuple sequence(count);
-#else
-    Py::List sequence(count);
-#endif
-    for (unsigned int i = 0; i<count; i++) {
-        Py::Tuple tup(2);
-        tup[0] = Py::Object(_lValueList[i]->getPyObject());
-        std::string subItem;
-        if (_lSubList.size() > i)
-            subItem = _lSubList[i];
-        tup[1] = Py::String(subItem);
-        sequence[i] = tup;
-    }
-    return Py::new_reference_to(sequence);
-#endif
-}
-
-void PropertyLinkSubList::setPyObject(PyObject *value)
-{
-    try { //try PropertyLinkSub syntax
-        PropertyLinkSub dummy;
-        dummy.setPyObject(value);
-        this->setValue(dummy.getValue(), dummy.getSubValues());
-        return;
-    }
-    catch (...) {}
-    try {
-        // try PropertyLinkList syntax
-        PropertyLinkList dummy;
-        dummy.setPyObject(value);
-        const auto &values = dummy.getValues();
-        std::vector<std::string> subs(values.size());
-        this->setValues(values,subs);
-        return;
-    }catch(...) {}
-
-#define SUBLIST_THROW \
-    throw Base::TypeError(\
-        "Expects sequence of items of type DocObj, (DocObj,SubName), or (DocObj, (SubName,...))")
-
-    if (!PyTuple_Check(value) && !PyList_Check(value))
-        SUBLIST_THROW;
-
-    Py::Sequence list(value);
-    Py::Sequence::size_type size = list.size();
-
-    std::vector<DocumentObject*> values;
-    values.reserve(size);
-    std::vector<std::string>     SubNames;
-    SubNames.reserve(size);
-    for (Py::Sequence::size_type i=0; i<size; i++) {
-        Py::Object item = list[i];
-        if ((item.isTuple() || item.isSequence()) && PySequence_Size(*item)==2) {
-            Py::Sequence seq(item);
-            if (PyObject_TypeCheck(seq[0].ptr(), &(DocumentObjectPy::Type))){
-                auto obj = static_cast<DocumentObjectPy*>(seq[0].ptr())->getDocumentObjectPtr();
-                if (seq[1].isString()) {
-                    values.push_back(obj);
-                    SubNames.push_back(Py::String(seq[1]));
-                } else if (seq[1].isSequence()) {
-                    Py::Sequence list(seq[1]);
-                    for (Py::Sequence::iterator it = list.begin(); it != list.end(); ++it) {
-                        values.push_back(obj);
-                        SubNames.push_back(Py::String(*it));
-                    }
-                } else
-                    SUBLIST_THROW;
-            }
-        } else if (PyObject_TypeCheck(*item, &(DocumentObjectPy::Type))) {
-            DocumentObjectPy *pcObj;
-            pcObj = static_cast<DocumentObjectPy*>(*item);
-            values.push_back(pcObj->getDocumentObjectPtr());
-            SubNames.emplace_back();
-        } else
-            SUBLIST_THROW;
-    }
-    setValues(values,SubNames);
-}
-
-void PropertyLinkSubList::afterRestore() {
-    assert(_lSubList.size() == _ShadowSubList.size());
-    if(!testFlag(LinkRestoreLabel))
-        return;
-    setFlag(LinkRestoreLabel,false);
-    for(size_t i=0;i<_lSubList.size();++i)
-        restoreLabelReference(_lValueList[i],_lSubList[i],&_ShadowSubList[i]);
-}
-
-void PropertyLinkSubList::onContainerRestored() {
-    unregisterElementReference();
-    for(size_t i=0;i<_lSubList.size();++i)
-        _registerElementReference(_lValueList[i],_lSubList[i],_ShadowSubList[i]);
-}
-
-void PropertyLinkSubList::updateElementReference(DocumentObject *feature, bool reverse, bool notify) {
-    if(!feature) {
-        _ShadowSubList.clear();
-        unregisterElementReference();
-    }
-    _ShadowSubList.resize(_lSubList.size());
-    auto owner = freecad_dynamic_cast<DocumentObject>(getContainer());
-    if(owner && owner->isRestoring())
-        return;
-    int i=0;
-    bool touched = false;
-    for(auto &sub : _lSubList) {
-        auto obj = _lValueList[i];
-        if(_updateElementReference(feature,obj,sub,_ShadowSubList[i++],reverse,notify&&!touched))
-            touched = true;
-    }
-    if(!touched) 
-        return;
-
-    std::vector<int> mapped;
-    mapped.reserve(_mapped.size());
-    for(int idx : _mapped) {
-        if(idx<(int)_lSubList.size()) {
-            if(_ShadowSubList[idx].first.size())
-                _lSubList[idx] = _ShadowSubList[idx].first;
-            else
-                mapped.push_back(idx);
-        }
-    }
-    _mapped.swap(mapped);
-    if(owner && feature) 
-        owner->onUpdateElementReference(this);
-    if(notify)
-        hasSetValue();
-}
-
-bool PropertyLinkSubList::referenceChanged() const{
-    return !_mapped.empty();
-}
-
-void PropertyLinkSubList::Save (Base::Writer &writer) const
-{
-    assert(_lSubList.size() == _ShadowSubList.size());
-
-    int count = 0;
-    for(auto obj : _lValueList) {
-        if(obj && obj->getNameInDocument())
-            ++count;
-    }
-    writer.Stream() << writer.ind() << "<LinkSubList count=\"" << count <<"\">" << endl;
-    writer.incInd();
-    auto owner = dynamic_cast<DocumentObject*>(getContainer());
-    bool exporting = owner && owner->isExporting();
-    for (int i = 0; i < getSize(); i++) {
-        auto obj = _lValueList[i];
-        if(!obj || !obj->getNameInDocument())
-            continue;
-        const auto &shadow = _ShadowSubList[i];
-        // shadow.second stores the old style element name. For backward
-        // compatibility reason, we shall store the old name into attribute
-<<<<<<< HEAD
-        // 'value' whenver possible.
-=======
-        // 'value' whenever possible.
->>>>>>> 3c4d5983
-        const auto &sub = shadow.second.empty()?_lSubList[i]:shadow.second;
-
-        writer.Stream() << writer.ind() << "<Link obj=\"" << obj->getExportName() << "\" sub=\"";
-        if(exporting) {
-            std::string exportName;
-            writer.Stream() << exportSubName(exportName,obj,sub.c_str());
-            if(shadow.second.size() && _lSubList[i]==shadow.first)
-                writer.Stream() << "\" " ATTR_MAPPED "=\"1";
-        } else {
-            writer.Stream() << sub;
-            if(_lSubList[i].size()) {
-                if(sub!=_lSubList[i]) {
-                    // Stores the actual value that is shadowed. For new version FC,
-                    // we will restore this shadowed value instead.
-                    writer.Stream() << "\" " ATTR_SHADOWED "=\"" << _lSubList[i];
-                }else if(shadow.first.size()) {
-                    // Here means the user set value is old style element name.
-                    // We shall then store the shadow somewhere else.
-                    writer.Stream() << "\" " ATTR_SHADOW "=\"" << shadow.first;
-                }
-            }
-        }
-        writer.Stream() << "\"/>" << endl;
-    }
-
-    writer.decInd();
-    writer.Stream() << writer.ind() << "</LinkSubList>" << endl ;
-}
-
-void PropertyLinkSubList::Restore(Base::XMLReader &reader)
-{
-    // read my element
-    reader.readElement("LinkSubList");
-    // get the value of my attribute
-    int count = reader.getAttributeAsInteger("count");
-
-    std::vector<DocumentObject*> values;
-    values.reserve(count);
-    std::vector<std::string> SubNames;
-    SubNames.reserve(count);
-    std::vector<ShadowSub> shadows;
-    shadows.reserve(count);
-    DocumentObject* father = dynamic_cast<DocumentObject*>(getContainer());
-    App::Document* document = father ? father->getDocument() : 0;
-    std::vector<int> mapped;
-    bool restoreLabel=false;
-    for (int i = 0; i < count; i++) {
-        reader.readElement("Link");
-        std::string name = reader.getName(reader.getAttribute("obj"));
-        // In order to do copy/paste it must be allowed to have defined some
-        // referenced objects in XML which do not exist anymore in the new
-        // document. Thus, we should silently ignore this.
-        // Property not in an object!
-        DocumentObject* child = document ? document->getObject(name.c_str()) : 0;
-        if (child) {
-            values.push_back(child);
-            shadows.emplace_back();
-            auto &shadow = shadows.back();
-            shadow.second = importSubName(reader,reader.getAttribute("sub"),restoreLabel);
-<<<<<<< HEAD
-            if(reader.hasAttribute(ATTR_SHADOWED) && !IGNORE_SHADOW) {
-=======
-            if(reader.hasAttribute(ATTR_SHADOWED)) {
->>>>>>> 3c4d5983
-                shadow.first = importSubName(reader,reader.getAttribute(ATTR_SHADOWED),restoreLabel);
-                SubNames.push_back(shadow.first);
-            }else{
-                SubNames.push_back(shadow.second);
-<<<<<<< HEAD
-                if(reader.hasAttribute(ATTR_SHADOW) && !IGNORE_SHADOW) 
-=======
-                if(reader.hasAttribute(ATTR_SHADOW)) 
->>>>>>> 3c4d5983
-                    shadow.first = importSubName(reader,reader.getAttribute(ATTR_SHADOW),restoreLabel);
-            }
-            if(reader.hasAttribute(ATTR_MAPPED))
-                mapped.push_back(i);
-        } else if (reader.isVerbose())
-            Base::Console().Warning("Lost link to '%s' while loading, maybe "
-                                    "an object was not loaded correctly\n",name.c_str());
-    }
-    setFlag(LinkRestoreLabel,restoreLabel);
-
-    reader.readEndElement("LinkSubList");
-
-    // assignment
-    setValues(values,std::move(SubNames),std::move(shadows));
-    _mapped.swap(mapped);
-}
-
-Property *PropertyLinkSubList::CopyOnImportExternal(
-        const std::map<std::string,std::string> &nameMap) const
-{
-    auto owner = dynamic_cast<const DocumentObject*>(getContainer());
-    if(!owner || !owner->getDocument() || _lValueList.size()!=_lSubList.size())
-        return 0;
-    std::vector<App::DocumentObject *> values;
-    std::vector<std::string> subs;
-    auto itSub = _lSubList.begin();
-    for(auto itValue=_lValueList.begin();itValue!=_lValueList.end();++itValue,++itSub) {
-        auto value = *itValue;
-        const auto &sub = *itSub;
-        if(!value || !value->getNameInDocument()) {
-            if(values.size()) {
-                values.push_back(value);
-                subs.push_back(sub);
-            }
-            continue;
-        }
-        auto linked = tryImport(owner->getDocument(),value,nameMap);
-        auto new_sub = tryImportSubName(value,sub.c_str(),owner->getDocument(),nameMap);
-        if(linked!=value || new_sub.size()) {
-            if(values.empty()) {
-                values.reserve(_lValueList.size());
-                values.insert(values.end(),_lValueList.begin(),itValue);
-                subs.reserve(_lSubList.size());
-                subs.insert(subs.end(),_lSubList.begin(),itSub);
-            }
-            values.push_back(linked);
-            subs.push_back(std::move(new_sub));
-        }else if(values.size()) {
-            values.push_back(linked);
-            subs.push_back(sub);
-        }
-    }
-    if(values.empty()) 
-        return 0;
-    std::unique_ptr<PropertyLinkSubList> p(new PropertyLinkSubList);
-    p->_lValueList = std::move(values);
-    p->_lSubList = std::move(subs);
-    return p.release();
-}
-
-Property *PropertyLinkSubList::CopyOnLabelChange(App::DocumentObject *obj, 
-        const std::string &ref, const char *newLabel) const 
-{
-    auto owner = dynamic_cast<const DocumentObject*>(getContainer());
-    if(!owner || !owner->getDocument())
-        return 0;
-    std::vector<App::DocumentObject *> values;
-    std::vector<std::string> subs;
-    auto itSub = _lSubList.begin();
-    for(auto itValue=_lValueList.begin();itValue!=_lValueList.end();++itValue,++itSub) {
-        auto value = *itValue;
-        const auto &sub = *itSub;
-        if(!value || !value->getNameInDocument()) {
-            if(values.size()) {
-                values.push_back(value);
-                subs.push_back(sub);
-            }
-            continue;
-        }
-        auto new_sub = updateLabelReference(value,sub.c_str(),obj,ref,newLabel);
-        if(new_sub.size()) {
-            if(values.empty()) {
-                values.reserve(_lValueList.size());
-                values.insert(values.end(),_lValueList.begin(),itValue);
-                subs.reserve(_lSubList.size());
-                subs.insert(subs.end(),_lSubList.begin(),itSub);
-            }
-            values.push_back(value);
-            subs.push_back(std::move(new_sub));
-        }else if(values.size()) {
-            values.push_back(value);
-            subs.push_back(sub);
-        }
-    }
-    if(values.empty()) 
-        return 0;
-    std::unique_ptr<PropertyLinkSubList> p(new PropertyLinkSubList);
-    p->_lValueList = std::move(values);
-    p->_lSubList = std::move(subs);
-    return p.release();
-}
-
-Property *PropertyLinkSubList::CopyOnLinkReplace(const App::DocumentObject *parent,
-        App::DocumentObject *oldObj, App::DocumentObject *newObj) const
-{
-    std::vector<App::DocumentObject *> values;
-    std::vector<std::string> subs;
-    auto itSub = _lSubList.begin();
-    std::vector<size_t> positions;
-    for(auto itValue=_lValueList.begin();itValue!=_lValueList.end();++itValue,++itSub) {
-        auto value = *itValue;
-        const auto &sub = *itSub;
-        if(!value || !value->getNameInDocument()) {
-            if(values.size()) {
-                values.push_back(value);
-                subs.push_back(sub);
-            }
-            continue;
-        }
-        auto res = tryReplaceLink(getContainer(),value,parent,oldObj,newObj,sub.c_str());
-        if(res.first) {
-            if(values.empty()) {
-                values.reserve(_lValueList.size());
-                values.insert(values.end(),_lValueList.begin(),itValue);
-                subs.reserve(_lSubList.size());
-                subs.insert(subs.end(),_lSubList.begin(),itSub);
-            }
-            if(res.first == newObj) {
-                // check for duplication
-                auto itS = subs.begin();
-                for(auto itV=values.begin();itV!=values.end();) {
-                    if(*itV == res.first && *itS == res.second) {
-                        itV = values.erase(itV);
-                        itS = subs.erase(itS);
-                    } else {
-                        ++itV;
-                        ++itS;
-                    }
-                }
-                positions.push_back(values.size());
-            }
-            values.push_back(res.first);
-            subs.push_back(std::move(res.second));
-        }else if(values.size()) {
-            bool duplicate = false;
-            if(value == newObj) {
-                for(auto pos : positions) {
-                    if(sub == subs[pos]) {
-                        duplicate = true;
-                        break;
-                    }
-                }
-            }
-            if(!duplicate) {
-                values.push_back(value);
-                subs.push_back(sub);
-            }
-        }
-    }
-    if(values.empty()) 
-        return 0;
-    std::unique_ptr<PropertyLinkSubList> p(new PropertyLinkSubList);
-    p->_lValueList = std::move(values);
-    p->_lSubList = std::move(subs);
-    return p.release();
-}
-
-Property *PropertyLinkSubList::Copy(void) const
-{
-    PropertyLinkSubList *p = new PropertyLinkSubList();
-    p->_lValueList = _lValueList;
-    p->_lSubList   = _lSubList;
-    return p;
-}
-
-void PropertyLinkSubList::Paste(const Property &from)
-{
-    if(!from.isDerivedFrom(PropertyLinkSubList::getClassTypeId()))
-        throw Base::TypeError("Incompatible property to paste to");
-    auto &link = static_cast<const PropertyLinkSubList&>(from);
-    setValues(link._lValueList, link._lSubList);
-}
-
-unsigned int PropertyLinkSubList::getMemSize (void) const
-{
-   unsigned int size = static_cast<unsigned int>(_lValueList.size() * sizeof(App::DocumentObject *));
-   for(int i = 0;i<getSize(); i++)
-       size += _lSubList[i].size();
-   return size;
-}
-
-std::vector<std::string> PropertyLinkSubList::getSubValues(bool newStyle) const {
-    assert(_lSubList.size() == _ShadowSubList.size());
-    std::vector<std::string> ret;
-    ret.reserve(_ShadowSubList.size());
-    for(size_t i=0;i<_ShadowSubList.size();++i)
-        ret.push_back(getSubNameWithStyle(_lSubList[i],_ShadowSubList[i],newStyle));
-    return ret;
-}
-
-void PropertyLinkSubList::getLinks(std::vector<App::DocumentObject *> &objs, 
-        bool all, std::vector<std::string> *subs, bool newStyle) const
-{
-    if(all||_pcScope!=LinkScope::Hidden) {
-        objs.reserve(objs.size()+_lValueList.size());
-        for(auto obj : _lValueList) {
-            if(obj && obj->getNameInDocument())
-                objs.push_back(obj);
-        }
-        if(subs) {
-            auto _subs = getSubValues(newStyle);
-            subs->reserve(subs->size()+_subs.size());
-            std::move(_subs.begin(),_subs.end(),std::back_inserter(*subs));
-        }
-    }
-}
-
-void PropertyLinkSubList::breakLink(App::DocumentObject *obj, bool clear) {
-    std::vector<DocumentObject*> values;
-    std::vector<std::string> subs;
-
-    if(clear && getContainer()==obj) {
-        setValues(values,subs);
-        return;
-    }
-    assert(_lValueList.size()==_lSubList.size());
-
-    values.reserve(_lValueList.size());
-    subs.reserve(_lSubList.size());
-
-    int i=-1;
-    for(auto o : _lValueList) {
-        ++i;
-        if(o==obj) 
-            continue;
-        values.push_back(o);
-        subs.push_back(_lSubList[i]);
-    }
-    if(values.size()!=_lValueList.size())
-        setValues(values,subs);
-}
-
-bool PropertyLinkSubList::adjustLink(const std::set<App::DocumentObject*> &inList) {
-    if (_pcScope==LinkScope::Hidden)
-        return false;
-    auto subs = _lSubList;
-    auto links = _lValueList;
-    int idx = -1;
-    bool touched = false;
-    for(std::string &sub : subs) {
-        ++idx;
-        auto &link = links[idx];
-        if(!link || !link->getNameInDocument() || !inList.count(link))
-            continue;
-        touched = true;
-        size_t pos = sub.find('.');
-        for(;pos!=std::string::npos;pos=sub.find('.',pos+1)) {
-            auto sobj = link->getSubObject(sub.substr(0,pos+1).c_str());
-            if(!sobj || sobj->getDocument()!=link->getDocument()) {
-                pos = std::string::npos;
-                break;
-            }
-            if(!inList.count(sobj)) {
-                link = sobj;
-                sub = sub.substr(pos+1);
-                break;
-            }
-        }
-        if(pos == std::string::npos)
-            return false;
-    }
-    if(touched)
-        setValues(links,subs);
-    return touched;
-}
-
-//**************************************************************************
-// DocInfo
-//++++++++++++++++++++++++++++++++++++++++++++++++++++++++++++++++++++++++++
-
-// Key on aboslute path. 
-<<<<<<< HEAD
-// Becuase of possible symbolic links, multiple entry may refer to the same
-=======
-// Because of possible symbolic links, multiple entry may refer to the same
->>>>>>> 3c4d5983
-// file. We use QFileInfo::canonicalPath to resolve that.
-typedef std::map<QString,DocInfoPtr> DocInfoMap;
-DocInfoMap _DocInfoMap;
-
-class App::DocInfo : 
-    public std::enable_shared_from_this<App::DocInfo> 
-{
-public:
-    typedef boost::signals2::scoped_connection Connection;
-    Connection connFinishRestoreDocument;
-    Connection connDeleteDocument;
-    Connection connSaveDocument;
-    Connection connDeletedObject;
-
-    DocInfoMap::iterator myPos;
-    std::string myPath;
-    App::Document *pcDoc;
-    std::set<PropertyXLink*> links;
-
-    static std::string getDocPath(
-            const char *filename, App::Document *pDoc, bool relative, QString *fullPath = 0) 
-    {
-        bool absolute;
-        // make sure the filename is aboluste path
-        QString path = QDir::cleanPath(QString::fromUtf8(filename));
-        if((absolute=QFileInfo(path).isAbsolute())) {
-            if(fullPath)
-                *fullPath = path;
-            if(!relative)
-                return std::string(path.toUtf8().constData());
-        }
-
-        const char *docPath = pDoc->FileName.getValue();
-        if(!docPath || *docPath==0)
-            throw Base::RuntimeError("Owner document not saved");
-        
-        QDir docDir(QFileInfo(QString::fromUtf8(docPath)).absoluteDir());
-        if(!absolute) {
-            path = QDir::cleanPath(docDir.absoluteFilePath(path));
-            if(fullPath)
-                *fullPath = path;
-        }
-
-        if(relative)
-            return std::string(docDir.relativeFilePath(path).toUtf8().constData());
-        else
-            return std::string(path.toUtf8().constData());
-    }
-
-    static DocInfoPtr get(const char *filename, 
-            App::Document *pDoc,PropertyXLink *l, const char *objName) 
-    {
-        QString path;
-        l->filePath = getDocPath(filename,pDoc,true,&path);
-
-        FC_LOG("finding doc " << filename);
-
-        auto it = _DocInfoMap.find(path);
-        DocInfoPtr info;
-        if(it != _DocInfoMap.end()) {
-            info = it->second;
-            if(!info->pcDoc) {
-                QString fullpath(info->getFullPath());
-                if(fullpath.size() &&  
-                   App::GetApplication().addPendingDocument(
-                       fullpath.toUtf8().constData(),objName,
-                       l->testFlag(PropertyLinkBase::LinkAllowPartial))==0) 
-                {
-                    for(App::Document *doc : App::GetApplication().getDocuments()) {
-                        if(getFullPath(doc->FileName.getValue()) == fullpath) {
-                            info->attach(doc);
-                            break;
-                        }
-                    }
-                }
-            }
-        } else {
-            info = std::make_shared<DocInfo>();
-            auto ret = _DocInfoMap.insert(std::make_pair(path,info));
-            info->init(ret.first,objName,l);
-        }
-        info->links.insert(l);
-        return info;
-    }
-
-    static QString getFullPath(const char *p) {
-        if(!p) return QString();
-        return QFileInfo(QString::fromUtf8(p)).canonicalFilePath();
-    }
-
-    QString getFullPath() const {
-        return QFileInfo(myPos->first).canonicalFilePath();
-    }
-
-    const char *filePath() const {
-        return myPath.c_str();
-    }
-
-    DocInfo()
-        :pcDoc(0)
-    {}
-
-    ~DocInfo() {
-    }
-
-    void deinit() {
-        FC_LOG("deinit " << (pcDoc?pcDoc->getName():filePath()));
-        assert(links.empty());
-        connFinishRestoreDocument.disconnect();
-        connDeleteDocument.disconnect();
-        connSaveDocument.disconnect();
-        connDeletedObject.disconnect();
-
-        auto me = shared_from_this();
-        _DocInfoMap.erase(myPos);
-        myPos = _DocInfoMap.end();
-        myPath.clear();
-        pcDoc = 0;
-    }
-
-    void init(DocInfoMap::iterator pos, const char *objName, PropertyXLink *l) {
-        myPos = pos;
-        myPath = myPos->first.toUtf8().constData();
-        App::Application &app = App::GetApplication();
-        connFinishRestoreDocument = app.signalFinishRestoreDocument.connect(
-            boost::bind(&DocInfo::slotFinishRestoreDocument,this,_1));
-        connDeleteDocument = app.signalDeleteDocument.connect(
-            boost::bind(&DocInfo::slotDeleteDocument,this,_1));
-        connSaveDocument = app.signalSaveDocument.connect(
-            boost::bind(&DocInfo::slotSaveDocument,this,_1));
-
-        QString fullpath(getFullPath());
-        if(fullpath.isEmpty())
-            FC_ERR("document not found " << filePath());
-        else{
-            for(App::Document *doc : App::GetApplication().getDocuments()) {
-                if(getFullPath(doc->FileName.getValue()) == fullpath) {
-                    attach(doc);
-                    return;
-                }
-            }
-            FC_LOG("document pending " << filePath());
-            app.addPendingDocument(fullpath.toUtf8().constData(),objName,
-                    l->testFlag(PropertyLinkBase::LinkAllowPartial));
-        }
-    }
-
-    void attach(Document *doc) {
-        assert(!pcDoc);
-        pcDoc = doc;
-        FC_LOG("attaching " << doc->getName() << ", " << doc->FileName.getValue());
-        std::map<App::PropertyLinkBase*,std::vector<App::PropertyXLink*> > parentLinks;
-        for(auto it=links.begin(),itNext=it;it!=links.end();it=itNext) {
-            ++itNext;
-            auto link = *it;
-            if(link->_pcLink)
-                continue;
-            if(link->parentProp) {
-                parentLinks[link->parentProp].push_back(link);
-                continue;
-            }
-            auto obj = doc->getObject(link->objectName.c_str());
-            if(!obj) 
-                FC_WARN("object '" << link->objectName << "' not found in document '" 
-                        << doc->getName() << "'");
-            else
-                link->restoreLink(obj);
-        }
-        for(auto &v : parentLinks) {
-            v.first->setFlag(PropertyLinkBase::LinkRestoring);
-            v.first->aboutToSetValue();
-            for(auto link : v.second) {
-                auto obj = doc->getObject(link->objectName.c_str());
-                if(!obj) 
-                    FC_WARN("object '" << link->objectName << "' not found in document '" 
-                            << doc->getName() << "'");
-                else
-                    link->restoreLink(obj);
-            }
-            v.first->hasSetValue();
-            v.first->setFlag(PropertyLinkBase::LinkRestoring,false);
-        }
-    }
-
-    void remove(PropertyXLink *l) {
-        auto it = links.find(l);
-        if(it != links.end()) {
-            links.erase(it);
-            if(links.empty())
-                deinit();
-        }
-    }
-
-    void slotFinishRestoreDocument(const App::Document &doc) {
-        if(pcDoc) return;
-        QString fullpath(getFullPath());
-        if(!fullpath.isEmpty() && getFullPath(doc.FileName.getValue())==fullpath)
-            attach(const_cast<App::Document*>(&doc));
-    }
-
-    void slotSaveDocument(const App::Document &doc) {
-        if(!pcDoc) {
-            slotFinishRestoreDocument(doc);
-            return;
-        }
-        if(&doc!=pcDoc) return;
-
-        QFileInfo info(myPos->first);
-        QString path(info.canonicalFilePath());
-        const char *filename = doc.FileName.getValue();
-        QString docPath(getFullPath(filename));
-
-        if(path.isEmpty() || path!=docPath) {
-            FC_LOG("document '" << doc.getName() << "' path changed");
-            auto me = shared_from_this();
-            auto ret = _DocInfoMap.insert(std::make_pair(path,me));
-            if(!ret.second) {
-                // is that even possible?
-                FC_WARN("document '" << doc.getName() << "' path exists, detach");
-                slotDeleteDocument(doc);
-                return;
-            }
-            _DocInfoMap.erase(myPos);
-            myPos = ret.first;
-
-            std::set<PropertyXLink *> tmp;
-            tmp.swap(links);
-            for(auto link : tmp) {
-                auto owner = static_cast<DocumentObject*>(link->getContainer());
-                QString path = QString::fromUtf8(link->filePath.c_str());
-                // adjust file path for each PropertyXLink
-                DocInfo::get(filename,owner->getDocument(),link,link->objectName.c_str());
-            }
-        }
-
-        // time stamp changed, touch the linking document. Unfortunately, there
-        // is no way to setModfied() for an App::Document. We don't want to touch
-        // all PropertyXLink for a document, because the linked object is
-        // potentially unchanged. So we just touch at most one.
-        std::set<Document*> docs;
-        for(auto link : links) {
-            auto doc = static_cast<DocumentObject*>(link->getContainer())->getDocument();
-            auto ret = docs.insert(doc);
-            if(ret.second && !doc->isTouched())
-                link->touch();
-        }
-    }
-
-    void slotDeleteDocument(const App::Document &doc) {
-        for(auto it=links.begin(),itNext=it;it!=links.end();it=itNext) {
-            ++itNext;
-            auto link = *it;
-            auto obj = dynamic_cast<DocumentObject*>(link->getContainer());
-            if(obj && obj->getDocument() == &doc) {
-                links.erase(it);
-                // must call unlink here, so that PropertyLink::resetLink can
-                // remove back link before the owner object is marked as being
-                // destroyed
-                link->unlink();
-            }
-        }
-        if(links.empty()) {
-            deinit();
-            return;
-        }
-        if(pcDoc!=&doc) return;
-        std::map<App::PropertyLinkBase*,std::vector<App::PropertyXLink*> > parentLinks;
-        for(auto link : links) {
-            link->setFlag(PropertyLinkBase::LinkDetached);
-            if(link->parentProp)
-                parentLinks[link->parentProp].push_back(link);
-            else
-                parentLinks[0].push_back(link);
-        }
-        for(auto &v : parentLinks) {
-            if(v.first) {
-                v.first->setFlag(PropertyLinkBase::LinkDetached);
-                v.first->aboutToSetValue();
-            }
-            for(auto l : v.second)
-                l->detach();
-            if(v.first) {
-                v.first->hasSetValue();
-                v.first->setFlag(PropertyLinkBase::LinkDetached,false);
-            }
-        }
-        pcDoc = 0;
-    }
-
-    bool hasXLink(const App::Document *doc) const{
-        for(auto link : links) {
-            auto obj = dynamic_cast<DocumentObject*>(link->getContainer());
-            if(obj && obj->getDocument() == doc)
-                return true;
-        }
-        return false;
-    }
-
-    static void breakLinks(App::DocumentObject *obj, bool clear) {
-        auto doc = obj->getDocument();
-        for(auto itD=_DocInfoMap.begin(),itDNext=itD;itD!=_DocInfoMap.end();itD=itDNext) {
-            ++itDNext;
-            auto docInfo = itD->second;
-            if(docInfo->pcDoc != doc)
-                continue;
-            auto &links = docInfo->links;
-            std::set<PropertyLinkBase*> parentLinks;
-            for(auto it=links.begin(),itNext=it;it!=links.end();it=itNext) {
-                ++itNext;
-                auto link = *it;
-                if(link->_pcLink!=obj && !(clear && link->getContainer()==obj))
-                    continue;
-                if(link->parentProp)
-                    parentLinks.insert(link->parentProp);
-                else
-                    link->breakLink(obj,clear);
-            }
-            for(auto link : parentLinks) 
-                link->breakLink(obj,clear);
-        }
-    }
-};
-
-void PropertyLinkBase::breakLinks(App::DocumentObject *link, 
-        const std::vector<App::DocumentObject*> &objs, bool clear) 
-{
-    std::vector<Property*> props;
-    for(auto obj : objs) {
-        props.clear();
-        obj->getPropertyList(props);
-        for(auto prop : props) {
-            auto linkProp = dynamic_cast<PropertyLinkBase*>(prop);
-            if(linkProp)
-                linkProp->breakLink(link,clear);
-        }
-    }
-    DocInfo::breakLinks(link,clear);
-}
-
-//**************************************************************************
-// PropertyXLink
-//++++++++++++++++++++++++++++++++++++++++++++++++++++++++++++++++++++++++++
-
-TYPESYSTEM_SOURCE(App::PropertyXLink , App::PropertyLink)
-
-PropertyXLink::PropertyXLink(bool _allowPartial, PropertyLinkBase *parent)
-    :parentProp(parent)
-{
-    setAllowPartial(_allowPartial);
-    setAllowExternal(true);
-    if(parent)
-        setContainer(parent->getContainer());
-}
-
-PropertyXLink::~PropertyXLink() {
-    unlink();
-}
-
-void PropertyXLink::unlink() {
-    if(docInfo) {
-        docInfo->remove(this);
-        docInfo.reset();
-    }
-    objectName.clear();
-    resetLink();
-}
-
-void PropertyXLink::detach() {
-    if(docInfo && _pcLink) {
-        aboutToSetValue();
-        resetLink();
-        updateElementReference(0);
-        hasSetValue();
-    }
-}
-
-void PropertyXLink::aboutToSetValue() {
-    if(parentProp)
-        parentProp->aboutToSetChildValue(*this);
-    else
-        PropertyLinkBase::aboutToSetValue();
-}
-
-void PropertyXLink::hasSetValue() {
-    if(parentProp)
-        parentProp->hasSetChildValue(*this);
-    else
-        PropertyLinkBase::hasSetValue();
-}
-
-void PropertyXLink::setSubName(const char *subname) 
-{
-    std::vector<std::string> subs;
-    if(subname && subname[0])
-        subs.emplace_back(subname);
-    aboutToSetValue();
-    _setSubValues(std::move(subs));
-    hasSetValue();
-}
-
-void PropertyXLink::_setSubValues(std::vector<std::string> &&subs, 
-        std::vector<ShadowSub> &&shadows)
-{
-    _SubList = std::move(subs);
-    _ShadowSubList.clear();
-    if(shadows.size() == _SubList.size()) 
-        _ShadowSubList = std::move(shadows);
-    else
-        updateElementReference(0);
-    checkLabelReferences(_SubList);
-}
-
-void PropertyXLink::setValue(App::DocumentObject * lValue) {
-    setValue(lValue,0);
-}
-
-void PropertyXLink::setValue(App::DocumentObject * lValue, const char *subname)
-{
-    std::vector<std::string> subs;
-    if(subname && subname[0])
-        subs.emplace_back(subname);
-    _setValue(lValue,std::move(subs));
-}
-
-void PropertyXLink::restoreLink(App::DocumentObject *lValue) {
-    assert(!_pcLink && lValue && docInfo);
-
-    auto owner = dynamic_cast<DocumentObject*>(getContainer());
-    if(!owner || !owner->getNameInDocument()) 
-        throw Base::RuntimeError("invalid container");
-
-    bool touched = owner->isTouched();
-    setFlag(LinkDetached,false);
-    setFlag(LinkRestoring);
-    aboutToSetValue();
-#ifndef USE_OLD_DAG
-    if (!owner->testStatus(ObjectStatus::Destroy) && _pcScope!=LinkScope::Hidden)
-        lValue->_addBackLink(owner);
-#endif
-    _pcLink=lValue;
-    updateElementReference(0);
-    hasSetValue();
-    setFlag(LinkRestoring,false);
-
-    if(!touched && 
-        owner->isTouched() && 
-        docInfo && 
-        docInfo->pcDoc && 
-        stamp==docInfo->pcDoc->LastModifiedDate.getValue())
-    {
-        owner->purgeTouched();
-    }
-}
-
-void PropertyXLink::_setValue(App::DocumentObject *lValue, 
-        std::vector<std::string> &&subs, std::vector<ShadowSub> &&shadows)
-{
-    if(_pcLink==lValue && _SubList==subs)
-        return;
-
-    if(lValue && (!lValue->getNameInDocument() || !lValue->getDocument())) {
-        throw Base::ValueError("Invalid object");
-        return;
-    }
-
-    auto owner = dynamic_cast<DocumentObject*>(getContainer());
-    if(!owner || !owner->getNameInDocument()) 
-        throw Base::RuntimeError("invalid container");
-
-    if(lValue == owner)
-        throw Base::ValueError("self linking");
-
-    DocInfoPtr info;
-    const char *name = "";
-    if(lValue) {
-        name = lValue->getNameInDocument();
-        if(lValue->getDocument() != owner->getDocument()) {
-            if(!docInfo || lValue->getDocument()!=docInfo->pcDoc)
-            {
-                const char *filename = lValue->getDocument()->FileName.getValue();
-                if(!filename || *filename==0) 
-                    throw Base::RuntimeError("Linked document not saved");
-                FC_LOG("xlink set to new document " << lValue->getDocument()->getName());
-                info = DocInfo::get(filename,owner->getDocument(),this,name);
-                assert(info && info->pcDoc == lValue->getDocument());
-            }else
-                info = docInfo;
-        }
-    }
-
-    setFlag(LinkDetached,false);
-    aboutToSetValue();
-#ifndef USE_OLD_DAG
-    if (!owner->testStatus(ObjectStatus::Destroy) && _pcScope!=LinkScope::Hidden) {
-        if(_pcLink)
-            _pcLink->_removeBackLink(owner);
-        if(lValue)
-            lValue->_addBackLink(owner);
-    }
-#endif
-    if(docInfo!=info) {
-        unlink();
-        docInfo = info;
-    }
-    _pcLink=lValue;
-    if(docInfo && docInfo->pcDoc)
-        stamp=docInfo->pcDoc->LastModifiedDate.getValue();
-    objectName = std::move(name);
-    _setSubValues(std::move(subs),std::move(shadows));
-    hasSetValue();
-}
-
-void PropertyXLink::_setValue(std::string &&filename, std::string &&name, 
-        std::vector<std::string> &&subs, std::vector<ShadowSub> &&shadows)
-{
-    if(name.empty()) {
-        _setValue(0,std::move(subs),std::move(shadows));
-        return;
-    }
-    auto owner = dynamic_cast<DocumentObject*>(getContainer());
-    if(!owner || !owner->getNameInDocument()) 
-        throw Base::RuntimeError("invalid container");
-
-    DocumentObject *pObject=0;
-    DocInfoPtr info;
-    if(filename.size()) {
-        info = DocInfo::get(filename.c_str(),owner->getDocument(),this,name.c_str());
-        if(info->pcDoc) 
-            pObject = info->pcDoc->getObject(name.c_str());
-    }else
-        pObject = owner->getDocument()->getObject(name.c_str());
-
-    if(pObject) {
-        _setValue(pObject,std::move(subs),std::move(shadows));
-        return;
-    }
-    setFlag(LinkDetached,false);
-    aboutToSetValue();
-#ifndef USE_OLD_DAG
-    if (_pcLink && !owner->testStatus(ObjectStatus::Destroy) && _pcScope!=LinkScope::Hidden) 
-        _pcLink->_removeBackLink(owner);
-#endif
-    _pcLink = 0;
-    if(docInfo!=info) {
-        unlink();
-        docInfo = info;
-    }
-    if(docInfo && docInfo->pcDoc)
-        stamp=docInfo->pcDoc->LastModifiedDate.getValue();
-    objectName = std::move(name);
-    _setSubValues(std::move(subs),std::move(shadows));
-    hasSetValue();
-}
-
-App::Document *PropertyXLink::getDocument() const {
-    return docInfo?docInfo->pcDoc:0;
-}
-
-const char *PropertyXLink::getDocumentPath() const {
-    return docInfo?docInfo->filePath():filePath.c_str();
-}
-
-const char *PropertyXLink::getObjectName() const {
-    return objectName.c_str();
-}
-
-bool PropertyXLink::upgrade(Base::XMLReader &reader, const char *typeName) {
-    if(strcmp(typeName,App::PropertyLinkGlobal::getClassTypeId().getName())==0 ||
-       strcmp(typeName,App::PropertyLink::getClassTypeId().getName())==0 ||
-       strcmp(typeName,App::PropertyLinkChild::getClassTypeId().getName())==0) 
-    {
-        PropertyLink::Restore(reader);
-        return true;
-    }
-    FC_ERR("Cannot upgrade from " << typeName);
-    return false;
-}
-
-int PropertyXLink::checkRestore(std::string *msg) const {
-    if(!docInfo) {
-        if(!_pcLink && objectName.size()) {
-            // this condition means linked object not found
-            if(msg) {
-                std::ostringstream ss;
-                ss << "Link not restored" << std::endl;
-                ss << "Object: " << objectName;
-                if(filePath.size())
-                    ss << std::endl << "File: " << filePath;
-                *msg = ss.str();
-            }
-            return 2;
-        }
-        return 0;
-    }
-    if(!_pcLink) {
-        if(testFlag(LinkAllowPartial) && 
-           (!docInfo->pcDoc || 
-            docInfo->pcDoc->testStatus(App::Document::PartialDoc)))
-        {
-            return 0;
-        }
-        if(msg) {
-            std::ostringstream ss;
-            ss << "Link not restored" << std::endl;
-            ss << "Linked object: " << objectName;
-            if(docInfo->pcDoc)
-                ss << std::endl << "Linked document: " << docInfo->pcDoc->Label.getValue();
-            else if(filePath.size())
-                ss << std::endl << "Linked file: " << filePath;
-            *msg = ss.str();
-        }
-        return 2;
-    }
-    if(!docInfo->pcDoc || stamp==docInfo->pcDoc->LastModifiedDate.getValue())
-        return 0;
-
-    if(msg) {
-        std::ostringstream ss;
-        ss << "Time stamp changed on link " 
-            << _pcLink->getFullName();
-        *msg = ss.str();
-    }
-    return 1;
-}
-
-void PropertyXLink::afterRestore() {
-    assert(_SubList.size() == _ShadowSubList.size());
-    if(!testFlag(LinkRestoreLabel) || !_pcLink || !_pcLink->getNameInDocument())
-        return;
-    setFlag(LinkRestoreLabel,false);
-    for(size_t i=0;i<_SubList.size();++i)
-        restoreLabelReference(_pcLink,_SubList[i],&_ShadowSubList[i]);
-}
-
-void PropertyXLink::onContainerRestored() {
-    if(!_pcLink || !_pcLink->getNameInDocument())
-        return;
-    for(size_t i=0;i<_SubList.size();++i)
-        _registerElementReference(_pcLink,_SubList[i],_ShadowSubList[i]);
-}
-
-void PropertyXLink::updateElementReference(DocumentObject *feature,bool reverse,bool notify) {
-    if(!updateLinkReference(this,feature,reverse,notify,_pcLink,_SubList,_mapped,_ShadowSubList))
-        return;
-    if(notify)
-        hasSetValue();
-}
-
-bool PropertyXLink::referenceChanged() const{
-    return !_mapped.empty();
-}
-
-void PropertyXLink::Save (Base::Writer &writer) const {
-    auto owner = dynamic_cast<const DocumentObject *>(getContainer());
-    if(!owner || !owner->getDocument())
-        return;
-
-    assert(_SubList.size() == _ShadowSubList.size());
-
-    auto exporting = owner->isExporting();
-    if(_pcLink && exporting && _pcLink->isExporting()) {
-        // this means, we are exporting the owner and the linked object together. 
-        // Lets save the export name
-        writer.Stream() << writer.ind() << "<XLink name=\"" << _pcLink->getExportName();
-    }else {
-        const char *path = filePath.c_str();
-        std::string _path;
-        if(exporting) {
-            // Here means we are exporting the owner but not exporting the
-            // linked object.  Try to use aboslute file path for easy transition
-            // into document at different directory
-            if(docInfo) 
-                _path = docInfo->filePath();
-            else {
-                auto pDoc = owner->getDocument();
-                const char *docPath = pDoc->FileName.getValue();
-                if(docPath && docPath[0]) {
-                    if(filePath.size())
-                        _path = DocInfo::getDocPath(filePath.c_str(),pDoc,false);
-                    else
-                        _path = docPath;
-                }else 
-                    FC_WARN("PropertyXLink export without saving the document");
-            }
-            if(_path.size())
-                path = _path.c_str();
-        }
-        writer.Stream() << writer.ind() 
-            << "<XLink file=\"" << encodeAttribute(path)
-            << "\" stamp=\"" << (docInfo&&docInfo->pcDoc?docInfo->pcDoc->LastModifiedDate.getValue():"")
-            << "\" name=\"" << objectName;
-    }
-
-    if(testFlag(LinkAllowPartial))
-        writer.Stream() << "\" partial=\"1";
-
-    if(_SubList.empty()) {
-        writer.Stream() << "\"/>" << std::endl;
-    } else if(_SubList.size() == 1) {
-        const auto &subName = _SubList[0];
-        const auto &shadowSub = _ShadowSubList[0];
-        const auto &sub = shadowSub.second.empty()?subName:shadowSub.second;
-        if(exporting) {
-            std::string exportName;
-            writer.Stream() << "\" sub=\"" << exportSubName(exportName,_pcLink,sub.c_str());
-            if(shadowSub.second.size() && shadowSub.first==subName)
-                writer.Stream() << "\" " ATTR_MAPPED "=\"1";
-        }else{
-            writer.Stream() << "\" sub=\"" << sub;
-            if(sub.size()) {
-                if(sub!=subName)
-                    writer.Stream() << "\" " ATTR_SHADOWED "=\"" << subName;
-                else if(shadowSub.first.size())
-                    writer.Stream() << "\" " ATTR_SHADOW "=\"" << shadowSub.first;
-            }
-        }
-        writer.Stream() << "\"/>" << std::endl;
-    }else {
-        writer.Stream() <<"\" count=\"" << _SubList.size() << "\">" << std::endl;
-        writer.incInd();
-        for(unsigned int i = 0;i<_SubList.size(); i++) {
-            const auto &shadow = _ShadowSubList[i];
-            // shadow.second stores the old style element name. For backward
-            // compatibility reason, we shall store the old name into attribute
-<<<<<<< HEAD
-            // 'value' whenver possible.
-=======
-            // 'value' whenever possible.
->>>>>>> 3c4d5983
-            const auto &sub = shadow.second.empty()?_SubList[i]:shadow.second;
-            writer.Stream() << writer.ind() << "<Sub value=\"";
-            if(exporting) {
-                std::string exportName;
-                writer.Stream() << exportSubName(exportName,_pcLink,sub.c_str());
-                if(shadow.second.size() && shadow.first == _SubList[i])
-                    writer.Stream() << "\" " ATTR_MAPPED "=\"1";
-            } else {
-                writer.Stream() << sub;
-                if(_SubList[i].size()) {
-                    if(sub!=_SubList[i])
-                        writer.Stream() << "\" " ATTR_SHADOWED "=\"" << _SubList[i];
-                    else if(shadow.first.size())
-                        writer.Stream() << "\" " ATTR_SHADOW "=\"" << shadow.first;
-                }
-            }
-            writer.Stream()<<"\"/>" << endl;
-        }
-        writer.decInd();
-        writer.Stream() << writer.ind() << "</XLink>" << endl ;
-    }
-}
-
-void PropertyXLink::Restore(Base::XMLReader &reader)
-{
-    // read my element
-    reader.readElement("XLink");
-    std::string stamp,file;
-    if(reader.hasAttribute("stamp"))
-        stamp = reader.getAttribute("stamp");
-    if(reader.hasAttribute("file"))
-        file = reader.getAttribute("file");
-    setFlag(LinkAllowPartial, 
-            reader.hasAttribute("partial") && 
-            reader.getAttributeAsInteger("partial"));
-    std::string name;
-    if(file.empty()) 
-        name = reader.getName(reader.getAttribute("name"));
-    else
-        name = reader.getAttribute("name");
-
-    assert(getContainer()->getTypeId().isDerivedFrom(App::DocumentObject::getClassTypeId()));
-    DocumentObject *object = 0;
-    if(name.size() && file.empty()) {
-        DocumentObject* parent = static_cast<DocumentObject*>(getContainer());
-        Document *document = parent->getDocument();
-        object = document ? document->getObject(name.c_str()) : 0;
-        if(!object) {
-            if(reader.isVerbose()) {
-                FC_WARN("Lost link to '" << name << "' while loading, maybe "
-                        "an object was not loaded correctly");
-            }
-        }
-    }
-
-    std::vector<std::string> subs;
-    std::vector<ShadowSub> shadows;
-    std::vector<int> mapped;
-    bool restoreLabel = false;
-    if(reader.hasAttribute("sub")) {
-        if(reader.hasAttribute(ATTR_MAPPED))
-            mapped.push_back(0);
-        subs.emplace_back();
-        auto &subname = subs.back();
-        shadows.emplace_back();
-        auto &shadow = shadows.back();
-        shadow.second = importSubName(reader,reader.getAttribute("sub"),restoreLabel);
-<<<<<<< HEAD
-        if(reader.hasAttribute(ATTR_SHADOWED) && !IGNORE_SHADOW)
-            subname = shadow.first = importSubName(reader,reader.getAttribute(ATTR_SHADOWED),restoreLabel);
-        else {
-            subname = shadow.second;
-            if(reader.hasAttribute(ATTR_SHADOW) && !IGNORE_SHADOW)
-=======
-        if(reader.hasAttribute(ATTR_SHADOWED))
-            subname = shadow.first = importSubName(reader,reader.getAttribute(ATTR_SHADOWED),restoreLabel);
-        else {
-            subname = shadow.second;
-            if(reader.hasAttribute(ATTR_SHADOW))
->>>>>>> 3c4d5983
-                shadow.first = importSubName(reader,reader.getAttribute(ATTR_SHADOW),restoreLabel);
-        }
-    }else if(reader.hasAttribute("count")) {
-        int count = reader.getAttributeAsInteger("count");
-        subs.resize(count);
-        shadows.resize(count);
-        for (int i = 0; i < count; i++) {
-            reader.readElement("Sub");
-            shadows[i].second = importSubName(reader,reader.getAttribute("value"),restoreLabel);
-<<<<<<< HEAD
-            if(reader.hasAttribute(ATTR_SHADOWED) && !IGNORE_SHADOW) 
-=======
-            if(reader.hasAttribute(ATTR_SHADOWED)) 
->>>>>>> 3c4d5983
-                subs[i] = shadows[i].first = 
-                    importSubName(reader,reader.getAttribute(ATTR_SHADOWED),restoreLabel);
-            else {
-                subs[i] = shadows[i].second;
-<<<<<<< HEAD
-                if(reader.hasAttribute(ATTR_SHADOW) && !IGNORE_SHADOW)
-=======
-                if(reader.hasAttribute(ATTR_SHADOW))
->>>>>>> 3c4d5983
-                    shadows[i].first = importSubName(reader,reader.getAttribute(ATTR_SHADOW),restoreLabel);
-            }
-            if(reader.hasAttribute(ATTR_MAPPED))
-                mapped.push_back(i);
-        }
-        reader.readEndElement("XLink");
-    }
-    setFlag(LinkRestoreLabel,restoreLabel);
-
-    if (name.empty()) {
-        setValue(0);
-        return;
-    }
-
-    if(file.size() || (!object && name.size())) {
-        this->stamp = stamp;
-        _setValue(std::move(file),std::move(name),std::move(subs),std::move(shadows));
-    }else
-        _setValue(object,std::move(subs),std::move(shadows));
-    _mapped = std::move(mapped);
-}
-
-Property *PropertyXLink::CopyOnImportExternal(
-        const std::map<std::string,std::string> &nameMap) const
-{
-    auto owner = Base::freecad_dynamic_cast<const DocumentObject>(getContainer());
-    if(!owner || !owner->getDocument() || !_pcLink || !_pcLink->getNameInDocument())
-        return 0;
-
-    auto subs = updateLinkSubs(_pcLink,_SubList,
-                    &tryImportSubName,owner->getDocument(),nameMap);
-    auto linked = tryImport(owner->getDocument(),_pcLink,nameMap);
-    if(subs.empty() && linked==_pcLink) 
-        return 0;
-
-    PropertyXLink *p= createInstance();
-    copyTo(*p,linked,&subs);
-    return p;
-}
-
-Property *PropertyXLink::CopyOnLinkReplace(const App::DocumentObject *parent,
-        App::DocumentObject *oldObj, App::DocumentObject *newObj) const
-{
-    auto res = tryReplaceLinkSubs(getContainer(),_pcLink,parent,oldObj,newObj,_SubList);
-    if(!res.first) 
-        return 0;
-    PropertyXLink *p= createInstance();
-    copyTo(*p,res.first,&res.second);
-    return p;
-}
-
-PropertyXLink *PropertyXLink::createInstance() const {
-    return new PropertyXLink();
-}
-
-Property *PropertyXLink::CopyOnLabelChange(App::DocumentObject *obj, 
-        const std::string &ref, const char *newLabel) const 
-{
-    auto owner = dynamic_cast<const DocumentObject*>(getContainer());
-    if(!owner || !owner->getDocument() || !_pcLink || !_pcLink->getNameInDocument())
-        return 0;
-    auto subs = updateLinkSubs(_pcLink,_SubList,&updateLabelReference,obj,ref,newLabel);
-    if(subs.empty()) 
-        return 0;
-    PropertyXLink *p= createInstance();
-    copyTo(*p,_pcLink,&subs);
-    return p;
-}
-
-void PropertyXLink::copyTo(PropertyXLink &other, 
-        DocumentObject *linked, std::vector<std::string> *subs) const 
-{
-    if(!linked)
-        linked = _pcLink;
-    if(linked && linked->getNameInDocument()) {
-        other.docName = linked->getDocument()->getName();
-        other.objectName = linked->getNameInDocument();
-    }else{
-        other.objectName = objectName;
-        other.docName.clear();
-        other.docInfo = docInfo;
-        other.filePath = filePath;
-    }
-    if(subs)
-        other._SubList = std::move(*subs);
-    else
-        other._SubList = _SubList;
-    other._Flags = _Flags;
-}
-
-Property *PropertyXLink::Copy(void) const
-{
-    PropertyXLink *p= createInstance();
-    copyTo(*p);
-    return p;
-}
-
-void PropertyXLink::Paste(const Property &from)
-{
-    if(!from.isDerivedFrom(PropertyXLink::getClassTypeId()))
-<<<<<<< HEAD
-        throw Base::TypeError("Incompatible proeprty to paste to");
-=======
-        throw Base::TypeError("Incompatible property to paste to");
->>>>>>> 3c4d5983
-
-    const auto &other = static_cast<const PropertyXLink&>(from);
-    if(other.docName.size()) {
-        auto doc = GetApplication().getDocument(other.docName.c_str());
-        if(!doc) {
-            FC_WARN("Document '" << other.docName << "' not found");
-            return;
-        }
-        auto obj = doc->getObject(other.objectName.c_str());
-        if(!obj) {
-            FC_WARN("Object '" << other.docName << '#' << other.objectName << "' not found");
-            return;
-        }
-        _setValue(obj,std::vector<std::string>(other._SubList));
-    } else
-        _setValue(std::string(other.filePath),std::string(other.objectName),
-                std::vector<std::string>(other._SubList));
-    setFlag(LinkAllowPartial,other.testFlag(LinkAllowPartial));
-}
-
-bool PropertyXLink::supportXLink(const App::Property *prop) {
-    return prop->isDerivedFrom(PropertyXLink::getClassTypeId()) ||
-        prop->isDerivedFrom(PropertyXLinkSubList::getClassTypeId()) ||
-        prop->isDerivedFrom(PropertyXLinkContainer::getClassTypeId());
-}
-
-bool PropertyXLink::hasXLink(const App::Document *doc) {
-    for(auto &v : _DocInfoMap) {
-        if(v.second->hasXLink(doc))
-            return true;
-    }
-    return false;
-}
-
-bool PropertyXLink::hasXLink(
-        const std::vector<App::DocumentObject*> &objs, std::vector<App::Document*> *unsaved) 
-{
-    std::set<App::Document*> docs;
-    bool ret = false;
-    for(auto o : objs) {
-        if(o && o->getNameInDocument() && docs.insert(o->getDocument()).second) {
-            if(!hasXLink(o->getDocument()))
-                continue;
-            if(!unsaved)
-                return true;
-            ret = true;
-            if(!o->getDocument()->isSaved())
-                unsaved->push_back(o->getDocument());
-        }
-    }
-    return ret;
-}
-
-std::map<App::Document*,std::set<App::Document*> > 
-PropertyXLink::getDocumentOutList(App::Document *doc) {
-    std::map<App::Document*,std::set<App::Document*> > ret;
-    for(auto &v : _DocInfoMap) {
-        for(auto link : v.second->links) {
-            if(!v.second->pcDoc) continue;
-            auto obj = dynamic_cast<App::DocumentObject*>(link->getContainer());
-            if(!obj || !obj->getNameInDocument() || !obj->getDocument())
-                continue;
-            if(doc && obj->getDocument()!=doc)
-                continue;
-            ret[obj->getDocument()].insert(v.second->pcDoc);
-        }
-    }
-    return ret;
-}
-
-std::map<App::Document*,std::set<App::Document*> > 
-PropertyXLink::getDocumentInList(App::Document *doc) {
-    std::map<App::Document*,std::set<App::Document*> > ret;
-    for(auto &v : _DocInfoMap) {
-        if(!v.second->pcDoc || (doc && doc!=v.second->pcDoc))
-            continue;
-        auto &docs = ret[v.second->pcDoc];
-        for(auto link : v.second->links) {
-            auto obj = dynamic_cast<App::DocumentObject*>(link->getContainer());
-            if(obj && obj->getNameInDocument() && obj->getDocument())
-                docs.insert(obj->getDocument());
-        }
-    }
-    return ret;
-}
-
-PyObject *PropertyXLink::getPyObject(void)
-{
-    if(!_pcLink)
-        Py_Return;
-    if(_SubList.empty())
-        return _pcLink->getPyObject();
-    Py::Tuple ret(2);
-    ret.setItem(0,Py::Object(_pcLink->getPyObject(),true));
-    ret.setItem(1,Py::String(getSubName(true)));
-    return Py::new_reference_to(ret);
-}
-
-void PropertyXLink::setPyObject(PyObject *value) {
-    if(PySequence_Check(value)) {
-        Py::Sequence seq(value);
-        if(seq.size()!=2) 
-            throw Base::ValueError("Expect input sequence of size 2");
-        std::string subname;
-        PyObject *pyObj = seq[0].ptr();
-        PyObject *pySub = seq[1].ptr();
-        if(pyObj == Py_None) {
-            setValue(0);
-            return;
-        } else if(!PyObject_TypeCheck(pyObj, &DocumentObjectPy::Type))
-            throw Base::TypeError("Expect the first element to be of 'DocumentObject'");
-        if (PyUnicode_Check(pySub)) {
-#if PY_MAJOR_VERSION >= 3
-            subname = PyUnicode_AsUTF8(pySub);
-#else
-            PyObject* unicode = PyUnicode_AsUTF8String(pySub);
-            subname = PyString_AsString(unicode);
-            Py_DECREF(unicode);
-        }else if (PyString_Check(pySub)) {
-            subname = PyString_AsString(pySub);
-#endif
-        }else
-            throw Base::TypeError("Expect the second element to be a string");
-        setValue(static_cast<DocumentObjectPy*>(pyObj)->getDocumentObjectPtr(), subname.c_str());
-    } else if(PyObject_TypeCheck(value, &(DocumentObjectPy::Type))) {
-        setValue(static_cast<DocumentObjectPy*>(value)->getDocumentObjectPtr());
-    } else if (Py_None == value) {
-        setValue(0);
-    } else {
-        throw Base::TypeError("type must be 'DocumentObject', 'None', or '(DocumentObject, SubName)");
-    }
-}
-
-const char *PropertyXLink::getSubName(bool newStyle) const {
-    if(_SubList.empty() || _ShadowSubList.empty())
-        return "";
-    return getSubNameWithStyle(_SubList[0],_ShadowSubList[0],newStyle).c_str();
-}
-
-void PropertyXLink::getLinks(std::vector<App::DocumentObject *> &objs, 
-        bool all, std::vector<std::string> *subs, bool newStyle) const
-{
-    if((all||_pcScope!=LinkScope::Hidden) && _pcLink && _pcLink->getNameInDocument()) {
-        objs.push_back(_pcLink);
-        if(subs)
-        if(subs && _SubList.size()==_ShadowSubList.size())
-            *subs = getSubValues(newStyle);
-    }
-}
-
-bool PropertyXLink::adjustLink(const std::set<App::DocumentObject*> &inList) {
-    if (_pcScope==LinkScope::Hidden)
-        return false;
-    if(!_pcLink || !_pcLink->getNameInDocument() || !inList.count(_pcLink))
-        return false;
-    auto subs = _SubList;
-    auto link = adjustLinkSubs(this,inList,_pcLink,subs); 
-    if(link) {
-        _setValue(link,std::move(subs));
-        return true;
-    }
-    return false;
-}
-
-std::vector<std::string> PropertyXLink::getSubValues(bool newStyle) const {
-    assert(_SubList.size() == _ShadowSubList.size());
-    std::vector<std::string> ret;
-    ret.reserve(_SubList.size());
-    for(size_t i=0;i<_ShadowSubList.size();++i)
-        ret.push_back(getSubNameWithStyle(_SubList[i],_ShadowSubList[i],newStyle));
-    return ret;
-}
-
-std::vector<std::string> PropertyXLink::getSubValuesStartsWith(const char* starter, bool newStyle) const
-{
-    (void)newStyle;
-
-    std::vector<std::string> temp;
-    for(std::vector<std::string>::const_iterator it=_SubList.begin();it!=_SubList.end();++it)
-        if(strncmp(starter,it->c_str(),strlen(starter))==0)
-            temp.push_back(*it);
-    return temp;
-}
-
-void PropertyXLink::setAllowPartial(bool enable) {
-    setFlag(LinkAllowPartial,enable);
-    if(enable)
-        return;
-    auto owner = dynamic_cast<const DocumentObject*>(getContainer());
-    if(!owner)
-        return;
-    if(!App::GetApplication().isRestoring() && 
-       !owner->getDocument()->isPerformingTransaction() &&
-       !_pcLink && docInfo && filePath.size() && objectName.size() &&
-       (!docInfo->pcDoc || docInfo->pcDoc->testStatus(Document::PartialDoc)))
-    {
-        auto path = docInfo->getDocPath(filePath.c_str(),owner->getDocument(),false);
-        if(path.size())
-            App::GetApplication().openDocument(path.c_str());
-    }
-}
-
-//**************************************************************************
-// PropertyXLinkSub
-//++++++++++++++++++++++++++++++++++++++++++++++++++++++++++++++++++++++++++
-
-TYPESYSTEM_SOURCE(App::PropertyXLinkSub , App::PropertyXLink)
-
-PropertyXLinkSub::PropertyXLinkSub(bool allowPartial, PropertyLinkBase *parent)
-    :PropertyXLink(allowPartial,parent)
-{
-
-}
-
-PropertyXLinkSub::~PropertyXLinkSub() {
-}
-
-void PropertyXLinkSub::setValue(App::DocumentObject *link,
-        const std::vector<std::string> &subs, std::vector<ShadowSub> &&shadows)
-{
-    _setValue(link,std::vector<std::string>(subs),std::move(shadows));
-}
-
-void PropertyXLinkSub::setValue(App::DocumentObject *link,
-        std::vector<std::string> &&subs, std::vector<ShadowSub> &&shadows)
-{
-    _setValue(link,std::move(subs),std::move(shadows));
-}
-
-void PropertyXLinkSub::setSubValues(std::vector<std::string> &&subs, 
-        std::vector<ShadowSub> &&shadows)
-{
-    aboutToSetValue();
-    _setSubValues(std::move(subs),std::move(shadows));
-    hasSetValue();
-}
-
-PropertyXLink *PropertyXLinkSub::createInstance() const{
-    return new PropertyXLinkSub();
-}
-
-bool PropertyXLinkSub::upgrade(Base::XMLReader &reader, const char *typeName) {
-    if(strcmp(typeName, PropertyLinkSubGlobal::getClassTypeId().getName())==0 ||
-       strcmp(typeName, PropertyLinkSub::getClassTypeId().getName())==0 ||
-       strcmp(typeName, PropertyLinkSubChild::getClassTypeId().getName())==0) 
-    {
-        App::PropertyLinkSub linkProp;
-        linkProp.setContainer(getContainer());
-        linkProp.Restore(reader);
-        setValue(linkProp.getValue(),linkProp.getSubValues());
-        return true;
-    }
-    return PropertyXLink::upgrade(reader,typeName);
-}
-
-PyObject *PropertyXLinkSub::getPyObject(void)
-{
-    Py::Tuple tup(2);
-    Py::List list(static_cast<int>(_SubList.size()));
-    if (_pcLink) 
-        tup[0] = Py::asObject(_pcLink->getPyObject());
-    else {
-        tup[0] = Py::None();
-        if(_SubList.empty())
-            Py_Return;
-    }
-    for(unsigned int i = 0;i<_SubList.size(); i++)
-        list[i] = Py::String(_SubList[i]);
-    tup[1] = list;
-    return Py::new_reference_to(tup);
-}
-
-void PropertyXLinkSub::setPyObject(PyObject *value) {
-    if(PySequence_Check(value)) {
-        Py::Sequence seq(value);
-        if(seq.size()!=2) 
-            throw Base::ValueError("Expect input sequence of size 2");
-        std::vector<std::string> subs;
-        Py::Object pyObj(seq[0].ptr());
-        Py::Object pySub(seq[1].ptr());
-        if(pyObj.isNone()) {
-            setValue(0);
-            return;
-        } else if(!PyObject_TypeCheck(pyObj.ptr(), &DocumentObjectPy::Type))
-            throw Base::TypeError("Expect the first element to be of 'DocumentObject'");
-        if(pySub.isString()) 
-            subs.push_back(pySub.as_string());
-        else if(pySub.isSequence()) {
-            Py::Sequence seq(pySub);
-            subs.reserve(seq.size());
-            for(size_t i=0;i<seq.size();++i) {
-                Py::Object sub(seq[i]);
-                if(!sub.isString())
-                    throw Base::TypeError("Expect only string inside second argument");
-                subs.push_back(sub.as_string());
-            }
-        }else
-            throw Base::TypeError("Expect the second element to be a string or sequence of string");
-        setValue(static_cast<DocumentObjectPy*>(pyObj.ptr())->getDocumentObjectPtr(), std::move(subs));
-    } else if(PyObject_TypeCheck(value, &(DocumentObjectPy::Type))) {
-        setValue(static_cast<DocumentObjectPy*>(value)->getDocumentObjectPtr());
-    } else if (Py_None == value) {
-        setValue(0);
-    } else {
-        throw Base::TypeError("type must be 'DocumentObject', 'None', or '(DocumentObject, SubName)' or "
-                "'DocumentObject, [SubName..])");
-    }
-}
-
-//**************************************************************************
-// PropertyXLinkSubList
-//++++++++++++++++++++++++++++++++++++++++++++++++++++++++++++++++++++++++++
-
-TYPESYSTEM_SOURCE(App::PropertyXLinkSubList , App::PropertyLinkBase)
-
-//**************************************************************************
-// Construction/Destruction
-
-
-PropertyXLinkSubList::PropertyXLinkSubList()
-{
-    _pcScope = LinkScope::Global;
-}
-
-PropertyXLinkSubList::~PropertyXLinkSubList()
-{
-}
-
-int PropertyXLinkSubList::getSize(void) const
-{
-    return static_cast<int>(_Links.size());
-}
-
-void PropertyXLinkSubList::setValue(DocumentObject* lValue,const char* SubName)
-{
-    std::map<DocumentObject*,std::vector<std::string> > values;
-    if(lValue) {
-        auto &subs = values[lValue];
-        if(SubName)
-            subs.emplace_back(SubName);
-    }
-    setValues(std::move(values));
-}
-
-void PropertyXLinkSubList::setValues(
-        const std::vector<DocumentObject*>& lValue, 
-        const std::vector<const char*>& lSubNames)
-{
-#define CHECK_SUB_SIZE(_l,_r) do{\
-        if(_l.size()!=_r.size())\
-            FC_THROWM(Base::ValueError, "object and subname size mismatch");\
-    }while(0)
-    CHECK_SUB_SIZE(lValue,lSubNames);
-    std::map<DocumentObject*,std::vector<std::string> > values;
-    int i=0;
-    for(auto &obj : lValue) {
-        const char *sub = lSubNames[i++];
-        if(sub)
-            values[obj].emplace_back(sub);
-    }
-    setValues(std::move(values));
-}
-
-void PropertyXLinkSubList::setValues(const std::vector<DocumentObject*>& lValue,
-                                     const std::vector<std::string>& lSubNames)
-{
-    CHECK_SUB_SIZE(lValue,lSubNames);
-    std::map<DocumentObject*,std::vector<std::string> > values;
-    int i=0;
-    for(auto &obj : lValue) 
-        values[obj].push_back(lSubNames[i++]);
-    setValues(std::move(values));
-}
-
-void PropertyXLinkSubList::setSubListValues(const std::vector<PropertyLinkSubList::SubSet> &svalues) {
-    std::map<DocumentObject*,std::vector<std::string> > values;
-    for(auto &v : svalues) {
-        auto &s = values[v.first];
-        s.reserve(s.size()+v.second.size());
-        s.insert(s.end(),v.second.begin(),v.second.end());
-    }
-    setValues(std::move(values));
-}
-
-void PropertyXLinkSubList::setValues(
-        const std::map<App::DocumentObject*,std::vector<std::string> > &values) 
-{
-    setValues(std::map<App::DocumentObject*,std::vector<std::string> >(values));
-}
-
-void PropertyXLinkSubList::setValues(
-        std::map<App::DocumentObject*,std::vector<std::string> > &&values) 
-{
-    for(auto &v : values) {
-        if(!v.first || !v.first->getNameInDocument())
-            FC_THROWM(Base::ValueError,"invalid document object");
-    }
-    
-    aboutToSetValue();
-
-    for(auto it=_Links.begin(),itNext=it;it!=_Links.end();it=itNext) {
-        ++itNext;
-        auto iter = values.find(it->getValue());
-        if(iter == values.end()) {
-            _Links.erase(it);
-            continue;
-        }
-        it->setSubValues(std::move(iter->second));
-        values.erase(iter);
-    }
-
-    for(auto &v : values) {
-        _Links.emplace_back(testFlag(LinkAllowPartial),this);
-        _Links.back().setValue(v.first,std::move(v.second));
-    }
-    hasSetValue();
-}
-
-void PropertyXLinkSubList::addValue(App::DocumentObject *obj, 
-        const std::vector<std::string> &subs, bool reset) 
-{
-    addValue(obj,std::vector<std::string>(subs),reset);
-}
-
-void PropertyXLinkSubList::addValue(App::DocumentObject *obj, 
-        std::vector<std::string> &&subs, bool reset) {
-
-    if(!obj || !obj->getNameInDocument())
-        FC_THROWM(Base::ValueError,"invalid document object");
-    
-    for(auto &l : _Links) {
-        if(l.getValue() == obj) {
-            auto s = l.getSubValues();
-            if(s.empty() || reset)
-                l.setSubValues(std::move(subs));
-            else {
-                s.reserve(s.size()+subs.size());
-                std::move(subs.begin(),subs.end(),std::back_inserter(s));
-                l.setSubValues(std::move(s));
-            }
-            return;
-        }
-    }
-    aboutToSetValue();
-    _Links.emplace_back(testFlag(LinkAllowPartial),this);
-    _Links.back().setValue(obj,std::move(subs));
-    hasSetValue();
-}
-
-void PropertyXLinkSubList::setValue(DocumentObject* lValue, const std::vector<string> &SubList)
-{
-    std::map<DocumentObject *, std::vector<std::string> > values;
-    if(lValue)
-        values[lValue] = SubList;
-    setValues(std::move(values));
-}
-
-const string PropertyXLinkSubList::getPyReprString() const
-{
-    if (_Links.empty())
-        return std::string("None");
-    std::ostringstream ss;
-    ss << '[';
-    for(auto &link : _Links) {
-        auto obj = link.getValue();
-        if(!obj || !obj->getNameInDocument())
-            continue;
-        ss << "(App.getDocument('" << obj->getDocument()->getName() 
-           << "').getObject('" << obj->getNameInDocument() << "'),  (";
-        const auto &subs = link.getSubValues();
-        if(subs.empty())
-            ss << "''";
-        else{
-            for(auto &sub : subs)
-                ss << "'" << sub << "',";
-        }
-        ss << ")), ";
-    }
-    ss << ']';
-    return ss.str();
-}
-
-DocumentObject *PropertyXLinkSubList::getValue() const
-{
-    if(_Links.size())
-        return _Links.begin()->getValue();
-    return 0;
-}
-
-int PropertyXLinkSubList::removeValue(App::DocumentObject *lValue)
-{
-    int ret = 0;
-    auto it = std::find_if(_Links.begin(),_Links.end(),
-                [=](const PropertyXLinkSub &l){return l.getValue()==lValue;});
-    if(it != _Links.end()) {
-        ret = (int)it->getSubValues().size();
-        if(!ret)
-            ret = 1;
-        _Links.erase(it);
-    }
-    return ret;
-}
-
-PyObject *PropertyXLinkSubList::getPyObject(void)
-{
-    Py::List list;
-    for(auto &link : _Links) {
-        auto obj = link.getValue();
-        if(!obj || !obj->getNameInDocument())
-            continue;
-        Py::Tuple tup(2);
-        tup[0] = Py::asObject(obj->getPyObject());
-
-        const auto &subs = link.getSubValues();
-        Py::Tuple items(subs.size());
-        for (std::size_t j = 0; j < subs.size(); j++) {
-            items[j] = Py::String(subs[j]);
-        }
-        tup[1] = items;
-        list.append(tup);
-    }
-    return Py::new_reference_to(list);
-}
-
-void PropertyXLinkSubList::setPyObject(PyObject *value)
-{
-    try { //try PropertyLinkSub syntax
-        PropertyLinkSub dummy;
-        dummy.setAllowExternal(true);
-        dummy.setPyObject(value);
-        this->setValue(dummy.getValue(), dummy.getSubValues());
-        return;
-    }
-    catch (Base::Exception&) {}
-
-    if (!PyTuple_Check(value) && !PyList_Check(value))
-        throw Base::TypeError("Invalid type. Accepts (DocumentObject, (subname...)) or sequence of such type.");
-    Py::Sequence seq(value);
-    std::map<DocumentObject*, std::vector<std::string> > values;
-    try {
-        for(size_t i=0;i<seq.size();++i) {
-            PropertyLinkSub link;
-            link.setAllowExternal(true);
-            link.setPyObject(seq[i].ptr());
-            const auto &subs = link.getSubValues();
-            auto &s = values[link.getValue()];
-            s.reserve(s.size()+subs.size());
-            s.insert(s.end(),subs.begin(),subs.end());
-        }
-    }catch(Base::Exception &e){
-        throw Base::TypeError("Invalid type inside sequence. Must be type of (DocumentObject, (subname...))");
-    }
-    setValues(std::move(values));
-}
-
-void PropertyXLinkSubList::afterRestore() {
-    for(auto &l : _Links) 
-        l.afterRestore();
-}
-
-void PropertyXLinkSubList::onContainerRestored() {
-    for(auto &l : _Links) 
-        l.onContainerRestored();
-}
-
-void PropertyXLinkSubList::updateElementReference(DocumentObject *feature, bool reverse,bool notify) {
-    for(auto &l : _Links)
-        l.updateElementReference(feature,reverse,notify);
-}
-
-bool PropertyXLinkSubList::referenceChanged() const{
-    for(auto &l : _Links) {
-        if(l.referenceChanged())
-            return true;
-    }
-    return false;
-}
-
-void PropertyXLinkSubList::Save (Base::Writer &writer) const
-{
-    writer.Stream() << writer.ind() << "<XLinkSubList count=\"" << _Links.size();
-    if(testFlag(LinkAllowPartial))
-        writer.Stream() << "\" partial=\"1";
-    writer.Stream() <<"\">" << endl;
-    writer.incInd();
-    for(auto &l : _Links)
-        l.Save(writer);
-    writer.decInd();
-    writer.Stream() << writer.ind() << "</XLinkSubList>" << endl ;
-}
-
-void PropertyXLinkSubList::Restore(Base::XMLReader &reader)
-{
-    reader.readElement("XLinkSubList");
-    setFlag(LinkAllowPartial,
-                reader.hasAttribute("partial") &&
-                reader.getAttributeAsInteger("partial"));
-    int count = reader.getAttributeAsInteger("count");
-    _Links.clear();
-    for(int i=0;i<count;++i) {
-        _Links.emplace_back(false,this);
-        _Links.back().Restore(reader);
-    }
-    reader.readEndElement("XLinkSubList");
-}
-
-Property *PropertyXLinkSubList::CopyOnImportExternal(
-        const std::map<std::string,std::string> &nameMap) const
-{
-    std::unique_ptr<Property> copy;
-    auto it = _Links.begin();
-    for(;it!=_Links.end();++it) {
-        copy.reset(it->CopyOnImportExternal(nameMap));
-        if(copy) break;
-    }
-    if(!copy)
-        return 0;
-    std::unique_ptr<PropertyXLinkSubList> p(new PropertyXLinkSubList);
-    for(auto iter=_Links.begin();iter!=it;++iter) {
-        p->_Links.emplace_back();
-        iter->copyTo(p->_Links.back());
-    }
-    p->_Links.emplace_back();
-    static_cast<PropertyXLinkSub&>(*copy).copyTo(p->_Links.back());
-    for(++it;it!=_Links.end();++it) {
-        p->_Links.emplace_back();
-        copy.reset(it->CopyOnImportExternal(nameMap));
-        if(copy)
-            static_cast<PropertyXLinkSub&>(*copy).copyTo(p->_Links.back());
-        else
-            it->copyTo(p->_Links.back());
-    }
-    return p.release();
-}
-
-Property *PropertyXLinkSubList::CopyOnLabelChange(App::DocumentObject *obj, 
-        const std::string &ref, const char *newLabel) const 
-{
-    std::unique_ptr<Property> copy;
-    auto it = _Links.begin();
-    for(;it!=_Links.end();++it) {
-        copy.reset(it->CopyOnLabelChange(obj,ref,newLabel));
-        if(copy) break;
-    }
-    if(!copy)
-        return 0;
-    std::unique_ptr<PropertyXLinkSubList> p(new PropertyXLinkSubList);
-    for(auto iter=_Links.begin();iter!=it;++iter) {
-        p->_Links.emplace_back();
-        iter->copyTo(p->_Links.back());
-    }
-    p->_Links.emplace_back();
-    static_cast<PropertyXLinkSub&>(*copy).copyTo(p->_Links.back());
-    for(++it;it!=_Links.end();++it) {
-        p->_Links.emplace_back();
-        copy.reset(it->CopyOnLabelChange(obj,ref,newLabel));
-        if(copy)
-            static_cast<PropertyXLinkSub&>(*copy).copyTo(p->_Links.back());
-        else
-            it->copyTo(p->_Links.back());
-    }
-    return p.release();
-}
-
-Property *PropertyXLinkSubList::CopyOnLinkReplace(const App::DocumentObject *parent,
-        App::DocumentObject *oldObj, App::DocumentObject *newObj) const
-{
-    std::unique_ptr<Property> copy;
-    PropertyXLinkSub *copied = 0;
-    std::set<std::string> subs;
-    auto it = _Links.begin();
-    for(;it!=_Links.end();++it) {
-        copy.reset(it->CopyOnLinkReplace(parent,oldObj,newObj));
-        if(copy) {
-            copied = static_cast<PropertyXLinkSub*>(copy.get());
-            if(copied->getValue() == newObj) {
-                for(auto &sub : copied->getSubValues())
-                    subs.insert(sub);
-            }
-            break;
-        }
-    }
-    if(!copy)
-        return 0;
-    std::unique_ptr<PropertyXLinkSubList> p(new PropertyXLinkSubList);
-    for(auto iter=_Links.begin();iter!=it;++iter) {
-        if(iter->getValue()==newObj && copied->getValue()==newObj) {
-            // merge subnames in case new object already exists
-            for(auto &sub : iter->getSubValues()) {
-                if(subs.insert(sub).second)
-                    copied->_SubList.push_back(sub);
-            }
-        } else {
-            p->_Links.emplace_back();
-            iter->copyTo(p->_Links.back());
-        }
-    }
-    p->_Links.emplace_back();
-    copied->copyTo(p->_Links.back());
-    copied = &p->_Links.back();
-    for(++it;it!=_Links.end();++it) {
-        if((it->getValue()==newObj||it->getValue()==oldObj) 
-                && copied->getValue()==newObj) 
-        {
-            // merge subnames in case new object already exists
-            for(auto &sub : it->getSubValues()) {
-                if(subs.insert(sub).second)
-                    copied->_SubList.push_back(sub);
-            }
-            continue;
-        }
-        p->_Links.emplace_back();
-        copy.reset(it->CopyOnLinkReplace(parent,oldObj,newObj));
-        if(copy)
-            static_cast<PropertyXLinkSub&>(*copy).copyTo(p->_Links.back());
-        else
-            it->copyTo(p->_Links.back());
-    }
-    return p.release();
-}
-
-Property *PropertyXLinkSubList::Copy(void) const
-{
-    PropertyXLinkSubList *p = new PropertyXLinkSubList();
-    for(auto &l : _Links) {
-        p->_Links.emplace_back(testFlag(LinkAllowPartial),p);
-        l.copyTo(p->_Links.back());
-    }
-    return p;
-}
-
-void PropertyXLinkSubList::Paste(const Property &from)
-{
-    if(!from.isDerivedFrom(PropertyXLinkSubList::getClassTypeId()))
-<<<<<<< HEAD
-        throw Base::TypeError("Incompatible proeprty to paste to");
-=======
-        throw Base::TypeError("Incompatible property to paste to");
->>>>>>> 3c4d5983
-
-    aboutToSetValue();
-    _Links.clear();
-    for(auto &l : static_cast<const PropertyXLinkSubList&>(from)._Links) {
-        _Links.emplace_back(testFlag(LinkAllowPartial),this);
-        _Links.back().Paste(l);
-    }
-    hasSetValue();
-}
-
-unsigned int PropertyXLinkSubList::getMemSize (void) const
-{
-    unsigned int size=0;
-    for(auto &l : _Links)
-        size += l.getMemSize();
-   return size;
-}
-
-const std::vector<std::string> &PropertyXLinkSubList::getSubValues(App::DocumentObject *obj) const {
-    for(auto &l : _Links) {
-        if(l.getValue() == obj)
-            return l.getSubValues();
-    }
-    FC_THROWM(Base::RuntimeError, "object not found");
-}
-
-std::vector<std::string> PropertyXLinkSubList::getSubValues(App::DocumentObject *obj, bool newStyle) const {
-    for(auto &l : _Links) {
-        if(l.getValue() == obj)
-            return l.getSubValues(newStyle);
-    }
-    return {};
-}
-
-void PropertyXLinkSubList::getLinks(std::vector<App::DocumentObject *> &objs, 
-        bool all, std::vector<std::string> *subs, bool newStyle) const
-{
-    if(all||_pcScope!=LinkScope::Hidden) {
-        if(!subs) {
-            objs.reserve(objs.size()+_Links.size());
-            for(auto &l : _Links) {
-                auto obj = l.getValue();
-                if(obj && obj->getNameInDocument())
-                    objs.push_back(obj);
-            }
-            return;
-        }
-        size_t count=0;
-        for(auto &l : _Links) {
-            auto obj = l.getValue();
-            if(obj && obj->getNameInDocument())
-                count += l.getSubValues().size();
-        }
-        objs.reserve(objs.size()+count);
-        subs->reserve(subs->size()+count);
-        for(auto &l : _Links) {
-            auto obj = l.getValue();
-            if(obj && obj->getNameInDocument()) {
-                for(auto &sub : l.getSubValues(newStyle)) {
-                    objs.push_back(obj);
-                    subs->push_back(std::move(sub));
-                }
-            }
-        }
-    }
-}
-
-void PropertyXLinkSubList::breakLink(App::DocumentObject *obj, bool clear) {
-    if(clear && getContainer()==obj) {
-        setValue(0);
-        return;
-    }
-    bool touched = false;
-    for(auto &l : _Links) {
-        if(l.getValue() == obj) {
-            if(!touched) {
-                touched = true;
-                aboutToSetValue();
-            }
-            l.setValue(0);
-        }
-    }
-    if(touched)
-        hasSetValue();
-}
-
-bool PropertyXLinkSubList::adjustLink(const std::set<App::DocumentObject*> &inList) {
-    if (_pcScope==LinkScope::Hidden)
-        return false;
-    std::map<App::DocumentObject*,std::vector<std::string> > values;
-    bool touched = false;
-    int count=0;
-    for(auto &l : _Links) {
-        auto obj = l.getValue();
-        if(!obj || !obj->getNameInDocument()) {
-            ++count;
-            continue;
-        }
-        if(inList.count(obj) && adjustLinkSubs(this,inList,obj,l._SubList,&values))
-            touched = true;
-    }
-    if(touched) {
-        decltype(_Links) tmp;
-        if(count) {
-            // XLink allows detached state, i.e. with closed external document. So
-            // we need to preserve empty link
-            for(auto it=_Links.begin(),itNext=it;it!=_Links.end();it=itNext) {
-                ++itNext;
-                if(!it->getValue())
-                    tmp.splice(tmp.end(),_Links,it);
-            }
-        }
-        setValues(std::move(values));
-        _Links.splice(_Links.end(),tmp);
-    }
-    return touched;
-}
-
-int PropertyXLinkSubList::checkRestore(std::string *msg) const {
-    for(auto &l : _Links) {
-        int res;
-        if((res = l.checkRestore(msg)))
-            return res;
-    }
-    return 0;
-}
-
-bool PropertyXLinkSubList::upgrade(Base::XMLReader &reader, const char *typeName) {
-    if(strcmp(typeName, PropertyLinkSubListGlobal::getClassTypeId().getName())==0 ||
-       strcmp(typeName, PropertyLinkSubList::getClassTypeId().getName())==0 ||
-       strcmp(typeName, PropertyLinkSubListChild::getClassTypeId().getName())==0) 
-    {
-        PropertyLinkSubList linkProp;
-        linkProp.setContainer(getContainer());
-        linkProp.Restore(reader);
-        std::map<DocumentObject *, std::vector<std::string> > values;
-        const auto &objs = linkProp.getValues();
-        const auto &subs = linkProp.getSubValues();
-        assert(objs.size() == subs.size());
-        for(size_t i=0;i<objs.size();++i)
-            values[objs[i]].push_back(subs[i]);
-        setValues(std::move(values));
-        return true;
-    }
-    _Links.clear();
-    _Links.emplace_back(testFlag(LinkAllowPartial),this);
-    if(!_Links.back().upgrade(reader,typeName)) {
-        _Links.clear();
-        return false;
-    }
-    return true;
-}
-
-void PropertyXLinkSubList::setAllowPartial(bool enable) {
-    setFlag(LinkAllowPartial,enable);
-    for(auto &l : _Links)
-        l.setAllowPartial(enable);
-}
-
-void PropertyXLinkSubList::hasSetChildValue(Property &) {
-    hasSetValue();
-}
-
-void PropertyXLinkSubList::aboutToSetChildValue(Property &) {
-    aboutToSetValue();
-}
-
-//**************************************************************************
-// PropertyXLinkContainer
-//++++++++++++++++++++++++++++++++++++++++++++++++++++++++++++++++++++++++++
-TYPESYSTEM_SOURCE_ABSTRACT(App::PropertyXLinkContainer , App::PropertyLinkBase)
-
-PropertyXLinkContainer::PropertyXLinkContainer() {
-    _pcScope = LinkScope::Global;
-    _LinkRestored = false;
-}
-
-PropertyXLinkContainer::~PropertyXLinkContainer() {
-}
-
-void PropertyXLinkContainer::afterRestore() {
-    _DocMap.clear();
-    if(!_XLinkRestores)
-        return;
-    _Deps.clear();
-    for(auto &info : *_XLinkRestores) {
-        auto obj = info.xlink->getValue();
-        if(!obj)
-            continue;
-        if(info.docName.size()) {
-            if(info.docName != obj->getDocument()->getName())
-                _DocMap[info.docName] = obj->getDocument()->getName();
-            if(info.docLabel != obj->getDocument()->Label.getValue())
-                _DocMap[App::quote(info.docLabel)] = obj->getDocument()->Label.getValue();
-        }
-        if(_Deps.insert(obj).second)
-            _XLinks[obj->getFullName()] = std::move(info.xlink);
-    }
-    _XLinkRestores.reset();
-}
-
-void PropertyXLinkContainer::breakLink(App::DocumentObject *obj, bool clear) {
-    if(!obj || !obj->getNameInDocument())
-        return;
-    auto owner = dynamic_cast<App::DocumentObject*>(getContainer());
-    if(!owner || !owner->getNameInDocument())
-        return;
-    if(!clear || obj!=owner) {
-        if(!_Deps.erase(obj))
-            return;
-        aboutToSetValue();
-        onBreakLink(obj);
-        if(obj->getDocument() == owner->getDocument())
-            obj->_removeBackLink(owner);
-        else
-            _XLinks.erase(obj->getFullName());
-        hasSetValue();
-        return;
-    }
-    if(obj!=owner)
-        return;
-    for(auto obj : _Deps) {
-        if(!obj || !obj->getNameInDocument())
-            continue;
-        onBreakLink(obj);
-        if(obj->getDocument()==owner->getDocument())
-            obj->_removeBackLink(owner);
-    }
-    _XLinks.clear();
-    _Deps.clear();
-}
-
-int PropertyXLinkContainer::checkRestore(std::string *msg) const {
-    if(_LinkRestored)
-        return 1;
-    for(auto &v : _XLinks) {
-        int res = v.second->checkRestore(msg);
-        if(res)
-            return res;
-    }
-    return 0;
-}
-
-void PropertyXLinkContainer::Save (Base::Writer &writer) const {
-
-    writer.Stream() << writer.ind() << "<XLinks count=\"" << _XLinks.size();
-
-    std::map<App::Document*,int> docSet;
-    auto owner = Base::freecad_dynamic_cast<App::DocumentObject>(getContainer());
-    if(owner && !owner->isExporting()) {
-        // Document name and label can change on restore, we shall record the
-        // current document name and label and pair it with the associated
-        // xlink, so that we can restore them correctly.
-        int i=-1;
-        for(auto &v : _XLinks) {
-            ++i;
-            auto obj = v.second->getValue();
-            if(obj && obj->getDocument())
-                docSet.insert(std::make_pair(obj->getDocument(),i));
-        }
-
-        if(docSet.size())
-            writer.Stream() << "\" docs=\"" << docSet.size();
-    }
-
-    writer.Stream() << "\">" << std::endl;
-    writer.incInd();
-
-    for(auto &v : docSet) {
-        writer.Stream() << writer.ind() << "<DocMap "
-            << "name=\"" << v.first->getName() 
-            << "\" label=\"" << encodeAttribute(v.first->Label.getValue()) 
-            << "\" index=\"" << v.second << "\"/>" << std::endl;
-    }
-
-    for(auto &v : _XLinks) 
-        v.second->Save(writer);
-    writer.decInd();
-
-    writer.Stream() << writer.ind() << "</XLinks>" << std::endl;
-}
-
-void PropertyXLinkContainer::Restore(Base::XMLReader &reader) {
-    reader.readElement("XLinks");
-    auto count = reader.getAttributeAsUnsigned("count");
-    _XLinkRestores.reset(new std::vector<RestoreInfo>(count));
-
-    if(reader.hasAttribute("docs")) {
-        auto docCount = reader.getAttributeAsUnsigned("docs");
-        _DocMap.clear();
-        std::vector<std::string> docs(count*2);
-        for(unsigned i=0;i<docCount;++i) {
-            reader.readElement("DocMap");
-            auto index = reader.getAttributeAsUnsigned("index");
-            if(index>=count) {
-                FC_ERR(propertyName(this) << " invalid document map entry");
-                continue;
-            }
-            auto &info = _XLinkRestores->at(index);
-            info.docName = reader.getAttribute("name");
-            info.docLabel = reader.getAttribute("label");
-        }
-    }
-
-    for(auto &info : *_XLinkRestores) {
-        info.xlink.reset(createXLink());
-        info.xlink->Restore(reader);
-    }
-    reader.readEndElement("XLinks");
-}
-
-void PropertyXLinkContainer::aboutToSetChildValue(App::Property &prop) {
-    auto xlink = dynamic_cast<App::PropertyXLink*>(&prop);
-    if(xlink && xlink->testFlag(LinkDetached)) {
-        if(_Deps.erase(const_cast<App::DocumentObject*>(xlink->getValue())))
-            onBreakLink(xlink->getValue());
-    }
-}
-
-void PropertyXLinkContainer::onBreakLink(DocumentObject *) {
-}
-
-PropertyXLink *PropertyXLinkContainer::createXLink() {
-    return new PropertyXLink(false,this);
-}
-
-bool PropertyXLinkContainer::isLinkedToDocument(const App::Document &doc) const {
-    auto iter = _XLinks.lower_bound(doc.getName());
-    if(iter != _XLinks.end()) {
-        size_t len = strlen(doc.getName());
-        return iter->first.size()>len 
-            && iter->first[len] == '#'
-            && boost::starts_with(iter->first,doc.getName());
-    }
-    return false;
-}
-
-void PropertyXLinkContainer::updateDeps(std::set<DocumentObject*> &&newDeps) {
-    auto owner = Base::freecad_dynamic_cast<App::DocumentObject>(getContainer());
-    if(!owner || !owner->getNameInDocument())
-        return;
-    newDeps.erase(owner);
-
-    for(auto obj : newDeps) {
-        if(obj && obj->getNameInDocument()) {
-            auto it = _Deps.find(obj);
-            if(it != _Deps.end()) {
-                _Deps.erase(it);
-                continue;
-            }
-            if(owner->getDocument()!=obj->getDocument()) {
-                auto &xlink = _XLinks[obj->getFullName()];
-                if(!xlink) {
-                    xlink.reset(createXLink());
-                    xlink->setValue(obj);
-                }
-            }
-#ifndef USE_OLD_DAG
-            else
-                obj->_addBackLink(owner);
-#endif
-            onAddDep(obj);
-        }
-    }
-    for(auto obj : _Deps) {
-        if(!obj || !obj->getNameInDocument())
-            continue;
-        if(obj->getDocument()==owner->getDocument()) {
-#ifndef USE_OLD_DAG
-            obj->_removeBackLink(owner);
-#endif
-        }else
-            _XLinks.erase(obj->getFullName());
-        onRemoveDep(obj);
-    }
-    _Deps = std::move(newDeps);
-
-    _LinkRestored = testFlag(LinkRestoring);
-
-    if(!_LinkRestored && !testFlag(LinkDetached)) {
-        for(auto it=_XLinks.begin(),itNext=it;it!=_XLinks.end();it=itNext) {
-            ++itNext;
-            if(!it->second->getValue())
-                _XLinks.erase(it);
-        }
-    }
-}
-
-void PropertyXLinkContainer::clearDeps() {
-    auto owner = dynamic_cast<App::DocumentObject*>(getContainer());
-    if(!owner || !owner->getNameInDocument())
-        return;
-    for(auto obj : _Deps) {
-        if(obj && obj->getNameInDocument() && obj->getDocument()==owner->getDocument())
-            obj->_removeBackLink(owner);
-    }
-    _Deps.clear();
-    _XLinks.clear();
-    _LinkRestored = false;
-}
-
-void PropertyXLinkContainer::getLinks(std::vector<App::DocumentObject *> &objs, 
-        bool, std::vector<std::string> * /*subs*/, bool /*newStyle*/) const
-{
-    objs.insert(objs.end(),_Deps.begin(),_Deps.end());
-<<<<<<< HEAD
-}
-
-
-=======
-}
-
->>>>>>> 3c4d5983
+/***************************************************************************
+ *   Copyright (c) Jürgen Riegel          (juergen.riegel@web.de) 2002     *
+ *                                                                         *
+ *   This file is part of the FreeCAD CAx development system.              *
+ *                                                                         *
+ *   This library is free software; you can redistribute it and/or         *
+ *   modify it under the terms of the GNU Library General Public           *
+ *   License as published by the Free Software Foundation; either          *
+ *   version 2 of the License, or (at your option) any later version.      *
+ *                                                                         *
+ *   This library  is distributed in the hope that it will be useful,      *
+ *   but WITHOUT ANY WARRANTY; without even the implied warranty of        *
+ *   MERCHANTABILITY or FITNESS FOR A PARTICULAR PURPOSE.  See the         *
+ *   GNU Library General Public License for more details.                  *
+ *                                                                         *
+ *   You should have received a copy of the GNU Library General Public     *
+ *   License along with this library; see the file COPYING.LIB. If not,    *
+ *   write to the Free Software Foundation, Inc., 59 Temple Place,         *
+ *   Suite 330, Boston, MA  02111-1307, USA                                *
+ *                                                                         *
+ ***************************************************************************/
+
+
+#include "PreCompiled.h"
+
+#ifndef _PreComp_
+# include <assert.h>
+# include <sstream>
+#endif
+
+#include <QFileInfo>
+#include <QDateTime>
+#include <QDir>
+
+#include <boost/algorithm/string/predicate.hpp>
+#include <boost/bind.hpp>
+
+/// Here the FreeCAD includes sorted by Base,App,Gui......
+#include <CXX/Objects.hxx>
+#include <Base/Exception.h>
+#include <Base/Reader.h>
+#include <Base/Writer.h>
+#include <Base/Console.h>
+#include <Base/Exception.h>
+
+#include "Application.h"
+#include "DocumentObject.h"
+#include "DocumentObjectPy.h"
+#include "Document.h"
+
+#include "PropertyLinks.h"
+
+FC_LOG_LEVEL_INIT("PropertyLinks",true,true);
+
+using namespace App;
+using namespace Base;
+using namespace std;
+
+//**************************************************************************
+//**************************************************************************
+// PropertyLinkBase
+//++++++++++++++++++++++++++++++++++++++++++++++++++++++++++++++++++++++++++
+
+TYPESYSTEM_SOURCE_ABSTRACT(App::PropertyLinkBase , App::Property)
+
+static std::unordered_map<std::string, std::set<PropertyLinkBase*> > _LabelMap;
+PropertyLinkBase::PropertyLinkBase()
+{}
+
+PropertyLinkBase::~PropertyLinkBase() {
+    unregisterLabelReferences();
+    unregisterElementReference();
+}
+
+void PropertyLinkBase::setAllowExternal(bool allow) {
+    setFlag(LinkAllowExternal,allow);
+}
+
+void PropertyLinkBase::hasSetValue() {
+    auto owner = dynamic_cast<DocumentObject*>(getContainer());
+    if(owner)
+        owner->clearOutListCache();
+    Property::hasSetValue();
+}
+
+void PropertyLinkBase::unregisterElementReference() {
+}
+
+void PropertyLinkBase::unregisterLabelReferences() 
+{
+    for(auto &label : _LabelRefs) {
+        auto it = _LabelMap.find(label);
+        if(it!=_LabelMap.end()) {
+            it->second.erase(this);
+            if(it->second.empty())
+                _LabelMap.erase(it);
+        }
+    }
+    _LabelRefs.clear();
+}
+
+void PropertyLinkBase::getLabelReferences(std::vector<std::string> &subs,const char *subname) {
+    const char *dot;
+    for(;(subname=strchr(subname,'$'))!=0; subname=dot+1) {
+        ++subname;
+        dot = strchr(subname,'.');
+        if(!dot) break;
+        subs.emplace_back(subname,dot-subname);
+    }
+}
+
+void PropertyLinkBase::registerLabelReferences(std::vector<std::string> &&labels, bool reset) {
+    if(reset)
+        unregisterLabelReferences();
+    for(auto &label : labels) {
+        auto res = _LabelRefs.insert(std::move(label));
+        if(res.second)
+            _LabelMap[*res.first].insert(this);
+    }
+}
+
+void PropertyLinkBase::checkLabelReferences(const std::vector<std::string> &subs, bool reset) {
+    if(reset)
+        unregisterLabelReferences();
+    std::vector<std::string> labels;
+    for(auto &sub : subs) {
+        labels.clear();
+        getLabelReferences(labels,sub.c_str());
+        registerLabelReferences(std::move(labels),false);
+    }
+}
+
+std::string PropertyLinkBase::updateLabelReference(const App::DocumentObject *parent, 
+        const char *subname, App::DocumentObject *obj, const std::string &ref, const char *newLabel)
+{
+    if(!obj || !obj->getNameInDocument() || !parent || !parent->getNameInDocument())
+        return std::string();
+
+    // Because the label is allowed to be the same across different
+    // hierarchies, we have to search for all occurrences, and make sure the
+    // referenced sub-object at the found hierarchy is actually the given
+    // object.
+    for(const char *pos=subname; ((pos=strstr(pos,ref.c_str()))!=0); pos+=ref.size()) {
+        auto sub = std::string(subname,pos+ref.size()-subname);
+        auto sobj = parent->getSubObject(sub.c_str());
+        if(sobj == obj) {
+            sub = subname;
+            sub.replace(pos+1-subname,ref.size()-2,newLabel);
+            return sub;
+        }
+    }
+    return std::string();
+}
+
+std::vector<std::pair<Property*, std::unique_ptr<Property> > > 
+PropertyLinkBase::updateLabelReferences(App::DocumentObject *obj, const char *newLabel) 
+{
+    std::vector<std::pair<Property*,std::unique_ptr<Property> > >  ret;
+    if(!obj || !obj->getNameInDocument())
+        return ret;
+    auto it = _LabelMap.find(obj->Label.getStrValue());
+    if(it == _LabelMap.end())
+        return ret;
+    std::string ref("$");
+    ref += obj->Label.getValue();
+    ref += '.';
+    std::vector<PropertyLinkBase*> props;
+    props.reserve(it->second.size());
+    props.insert(props.end(),it->second.begin(),it->second.end());
+    for(auto prop : props) {
+        if(!prop->getContainer())
+            continue;
+        std::unique_ptr<Property> copy(prop->CopyOnLabelChange(obj,ref,newLabel));
+        if(copy)
+            ret.emplace_back(prop,std::move(copy));
+    }
+    return ret;
+}
+
+static std::string propertyName(const Property *prop) {
+    if(!prop)
+        return std::string();
+    if(!prop->getContainer() || !prop->getName()) {
+        auto xlink = Base::freecad_dynamic_cast<const PropertyXLink>(prop);
+        if(xlink)
+            return propertyName(xlink->parent());
+    }
+    return prop->getFullName();
+}
+
+void PropertyLinkBase::updateElementReferences(DocumentObject *feature, bool reverse) {
+    (void)feature;
+    (void)reverse;
+}
+
+void PropertyLinkBase::_registerElementReference(App::DocumentObject *obj, std::string &sub, ShadowSub &shadow)
+{
+    (void)obj;
+    (void)sub;
+    (void)shadow;
+}
+
+class StringGuard {
+public:
+    StringGuard(char *c)
+        :c(c)
+    {
+        v1 = c[0];
+        v2 = c[1];
+        c[0] = '.';
+        c[1] = 0;
+    }
+    ~StringGuard()
+    {
+        c[0] = v1;
+        c[1] = v2;
+    }
+
+    char *c;
+    char v1;
+    char v2;
+};
+
+void PropertyLinkBase::restoreLabelReference(const DocumentObject *obj, 
+        std::string &subname, ShadowSub *shadow)
+{
+    std::ostringstream ss;
+    char *sub = &subname[0];
+    char *next=sub;
+    for(char *dot=strchr(next,'.');dot;next=dot+1,dot=strchr(next,'.')) {
+        if(dot!=next && dot[-1]!='@')
+            continue;
+        DocumentObject *sobj;
+        try {
+            StringGuard guard(dot-1);
+            sobj = obj->getSubObject(subname.c_str());
+            if(!sobj) {
+                FC_ERR("Failed to restore label reference " << obj->getFullName() 
+                        << '.' << ss.str());
+                return;
+            }
+        }catch(...){
+            throw;
+        }
+        ss.write(sub,next-sub);
+        ss << '$' << sobj->Label.getStrValue() << '.';
+        sub = dot+1;
+    }
+    if(sub == subname.c_str())
+        return;
+
+    size_t count = sub-subname.c_str();
+    const auto &newSub = ss.str();
+    if(shadow && shadow->second.size()>=count) 
+        shadow->second = newSub + (shadow->second.c_str()+count);
+    if(shadow && shadow->first.size()>=count) 
+        shadow->first = newSub + (shadow->first.c_str()+count);
+    subname = newSub + sub;
+}
+
+bool PropertyLinkBase::_updateElementReference(DocumentObject *feature, 
+        App::DocumentObject *obj, std::string &sub, ShadowSub &shadow, 
+        bool reverse, bool notify)
+{
+    (void)feature;
+    (void)obj;
+    (void)reverse;
+    (void)notify;
+    shadow.second = sub;
+    return false;
+}
+
+std::pair<DocumentObject*, std::string> 
+PropertyLinkBase::tryReplaceLink(const PropertyContainer *owner, DocumentObject *obj, 
+    const DocumentObject *parent, DocumentObject *oldObj, DocumentObject *newObj, const char *subname)
+{
+    std::pair<DocumentObject*, std::string> res;
+    res.first = 0;
+
+    if(oldObj == obj) {
+        if(owner == parent) {
+            // Do not throw on sub object error yet. It's better to let
+            // recompute find out the error and point out the affected objects
+            // to user.
+#if 0 
+            if(subname && subname[0] && !newObj->getSubObject(subname)) {
+                FC_THROWM(Base::RuntimeError,
+                        "Sub-object '" << newObj->getFullName()
+                        << '.' << subname << "' not found when replacing link in "
+                        << owner->getFullName() << '.' << getName());
+            }
+#endif
+            res.first = newObj;
+            if(subname) res.second = subname;
+            return res;
+        }
+        return res;
+    }
+    if(!subname || !subname[0])
+        return res;
+
+    App::DocumentObject *prev = obj;
+    std::size_t prevPos = 0;
+    std::string sub = subname;
+    for(auto pos=sub.find('.');pos!=std::string::npos;pos=sub.find('.',pos)) {
+        ++pos;
+        char c = sub[pos];
+        sub[pos] = 0;
+        auto sobj = obj->getSubObject(sub.c_str());
+        sub[pos] = c;
+        if(!sobj) 
+            break;
+        if(sobj == oldObj) {
+            if(prev == parent) {
+#if 0
+                if(sub[pos] && !newObj->getSubObject(sub.c_str()+pos)) {
+                    FC_THROWM(Base::RuntimeError,
+                            "Sub-object '" << newObj->getFullName()
+                            << '.' << (sub.c_str()+pos) << "' not found when replacing link in "
+                            << owner->getFullName() << '.' << getName());
+                }
+#endif
+                if(sub[prevPos] == '$')
+                    sub.replace(prevPos+1,pos-1-prevPos,newObj->Label.getValue());
+                else
+                    sub.replace(prevPos,pos-1-prevPos,newObj->getNameInDocument());
+                res.first = obj;
+                res.second = std::move(sub);
+                return res;
+            }
+            break;
+        }else if(prev == parent)
+            break;
+        prev = sobj;
+        prevPos = pos;
+    }
+    return res;
+}
+
+std::pair<DocumentObject*,std::vector<std::string> >
+PropertyLinkBase::tryReplaceLinkSubs(const PropertyContainer *owner, 
+        DocumentObject *obj, const DocumentObject *parent, DocumentObject *oldObj, 
+        DocumentObject *newObj, const std::vector<std::string> &subs)
+{
+    std::pair<DocumentObject*,std::vector<std::string> > res;
+    res.first = 0;
+
+    auto r = tryReplaceLink(owner,obj,parent,oldObj,newObj);
+    if(r.first) {
+        res.first = r.first;
+        res.second = subs;
+        return res;
+    }
+    for(auto it=subs.begin();it!=subs.end();++it) {
+        auto r = tryReplaceLink(owner,obj,parent,oldObj,newObj,it->c_str());
+        if(r.first) {
+            if(!res.first) {
+                res.first = r.first;
+                res.second.insert(res.second.end(),subs.begin(),it);
+            }
+            res.second.push_back(std::move(r.second));
+        }else if(res.first)
+            res.second.push_back(*it);
+    }
+    return res;
+}
+
+//**************************************************************************
+//**************************************************************************
+// PropertyLinkListBase
+//++++++++++++++++++++++++++++++++++++++++++++++++++++++++++++++++++++++++++
+
+TYPESYSTEM_SOURCE_ABSTRACT(App::PropertyLinkListBase , App::PropertyLinkBase)
+
+//**************************************************************************
+//**************************************************************************
+// PropertyLink
+//++++++++++++++++++++++++++++++++++++++++++++++++++++++++++++++++++++++++++
+
+TYPESYSTEM_SOURCE(App::PropertyLink, App::PropertyLinkBase)
+TYPESYSTEM_SOURCE(App::PropertyLinkChild , App::PropertyLink)
+TYPESYSTEM_SOURCE(App::PropertyLinkGlobal , App::PropertyLink)
+TYPESYSTEM_SOURCE(App::PropertyLinkHidden , App::PropertyLink)
+
+//**************************************************************************
+// Construction/Destruction
+
+
+PropertyLink::PropertyLink()
+:_pcLink(0)
+{
+
+}
+
+
+PropertyLink::~PropertyLink()
+{
+    resetLink();
+}
+
+//**************************************************************************
+// Base class implementer
+
+void PropertyLink::resetLink() {
+    //in case this property gets dynamically removed
+#ifndef USE_OLD_DAG
+    // maintain the back link in the DocumentObject class if it is from a document object
+    if (_pcScope!=LinkScope::Hidden && 
+        _pcLink && 
+        getContainer() && 
+        getContainer()->isDerivedFrom(App::DocumentObject::getClassTypeId())) 
+    {
+        App::DocumentObject* parent = static_cast<DocumentObject*>(getContainer());
+        // before accessing internals make sure the object is not about to be destroyed
+        // otherwise the backlink contains dangling pointers
+        if (!parent->testStatus(ObjectStatus::Destroy)) {
+            if (_pcLink)
+                _pcLink->_removeBackLink(parent);
+        }
+    }
+#endif
+    _pcLink = 0;
+}
+
+void PropertyLink::setValue(App::DocumentObject * lValue)
+{
+    auto parent = dynamic_cast<App::DocumentObject*>(getContainer());
+    if(!testFlag(LinkAllowExternal) && parent && lValue && parent->getDocument()!=lValue->getDocument())
+        throw Base::ValueError("PropertyLink does not support external object");
+
+    aboutToSetValue();
+#ifndef USE_OLD_DAG
+    // maintain the back link in the DocumentObject class if it is from a document object
+    if (_pcScope!=LinkScope::Hidden && parent) {
+        // before accessing internals make sure the object is not about to be destroyed
+        // otherwise the backlink contains dangling pointers
+        if (!parent->testStatus(ObjectStatus::Destroy)) {
+            if (_pcLink)
+                _pcLink->_removeBackLink(parent);
+            if (lValue)
+                lValue->_addBackLink(parent);
+        }
+    }
+#endif
+    _pcLink=lValue;
+    hasSetValue();
+}
+
+App::DocumentObject * PropertyLink::getValue(void) const
+{
+    return _pcLink;
+}
+
+App::DocumentObject * PropertyLink::getValue(Base::Type t) const
+{
+    return (_pcLink && _pcLink->getTypeId().isDerivedFrom(t)) ? _pcLink : 0;
+}
+
+PyObject *PropertyLink::getPyObject(void)
+{
+    if (_pcLink)
+        return _pcLink->getPyObject();
+    else
+        Py_Return;
+}
+
+void PropertyLink::setPyObject(PyObject *value)
+{
+    if (PyObject_TypeCheck(value, &(DocumentObjectPy::Type))) {
+        DocumentObjectPy  *pcObject = (DocumentObjectPy*)value;
+        setValue(pcObject->getDocumentObjectPtr());
+    }
+    else if (Py_None == value) {
+        setValue(0);
+    }
+    else {
+        std::string error = std::string("type must be 'DocumentObject' or 'NoneType', not ");
+        error += value->ob_type->tp_name;
+        throw Base::TypeError(error);
+    }
+}
+
+void PropertyLink::Save (Base::Writer &writer) const
+{
+    writer.Stream() << writer.ind() << "<Link value=\"" <<  (_pcLink?_pcLink->getExportName():"") <<"\"/>" << std::endl;
+}
+
+void PropertyLink::Restore(Base::XMLReader &reader)
+{
+    // read my element
+    reader.readElement("Link");
+    // get the value of my attribute
+    std::string name = reader.getName(reader.getAttribute("value"));
+
+    // Property not in a DocumentObject!
+    assert(getContainer()->getTypeId().isDerivedFrom(App::DocumentObject::getClassTypeId()) );
+
+    if (name != "") {
+        DocumentObject* parent = static_cast<DocumentObject*>(getContainer());
+
+        App::Document* document = parent->getDocument();
+        DocumentObject* object = document ? document->getObject(name.c_str()) : 0;
+        if (!object) {
+            if (reader.isVerbose()) {
+                Base::Console().Warning("Lost link to '%s' while loading, maybe "
+                                        "an object was not loaded correctly\n",name.c_str());
+            }
+        }
+        else if (parent == object) {
+            if (reader.isVerbose()) {
+                Base::Console().Warning("Object '%s' links to itself, nullify it\n",name.c_str());
+            }
+            object = 0;
+        }
+
+        setValue(object);
+    }
+    else {
+        setValue(0);
+    }
+}
+
+Property *PropertyLink::Copy(void) const
+{
+    PropertyLink *p= new PropertyLink();
+    p->_pcLink = _pcLink;
+    return p;
+}
+
+void PropertyLink::Paste(const Property &from)
+{
+    if (!from.isDerivedFrom(PropertyLink::getClassTypeId()))
+        throw Base::TypeError("Incompatible property to paste to");
+
+    setValue(static_cast<const PropertyLink&>(from)._pcLink);
+}
+
+void PropertyLink::getLinks(std::vector<App::DocumentObject *> &objs, 
+        bool all, std::vector<std::string> *subs, bool newStyle) const
+{
+    (void)newStyle;
+    (void)subs;
+    if((all||_pcScope!=LinkScope::Hidden) && _pcLink && _pcLink->getNameInDocument())
+        objs.push_back(_pcLink);
+}
+
+void PropertyLink::breakLink(App::DocumentObject *obj, bool clear) {
+    if(_pcLink == obj || (clear && getContainer()==obj))
+        setValue(0);
+}
+
+bool PropertyLink::adjustLink(const std::set<App::DocumentObject*> &inList) {
+    (void)inList;
+    return false;
+}
+
+Property *PropertyLink::CopyOnLinkReplace(const App::DocumentObject *parent,
+        App::DocumentObject *oldObj, App::DocumentObject *newObj) const
+{
+    auto res = tryReplaceLink(getContainer(),_pcLink,parent,oldObj,newObj);
+    if(res.first) {
+        auto p = new PropertyLink();
+        p->_pcLink = res.first;
+        return p;
+    }
+    return 0;
+}
+
+//**************************************************************************
+// PropertyLinkList
+//++++++++++++++++++++++++++++++++++++++++++++++++++++++++++++++++++++++++++
+
+TYPESYSTEM_SOURCE(App::PropertyLinkList, App::PropertyLinkListBase)
+TYPESYSTEM_SOURCE(App::PropertyLinkListChild, App::PropertyLinkList)
+TYPESYSTEM_SOURCE(App::PropertyLinkListGlobal, App::PropertyLinkList)
+TYPESYSTEM_SOURCE(App::PropertyLinkListHidden, App::PropertyLinkList)
+
+//**************************************************************************
+// Construction/Destruction
+
+
+PropertyLinkList::PropertyLinkList()
+{
+
+}
+
+PropertyLinkList::~PropertyLinkList()
+{
+    //in case this property gety dynamically removed
+#ifndef USE_OLD_DAG   
+    //maintain the back link in the DocumentObject class
+    if (_pcScope!=LinkScope::Hidden && 
+        !_lValueList.empty() && 
+        getContainer() && 
+        getContainer()->isDerivedFrom(App::DocumentObject::getClassTypeId())) 
+    {
+        App::DocumentObject* parent = static_cast<DocumentObject*>(getContainer());
+        // before accessing internals make sure the object is not about to be destroyed
+        // otherwise the backlink contains dangling pointers
+        if (!parent->testStatus(ObjectStatus::Destroy)) {
+            for(auto *obj : _lValueList) {
+                if (obj)
+                    obj->_removeBackLink(parent);
+            }
+        }
+    }
+#endif
+
+}
+
+void PropertyLinkList::setSize(int newSize)
+{
+    for(int i=newSize;i<(int)_lValueList.size();++i) {
+        auto obj = _lValueList[i];
+        if(!obj && !obj->getNameInDocument())
+            continue;
+        _nameMap.erase(obj->getNameInDocument());
+#ifndef USE_OLD_DAG
+        if (_pcScope!=LinkScope::Hidden)
+            obj->_removeBackLink(static_cast<DocumentObject*>(getContainer()));
+#endif
+    }
+    _lValueList.resize(newSize);
+}
+
+void PropertyLinkList::setSize(int newSize, const_reference def) {
+    auto oldSize = getSize();
+    setSize(newSize);
+    for(auto i=oldSize;i<newSize;++i)
+        _lValueList[i] = def;
+}
+
+void PropertyLinkList::set1Value(int idx, DocumentObject* const &value) {
+    DocumentObject *obj = 0;
+    if(idx>=0 && idx<(int)_lValueList.size()) {
+        obj = _lValueList[idx];
+        if(obj == value) return;
+    }
+
+    if(!value || !value->getNameInDocument())
+        throw Base::ValueError("invalid document object");
+
+    _nameMap.clear();
+
+#ifndef USE_OLD_DAG   
+    if (getContainer() && getContainer()->isDerivedFrom(App::DocumentObject::getClassTypeId())) {
+        App::DocumentObject* parent = static_cast<DocumentObject*>(getContainer());
+        // before accessing internals make sure the object is not about to be destroyed
+        // otherwise the backlink contains dangling pointers
+        if (!parent->testStatus(ObjectStatus::Destroy) && _pcScope!=LinkScope::Hidden) {
+            if(obj) 
+                obj->_removeBackLink(static_cast<DocumentObject*>(getContainer()));
+            if(value)
+                value->_addBackLink(static_cast<DocumentObject*>(getContainer()));
+        }
+    }
+#endif
+
+    inherited::set1Value(idx,value);
+}
+
+void PropertyLinkList::setValues(const std::vector<DocumentObject*>& lValue) {
+    if(lValue.size()==1 && !lValue[0]) {
+        // one null element means clear, as backward compatibility for old code
+        setValues(std::vector<DocumentObject*>());
+        return;
+    }
+
+    auto parent = Base::freecad_dynamic_cast<App::DocumentObject>(getContainer());
+    for(auto obj : lValue) {
+        if(!obj || !obj->getNameInDocument())
+            throw Base::ValueError("PropertyLinkList: invalid document object");
+        if(!testFlag(LinkAllowExternal) && parent && parent->getDocument()!=obj->getDocument())
+            throw Base::ValueError("PropertyLinkList does not support external object");
+    }
+    _nameMap.clear();
+
+#ifndef USE_OLD_DAG
+    //maintain the back link in the DocumentObject class
+    if (parent) {
+        // before accessing internals make sure the object is not about to be destroyed
+        // otherwise the backlink contains dangling pointers
+        if (!parent->testStatus(ObjectStatus::Destroy) && _pcScope!=LinkScope::Hidden) {
+            for(auto *obj : _lValueList) {
+                if (obj)
+                    obj->_removeBackLink(parent);
+            }
+            for(auto *obj : lValue) {
+                if (obj)
+                    obj->_addBackLink(parent);
+            }
+        }
+    }
+#endif
+    inherited::setValues(lValue);
+}
+
+PyObject *PropertyLinkList::getPyObject(void)
+{
+    int count = getSize();
+#if 0//FIXME: Should switch to tuple
+    Py::Tuple sequence(count);
+#else
+    Py::List sequence(count);
+#endif
+    for (int i = 0; i<count; i++) {
+        auto obj = _lValueList[i];
+        if(obj && obj->getNameInDocument())
+            sequence.setItem(i, Py::asObject(_lValueList[i]->getPyObject()));
+        else
+            sequence.setItem(i, Py::None());
+    }
+
+    return Py::new_reference_to(sequence);
+}
+
+DocumentObject *PropertyLinkList::getPyValue(PyObject *item) const {
+    if (!PyObject_TypeCheck(item, &(DocumentObjectPy::Type))) {
+        std::string error = std::string("type must be 'DocumentObject' or list of 'DocumentObject', not ");
+        error += item->ob_type->tp_name;
+        throw Base::TypeError(error);
+    }
+    return static_cast<DocumentObjectPy*>(item)->getDocumentObjectPtr();
+}
+
+void PropertyLinkList::Save(Base::Writer &writer) const
+{
+    writer.Stream() << writer.ind() << "<LinkList count=\"" << getSize() << "\">" << endl;
+    writer.incInd();
+    for (int i = 0; i<getSize(); i++) {
+        DocumentObject* obj = _lValueList[i];
+        if (obj)
+            writer.Stream() << writer.ind() << "<Link value=\"" << obj->getExportName() << "\"/>" << endl;
+        else
+            writer.Stream() << writer.ind() << "<Link value=\"\"/>" << endl;
+    }
+
+    writer.decInd();
+    writer.Stream() << writer.ind() << "</LinkList>" << endl;
+}
+
+void PropertyLinkList::Restore(Base::XMLReader &reader)
+{
+    // read my element
+    reader.readElement("LinkList");
+    // get the value of my attribute
+    int count = reader.getAttributeAsInteger("count");
+    App::PropertyContainer* container = getContainer();
+    if (!container)
+        throw Base::RuntimeError("Property is not part of a container");
+    if (!container->getTypeId().isDerivedFrom(App::DocumentObject::getClassTypeId())) {
+        std::stringstream str;
+        str << "Container is not a document object ("
+            << container->getTypeId().getName() << ")";
+        throw Base::TypeError(str.str());
+    }
+
+    std::vector<DocumentObject*> values;
+    values.reserve(count);
+    for (int i = 0; i < count; i++) {
+        reader.readElement("Link");
+        std::string name = reader.getName(reader.getAttribute("value"));
+        // In order to do copy/paste it must be allowed to have defined some
+        // referenced objects in XML which do not exist anymore in the new
+        // document. Thus, we should silently ignore this.
+        // Property not in an object!
+        DocumentObject* father = static_cast<DocumentObject*>(getContainer());
+        App::Document* document = father->getDocument();
+        DocumentObject* child = document ? document->getObject(name.c_str()) : 0;
+        if (child)
+            values.push_back(child);
+        else if (reader.isVerbose())
+            FC_WARN("Lost link to " << (document?document->getName():"") << " " << name 
+                    << " while loading, maybe an object was not loaded correctly");
+    }
+
+    reader.readEndElement("LinkList");
+
+    // assignment
+    setValues(values);
+}
+
+Property *PropertyLinkList::CopyOnLinkReplace(const App::DocumentObject *parent,
+        App::DocumentObject *oldObj, App::DocumentObject *newObj) const
+{
+    std::vector<DocumentObject*> links;
+    bool copied = false;
+    bool found = false;
+    for(auto it=_lValueList.begin();it!=_lValueList.end();++it) {
+        auto res = tryReplaceLink(getContainer(),*it,parent,oldObj,newObj);
+        if(res.first) {
+            found = true;
+            if(!copied) {
+                copied = true;
+                links.insert(links.end(),_lValueList.begin(),it);
+            }
+            links.push_back(res.first);
+        } else if(*it == newObj) {
+            // in case newObj already exists here, we shall remove all existing
+            // entry, and insert it to take over oldObj's position.
+            if(!copied) {
+                copied = true;
+                links.insert(links.end(),_lValueList.begin(),it);
+            }
+        }else if(copied)
+            links.push_back(*it);
+    }
+    if(!found)
+        return 0;
+    auto p= new PropertyLinkList();
+    p->_lValueList = std::move(links);
+    return p;
+}
+
+Property *PropertyLinkList::Copy(void) const
+{
+    PropertyLinkList *p = new PropertyLinkList();
+    p->_lValueList = _lValueList;
+    return p;
+}
+
+void PropertyLinkList::Paste(const Property &from)
+{
+    if(!from.isDerivedFrom(PropertyLinkList::getClassTypeId()))
+        throw Base::TypeError("Incompatible property to paste to");
+
+    setValues(static_cast<const PropertyLinkList&>(from)._lValueList);
+}
+
+unsigned int PropertyLinkList::getMemSize(void) const
+{
+    return static_cast<unsigned int>(_lValueList.size() * sizeof(App::DocumentObject *));
+}
+
+DocumentObject *PropertyLinkList::find(const std::string &name, int *pindex) const {
+    if(_nameMap.empty() || _nameMap.size()>_lValueList.size()) {
+        _nameMap.clear();
+        for(int i=0;i<(int)_lValueList.size();++i) {
+            auto obj = _lValueList[i];
+            if(obj && obj->getNameInDocument()) 
+                _nameMap[obj->getNameInDocument()] = i;
+        }
+    }
+    auto it = _nameMap.find(name);
+    if(it == _nameMap.end())
+        return 0;
+    if(pindex) *pindex = it->second;
+    return _lValueList[it->second];
+}
+
+void PropertyLinkList::getLinks(std::vector<App::DocumentObject *> &objs, 
+        bool all, std::vector<std::string> *subs, bool newStyle) const
+{
+    (void)subs;
+    (void)newStyle;
+    if(all||_pcScope!=LinkScope::Hidden) {
+        objs.reserve(objs.size()+_lValueList.size());
+        for(auto obj : _lValueList) {
+            if(obj && obj->getNameInDocument())
+                objs.push_back(obj);
+        }
+    }
+}
+
+void PropertyLinkList::breakLink(App::DocumentObject *obj, bool clear) {
+    if(clear && getContainer()==obj) {
+        setValues({});
+        return;
+    }
+    std::vector<App::DocumentObject*> values;
+    values.reserve(_lValueList.size());
+    for(auto o : _lValueList) {
+        if(o != obj)
+            values.push_back(o);
+    }
+    if(values.size()!=_lValueList.size())
+        setValues(values);
+}
+
+bool PropertyLinkList::adjustLink(const std::set<App::DocumentObject*> &inList) {
+    (void)inList;
+    return false;
+}
+
+
+//**************************************************************************
+// PropertyLinkSub
+//++++++++++++++++++++++++++++++++++++++++++++++++++++++++++++++++++++++++++
+
+TYPESYSTEM_SOURCE(App::PropertyLinkSub, App::PropertyLinkBase)
+TYPESYSTEM_SOURCE(App::PropertyLinkSubChild, App::PropertyLinkSub)
+TYPESYSTEM_SOURCE(App::PropertyLinkSubGlobal, App::PropertyLinkSub)
+TYPESYSTEM_SOURCE(App::PropertyLinkSubHidden, App::PropertyLinkSub)
+
+//**************************************************************************
+// Construction/Destruction
+
+
+PropertyLinkSub::PropertyLinkSub()
+:_pcLinkSub(0)
+{
+
+}
+
+
+PropertyLinkSub::~PropertyLinkSub()
+{
+    //in case this property is dynamically removed
+#ifndef USE_OLD_DAG
+    if (_pcLinkSub && getContainer() && getContainer()->isDerivedFrom(App::DocumentObject::getClassTypeId())) {
+        App::DocumentObject* parent = static_cast<DocumentObject*>(getContainer());
+        // before accessing internals make sure the object is not about to be destroyed
+        // otherwise the backlink contains dangling pointers
+        if (!parent->testStatus(ObjectStatus::Destroy) && _pcScope!=LinkScope::Hidden) {
+            if (_pcLinkSub)
+                _pcLinkSub->_removeBackLink(parent);
+        }
+    }
+#endif
+}
+
+void PropertyLinkSub::setValue(App::DocumentObject * lValue, 
+        const std::vector<std::string> &SubList, std::vector<ShadowSub> &&shadows)
+{
+    setValue(lValue,std::vector<std::string>(SubList),std::move(shadows));
+}
+
+void PropertyLinkSub::setValue(App::DocumentObject * lValue, 
+        std::vector<std::string> &&subs, std::vector<ShadowSub> &&shadows)
+{
+    auto parent = Base::freecad_dynamic_cast<App::DocumentObject>(getContainer());
+    if(lValue) {
+        if(!lValue->getNameInDocument())
+            throw Base::ValueError("PropertyLinkSub: invalid document object");
+        if(!testFlag(LinkAllowExternal) && parent && parent->getDocument()!=lValue->getDocument())
+            throw Base::ValueError("PropertyLinkSub does not support external object");
+    }
+    aboutToSetValue();
+#ifndef USE_OLD_DAG
+    if(parent) {
+        // before accessing internals make sure the object is not about to be destroyed
+        // otherwise the backlink contains dangling pointers
+        if (!parent->testStatus(ObjectStatus::Destroy) && _pcScope!=LinkScope::Hidden) {
+            if (_pcLinkSub)
+                _pcLinkSub->_removeBackLink(parent);
+            if (lValue)
+                lValue->_addBackLink(parent);
+        }
+    }
+#endif
+    _pcLinkSub=lValue;
+    _cSubList=std::move(subs);
+    if(shadows.size()==_cSubList.size())
+        _ShadowSubList = std::move(shadows);
+    else
+        updateElementReference(0);
+    checkLabelReferences(_cSubList);
+    hasSetValue();
+}
+
+App::DocumentObject * PropertyLinkSub::getValue(void) const
+{
+    return _pcLinkSub;
+}
+
+const std::vector<std::string>& PropertyLinkSub::getSubValues(void) const
+{
+    return _cSubList;
+}
+
+static inline const std::string &getSubNameWithStyle(const std::string &subName,
+        const PropertyLinkBase::ShadowSub &shadow, bool newStyle)
+{
+    if(!newStyle) {
+        if(shadow.second.size()) 
+            return shadow.second;
+    }else if(shadow.first.size()) 
+        return shadow.first;
+    return subName;
+}
+
+std::vector<std::string> PropertyLinkSub::getSubValues(bool newStyle) const {
+    assert(_cSubList.size() == _ShadowSubList.size());
+    std::vector<std::string> ret;
+    ret.reserve(_cSubList.size());
+    for(size_t i=0;i<_ShadowSubList.size();++i)
+        ret.push_back(getSubNameWithStyle(_cSubList[i],_ShadowSubList[i],newStyle));
+    return ret;
+}
+
+std::vector<std::string> PropertyLinkSub::getSubValuesStartsWith(const char* starter, bool newStyle) const
+{
+    (void)newStyle;
+
+    std::vector<std::string> temp;
+    for(std::vector<std::string>::const_iterator it=_cSubList.begin();it!=_cSubList.end();++it)
+        if(strncmp(starter,it->c_str(),strlen(starter))==0)
+            temp.push_back(*it);
+    return temp;
+}
+
+App::DocumentObject * PropertyLinkSub::getValue(Base::Type t) const
+{
+    return (_pcLinkSub && _pcLinkSub->getTypeId().isDerivedFrom(t)) ? _pcLinkSub : 0;
+}
+
+PyObject *PropertyLinkSub::getPyObject(void)
+{
+    Py::Tuple tup(2);
+    Py::List list(static_cast<int>(_cSubList.size()));
+    if (_pcLinkSub) {
+        _pcLinkSub->getPyObject();
+        tup[0] = Py::asObject(_pcLinkSub->getPyObject());
+        for(unsigned int i = 0;i<_cSubList.size(); i++)
+            list[i] = Py::String(_cSubList[i]);
+        tup[1] = list;
+        return Py::new_reference_to(tup);
+    }
+    else {
+        return Py::new_reference_to(Py::None());
+    }
+}
+
+void PropertyLinkSub::setPyObject(PyObject *value)
+{
+    if (PyObject_TypeCheck(value, &(DocumentObjectPy::Type))) {
+        DocumentObjectPy  *pcObject = (DocumentObjectPy*)value;
+        setValue(pcObject->getDocumentObjectPtr());
+    }
+    else if (PyTuple_Check(value) || PyList_Check(value)) {
+        Py::Sequence seq(value);
+        if(seq.size() == 0)
+            setValue(NULL);
+        else if(seq.size()!=2) 
+            throw Base::ValueError("Expect input sequence of size 2");
+        else if (PyObject_TypeCheck(seq[0].ptr(), &(DocumentObjectPy::Type))) {
+            DocumentObjectPy  *pcObj = (DocumentObjectPy*)seq[0].ptr();
+            if (seq[1].isString()) {
+                std::vector<std::string> vals;
+                vals.push_back((std::string)Py::String(seq[1]));
+                setValue(pcObj->getDocumentObjectPtr(),std::move(vals));
+            }
+            else if (seq[1].isSequence()) {
+                Py::Sequence list(seq[1]);
+                std::vector<std::string> vals(list.size());
+                unsigned int i=0;
+                for (Py::Sequence::iterator it = list.begin();it!=list.end();++it,++i)
+                    vals[i] = Py::String(*it);
+                setValue(pcObj->getDocumentObjectPtr(),std::move(vals));
+            }
+            else {
+                std::string error = std::string("type of second element in tuple must be str or sequence of str");
+                throw Base::TypeError(error);
+            }
+        }
+        else {
+            std::string error = std::string("type of first element in tuple must be 'DocumentObject', not ");
+            error += seq[0].ptr()->ob_type->tp_name;
+            throw Base::TypeError(error);
+        }
+    }
+    else if(Py_None == value) {
+        setValue(0);
+    }
+    else {
+        std::string error = std::string("type must be 'DocumentObject', 'NoneType' or ('DocumentObject',['String',]) not ");
+        error += value->ob_type->tp_name;
+        throw Base::TypeError(error);
+    }
+}
+
+static bool updateLinkReference(App::PropertyLinkBase *prop, 
+        App::DocumentObject *feature, bool reverse, bool notify,
+        App::DocumentObject *link, std::vector<std::string> &subs, std::vector<int> &mapped,
+        std::vector<PropertyLinkBase::ShadowSub> &shadows)
+{
+    if(!feature) {
+        shadows.clear();
+        prop->unregisterElementReference();
+    }
+    shadows.resize(subs.size());
+    if(!link || !link->getNameInDocument())
+        return false;
+    auto owner = dynamic_cast<DocumentObject*>(prop->getContainer());
+    if(owner && owner->isRestoring())
+        return false;
+    int i=0;
+    bool touched = false;
+    for(auto &sub : subs) {
+        if(prop->_updateElementReference(
+                    feature,link,sub,shadows[i++],reverse,notify&&!touched))
+            touched = true;
+    }
+    if(!touched)
+        return false;
+    for(int idx : mapped) {
+        if(idx<(int)subs.size() && shadows[idx].first.size())
+            subs[idx] = shadows[idx].first;
+    }
+    mapped.clear();
+    if(owner && feature) 
+        owner->onUpdateElementReference(prop);
+    return true;
+}
+
+void PropertyLinkSub::afterRestore() {
+    _ShadowSubList.resize(_cSubList.size());
+    if(!testFlag(LinkRestoreLabel) ||!_pcLinkSub || !_pcLinkSub->getNameInDocument())
+        return;
+    setFlag(LinkRestoreLabel,false);
+    for(std::size_t i=0;i<_cSubList.size();++i)
+        restoreLabelReference(_pcLinkSub,_cSubList[i],&_ShadowSubList[i]);
+}
+
+void PropertyLinkSub::onContainerRestored() {
+    unregisterElementReference();
+    if(!_pcLinkSub || !_pcLinkSub->getNameInDocument())
+        return;
+    for(std::size_t i=0;i<_cSubList.size();++i)
+        _registerElementReference(_pcLinkSub,_cSubList[i],_ShadowSubList[i]);
+}
+
+void PropertyLinkSub::updateElementReference(DocumentObject *feature, bool reverse, bool notify) {
+    if(!updateLinkReference(this,feature,reverse,notify,_pcLinkSub,_cSubList,_mapped,_ShadowSubList))
+        return;
+    if(notify)
+        hasSetValue();
+}
+
+bool PropertyLinkSub::referenceChanged() const {
+    return !_mapped.empty();
+}
+
+std::string PropertyLinkBase::importSubName(Base::XMLReader &reader, const char *sub, bool &restoreLabel) {
+    if(!reader.doNameMapping())
+        return sub;
+    std::ostringstream str;
+    for(const char *dot=strchr(sub,'.');dot;sub=dot+1,dot=strchr(sub,'.')) {
+        size_t count = dot-sub;
+        const char *tail = ".";
+        if(count && dot[-1] == '@') {
+            // tail=='@' means we are exporting a label reference. So retain
+            // this marker so that the label can be restored in afterRestore().
+            tail = "@.";
+            --count;
+            restoreLabel = true;
+        }
+        str << reader.getName(std::string(sub,count).c_str()) << tail;
+    }
+    str << sub;
+    return str.str();
+}
+
+const char *PropertyLinkBase::exportSubName(std::string &output,
+        const App::DocumentObject *obj, const char *sub, bool first_obj) 
+{
+    std::ostringstream str;
+    const char *res = sub;
+
+    if(!sub || !sub[0])
+        return res;
+
+    bool touched = false;
+    if(first_obj) {
+        auto dot = strchr(sub,'.');
+        if(!dot)
+            return res;
+        const char *hash;
+        for(hash=sub;hash<dot && *hash!='#';++hash);
+        App::Document *doc = 0;
+        if(*hash == '#')
+            doc = GetApplication().getDocument(std::string(sub,hash-sub).c_str());
+        else {
+            hash = 0;
+            if(obj && obj->getNameInDocument())
+                doc = obj->getDocument();
+        }
+        if(!doc) {
+            FC_ERR("Failed to get document for the first object in " << sub);
+            return res;
+        }
+        obj = doc->getObject(std::string(sub,dot-sub).c_str());
+        if(!obj || !obj->getNameInDocument())
+            return res;
+        if(hash) {
+            if(!obj->isExporting())
+                str << doc->getName() << '#';
+            sub = hash+1;
+        }
+    }else if(!obj || !obj->getNameInDocument()) 
+        return res;
+
+    for(const char *dot=strchr(sub,'.');dot;sub=dot+1,dot=strchr(sub,'.')) {
+        // name with trailing '.'
+        auto name = std::string(sub,dot-sub+1);
+        if(first_obj)
+            first_obj = false;
+        else
+            obj = obj->getSubObject(name.c_str());
+        if(!obj || !obj->getNameInDocument()) {
+            FC_WARN("missing sub object '" << name << "' in '" << sub <<"'");
+            break;
+        }
+        if(obj->isExporting()) {
+            if(name[0] == '$') {
+                if(name.compare(1,name.size()-2,obj->Label.getValue())!=0) {
+                    str << obj->getExportName(true) << "@.";
+                    touched = true;
+                    continue;
+                }
+            } else if(name.compare(0,name.size()-1,obj->getNameInDocument())==0) {
+                str << obj->getExportName(true) << '.';
+                touched = true;
+                continue;
+            }
+        }
+        str << name;
+    }
+    if(!touched)
+        return res;
+    str << sub;
+    output = str.str();
+    return output.c_str();
+}
+
+App::DocumentObject *PropertyLinkBase::tryImport(const App::Document *doc,
+            const App::DocumentObject *obj, const std::map<std::string,std::string> &nameMap)
+{
+    if(doc && obj && obj->getNameInDocument())  {
+        auto it = nameMap.find(obj->getExportName(true));
+        if(it!=nameMap.end()) {
+            obj = doc->getObject(it->second.c_str());
+            if(!obj)
+                FC_THROWM(Base::RuntimeError,"Cannot find import object " << it->second);
+        }
+    }
+    return const_cast<DocumentObject*>(obj);
+}
+
+std::string PropertyLinkBase::tryImportSubName(const App::DocumentObject *obj, const char *_subname, 
+        const App::Document *doc, const std::map<std::string,std::string> &nameMap)
+{
+    if(!doc || !obj || !obj->getNameInDocument()) 
+        return std::string();
+
+    std::ostringstream ss;
+    std::string subname(_subname);
+    char *sub = &subname[0];
+    char *next = sub;
+    for(char *dot=strchr(next,'.');dot;next=dot+1,dot=strchr(next,'.')) {
+        StringGuard guard(dot);
+        auto sobj = obj->getSubObject(subname.c_str());
+        if(!sobj) {
+            FC_ERR("Failed to restore label reference " << obj->getFullName() << '.' << subname);
+            return std::string();
+        }
+        dot[0] = 0;
+        if(next[0] == '$') {
+            if(strcmp(next+1,sobj->Label.getValue())!=0)
+                continue;
+        } else if(strcmp(next,sobj->getNameInDocument())!=0) {
+            continue;
+        }
+        auto it = nameMap.find(sobj->getExportName(true));
+        if(it == nameMap.end())
+            continue;
+        auto imported = doc->getObject(it->second.c_str());
+        if(!imported) 
+            FC_THROWM(RuntimeError, "Failed to find imported object " << it->second);
+        ss.write(sub,next-sub);
+        if(next[0] == '$')
+            ss << '$' << imported->Label.getStrValue() << '.';
+        else
+            ss << it->second << '.';
+        sub = dot+1;
+    }
+    if(sub!=subname.c_str())
+        return ss.str();
+    return std::string();
+}
+
+#define ATTR_SHADOWED "shadowed"
+#define ATTR_SHADOW "shadow"
+#define ATTR_MAPPED "mapped"
+
+// We do not have topo naming yet, ignore shadow sub for now
+#define IGNORE_SHADOW true
+
+void PropertyLinkSub::Save (Base::Writer &writer) const
+{
+    assert(_cSubList.size() == _ShadowSubList.size());
+
+    std::string internal_name;
+    // it can happen that the object is still alive but is not part of the document anymore and thus
+    // returns 0
+    if (_pcLinkSub && _pcLinkSub->getNameInDocument())
+        internal_name = _pcLinkSub->getExportName();
+    writer.Stream() << writer.ind() << "<LinkSub value=\"" 
+        <<  internal_name <<"\" count=\"" <<  _cSubList.size();
+    writer.Stream() << "\">" << std::endl;
+    writer.incInd();
+    auto owner = dynamic_cast<DocumentObject*>(getContainer());
+    bool exporting = owner && owner->isExporting();
+    for(unsigned int i = 0;i<_cSubList.size(); i++) {
+        const auto &shadow = _ShadowSubList[i];
+        // shadow.second stores the old style element name. For backward
+        // compatibility reason, we shall store the old name into attribute
+        // 'value' whenever possible.
+        const auto &sub = shadow.second.empty()?_cSubList[i]:shadow.second;
+        writer.Stream() << writer.ind() << "<Sub value=\"";
+        if(exporting) {
+            std::string exportName;
+            writer.Stream() << exportSubName(exportName,_pcLinkSub,sub.c_str());
+            if(shadow.second.size() && shadow.first == _cSubList[i])
+                writer.Stream() << "\" " ATTR_MAPPED "=\"1";
+        } else {
+            writer.Stream() << sub;
+            if(_cSubList[i].size()) {
+                if(sub!=_cSubList[i]) {
+                    // Stores the actual value that is shadowed. For new version FC,
+                    // we will restore this shadowed value instead.
+                    writer.Stream() << "\" " ATTR_SHADOWED "=\"" << _cSubList[i];
+                }else if(shadow.first.size()){
+                    // Here means the user set value is old style element name.
+                    // We shall then store the shadow somewhere else.
+                    writer.Stream() << "\" " ATTR_SHADOW "=\"" << shadow.first;
+                }
+            }
+        }
+        writer.Stream()<<"\"/>" << endl;
+    }
+    writer.decInd();
+    writer.Stream() << writer.ind() << "</LinkSub>" << endl ;
+}
+
+void PropertyLinkSub::Restore(Base::XMLReader &reader)
+{
+    // read my element
+    reader.readElement("LinkSub");
+    // get the values of my attributes
+    std::string name = reader.getName(reader.getAttribute("value"));
+    int count = reader.getAttributeAsInteger("count");
+
+    // Property not in a DocumentObject!
+    assert(getContainer()->getTypeId().isDerivedFrom(App::DocumentObject::getClassTypeId()) );
+    App::Document* document = static_cast<DocumentObject*>(getContainer())->getDocument();
+
+    DocumentObject *pcObject = 0;
+    if (!name.empty()) {
+        pcObject = document ? document->getObject(name.c_str()) : 0;
+        if (!pcObject) {
+            if (reader.isVerbose()) {
+                FC_WARN("Lost link to " << name 
+                        << " while loading, maybe an object was not loaded correctly");
+            }
+        }
+    }
+
+    std::vector<int> mapped;
+    std::vector<std::string> values(count);
+    std::vector<ShadowSub> shadows(count);
+    bool restoreLabel=false;
+    // Sub may store '.' separated object names, so be aware of the possible mapping when import
+    for (int i = 0; i < count; i++) {
+        reader.readElement("Sub");
+        shadows[i].second = importSubName(reader,reader.getAttribute("value"),restoreLabel);
+        if(reader.hasAttribute(ATTR_SHADOWED) && !IGNORE_SHADOW) {
+            values[i] = shadows[i].first = 
+                importSubName(reader,reader.getAttribute(ATTR_SHADOWED),restoreLabel);
+        } else {
+            values[i] = shadows[i].second;
+            if(reader.hasAttribute(ATTR_SHADOW) && !IGNORE_SHADOW)
+                shadows[i].first = importSubName(reader,reader.getAttribute(ATTR_SHADOW),restoreLabel);
+        }
+        if(reader.hasAttribute(ATTR_MAPPED))
+            mapped.push_back(i);
+    }
+    setFlag(LinkRestoreLabel,restoreLabel);
+
+    reader.readEndElement("LinkSub");
+
+    if(pcObject) {
+        setValue(pcObject,std::move(values),std::move(shadows));
+        _mapped = std::move(mapped);
+    }
+    else {
+       setValue(0);
+    }
+}
+
+template<class Func, class... Args >
+std::vector<std::string> updateLinkSubs(const App::DocumentObject *obj,
+        const std::vector<std::string> &subs, Func *f, Args&&... args )
+{
+    if(!obj || !obj->getNameInDocument())
+        return {};
+
+    std::vector<std::string> res;
+    for(auto it=subs.begin();it!=subs.end();++it) {
+        const auto &sub = *it;
+        auto new_sub = (*f)(obj,sub.c_str(),std::forward<Args>(args)...);
+        if(new_sub.size()) {
+            if(res.empty()) {
+                res.reserve(subs.size());
+                res.insert(res.end(),subs.begin(),it);
+            }
+            res.push_back(std::move(new_sub));
+        }else if(res.size())
+            res.push_back(sub);
+    }
+    return res;
+}
+
+Property *PropertyLinkSub::CopyOnImportExternal(
+        const std::map<std::string,std::string> &nameMap) const
+{
+    auto owner = dynamic_cast<const DocumentObject*>(getContainer());
+    if(!owner || !owner->getDocument())
+        return 0;
+    if(!_pcLinkSub || !_pcLinkSub->getNameInDocument())
+        return 0;
+
+    auto subs = updateLinkSubs(_pcLinkSub,_cSubList,
+            &tryImportSubName,owner->getDocument(),nameMap);
+    auto linked = tryImport(owner->getDocument(),_pcLinkSub,nameMap);
+    if(subs.empty() && linked==_pcLinkSub) 
+        return 0;
+
+    PropertyLinkSub *p= new PropertyLinkSub();
+    p->_pcLinkSub = linked;
+    if(subs.empty())
+        p->_cSubList = _cSubList;
+    else
+        p->_cSubList = std::move(subs);
+    return p;
+}
+
+Property *PropertyLinkSub::CopyOnLabelChange(App::DocumentObject *obj, 
+        const std::string &ref, const char *newLabel) const 
+{
+    auto owner = dynamic_cast<const DocumentObject*>(getContainer());
+    if(!owner || !owner->getDocument())
+        return 0;
+    if(!_pcLinkSub || !_pcLinkSub->getNameInDocument())
+        return 0;
+
+    auto subs = updateLinkSubs(_pcLinkSub,_cSubList,&updateLabelReference,obj,ref,newLabel);
+    if(subs.empty()) 
+        return 0;
+
+    PropertyLinkSub *p= new PropertyLinkSub();
+    p->_pcLinkSub = _pcLinkSub;
+    p->_cSubList = std::move(subs);
+    return p;
+}
+
+Property *PropertyLinkSub::CopyOnLinkReplace(const App::DocumentObject *parent,
+        App::DocumentObject *oldObj, App::DocumentObject *newObj) const
+{
+    auto res = tryReplaceLinkSubs(getContainer(),_pcLinkSub,parent,oldObj,newObj,_cSubList);
+    if(res.first) {
+        PropertyLinkSub *p= new PropertyLinkSub();
+        p->_pcLinkSub = res.first;
+        p->_cSubList = std::move(res.second);
+        return p;
+    }
+    return 0;
+}
+
+Property *PropertyLinkSub::Copy(void) const
+{
+    PropertyLinkSub *p= new PropertyLinkSub();
+    p->_pcLinkSub = _pcLinkSub;
+    p->_cSubList = _cSubList;
+    return p;
+}
+
+void PropertyLinkSub::Paste(const Property &from)
+{
+    if(!from.isDerivedFrom(PropertyLinkSub::getClassTypeId()))
+        throw Base::TypeError("Incompatible property to paste to");
+    auto &link = static_cast<const PropertyLinkSub&>(from);
+    setValue(link._pcLinkSub, link._cSubList);
+}
+
+void PropertyLinkSub::getLinks(std::vector<App::DocumentObject *> &objs, 
+        bool all, std::vector<std::string> *subs, bool newStyle) const
+{
+    if(all||_pcScope!=LinkScope::Hidden) {
+        if(_pcLinkSub && _pcLinkSub->getNameInDocument()) {
+            objs.push_back(_pcLinkSub);
+            if(subs)
+                *subs = getSubValues(newStyle);
+        }
+    }
+}
+
+void PropertyLinkSub::breakLink(App::DocumentObject *obj, bool clear) {
+    if(obj == _pcLinkSub || (clear && getContainer()==obj))
+        setValue(0);
+}
+
+static App::DocumentObject *adjustLinkSubs(App::PropertyLinkBase *prop,
+        const std::set<App::DocumentObject*> &inList,
+        App::DocumentObject *link, std::vector<std::string> &subs,
+        std::map<App::DocumentObject *, std::vector<std::string> > *links=0)
+{
+    App::DocumentObject *newLink = 0;
+    for(auto &sub : subs) {
+        size_t pos = sub.find('.');
+        for(;pos!=std::string::npos;pos=sub.find('.',pos+1)) {
+            auto sobj = link->getSubObject(sub.substr(0,pos+1).c_str());
+            if(!sobj || 
+               (!prop->testFlag(PropertyLinkBase::LinkAllowExternal) && 
+                sobj->getDocument()!=link->getDocument())) 
+            {
+                pos = std::string::npos;
+                break;
+            }
+            if(!newLink) {
+                if(inList.count(sobj))
+                    continue;
+                newLink = sobj;
+                if(links)
+                    (*links)[sobj].push_back(sub.substr(pos+1));
+                else
+                    sub = sub.substr(pos+1);
+            }else if(links) 
+                (*links)[sobj].push_back(sub.substr(pos+1));
+            else if(sobj == newLink)
+                sub = sub.substr(pos+1);
+            break;
+        }
+        if(pos == std::string::npos)
+            return 0;
+    }
+    return newLink;
+}
+
+bool PropertyLinkSub::adjustLink(const std::set<App::DocumentObject*> &inList) {
+    if (_pcScope==LinkScope::Hidden)
+        return false;
+    if(!_pcLinkSub || !_pcLinkSub->getNameInDocument() || !inList.count(_pcLinkSub))
+        return false;
+    auto subs = _cSubList;
+    auto link = adjustLinkSubs(this,inList,_pcLinkSub,subs);
+    if(link) {
+        setValue(link,std::move(subs));
+        return true;
+    }
+    return false;
+}
+
+//**************************************************************************
+// PropertyLinkSubList
+//++++++++++++++++++++++++++++++++++++++++++++++++++++++++++++++++++++++++++
+
+TYPESYSTEM_SOURCE(App::PropertyLinkSubList, App::PropertyLinkBase)
+TYPESYSTEM_SOURCE(App::PropertyLinkSubListChild, App::PropertyLinkSubList)
+TYPESYSTEM_SOURCE(App::PropertyLinkSubListGlobal, App::PropertyLinkSubList)
+TYPESYSTEM_SOURCE(App::PropertyLinkSubListHidden, App::PropertyLinkSubList)
+
+//**************************************************************************
+// Construction/Destruction
+
+
+PropertyLinkSubList::PropertyLinkSubList()
+{
+
+}
+
+PropertyLinkSubList::~PropertyLinkSubList()
+{
+    //in case this property is dynamically removed
+#ifndef USE_OLD_DAG
+    //maintain backlinks
+    if (!_lValueList.empty() && getContainer() && getContainer()->isDerivedFrom(App::DocumentObject::getClassTypeId())) {
+        App::DocumentObject* parent = static_cast<DocumentObject*>(getContainer());
+        // before accessing internals make sure the object is not about to be destroyed
+        // otherwise the backlink contains dangling pointers
+        if (!parent->testStatus(ObjectStatus::Destroy) && _pcScope!=LinkScope::Hidden) {
+            for(auto *obj : _lValueList) {
+                if (obj)
+                    obj->_removeBackLink(parent);
+            }
+        }
+    }
+#endif
+}
+
+void PropertyLinkSubList::setSize(int newSize)
+{
+    _lValueList.resize(newSize);
+    _lSubList  .resize(newSize);
+    _ShadowSubList.resize(newSize);
+}
+
+int PropertyLinkSubList::getSize(void) const
+{
+    return static_cast<int>(_lValueList.size());
+}
+
+void PropertyLinkSubList::setValue(DocumentObject* lValue,const char* SubName)
+{
+    auto parent = Base::freecad_dynamic_cast<App::DocumentObject>(getContainer());
+    if(lValue) {
+        if(!lValue->getNameInDocument())
+            throw Base::ValueError("PropertyLinkSubList: invalid document object");
+        if(!testFlag(LinkAllowExternal) && parent && parent->getDocument()!=lValue->getDocument())
+            throw Base::ValueError("PropertyLinkSubList does not support external object");
+    }
+#ifndef USE_OLD_DAG
+    //maintain backlinks
+    if(parent) {
+        // before accessing internals make sure the object is not about to be destroyed
+        // otherwise the backlink contains dangling pointers
+        if (!parent->testStatus(ObjectStatus::Destroy) && _pcScope!=LinkScope::Hidden) {
+            for(auto *obj : _lValueList) {
+                if (obj)
+                    obj->_removeBackLink(parent);
+            }
+            if (lValue)
+                lValue->_addBackLink(parent);
+        }
+    }
+#endif
+    
+    if (lValue) {
+        aboutToSetValue();
+        _lValueList.resize(1);
+        _lValueList[0]=lValue;
+        _lSubList.resize(1);
+        _lSubList[0]=SubName;
+    }
+    else {
+        aboutToSetValue();
+        _lValueList.clear();
+        _lSubList.clear();
+    }
+    updateElementReference(0);
+    checkLabelReferences(_lSubList);
+    hasSetValue();
+}
+
+void PropertyLinkSubList::setValues(const std::vector<DocumentObject*>& lValue,const std::vector<const char*>& lSubNames)
+{
+    auto parent = Base::freecad_dynamic_cast<App::DocumentObject>(getContainer());
+    for(auto obj : lValue) {
+        if(!obj || !obj->getNameInDocument())
+            throw Base::ValueError("PropertyLinkSubList: invalid document object");
+        if(!testFlag(LinkAllowExternal) && parent && parent->getDocument()!=obj->getDocument())
+            throw Base::ValueError("PropertyLinkSubList does not support external object");
+    }
+    if (lValue.size() != lSubNames.size())
+        throw Base::ValueError("PropertyLinkSubList::setValues: size of subelements list != size of objects list");
+
+#ifndef USE_OLD_DAG
+    //maintain backlinks. 
+    if(parent) {
+        // before accessing internals make sure the object is not about to be destroyed
+        // otherwise the backlink contains dangling pointers
+        if (!parent->testStatus(ObjectStatus::Destroy) && _pcScope!=LinkScope::Hidden) {
+            //_lValueList can contain items multiple times, but we trust the document
+            //object to ensure that this works
+            for(auto *obj : _lValueList) {
+                if (obj)
+                    obj->_removeBackLink(parent);
+            }
+
+            //maintain backlinks. lValue can contain items multiple times, but we trust the document
+            //object to ensure that the backlink is only added once
+            for(auto *obj : lValue) {
+                if (obj)
+                    obj->_addBackLink(parent);
+            }
+        }
+    }
+#endif
+
+    aboutToSetValue();
+    _lValueList = lValue;
+    _lSubList.resize(lSubNames.size());
+    int i = 0;
+    for (std::vector<const char*>::const_iterator it = lSubNames.begin();it!=lSubNames.end();++it,++i) {
+        if (*it != nullptr)
+            _lSubList[i] = *it;
+    }
+    updateElementReference(0);
+    checkLabelReferences(_lSubList);
+    hasSetValue();
+}
+
+void PropertyLinkSubList::setValues(const std::vector<DocumentObject*>& lValue,
+        const std::vector<std::string>& lSubNames, std::vector<ShadowSub> &&ShadowSubList)
+{
+    setValues(std::vector<DocumentObject*>(lValue),
+            std::vector<std::string>(lSubNames),std::move(ShadowSubList));
+}
+
+void PropertyLinkSubList::setValues(std::vector<DocumentObject*>&& lValue,
+        std::vector<std::string>&& lSubNames, std::vector<ShadowSub> &&ShadowSubList)
+{
+    auto parent = Base::freecad_dynamic_cast<App::DocumentObject>(getContainer());
+    for(auto obj : lValue) {
+        if(!obj || !obj->getNameInDocument())
+            throw Base::ValueError("PropertyLinkSubList: invalid document object");
+        if(!testFlag(LinkAllowExternal) && parent && parent->getDocument()!=obj->getDocument())
+            throw Base::ValueError("PropertyLinkSubList does not support external object");
+    }
+    if (lValue.size() != lSubNames.size())
+        throw Base::ValueError("PropertyLinkSubList::setValues: size of subelements list != size of objects list");
+    
+#ifndef USE_OLD_DAG
+    //maintain backlinks. 
+    if(parent) {
+        // before accessing internals make sure the object is not about to be destroyed
+        // otherwise the backlink contains dangling pointers
+        if (!parent->testStatus(ObjectStatus::Destroy) && _pcScope!=LinkScope::Hidden) {
+            //_lValueList can contain items multiple times, but we trust the document
+            //object to ensure that this works
+            for(auto *obj : _lValueList) {
+                if (obj)
+                    obj->_removeBackLink(parent);
+            }
+
+            //maintain backlinks. lValue can contain items multiple times, but we trust the document
+            //object to ensure that the backlink is only added once
+            for(auto *obj : lValue) {
+                if (obj)
+                    obj->_addBackLink(parent);
+            }
+        }
+    }
+#endif
+
+    aboutToSetValue();
+    _lValueList = std::move(lValue);
+    _lSubList = std::move(lSubNames);
+    if(ShadowSubList.size()==_lSubList.size())
+        _ShadowSubList = std::move(ShadowSubList);
+    else
+        updateElementReference(0);
+    checkLabelReferences(_lSubList);
+    hasSetValue();
+}
+
+void PropertyLinkSubList::setValue(DocumentObject* lValue, const std::vector<string> &SubList)
+{
+    auto parent = dynamic_cast<App::DocumentObject*>(getContainer());
+    if(lValue) {
+        if(!lValue->getNameInDocument())
+            throw Base::ValueError("PropertyLinkSubList: invalid document object");
+        if(!testFlag(LinkAllowExternal) && parent && parent->getDocument()!=lValue->getDocument())
+            throw Base::ValueError("PropertyLinkSubList does not support external object");
+    }
+#ifndef USE_OLD_DAG   
+    //maintain backlinks.
+    if(parent) {
+        // before accessing internals make sure the object is not about to be destroyed
+        // otherwise the backlink contains dangling pointers
+        if (!parent->testStatus(ObjectStatus::Destroy) && _pcScope!=LinkScope::Hidden) {
+            //_lValueList can contain items multiple times, but we trust the document
+            //object to ensure that this works
+            for(auto *obj : _lValueList) {
+                if (obj)
+                    obj->_removeBackLink(parent);
+            }
+
+            //maintain backlinks. lValue can contain items multiple times, but we trust the document
+            //object to ensure that the backlink is only added once
+            if (lValue)
+                lValue->_addBackLink(parent);
+        }
+    }
+#endif
+
+    aboutToSetValue();
+    std::size_t size = SubList.size();
+    this->_lValueList.clear();
+    this->_lSubList.clear();
+    if (size == 0) {
+        if (lValue) {
+            this->_lValueList.push_back(lValue);
+            this->_lSubList.push_back(std::string());
+        }
+    }
+    else {
+        this->_lSubList = SubList;
+        this->_lValueList.insert(this->_lValueList.begin(), size, lValue);
+    }
+    updateElementReference(0);
+    checkLabelReferences(_lSubList);
+    hasSetValue();
+}
+
+const string PropertyLinkSubList::getPyReprString() const
+{
+    assert(this->_lValueList.size() == this->_lSubList.size());
+
+    if (this->_lValueList.size() == 0)
+        return std::string("None");
+
+    std::stringstream strm;
+    strm << "[";
+    for (std::size_t i = 0; i < this->_lSubList.size(); i++) {
+        if (i>0)
+            strm << ",(";
+        else
+            strm << "(";
+        App::DocumentObject* obj = this->_lValueList[i];
+        if (obj) {
+            strm << "App.getDocument('" << obj->getDocument()->getName() 
+                 << "').getObject('" << obj->getNameInDocument() << "')";
+        } else {
+            strm << "None";
+        }
+        strm << ",";
+        strm << "'" << this->_lSubList[i] << "'";
+        strm << ")";
+    }
+    strm << "]";
+    return strm.str();
+}
+
+DocumentObject *PropertyLinkSubList::getValue() const
+{
+    App::DocumentObject* ret = 0;
+    //FIXME: cache this to avoid iterating each time, to improve speed
+    for (std::size_t i = 0; i < this->_lValueList.size(); i++) {
+        if (ret == 0)
+            ret = this->_lValueList[i];
+        if (ret != this->_lValueList[i])
+            return 0;
+    }
+    return ret;
+}
+
+int PropertyLinkSubList::removeValue(App::DocumentObject *lValue)
+{
+    assert(this->_lValueList.size() == this->_lSubList.size());
+
+    std::size_t num = std::count(this->_lValueList.begin(), this->_lValueList.end(), lValue);
+    if (num == 0)
+        return 0;
+
+    std::vector<DocumentObject*> links;
+    std::vector<std::string> subs;
+    links.reserve(this->_lValueList.size() - num);
+    subs.reserve(this->_lSubList.size() - num);
+
+    for (std::size_t i=0; i<this->_lValueList.size(); ++i) {
+        if (this->_lValueList[i] != lValue) {
+            links.push_back(this->_lValueList[i]);
+            subs.push_back(this->_lSubList[i]);
+        }
+    }
+
+    setValues(links, subs);
+    return static_cast<int>(num);
+}
+
+void PropertyLinkSubList::setSubListValues(const std::vector<PropertyLinkSubList::SubSet>& values)
+{
+    std::vector<DocumentObject*> links;
+    std::vector<std::string> subs;
+
+    for (std::vector<PropertyLinkSubList::SubSet>::const_iterator it = values.begin(); it != values.end(); ++it) {
+        for (std::vector<std::string>::const_iterator jt = it->second.begin(); jt != it->second.end(); ++jt) {
+            links.push_back(it->first);
+            subs.push_back(*jt);
+        }
+    }
+
+    setValues(links, subs);
+}
+
+std::vector<PropertyLinkSubList::SubSet> PropertyLinkSubList::getSubListValues(bool newStyle) const
+{
+    std::vector<PropertyLinkSubList::SubSet> values;
+    if (_lValueList.size() != _lSubList.size())
+        throw Base::ValueError("PropertyLinkSubList::getSubListValues: size of subelements list != size of objects list");
+
+    assert(_ShadowSubList.size() == _lSubList.size());
+
+    for (std::size_t i = 0; i < _lValueList.size(); i++) {
+        App::DocumentObject* link = _lValueList[i];
+        std::string sub;
+        if(newStyle && _ShadowSubList[i].first.size())
+            sub = _ShadowSubList[i].first;
+        else if(!newStyle && _ShadowSubList[i].second.size())
+            sub = _ShadowSubList[i].second;
+        else
+            sub = _lSubList[i];
+        if (values.size() == 0 || values.back().first != link){
+            //new object started, start a new subset.
+            values.push_back(SubSet(link, std::vector<std::string>()));
+        }
+        values.back().second.push_back(sub);
+    }
+    return values;
+}
+
+PyObject *PropertyLinkSubList::getPyObject(void)
+{
+#if 1
+    std::vector<SubSet> subLists = getSubListValues();
+    std::size_t count = subLists.size();
+#if 0//FIXME: Should switch to tuple
+    Py::Tuple sequence(count);
+#else
+    Py::List sequence(count);
+#endif
+    for (std::size_t i = 0; i<count; i++) {
+        Py::Tuple tup(2);
+        tup[0] = Py::asObject(subLists[i].first->getPyObject());
+
+        const std::vector<std::string>& sub = subLists[i].second;
+        Py::Tuple items(sub.size());
+        for (std::size_t j = 0; j < sub.size(); j++) {
+            items[j] = Py::String(sub[j]);
+        }
+
+        tup[1] = items;
+        sequence[i] = tup;
+    }
+
+    return Py::new_reference_to(sequence);
+#else
+    unsigned int count = getSize();
+#if 0//FIXME: Should switch to tuple
+    Py::Tuple sequence(count);
+#else
+    Py::List sequence(count);
+#endif
+    for (unsigned int i = 0; i<count; i++) {
+        Py::Tuple tup(2);
+        tup[0] = Py::Object(_lValueList[i]->getPyObject());
+        std::string subItem;
+        if (_lSubList.size() > i)
+            subItem = _lSubList[i];
+        tup[1] = Py::String(subItem);
+        sequence[i] = tup;
+    }
+    return Py::new_reference_to(sequence);
+#endif
+}
+
+void PropertyLinkSubList::setPyObject(PyObject *value)
+{
+    try { //try PropertyLinkSub syntax
+        PropertyLinkSub dummy;
+        dummy.setPyObject(value);
+        this->setValue(dummy.getValue(), dummy.getSubValues());
+        return;
+    }
+    catch (...) {}
+    try {
+        // try PropertyLinkList syntax
+        PropertyLinkList dummy;
+        dummy.setPyObject(value);
+        const auto &values = dummy.getValues();
+        std::vector<std::string> subs(values.size());
+        this->setValues(values,subs);
+        return;
+    }catch(...) {}
+
+#define SUBLIST_THROW \
+    throw Base::TypeError(\
+        "Expects sequence of items of type DocObj, (DocObj,SubName), or (DocObj, (SubName,...))")
+
+    if (!PyTuple_Check(value) && !PyList_Check(value))
+        SUBLIST_THROW;
+
+    Py::Sequence list(value);
+    Py::Sequence::size_type size = list.size();
+
+    std::vector<DocumentObject*> values;
+    values.reserve(size);
+    std::vector<std::string>     SubNames;
+    SubNames.reserve(size);
+    for (Py::Sequence::size_type i=0; i<size; i++) {
+        Py::Object item = list[i];
+        if ((item.isTuple() || item.isSequence()) && PySequence_Size(*item)==2) {
+            Py::Sequence seq(item);
+            if (PyObject_TypeCheck(seq[0].ptr(), &(DocumentObjectPy::Type))){
+                auto obj = static_cast<DocumentObjectPy*>(seq[0].ptr())->getDocumentObjectPtr();
+                if (seq[1].isString()) {
+                    values.push_back(obj);
+                    SubNames.push_back(Py::String(seq[1]));
+                } else if (seq[1].isSequence()) {
+                    Py::Sequence list(seq[1]);
+                    for (Py::Sequence::iterator it = list.begin(); it != list.end(); ++it) {
+                        values.push_back(obj);
+                        SubNames.push_back(Py::String(*it));
+                    }
+                } else
+                    SUBLIST_THROW;
+            }
+        } else if (PyObject_TypeCheck(*item, &(DocumentObjectPy::Type))) {
+            DocumentObjectPy *pcObj;
+            pcObj = static_cast<DocumentObjectPy*>(*item);
+            values.push_back(pcObj->getDocumentObjectPtr());
+            SubNames.emplace_back();
+        } else
+            SUBLIST_THROW;
+    }
+    setValues(values,SubNames);
+}
+
+void PropertyLinkSubList::afterRestore() {
+    assert(_lSubList.size() == _ShadowSubList.size());
+    if(!testFlag(LinkRestoreLabel))
+        return;
+    setFlag(LinkRestoreLabel,false);
+    for(size_t i=0;i<_lSubList.size();++i)
+        restoreLabelReference(_lValueList[i],_lSubList[i],&_ShadowSubList[i]);
+}
+
+void PropertyLinkSubList::onContainerRestored() {
+    unregisterElementReference();
+    for(size_t i=0;i<_lSubList.size();++i)
+        _registerElementReference(_lValueList[i],_lSubList[i],_ShadowSubList[i]);
+}
+
+void PropertyLinkSubList::updateElementReference(DocumentObject *feature, bool reverse, bool notify) {
+    if(!feature) {
+        _ShadowSubList.clear();
+        unregisterElementReference();
+    }
+    _ShadowSubList.resize(_lSubList.size());
+    auto owner = freecad_dynamic_cast<DocumentObject>(getContainer());
+    if(owner && owner->isRestoring())
+        return;
+    int i=0;
+    bool touched = false;
+    for(auto &sub : _lSubList) {
+        auto obj = _lValueList[i];
+        if(_updateElementReference(feature,obj,sub,_ShadowSubList[i++],reverse,notify&&!touched))
+            touched = true;
+    }
+    if(!touched) 
+        return;
+
+    std::vector<int> mapped;
+    mapped.reserve(_mapped.size());
+    for(int idx : _mapped) {
+        if(idx<(int)_lSubList.size()) {
+            if(_ShadowSubList[idx].first.size())
+                _lSubList[idx] = _ShadowSubList[idx].first;
+            else
+                mapped.push_back(idx);
+        }
+    }
+    _mapped.swap(mapped);
+    if(owner && feature) 
+        owner->onUpdateElementReference(this);
+    if(notify)
+        hasSetValue();
+}
+
+bool PropertyLinkSubList::referenceChanged() const{
+    return !_mapped.empty();
+}
+
+void PropertyLinkSubList::Save (Base::Writer &writer) const
+{
+    assert(_lSubList.size() == _ShadowSubList.size());
+
+    int count = 0;
+    for(auto obj : _lValueList) {
+        if(obj && obj->getNameInDocument())
+            ++count;
+    }
+    writer.Stream() << writer.ind() << "<LinkSubList count=\"" << count <<"\">" << endl;
+    writer.incInd();
+    auto owner = dynamic_cast<DocumentObject*>(getContainer());
+    bool exporting = owner && owner->isExporting();
+    for (int i = 0; i < getSize(); i++) {
+        auto obj = _lValueList[i];
+        if(!obj || !obj->getNameInDocument())
+            continue;
+        const auto &shadow = _ShadowSubList[i];
+        // shadow.second stores the old style element name. For backward
+        // compatibility reason, we shall store the old name into attribute
+        // 'value' whenever possible.
+        const auto &sub = shadow.second.empty()?_lSubList[i]:shadow.second;
+
+        writer.Stream() << writer.ind() << "<Link obj=\"" << obj->getExportName() << "\" sub=\"";
+        if(exporting) {
+            std::string exportName;
+            writer.Stream() << exportSubName(exportName,obj,sub.c_str());
+            if(shadow.second.size() && _lSubList[i]==shadow.first)
+                writer.Stream() << "\" " ATTR_MAPPED "=\"1";
+        } else {
+            writer.Stream() << sub;
+            if(_lSubList[i].size()) {
+                if(sub!=_lSubList[i]) {
+                    // Stores the actual value that is shadowed. For new version FC,
+                    // we will restore this shadowed value instead.
+                    writer.Stream() << "\" " ATTR_SHADOWED "=\"" << _lSubList[i];
+                }else if(shadow.first.size()) {
+                    // Here means the user set value is old style element name.
+                    // We shall then store the shadow somewhere else.
+                    writer.Stream() << "\" " ATTR_SHADOW "=\"" << shadow.first;
+                }
+            }
+        }
+        writer.Stream() << "\"/>" << endl;
+    }
+
+    writer.decInd();
+    writer.Stream() << writer.ind() << "</LinkSubList>" << endl ;
+}
+
+void PropertyLinkSubList::Restore(Base::XMLReader &reader)
+{
+    // read my element
+    reader.readElement("LinkSubList");
+    // get the value of my attribute
+    int count = reader.getAttributeAsInteger("count");
+
+    std::vector<DocumentObject*> values;
+    values.reserve(count);
+    std::vector<std::string> SubNames;
+    SubNames.reserve(count);
+    std::vector<ShadowSub> shadows;
+    shadows.reserve(count);
+    DocumentObject* father = dynamic_cast<DocumentObject*>(getContainer());
+    App::Document* document = father ? father->getDocument() : 0;
+    std::vector<int> mapped;
+    bool restoreLabel=false;
+    for (int i = 0; i < count; i++) {
+        reader.readElement("Link");
+        std::string name = reader.getName(reader.getAttribute("obj"));
+        // In order to do copy/paste it must be allowed to have defined some
+        // referenced objects in XML which do not exist anymore in the new
+        // document. Thus, we should silently ignore this.
+        // Property not in an object!
+        DocumentObject* child = document ? document->getObject(name.c_str()) : 0;
+        if (child) {
+            values.push_back(child);
+            shadows.emplace_back();
+            auto &shadow = shadows.back();
+            shadow.second = importSubName(reader,reader.getAttribute("sub"),restoreLabel);
+            if(reader.hasAttribute(ATTR_SHADOWED) && !IGNORE_SHADOW) {
+                shadow.first = importSubName(reader,reader.getAttribute(ATTR_SHADOWED),restoreLabel);
+                SubNames.push_back(shadow.first);
+            }else{
+                SubNames.push_back(shadow.second);
+                if(reader.hasAttribute(ATTR_SHADOW) && !IGNORE_SHADOW) 
+                    shadow.first = importSubName(reader,reader.getAttribute(ATTR_SHADOW),restoreLabel);
+            }
+            if(reader.hasAttribute(ATTR_MAPPED))
+                mapped.push_back(i);
+        } else if (reader.isVerbose())
+            Base::Console().Warning("Lost link to '%s' while loading, maybe "
+                                    "an object was not loaded correctly\n",name.c_str());
+    }
+    setFlag(LinkRestoreLabel,restoreLabel);
+
+    reader.readEndElement("LinkSubList");
+
+    // assignment
+    setValues(values,std::move(SubNames),std::move(shadows));
+    _mapped.swap(mapped);
+}
+
+Property *PropertyLinkSubList::CopyOnImportExternal(
+        const std::map<std::string,std::string> &nameMap) const
+{
+    auto owner = dynamic_cast<const DocumentObject*>(getContainer());
+    if(!owner || !owner->getDocument() || _lValueList.size()!=_lSubList.size())
+        return 0;
+    std::vector<App::DocumentObject *> values;
+    std::vector<std::string> subs;
+    auto itSub = _lSubList.begin();
+    for(auto itValue=_lValueList.begin();itValue!=_lValueList.end();++itValue,++itSub) {
+        auto value = *itValue;
+        const auto &sub = *itSub;
+        if(!value || !value->getNameInDocument()) {
+            if(values.size()) {
+                values.push_back(value);
+                subs.push_back(sub);
+            }
+            continue;
+        }
+        auto linked = tryImport(owner->getDocument(),value,nameMap);
+        auto new_sub = tryImportSubName(value,sub.c_str(),owner->getDocument(),nameMap);
+        if(linked!=value || new_sub.size()) {
+            if(values.empty()) {
+                values.reserve(_lValueList.size());
+                values.insert(values.end(),_lValueList.begin(),itValue);
+                subs.reserve(_lSubList.size());
+                subs.insert(subs.end(),_lSubList.begin(),itSub);
+            }
+            values.push_back(linked);
+            subs.push_back(std::move(new_sub));
+        }else if(values.size()) {
+            values.push_back(linked);
+            subs.push_back(sub);
+        }
+    }
+    if(values.empty()) 
+        return 0;
+    std::unique_ptr<PropertyLinkSubList> p(new PropertyLinkSubList);
+    p->_lValueList = std::move(values);
+    p->_lSubList = std::move(subs);
+    return p.release();
+}
+
+Property *PropertyLinkSubList::CopyOnLabelChange(App::DocumentObject *obj, 
+        const std::string &ref, const char *newLabel) const 
+{
+    auto owner = dynamic_cast<const DocumentObject*>(getContainer());
+    if(!owner || !owner->getDocument())
+        return 0;
+    std::vector<App::DocumentObject *> values;
+    std::vector<std::string> subs;
+    auto itSub = _lSubList.begin();
+    for(auto itValue=_lValueList.begin();itValue!=_lValueList.end();++itValue,++itSub) {
+        auto value = *itValue;
+        const auto &sub = *itSub;
+        if(!value || !value->getNameInDocument()) {
+            if(values.size()) {
+                values.push_back(value);
+                subs.push_back(sub);
+            }
+            continue;
+        }
+        auto new_sub = updateLabelReference(value,sub.c_str(),obj,ref,newLabel);
+        if(new_sub.size()) {
+            if(values.empty()) {
+                values.reserve(_lValueList.size());
+                values.insert(values.end(),_lValueList.begin(),itValue);
+                subs.reserve(_lSubList.size());
+                subs.insert(subs.end(),_lSubList.begin(),itSub);
+            }
+            values.push_back(value);
+            subs.push_back(std::move(new_sub));
+        }else if(values.size()) {
+            values.push_back(value);
+            subs.push_back(sub);
+        }
+    }
+    if(values.empty()) 
+        return 0;
+    std::unique_ptr<PropertyLinkSubList> p(new PropertyLinkSubList);
+    p->_lValueList = std::move(values);
+    p->_lSubList = std::move(subs);
+    return p.release();
+}
+
+Property *PropertyLinkSubList::CopyOnLinkReplace(const App::DocumentObject *parent,
+        App::DocumentObject *oldObj, App::DocumentObject *newObj) const
+{
+    std::vector<App::DocumentObject *> values;
+    std::vector<std::string> subs;
+    auto itSub = _lSubList.begin();
+    std::vector<size_t> positions;
+    for(auto itValue=_lValueList.begin();itValue!=_lValueList.end();++itValue,++itSub) {
+        auto value = *itValue;
+        const auto &sub = *itSub;
+        if(!value || !value->getNameInDocument()) {
+            if(values.size()) {
+                values.push_back(value);
+                subs.push_back(sub);
+            }
+            continue;
+        }
+        auto res = tryReplaceLink(getContainer(),value,parent,oldObj,newObj,sub.c_str());
+        if(res.first) {
+            if(values.empty()) {
+                values.reserve(_lValueList.size());
+                values.insert(values.end(),_lValueList.begin(),itValue);
+                subs.reserve(_lSubList.size());
+                subs.insert(subs.end(),_lSubList.begin(),itSub);
+            }
+            if(res.first == newObj) {
+                // check for duplication
+                auto itS = subs.begin();
+                for(auto itV=values.begin();itV!=values.end();) {
+                    if(*itV == res.first && *itS == res.second) {
+                        itV = values.erase(itV);
+                        itS = subs.erase(itS);
+                    } else {
+                        ++itV;
+                        ++itS;
+                    }
+                }
+                positions.push_back(values.size());
+            }
+            values.push_back(res.first);
+            subs.push_back(std::move(res.second));
+        }else if(values.size()) {
+            bool duplicate = false;
+            if(value == newObj) {
+                for(auto pos : positions) {
+                    if(sub == subs[pos]) {
+                        duplicate = true;
+                        break;
+                    }
+                }
+            }
+            if(!duplicate) {
+                values.push_back(value);
+                subs.push_back(sub);
+            }
+        }
+    }
+    if(values.empty()) 
+        return 0;
+    std::unique_ptr<PropertyLinkSubList> p(new PropertyLinkSubList);
+    p->_lValueList = std::move(values);
+    p->_lSubList = std::move(subs);
+    return p.release();
+}
+
+Property *PropertyLinkSubList::Copy(void) const
+{
+    PropertyLinkSubList *p = new PropertyLinkSubList();
+    p->_lValueList = _lValueList;
+    p->_lSubList   = _lSubList;
+    return p;
+}
+
+void PropertyLinkSubList::Paste(const Property &from)
+{
+    if(!from.isDerivedFrom(PropertyLinkSubList::getClassTypeId()))
+        throw Base::TypeError("Incompatible property to paste to");
+    auto &link = static_cast<const PropertyLinkSubList&>(from);
+    setValues(link._lValueList, link._lSubList);
+}
+
+unsigned int PropertyLinkSubList::getMemSize (void) const
+{
+   unsigned int size = static_cast<unsigned int>(_lValueList.size() * sizeof(App::DocumentObject *));
+   for(int i = 0;i<getSize(); i++)
+       size += _lSubList[i].size();
+   return size;
+}
+
+std::vector<std::string> PropertyLinkSubList::getSubValues(bool newStyle) const {
+    assert(_lSubList.size() == _ShadowSubList.size());
+    std::vector<std::string> ret;
+    ret.reserve(_ShadowSubList.size());
+    for(size_t i=0;i<_ShadowSubList.size();++i)
+        ret.push_back(getSubNameWithStyle(_lSubList[i],_ShadowSubList[i],newStyle));
+    return ret;
+}
+
+void PropertyLinkSubList::getLinks(std::vector<App::DocumentObject *> &objs, 
+        bool all, std::vector<std::string> *subs, bool newStyle) const
+{
+    if(all||_pcScope!=LinkScope::Hidden) {
+        objs.reserve(objs.size()+_lValueList.size());
+        for(auto obj : _lValueList) {
+            if(obj && obj->getNameInDocument())
+                objs.push_back(obj);
+        }
+        if(subs) {
+            auto _subs = getSubValues(newStyle);
+            subs->reserve(subs->size()+_subs.size());
+            std::move(_subs.begin(),_subs.end(),std::back_inserter(*subs));
+        }
+    }
+}
+
+void PropertyLinkSubList::breakLink(App::DocumentObject *obj, bool clear) {
+    std::vector<DocumentObject*> values;
+    std::vector<std::string> subs;
+
+    if(clear && getContainer()==obj) {
+        setValues(values,subs);
+        return;
+    }
+    assert(_lValueList.size()==_lSubList.size());
+
+    values.reserve(_lValueList.size());
+    subs.reserve(_lSubList.size());
+
+    int i=-1;
+    for(auto o : _lValueList) {
+        ++i;
+        if(o==obj) 
+            continue;
+        values.push_back(o);
+        subs.push_back(_lSubList[i]);
+    }
+    if(values.size()!=_lValueList.size())
+        setValues(values,subs);
+}
+
+bool PropertyLinkSubList::adjustLink(const std::set<App::DocumentObject*> &inList) {
+    if (_pcScope==LinkScope::Hidden)
+        return false;
+    auto subs = _lSubList;
+    auto links = _lValueList;
+    int idx = -1;
+    bool touched = false;
+    for(std::string &sub : subs) {
+        ++idx;
+        auto &link = links[idx];
+        if(!link || !link->getNameInDocument() || !inList.count(link))
+            continue;
+        touched = true;
+        size_t pos = sub.find('.');
+        for(;pos!=std::string::npos;pos=sub.find('.',pos+1)) {
+            auto sobj = link->getSubObject(sub.substr(0,pos+1).c_str());
+            if(!sobj || sobj->getDocument()!=link->getDocument()) {
+                pos = std::string::npos;
+                break;
+            }
+            if(!inList.count(sobj)) {
+                link = sobj;
+                sub = sub.substr(pos+1);
+                break;
+            }
+        }
+        if(pos == std::string::npos)
+            return false;
+    }
+    if(touched)
+        setValues(links,subs);
+    return touched;
+}
+
+//**************************************************************************
+// DocInfo
+//++++++++++++++++++++++++++++++++++++++++++++++++++++++++++++++++++++++++++
+
+// Key on aboslute path. 
+// Because of possible symbolic links, multiple entry may refer to the same
+// file. We use QFileInfo::canonicalPath to resolve that.
+typedef std::map<QString,DocInfoPtr> DocInfoMap;
+DocInfoMap _DocInfoMap;
+
+class App::DocInfo : 
+    public std::enable_shared_from_this<App::DocInfo> 
+{
+public:
+    typedef boost::signals2::scoped_connection Connection;
+    Connection connFinishRestoreDocument;
+    Connection connDeleteDocument;
+    Connection connSaveDocument;
+    Connection connDeletedObject;
+
+    DocInfoMap::iterator myPos;
+    std::string myPath;
+    App::Document *pcDoc;
+    std::set<PropertyXLink*> links;
+
+    static std::string getDocPath(
+            const char *filename, App::Document *pDoc, bool relative, QString *fullPath = 0) 
+    {
+        bool absolute;
+        // make sure the filename is aboluste path
+        QString path = QDir::cleanPath(QString::fromUtf8(filename));
+        if((absolute=QFileInfo(path).isAbsolute())) {
+            if(fullPath)
+                *fullPath = path;
+            if(!relative)
+                return std::string(path.toUtf8().constData());
+        }
+
+        const char *docPath = pDoc->FileName.getValue();
+        if(!docPath || *docPath==0)
+            throw Base::RuntimeError("Owner document not saved");
+        
+        QDir docDir(QFileInfo(QString::fromUtf8(docPath)).absoluteDir());
+        if(!absolute) {
+            path = QDir::cleanPath(docDir.absoluteFilePath(path));
+            if(fullPath)
+                *fullPath = path;
+        }
+
+        if(relative)
+            return std::string(docDir.relativeFilePath(path).toUtf8().constData());
+        else
+            return std::string(path.toUtf8().constData());
+    }
+
+    static DocInfoPtr get(const char *filename, 
+            App::Document *pDoc,PropertyXLink *l, const char *objName) 
+    {
+        QString path;
+        l->filePath = getDocPath(filename,pDoc,true,&path);
+
+        FC_LOG("finding doc " << filename);
+
+        auto it = _DocInfoMap.find(path);
+        DocInfoPtr info;
+        if(it != _DocInfoMap.end()) {
+            info = it->second;
+            if(!info->pcDoc) {
+                QString fullpath(info->getFullPath());
+                if(fullpath.size() &&  
+                   App::GetApplication().addPendingDocument(
+                       fullpath.toUtf8().constData(),objName,
+                       l->testFlag(PropertyLinkBase::LinkAllowPartial))==0) 
+                {
+                    for(App::Document *doc : App::GetApplication().getDocuments()) {
+                        if(getFullPath(doc->FileName.getValue()) == fullpath) {
+                            info->attach(doc);
+                            break;
+                        }
+                    }
+                }
+            }
+        } else {
+            info = std::make_shared<DocInfo>();
+            auto ret = _DocInfoMap.insert(std::make_pair(path,info));
+            info->init(ret.first,objName,l);
+        }
+        info->links.insert(l);
+        return info;
+    }
+
+    static QString getFullPath(const char *p) {
+        if(!p) return QString();
+        return QFileInfo(QString::fromUtf8(p)).canonicalFilePath();
+    }
+
+    QString getFullPath() const {
+        return QFileInfo(myPos->first).canonicalFilePath();
+    }
+
+    const char *filePath() const {
+        return myPath.c_str();
+    }
+
+    DocInfo()
+        :pcDoc(0)
+    {}
+
+    ~DocInfo() {
+    }
+
+    void deinit() {
+        FC_LOG("deinit " << (pcDoc?pcDoc->getName():filePath()));
+        assert(links.empty());
+        connFinishRestoreDocument.disconnect();
+        connDeleteDocument.disconnect();
+        connSaveDocument.disconnect();
+        connDeletedObject.disconnect();
+
+        auto me = shared_from_this();
+        _DocInfoMap.erase(myPos);
+        myPos = _DocInfoMap.end();
+        myPath.clear();
+        pcDoc = 0;
+    }
+
+    void init(DocInfoMap::iterator pos, const char *objName, PropertyXLink *l) {
+        myPos = pos;
+        myPath = myPos->first.toUtf8().constData();
+        App::Application &app = App::GetApplication();
+        connFinishRestoreDocument = app.signalFinishRestoreDocument.connect(
+            boost::bind(&DocInfo::slotFinishRestoreDocument,this,_1));
+        connDeleteDocument = app.signalDeleteDocument.connect(
+            boost::bind(&DocInfo::slotDeleteDocument,this,_1));
+        connSaveDocument = app.signalSaveDocument.connect(
+            boost::bind(&DocInfo::slotSaveDocument,this,_1));
+
+        QString fullpath(getFullPath());
+        if(fullpath.isEmpty())
+            FC_ERR("document not found " << filePath());
+        else{
+            for(App::Document *doc : App::GetApplication().getDocuments()) {
+                if(getFullPath(doc->FileName.getValue()) == fullpath) {
+                    attach(doc);
+                    return;
+                }
+            }
+            FC_LOG("document pending " << filePath());
+            app.addPendingDocument(fullpath.toUtf8().constData(),objName,
+                    l->testFlag(PropertyLinkBase::LinkAllowPartial));
+        }
+    }
+
+    void attach(Document *doc) {
+        assert(!pcDoc);
+        pcDoc = doc;
+        FC_LOG("attaching " << doc->getName() << ", " << doc->FileName.getValue());
+        std::map<App::PropertyLinkBase*,std::vector<App::PropertyXLink*> > parentLinks;
+        for(auto it=links.begin(),itNext=it;it!=links.end();it=itNext) {
+            ++itNext;
+            auto link = *it;
+            if(link->_pcLink)
+                continue;
+            if(link->parentProp) {
+                parentLinks[link->parentProp].push_back(link);
+                continue;
+            }
+            auto obj = doc->getObject(link->objectName.c_str());
+            if(!obj) 
+                FC_WARN("object '" << link->objectName << "' not found in document '" 
+                        << doc->getName() << "'");
+            else
+                link->restoreLink(obj);
+        }
+        for(auto &v : parentLinks) {
+            v.first->setFlag(PropertyLinkBase::LinkRestoring);
+            v.first->aboutToSetValue();
+            for(auto link : v.second) {
+                auto obj = doc->getObject(link->objectName.c_str());
+                if(!obj) 
+                    FC_WARN("object '" << link->objectName << "' not found in document '" 
+                            << doc->getName() << "'");
+                else
+                    link->restoreLink(obj);
+            }
+            v.first->hasSetValue();
+            v.first->setFlag(PropertyLinkBase::LinkRestoring,false);
+        }
+    }
+
+    void remove(PropertyXLink *l) {
+        auto it = links.find(l);
+        if(it != links.end()) {
+            links.erase(it);
+            if(links.empty())
+                deinit();
+        }
+    }
+
+    void slotFinishRestoreDocument(const App::Document &doc) {
+        if(pcDoc) return;
+        QString fullpath(getFullPath());
+        if(!fullpath.isEmpty() && getFullPath(doc.FileName.getValue())==fullpath)
+            attach(const_cast<App::Document*>(&doc));
+    }
+
+    void slotSaveDocument(const App::Document &doc) {
+        if(!pcDoc) {
+            slotFinishRestoreDocument(doc);
+            return;
+        }
+        if(&doc!=pcDoc) return;
+
+        QFileInfo info(myPos->first);
+        QString path(info.canonicalFilePath());
+        const char *filename = doc.FileName.getValue();
+        QString docPath(getFullPath(filename));
+
+        if(path.isEmpty() || path!=docPath) {
+            FC_LOG("document '" << doc.getName() << "' path changed");
+            auto me = shared_from_this();
+            auto ret = _DocInfoMap.insert(std::make_pair(path,me));
+            if(!ret.second) {
+                // is that even possible?
+                FC_WARN("document '" << doc.getName() << "' path exists, detach");
+                slotDeleteDocument(doc);
+                return;
+            }
+            _DocInfoMap.erase(myPos);
+            myPos = ret.first;
+
+            std::set<PropertyXLink *> tmp;
+            tmp.swap(links);
+            for(auto link : tmp) {
+                auto owner = static_cast<DocumentObject*>(link->getContainer());
+                QString path = QString::fromUtf8(link->filePath.c_str());
+                // adjust file path for each PropertyXLink
+                DocInfo::get(filename,owner->getDocument(),link,link->objectName.c_str());
+            }
+        }
+
+        // time stamp changed, touch the linking document. Unfortunately, there
+        // is no way to setModfied() for an App::Document. We don't want to touch
+        // all PropertyXLink for a document, because the linked object is
+        // potentially unchanged. So we just touch at most one.
+        std::set<Document*> docs;
+        for(auto link : links) {
+            auto doc = static_cast<DocumentObject*>(link->getContainer())->getDocument();
+            auto ret = docs.insert(doc);
+            if(ret.second && !doc->isTouched())
+                link->touch();
+        }
+    }
+
+    void slotDeleteDocument(const App::Document &doc) {
+        for(auto it=links.begin(),itNext=it;it!=links.end();it=itNext) {
+            ++itNext;
+            auto link = *it;
+            auto obj = dynamic_cast<DocumentObject*>(link->getContainer());
+            if(obj && obj->getDocument() == &doc) {
+                links.erase(it);
+                // must call unlink here, so that PropertyLink::resetLink can
+                // remove back link before the owner object is marked as being
+                // destroyed
+                link->unlink();
+            }
+        }
+        if(links.empty()) {
+            deinit();
+            return;
+        }
+        if(pcDoc!=&doc) return;
+        std::map<App::PropertyLinkBase*,std::vector<App::PropertyXLink*> > parentLinks;
+        for(auto link : links) {
+            link->setFlag(PropertyLinkBase::LinkDetached);
+            if(link->parentProp)
+                parentLinks[link->parentProp].push_back(link);
+            else
+                parentLinks[0].push_back(link);
+        }
+        for(auto &v : parentLinks) {
+            if(v.first) {
+                v.first->setFlag(PropertyLinkBase::LinkDetached);
+                v.first->aboutToSetValue();
+            }
+            for(auto l : v.second)
+                l->detach();
+            if(v.first) {
+                v.first->hasSetValue();
+                v.first->setFlag(PropertyLinkBase::LinkDetached,false);
+            }
+        }
+        pcDoc = 0;
+    }
+
+    bool hasXLink(const App::Document *doc) const{
+        for(auto link : links) {
+            auto obj = dynamic_cast<DocumentObject*>(link->getContainer());
+            if(obj && obj->getDocument() == doc)
+                return true;
+        }
+        return false;
+    }
+
+    static void breakLinks(App::DocumentObject *obj, bool clear) {
+        auto doc = obj->getDocument();
+        for(auto itD=_DocInfoMap.begin(),itDNext=itD;itD!=_DocInfoMap.end();itD=itDNext) {
+            ++itDNext;
+            auto docInfo = itD->second;
+            if(docInfo->pcDoc != doc)
+                continue;
+            auto &links = docInfo->links;
+            std::set<PropertyLinkBase*> parentLinks;
+            for(auto it=links.begin(),itNext=it;it!=links.end();it=itNext) {
+                ++itNext;
+                auto link = *it;
+                if(link->_pcLink!=obj && !(clear && link->getContainer()==obj))
+                    continue;
+                if(link->parentProp)
+                    parentLinks.insert(link->parentProp);
+                else
+                    link->breakLink(obj,clear);
+            }
+            for(auto link : parentLinks) 
+                link->breakLink(obj,clear);
+        }
+    }
+};
+
+void PropertyLinkBase::breakLinks(App::DocumentObject *link, 
+        const std::vector<App::DocumentObject*> &objs, bool clear) 
+{
+    std::vector<Property*> props;
+    for(auto obj : objs) {
+        props.clear();
+        obj->getPropertyList(props);
+        for(auto prop : props) {
+            auto linkProp = dynamic_cast<PropertyLinkBase*>(prop);
+            if(linkProp)
+                linkProp->breakLink(link,clear);
+        }
+    }
+    DocInfo::breakLinks(link,clear);
+}
+
+//**************************************************************************
+// PropertyXLink
+//++++++++++++++++++++++++++++++++++++++++++++++++++++++++++++++++++++++++++
+
+TYPESYSTEM_SOURCE(App::PropertyXLink , App::PropertyLink)
+
+PropertyXLink::PropertyXLink(bool _allowPartial, PropertyLinkBase *parent)
+    :parentProp(parent)
+{
+    setAllowPartial(_allowPartial);
+    setAllowExternal(true);
+    if(parent)
+        setContainer(parent->getContainer());
+}
+
+PropertyXLink::~PropertyXLink() {
+    unlink();
+}
+
+void PropertyXLink::unlink() {
+    if(docInfo) {
+        docInfo->remove(this);
+        docInfo.reset();
+    }
+    objectName.clear();
+    resetLink();
+}
+
+void PropertyXLink::detach() {
+    if(docInfo && _pcLink) {
+        aboutToSetValue();
+        resetLink();
+        updateElementReference(0);
+        hasSetValue();
+    }
+}
+
+void PropertyXLink::aboutToSetValue() {
+    if(parentProp)
+        parentProp->aboutToSetChildValue(*this);
+    else
+        PropertyLinkBase::aboutToSetValue();
+}
+
+void PropertyXLink::hasSetValue() {
+    if(parentProp)
+        parentProp->hasSetChildValue(*this);
+    else
+        PropertyLinkBase::hasSetValue();
+}
+
+void PropertyXLink::setSubName(const char *subname) 
+{
+    std::vector<std::string> subs;
+    if(subname && subname[0])
+        subs.emplace_back(subname);
+    aboutToSetValue();
+    _setSubValues(std::move(subs));
+    hasSetValue();
+}
+
+void PropertyXLink::_setSubValues(std::vector<std::string> &&subs, 
+        std::vector<ShadowSub> &&shadows)
+{
+    _SubList = std::move(subs);
+    _ShadowSubList.clear();
+    if(shadows.size() == _SubList.size()) 
+        _ShadowSubList = std::move(shadows);
+    else
+        updateElementReference(0);
+    checkLabelReferences(_SubList);
+}
+
+void PropertyXLink::setValue(App::DocumentObject * lValue) {
+    setValue(lValue,0);
+}
+
+void PropertyXLink::setValue(App::DocumentObject * lValue, const char *subname)
+{
+    std::vector<std::string> subs;
+    if(subname && subname[0])
+        subs.emplace_back(subname);
+    _setValue(lValue,std::move(subs));
+}
+
+void PropertyXLink::restoreLink(App::DocumentObject *lValue) {
+    assert(!_pcLink && lValue && docInfo);
+
+    auto owner = dynamic_cast<DocumentObject*>(getContainer());
+    if(!owner || !owner->getNameInDocument()) 
+        throw Base::RuntimeError("invalid container");
+
+    bool touched = owner->isTouched();
+    setFlag(LinkDetached,false);
+    setFlag(LinkRestoring);
+    aboutToSetValue();
+#ifndef USE_OLD_DAG
+    if (!owner->testStatus(ObjectStatus::Destroy) && _pcScope!=LinkScope::Hidden)
+        lValue->_addBackLink(owner);
+#endif
+    _pcLink=lValue;
+    updateElementReference(0);
+    hasSetValue();
+    setFlag(LinkRestoring,false);
+
+    if(!touched && 
+        owner->isTouched() && 
+        docInfo && 
+        docInfo->pcDoc && 
+        stamp==docInfo->pcDoc->LastModifiedDate.getValue())
+    {
+        owner->purgeTouched();
+    }
+}
+
+void PropertyXLink::_setValue(App::DocumentObject *lValue, 
+        std::vector<std::string> &&subs, std::vector<ShadowSub> &&shadows)
+{
+    if(_pcLink==lValue && _SubList==subs)
+        return;
+
+    if(lValue && (!lValue->getNameInDocument() || !lValue->getDocument())) {
+        throw Base::ValueError("Invalid object");
+        return;
+    }
+
+    auto owner = dynamic_cast<DocumentObject*>(getContainer());
+    if(!owner || !owner->getNameInDocument()) 
+        throw Base::RuntimeError("invalid container");
+
+    if(lValue == owner)
+        throw Base::ValueError("self linking");
+
+    DocInfoPtr info;
+    const char *name = "";
+    if(lValue) {
+        name = lValue->getNameInDocument();
+        if(lValue->getDocument() != owner->getDocument()) {
+            if(!docInfo || lValue->getDocument()!=docInfo->pcDoc)
+            {
+                const char *filename = lValue->getDocument()->FileName.getValue();
+                if(!filename || *filename==0) 
+                    throw Base::RuntimeError("Linked document not saved");
+                FC_LOG("xlink set to new document " << lValue->getDocument()->getName());
+                info = DocInfo::get(filename,owner->getDocument(),this,name);
+                assert(info && info->pcDoc == lValue->getDocument());
+            }else
+                info = docInfo;
+        }
+    }
+
+    setFlag(LinkDetached,false);
+    aboutToSetValue();
+#ifndef USE_OLD_DAG
+    if (!owner->testStatus(ObjectStatus::Destroy) && _pcScope!=LinkScope::Hidden) {
+        if(_pcLink)
+            _pcLink->_removeBackLink(owner);
+        if(lValue)
+            lValue->_addBackLink(owner);
+    }
+#endif
+    if(docInfo!=info) {
+        unlink();
+        docInfo = info;
+    }
+    _pcLink=lValue;
+    if(docInfo && docInfo->pcDoc)
+        stamp=docInfo->pcDoc->LastModifiedDate.getValue();
+    objectName = std::move(name);
+    _setSubValues(std::move(subs),std::move(shadows));
+    hasSetValue();
+}
+
+void PropertyXLink::_setValue(std::string &&filename, std::string &&name, 
+        std::vector<std::string> &&subs, std::vector<ShadowSub> &&shadows)
+{
+    if(name.empty()) {
+        _setValue(0,std::move(subs),std::move(shadows));
+        return;
+    }
+    auto owner = dynamic_cast<DocumentObject*>(getContainer());
+    if(!owner || !owner->getNameInDocument()) 
+        throw Base::RuntimeError("invalid container");
+
+    DocumentObject *pObject=0;
+    DocInfoPtr info;
+    if(filename.size()) {
+        info = DocInfo::get(filename.c_str(),owner->getDocument(),this,name.c_str());
+        if(info->pcDoc) 
+            pObject = info->pcDoc->getObject(name.c_str());
+    }else
+        pObject = owner->getDocument()->getObject(name.c_str());
+
+    if(pObject) {
+        _setValue(pObject,std::move(subs),std::move(shadows));
+        return;
+    }
+    setFlag(LinkDetached,false);
+    aboutToSetValue();
+#ifndef USE_OLD_DAG
+    if (_pcLink && !owner->testStatus(ObjectStatus::Destroy) && _pcScope!=LinkScope::Hidden) 
+        _pcLink->_removeBackLink(owner);
+#endif
+    _pcLink = 0;
+    if(docInfo!=info) {
+        unlink();
+        docInfo = info;
+    }
+    if(docInfo && docInfo->pcDoc)
+        stamp=docInfo->pcDoc->LastModifiedDate.getValue();
+    objectName = std::move(name);
+    _setSubValues(std::move(subs),std::move(shadows));
+    hasSetValue();
+}
+
+App::Document *PropertyXLink::getDocument() const {
+    return docInfo?docInfo->pcDoc:0;
+}
+
+const char *PropertyXLink::getDocumentPath() const {
+    return docInfo?docInfo->filePath():filePath.c_str();
+}
+
+const char *PropertyXLink::getObjectName() const {
+    return objectName.c_str();
+}
+
+bool PropertyXLink::upgrade(Base::XMLReader &reader, const char *typeName) {
+    if(strcmp(typeName,App::PropertyLinkGlobal::getClassTypeId().getName())==0 ||
+       strcmp(typeName,App::PropertyLink::getClassTypeId().getName())==0 ||
+       strcmp(typeName,App::PropertyLinkChild::getClassTypeId().getName())==0) 
+    {
+        PropertyLink::Restore(reader);
+        return true;
+    }
+    FC_ERR("Cannot upgrade from " << typeName);
+    return false;
+}
+
+int PropertyXLink::checkRestore(std::string *msg) const {
+    if(!docInfo) {
+        if(!_pcLink && objectName.size()) {
+            // this condition means linked object not found
+            if(msg) {
+                std::ostringstream ss;
+                ss << "Link not restored" << std::endl;
+                ss << "Object: " << objectName;
+                if(filePath.size())
+                    ss << std::endl << "File: " << filePath;
+                *msg = ss.str();
+            }
+            return 2;
+        }
+        return 0;
+    }
+    if(!_pcLink) {
+        if(testFlag(LinkAllowPartial) && 
+           (!docInfo->pcDoc || 
+            docInfo->pcDoc->testStatus(App::Document::PartialDoc)))
+        {
+            return 0;
+        }
+        if(msg) {
+            std::ostringstream ss;
+            ss << "Link not restored" << std::endl;
+            ss << "Linked object: " << objectName;
+            if(docInfo->pcDoc)
+                ss << std::endl << "Linked document: " << docInfo->pcDoc->Label.getValue();
+            else if(filePath.size())
+                ss << std::endl << "Linked file: " << filePath;
+            *msg = ss.str();
+        }
+        return 2;
+    }
+    if(!docInfo->pcDoc || stamp==docInfo->pcDoc->LastModifiedDate.getValue())
+        return 0;
+
+    if(msg) {
+        std::ostringstream ss;
+        ss << "Time stamp changed on link " 
+            << _pcLink->getFullName();
+        *msg = ss.str();
+    }
+    return 1;
+}
+
+void PropertyXLink::afterRestore() {
+    assert(_SubList.size() == _ShadowSubList.size());
+    if(!testFlag(LinkRestoreLabel) || !_pcLink || !_pcLink->getNameInDocument())
+        return;
+    setFlag(LinkRestoreLabel,false);
+    for(size_t i=0;i<_SubList.size();++i)
+        restoreLabelReference(_pcLink,_SubList[i],&_ShadowSubList[i]);
+}
+
+void PropertyXLink::onContainerRestored() {
+    if(!_pcLink || !_pcLink->getNameInDocument())
+        return;
+    for(size_t i=0;i<_SubList.size();++i)
+        _registerElementReference(_pcLink,_SubList[i],_ShadowSubList[i]);
+}
+
+void PropertyXLink::updateElementReference(DocumentObject *feature,bool reverse,bool notify) {
+    if(!updateLinkReference(this,feature,reverse,notify,_pcLink,_SubList,_mapped,_ShadowSubList))
+        return;
+    if(notify)
+        hasSetValue();
+}
+
+bool PropertyXLink::referenceChanged() const{
+    return !_mapped.empty();
+}
+
+void PropertyXLink::Save (Base::Writer &writer) const {
+    auto owner = dynamic_cast<const DocumentObject *>(getContainer());
+    if(!owner || !owner->getDocument())
+        return;
+
+    assert(_SubList.size() == _ShadowSubList.size());
+
+    auto exporting = owner->isExporting();
+    if(_pcLink && exporting && _pcLink->isExporting()) {
+        // this means, we are exporting the owner and the linked object together. 
+        // Lets save the export name
+        writer.Stream() << writer.ind() << "<XLink name=\"" << _pcLink->getExportName();
+    }else {
+        const char *path = filePath.c_str();
+        std::string _path;
+        if(exporting) {
+            // Here means we are exporting the owner but not exporting the
+            // linked object.  Try to use aboslute file path for easy transition
+            // into document at different directory
+            if(docInfo) 
+                _path = docInfo->filePath();
+            else {
+                auto pDoc = owner->getDocument();
+                const char *docPath = pDoc->FileName.getValue();
+                if(docPath && docPath[0]) {
+                    if(filePath.size())
+                        _path = DocInfo::getDocPath(filePath.c_str(),pDoc,false);
+                    else
+                        _path = docPath;
+                }else 
+                    FC_WARN("PropertyXLink export without saving the document");
+            }
+            if(_path.size())
+                path = _path.c_str();
+        }
+        writer.Stream() << writer.ind() 
+            << "<XLink file=\"" << encodeAttribute(path)
+            << "\" stamp=\"" << (docInfo&&docInfo->pcDoc?docInfo->pcDoc->LastModifiedDate.getValue():"")
+            << "\" name=\"" << objectName;
+    }
+
+    if(testFlag(LinkAllowPartial))
+        writer.Stream() << "\" partial=\"1";
+
+    if(_SubList.empty()) {
+        writer.Stream() << "\"/>" << std::endl;
+    } else if(_SubList.size() == 1) {
+        const auto &subName = _SubList[0];
+        const auto &shadowSub = _ShadowSubList[0];
+        const auto &sub = shadowSub.second.empty()?subName:shadowSub.second;
+        if(exporting) {
+            std::string exportName;
+            writer.Stream() << "\" sub=\"" << exportSubName(exportName,_pcLink,sub.c_str());
+            if(shadowSub.second.size() && shadowSub.first==subName)
+                writer.Stream() << "\" " ATTR_MAPPED "=\"1";
+        }else{
+            writer.Stream() << "\" sub=\"" << sub;
+            if(sub.size()) {
+                if(sub!=subName)
+                    writer.Stream() << "\" " ATTR_SHADOWED "=\"" << subName;
+                else if(shadowSub.first.size())
+                    writer.Stream() << "\" " ATTR_SHADOW "=\"" << shadowSub.first;
+            }
+        }
+        writer.Stream() << "\"/>" << std::endl;
+    }else {
+        writer.Stream() <<"\" count=\"" << _SubList.size() << "\">" << std::endl;
+        writer.incInd();
+        for(unsigned int i = 0;i<_SubList.size(); i++) {
+            const auto &shadow = _ShadowSubList[i];
+            // shadow.second stores the old style element name. For backward
+            // compatibility reason, we shall store the old name into attribute
+            // 'value' whenever possible.
+            const auto &sub = shadow.second.empty()?_SubList[i]:shadow.second;
+            writer.Stream() << writer.ind() << "<Sub value=\"";
+            if(exporting) {
+                std::string exportName;
+                writer.Stream() << exportSubName(exportName,_pcLink,sub.c_str());
+                if(shadow.second.size() && shadow.first == _SubList[i])
+                    writer.Stream() << "\" " ATTR_MAPPED "=\"1";
+            } else {
+                writer.Stream() << sub;
+                if(_SubList[i].size()) {
+                    if(sub!=_SubList[i])
+                        writer.Stream() << "\" " ATTR_SHADOWED "=\"" << _SubList[i];
+                    else if(shadow.first.size())
+                        writer.Stream() << "\" " ATTR_SHADOW "=\"" << shadow.first;
+                }
+            }
+            writer.Stream()<<"\"/>" << endl;
+        }
+        writer.decInd();
+        writer.Stream() << writer.ind() << "</XLink>" << endl ;
+    }
+}
+
+void PropertyXLink::Restore(Base::XMLReader &reader)
+{
+    // read my element
+    reader.readElement("XLink");
+    std::string stamp,file;
+    if(reader.hasAttribute("stamp"))
+        stamp = reader.getAttribute("stamp");
+    if(reader.hasAttribute("file"))
+        file = reader.getAttribute("file");
+    setFlag(LinkAllowPartial, 
+            reader.hasAttribute("partial") && 
+            reader.getAttributeAsInteger("partial"));
+    std::string name;
+    if(file.empty()) 
+        name = reader.getName(reader.getAttribute("name"));
+    else
+        name = reader.getAttribute("name");
+
+    assert(getContainer()->getTypeId().isDerivedFrom(App::DocumentObject::getClassTypeId()));
+    DocumentObject *object = 0;
+    if(name.size() && file.empty()) {
+        DocumentObject* parent = static_cast<DocumentObject*>(getContainer());
+        Document *document = parent->getDocument();
+        object = document ? document->getObject(name.c_str()) : 0;
+        if(!object) {
+            if(reader.isVerbose()) {
+                FC_WARN("Lost link to '" << name << "' while loading, maybe "
+                        "an object was not loaded correctly");
+            }
+        }
+    }
+
+    std::vector<std::string> subs;
+    std::vector<ShadowSub> shadows;
+    std::vector<int> mapped;
+    bool restoreLabel = false;
+    if(reader.hasAttribute("sub")) {
+        if(reader.hasAttribute(ATTR_MAPPED))
+            mapped.push_back(0);
+        subs.emplace_back();
+        auto &subname = subs.back();
+        shadows.emplace_back();
+        auto &shadow = shadows.back();
+        shadow.second = importSubName(reader,reader.getAttribute("sub"),restoreLabel);
+        if(reader.hasAttribute(ATTR_SHADOWED) && !IGNORE_SHADOW)
+            subname = shadow.first = importSubName(reader,reader.getAttribute(ATTR_SHADOWED),restoreLabel);
+        else {
+            subname = shadow.second;
+            if(reader.hasAttribute(ATTR_SHADOW) && !IGNORE_SHADOW)
+                shadow.first = importSubName(reader,reader.getAttribute(ATTR_SHADOW),restoreLabel);
+        }
+    }else if(reader.hasAttribute("count")) {
+        int count = reader.getAttributeAsInteger("count");
+        subs.resize(count);
+        shadows.resize(count);
+        for (int i = 0; i < count; i++) {
+            reader.readElement("Sub");
+            shadows[i].second = importSubName(reader,reader.getAttribute("value"),restoreLabel);
+            if(reader.hasAttribute(ATTR_SHADOWED) && !IGNORE_SHADOW) 
+                subs[i] = shadows[i].first = 
+                    importSubName(reader,reader.getAttribute(ATTR_SHADOWED),restoreLabel);
+            else {
+                subs[i] = shadows[i].second;
+                if(reader.hasAttribute(ATTR_SHADOW) && !IGNORE_SHADOW)
+                    shadows[i].first = importSubName(reader,reader.getAttribute(ATTR_SHADOW),restoreLabel);
+            }
+            if(reader.hasAttribute(ATTR_MAPPED))
+                mapped.push_back(i);
+        }
+        reader.readEndElement("XLink");
+    }
+    setFlag(LinkRestoreLabel,restoreLabel);
+
+    if (name.empty()) {
+        setValue(0);
+        return;
+    }
+
+    if(file.size() || (!object && name.size())) {
+        this->stamp = stamp;
+        _setValue(std::move(file),std::move(name),std::move(subs),std::move(shadows));
+    }else
+        _setValue(object,std::move(subs),std::move(shadows));
+    _mapped = std::move(mapped);
+}
+
+Property *PropertyXLink::CopyOnImportExternal(
+        const std::map<std::string,std::string> &nameMap) const
+{
+    auto owner = Base::freecad_dynamic_cast<const DocumentObject>(getContainer());
+    if(!owner || !owner->getDocument() || !_pcLink || !_pcLink->getNameInDocument())
+        return 0;
+
+    auto subs = updateLinkSubs(_pcLink,_SubList,
+                    &tryImportSubName,owner->getDocument(),nameMap);
+    auto linked = tryImport(owner->getDocument(),_pcLink,nameMap);
+    if(subs.empty() && linked==_pcLink) 
+        return 0;
+
+    PropertyXLink *p= createInstance();
+    copyTo(*p,linked,&subs);
+    return p;
+}
+
+Property *PropertyXLink::CopyOnLinkReplace(const App::DocumentObject *parent,
+        App::DocumentObject *oldObj, App::DocumentObject *newObj) const
+{
+    auto res = tryReplaceLinkSubs(getContainer(),_pcLink,parent,oldObj,newObj,_SubList);
+    if(!res.first) 
+        return 0;
+    PropertyXLink *p= createInstance();
+    copyTo(*p,res.first,&res.second);
+    return p;
+}
+
+PropertyXLink *PropertyXLink::createInstance() const {
+    return new PropertyXLink();
+}
+
+Property *PropertyXLink::CopyOnLabelChange(App::DocumentObject *obj, 
+        const std::string &ref, const char *newLabel) const 
+{
+    auto owner = dynamic_cast<const DocumentObject*>(getContainer());
+    if(!owner || !owner->getDocument() || !_pcLink || !_pcLink->getNameInDocument())
+        return 0;
+    auto subs = updateLinkSubs(_pcLink,_SubList,&updateLabelReference,obj,ref,newLabel);
+    if(subs.empty()) 
+        return 0;
+    PropertyXLink *p= createInstance();
+    copyTo(*p,_pcLink,&subs);
+    return p;
+}
+
+void PropertyXLink::copyTo(PropertyXLink &other, 
+        DocumentObject *linked, std::vector<std::string> *subs) const 
+{
+    if(!linked)
+        linked = _pcLink;
+    if(linked && linked->getNameInDocument()) {
+        other.docName = linked->getDocument()->getName();
+        other.objectName = linked->getNameInDocument();
+    }else{
+        other.objectName = objectName;
+        other.docName.clear();
+        other.docInfo = docInfo;
+        other.filePath = filePath;
+    }
+    if(subs)
+        other._SubList = std::move(*subs);
+    else
+        other._SubList = _SubList;
+    other._Flags = _Flags;
+}
+
+Property *PropertyXLink::Copy(void) const
+{
+    PropertyXLink *p= createInstance();
+    copyTo(*p);
+    return p;
+}
+
+void PropertyXLink::Paste(const Property &from)
+{
+    if(!from.isDerivedFrom(PropertyXLink::getClassTypeId()))
+        throw Base::TypeError("Incompatible proeprty to paste to");
+
+    const auto &other = static_cast<const PropertyXLink&>(from);
+    if(other.docName.size()) {
+        auto doc = GetApplication().getDocument(other.docName.c_str());
+        if(!doc) {
+            FC_WARN("Document '" << other.docName << "' not found");
+            return;
+        }
+        auto obj = doc->getObject(other.objectName.c_str());
+        if(!obj) {
+            FC_WARN("Object '" << other.docName << '#' << other.objectName << "' not found");
+            return;
+        }
+        _setValue(obj,std::vector<std::string>(other._SubList));
+    } else
+        _setValue(std::string(other.filePath),std::string(other.objectName),
+                std::vector<std::string>(other._SubList));
+    setFlag(LinkAllowPartial,other.testFlag(LinkAllowPartial));
+}
+
+bool PropertyXLink::supportXLink(const App::Property *prop) {
+    return prop->isDerivedFrom(PropertyXLink::getClassTypeId()) ||
+        prop->isDerivedFrom(PropertyXLinkSubList::getClassTypeId()) ||
+        prop->isDerivedFrom(PropertyXLinkContainer::getClassTypeId());
+}
+
+bool PropertyXLink::hasXLink(const App::Document *doc) {
+    for(auto &v : _DocInfoMap) {
+        if(v.second->hasXLink(doc))
+            return true;
+    }
+    return false;
+}
+
+bool PropertyXLink::hasXLink(
+        const std::vector<App::DocumentObject*> &objs, std::vector<App::Document*> *unsaved) 
+{
+    std::set<App::Document*> docs;
+    bool ret = false;
+    for(auto o : objs) {
+        if(o && o->getNameInDocument() && docs.insert(o->getDocument()).second) {
+            if(!hasXLink(o->getDocument()))
+                continue;
+            if(!unsaved)
+                return true;
+            ret = true;
+            if(!o->getDocument()->isSaved())
+                unsaved->push_back(o->getDocument());
+        }
+    }
+    return ret;
+}
+
+std::map<App::Document*,std::set<App::Document*> > 
+PropertyXLink::getDocumentOutList(App::Document *doc) {
+    std::map<App::Document*,std::set<App::Document*> > ret;
+    for(auto &v : _DocInfoMap) {
+        for(auto link : v.second->links) {
+            if(!v.second->pcDoc) continue;
+            auto obj = dynamic_cast<App::DocumentObject*>(link->getContainer());
+            if(!obj || !obj->getNameInDocument() || !obj->getDocument())
+                continue;
+            if(doc && obj->getDocument()!=doc)
+                continue;
+            ret[obj->getDocument()].insert(v.second->pcDoc);
+        }
+    }
+    return ret;
+}
+
+std::map<App::Document*,std::set<App::Document*> > 
+PropertyXLink::getDocumentInList(App::Document *doc) {
+    std::map<App::Document*,std::set<App::Document*> > ret;
+    for(auto &v : _DocInfoMap) {
+        if(!v.second->pcDoc || (doc && doc!=v.second->pcDoc))
+            continue;
+        auto &docs = ret[v.second->pcDoc];
+        for(auto link : v.second->links) {
+            auto obj = dynamic_cast<App::DocumentObject*>(link->getContainer());
+            if(obj && obj->getNameInDocument() && obj->getDocument())
+                docs.insert(obj->getDocument());
+        }
+    }
+    return ret;
+}
+
+PyObject *PropertyXLink::getPyObject(void)
+{
+    if(!_pcLink)
+        Py_Return;
+    if(_SubList.empty())
+        return _pcLink->getPyObject();
+    Py::Tuple ret(2);
+    ret.setItem(0,Py::Object(_pcLink->getPyObject(),true));
+    ret.setItem(1,Py::String(getSubName(true)));
+    return Py::new_reference_to(ret);
+}
+
+void PropertyXLink::setPyObject(PyObject *value) {
+    if(PySequence_Check(value)) {
+        Py::Sequence seq(value);
+        if(seq.size()!=2) 
+            throw Base::ValueError("Expect input sequence of size 2");
+        std::string subname;
+        PyObject *pyObj = seq[0].ptr();
+        PyObject *pySub = seq[1].ptr();
+        if(pyObj == Py_None) {
+            setValue(0);
+            return;
+        } else if(!PyObject_TypeCheck(pyObj, &DocumentObjectPy::Type))
+            throw Base::TypeError("Expect the first element to be of 'DocumentObject'");
+        if (PyUnicode_Check(pySub)) {
+#if PY_MAJOR_VERSION >= 3
+            subname = PyUnicode_AsUTF8(pySub);
+#else
+            PyObject* unicode = PyUnicode_AsUTF8String(pySub);
+            subname = PyString_AsString(unicode);
+            Py_DECREF(unicode);
+        }else if (PyString_Check(pySub)) {
+            subname = PyString_AsString(pySub);
+#endif
+        }else
+            throw Base::TypeError("Expect the second element to be a string");
+        setValue(static_cast<DocumentObjectPy*>(pyObj)->getDocumentObjectPtr(), subname.c_str());
+    } else if(PyObject_TypeCheck(value, &(DocumentObjectPy::Type))) {
+        setValue(static_cast<DocumentObjectPy*>(value)->getDocumentObjectPtr());
+    } else if (Py_None == value) {
+        setValue(0);
+    } else {
+        throw Base::TypeError("type must be 'DocumentObject', 'None', or '(DocumentObject, SubName)");
+    }
+}
+
+const char *PropertyXLink::getSubName(bool newStyle) const {
+    if(_SubList.empty() || _ShadowSubList.empty())
+        return "";
+    return getSubNameWithStyle(_SubList[0],_ShadowSubList[0],newStyle).c_str();
+}
+
+void PropertyXLink::getLinks(std::vector<App::DocumentObject *> &objs, 
+        bool all, std::vector<std::string> *subs, bool newStyle) const
+{
+    if((all||_pcScope!=LinkScope::Hidden) && _pcLink && _pcLink->getNameInDocument()) {
+        objs.push_back(_pcLink);
+        if(subs)
+        if(subs && _SubList.size()==_ShadowSubList.size())
+            *subs = getSubValues(newStyle);
+    }
+}
+
+bool PropertyXLink::adjustLink(const std::set<App::DocumentObject*> &inList) {
+    if (_pcScope==LinkScope::Hidden)
+        return false;
+    if(!_pcLink || !_pcLink->getNameInDocument() || !inList.count(_pcLink))
+        return false;
+    auto subs = _SubList;
+    auto link = adjustLinkSubs(this,inList,_pcLink,subs); 
+    if(link) {
+        _setValue(link,std::move(subs));
+        return true;
+    }
+    return false;
+}
+
+std::vector<std::string> PropertyXLink::getSubValues(bool newStyle) const {
+    assert(_SubList.size() == _ShadowSubList.size());
+    std::vector<std::string> ret;
+    ret.reserve(_SubList.size());
+    for(size_t i=0;i<_ShadowSubList.size();++i)
+        ret.push_back(getSubNameWithStyle(_SubList[i],_ShadowSubList[i],newStyle));
+    return ret;
+}
+
+std::vector<std::string> PropertyXLink::getSubValuesStartsWith(const char* starter, bool newStyle) const
+{
+    (void)newStyle;
+
+    std::vector<std::string> temp;
+    for(std::vector<std::string>::const_iterator it=_SubList.begin();it!=_SubList.end();++it)
+        if(strncmp(starter,it->c_str(),strlen(starter))==0)
+            temp.push_back(*it);
+    return temp;
+}
+
+void PropertyXLink::setAllowPartial(bool enable) {
+    setFlag(LinkAllowPartial,enable);
+    if(enable)
+        return;
+    auto owner = dynamic_cast<const DocumentObject*>(getContainer());
+    if(!owner)
+        return;
+    if(!App::GetApplication().isRestoring() && 
+       !owner->getDocument()->isPerformingTransaction() &&
+       !_pcLink && docInfo && filePath.size() && objectName.size() &&
+       (!docInfo->pcDoc || docInfo->pcDoc->testStatus(Document::PartialDoc)))
+    {
+        auto path = docInfo->getDocPath(filePath.c_str(),owner->getDocument(),false);
+        if(path.size())
+            App::GetApplication().openDocument(path.c_str());
+    }
+}
+
+//**************************************************************************
+// PropertyXLinkSub
+//++++++++++++++++++++++++++++++++++++++++++++++++++++++++++++++++++++++++++
+
+TYPESYSTEM_SOURCE(App::PropertyXLinkSub , App::PropertyXLink)
+
+PropertyXLinkSub::PropertyXLinkSub(bool allowPartial, PropertyLinkBase *parent)
+    :PropertyXLink(allowPartial,parent)
+{
+
+}
+
+PropertyXLinkSub::~PropertyXLinkSub() {
+}
+
+void PropertyXLinkSub::setValue(App::DocumentObject *link,
+        const std::vector<std::string> &subs, std::vector<ShadowSub> &&shadows)
+{
+    _setValue(link,std::vector<std::string>(subs),std::move(shadows));
+}
+
+void PropertyXLinkSub::setValue(App::DocumentObject *link,
+        std::vector<std::string> &&subs, std::vector<ShadowSub> &&shadows)
+{
+    _setValue(link,std::move(subs),std::move(shadows));
+}
+
+void PropertyXLinkSub::setSubValues(std::vector<std::string> &&subs, 
+        std::vector<ShadowSub> &&shadows)
+{
+    aboutToSetValue();
+    _setSubValues(std::move(subs),std::move(shadows));
+    hasSetValue();
+}
+
+PropertyXLink *PropertyXLinkSub::createInstance() const{
+    return new PropertyXLinkSub();
+}
+
+bool PropertyXLinkSub::upgrade(Base::XMLReader &reader, const char *typeName) {
+    if(strcmp(typeName, PropertyLinkSubGlobal::getClassTypeId().getName())==0 ||
+       strcmp(typeName, PropertyLinkSub::getClassTypeId().getName())==0 ||
+       strcmp(typeName, PropertyLinkSubChild::getClassTypeId().getName())==0) 
+    {
+        App::PropertyLinkSub linkProp;
+        linkProp.setContainer(getContainer());
+        linkProp.Restore(reader);
+        setValue(linkProp.getValue(),linkProp.getSubValues());
+        return true;
+    }
+    return PropertyXLink::upgrade(reader,typeName);
+}
+
+PyObject *PropertyXLinkSub::getPyObject(void)
+{
+    Py::Tuple tup(2);
+    Py::List list(static_cast<int>(_SubList.size()));
+    if (_pcLink) 
+        tup[0] = Py::asObject(_pcLink->getPyObject());
+    else {
+        tup[0] = Py::None();
+        if(_SubList.empty())
+            Py_Return;
+    }
+    for(unsigned int i = 0;i<_SubList.size(); i++)
+        list[i] = Py::String(_SubList[i]);
+    tup[1] = list;
+    return Py::new_reference_to(tup);
+}
+
+void PropertyXLinkSub::setPyObject(PyObject *value) {
+    if(PySequence_Check(value)) {
+        Py::Sequence seq(value);
+        if(seq.size()!=2) 
+            throw Base::ValueError("Expect input sequence of size 2");
+        std::vector<std::string> subs;
+        Py::Object pyObj(seq[0].ptr());
+        Py::Object pySub(seq[1].ptr());
+        if(pyObj.isNone()) {
+            setValue(0);
+            return;
+        } else if(!PyObject_TypeCheck(pyObj.ptr(), &DocumentObjectPy::Type))
+            throw Base::TypeError("Expect the first element to be of 'DocumentObject'");
+        if(pySub.isString()) 
+            subs.push_back(pySub.as_string());
+        else if(pySub.isSequence()) {
+            Py::Sequence seq(pySub);
+            subs.reserve(seq.size());
+            for(size_t i=0;i<seq.size();++i) {
+                Py::Object sub(seq[i]);
+                if(!sub.isString())
+                    throw Base::TypeError("Expect only string inside second argument");
+                subs.push_back(sub.as_string());
+            }
+        }else
+            throw Base::TypeError("Expect the second element to be a string or sequence of string");
+        setValue(static_cast<DocumentObjectPy*>(pyObj.ptr())->getDocumentObjectPtr(), std::move(subs));
+    } else if(PyObject_TypeCheck(value, &(DocumentObjectPy::Type))) {
+        setValue(static_cast<DocumentObjectPy*>(value)->getDocumentObjectPtr());
+    } else if (Py_None == value) {
+        setValue(0);
+    } else {
+        throw Base::TypeError("type must be 'DocumentObject', 'None', or '(DocumentObject, SubName)' or "
+                "'DocumentObject, [SubName..])");
+    }
+}
+
+//**************************************************************************
+// PropertyXLinkSubList
+//++++++++++++++++++++++++++++++++++++++++++++++++++++++++++++++++++++++++++
+
+TYPESYSTEM_SOURCE(App::PropertyXLinkSubList , App::PropertyLinkBase)
+
+//**************************************************************************
+// Construction/Destruction
+
+
+PropertyXLinkSubList::PropertyXLinkSubList()
+{
+    _pcScope = LinkScope::Global;
+}
+
+PropertyXLinkSubList::~PropertyXLinkSubList()
+{
+}
+
+int PropertyXLinkSubList::getSize(void) const
+{
+    return static_cast<int>(_Links.size());
+}
+
+void PropertyXLinkSubList::setValue(DocumentObject* lValue,const char* SubName)
+{
+    std::map<DocumentObject*,std::vector<std::string> > values;
+    if(lValue) {
+        auto &subs = values[lValue];
+        if(SubName)
+            subs.emplace_back(SubName);
+    }
+    setValues(std::move(values));
+}
+
+void PropertyXLinkSubList::setValues(
+        const std::vector<DocumentObject*>& lValue, 
+        const std::vector<const char*>& lSubNames)
+{
+#define CHECK_SUB_SIZE(_l,_r) do{\
+        if(_l.size()!=_r.size())\
+            FC_THROWM(Base::ValueError, "object and subname size mismatch");\
+    }while(0)
+    CHECK_SUB_SIZE(lValue,lSubNames);
+    std::map<DocumentObject*,std::vector<std::string> > values;
+    int i=0;
+    for(auto &obj : lValue) {
+        const char *sub = lSubNames[i++];
+        if(sub)
+            values[obj].emplace_back(sub);
+    }
+    setValues(std::move(values));
+}
+
+void PropertyXLinkSubList::setValues(const std::vector<DocumentObject*>& lValue,
+                                     const std::vector<std::string>& lSubNames)
+{
+    CHECK_SUB_SIZE(lValue,lSubNames);
+    std::map<DocumentObject*,std::vector<std::string> > values;
+    int i=0;
+    for(auto &obj : lValue) 
+        values[obj].push_back(lSubNames[i++]);
+    setValues(std::move(values));
+}
+
+void PropertyXLinkSubList::setSubListValues(const std::vector<PropertyLinkSubList::SubSet> &svalues) {
+    std::map<DocumentObject*,std::vector<std::string> > values;
+    for(auto &v : svalues) {
+        auto &s = values[v.first];
+        s.reserve(s.size()+v.second.size());
+        s.insert(s.end(),v.second.begin(),v.second.end());
+    }
+    setValues(std::move(values));
+}
+
+void PropertyXLinkSubList::setValues(
+        const std::map<App::DocumentObject*,std::vector<std::string> > &values) 
+{
+    setValues(std::map<App::DocumentObject*,std::vector<std::string> >(values));
+}
+
+void PropertyXLinkSubList::setValues(
+        std::map<App::DocumentObject*,std::vector<std::string> > &&values) 
+{
+    for(auto &v : values) {
+        if(!v.first || !v.first->getNameInDocument())
+            FC_THROWM(Base::ValueError,"invalid document object");
+    }
+    
+    aboutToSetValue();
+
+    for(auto it=_Links.begin(),itNext=it;it!=_Links.end();it=itNext) {
+        ++itNext;
+        auto iter = values.find(it->getValue());
+        if(iter == values.end()) {
+            _Links.erase(it);
+            continue;
+        }
+        it->setSubValues(std::move(iter->second));
+        values.erase(iter);
+    }
+
+    for(auto &v : values) {
+        _Links.emplace_back(testFlag(LinkAllowPartial),this);
+        _Links.back().setValue(v.first,std::move(v.second));
+    }
+    hasSetValue();
+}
+
+void PropertyXLinkSubList::addValue(App::DocumentObject *obj, 
+        const std::vector<std::string> &subs, bool reset) 
+{
+    addValue(obj,std::vector<std::string>(subs),reset);
+}
+
+void PropertyXLinkSubList::addValue(App::DocumentObject *obj, 
+        std::vector<std::string> &&subs, bool reset) {
+
+    if(!obj || !obj->getNameInDocument())
+        FC_THROWM(Base::ValueError,"invalid document object");
+    
+    for(auto &l : _Links) {
+        if(l.getValue() == obj) {
+            auto s = l.getSubValues();
+            if(s.empty() || reset)
+                l.setSubValues(std::move(subs));
+            else {
+                s.reserve(s.size()+subs.size());
+                std::move(subs.begin(),subs.end(),std::back_inserter(s));
+                l.setSubValues(std::move(s));
+            }
+            return;
+        }
+    }
+    aboutToSetValue();
+    _Links.emplace_back(testFlag(LinkAllowPartial),this);
+    _Links.back().setValue(obj,std::move(subs));
+    hasSetValue();
+}
+
+void PropertyXLinkSubList::setValue(DocumentObject* lValue, const std::vector<string> &SubList)
+{
+    std::map<DocumentObject *, std::vector<std::string> > values;
+    if(lValue)
+        values[lValue] = SubList;
+    setValues(std::move(values));
+}
+
+const string PropertyXLinkSubList::getPyReprString() const
+{
+    if (_Links.empty())
+        return std::string("None");
+    std::ostringstream ss;
+    ss << '[';
+    for(auto &link : _Links) {
+        auto obj = link.getValue();
+        if(!obj || !obj->getNameInDocument())
+            continue;
+        ss << "(App.getDocument('" << obj->getDocument()->getName() 
+           << "').getObject('" << obj->getNameInDocument() << "'),  (";
+        const auto &subs = link.getSubValues();
+        if(subs.empty())
+            ss << "''";
+        else{
+            for(auto &sub : subs)
+                ss << "'" << sub << "',";
+        }
+        ss << ")), ";
+    }
+    ss << ']';
+    return ss.str();
+}
+
+DocumentObject *PropertyXLinkSubList::getValue() const
+{
+    if(_Links.size())
+        return _Links.begin()->getValue();
+    return 0;
+}
+
+int PropertyXLinkSubList::removeValue(App::DocumentObject *lValue)
+{
+    int ret = 0;
+    auto it = std::find_if(_Links.begin(),_Links.end(),
+                [=](const PropertyXLinkSub &l){return l.getValue()==lValue;});
+    if(it != _Links.end()) {
+        ret = (int)it->getSubValues().size();
+        if(!ret)
+            ret = 1;
+        _Links.erase(it);
+    }
+    return ret;
+}
+
+PyObject *PropertyXLinkSubList::getPyObject(void)
+{
+    Py::List list;
+    for(auto &link : _Links) {
+        auto obj = link.getValue();
+        if(!obj || !obj->getNameInDocument())
+            continue;
+        Py::Tuple tup(2);
+        tup[0] = Py::asObject(obj->getPyObject());
+
+        const auto &subs = link.getSubValues();
+        Py::Tuple items(subs.size());
+        for (std::size_t j = 0; j < subs.size(); j++) {
+            items[j] = Py::String(subs[j]);
+        }
+        tup[1] = items;
+        list.append(tup);
+    }
+    return Py::new_reference_to(list);
+}
+
+void PropertyXLinkSubList::setPyObject(PyObject *value)
+{
+    try { //try PropertyLinkSub syntax
+        PropertyLinkSub dummy;
+        dummy.setAllowExternal(true);
+        dummy.setPyObject(value);
+        this->setValue(dummy.getValue(), dummy.getSubValues());
+        return;
+    }
+    catch (Base::Exception&) {}
+
+    if (!PyTuple_Check(value) && !PyList_Check(value))
+        throw Base::TypeError("Invalid type. Accepts (DocumentObject, (subname...)) or sequence of such type.");
+    Py::Sequence seq(value);
+    std::map<DocumentObject*, std::vector<std::string> > values;
+    try {
+        for(size_t i=0;i<seq.size();++i) {
+            PropertyLinkSub link;
+            link.setAllowExternal(true);
+            link.setPyObject(seq[i].ptr());
+            const auto &subs = link.getSubValues();
+            auto &s = values[link.getValue()];
+            s.reserve(s.size()+subs.size());
+            s.insert(s.end(),subs.begin(),subs.end());
+        }
+    }catch(Base::Exception &e){
+        throw Base::TypeError("Invalid type inside sequence. Must be type of (DocumentObject, (subname...))");
+    }
+    setValues(std::move(values));
+}
+
+void PropertyXLinkSubList::afterRestore() {
+    for(auto &l : _Links) 
+        l.afterRestore();
+}
+
+void PropertyXLinkSubList::onContainerRestored() {
+    for(auto &l : _Links) 
+        l.onContainerRestored();
+}
+
+void PropertyXLinkSubList::updateElementReference(DocumentObject *feature, bool reverse,bool notify) {
+    for(auto &l : _Links)
+        l.updateElementReference(feature,reverse,notify);
+}
+
+bool PropertyXLinkSubList::referenceChanged() const{
+    for(auto &l : _Links) {
+        if(l.referenceChanged())
+            return true;
+    }
+    return false;
+}
+
+void PropertyXLinkSubList::Save (Base::Writer &writer) const
+{
+    writer.Stream() << writer.ind() << "<XLinkSubList count=\"" << _Links.size();
+    if(testFlag(LinkAllowPartial))
+        writer.Stream() << "\" partial=\"1";
+    writer.Stream() <<"\">" << endl;
+    writer.incInd();
+    for(auto &l : _Links)
+        l.Save(writer);
+    writer.decInd();
+    writer.Stream() << writer.ind() << "</XLinkSubList>" << endl ;
+}
+
+void PropertyXLinkSubList::Restore(Base::XMLReader &reader)
+{
+    reader.readElement("XLinkSubList");
+    setFlag(LinkAllowPartial,
+                reader.hasAttribute("partial") &&
+                reader.getAttributeAsInteger("partial"));
+    int count = reader.getAttributeAsInteger("count");
+    _Links.clear();
+    for(int i=0;i<count;++i) {
+        _Links.emplace_back(false,this);
+        _Links.back().Restore(reader);
+    }
+    reader.readEndElement("XLinkSubList");
+}
+
+Property *PropertyXLinkSubList::CopyOnImportExternal(
+        const std::map<std::string,std::string> &nameMap) const
+{
+    std::unique_ptr<Property> copy;
+    auto it = _Links.begin();
+    for(;it!=_Links.end();++it) {
+        copy.reset(it->CopyOnImportExternal(nameMap));
+        if(copy) break;
+    }
+    if(!copy)
+        return 0;
+    std::unique_ptr<PropertyXLinkSubList> p(new PropertyXLinkSubList);
+    for(auto iter=_Links.begin();iter!=it;++iter) {
+        p->_Links.emplace_back();
+        iter->copyTo(p->_Links.back());
+    }
+    p->_Links.emplace_back();
+    static_cast<PropertyXLinkSub&>(*copy).copyTo(p->_Links.back());
+    for(++it;it!=_Links.end();++it) {
+        p->_Links.emplace_back();
+        copy.reset(it->CopyOnImportExternal(nameMap));
+        if(copy)
+            static_cast<PropertyXLinkSub&>(*copy).copyTo(p->_Links.back());
+        else
+            it->copyTo(p->_Links.back());
+    }
+    return p.release();
+}
+
+Property *PropertyXLinkSubList::CopyOnLabelChange(App::DocumentObject *obj, 
+        const std::string &ref, const char *newLabel) const 
+{
+    std::unique_ptr<Property> copy;
+    auto it = _Links.begin();
+    for(;it!=_Links.end();++it) {
+        copy.reset(it->CopyOnLabelChange(obj,ref,newLabel));
+        if(copy) break;
+    }
+    if(!copy)
+        return 0;
+    std::unique_ptr<PropertyXLinkSubList> p(new PropertyXLinkSubList);
+    for(auto iter=_Links.begin();iter!=it;++iter) {
+        p->_Links.emplace_back();
+        iter->copyTo(p->_Links.back());
+    }
+    p->_Links.emplace_back();
+    static_cast<PropertyXLinkSub&>(*copy).copyTo(p->_Links.back());
+    for(++it;it!=_Links.end();++it) {
+        p->_Links.emplace_back();
+        copy.reset(it->CopyOnLabelChange(obj,ref,newLabel));
+        if(copy)
+            static_cast<PropertyXLinkSub&>(*copy).copyTo(p->_Links.back());
+        else
+            it->copyTo(p->_Links.back());
+    }
+    return p.release();
+}
+
+Property *PropertyXLinkSubList::CopyOnLinkReplace(const App::DocumentObject *parent,
+        App::DocumentObject *oldObj, App::DocumentObject *newObj) const
+{
+    std::unique_ptr<Property> copy;
+    PropertyXLinkSub *copied = 0;
+    std::set<std::string> subs;
+    auto it = _Links.begin();
+    for(;it!=_Links.end();++it) {
+        copy.reset(it->CopyOnLinkReplace(parent,oldObj,newObj));
+        if(copy) {
+            copied = static_cast<PropertyXLinkSub*>(copy.get());
+            if(copied->getValue() == newObj) {
+                for(auto &sub : copied->getSubValues())
+                    subs.insert(sub);
+            }
+            break;
+        }
+    }
+    if(!copy)
+        return 0;
+    std::unique_ptr<PropertyXLinkSubList> p(new PropertyXLinkSubList);
+    for(auto iter=_Links.begin();iter!=it;++iter) {
+        if(iter->getValue()==newObj && copied->getValue()==newObj) {
+            // merge subnames in case new object already exists
+            for(auto &sub : iter->getSubValues()) {
+                if(subs.insert(sub).second)
+                    copied->_SubList.push_back(sub);
+            }
+        } else {
+            p->_Links.emplace_back();
+            iter->copyTo(p->_Links.back());
+        }
+    }
+    p->_Links.emplace_back();
+    copied->copyTo(p->_Links.back());
+    copied = &p->_Links.back();
+    for(++it;it!=_Links.end();++it) {
+        if((it->getValue()==newObj||it->getValue()==oldObj) 
+                && copied->getValue()==newObj) 
+        {
+            // merge subnames in case new object already exists
+            for(auto &sub : it->getSubValues()) {
+                if(subs.insert(sub).second)
+                    copied->_SubList.push_back(sub);
+            }
+            continue;
+        }
+        p->_Links.emplace_back();
+        copy.reset(it->CopyOnLinkReplace(parent,oldObj,newObj));
+        if(copy)
+            static_cast<PropertyXLinkSub&>(*copy).copyTo(p->_Links.back());
+        else
+            it->copyTo(p->_Links.back());
+    }
+    return p.release();
+}
+
+Property *PropertyXLinkSubList::Copy(void) const
+{
+    PropertyXLinkSubList *p = new PropertyXLinkSubList();
+    for(auto &l : _Links) {
+        p->_Links.emplace_back(testFlag(LinkAllowPartial),p);
+        l.copyTo(p->_Links.back());
+    }
+    return p;
+}
+
+void PropertyXLinkSubList::Paste(const Property &from)
+{
+    if(!from.isDerivedFrom(PropertyXLinkSubList::getClassTypeId()))
+        throw Base::TypeError("Incompatible proeprty to paste to");
+
+    aboutToSetValue();
+    _Links.clear();
+    for(auto &l : static_cast<const PropertyXLinkSubList&>(from)._Links) {
+        _Links.emplace_back(testFlag(LinkAllowPartial),this);
+        _Links.back().Paste(l);
+    }
+    hasSetValue();
+}
+
+unsigned int PropertyXLinkSubList::getMemSize (void) const
+{
+    unsigned int size=0;
+    for(auto &l : _Links)
+        size += l.getMemSize();
+   return size;
+}
+
+const std::vector<std::string> &PropertyXLinkSubList::getSubValues(App::DocumentObject *obj) const {
+    for(auto &l : _Links) {
+        if(l.getValue() == obj)
+            return l.getSubValues();
+    }
+    FC_THROWM(Base::RuntimeError, "object not found");
+}
+
+std::vector<std::string> PropertyXLinkSubList::getSubValues(App::DocumentObject *obj, bool newStyle) const {
+    for(auto &l : _Links) {
+        if(l.getValue() == obj)
+            return l.getSubValues(newStyle);
+    }
+    return {};
+}
+
+void PropertyXLinkSubList::getLinks(std::vector<App::DocumentObject *> &objs, 
+        bool all, std::vector<std::string> *subs, bool newStyle) const
+{
+    if(all||_pcScope!=LinkScope::Hidden) {
+        if(!subs) {
+            objs.reserve(objs.size()+_Links.size());
+            for(auto &l : _Links) {
+                auto obj = l.getValue();
+                if(obj && obj->getNameInDocument())
+                    objs.push_back(obj);
+            }
+            return;
+        }
+        size_t count=0;
+        for(auto &l : _Links) {
+            auto obj = l.getValue();
+            if(obj && obj->getNameInDocument())
+                count += l.getSubValues().size();
+        }
+        objs.reserve(objs.size()+count);
+        subs->reserve(subs->size()+count);
+        for(auto &l : _Links) {
+            auto obj = l.getValue();
+            if(obj && obj->getNameInDocument()) {
+                for(auto &sub : l.getSubValues(newStyle)) {
+                    objs.push_back(obj);
+                    subs->push_back(std::move(sub));
+                }
+            }
+        }
+    }
+}
+
+void PropertyXLinkSubList::breakLink(App::DocumentObject *obj, bool clear) {
+    if(clear && getContainer()==obj) {
+        setValue(0);
+        return;
+    }
+    bool touched = false;
+    for(auto &l : _Links) {
+        if(l.getValue() == obj) {
+            if(!touched) {
+                touched = true;
+                aboutToSetValue();
+            }
+            l.setValue(0);
+        }
+    }
+    if(touched)
+        hasSetValue();
+}
+
+bool PropertyXLinkSubList::adjustLink(const std::set<App::DocumentObject*> &inList) {
+    if (_pcScope==LinkScope::Hidden)
+        return false;
+    std::map<App::DocumentObject*,std::vector<std::string> > values;
+    bool touched = false;
+    int count=0;
+    for(auto &l : _Links) {
+        auto obj = l.getValue();
+        if(!obj || !obj->getNameInDocument()) {
+            ++count;
+            continue;
+        }
+        if(inList.count(obj) && adjustLinkSubs(this,inList,obj,l._SubList,&values))
+            touched = true;
+    }
+    if(touched) {
+        decltype(_Links) tmp;
+        if(count) {
+            // XLink allows detached state, i.e. with closed external document. So
+            // we need to preserve empty link
+            for(auto it=_Links.begin(),itNext=it;it!=_Links.end();it=itNext) {
+                ++itNext;
+                if(!it->getValue())
+                    tmp.splice(tmp.end(),_Links,it);
+            }
+        }
+        setValues(std::move(values));
+        _Links.splice(_Links.end(),tmp);
+    }
+    return touched;
+}
+
+int PropertyXLinkSubList::checkRestore(std::string *msg) const {
+    for(auto &l : _Links) {
+        int res;
+        if((res = l.checkRestore(msg)))
+            return res;
+    }
+    return 0;
+}
+
+bool PropertyXLinkSubList::upgrade(Base::XMLReader &reader, const char *typeName) {
+    if(strcmp(typeName, PropertyLinkSubListGlobal::getClassTypeId().getName())==0 ||
+       strcmp(typeName, PropertyLinkSubList::getClassTypeId().getName())==0 ||
+       strcmp(typeName, PropertyLinkSubListChild::getClassTypeId().getName())==0) 
+    {
+        PropertyLinkSubList linkProp;
+        linkProp.setContainer(getContainer());
+        linkProp.Restore(reader);
+        std::map<DocumentObject *, std::vector<std::string> > values;
+        const auto &objs = linkProp.getValues();
+        const auto &subs = linkProp.getSubValues();
+        assert(objs.size() == subs.size());
+        for(size_t i=0;i<objs.size();++i)
+            values[objs[i]].push_back(subs[i]);
+        setValues(std::move(values));
+        return true;
+    }
+    _Links.clear();
+    _Links.emplace_back(testFlag(LinkAllowPartial),this);
+    if(!_Links.back().upgrade(reader,typeName)) {
+        _Links.clear();
+        return false;
+    }
+    return true;
+}
+
+void PropertyXLinkSubList::setAllowPartial(bool enable) {
+    setFlag(LinkAllowPartial,enable);
+    for(auto &l : _Links)
+        l.setAllowPartial(enable);
+}
+
+void PropertyXLinkSubList::hasSetChildValue(Property &) {
+    hasSetValue();
+}
+
+void PropertyXLinkSubList::aboutToSetChildValue(Property &) {
+    aboutToSetValue();
+}
+
+//**************************************************************************
+// PropertyXLinkContainer
+//++++++++++++++++++++++++++++++++++++++++++++++++++++++++++++++++++++++++++
+TYPESYSTEM_SOURCE_ABSTRACT(App::PropertyXLinkContainer , App::PropertyLinkBase)
+
+PropertyXLinkContainer::PropertyXLinkContainer() {
+    _pcScope = LinkScope::Global;
+    _LinkRestored = false;
+}
+
+PropertyXLinkContainer::~PropertyXLinkContainer() {
+}
+
+void PropertyXLinkContainer::afterRestore() {
+    _DocMap.clear();
+    if(!_XLinkRestores)
+        return;
+    _Deps.clear();
+    for(auto &info : *_XLinkRestores) {
+        auto obj = info.xlink->getValue();
+        if(!obj)
+            continue;
+        if(info.docName.size()) {
+            if(info.docName != obj->getDocument()->getName())
+                _DocMap[info.docName] = obj->getDocument()->getName();
+            if(info.docLabel != obj->getDocument()->Label.getValue())
+                _DocMap[App::quote(info.docLabel)] = obj->getDocument()->Label.getValue();
+        }
+        if(_Deps.insert(obj).second)
+            _XLinks[obj->getFullName()] = std::move(info.xlink);
+    }
+    _XLinkRestores.reset();
+}
+
+void PropertyXLinkContainer::breakLink(App::DocumentObject *obj, bool clear) {
+    if(!obj || !obj->getNameInDocument())
+        return;
+    auto owner = dynamic_cast<App::DocumentObject*>(getContainer());
+    if(!owner || !owner->getNameInDocument())
+        return;
+    if(!clear || obj!=owner) {
+        if(!_Deps.erase(obj))
+            return;
+        aboutToSetValue();
+        onBreakLink(obj);
+        if(obj->getDocument() == owner->getDocument())
+            obj->_removeBackLink(owner);
+        else
+            _XLinks.erase(obj->getFullName());
+        hasSetValue();
+        return;
+    }
+    if(obj!=owner)
+        return;
+    for(auto obj : _Deps) {
+        if(!obj || !obj->getNameInDocument())
+            continue;
+        onBreakLink(obj);
+        if(obj->getDocument()==owner->getDocument())
+            obj->_removeBackLink(owner);
+    }
+    _XLinks.clear();
+    _Deps.clear();
+}
+
+int PropertyXLinkContainer::checkRestore(std::string *msg) const {
+    if(_LinkRestored)
+        return 1;
+    for(auto &v : _XLinks) {
+        int res = v.second->checkRestore(msg);
+        if(res)
+            return res;
+    }
+    return 0;
+}
+
+void PropertyXLinkContainer::Save (Base::Writer &writer) const {
+
+    writer.Stream() << writer.ind() << "<XLinks count=\"" << _XLinks.size();
+
+    std::map<App::Document*,int> docSet;
+    auto owner = Base::freecad_dynamic_cast<App::DocumentObject>(getContainer());
+    if(owner && !owner->isExporting()) {
+        // Document name and label can change on restore, we shall record the
+        // current document name and label and pair it with the associated
+        // xlink, so that we can restore them correctly.
+        int i=-1;
+        for(auto &v : _XLinks) {
+            ++i;
+            auto obj = v.second->getValue();
+            if(obj && obj->getDocument())
+                docSet.insert(std::make_pair(obj->getDocument(),i));
+        }
+
+        if(docSet.size())
+            writer.Stream() << "\" docs=\"" << docSet.size();
+    }
+
+    writer.Stream() << "\">" << std::endl;
+    writer.incInd();
+
+    for(auto &v : docSet) {
+        writer.Stream() << writer.ind() << "<DocMap "
+            << "name=\"" << v.first->getName() 
+            << "\" label=\"" << encodeAttribute(v.first->Label.getValue()) 
+            << "\" index=\"" << v.second << "\"/>" << std::endl;
+    }
+
+    for(auto &v : _XLinks) 
+        v.second->Save(writer);
+    writer.decInd();
+
+    writer.Stream() << writer.ind() << "</XLinks>" << std::endl;
+}
+
+void PropertyXLinkContainer::Restore(Base::XMLReader &reader) {
+    reader.readElement("XLinks");
+    auto count = reader.getAttributeAsUnsigned("count");
+    _XLinkRestores.reset(new std::vector<RestoreInfo>(count));
+
+    if(reader.hasAttribute("docs")) {
+        auto docCount = reader.getAttributeAsUnsigned("docs");
+        _DocMap.clear();
+        std::vector<std::string> docs(count*2);
+        for(unsigned i=0;i<docCount;++i) {
+            reader.readElement("DocMap");
+            auto index = reader.getAttributeAsUnsigned("index");
+            if(index>=count) {
+                FC_ERR(propertyName(this) << " invalid document map entry");
+                continue;
+            }
+            auto &info = _XLinkRestores->at(index);
+            info.docName = reader.getAttribute("name");
+            info.docLabel = reader.getAttribute("label");
+        }
+    }
+
+    for(auto &info : *_XLinkRestores) {
+        info.xlink.reset(createXLink());
+        info.xlink->Restore(reader);
+    }
+    reader.readEndElement("XLinks");
+}
+
+void PropertyXLinkContainer::aboutToSetChildValue(App::Property &prop) {
+    auto xlink = dynamic_cast<App::PropertyXLink*>(&prop);
+    if(xlink && xlink->testFlag(LinkDetached)) {
+        if(_Deps.erase(const_cast<App::DocumentObject*>(xlink->getValue())))
+            onBreakLink(xlink->getValue());
+    }
+}
+
+void PropertyXLinkContainer::onBreakLink(DocumentObject *) {
+}
+
+PropertyXLink *PropertyXLinkContainer::createXLink() {
+    return new PropertyXLink(false,this);
+}
+
+bool PropertyXLinkContainer::isLinkedToDocument(const App::Document &doc) const {
+    auto iter = _XLinks.lower_bound(doc.getName());
+    if(iter != _XLinks.end()) {
+        size_t len = strlen(doc.getName());
+        return iter->first.size()>len 
+            && iter->first[len] == '#'
+            && boost::starts_with(iter->first,doc.getName());
+    }
+    return false;
+}
+
+void PropertyXLinkContainer::updateDeps(std::set<DocumentObject*> &&newDeps) {
+    auto owner = Base::freecad_dynamic_cast<App::DocumentObject>(getContainer());
+    if(!owner || !owner->getNameInDocument())
+        return;
+    newDeps.erase(owner);
+
+    for(auto obj : newDeps) {
+        if(obj && obj->getNameInDocument()) {
+            auto it = _Deps.find(obj);
+            if(it != _Deps.end()) {
+                _Deps.erase(it);
+                continue;
+            }
+            if(owner->getDocument()!=obj->getDocument()) {
+                auto &xlink = _XLinks[obj->getFullName()];
+                if(!xlink) {
+                    xlink.reset(createXLink());
+                    xlink->setValue(obj);
+                }
+            }
+#ifndef USE_OLD_DAG
+            else
+                obj->_addBackLink(owner);
+#endif
+            onAddDep(obj);
+        }
+    }
+    for(auto obj : _Deps) {
+        if(!obj || !obj->getNameInDocument())
+            continue;
+        if(obj->getDocument()==owner->getDocument()) {
+#ifndef USE_OLD_DAG
+            obj->_removeBackLink(owner);
+#endif
+        }else
+            _XLinks.erase(obj->getFullName());
+        onRemoveDep(obj);
+    }
+    _Deps = std::move(newDeps);
+
+    _LinkRestored = testFlag(LinkRestoring);
+
+    if(!_LinkRestored && !testFlag(LinkDetached)) {
+        for(auto it=_XLinks.begin(),itNext=it;it!=_XLinks.end();it=itNext) {
+            ++itNext;
+            if(!it->second->getValue())
+                _XLinks.erase(it);
+        }
+    }
+}
+
+void PropertyXLinkContainer::clearDeps() {
+    auto owner = dynamic_cast<App::DocumentObject*>(getContainer());
+    if(!owner || !owner->getNameInDocument())
+        return;
+    for(auto obj : _Deps) {
+        if(obj && obj->getNameInDocument() && obj->getDocument()==owner->getDocument())
+            obj->_removeBackLink(owner);
+    }
+    _Deps.clear();
+    _XLinks.clear();
+    _LinkRestored = false;
+}
+
+void PropertyXLinkContainer::getLinks(std::vector<App::DocumentObject *> &objs, 
+        bool, std::vector<std::string> * /*subs*/, bool /*newStyle*/) const
+{
+    objs.insert(objs.end(),_Deps.begin(),_Deps.end());
+}