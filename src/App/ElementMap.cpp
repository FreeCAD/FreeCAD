#include "PreCompiled.h"
#ifndef _PreComp_
#include <unordered_map>
#ifndef FC_DEBUG
#include <random>
#endif
#endif

#include "ElementMap.h"
#include "ElementNamingUtils.h"
// #include <chrono>

#include "App/Application.h"
#include "Base/Console.h"
#include "Document.h"
#include "DocumentObject.h"

#include <boost/algorithm/string/classification.hpp>
#include <boost/algorithm/string/split.hpp>
#include <boost/io/ios_state.hpp>


FC_LOG_LEVEL_INIT("ElementMap", true, 2);  // NOLINT

namespace Data
{


// Because the existence of hierarchical element maps, for the same document
// we may store an element map more than once in multiple objects. And because
// we may want to support partial loading, we choose to tolerate such redundancy
// for now.
//
// In order to not waste memory space when the file is loaded, we use the
// following two maps to assign a one-time id for each unique element map.  The
// id will be saved together with the element map.
//
// When restoring, we'll read back the id and lookup for an existing element map
// with the same id, and skip loading the current map if one is found.
//
// TODO: Note that the same redundancy can be found when saving OCC shapes,
// because we currently save shapes for each object separately. After restoring,
// any shape sharing is lost. But again, we do want to keep separate shape files
// because of partial loading. The same technique used here can be applied to
// restore shape sharing.
static std::unordered_map<const ElementMap*, unsigned> _elementMapToId;
static std::unordered_map<unsigned, ElementMapPtr> _idToElementMap;


void ElementMap::init()
{
    static bool inited;
    if (!inited) {
        inited = true;
        ::App::GetApplication().signalStartSaveDocument.connect(
            [](const ::App::Document&, const std::string&) {
                _elementMapToId.clear();
            });
        ::App::GetApplication().signalFinishSaveDocument.connect(
            [](const ::App::Document&, const std::string&) {
                _elementMapToId.clear();
            });
        ::App::GetApplication().signalStartRestoreDocument.connect([](const ::App::Document&) {
            _idToElementMap.clear();
        });
        ::App::GetApplication().signalFinishRestoreDocument.connect([](const ::App::Document&) {
            _idToElementMap.clear();
        });
    }
}

ElementMap::ElementMap()
{
    init();
}


void ElementMap::beforeSave(const ::App::StringHasherRef& hasherRef) const
{
    unsigned& id = _elementMapToId[this];
    if (id == 0U) {
        id = _elementMapToId.size();
    }
    this->_id = id;

    for (auto& indexedName : this->indexedNames) {
        for (const MappedNameRef& mappedName : indexedName.second.names) {
            for (const MappedNameRef* ref = &mappedName; ref; ref = ref->next.get()) {
                for (const ::App::StringIDRef& sid : ref->sids) {
                    if (sid.isFromSameHasher(hasherRef)) {
                        sid.mark();
                    }
                }
            }
        }
        for (auto& childPair : indexedName.second.children) {
            if (childPair.second.elementMap) {
                childPair.second.elementMap->beforeSave(hasherRef);
            }
            for (auto& sid : childPair.second.sids) {
                if (sid.isFromSameHasher(hasherRef)) {
                    sid.mark();
                }
            }
        }
    }
}

void ElementMap::save(std::ostream& stream,
                      int index,
                      const std::map<const ElementMap*, int>& childMapSet,
                      const std::map<QByteArray, int>& postfixMap) const
{
    stream << "\nElementMap " << index << ' ' << this->_id << ' ' << this->indexedNames.size()
           << '\n';

    for (auto& indexedName : this->indexedNames) {
        stream << '\n' << indexedName.first << '\n';

        stream << "\nChildCount " << indexedName.second.children.size() << '\n';
        for (auto& vv : indexedName.second.children) {
            auto& child = vv.second;
            int mapIndex = 0;
            if (child.elementMap) {
                auto it = childMapSet.find(child.elementMap.get());
                if (it == childMapSet.end() || it->second == 0) {
                    FC_ERR("Invalid child element map");  // NOLINT
                }
                else {
                    mapIndex = it->second;
                }
            }
            stream << child.indexedName.getIndex() << ' ' << child.offset << ' ' << child.count
                   << ' ' << child.tag << ' ' << mapIndex << ' ';
            stream.write(child.postfix.constData(), child.postfix.size());
            stream << ' ' << '0';
            for (auto& sid : child.sids) {
                if (sid.isMarked()) {
                    stream << '.' << sid.value();
                }
            }
            stream << '\n';
        }

        stream << "\nNameCount " << indexedName.second.names.size() << '\n';
        if (indexedName.second.names.empty()) {
            continue;
        }

        boost::io::ios_flags_saver ifs(stream);
        stream << std::hex;

        for (auto& dequeueOfMappedNameRef : indexedName.second.names) {
            for (auto ref = &dequeueOfMappedNameRef; ref; ref = ref->next.get()) {
                if (!ref->name) {
                    break;
                }

                ::App::StringID::IndexID prefixID {};
                prefixID.id = 0;
                IndexedName idx(ref->name.dataBytes());
                bool printName = true;
                if (idx) {
                    auto key = QByteArray::fromRawData(idx.getType(),
                                                       static_cast<int>(qstrlen(idx.getType())));
                    auto it = postfixMap.find(key);
                    if (it != postfixMap.end()) {
                        stream << ':' << it->second << '.' << idx.getIndex();
                        printName = false;
                    }
                }
                else {
                    prefixID = ::App::StringID::fromString(ref->name.dataBytes());
                    if (prefixID.id != 0) {
                        for (auto& sid : ref->sids) {
                            if (sid.isMarked() && sid.value() == prefixID.id) {
                                stream << '$';
                                stream.write(ref->name.dataBytes().constData(),
                                             ref->name.dataBytes().size());
                                printName = false;
                                break;
                            }
                        }
                        if (printName) {
                            prefixID.id = 0;
                        }
                    }
                }
                if (printName) {
                    stream << ';';
                    stream.write(ref->name.dataBytes().constData(), ref->name.dataBytes().size());
                }

                const QByteArray& postfix = ref->name.postfixBytes();
                if (postfix.isEmpty()) {
                    stream << ".0";
                }
                else {
                    auto it = postfixMap.find(postfix);
                    assert(it != postfixMap.end());
                    stream << '.' << it->second;
                }
                for (auto& sid : ref->sids) {
                    if (sid.isMarked() && sid.value() != prefixID.id) {
                        stream << '.' << sid.value();
                    }
                }

                stream << ' ';
            }
            stream << "0\n";
        }
    }
    stream << "\nEndMap\n";
}

void ElementMap::save(std::ostream& stream) const
{
    std::map<const ElementMap*, int> childMapSet;
    std::vector<const ElementMap*> childMaps;
    std::map<QByteArray, int> postfixMap;
    std::vector<QByteArray> postfixes;

    collectChildMaps(childMapSet, childMaps, postfixMap, postfixes);

    stream << this->_id << " PostfixCount " << postfixes.size() << '\n';
    for (auto& postfix : postfixes) {
        stream.write(postfix.constData(), postfix.size());
        stream << '\n';
    }
    int index = 0;
    stream << "\nMapCount " << childMaps.size() << '\n';
    for (auto& elementMap : childMaps) {
        elementMap->save(stream, ++index, childMapSet, postfixMap);
    }
}

ElementMapPtr ElementMap::restore(::App::StringHasherRef hasherRef, std::istream& stream)
{
    const char* msg = "Invalid element map";

    unsigned id = 0;
    int count = 0;
    std::string tmp;
    if (!(stream >> id >> tmp >> count) || tmp != "PostfixCount") {
        FC_THROWM(Base::RuntimeError, msg);  // NOLINT
    }

    auto& map = _idToElementMap[id];
    if (map) {
        return map;
    }

    std::vector<std::string> postfixes;
    postfixes.reserve(count);
    for (int i = 0; i < count; ++i) {
        postfixes.emplace_back();
        stream >> postfixes.back();
    }

    std::vector<ElementMapPtr> childMaps;
    count = 0;
    constexpr int practicalMaximum {(1 << 30) / sizeof(ElementMapPtr)};  // a 1GB child map vector: almost certainly a bug
    if (!(stream >> tmp >> count) || tmp != "MapCount" || count == 0 || count > practicalMaximum) {
        FC_THROWM(Base::RuntimeError, msg);  // NOLINT
    }
    childMaps.reserve(count - 1);
    for (int i = 0; i < count - 1; ++i) {
        childMaps.push_back(
            std::make_shared<ElementMap>()->restore(hasherRef, stream, childMaps, postfixes));
    }

    return restore(hasherRef, stream, childMaps, postfixes);
}

ElementMapPtr ElementMap::restore(::App::StringHasherRef hasherRef,
                                  std::istream& stream,
                                  std::vector<ElementMapPtr>& childMaps,
                                  const std::vector<std::string>& postfixes)
{
    const char* msg = "Invalid element map";
    const int hexBase {16};
    const int decBase {10};
    std::string tmp;
    int index = 0;
    int typeCount = 0;
    unsigned id = 0;
    if (!(stream >> tmp >> index >> id >> typeCount) || tmp != "ElementMap") {
        FC_THROWM(Base::RuntimeError, msg);  // NOLINT
    }
    constexpr int maxTypeCount(1000);
    if (typeCount < 0 || typeCount > maxTypeCount) {
        FC_THROWM(Base::RuntimeError, "Bad type count in element map, ignoring map");  // NOLINT
    }

    auto& map = _idToElementMap[id];
    if (map) {
        while (tmp != "EndMap") {
            if (!std::getline(stream, tmp)) {
                FC_THROWM(Base::RuntimeError, "unexpected end of child element map");  // NOLINT
            }
        }
        return map;
    }

    const char* hasherWarn = nullptr;
    const char* hasherIDWarn = nullptr;
    const char* postfixWarn = nullptr;
    const char* childSIDWarn = nullptr;
    std::vector<std::string> tokens;

    for (int i = 0; i < typeCount; ++i) {
        int outerCount = 0;
        if (!(stream >> tmp)) {
            FC_THROWM(Base::RuntimeError, "missing element type");  // NOLINT
        }
        IndexedName idx(tmp.c_str(), 1);

        if (!(stream >> tmp >> outerCount) || tmp != "ChildCount") {
            FC_THROWM(Base::RuntimeError, "missing element child count");  // NOLINT
        }

        auto& indices = this->indexedNames[idx.getType()];
        for (int j = 0; j < outerCount; ++j) {
            int cIndex = 0;
            int offset = 0;
            int count = 0;
            long tag = 0;
            int mapIndex = 0;
            if (!(stream >> cIndex >> offset >> count >> tag >> mapIndex >> tmp)) {
                FC_THROWM(Base::RuntimeError, "Invalid element child");  // NOLINT
            }
            if (cIndex < 0) {
                FC_THROWM(Base::RuntimeError, "Invalid element child index");  // NOLINT
            }
            if (offset < 0) {
                FC_THROWM(Base::RuntimeError, "Invalid element child offset");  // NOLINT
            }
            if (mapIndex >= index || mapIndex < 0 || mapIndex > (int)childMaps.size()) {
                FC_THROWM(Base::RuntimeError, "Invalid element child map index");  // NOLINT
            }
            auto& child = indices.children[cIndex + offset + count];
            child.indexedName = IndexedName::fromConst(idx.getType(), cIndex);
            child.offset = offset;
            child.count = count;
            child.tag = tag;
            if (mapIndex > 0) {
                child.elementMap = childMaps[mapIndex - 1];
            }
            else {
                child.elementMap = nullptr;
            }
            child.postfix = tmp.c_str();
            this->childElements[child.postfix].childMap = &child;
            this->childElementSize += child.count;

            if (!(stream >> tmp)) {
                FC_THROWM(Base::RuntimeError, "Invalid element child string id");  // NOLINT
            }

            tokens.clear();
            boost::split(tokens, tmp, boost::is_any_of("."));
            if (tokens.size() > 1) {
                child.sids.reserve(static_cast<int>(tokens.size()) - 1);
                for (unsigned k = 1; k < tokens.size(); ++k) {
                    // The element child string ID is saved as decimal
                    // instead of hex by accident. To simplify maintenance
                    // of backward compatibility, it is not corrected, and
                    // just restored as decimal here.
                    long childID = strtol(tokens[k].c_str(), nullptr, decBase);
                    auto sid = hasherRef->getID(childID);
                    if (!sid) {
                        childSIDWarn = "Missing element child string id";
                    }
                    else {
                        child.sids.push_back(sid);
                    }
                }
            }
        }

        if (!(stream >> tmp >> outerCount) || tmp != "NameCount") {
            FC_THROWM(Base::RuntimeError, "missing element name outerCount");  // NOLINT
        }

        boost::io::ios_flags_saver ifs(stream);
        stream >> std::hex;

        indices.names.resize(outerCount);
        for (int j = 0; j < outerCount; ++j) {
            idx.setIndex(j);
            auto* ref = &indices.names[j];
            int innerCount = 0;
            while (true) {
                if (!(stream >> tmp)) {
                    FC_THROWM(Base::RuntimeError, "Failed to read element name");  // NOLINT
                }
                if (tmp == "0") {
                    break;
                }
                if (innerCount++ != 0) {
                    ref->next = std::make_unique<MappedNameRef>();
                    ref = ref->next.get();
                }
                tokens.clear();
                boost::split(tokens, tmp, boost::is_any_of("."));
                if (tokens.size() < 2) {
                    FC_THROWM(Base::RuntimeError, "Invalid element entry");  // NOLINT
                }

                int offset = 1;
                ::App::StringID::IndexID prefixID {};
                prefixID.id = 0;

                switch (tokens[0][0]) {
                    case ':': {
                        if (tokens.size() < 3) {
                            FC_THROWM(Base::RuntimeError, "Invalid element entry");  // NOLINT
                        }
                        ++offset;
                        long elementNameIndex = strtol(tokens[0].c_str() + 1, nullptr, hexBase);
                        if (elementNameIndex <= 0 || elementNameIndex > (int)postfixes.size()) {
                            FC_THROWM(Base::RuntimeError, "Invalid element name index");  // NOLINT
                        }
                        long elementIndex = strtol(tokens[1].c_str(), nullptr, hexBase);
                        ref->name = MappedName(
                            IndexedName::fromConst(postfixes[elementNameIndex - 1].c_str(),
                                                   static_cast<int>(elementIndex)));
                        break;
                    }
                    case '$':
                        ref->name = MappedName(tokens[0].c_str() + 1);
                        prefixID = ::App::StringID::fromString(ref->name.dataBytes());
                        break;
                    case ';':
                        ref->name = MappedName(tokens[0].c_str() + 1);
                        break;
                    default:
                        FC_THROWM(Base::RuntimeError, "Invalid element name marker");  // NOLINT
                }

                if (tokens[offset] != "0") {
                    long postfixIndex = strtol(tokens[offset].c_str(), nullptr, hexBase);
                    if (postfixIndex <= 0 || postfixIndex > (int)postfixes.size()) {
                        postfixWarn = "Invalid element postfix index";
                    }
                    else {
                        ref->name += postfixes[postfixIndex - 1];
                    }
                }

                this->mappedNames.emplace(ref->name, idx);

                if (!hasherRef) {
                    if (offset + 1 < (int)tokens.size()) {
                        hasherWarn = "No hasherRef";
                    }
                    continue;
                }

                ref->sids.reserve((tokens.size() - offset - 1 + prefixID.id) != 0U ? 1 : 0);
                if (prefixID.id != 0) {
                    auto sid = hasherRef->getID(prefixID.id);
                    if (!sid) {
                        hasherIDWarn = "Missing element name prefix id";
                    }
                    else {
                        ref->sids.push_back(sid);
                    }
                }
                for (int l = offset + 1; l < (int)tokens.size(); ++l) {
                    long readID = strtol(tokens[l].c_str(), nullptr, hexBase);
                    auto sid = hasherRef->getID(readID);
                    if (!sid) {
                        hasherIDWarn = "Invalid element name string id";
                    }
                    else {
                        ref->sids.push_back(sid);
                    }
                }
            }
        }
    }
    if (hasherWarn) {
        FC_WARN(hasherWarn);  // NOLINT
    }
    if (hasherIDWarn) {
        FC_WARN(hasherIDWarn);  // NOLINT
    }
    if (postfixWarn) {
        FC_WARN(postfixWarn);  // NOLINT
    }
    if (childSIDWarn) {
        FC_WARN(childSIDWarn);  // NOLINT
    }

    if (!(stream >> tmp) || tmp != "EndMap") {
        FC_THROWM(Base::RuntimeError, "unexpected end of child element map");  // NOLINT
    }

    return shared_from_this();
}

MappedName ElementMap::addName(MappedName& name,
                               const IndexedName& idx,
                               const ElementIDRefs& sids,
                               bool overwrite,
                               IndexedName* existing)
{
    if (FC_LOG_INSTANCE.isEnabled(FC_LOGLEVEL_LOG)) {
        if (name.find("#") >= 0 && name.findTagInElementName() < 0) {
            FC_ERR("missing tag postfix " << name);  // NOLINT
        }
    }
    while (true) {
        if (overwrite) {
            erase(idx);
        }
        auto ret = mappedNames.insert(std::make_pair(name, idx));
        if (ret.second) {                // element just inserted did not exist yet in the map
            ret.first->first.compact();  // FIXME see MappedName.cpp
            mappedRef(idx).append(ret.first->first, sids);
            FC_TRACE(idx << " -> " << name);  // NOLINT
            return ret.first->first;
        }
        if (ret.first->second == idx) {
            FC_TRACE("duplicate " << idx << " -> " << name);  // NOLINT
            return ret.first->first;
        }
        if (!overwrite) {
            if (existing) {
                *existing = ret.first->second;
            }
            return {};
        }

        erase(ret.first->first);
    };
}

void ElementMap::addPostfix(const QByteArray& postfix,
                            std::map<QByteArray, int>& postfixMap,
                            std::vector<QByteArray>& postfixes)
{
    if (postfix.isEmpty()) {
        return;
    }
    auto res = postfixMap.insert(std::make_pair(postfix, 0));
    if (res.second) {
        postfixes.push_back(postfix);
        res.first->second = (int)postfixes.size();
    }
}

MappedName ElementMap::setElementName(const IndexedName& element,
                                      const MappedName& name,
                                      long masterTag,
                                      const ElementIDRefs* sid,
                                      bool overwrite)
{
    if (!element) {
        throw Base::ValueError("Invalid input");
    }
    if (!name) {
        erase(element);
        return {};
    }

    for (int i = 0, count = name.size(); i < count; ++i) {
        char check = name[i];
        if (check == '.' || (std::isspace((int)check) != 0)) {
            FC_THROWM(Base::RuntimeError, "Illegal character in mapped name: " << name);  // NOLINT
        }
    }
    for (const char* readChar = element.getType(); *readChar != 0; ++readChar) {
        char check = *readChar;
        if (check == '.' || (std::isspace((int)check) != 0)) {
            FC_THROWM(Base::RuntimeError,  // NOLINT
                      "Illegal character in element name: " << element);
        }
    }

    // Originally in ComplexGeoData::setElementName
    // LinkStable/src/App/ComplexGeoData.cpp#L1631
    // No longer possible after map separated in ElementMap.cpp

    // if(!_ElementMap)
    //     resetElementMap(std::make_shared<ElementMap>());

    ElementIDRefs _sid;
    if (!sid) {
        sid = &_sid;
    }

    std::ostringstream ss;
    Data::MappedName mappedName(name);
    for (int i = 0;;) {
        IndexedName existing;
        MappedName res = this->addName(mappedName, element, *sid, overwrite, &existing);
        if (res) {
            return res;
        }
        const int maxAttempts {100};
        if (++i == maxAttempts) {
            FC_ERR("unresolved duplicate element mapping '"  // NOLINT
                   << name << ' ' << element << '/' << existing);
            return name;
        }
        if (sid != &_sid) {
            _sid = *sid;
        }
        mappedName = renameDuplicateElement(i, element, existing, name, _sid, masterTag);
        if (!mappedName) {
            return name;
        }
        sid = &_sid;
    }
}

// try to hash element name while preserving the source tag
void ElementMap::encodeElementName(char element_type,
                                   MappedName& name,
                                   std::ostringstream& ss,
                                   ElementIDRefs* sids,
                                   long masterTag,
                                   const char* postfix,
                                   long tag,
                                   bool forceTag) const
{
    if (postfix && (postfix[0] != 0)) {
        if (!boost::starts_with(postfix, ELEMENT_MAP_PREFIX)) {
            ss << ELEMENT_MAP_PREFIX;
        }
        ss << postfix;
    }
    long inputTag = 0;
    if (!forceTag && (ss.tellp() == 0)) {
        if ((tag == 0) || tag == masterTag) {
            return;
        }
        name.findTagInElementName(&inputTag, nullptr, nullptr, nullptr, true);
        if (inputTag == tag) {
            return;
        }
    }
    else if ((tag == 0) || (!forceTag && tag == masterTag)) {
        int pos = name.findTagInElementName(&inputTag, nullptr, nullptr, nullptr, true);
        if (inputTag != 0) {
            tag = inputTag;
            // About to encode the same tag used last time. This usually means
            // the owner object is doing multistep modeling. Let's not
            // recursively encode the same tag too many times. It will be a
            // waste of memory, because the intermediate shapes has no
            // corresponding objects, so no real value for history tracing.
            //
            // On the other hand, we still need to distinguish the original name
            // from the input object from the element name of the intermediate
            // shapes. So we limit ourselves to encode only one extra level
            // using the same tag. In order to do that, we need to de-hash the
            // previous level name, and check for its tag.
            Data::MappedName mappedName(name, 0, pos);
            Data::MappedName prev = dehashElementName(mappedName);
            long prevTag = 0;
            prev.findTagInElementName(&prevTag, nullptr, nullptr, nullptr, true);
            if (prevTag == inputTag || prevTag == -inputTag) {
                name = mappedName;
            }
        }
    }

    if (sids && this->hasher) {
        name = hashElementName(name, *sids);
        if (!forceTag && (tag == 0) && (ss.tellp() != 0)) {
            forceTag = true;
        }
    }
    if (forceTag || (tag != 0)) {
        assert(element_type);
        auto pos = ss.tellp();
        boost::io::ios_flags_saver ifs(ss);
        ss << POSTFIX_TAG << std::hex;
        if (tag < 0) {
            ss << '-' << -tag;
        }
        else if (tag != 0) {
            ss << tag;
        }
        assert(pos >= 0);
        if (pos != 0) {
            ss << ':' << pos;
        }
        ss << ',' << element_type;
    }
    name += ss.str();
}

MappedName ElementMap::hashElementName(const MappedName& name, ElementIDRefs& sids) const
{
    if (!this->hasher || !name) {
        return name;
    }
    if (name.find(ELEMENT_MAP_PREFIX) < 0) {
        return name;
    }
    App::StringIDRef sid = this->hasher->getID(name, sids);
    const auto& related = sid.relatedIDs();
    if (related == sids) {
        sids.clear();
        sids.push_back(sid);
    }
    else {
        ElementIDRefs tmp;
        tmp.push_back(sid);
        for (auto& checkSID : sids) {
            if (related.indexOf(checkSID) < 0) {
                tmp.push_back(checkSID);
            }
        }
        sids = tmp;
    }
    std::string sidString = sid.toString();

    return MappedName(sidString);
}

MappedName ElementMap::dehashElementName(const MappedName& name) const
{
    if (name.empty()) {
        return name;
    }
    if (!this->hasher) {
        return name;
    }
    auto id = App::StringID::fromString(name.toRawBytes());
    if (!id) {
        return name;
    }
    auto sid = this->hasher->getID(id);
    if (!sid) {
        if (FC_LOG_INSTANCE.isEnabled(FC_LOGLEVEL_TRACE)) {
            FC_WARN("failed to find hash id " << id);  // NOLINT
        }
        else {
            FC_LOG("failed to find hash id " << id);  // NOLINT
        }
        return name;
    }
    if (sid.isHashed()) {
        FC_LOG("cannot de-hash id " << id);  // NOLINT
        return name;
    }
    MappedName ret(sid);
    //        sid.toString());// FIXME .toString() was missing in original function. is this
    //        correct?
    FC_TRACE("de-hash " << name << " -> " << ret);  // NOLINT
    return ret;
}

// TODO: maybe merge this into the above function? or make one public function and one private function?
// this reverses the compression of hashed persistent names.
// an example: #3d:2;:G3#3f;CUT;:H-1216:b,E --> g2;SKT;:H1215,E;FAC;:H1215:4,F;:G0;XTR;:H1215:8,F;:G3(g6;SKT;:H1213,E;:G;...
MappedName ElementMap::fullDehashElementName(const MappedName& name) const {
    std::string dehashedName;
    std::vector<std::map<std::string, std::array<int, 2>>> dehashTree;
    std::string currentTreeString = "";
    std::string selTreeString = "";
    std::string hashedString = "";
    std::string dehashedString = "";

    bool isDehashed = false;
    bool dehash = false;
    bool foundHash = false;
    int currentTreePos = 0;
    int i = 0;
    int replaceStart = -1;
    int replaceLen = -1;
    std::map<std::string, std::array<int, 2>> insertMap = std::map<std::string, std::array<int, 2>>();
    std::map<std::string, std::array<int, 2>> currentMap;
    
    insertMap[name.toString()] = std::array<int, 2>({-1, -1});
    dehashTree.push_back(insertMap);

    while(!isDehashed) {
        currentMap = dehashTree[currentTreePos];
        currentTreeString = currentMap.begin()->first;

        if(!dehash) {
            if(i >= currentTreeString.size()) {
                if(foundHash) {
                    dehash = true;
                    foundHash = false;
                } else {
                    if(currentTreePos == 0) {
                        isDehashed = true;
                        dehashedName = currentTreeString;
                        break;
                    }

                    replaceStart = dehashTree[currentTreePos - 1].begin()->second[0];
                    replaceLen = dehashTree[currentTreePos - 1].begin()->second[1];

                    if(replaceStart != -1 && replaceLen != -1) {
                        selTreeString = dehashTree[currentTreePos - 1].begin()->first;
                        dehashTree[currentTreePos - 1].erase(selTreeString);

                        selTreeString.replace(replaceStart, replaceLen, currentTreeString);
                        dehashTree[currentTreePos - 1][selTreeString] = std::array<int, 2>({replaceStart, replaceLen});

                        dehashTree.erase(dehashTree.begin() + currentTreePos);
                        i = 0;
                        currentTreePos--;
                    }
                }
                continue;
            }

            if(currentTreeString[i] == '#' && !foundHash) {
                hashedString = "";
                foundHash = true;
                dehash = false;

                dehashTree[currentTreePos][currentTreeString] = std::array<int, 2>({i, -1});
            } else if((currentTreeString[i] == '_' || currentTreeString[i] == ',' || currentTreeString[i] == ';') && foundHash) {
                foundHash = false;
                dehash = true;
                int offset = 0;

                if(currentTreeString[i] == '_') {
                    offset++;
                }

                dehashTree[currentTreePos][currentTreeString] = std::array<int, 2>({currentMap[currentTreeString][0], static_cast<int>(hashedString.length()) + offset});
            }

            if(foundHash) {
                hashedString += currentTreeString[i];
            }

            i++;
        } else {
            if(hashedString.size() > 1) {
                dehashedString = dehashElementName(MappedName(hashedString)).toString();

                if(dehashedString != hashedString) {
                    currentTreePos++;

                    i = 0;

                    insertMap = std::map<std::string, std::array<int, 2>>();
                    insertMap[dehashedString] = std::array<int, 2>({-1, -1});
                    dehashTree.push_back(insertMap);
                } else {
                    hashedString.pop_back();
                    continue;
                }
            }
            dehash = false;
            foundHash = false;
        }
    }

    dehashTree.shrink_to_fit();
    currentTreeString.shrink_to_fit();
    selTreeString.shrink_to_fit();
    hashedString.shrink_to_fit();
    dehashedString.shrink_to_fit();
    insertMap.clear();
    currentMap.clear();
 
    return MappedName(dehashedName);
}

MappedName ElementMap::renameDuplicateElement(int index,
                                              const IndexedName& element,
                                              const IndexedName& element2,
                                              const MappedName& name,
                                              ElementIDRefs& sids,
                                              long masterTag) const
{
    int idx {0};
#ifdef FC_DEBUG
    idx = index;
#else
    static std::random_device _RD;
    static std::mt19937 _RGEN(_RD());
    static std::uniform_int_distribution<> _RDIST(1, 10000);
    (void)index;
    idx = _RDIST(_RGEN);
#endif
    std::ostringstream ss;
    ss << ELEMENT_MAP_PREFIX << 'D' << std::hex << idx;
    MappedName renamed(name);
    encodeElementName(element.getType()[0], renamed, ss, &sids, masterTag);
    if (FC_LOG_INSTANCE.isEnabled(FC_LOGLEVEL_LOG)) {
        FC_WARN("duplicate element mapping '"  // NOLINT
                << name << " -> " << renamed << ' ' << element << '/' << element2);
    }
    return renamed;
}

void ElementMap::erase(const MappedName& name)
{
    auto it = this->mappedNames.find(name);
    if (it == this->mappedNames.end()) {
        return;
    }
    MappedNameRef* ref = findMappedRef(it->second);
    if (!ref) {
        return;
    }
    ref->erase(name);
    this->mappedNames.erase(it);
}

void ElementMap::erase(const IndexedName& idx)
{
    auto iter = this->indexedNames.find(idx.getType());
    if (iter == this->indexedNames.end()) {
        return;
    }
    auto& indices = iter->second;
    if (idx.getIndex() >= (int)indices.names.size()) {
        return;
    }
    auto& ref = indices.names[idx.getIndex()];
    for (auto* nameRef = &ref; nameRef; nameRef = nameRef->next.get()) {
        this->mappedNames.erase(nameRef->name);
    }
    ref.clear();
}

unsigned long ElementMap::size() const
{
    return mappedNames.size() + childElementSize;
}

bool ElementMap::empty() const
{
    return mappedNames.empty() && childElementSize == 0;
}

ElementMap::geoID ElementMap::makeGeoID(const std::string ID) const {
    bool foundTag = false;
    bool foundTagPos = false;
    bool foundStartID = false;
    std::string currentTag = "";
    ElementMap::geoID ret = ElementMap::geoID();

    for (int i = 0; i < ID.size(); i++) {
        if (i == 0 && (ID[i] == 'g' || ID[i] == 'e')) {
            foundStartID = true;
        } else if (ID[i] == ';' && foundStartID) {
            foundStartID = false;
        }

        if (ID[i] == 'H') {
            if (foundTag) {
                if (currentTag != "H" && ret.tags.size() < 1) ret.tags.push_back(currentTag);
                
                currentTag.clear();
                foundTag = false;
            } else {
                foundTag = true;
            }
        }

        if (foundTag) {
            if (ID[i] == ':') {
                foundTagPos = true;
            } else if (ID[i] == ',' || ID[i] == ';') {
                foundTag = false;
                foundTagPos = false;

                if (currentTag != "H" && ret.tags.size() < 1) ret.tags.push_back(currentTag); // ignore empty tags
                currentTag.clear();
            }
        }

        if (foundTag && !foundTagPos) {
            currentTag.push_back(ID[i]);
        }

        if (!foundTagPos) {
            if (foundStartID) {
                ret.startID.push_back(ID[i]);
            }

            ret.stringData.push_back(ID[i]);
        }
    }

    if (!ret.stringData.empty()) {
        char currentElementType = ret.stringData.back();

        if (currentElementType == 'F' || currentElementType == 'E' || currentElementType == 'V') {
            ret.elementType = currentElementType;
        } else {
            ret.elementType = '-';
        }
    }

    return ret;
}

// VVV test decompile VVV
// g2;SKT;:H1215,E;FAC;:H1215:4,F;:G0;XTR;:H1215:8,F;:M3(g6;SKT;:H1213,E;:G;XTR;:H1213:7,F;K-1;:H1214:4,F);CUT;:H-1216:3a,E;:H1216,E
std::vector<ElementMap::ElementSection> ElementMap::compileElementSections(const std::string &name) const {
    ElementMap::ElementSection currentSection = ElementMap::ElementSection();
    std::vector<ElementMap::ElementSection> sections;
    std::vector<ElementMap::geoID> postFixIDs;
    std::vector<ElementMap::geoID> postFixIDsBuffer;
    std::vector<std::string> postfixes = {"M", "G", "U", "L", "MG"};
    std::string parensID;
    std::string currentOpCode;
    std::string currentPostfix;
    std::string currentPostfixBuffer;
    std::string currentTag;
    std::string postfixNumberString;
    std::string parensIDType; // postfix/opcode
    bool foundOpCode = false;
    bool foundTag = false;
    bool foundTagNum = false;
    bool findPostfixNumber = false;
    bool finishParensList = false;
    int i = 0;
    int parensLevel = 0;
    int postfixNumber = 0;
    int postfixNumberBuffer = 0;

    for (i = 0; i < name.size(); i++) {
        if (name[i] == '(') {
            parensLevel++;
            continue;
        } else if (name[i] == ')') {
            if (parensLevel == 1 && !parensID.empty()) {
                finishParensList = true;
            }

            parensLevel--;

            if (parensLevel < 0) {
                parensLevel = 0;
            }
        }

        if (parensLevel == 0 && !finishParensList) {
            if (findPostfixNumber) {
                if (name[i] == ':' || name[i] == ';' || name[i] == '(' || name[i] == ',' || name[i] == ')') {
                    findPostfixNumber = false;

                    if (!postfixNumberString.empty()) {
                        postfixNumber = std::stoi(postfixNumberString);
                        postfixNumberString.clear();
                    } else {
                        postfixNumber = 0;
                    }
                } else {
                    if (std::isdigit(name[i])) {
                        postfixNumberString.push_back(name[i]);
                    }
                }
            }

            if (name[i] == ':' && i + 1 < name.size()) {
                std::string splitString = name.substr(i + 1);
                
                for (const auto &postfix : postfixes) {
                    if (boost::starts_with(splitString, postfix)) {
                        currentPostfix = postfix;
                        findPostfixNumber = true;
                        postfixNumberString.clear();
                        parensIDType = "postfix";

                        break;
                    }
                }
            } else if (name[i] == 'H') {
                foundTag = true;
            }

            if (foundTag) {
                if (name[i] == ':' && !foundTagNum) {
                    foundTagNum = true;
                } else if (name[i] == ',' || name[i] == '(' || name[i] == ';') {
                    if (!currentTag.empty()) {
                        currentSection.tags.push_back(currentTag);
                        currentTag.clear();
                    }

                    foundTag = false;
                    foundTagNum = false;
                } else if (!foundTagNum) {
                    currentTag.push_back(name[i]);
                }
            }
            
            if (foundOpCode) {
                if (name[i] == ';' || currentOpCode.size() == 3) {
                    parensIDType = "opcode";
                    foundOpCode = false;
                } else {
                    currentOpCode.push_back(name[i]);
                }
            }

            bool atEnd = false;

            if (i >= (name.size() - 1)) {
                atEnd = true;

                currentSection.stringData.push_back(name[i]);
                i++;
            }

            if (atEnd || (name[i] == ';' && (i >= name.size() || name[i + 1] != ':'))) {
                if (i == 0) continue; // the id started with the prefix, 
                                      // do not run anything else to avoid adding the
                                      // prefix to any section or adding a blank seciton

                char currentElementType = name[i - 1];

                if (currentElementType == 'F' || currentElementType == 'E' || currentElementType == 'V') {
                    currentSection.elementType = currentElementType;
                } else {
                    currentSection.elementType = '-';
                }

                currentSection.opcode = currentOpCode;
                currentOpCode = "";
                currentSection.postFixIDs = postFixIDsBuffer;
                currentSection.postfix = currentPostfixBuffer;
                currentSection.postfixNumber = postfixNumberBuffer;
                sections.push_back(currentSection);

                foundOpCode = true;
                currentSection = ElementMap::ElementSection();

                currentPostfixBuffer = currentPostfix;
                postfixNumberBuffer = postfixNumber;
                postFixIDsBuffer = postFixIDs;

                currentPostfix.clear();
                postfixNumber = 0;
                postFixIDs.clear();
            } else if(!foundTagNum) {
                currentSection.stringData.push_back(name[i]);
            }
        } else if(parensLevel == 1 || finishParensList) {
            if (name[i] == '|' || finishParensList) {
                if (parensIDType == "postfix") {
                    postFixIDs.push_back(makeGeoID(parensID));
                } else if (parensIDType == "opcode") {
                    currentSection.opCodeIDs.push_back(makeGeoID(parensID));
                }

                parensID.clear();
                finishParensList = false;
            } else {
                parensID.push_back(name[i]);
            }
        }
    }

<<<<<<< HEAD
=======
    // currentSection.stringData.push_back(name[i - 1]);
    // char currentElementType = name.back();

    // if (currentElementType == 'F' || currentElementType == 'E' || currentElementType == 'V') {
    //     currentSection.elementType = currentElementType;
    // } else {
    //     currentSection.elementType = '-';
    // }

    // currentSection.postfix = currentPostfixBuffer;
    // currentSection.postfixNumber = postfixNumberBuffer;
    // currentSection.opcode = currentOpCode;
    // sections.push_back(currentSection);

>>>>>>> c167c3bc
    return sections;
}

ElementMap::ToponamingElement ElementMap::compileToponamingElement(MappedName name) const {
    ElementMap::ToponamingElement element = ElementMap::ToponamingElement();

    element.normalName = name.toString();

    if (hasher) {
        element.dehashedName = fullDehashElementName(name).toString();
    } else {
        element.dehashedName = element.normalName;
    }

    element.unfilteredSplitSections = compileElementSections(element.dehashedName);
    // element.splitSections = element.unfilteredSplitSections;

    // filter out sections with the postfix of 'M'
    // it must also have a number of 0 and a postfix id list size of 0
    for (const auto &data : element.unfilteredSplitSections) {
        if (data.postfix != "M" || (data.postfixNumber != 0 || !data.postFixIDs.empty())) {
            element.splitSections.push_back(data);
        }
    }

    int removeSections = 0;

    for (int i = 0; i < element.splitSections.size(); i++) {
        if (i == 0) {
            if (boost::starts_with(element.splitSections[i].stringData, "g") || boost::starts_with(element.splitSections[i].stringData, "e")) {
                std::string startID = element.splitSections[i].stringData;

                if (i + 1 < element.splitSections.size() && boost::starts_with(element.splitSections[i + 1].stringData, "SKT")) {
                    startID.push_back(';');
                    startID.append(element.splitSections[i + 1].stringData);
                    removeSections++;
                }

                removeSections++;
                element.mainIDs.push_back(makeGeoID(startID));
            }
        } else if (element.splitSections[i].opcode == "SIF") { // this section has edges that create a (S)ketch (I)nternal (F)ace
            for (const auto &id : element.splitSections[i].opCodeIDs) {
                element.mainIDs.push_back(id);
            }
        } else {
            for (const auto &id : element.splitSections[i].opCodeIDs) {
                element.opCodesIDs.push_back(id);
            }

            for (const auto &id : element.splitSections[i].postFixIDs) {
                element.postFixIDs.push_back(id);
            }
        }
    }

    for (int i = 0; i < removeSections; i++) {
        element.splitSections.erase(element.splitSections.begin());
        element.unfilteredSplitSections.erase(element.unfilteredSplitSections.begin());
    }

    if (element.splitSections.empty() && !element.unfilteredSplitSections.empty()) {
        element.splitSections = element.unfilteredSplitSections;
    }

    // for (const auto &sec : element.splitSections) {
    //     FC_WARN("section: " << sec.stringData << " post: " << sec.postfix << " opcode: " << sec.opcode << " num: " << sec.postfixNumber << " eltype: " << sec.elementType);
    // }

    return element;
}

bool ElementMap::checkGeoIDsLists(std::vector<ElementMap::geoID> &list1, std::vector<ElementMap::geoID> &list2) const {
    if (list1.size() != list2.size()) return false;
    bool tagCheck = true;
    bool elementTypeCheck = true;
    bool mainIDCheck = true;

    for (const auto &id1 : list1) {
        for (const auto &id2 : list2) {
            if (id1.tags != id2.tags) {
                tagCheck = false;
            }

            if (id1.elementType != id2.elementType) {
                elementTypeCheck = false;
            }

            if (id1.startID != id2.startID) {
                mainIDCheck = false;
            }
        }
    }

    return (tagCheck && elementTypeCheck && mainIDCheck);
}

MappedElement ElementMap::complexFind(const MappedName& name) const {
    ToponamingElement originalElement = compileToponamingElement(name);
    ToponamingElement loopElement = ToponamingElement();
    MappedElement foundName = MappedElement();
    const int idOccurenceMin = 2;
    const int tagOccurenceMin = -1; // -1 means only one tag can be missing
    int foundUnfilteredSizeDifference = -1; // -1 is the start, 
    //                                         it will never go below 0 during the check

<<<<<<< HEAD
    FC_WARN("start complex find");
=======
    // FC_WARN("start complex find");
    // FC_WARN("orig name: " << originalElement.dehashedName);
>>>>>>> c167c3bc

    if (originalElement.dehashedName.empty()) {
        return foundName;
    }

    for (const auto &loopName : mappedNames) {
        loopElement = compileToponamingElement(loopName.first);

        if (loopElement.dehashedName.empty()) {
            continue;
        }
<<<<<<< HEAD

        if (originalElement.splitSections.size() != loopElement.splitSections.size()) {
=======
        // FC_WARN("loop name: " << loopElement.dehashedName);

        if (originalElement.splitSections.size() != loopElement.splitSections.size()) {
            // FC_WARN("orig: " << originalElement.splitSections.size());
            // FC_WARN("loop: " << loopElement.splitSections.size());
            // FC_WARN("size failed");
>>>>>>> c167c3bc
            continue;
        }

        bool geoIDCheck = false;
        std::vector<ElementMap::geoID> smallerIDList = originalElement.mainIDs;
        std::vector<ElementMap::geoID> largerIDList = loopElement.mainIDs;
        int occurences = 0;

        if (originalElement.mainIDs.size() == 1 && loopElement.mainIDs.size() == 1) {
            geoIDCheck = checkGeoIDsLists(originalElement.mainIDs, loopElement.mainIDs);
        } else if (originalElement.mainIDs.size() > 1 && loopElement.mainIDs.size() > 1) {
            if (originalElement.mainIDs.size() > loopElement.mainIDs.size()) {
                smallerIDList = loopElement.mainIDs;
                largerIDList = originalElement.mainIDs;
            }

            for (const auto &largerSec : largerIDList) {
                std::vector<geoID> list1;
                list1.push_back(largerSec);

                for (const auto &smallerSec : smallerIDList) {
                    std::vector<geoID> list2;
                    list2.push_back(smallerSec);

                    if (checkGeoIDsLists(list1, list2)) {
                        occurences++;
                    }
                }
            }

            if (idOccurenceMin <= occurences) {
                geoIDCheck = true;
            }
        }

        if (!geoIDCheck) {
            // FC_WARN("geo id check failed");
            continue;
        }

        bool sectionCheck = true;

        if (!checkGeoIDsLists(originalElement.postFixIDs, loopElement.postFixIDs) || !checkGeoIDsLists(originalElement.opCodesIDs, loopElement.opCodesIDs)) {
<<<<<<< HEAD
=======
            // FC_WARN("check postfixes and opcodes ids failed");
>>>>>>> c167c3bc
            continue;
        }

        int tagOccurences = 0;

        // the sections of the two elements to check against should already by the same size
        for (int i = 0; i < originalElement.splitSections.size(); i++) {
            if ((originalElement.splitSections[i].opcode != loopElement.splitSections[i].opcode)) {
                sectionCheck = false;
                break;
            }

            if (originalElement.splitSections[i].postfix != loopElement.splitSections[i].postfix) {
                sectionCheck = false;
                break;
            }

            if ((originalElement.splitSections[i].postFixIDs.size() == 0
                || loopElement.splitSections[i].postFixIDs.size() == 0)
                && originalElement.splitSections[i].postfixNumber != loopElement.splitSections[i].postfixNumber) {
                sectionCheck = false;
                break;
            }

            tagOccurences = 0;

            std::vector<std::string> shortTagList = originalElement.splitSections[i].tags;
            std::vector<std::string> largeTagList = loopElement.splitSections[i].tags;

            if (originalElement.splitSections[i].tags.size() > loopElement.splitSections[i].tags.size()) {
                shortTagList = loopElement.splitSections[i].tags;
                largeTagList = originalElement.splitSections[i].tags;
            }

            for (const auto &largeTag : largeTagList) {
                for (const auto &smallTag : shortTagList) {
                    if (largeTag == smallTag) {
                        tagOccurences++;
                    }
                }
            }

            if (tagOccurences < (shortTagList.size() + tagOccurenceMin)) {
                // FC_WARN("tag failed");
                sectionCheck = false;
                break;
            }
        }

        if (!sectionCheck) {
<<<<<<< HEAD
=======
            // FC_WARN("section check failed");
>>>>>>> c167c3bc
            continue;
        }

        if (originalElement.unfilteredSplitSections.back().elementType != loopElement.unfilteredSplitSections.back().elementType) {
<<<<<<< HEAD
=======
            // FC_WARN("element type failed");
>>>>>>> c167c3bc
            continue;
        }

    
        // do a "score" check to see if the number of filtered out tags is smaller in the name found here
        // is smaller than that of the already found name. -1 is checked first, because that indicates that
        // foundName had never been set.
        int currentUnfilteredSizeDifference = abs(static_cast<int>(originalElement.unfilteredSplitSections.size() 
                                                  - loopElement.unfilteredSplitSections.size()));

        if (foundUnfilteredSizeDifference == -1 || foundUnfilteredSizeDifference > currentUnfilteredSizeDifference) {
            foundName = MappedElement(loopName.first, loopName.second);
            foundUnfilteredSizeDifference = currentUnfilteredSizeDifference;
        }
    }

<<<<<<< HEAD
=======
    // FC_WARN("finish complex find");
>>>>>>> c167c3bc
    return foundName;
}

IndexedName ElementMap::find(const MappedName& name, ElementIDRefs* sids) const
{
    auto nameIter = mappedNames.find(name);
    if (nameIter == mappedNames.end()) {
        if (childElements.isEmpty()) {
            return (complexFind(name).index);
        }

        int len = 0;
        if (name.findTagInElementName(nullptr, &len, nullptr, nullptr, false, false) < 0) {
            return IndexedName();
        }
        QByteArray key = name.toRawBytes(len);
        auto it = this->childElements.find(key);
        if (it == this->childElements.end()) {
            return IndexedName();
        }

        const auto& child = *it.value().childMap;
        IndexedName res;

        MappedName childName = MappedName::fromRawData(name, 0, len);
        if (child.elementMap) {
            res = child.elementMap->find(childName, sids);
        }
        else {
            res = childName.toIndexedName();
        }

        if (res && boost::equals(res.getType(), child.indexedName.getType())
            && child.indexedName.getIndex() <= res.getIndex()
            && child.indexedName.getIndex() + child.count > res.getIndex()) {
            res.setIndex(res.getIndex() + it.value().childMap->offset);
            return res;
        }

        return IndexedName();
    }

    if (sids) {
        const MappedNameRef* ref = findMappedRef(nameIter->second);
        for (; ref; ref = ref->next.get()) {
            if (ref->name == name) {
                if (sids->empty()) {
                    *sids = ref->sids;
                }
                else {
                    *sids += ref->sids;
                }
                break;
            }
        }
    }
    return nameIter->second;
}

MappedElement ElementMap::findMappedElement(const MappedName &name, ElementIDRefs* sids) const {
    auto nameIter = mappedNames.find(name);
    if (nameIter == mappedNames.end()) {
<<<<<<< HEAD
        if (childElements.isEmpty()) {
            return complexFind(name);
=======
        if (migrationEnabled && !migrationList.empty()) {
            for (const auto &item : migrationList) {
                if (item.oldElement.name.toString() == name.toString()) {
                    FC_WARN("found migration! old name: " << item.oldElement.name);
                    FC_WARN("found migration! new name: " << item.newElement.name);
                    return item.newElement;
                }
            }
        }

        if (childElements.isEmpty()) {
            FC_WARN("ret emp 1");
            return MappedElement();
>>>>>>> c167c3bc
        }

        int len = 0;
        if (name.findTagInElementName(nullptr, &len, nullptr, nullptr, false, false) < 0) {
            return MappedElement();
        }
        QByteArray key = name.toRawBytes(len);
        auto it = this->childElements.find(key);
        if (it == this->childElements.end()) {
            return MappedElement();
        }

        const auto& child = *it.value().childMap;
        MappedElement res;

        MappedName childName = MappedName::fromRawData(name, 0, len);
        if (child.elementMap) {
            res = child.elementMap->findMappedElement(childName, sids);
        }
        else {
            res = MappedElement(childName, childName.toIndexedName());
        }

        if (res.index && boost::equals(res.index.getType(), child.indexedName.getType())
            && child.indexedName.getIndex() <= res.index.getIndex()
            && child.indexedName.getIndex() + child.count > res.index.getIndex()) {
<<<<<<< HEAD
            res.index.setIndex(res.index.getIndex() + it.value().childMap->offset);
            
=======
            res.index.setIndex(res.index.getIndex() + it.value().childMap->offset);            
>>>>>>> c167c3bc
            // return the original name, since the mapped one is likely incorrect.
            return MappedElement(name, res.index);
        }

        return MappedElement();
    }

    if (sids) {
        const MappedNameRef* ref = findMappedRef(nameIter->second);
        for (; ref; ref = ref->next.get()) {
            if (ref->name == name) {
                if (sids->empty()) {
                    *sids = ref->sids;
                }
                else {
                    *sids += ref->sids;
                }
                break;
            }
        }
    }
    return MappedElement(nameIter->first, nameIter->second);
}

MappedName ElementMap::find(const IndexedName& idx, ElementIDRefs* sids) const
{
    if (!idx) {
        return {};
    }

    auto iter = this->indexedNames.find(idx.getType());
    if (iter == this->indexedNames.end()) {
        return {};
    }

    auto& indices = iter->second;
    if (idx.getIndex() < (int)indices.names.size()) {
        const MappedNameRef& ref = indices.names[idx.getIndex()];
        if (ref.name) {
            if (sids) {
                if (!sids->size()) {
                    *sids = ref.sids;
                }
                else {
                    *sids += ref.sids;
                }
            }
            return ref.name;
        }
    }

    auto it = indices.children.upper_bound(idx.getIndex());
    if (it != indices.children.end()
        && it->second.indexedName.getIndex() + it->second.offset <= idx.getIndex()) {
        auto& child = it->second;
        MappedName name;
        IndexedName childIdx(idx.getType(), idx.getIndex() - child.offset);
        if (child.elementMap) {
            name = child.elementMap->find(childIdx, sids);
        }
        else {
            name = MappedName(childIdx);
        }
        if (name) {
            name += child.postfix;
            return name;
        }
    }
    return {};
}

std::vector<std::pair<MappedName, ElementIDRefs>> ElementMap::findAll(const IndexedName& idx) const
{
    std::vector<std::pair<MappedName, ElementIDRefs>> res;
    if (!idx) {
        return res;
    }

    auto iter = this->indexedNames.find(idx.getType());
    if (iter == this->indexedNames.end()) {
        return res;
    }

    auto& indices = iter->second;
    if (idx.getIndex() < (int)indices.names.size()) {
        const MappedNameRef& ref = indices.names[idx.getIndex()];
        int count = 0;
        for (auto nameRef = &ref; nameRef; nameRef = nameRef->next.get()) {
            if (nameRef->name) {
                ++count;
            }
        }
        if (count != 0) {
            res.reserve(count);
            for (auto nameRef = &ref; nameRef; nameRef = nameRef->next.get()) {
                if (nameRef->name) {
                    res.emplace_back(nameRef->name, nameRef->sids);
                }
            }
            return res;
        }
    }

    auto it = indices.children.upper_bound(idx.getIndex());
    if (it != indices.children.end()
        && it->second.indexedName.getIndex() + it->second.offset <= idx.getIndex()) {
        auto& child = it->second;
        IndexedName childIdx(idx.getType(), idx.getIndex() - child.offset);
        if (child.elementMap) {
            res = child.elementMap->findAll(childIdx);
            for (auto& v : res) {
                v.first += child.postfix;
            }
        }
        else {
            res.emplace_back(MappedName(childIdx) + child.postfix, ElementIDRefs());
        }
    }

    return res;
}

const MappedNameRef* ElementMap::findMappedRef(const IndexedName& idx) const
{
    auto iter = this->indexedNames.find(idx.getType());
    if (iter == this->indexedNames.end()) {
        return nullptr;
    }
    auto& indices = iter->second;
    if (idx.getIndex() >= (int)indices.names.size()) {
        return nullptr;
    }
    return &indices.names[idx.getIndex()];
}

MappedNameRef* ElementMap::findMappedRef(const IndexedName& idx)
{
    auto iter = this->indexedNames.find(idx.getType());
    if (iter == this->indexedNames.end()) {
        return nullptr;
    }
    auto& indices = iter->second;
    if (idx.getIndex() >= (int)indices.names.size()) {
        return nullptr;
    }
    return &indices.names[idx.getIndex()];
}

MappedNameRef& ElementMap::mappedRef(const IndexedName& idx)
{
    assert(idx);
    auto& indices = this->indexedNames[idx.getType()];
    if (idx.getIndex() >= (int)indices.names.size()) {
        indices.names.resize(idx.getIndex() + 1);
    }
    return indices.names[idx.getIndex()];
}

bool ElementMap::hasChildElementMap() const
{
    return !childElements.empty();
}

void ElementMap::hashChildMaps(long masterTag)
{
    if (childElements.empty() || !this->hasher) {
        return;
    }
    std::ostringstream ss;
    for (auto& indexedNameIndexedElements : this->indexedNames) {
        for (auto& indexedChild : indexedNameIndexedElements.second.children) {
            auto& child = indexedChild.second;
            int len = 0;
            long tag = 0;
            int pos = MappedName::fromRawData(child.postfix)
                          .findTagInElementName(&tag, &len, nullptr, nullptr, false, false);
            // TODO: What is this 10?
            if (pos > 10) {
                MappedName postfix =
                    hashElementName(MappedName::fromRawData(child.postfix.constData(), pos),
                                    child.sids);
                ss.str("");
                ss << MAPPED_CHILD_ELEMENTS_PREFIX << postfix;
                MappedName tmp;
                encodeElementName(child.indexedName[0],
                                  tmp,
                                  ss,
                                  nullptr,
                                  masterTag,
                                  nullptr,
                                  child.tag,
                                  true);
                this->childElements.remove(child.postfix);
                child.postfix = tmp.toBytes();
                this->childElements[child.postfix].childMap = &child;
            }
        }
    }
}

void ElementMap::collectChildMaps(std::map<const ElementMap*, int>& childMapSet,
                                  std::vector<const ElementMap*>& childMaps,
                                  std::map<QByteArray, int>& postfixMap,
                                  std::vector<QByteArray>& postfixes) const
{
    auto res = childMapSet.insert(std::make_pair(this, 0));
    if (!res.second) {
        return;
    }

    for (auto& indexedName : this->indexedNames) {
        addPostfix(QByteArray::fromRawData(indexedName.first,
                                           static_cast<int>(qstrlen(indexedName.first))),
                   postfixMap,
                   postfixes);

        for (auto& childPair : indexedName.second.children) {
            auto& child = childPair.second;
            if (child.elementMap) {
                child.elementMap->collectChildMaps(childMapSet, childMaps, postfixMap, postfixes);
            }
        }
    }

    for (auto& mappedName : this->mappedNames) {
        addPostfix(mappedName.first.constPostfix(), postfixMap, postfixes);
    }

    childMaps.push_back(this);
    res.first->second = (int)childMaps.size();
}

void ElementMap::addChildElements(long masterTag, const std::vector<MappedChildElements>& children)
{
    std::ostringstream ss;
    ss << std::hex;

    // To avoid possibly very long recursive child map lookup, resulting very
    // long mapped names, we try to resolve the grand child map now.
    std::vector<MappedChildElements> expansion;
    for (auto it = children.begin(); it != children.end(); ++it) {
        auto& child = *it;
        if (!child.elementMap || child.elementMap->childElements.empty()) {
            if (!expansion.empty()) {
                expansion.push_back(child);
            }
            continue;
        }
        auto& indices = child.elementMap->indexedNames[child.indexedName.getType()];
        if (indices.children.empty()) {
            if (!expansion.empty()) {
                expansion.push_back(child);
            }
            continue;
        }

        // Note that it is allowable to have both mapped names and child map. We
        // may have to split the current child mapping into pieces.

        int start = child.indexedName.getIndex();
        int end = start + child.count;
        for (auto iter = indices.children.upper_bound(start); iter != indices.children.end();
             ++iter) {
            auto& grandchild = iter->second;
            int istart = grandchild.indexedName.getIndex() + grandchild.offset;
            int iend = istart + grandchild.count;
            if (end <= istart) {
                break;
            }
            if (istart >= end) {
                if (!expansion.empty()) {
                    expansion.push_back(child);
                    expansion.back().indexedName.setIndex(start);
                    expansion.back().count = end - start;
                }
                break;
            }
            if (expansion.empty()) {
                const int extra {10};
                expansion.reserve(children.size() + extra);
                expansion.insert(expansion.end(), children.begin(), it);
            }
            expansion.push_back(child);
            auto* entry = &expansion.back();
            if (istart > start) {
                entry->indexedName.setIndex(start);
                entry->count = istart - start;

                expansion.push_back(child);
                entry = &expansion.back();
            }
            else {
                istart = start;
            }

            if (iend > end) {
                iend = end;
            }

            entry->indexedName.setIndex(istart - grandchild.offset);
            entry->count = iend - istart;
            entry->offset += grandchild.offset;
            entry->elementMap = grandchild.elementMap;
            entry->sids += grandchild.sids;
            if (grandchild.postfix.size() != 0) {
                if ((entry->postfix.size() != 0)
                    && !entry->postfix.startsWith(ELEMENT_MAP_PREFIX)) {
                    entry->postfix = grandchild.postfix + ELEMENT_MAP_PREFIX + entry->postfix;
                }
                else {
                    entry->postfix = grandchild.postfix + entry->postfix;
                }
            }

            start = iend;
            if (start >= end) {
                break;
            }
        }
        if (!expansion.empty() && start < end) {
            expansion.push_back(child);
            expansion.back().indexedName.setIndex(start);
            expansion.back().count = end - start;
        }
    }

    for (auto& child : expansion.empty() ? children : expansion) {
        if (!child.indexedName || (child.count == 0)) {
            if (FC_LOG_INSTANCE.isEnabled(FC_LOGLEVEL_LOG)) {
                FC_ERR("invalid mapped child element");  // NOLINT
            }
            continue;
        }

        ss.str("");
        MappedName tmp;

        ChildMapInfo* entry = nullptr;

        // this is old code that caused extra shape tags and faulty code to check
        // if there are duplicated tags

        if (!child.elementMap) {
            encodeElementName(child.indexedName[0],
                              tmp,
                              ss,
                              nullptr,
                              masterTag,
                              child.postfix.constData(),
                              child.tag,
                              true);

            // Perform some disambiguation in case the same shape is mapped
            // multiple times, e.g. draft array.
            entry = &childElements[tmp.toBytes()];
            int mapIndex = entry->mapIndices[child.elementMap.get()]++;
            ++entry->index;
            if (entry->index != 1 && child.elementMap && mapIndex == 0) {
                // This child has duplicated 'tag' and 'postfix', but it
                // has its own element map. We'll expand this map now.
                entry = nullptr;
            }
        }

        if (entry == nullptr) {
            IndexedName childIdx(child.indexedName);
            IndexedName idx(childIdx.getType(), childIdx.getIndex() + child.offset);
            for (int i = 0; i < child.count; ++i, ++childIdx, ++idx) {
                ElementIDRefs sids;
                MappedName name = child.elementMap->find(childIdx, &sids);
                if (!name) {
                    if ((child.tag == 0) || child.tag == masterTag) {
                        if (FC_LOG_INSTANCE.isEnabled(FC_LOGLEVEL_LOG)) {
                            FC_WARN("unmapped element");  // NOLINT
                        }
                        continue;
                    }
                    name = MappedName(childIdx);
                }
                ss.str("");
                encodeElementName(idx[0],
                                    name,
                                    ss,
                                    &sids,
                                    masterTag,
                                    child.postfix.constData(),
                                    child.tag);
                setElementName(idx, name, masterTag, &sids);
            }

            continue;
        }

        if (entry->index != 1) {
            // There is some ambiguity in child mapping. We need some
            // additional postfix for disambiguation. NOTE: We are not
            // using ComplexGeoData::indexPostfix() so we don't confuse
            // other code that actually uses this postfix for indexing
            // purposes. Here, we just need some postfix for
            // disambiguation. We don't need to extract the index.
            ss.str("");
            ss << ELEMENT_MAP_PREFIX << ":C" << entry->index - 1;
            
            tmp.clear();
            encodeElementName(child.indexedName[0],
                              tmp,
                              ss,
                              nullptr,
                              masterTag,
                              child.postfix.constData(),
                              child.tag,
                              true);

            entry = &childElements[tmp.toBytes()];
            if (entry->childMap) {
                FC_ERR("duplicate mapped child element");  // NOLINT
                continue;
            }
        }

        auto& indices = this->indexedNames[child.indexedName.getType()];
        auto res =
            indices.children.emplace(child.indexedName.getIndex() + child.offset + child.count,
                                     child);
        if (!res.second) {
            if (!entry->childMap) {
                this->childElements.remove(tmp.toBytes());
            }
            FC_ERR("duplicate mapped child element");  // NOLINT
            continue;
        }

        auto& insertedChild = res.first->second;
        insertedChild.postfix = tmp.toBytes();
        entry->childMap = &insertedChild;
        childElementSize += insertedChild.count;
    }
}

std::vector<ElementMap::MappedChildElements> ElementMap::getChildElements() const
{
    std::vector<MappedChildElements> res;
    res.reserve(this->childElements.size());
    for (auto& childElement : this->childElements) {
        res.push_back(*childElement.childMap);
    }
    return res;
}

std::vector<MappedElement> ElementMap::getAll() const
{
    std::vector<MappedElement> ret;
    ret.reserve(size());
    for (auto& mappedName : this->mappedNames) {
        ret.emplace_back(mappedName.first, mappedName.second);
    }
    for (auto& childElement : this->childElements) {
        auto& child = *childElement.childMap;
        IndexedName idx(child.indexedName);
        idx.setIndex(idx.getIndex() + child.offset);
        IndexedName childIdx(child.indexedName);
        for (int i = 0; i < child.count; ++i, ++idx, ++childIdx) {
            MappedName name;
            if (child.elementMap) {
                name = child.elementMap->find(childIdx);
            }
            else {
                name = MappedName(childIdx);
            }
            if (name) {
                name += child.postfix;
                ret.emplace_back(name, idx);
            }
        }
    }
    return ret;
}

long ElementMap::getElementHistory(const MappedName& name,
                                   long masterTag,
                                   MappedName* original,
                                   std::vector<MappedName>* history) const
{
    long tag = 0;
    int len = 0;
    int pos = name.findTagInElementName(&tag, &len, nullptr, nullptr, true);
    if (pos < 0) {
        if (original) {
            *original = name;
        }
        return tag;
    }
    if (!original && !history) {
        return tag;
    }

    MappedName tmp;
    MappedName& ret = original ? *original : tmp;
    if (name.startsWith(ELEMENT_MAP_PREFIX)) {
        unsigned offset = ELEMENT_MAP_PREFIX_SIZE;
        ret = MappedName::fromRawData(name, static_cast<int>(offset));
    }
    else {
        ret = name;
    }

    while (true) {
        if ((len == 0) || len > pos) {
            FC_WARN("invalid name length " << name);  // NOLINT
            return 0;
        }
        bool deHashed = false;
        if (ret.startsWith(MAPPED_CHILD_ELEMENTS_PREFIX, len)) {
            int offset = (int)POSTFIX_TAG_SIZE;
            MappedName tmp2 = MappedName::fromRawData(ret, len + offset, pos - len - offset);
            MappedName postfix = dehashElementName(tmp2);
            if (postfix != tmp2) {
                deHashed = true;
                ret = MappedName::fromRawData(ret, 0, len) + postfix;
            }
        }
        if (!deHashed) {
            ret = dehashElementName(MappedName::fromRawData(ret, 0, len));
        }

        long tag2 = 0;
        pos = ret.findTagInElementName(&tag2, &len, nullptr, nullptr, true);
        if (pos < 0 || (tag2 != tag && tag2 != -tag && tag != masterTag && -tag != masterTag)) {
            return tag;
        }
        tag = tag2;
        if (history) {
            history->push_back(ret.copy());
        }
    }
}

void ElementMap::enableMigration(std::vector<Data::MappedElement> &oldMap) {
    std::vector<MappedElement> newMap = getAll();

    if (newMap.size() == oldMap.size()) {
        migrationEnabled = true;
        std::vector<std::string> mappedIndexedNames;

        // run two loops because the order of each item will vary.
        for (const auto &oldItem : oldMap) {
            std::string oldItemStr = oldItem.index.toString();

            for (const auto &newItem : newMap) { 
                std::string newItemStr = newItem.index.toString();

                if (!oldItemStr.empty() && oldItemStr == newItemStr && oldItem.name.toString() != newItem.name.toString()) {
                    if (std::find(mappedIndexedNames.begin(), 
                                    mappedIndexedNames.end(), 
                                    oldItemStr) == mappedIndexedNames.end()) 
                    {
                        mappedIndexedNames.push_back(oldItemStr);
                        MigrationItem migrationItem = MigrationItem();

                        migrationItem.oldElement = oldItem;
                        migrationItem.newElement = newItem;
                        migrationList.push_back(migrationItem);
                    }
                }
            }
        }
    }
}

void ElementMap::traceElement(const MappedName& name, long masterTag, TraceCallback cb) const
{
    long encodedTag = 0;
    int len = 0;

    auto pos = name.findTagInElementName(&encodedTag, &len, nullptr, nullptr, true);
    if (cb(name, len, encodedTag, masterTag) || pos < 0) {
        return;
    }

    if (name.startsWith(POSTFIX_EXTERNAL_TAG, len)) {
        return;
    }

    std::set<long> tagSet;

    std::vector<MappedName> names;
    if (masterTag) {
        tagSet.insert(std::abs(masterTag));
    }
    if (encodedTag) {
        tagSet.insert(std::abs(encodedTag));
    }
    names.push_back(name);

    masterTag = encodedTag;
    MappedName tmp;
    bool first = true;

    // TODO: element tracing without object is inherently unsafe, because of
    // possible external linking object which means the element may be encoded
    // using external string table. Looking up the wrong table may accidentally
    // cause circular mapping, and is actually quite easy to reproduce. See
    //
    // https://github.com/realthunder/FreeCAD_assembly3/issues/968
    //
    // An arbitrary depth limit is set here to not waste time. 'tagSet' above is
    // also used for early detection of 'recursive' mapping.

    for (int index = 0; index < 50; ++index) {
        if (!len || len > pos) {
            return;
        }
        if (first) {
            first = false;
            size_t offset = 0;
            if (name.startsWith(ELEMENT_MAP_PREFIX)) {
                offset = ELEMENT_MAP_PREFIX_SIZE;
            }
            tmp = MappedName(name, offset, len);
        }
        else {
            tmp = MappedName(tmp, 0, len);
        }
        tmp = dehashElementName(tmp);
        names.push_back(tmp);
        encodedTag = 0;
        pos = tmp.findTagInElementName(&encodedTag, &len, nullptr, nullptr, true);
        if (pos >= 0 && tmp.startsWith(POSTFIX_EXTERNAL_TAG, len)) {
            break;
        }

        if (encodedTag && masterTag != std::abs(encodedTag)
            && !tagSet.insert(std::abs(encodedTag)).second) {
            if (FC_LOG_INSTANCE.isEnabled(FC_LOGLEVEL_LOG)) {
                FC_WARN("circular element mapping");
                if (FC_LOG_INSTANCE.isEnabled(FC_LOGLEVEL_TRACE)) {
                    auto doc = App::GetApplication().getActiveDocument();
                    if (doc) {
                        auto obj = doc->getObjectByID(masterTag);
                        if (obj) {
                            FC_LOG("\t" << obj->getFullName() << obj->getFullName() << "." << name);
                        }
                    }
                    for (auto& errname : names) {
                        FC_ERR("\t" << errname);
                    }
                }
            }
            break;
        }

        if (cb(tmp, len, encodedTag, masterTag) || pos < 0) {
            return;
        }
        masterTag = encodedTag;
    }
}


}  // Namespace Data<|MERGE_RESOLUTION|>--- conflicted
+++ resolved
@@ -1161,23 +1161,6 @@
         }
     }
 
-<<<<<<< HEAD
-=======
-    // currentSection.stringData.push_back(name[i - 1]);
-    // char currentElementType = name.back();
-
-    // if (currentElementType == 'F' || currentElementType == 'E' || currentElementType == 'V') {
-    //     currentSection.elementType = currentElementType;
-    // } else {
-    //     currentSection.elementType = '-';
-    // }
-
-    // currentSection.postfix = currentPostfixBuffer;
-    // currentSection.postfixNumber = postfixNumberBuffer;
-    // currentSection.opcode = currentOpCode;
-    // sections.push_back(currentSection);
-
->>>>>>> c167c3bc
     return sections;
 }
 
@@ -1284,12 +1267,7 @@
     int foundUnfilteredSizeDifference = -1; // -1 is the start, 
     //                                         it will never go below 0 during the check
 
-<<<<<<< HEAD
     FC_WARN("start complex find");
-=======
-    // FC_WARN("start complex find");
-    // FC_WARN("orig name: " << originalElement.dehashedName);
->>>>>>> c167c3bc
 
     if (originalElement.dehashedName.empty()) {
         return foundName;
@@ -1301,17 +1279,7 @@
         if (loopElement.dehashedName.empty()) {
             continue;
         }
-<<<<<<< HEAD
-
         if (originalElement.splitSections.size() != loopElement.splitSections.size()) {
-=======
-        // FC_WARN("loop name: " << loopElement.dehashedName);
-
-        if (originalElement.splitSections.size() != loopElement.splitSections.size()) {
-            // FC_WARN("orig: " << originalElement.splitSections.size());
-            // FC_WARN("loop: " << loopElement.splitSections.size());
-            // FC_WARN("size failed");
->>>>>>> c167c3bc
             continue;
         }
 
@@ -1355,10 +1323,6 @@
         bool sectionCheck = true;
 
         if (!checkGeoIDsLists(originalElement.postFixIDs, loopElement.postFixIDs) || !checkGeoIDsLists(originalElement.opCodesIDs, loopElement.opCodesIDs)) {
-<<<<<<< HEAD
-=======
-            // FC_WARN("check postfixes and opcodes ids failed");
->>>>>>> c167c3bc
             continue;
         }
 
@@ -1409,18 +1373,10 @@
         }
 
         if (!sectionCheck) {
-<<<<<<< HEAD
-=======
-            // FC_WARN("section check failed");
->>>>>>> c167c3bc
             continue;
         }
 
         if (originalElement.unfilteredSplitSections.back().elementType != loopElement.unfilteredSplitSections.back().elementType) {
-<<<<<<< HEAD
-=======
-            // FC_WARN("element type failed");
->>>>>>> c167c3bc
             continue;
         }
 
@@ -1436,11 +1392,6 @@
             foundUnfilteredSizeDifference = currentUnfilteredSizeDifference;
         }
     }
-
-<<<<<<< HEAD
-=======
-    // FC_WARN("finish complex find");
->>>>>>> c167c3bc
     return foundName;
 }
 
@@ -1503,10 +1454,6 @@
 MappedElement ElementMap::findMappedElement(const MappedName &name, ElementIDRefs* sids) const {
     auto nameIter = mappedNames.find(name);
     if (nameIter == mappedNames.end()) {
-<<<<<<< HEAD
-        if (childElements.isEmpty()) {
-            return complexFind(name);
-=======
         if (migrationEnabled && !migrationList.empty()) {
             for (const auto &item : migrationList) {
                 if (item.oldElement.name.toString() == name.toString()) {
@@ -1520,7 +1467,6 @@
         if (childElements.isEmpty()) {
             FC_WARN("ret emp 1");
             return MappedElement();
->>>>>>> c167c3bc
         }
 
         int len = 0;
@@ -1547,12 +1493,7 @@
         if (res.index && boost::equals(res.index.getType(), child.indexedName.getType())
             && child.indexedName.getIndex() <= res.index.getIndex()
             && child.indexedName.getIndex() + child.count > res.index.getIndex()) {
-<<<<<<< HEAD
-            res.index.setIndex(res.index.getIndex() + it.value().childMap->offset);
-            
-=======
             res.index.setIndex(res.index.getIndex() + it.value().childMap->offset);            
->>>>>>> c167c3bc
             // return the original name, since the mapped one is likely incorrect.
             return MappedElement(name, res.index);
         }
