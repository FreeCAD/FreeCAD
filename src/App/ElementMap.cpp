#include "PreCompiled.h"
#ifndef _PreComp_
#include <unordered_map>
#ifndef FC_DEBUG
#include <random>
#endif
#endif

#include "ElementMap.h"
#include "ElementNamingUtils.h"
// #include <chrono>

#include "App/Application.h"
#include "Base/Console.h"
#include "Document.h"
#include "DocumentObject.h"

#include <boost/algorithm/string/classification.hpp>
#include <boost/algorithm/string/split.hpp>
#include <boost/io/ios_state.hpp>


FC_LOG_LEVEL_INIT("ElementMap", true, 2);  // NOLINT

namespace Data
{


// Because the existence of hierarchical element maps, for the same document
// we may store an element map more than once in multiple objects. And because
// we may want to support partial loading, we choose to tolerate such redundancy
// for now.
//
// In order to not waste memory space when the file is loaded, we use the
// following two maps to assign a one-time id for each unique element map.  The
// id will be saved together with the element map.
//
// When restoring, we'll read back the id and lookup for an existing element map
// with the same id, and skip loading the current map if one is found.
//
// TODO: Note that the same redundancy can be found when saving OCC shapes,
// because we currently save shapes for each object separately. After restoring,
// any shape sharing is lost. But again, we do want to keep separate shape files
// because of partial loading. The same technique used here can be applied to
// restore shape sharing.
static std::unordered_map<const ElementMap*, unsigned> _elementMapToId;
static std::unordered_map<unsigned, ElementMapPtr> _idToElementMap;


void ElementMap::init()
{
    static bool inited;
    if (!inited) {
        inited = true;
        ::App::GetApplication().signalStartSaveDocument.connect(
            [](const ::App::Document&, const std::string&) {
                _elementMapToId.clear();
            });
        ::App::GetApplication().signalFinishSaveDocument.connect(
            [](const ::App::Document&, const std::string&) {
                _elementMapToId.clear();
            });
        ::App::GetApplication().signalStartRestoreDocument.connect([](const ::App::Document&) {
            _idToElementMap.clear();
        });
        ::App::GetApplication().signalFinishRestoreDocument.connect([](const ::App::Document&) {
            _idToElementMap.clear();
        });
    }
}

ElementMap::ElementMap()
{
    init();
}


void ElementMap::beforeSave(const ::App::StringHasherRef& hasherRef) const
{
    unsigned& id = _elementMapToId[this];
    if (id == 0U) {
        id = _elementMapToId.size();
    }
    this->_id = id;

    for (auto& indexedName : this->indexedNames) {
        for (const MappedNameRef& mappedName : indexedName.second.names) {
            for (const MappedNameRef* ref = &mappedName; ref; ref = ref->next.get()) {
                for (const ::App::StringIDRef& sid : ref->sids) {
                    if (sid.isFromSameHasher(hasherRef)) {
                        sid.mark();
                    }
                }
            }
        }
        for (auto& childPair : indexedName.second.children) {
            if (childPair.second.elementMap) {
                childPair.second.elementMap->beforeSave(hasherRef);
            }
            for (auto& sid : childPair.second.sids) {
                if (sid.isFromSameHasher(hasherRef)) {
                    sid.mark();
                }
            }
        }
    }
}

void ElementMap::save(std::ostream& stream,
                      int index,
                      const std::map<const ElementMap*, int>& childMapSet,
                      const std::map<QByteArray, int>& postfixMap) const
{
    stream << "\nElementMap " << index << ' ' << this->_id << ' ' << this->indexedNames.size()
           << '\n';

    for (auto& indexedName : this->indexedNames) {
        stream << '\n' << indexedName.first << '\n';

        stream << "\nChildCount " << indexedName.second.children.size() << '\n';
        for (auto& vv : indexedName.second.children) {
            auto& child = vv.second;
            int mapIndex = 0;
            if (child.elementMap) {
                auto it = childMapSet.find(child.elementMap.get());
                if (it == childMapSet.end() || it->second == 0) {
                    FC_ERR("Invalid child element map");  // NOLINT
                }
                else {
                    mapIndex = it->second;
                }
            }
            stream << child.indexedName.getIndex() << ' ' << child.offset << ' ' << child.count
                   << ' ' << child.tag << ' ' << mapIndex << ' ';
            stream.write(child.postfix.constData(), child.postfix.size());
            stream << ' ' << '0';
            for (auto& sid : child.sids) {
                if (sid.isMarked()) {
                    stream << '.' << sid.value();
                }
            }
            stream << '\n';
        }

        stream << "\nNameCount " << indexedName.second.names.size() << '\n';
        if (indexedName.second.names.empty()) {
            continue;
        }

        boost::io::ios_flags_saver ifs(stream);
        stream << std::hex;

        for (auto& dequeueOfMappedNameRef : indexedName.second.names) {
            for (auto ref = &dequeueOfMappedNameRef; ref; ref = ref->next.get()) {
                if (!ref->name) {
                    break;
                }

                ::App::StringID::IndexID prefixID {};
                prefixID.id = 0;
                IndexedName idx(ref->name.dataBytes());
                bool printName = true;
                if (idx) {
                    auto key = QByteArray::fromRawData(idx.getType(),
                                                       static_cast<int>(qstrlen(idx.getType())));
                    auto it = postfixMap.find(key);
                    if (it != postfixMap.end()) {
                        stream << ':' << it->second << '.' << idx.getIndex();
                        printName = false;
                    }
                }
                else {
                    prefixID = ::App::StringID::fromString(ref->name.dataBytes());
                    if (prefixID.id != 0) {
                        for (auto& sid : ref->sids) {
                            if (sid.isMarked() && sid.value() == prefixID.id) {
                                stream << '$';
                                stream.write(ref->name.dataBytes().constData(),
                                             ref->name.dataBytes().size());
                                printName = false;
                                break;
                            }
                        }
                        if (printName) {
                            prefixID.id = 0;
                        }
                    }
                }
                if (printName) {
                    stream << ';';
                    stream.write(ref->name.dataBytes().constData(), ref->name.dataBytes().size());
                }

                const QByteArray& postfix = ref->name.postfixBytes();
                if (postfix.isEmpty()) {
                    stream << ".0";
                }
                else {
                    auto it = postfixMap.find(postfix);
                    assert(it != postfixMap.end());
                    stream << '.' << it->second;
                }
                for (auto& sid : ref->sids) {
                    if (sid.isMarked() && sid.value() != prefixID.id) {
                        stream << '.' << sid.value();
                    }
                }

                stream << ' ';
            }
            stream << "0\n";
        }
    }
    stream << "\nEndMap\n";
}

void ElementMap::save(std::ostream& stream) const
{
    std::map<const ElementMap*, int> childMapSet;
    std::vector<const ElementMap*> childMaps;
    std::map<QByteArray, int> postfixMap;
    std::vector<QByteArray> postfixes;

    collectChildMaps(childMapSet, childMaps, postfixMap, postfixes);

    stream << this->_id << " PostfixCount " << postfixes.size() << '\n';
    for (auto& postfix : postfixes) {
        stream.write(postfix.constData(), postfix.size());
        stream << '\n';
    }
    int index = 0;
    stream << "\nMapCount " << childMaps.size() << '\n';
    for (auto& elementMap : childMaps) {
        elementMap->save(stream, ++index, childMapSet, postfixMap);
    }
}

ElementMapPtr ElementMap::restore(::App::StringHasherRef hasherRef, std::istream& stream)
{
    const char* msg = "Invalid element map";

    unsigned id = 0;
    int count = 0;
    std::string tmp;
    if (!(stream >> id >> tmp >> count) || tmp != "PostfixCount") {
        FC_THROWM(Base::RuntimeError, msg);  // NOLINT
    }

    auto& map = _idToElementMap[id];
    if (map) {
        return map;
    }

    std::vector<std::string> postfixes;
    postfixes.reserve(count);
    for (int i = 0; i < count; ++i) {
        postfixes.emplace_back();
        stream >> postfixes.back();
    }

    std::vector<ElementMapPtr> childMaps;
    count = 0;
    constexpr int practicalMaximum {(1 << 30) / sizeof(ElementMapPtr)};  // a 1GB child map vector: almost certainly a bug
    if (!(stream >> tmp >> count) || tmp != "MapCount" || count == 0 || count > practicalMaximum) {
        FC_THROWM(Base::RuntimeError, msg);  // NOLINT
    }
    childMaps.reserve(count - 1);
    for (int i = 0; i < count - 1; ++i) {
        childMaps.push_back(
            std::make_shared<ElementMap>()->restore(hasherRef, stream, childMaps, postfixes));
    }

    return restore(hasherRef, stream, childMaps, postfixes);
}

ElementMapPtr ElementMap::restore(::App::StringHasherRef hasherRef,
                                  std::istream& stream,
                                  std::vector<ElementMapPtr>& childMaps,
                                  const std::vector<std::string>& postfixes)
{
    const char* msg = "Invalid element map";
    const int hexBase {16};
    const int decBase {10};
    std::string tmp;
    int index = 0;
    int typeCount = 0;
    unsigned id = 0;
    if (!(stream >> tmp >> index >> id >> typeCount) || tmp != "ElementMap") {
        FC_THROWM(Base::RuntimeError, msg);  // NOLINT
    }
    constexpr int maxTypeCount(1000);
    if (typeCount < 0 || typeCount > maxTypeCount) {
        FC_THROWM(Base::RuntimeError, "Bad type count in element map, ignoring map");  // NOLINT
    }

    auto& map = _idToElementMap[id];
    if (map) {
        while (tmp != "EndMap") {
            if (!std::getline(stream, tmp)) {
                FC_THROWM(Base::RuntimeError, "unexpected end of child element map");  // NOLINT
            }
        }
        return map;
    }

    const char* hasherWarn = nullptr;
    const char* hasherIDWarn = nullptr;
    const char* postfixWarn = nullptr;
    const char* childSIDWarn = nullptr;
    std::vector<std::string> tokens;

    for (int i = 0; i < typeCount; ++i) {
        int outerCount = 0;
        if (!(stream >> tmp)) {
            FC_THROWM(Base::RuntimeError, "missing element type");  // NOLINT
        }
        IndexedName idx(tmp.c_str(), 1);

        if (!(stream >> tmp >> outerCount) || tmp != "ChildCount") {
            FC_THROWM(Base::RuntimeError, "missing element child count");  // NOLINT
        }

        auto& indices = this->indexedNames[idx.getType()];
        for (int j = 0; j < outerCount; ++j) {
            int cIndex = 0;
            int offset = 0;
            int count = 0;
            long tag = 0;
            int mapIndex = 0;
            if (!(stream >> cIndex >> offset >> count >> tag >> mapIndex >> tmp)) {
                FC_THROWM(Base::RuntimeError, "Invalid element child");  // NOLINT
            }
            if (cIndex < 0) {
                FC_THROWM(Base::RuntimeError, "Invalid element child index");  // NOLINT
            }
            if (offset < 0) {
                FC_THROWM(Base::RuntimeError, "Invalid element child offset");  // NOLINT
            }
            if (mapIndex >= index || mapIndex < 0 || mapIndex > (int)childMaps.size()) {
                FC_THROWM(Base::RuntimeError, "Invalid element child map index");  // NOLINT
            }
            auto& child = indices.children[cIndex + offset + count];
            child.indexedName = IndexedName::fromConst(idx.getType(), cIndex);
            child.offset = offset;
            child.count = count;
            child.tag = tag;
            if (mapIndex > 0) {
                child.elementMap = childMaps[mapIndex - 1];
            }
            else {
                child.elementMap = nullptr;
            }
            child.postfix = tmp.c_str();
            this->childElements[child.postfix].childMap = &child;
            this->childElementSize += child.count;

            if (!(stream >> tmp)) {
                FC_THROWM(Base::RuntimeError, "Invalid element child string id");  // NOLINT
            }

            tokens.clear();
            boost::split(tokens, tmp, boost::is_any_of("."));
            if (tokens.size() > 1) {
                child.sids.reserve(static_cast<int>(tokens.size()) - 1);
                for (unsigned k = 1; k < tokens.size(); ++k) {
                    // The element child string ID is saved as decimal
                    // instead of hex by accident. To simplify maintenance
                    // of backward compatibility, it is not corrected, and
                    // just restored as decimal here.
                    long childID = strtol(tokens[k].c_str(), nullptr, decBase);
                    auto sid = hasherRef->getID(childID);
                    if (!sid) {
                        childSIDWarn = "Missing element child string id";
                    }
                    else {
                        child.sids.push_back(sid);
                    }
                }
            }
        }

        if (!(stream >> tmp >> outerCount) || tmp != "NameCount") {
            FC_THROWM(Base::RuntimeError, "missing element name outerCount");  // NOLINT
        }

        boost::io::ios_flags_saver ifs(stream);
        stream >> std::hex;

        indices.names.resize(outerCount);
        for (int j = 0; j < outerCount; ++j) {
            idx.setIndex(j);
            auto* ref = &indices.names[j];
            int innerCount = 0;
            while (true) {
                if (!(stream >> tmp)) {
                    FC_THROWM(Base::RuntimeError, "Failed to read element name");  // NOLINT
                }
                if (tmp == "0") {
                    break;
                }
                if (innerCount++ != 0) {
                    ref->next = std::make_unique<MappedNameRef>();
                    ref = ref->next.get();
                }
                tokens.clear();
                boost::split(tokens, tmp, boost::is_any_of("."));
                if (tokens.size() < 2) {
                    FC_THROWM(Base::RuntimeError, "Invalid element entry");  // NOLINT
                }

                int offset = 1;
                ::App::StringID::IndexID prefixID {};
                prefixID.id = 0;

                switch (tokens[0][0]) {
                    case ':': {
                        if (tokens.size() < 3) {
                            FC_THROWM(Base::RuntimeError, "Invalid element entry");  // NOLINT
                        }
                        ++offset;
                        long elementNameIndex = strtol(tokens[0].c_str() + 1, nullptr, hexBase);
                        if (elementNameIndex <= 0 || elementNameIndex > (int)postfixes.size()) {
                            FC_THROWM(Base::RuntimeError, "Invalid element name index");  // NOLINT
                        }
                        long elementIndex = strtol(tokens[1].c_str(), nullptr, hexBase);
                        ref->name = MappedName(
                            IndexedName::fromConst(postfixes[elementNameIndex - 1].c_str(),
                                                   static_cast<int>(elementIndex)));
                        break;
                    }
                    case '$':
                        ref->name = MappedName(tokens[0].c_str() + 1);
                        prefixID = ::App::StringID::fromString(ref->name.dataBytes());
                        break;
                    case ';':
                        ref->name = MappedName(tokens[0].c_str() + 1);
                        break;
                    default:
                        FC_THROWM(Base::RuntimeError, "Invalid element name marker");  // NOLINT
                }

                if (tokens[offset] != "0") {
                    long postfixIndex = strtol(tokens[offset].c_str(), nullptr, hexBase);
                    if (postfixIndex <= 0 || postfixIndex > (int)postfixes.size()) {
                        postfixWarn = "Invalid element postfix index";
                    }
                    else {
                        ref->name += postfixes[postfixIndex - 1];
                    }
                }

                this->mappedNames.emplace(ref->name, idx);

                if (!hasherRef) {
                    if (offset + 1 < (int)tokens.size()) {
                        hasherWarn = "No hasherRef";
                    }
                    continue;
                }

                ref->sids.reserve((tokens.size() - offset - 1 + prefixID.id) != 0U ? 1 : 0);
                if (prefixID.id != 0) {
                    auto sid = hasherRef->getID(prefixID.id);
                    if (!sid) {
                        hasherIDWarn = "Missing element name prefix id";
                    }
                    else {
                        ref->sids.push_back(sid);
                    }
                }
                for (int l = offset + 1; l < (int)tokens.size(); ++l) {
                    long readID = strtol(tokens[l].c_str(), nullptr, hexBase);
                    auto sid = hasherRef->getID(readID);
                    if (!sid) {
                        hasherIDWarn = "Invalid element name string id";
                    }
                    else {
                        ref->sids.push_back(sid);
                    }
                }
            }
        }
    }
    if (hasherWarn) {
        FC_WARN(hasherWarn);  // NOLINT
    }
    if (hasherIDWarn) {
        FC_WARN(hasherIDWarn);  // NOLINT
    }
    if (postfixWarn) {
        FC_WARN(postfixWarn);  // NOLINT
    }
    if (childSIDWarn) {
        FC_WARN(childSIDWarn);  // NOLINT
    }

    if (!(stream >> tmp) || tmp != "EndMap") {
        FC_THROWM(Base::RuntimeError, "unexpected end of child element map");  // NOLINT
    }

    return shared_from_this();
}

MappedName ElementMap::addName(MappedName& name,
                               const IndexedName& idx,
                               const ElementIDRefs& sids,
                               bool overwrite,
                               IndexedName* existing)
{
    if (FC_LOG_INSTANCE.isEnabled(FC_LOGLEVEL_LOG)) {
        if (name.find("#") >= 0 && name.findTagInElementName() < 0) {
            FC_ERR("missing tag postfix " << name);  // NOLINT
        }
    }
    while (true) {
        if (overwrite) {
            erase(idx);
        }
        auto ret = mappedNames.insert(std::make_pair(name, idx));
        if (ret.second) {                // element just inserted did not exist yet in the map
            ret.first->first.compact();  // FIXME see MappedName.cpp
            mappedRef(idx).append(ret.first->first, sids);
            FC_TRACE(idx << " -> " << name);  // NOLINT
            return ret.first->first;
        }
        if (ret.first->second == idx) {
            FC_TRACE("duplicate " << idx << " -> " << name);  // NOLINT
            return ret.first->first;
        }
        if (!overwrite) {
            if (existing) {
                *existing = ret.first->second;
            }
            return {};
        }

        erase(ret.first->first);
    };
}

void ElementMap::addPostfix(const QByteArray& postfix,
                            std::map<QByteArray, int>& postfixMap,
                            std::vector<QByteArray>& postfixes)
{
    if (postfix.isEmpty()) {
        return;
    }
    auto res = postfixMap.insert(std::make_pair(postfix, 0));
    if (res.second) {
        postfixes.push_back(postfix);
        res.first->second = (int)postfixes.size();
    }
}

MappedName ElementMap::setElementName(const IndexedName& element,
                                      const MappedName& name,
                                      long masterTag,
                                      const ElementIDRefs* sid,
                                      bool overwrite)
{
    if (!element) {
        throw Base::ValueError("Invalid input");
    }
    if (!name) {
        erase(element);
        return {};
    }

    for (int i = 0, count = name.size(); i < count; ++i) {
        char check = name[i];
        if (check == '.' || (std::isspace((int)check) != 0)) {
            FC_THROWM(Base::RuntimeError, "Illegal character in mapped name: " << name);  // NOLINT
        }
    }
    for (const char* readChar = element.getType(); *readChar != 0; ++readChar) {
        char check = *readChar;
        if (check == '.' || (std::isspace((int)check) != 0)) {
            FC_THROWM(Base::RuntimeError,  // NOLINT
                      "Illegal character in element name: " << element);
        }
    }

    // Originally in ComplexGeoData::setElementName
    // LinkStable/src/App/ComplexGeoData.cpp#L1631
    // No longer possible after map separated in ElementMap.cpp

    // if(!_ElementMap)
    //     resetElementMap(std::make_shared<ElementMap>());

    ElementIDRefs _sid;
    if (!sid) {
        sid = &_sid;
    }

    std::ostringstream ss;
    Data::MappedName mappedName(name);
    for (int i = 0;;) {
        IndexedName existing;
        MappedName res = this->addName(mappedName, element, *sid, overwrite, &existing);
        if (res) {
            return res;
        }
        const int maxAttempts {100};
        if (++i == maxAttempts) {
            FC_ERR("unresolved duplicate element mapping '"  // NOLINT
                   << name << ' ' << element << '/' << existing);
            return name;
        }
        if (sid != &_sid) {
            _sid = *sid;
        }
        mappedName = renameDuplicateElement(i, element, existing, name, _sid, masterTag);
        if (!mappedName) {
            return name;
        }
        sid = &_sid;
    }
}

// try to hash element name while preserving the source tag
void ElementMap::encodeElementName(char element_type,
                                   MappedName& name,
                                   std::ostringstream& ss,
                                   ElementIDRefs* sids,
                                   long masterTag,
                                   const char* postfix,
                                   long tag,
                                   bool forceTag) const
{
    if (postfix && (postfix[0] != 0)) {
        if (!boost::starts_with(postfix, ELEMENT_MAP_PREFIX)) {
            ss << ELEMENT_MAP_PREFIX;
        }
        ss << postfix;
    }
    long inputTag = 0;
    if (!forceTag && (ss.tellp() == 0)) {
        if ((tag == 0) || tag == masterTag) {
            return;
        }
        name.findTagInElementName(&inputTag, nullptr, nullptr, nullptr, true);
        if (inputTag == tag) {
            return;
        }
    }
    else if ((tag == 0) || (!forceTag && tag == masterTag)) {
        int pos = name.findTagInElementName(&inputTag, nullptr, nullptr, nullptr, true);
        if (inputTag != 0) {
            tag = inputTag;
            // About to encode the same tag used last time. This usually means
            // the owner object is doing multistep modeling. Let's not
            // recursively encode the same tag too many times. It will be a
            // waste of memory, because the intermediate shapes has no
            // corresponding objects, so no real value for history tracing.
            //
            // On the other hand, we still need to distinguish the original name
            // from the input object from the element name of the intermediate
            // shapes. So we limit ourselves to encode only one extra level
            // using the same tag. In order to do that, we need to de-hash the
            // previous level name, and check for its tag.
            Data::MappedName mappedName(name, 0, pos);
            Data::MappedName prev = dehashElementName(mappedName);
            long prevTag = 0;
            prev.findTagInElementName(&prevTag, nullptr, nullptr, nullptr, true);
            if (prevTag == inputTag || prevTag == -inputTag) {
                name = mappedName;
            }
        }
    }

    if (sids && this->hasher) {
        name = hashElementName(name, *sids);
        if (!forceTag && (tag == 0) && (ss.tellp() != 0)) {
            forceTag = true;
        }
    }
    if (forceTag || (tag != 0)) {
        assert(element_type);
        auto pos = ss.tellp();
        boost::io::ios_flags_saver ifs(ss);
        ss << POSTFIX_TAG << std::hex;
        if (tag < 0) {
            ss << '-' << -tag;
        }
        else if (tag != 0) {
            ss << tag;
        }
        assert(pos >= 0);
        if (pos != 0) {
            ss << ':' << pos;
        }
        ss << ',' << element_type;
    }
    name += ss.str();
}

MappedName ElementMap::hashElementName(const MappedName& name, ElementIDRefs& sids) const
{
    if (!this->hasher || !name) {
        return name;
    }
    if (name.find(ELEMENT_MAP_PREFIX) < 0) {
        return name;
    }
    App::StringIDRef sid = this->hasher->getID(name, sids);
    const auto& related = sid.relatedIDs();
    if (related == sids) {
        sids.clear();
        sids.push_back(sid);
    }
    else {
        ElementIDRefs tmp;
        tmp.push_back(sid);
        for (auto& checkSID : sids) {
            if (related.indexOf(checkSID) < 0) {
                tmp.push_back(checkSID);
            }
        }
        sids = tmp;
    }
    std::string sidString = sid.toString();

    return MappedName(sidString);
}

MappedName ElementMap::dehashElementName(const MappedName& name) const
{
    if (name.empty()) {
        return name;
    }
    if (!this->hasher) {
        return name;
    }
    auto id = App::StringID::fromString(name.toRawBytes());
    if (!id) {
        return name;
    }
    auto sid = this->hasher->getID(id);
    if (!sid) {
        if (FC_LOG_INSTANCE.isEnabled(FC_LOGLEVEL_TRACE)) {
            FC_WARN("failed to find hash id " << id);  // NOLINT
        }
        else {
            FC_LOG("failed to find hash id " << id);  // NOLINT
        }
        return name;
    }
    if (sid.isHashed()) {
        FC_LOG("cannot de-hash id " << id);  // NOLINT
        return name;
    }
    MappedName ret(sid);
    //        sid.toString());// FIXME .toString() was missing in original function. is this
    //        correct?
    FC_TRACE("de-hash " << name << " -> " << ret);  // NOLINT
    return ret;
}

// TODO: maybe merge this into the above function? or make one public function and one private function?
// this reverses the compression of hashed persistent names.
// an example: #3d:2;:G3#3f;CUT;:H-1216:b,E --> g2;SKT;:H1215,E;FAC;:H1215:4,F;:G0;XTR;:H1215:8,F;:G3(g6;SKT;:H1213,E;:G;...
MappedName ElementMap::fullDehashElementName(const MappedName& name) const {
    std::string dehashedName;
    std::vector<std::map<std::string, std::array<int, 2>>> dehashTree;
    std::string currentTreeString = "";
    std::string selTreeString = "";
    std::string hashedString = "";
    std::string dehashedString = "";

    bool isDehashed = false;
    bool dehash = false;
    bool foundHash = false;
    int currentTreePos = 0;
    int i = 0;
    int replaceStart = -1;
    int replaceLen = -1;
    std::map<std::string, std::array<int, 2>> insertMap = std::map<std::string, std::array<int, 2>>();
    std::map<std::string, std::array<int, 2>> currentMap;
    
    insertMap[name.toString()] = std::array<int, 2>({-1, -1});
    dehashTree.push_back(insertMap);

    while(!isDehashed) {
        currentMap = dehashTree[currentTreePos];
        currentTreeString = currentMap.begin()->first;

        if(!dehash) {
            if(i >= currentTreeString.size()) {
                if(foundHash) {
                    dehash = true;
                    foundHash = false;
                } else {
                    if(currentTreePos == 0) {
                        isDehashed = true;
                        dehashedName = currentTreeString;
                        break;
                    }

                    replaceStart = dehashTree[currentTreePos - 1].begin()->second[0];
                    replaceLen = dehashTree[currentTreePos - 1].begin()->second[1];

                    if(replaceStart != -1 && replaceLen != -1) {
                        selTreeString = dehashTree[currentTreePos - 1].begin()->first;
                        dehashTree[currentTreePos - 1].erase(selTreeString);

                        selTreeString.replace(replaceStart, replaceLen, currentTreeString);
                        dehashTree[currentTreePos - 1][selTreeString] = std::array<int, 2>({replaceStart, replaceLen});

                        dehashTree.erase(dehashTree.begin() + currentTreePos);
                        i = 0;
                        currentTreePos--;
                    }
                }
                continue;
            }

            if(currentTreeString[i] == '#' && !foundHash) {
                hashedString = "";
                foundHash = true;
                dehash = false;

                dehashTree[currentTreePos][currentTreeString] = std::array<int, 2>({i, -1});
            } else if((currentTreeString[i] == '_' || currentTreeString[i] == ',' || currentTreeString[i] == ';') && foundHash) {
                foundHash = false;
                dehash = true;
                int offset = 0;

                if(currentTreeString[i] == '_') {
                    offset++;
                }

                dehashTree[currentTreePos][currentTreeString] = std::array<int, 2>({currentMap[currentTreeString][0], static_cast<int>(hashedString.length()) + offset});
            }

            if(foundHash) {
                hashedString += currentTreeString[i];
            }

            i++;
        } else {
            if(hashedString.size() > 1) {
                dehashedString = dehashElementName(MappedName(hashedString)).toString();

                if(dehashedString != hashedString) {
                    currentTreePos++;

                    i = 0;

                    insertMap = std::map<std::string, std::array<int, 2>>();
                    insertMap[dehashedString] = std::array<int, 2>({-1, -1});
                    dehashTree.push_back(insertMap);
                } else {
                    hashedString.pop_back();
                    continue;
                }
            }
            dehash = false;
            foundHash = false;
        }
    }

    dehashTree.shrink_to_fit();
    currentTreeString.shrink_to_fit();
    selTreeString.shrink_to_fit();
    hashedString.shrink_to_fit();
    dehashedString.shrink_to_fit();
    insertMap.clear();
    currentMap.clear();
 
    return MappedName(dehashedName);
}

MappedName ElementMap::renameDuplicateElement(int index,
                                              const IndexedName& element,
                                              const IndexedName& element2,
                                              const MappedName& name,
                                              ElementIDRefs& sids,
                                              long masterTag) const
{
    int idx {0};
#ifdef FC_DEBUG
    idx = index;
#else
    static std::random_device _RD;
    static std::mt19937 _RGEN(_RD());
    static std::uniform_int_distribution<> _RDIST(1, 10000);
    (void)index;
    idx = _RDIST(_RGEN);
#endif
    std::ostringstream ss;
    ss << ELEMENT_MAP_PREFIX << 'D' << std::hex << idx;
    MappedName renamed(name);
    encodeElementName(element.getType()[0], renamed, ss, &sids, masterTag);
    if (FC_LOG_INSTANCE.isEnabled(FC_LOGLEVEL_LOG)) {
        FC_WARN("duplicate element mapping '"  // NOLINT
                << name << " -> " << renamed << ' ' << element << '/' << element2);
    }
    return renamed;
}

void ElementMap::erase(const MappedName& name)
{
    auto it = this->mappedNames.find(name);
    if (it == this->mappedNames.end()) {
        return;
    }
    MappedNameRef* ref = findMappedRef(it->second);
    if (!ref) {
        return;
    }
    ref->erase(name);
    this->mappedNames.erase(it);
}

void ElementMap::erase(const IndexedName& idx)
{
    auto iter = this->indexedNames.find(idx.getType());
    if (iter == this->indexedNames.end()) {
        return;
    }
    auto& indices = iter->second;
    if (idx.getIndex() >= (int)indices.names.size()) {
        return;
    }
    auto& ref = indices.names[idx.getIndex()];
    for (auto* nameRef = &ref; nameRef; nameRef = nameRef->next.get()) {
        this->mappedNames.erase(nameRef->name);
    }
    ref.clear();
}

unsigned long ElementMap::size() const
{
    return mappedNames.size() + childElementSize;
}

bool ElementMap::empty() const
{
    return mappedNames.empty() && childElementSize == 0;
}

ElementMap::geoID ElementMap::makeGeoID(const std::string ID) const {
    bool foundTag = false;
    bool foundTagPos = false;
    bool foundStartID = false;
    std::string currentTag = "";
    ElementMap::geoID ret = ElementMap::geoID();

    for (int i = 0; i < ID.size(); i++) {
        if (i == 0 && (ID[i] == 'g' || ID[i] == 'e')) {
            foundStartID = true;
        } else if (ID[i] == ';' && foundStartID) {
            foundStartID = false;
        }

        if (ID[i] == 'H') {
            if (foundTag) {
                if (currentTag != "H" && ret.tags.size() < 1) ret.tags.push_back(currentTag);
                
                currentTag.clear();
                foundTag = false;
            } else {
                foundTag = true;
            }
        }

        if (foundTag) {
            if (ID[i] == ':') {
                foundTagPos = true;
            } else if (ID[i] == ',' || ID[i] == ';') {
                foundTag = false;
                foundTagPos = false;

                if (currentTag != "H" && ret.tags.size() < 1) ret.tags.push_back(currentTag); // ignore empty tags
                currentTag.clear();
            }
        }

        if (foundTag && !foundTagPos) {
            currentTag.push_back(ID[i]);
        }

        if (!foundTagPos) {
            if (foundStartID) {
                ret.startID.push_back(ID[i]);
            }

            ret.stringData.push_back(ID[i]);
        }
    }

    if (!ret.stringData.empty()) {
        char currentElementType = ret.stringData.back();

        if (currentElementType == 'F' || currentElementType == 'E' || currentElementType == 'V') {
            ret.elementType = currentElementType;
        } else {
            ret.elementType = '-';
        }
    }

    return ret;
}

// VVV test decompile VVV
// g2;SKT;:H1215,E;FAC;:H1215:4,F;:G0;XTR;:H1215:8,F;:M3(g6;SKT;:H1213,E;:G;XTR;:H1213:7,F;K-1;:H1214:4,F);CUT;:H-1216:3a,E;:H1216,E
std::vector<ElementMap::ElementSection> ElementMap::compileElementSections(const std::string &name) const {
    ElementMap::ElementSection currentSection = ElementMap::ElementSection();
    std::vector<ElementMap::ElementSection> sections;
    std::vector<ElementMap::geoID> postFixIDs;
    std::vector<ElementMap::geoID> postFixIDsBuffer;
    std::vector<std::string> postfixes = {"M", "G", "U", "L", "MG"};
    std::string parensID;
    std::string currentOpCode;
    std::string currentPostfix;
    std::string currentPostfixBuffer;
    std::string currentTag;
    std::string postfixNumberString;
    std::string parensIDType; // postfix/opcode
    bool foundOpCode = false;
    bool foundTag = false;
    bool foundTagNum = false;
    bool findPostfixNumber = false;
    bool finishParensList = false;
    int i = 0;
    int parensLevel = 0;
    int postfixNumber = 0;
    int postfixNumberBuffer = 0;

    for (i = 0; i < name.size(); i++) {
        if (name[i] == '(') {
            parensLevel++;
            continue;
        } else if (name[i] == ')') {
            if (parensLevel == 1 && !parensID.empty()) {
                finishParensList = true;
            }

            parensLevel--;

            if (parensLevel < 0) {
                parensLevel = 0;
            }
        }

        if (parensLevel == 0 && !finishParensList) {
            if (findPostfixNumber) {
                if (name[i] == ':' || name[i] == ';' || name[i] == '(' || name[i] == ',' || name[i] == ')') {
                    findPostfixNumber = false;

                    if (!postfixNumberString.empty()) {
                        postfixNumber = std::stoi(postfixNumberString);
                        postfixNumberString.clear();
                    } else {
                        postfixNumber = 0;
                    }
                } else {
                    if (std::isdigit(name[i])) {
                        postfixNumberString.push_back(name[i]);
                    }
                }
            }

            if (name[i] == ':' && i + 1 < name.size()) {
                std::string splitString = name.substr(i + 1);
                
                for (const auto &postfix : postfixes) {
                    if (boost::starts_with(splitString, postfix)) {
                        currentPostfix = postfix;
                        findPostfixNumber = true;
                        postfixNumberString.clear();
                        parensIDType = "postfix";

                        break;
                    }
                }
            } else if (name[i] == 'H') {
                foundTag = true;
            }

            if (foundTag) {
                if (name[i] == ':' && !foundTagNum) {
                    foundTagNum = true;
                } else if (name[i] == ',' || name[i] == '(' || name[i] == ';') {
                    if (!currentTag.empty()) {
                        currentSection.tags.push_back(currentTag);
                        currentTag.clear();
                    }

                    foundTag = false;
                    foundTagNum = false;
                } else if (!foundTagNum) {
                    currentTag.push_back(name[i]);
                }
            }
            
            if (foundOpCode) {
                if (name[i] == ';' || currentOpCode.size() == 3) {
                    parensIDType = "opcode";
                    foundOpCode = false;
                } else {
                    currentOpCode.push_back(name[i]);
                }
            }

            bool atEnd = false;

            if (i >= (name.size() - 1)) {
                atEnd = true;

                currentSection.stringData.push_back(name[i]);
                i++;
            }

            if (atEnd || (name[i] == ';' && (i >= name.size() || name[i + 1] != ':'))) {
                if (i == 0) continue; // the id started with the prefix, 
                                      // do not run anything else to avoid adding the
                                      // prefix to any section or adding a blank seciton

                char currentElementType = name[i - 1];

                if (currentElementType == 'F' || currentElementType == 'E' || currentElementType == 'V') {
                    currentSection.elementType = currentElementType;
                } else {
                    currentSection.elementType = '-';
                }

                currentSection.opcode = currentOpCode;
                currentOpCode = "";
                currentSection.postFixIDs = postFixIDsBuffer;
                currentSection.postfix = currentPostfixBuffer;
                currentSection.postfixNumber = postfixNumberBuffer;
                sections.push_back(currentSection);

                foundOpCode = true;
                currentSection = ElementMap::ElementSection();

                currentPostfixBuffer = currentPostfix;
                postfixNumberBuffer = postfixNumber;
                postFixIDsBuffer = postFixIDs;

                currentPostfix.clear();
                postfixNumber = 0;
                postFixIDs.clear();
            } else if(!foundTagNum) {
                currentSection.stringData.push_back(name[i]);
            }
        } else if(parensLevel == 1 || finishParensList) {
            if (name[i] == '|' || finishParensList) {
                if (parensIDType == "postfix") {
                    postFixIDs.push_back(makeGeoID(parensID));
                } else if (parensIDType == "opcode") {
                    currentSection.opCodeIDs.push_back(makeGeoID(parensID));
                }

                parensID.clear();
                finishParensList = false;
            } else {
                parensID.push_back(name[i]);
            }
        }
    }

    // currentSection.stringData.push_back(name[i - 1]);
    // char currentElementType = name.back();

    // if (currentElementType == 'F' || currentElementType == 'E' || currentElementType == 'V') {
    //     currentSection.elementType = currentElementType;
    // } else {
    //     currentSection.elementType = '-';
    // }

    // currentSection.postfix = currentPostfixBuffer;
    // currentSection.postfixNumber = postfixNumberBuffer;
    // currentSection.opcode = currentOpCode;
    // sections.push_back(currentSection);

    return sections;
}

ElementMap::ToponamingElement ElementMap::compileToponamingElement(MappedName name) const {
    ElementMap::ToponamingElement element = ElementMap::ToponamingElement();

    element.normalName = name.toString();

    if (hasher) {
        element.dehashedName = fullDehashElementName(name).toString();
    } else {
        element.dehashedName = element.normalName;
    }

    element.unfilteredSplitSections = compileElementSections(element.dehashedName);
    // element.splitSections = element.unfilteredSplitSections;

    // filter out sections with the postfix of 'M'
    // it must also have a number of 0 and a postfix id list size of 0
    for (const auto &data : element.unfilteredSplitSections) {
        if (data.postfix != "M" || (data.postfixNumber != 0 || !data.postFixIDs.empty())) {
            element.splitSections.push_back(data);
        }
    }

    int removeSections = 0;

    for (int i = 0; i < element.splitSections.size(); i++) {
        if (i == 0) {
            if (boost::starts_with(element.splitSections[i].stringData, "g") || boost::starts_with(element.splitSections[i].stringData, "e")) {
                std::string startID = element.splitSections[i].stringData;

                if (i + 1 < element.splitSections.size() && boost::starts_with(element.splitSections[i + 1].stringData, "SKT")) {
                    startID.push_back(';');
                    startID.append(element.splitSections[i + 1].stringData);
                    removeSections++;
                }

                removeSections++;
                element.mainIDs.push_back(makeGeoID(startID));
            }
        } else if (element.splitSections[i].opcode == "SIF") { // this section has edges that create a (S)ketch (I)nternal (F)ace
            for (const auto &id : element.splitSections[i].opCodeIDs) {
                element.mainIDs.push_back(id);
            }
        } else {
            for (const auto &id : element.splitSections[i].opCodeIDs) {
                element.opCodesIDs.push_back(id);
            }

            for (const auto &id : element.splitSections[i].postFixIDs) {
                element.postFixIDs.push_back(id);
            }
        }
    }

    for (int i = 0; i < removeSections; i++) {
        element.splitSections.erase(element.splitSections.begin());
        element.unfilteredSplitSections.erase(element.unfilteredSplitSections.begin());
    }

    if (element.splitSections.empty() && !element.unfilteredSplitSections.empty()) {
        element.splitSections = element.unfilteredSplitSections;
    }

    // for (const auto &sec : element.splitSections) {
    //     FC_WARN("section: " << sec.stringData << " post: " << sec.postfix << " opcode: " << sec.opcode << " num: " << sec.postfixNumber << " eltype: " << sec.elementType);
    // }

    return element;
}

bool ElementMap::checkGeoIDsLists(std::vector<ElementMap::geoID> &list1, std::vector<ElementMap::geoID> &list2) const {
    if (list1.size() != list2.size()) return false;
    bool tagCheck = true;
    bool elementTypeCheck = true;
    bool mainIDCheck = true;

    for (const auto &id1 : list1) {
        for (const auto &id2 : list2) {
            if (id1.tags != id2.tags) {
                tagCheck = false;
            }

            if (id1.elementType != id2.elementType) {
                elementTypeCheck = false;
            }

            if (id1.startID != id2.startID) {
                mainIDCheck = false;
            }
        }
    }

    return (tagCheck && elementTypeCheck && mainIDCheck);
}

MappedElement ElementMap::complexFind(const MappedName& name) const {
    ToponamingElement originalElement = compileToponamingElement(name);
    ToponamingElement loopElement = ToponamingElement();
    MappedElement foundName = MappedElement();
    const int idOccurenceMin = 2;
    const int tagOccurenceMin = -1; // -1 means only one tag can be missing
    int foundUnfilteredSizeDifference = -1; // -1 is the start, 
    //                                         it will never go below 0 during the check

    // FC_WARN("start complex find");
    // FC_WARN("orig name: " << originalElement.dehashedName);

    if (originalElement.dehashedName.empty()) {
        return foundName;
    }

    for (const auto &loopName : mappedNames) {
        loopElement = compileToponamingElement(loopName.first);

        if (loopElement.dehashedName.empty()) {
            continue;
        }
        // FC_WARN("loop name: " << loopElement.dehashedName);

        if (originalElement.splitSections.size() != loopElement.splitSections.size()) {
            // FC_WARN("orig: " << originalElement.splitSections.size());
            // FC_WARN("loop: " << loopElement.splitSections.size());
            // FC_WARN("size failed");
            continue;
        }

        bool geoIDCheck = false;
        std::vector<ElementMap::geoID> smallerIDList = originalElement.mainIDs;
        std::vector<ElementMap::geoID> largerIDList = loopElement.mainIDs;
        int occurences = 0;

        if (originalElement.mainIDs.size() == 1 && loopElement.mainIDs.size() == 1) {
            geoIDCheck = checkGeoIDsLists(originalElement.mainIDs, loopElement.mainIDs);
        } else if (originalElement.mainIDs.size() > 1 && loopElement.mainIDs.size() > 1) {
            if (originalElement.mainIDs.size() > loopElement.mainIDs.size()) {
                smallerIDList = loopElement.mainIDs;
                largerIDList = originalElement.mainIDs;
            }

            for (const auto &largerSec : largerIDList) {
                std::vector<geoID> list1;
                list1.push_back(largerSec);

                for (const auto &smallerSec : smallerIDList) {
                    std::vector<geoID> list2;
                    list2.push_back(smallerSec);

                    if (checkGeoIDsLists(list1, list2)) {
                        occurences++;
                    }
                }
            }

            if (idOccurenceMin <= occurences) {
                geoIDCheck = true;
            }
        }

        if (!geoIDCheck) {
            // FC_WARN("geo id check failed");
            continue;
        }

        bool sectionCheck = true;

        if (!checkGeoIDsLists(originalElement.postFixIDs, loopElement.postFixIDs) || !checkGeoIDsLists(originalElement.opCodesIDs, loopElement.opCodesIDs)) {
            // FC_WARN("check postfixes and opcodes ids failed");
            continue;
        }

        int tagOccurences = 0;

        // the sections of the two elements to check against should already by the same size
        for (int i = 0; i < originalElement.splitSections.size(); i++) {
            if ((originalElement.splitSections[i].opcode != loopElement.splitSections[i].opcode)) {
                sectionCheck = false;
                break;
            }

            if (originalElement.splitSections[i].postfix != loopElement.splitSections[i].postfix) {
                sectionCheck = false;
                break;
            }

            if ((originalElement.splitSections[i].postFixIDs.size() == 0
                || loopElement.splitSections[i].postFixIDs.size() == 0)
                && originalElement.splitSections[i].postfixNumber != loopElement.splitSections[i].postfixNumber) {
                sectionCheck = false;
                break;
            }

            tagOccurences = 0;

            std::vector<std::string> shortTagList = originalElement.splitSections[i].tags;
            std::vector<std::string> largeTagList = loopElement.splitSections[i].tags;

            if (originalElement.splitSections[i].tags.size() > loopElement.splitSections[i].tags.size()) {
                shortTagList = loopElement.splitSections[i].tags;
                largeTagList = originalElement.splitSections[i].tags;
            }

            for (const auto &largeTag : largeTagList) {
                for (const auto &smallTag : shortTagList) {
                    if (largeTag == smallTag) {
                        tagOccurences++;
                    }
                }
            }

            if (tagOccurences < (shortTagList.size() + tagOccurenceMin)) {
                // FC_WARN("tag failed");
                sectionCheck = false;
                break;
            }
        }

        if (!sectionCheck) {
            // FC_WARN("section check failed");
            continue;
        }

        if (originalElement.unfilteredSplitSections.back().elementType != loopElement.unfilteredSplitSections.back().elementType) {
            // FC_WARN("element type failed");
            continue;
        }

    
        // do a "score" check to see if the number of filtered out tags is smaller in the name found here
        // is smaller than that of the already found name. -1 is checked first, because that indicates that
        // foundName had never been set.
        int currentUnfilteredSizeDifference = abs(static_cast<int>(originalElement.unfilteredSplitSections.size() 
                                                  - loopElement.unfilteredSplitSections.size()));

        if (foundUnfilteredSizeDifference == -1 || foundUnfilteredSizeDifference > currentUnfilteredSizeDifference) {
            foundName = MappedElement(loopName.first, loopName.second);
            foundUnfilteredSizeDifference = currentUnfilteredSizeDifference;
        }
    }

    // FC_WARN("finish complex find");
    return foundName;
}

IndexedName ElementMap::find(const MappedName& name, ElementIDRefs* sids) const
{
    auto nameIter = mappedNames.find(name);
    if (nameIter == mappedNames.end()) {
        if (childElements.isEmpty()) {
            return (complexFind(name).index);
        }

        int len = 0;
        if (name.findTagInElementName(nullptr, &len, nullptr, nullptr, false, false) < 0) {
            return IndexedName();
        }
        QByteArray key = name.toRawBytes(len);
        auto it = this->childElements.find(key);
        if (it == this->childElements.end()) {
            return IndexedName();
        }

        const auto& child = *it.value().childMap;
        IndexedName res;

        MappedName childName = MappedName::fromRawData(name, 0, len);
        if (child.elementMap) {
            res = child.elementMap->find(childName, sids);
        }
        else {
            res = childName.toIndexedName();
        }

        if (res && boost::equals(res.getType(), child.indexedName.getType())
            && child.indexedName.getIndex() <= res.getIndex()
            && child.indexedName.getIndex() + child.count > res.getIndex()) {
            res.setIndex(res.getIndex() + it.value().childMap->offset);
            return res;
        }

        return IndexedName();
    }

    if (sids) {
        const MappedNameRef* ref = findMappedRef(nameIter->second);
        for (; ref; ref = ref->next.get()) {
            if (ref->name == name) {
                if (sids->empty()) {
                    *sids = ref->sids;
                }
                else {
                    *sids += ref->sids;
                }
                break;
            }
        }
    }
    return nameIter->second;
}

<<<<<<< HEAD
MappedElement ElementMap::findMappedElement(const MappedName &name, ElementIDRefs* sids) const {
    auto nameIter = mappedNames.find(name);
    if (nameIter == mappedNames.end()) {
        if (migrationEnabled && !migrationList.empty()) {
            for (const auto &item : migrationList) {
                if (item.oldElement.name.toString() == name.toString()) {
                    FC_WARN("found migration! old name: " << item.oldElement.name);
                    FC_WARN("found migration! new name: " << item.newElement.name);
                    return item.newElement;
                }
            }
        }

        if (childElements.isEmpty()) {
            FC_WARN("ret emp 1");
            return MappedElement();
=======
MappedElement ElementMap::findMatching(const MappedName& name, ElementIDRefs* sids) const
{
    auto nameIter = mappedNames.find(name);
    if (nameIter == mappedNames.end()) {
        if (childElements.isEmpty()) {
            return complexFind(name);
>>>>>>> 1a0c9c25
        }

        int len = 0;
        if (name.findTagInElementName(nullptr, &len, nullptr, nullptr, false, false) < 0) {
            return MappedElement();
        }
        QByteArray key = name.toRawBytes(len);
        auto it = this->childElements.find(key);
        if (it == this->childElements.end()) {
            return MappedElement();
        }

        const auto& child = *it.value().childMap;
        MappedElement res;

        MappedName childName = MappedName::fromRawData(name, 0, len);
        if (child.elementMap) {
<<<<<<< HEAD
            res = child.elementMap->findMappedElement(childName, sids);
=======
            res = child.elementMap->findMatching(childName, sids);
>>>>>>> 1a0c9c25
        }
        else {
            res = MappedElement(childName, childName.toIndexedName());
        }

        if (res.index && boost::equals(res.index.getType(), child.indexedName.getType())
            && child.indexedName.getIndex() <= res.index.getIndex()
            && child.indexedName.getIndex() + child.count > res.index.getIndex()) {
            res.index.setIndex(res.index.getIndex() + it.value().childMap->offset);
<<<<<<< HEAD
            
            // return the original name, since the mapped one is likely incorrect.
            return MappedElement(name, res.index);
=======

            if (res.name.empty()) {
                res.name = name;
            }

            return res;
>>>>>>> 1a0c9c25
        }

        return MappedElement();
    }

    if (sids) {
        const MappedNameRef* ref = findMappedRef(nameIter->second);
        for (; ref; ref = ref->next.get()) {
            if (ref->name == name) {
                if (sids->empty()) {
                    *sids = ref->sids;
                }
                else {
                    *sids += ref->sids;
                }
                break;
            }
        }
    }
    return MappedElement(nameIter->first, nameIter->second);
}

MappedName ElementMap::find(const IndexedName& idx, ElementIDRefs* sids) const
{
    if (!idx) {
        return {};
    }

    auto iter = this->indexedNames.find(idx.getType());
    if (iter == this->indexedNames.end()) {
        return {};
    }

    auto& indices = iter->second;
    if (idx.getIndex() < (int)indices.names.size()) {
        const MappedNameRef& ref = indices.names[idx.getIndex()];
        if (ref.name) {
            if (sids) {
                if (!sids->size()) {
                    *sids = ref.sids;
                }
                else {
                    *sids += ref.sids;
                }
            }
            return ref.name;
        }
    }

    auto it = indices.children.upper_bound(idx.getIndex());
    if (it != indices.children.end()
        && it->second.indexedName.getIndex() + it->second.offset <= idx.getIndex()) {
        auto& child = it->second;
        MappedName name;
        IndexedName childIdx(idx.getType(), idx.getIndex() - child.offset);
        if (child.elementMap) {
            name = child.elementMap->find(childIdx, sids);
        }
        else {
            name = MappedName(childIdx);
        }
        if (name) {
            name += child.postfix;
            return name;
        }
    }
    return {};
}

std::vector<std::pair<MappedName, ElementIDRefs>> ElementMap::findAll(const IndexedName& idx) const
{
    std::vector<std::pair<MappedName, ElementIDRefs>> res;
    if (!idx) {
        return res;
    }

    auto iter = this->indexedNames.find(idx.getType());
    if (iter == this->indexedNames.end()) {
        return res;
    }

    auto& indices = iter->second;
    if (idx.getIndex() < (int)indices.names.size()) {
        const MappedNameRef& ref = indices.names[idx.getIndex()];
        int count = 0;
        for (auto nameRef = &ref; nameRef; nameRef = nameRef->next.get()) {
            if (nameRef->name) {
                ++count;
            }
        }
        if (count != 0) {
            res.reserve(count);
            for (auto nameRef = &ref; nameRef; nameRef = nameRef->next.get()) {
                if (nameRef->name) {
                    res.emplace_back(nameRef->name, nameRef->sids);
                }
            }
            return res;
        }
    }

    auto it = indices.children.upper_bound(idx.getIndex());
    if (it != indices.children.end()
        && it->second.indexedName.getIndex() + it->second.offset <= idx.getIndex()) {
        auto& child = it->second;
        IndexedName childIdx(idx.getType(), idx.getIndex() - child.offset);
        if (child.elementMap) {
            res = child.elementMap->findAll(childIdx);
            for (auto& v : res) {
                v.first += child.postfix;
            }
        }
        else {
            res.emplace_back(MappedName(childIdx) + child.postfix, ElementIDRefs());
        }
    }

    return res;
}

const MappedNameRef* ElementMap::findMappedRef(const IndexedName& idx) const
{
    auto iter = this->indexedNames.find(idx.getType());
    if (iter == this->indexedNames.end()) {
        return nullptr;
    }
    auto& indices = iter->second;
    if (idx.getIndex() >= (int)indices.names.size()) {
        return nullptr;
    }
    return &indices.names[idx.getIndex()];
}

MappedNameRef* ElementMap::findMappedRef(const IndexedName& idx)
{
    auto iter = this->indexedNames.find(idx.getType());
    if (iter == this->indexedNames.end()) {
        return nullptr;
    }
    auto& indices = iter->second;
    if (idx.getIndex() >= (int)indices.names.size()) {
        return nullptr;
    }
    return &indices.names[idx.getIndex()];
}

MappedNameRef& ElementMap::mappedRef(const IndexedName& idx)
{
    assert(idx);
    auto& indices = this->indexedNames[idx.getType()];
    if (idx.getIndex() >= (int)indices.names.size()) {
        indices.names.resize(idx.getIndex() + 1);
    }
    return indices.names[idx.getIndex()];
}

bool ElementMap::hasChildElementMap() const
{
    return !childElements.empty();
}

void ElementMap::hashChildMaps(long masterTag)
{
    if (childElements.empty() || !this->hasher) {
        return;
    }
    std::ostringstream ss;
    for (auto& indexedNameIndexedElements : this->indexedNames) {
        for (auto& indexedChild : indexedNameIndexedElements.second.children) {
            auto& child = indexedChild.second;
            int len = 0;
            long tag = 0;
            int pos = MappedName::fromRawData(child.postfix)
                          .findTagInElementName(&tag, &len, nullptr, nullptr, false, false);
            // TODO: What is this 10?
            if (pos > 10) {
                MappedName postfix =
                    hashElementName(MappedName::fromRawData(child.postfix.constData(), pos),
                                    child.sids);
                ss.str("");
                ss << MAPPED_CHILD_ELEMENTS_PREFIX << postfix;
                MappedName tmp;
                encodeElementName(child.indexedName[0],
                                  tmp,
                                  ss,
                                  nullptr,
                                  masterTag,
                                  nullptr,
                                  child.tag,
                                  true);
                this->childElements.remove(child.postfix);
                child.postfix = tmp.toBytes();
                this->childElements[child.postfix].childMap = &child;
            }
        }
    }
}

void ElementMap::collectChildMaps(std::map<const ElementMap*, int>& childMapSet,
                                  std::vector<const ElementMap*>& childMaps,
                                  std::map<QByteArray, int>& postfixMap,
                                  std::vector<QByteArray>& postfixes) const
{
    auto res = childMapSet.insert(std::make_pair(this, 0));
    if (!res.second) {
        return;
    }

    for (auto& indexedName : this->indexedNames) {
        addPostfix(QByteArray::fromRawData(indexedName.first,
                                           static_cast<int>(qstrlen(indexedName.first))),
                   postfixMap,
                   postfixes);

        for (auto& childPair : indexedName.second.children) {
            auto& child = childPair.second;
            if (child.elementMap) {
                child.elementMap->collectChildMaps(childMapSet, childMaps, postfixMap, postfixes);
            }
        }
    }

    for (auto& mappedName : this->mappedNames) {
        addPostfix(mappedName.first.constPostfix(), postfixMap, postfixes);
    }

    childMaps.push_back(this);
    res.first->second = (int)childMaps.size();
}

void ElementMap::addChildElements(long masterTag, const std::vector<MappedChildElements>& children)
{
    std::ostringstream ss;
    ss << std::hex;

    // To avoid possibly very long recursive child map lookup, resulting very
    // long mapped names, we try to resolve the grand child map now.
    std::vector<MappedChildElements> expansion;
    for (auto it = children.begin(); it != children.end(); ++it) {
        auto& child = *it;
        if (!child.elementMap || child.elementMap->childElements.empty()) {
            if (!expansion.empty()) {
                expansion.push_back(child);
            }
            continue;
        }
        auto& indices = child.elementMap->indexedNames[child.indexedName.getType()];
        if (indices.children.empty()) {
            if (!expansion.empty()) {
                expansion.push_back(child);
            }
            continue;
        }

        // Note that it is allowable to have both mapped names and child map. We
        // may have to split the current child mapping into pieces.

        int start = child.indexedName.getIndex();
        int end = start + child.count;
        for (auto iter = indices.children.upper_bound(start); iter != indices.children.end();
             ++iter) {
            auto& grandchild = iter->second;
            int istart = grandchild.indexedName.getIndex() + grandchild.offset;
            int iend = istart + grandchild.count;
            if (end <= istart) {
                break;
            }
            if (istart >= end) {
                if (!expansion.empty()) {
                    expansion.push_back(child);
                    expansion.back().indexedName.setIndex(start);
                    expansion.back().count = end - start;
                }
                break;
            }
            if (expansion.empty()) {
                const int extra {10};
                expansion.reserve(children.size() + extra);
                expansion.insert(expansion.end(), children.begin(), it);
            }
            expansion.push_back(child);
            auto* entry = &expansion.back();
            if (istart > start) {
                entry->indexedName.setIndex(start);
                entry->count = istart - start;

                expansion.push_back(child);
                entry = &expansion.back();
            }
            else {
                istart = start;
            }

            if (iend > end) {
                iend = end;
            }

            entry->indexedName.setIndex(istart - grandchild.offset);
            entry->count = iend - istart;
            entry->offset += grandchild.offset;
            entry->elementMap = grandchild.elementMap;
            entry->sids += grandchild.sids;
            if (grandchild.postfix.size() != 0) {
                if ((entry->postfix.size() != 0)
                    && !entry->postfix.startsWith(ELEMENT_MAP_PREFIX)) {
                    entry->postfix = grandchild.postfix + ELEMENT_MAP_PREFIX + entry->postfix;
                }
                else {
                    entry->postfix = grandchild.postfix + entry->postfix;
                }
            }

            start = iend;
            if (start >= end) {
                break;
            }
        }
        if (!expansion.empty() && start < end) {
            expansion.push_back(child);
            expansion.back().indexedName.setIndex(start);
            expansion.back().count = end - start;
        }
    }

    for (auto& child : expansion.empty() ? children : expansion) {
        if (!child.indexedName || (child.count == 0)) {
            if (FC_LOG_INSTANCE.isEnabled(FC_LOGLEVEL_LOG)) {
                FC_ERR("invalid mapped child element");  // NOLINT
            }
            continue;
        }

        ss.str("");
        MappedName tmp;

        ChildMapInfo* entry = nullptr;

        // this is old code that caused extra shape tags and faulty code to check
        // if there are duplicated tags

        if (!child.elementMap) {
            encodeElementName(child.indexedName[0],
                              tmp,
                              ss,
                              nullptr,
                              masterTag,
                              child.postfix.constData(),
                              child.tag,
                              true);

            // Perform some disambiguation in case the same shape is mapped
            // multiple times, e.g. draft array.
            entry = &childElements[tmp.toBytes()];
            int mapIndex = entry->mapIndices[child.elementMap.get()]++;
            ++entry->index;
            if (entry->index != 1 && child.elementMap && mapIndex == 0) {
                // This child has duplicated 'tag' and 'postfix', but it
                // has its own element map. We'll expand this map now.
                entry = nullptr;
            }
        }

        if (entry == nullptr) {
            IndexedName childIdx(child.indexedName);
            IndexedName idx(childIdx.getType(), childIdx.getIndex() + child.offset);
            for (int i = 0; i < child.count; ++i, ++childIdx, ++idx) {
                ElementIDRefs sids;
                MappedName name = child.elementMap->find(childIdx, &sids);
                if (!name) {
                    if ((child.tag == 0) || child.tag == masterTag) {
                        if (FC_LOG_INSTANCE.isEnabled(FC_LOGLEVEL_LOG)) {
                            FC_WARN("unmapped element");  // NOLINT
                        }
                        continue;
                    }
                    name = MappedName(childIdx);
                }
                ss.str("");
                encodeElementName(idx[0],
                                    name,
                                    ss,
                                    &sids,
                                    masterTag,
                                    child.postfix.constData(),
                                    child.tag);
                setElementName(idx, name, masterTag, &sids);
            }

            continue;
        }

        if (entry->index != 1) {
            // There is some ambiguity in child mapping. We need some
            // additional postfix for disambiguation. NOTE: We are not
            // using ComplexGeoData::indexPostfix() so we don't confuse
            // other code that actually uses this postfix for indexing
            // purposes. Here, we just need some postfix for
            // disambiguation. We don't need to extract the index.
            ss.str("");
            ss << ELEMENT_MAP_PREFIX << ":C" << entry->index - 1;
            
            tmp.clear();
            encodeElementName(child.indexedName[0],
                              tmp,
                              ss,
                              nullptr,
                              masterTag,
                              child.postfix.constData(),
                              child.tag,
                              true);

            entry = &childElements[tmp.toBytes()];
            if (entry->childMap) {
                FC_ERR("duplicate mapped child element");  // NOLINT
                continue;
            }
        }

        auto& indices = this->indexedNames[child.indexedName.getType()];
        auto res =
            indices.children.emplace(child.indexedName.getIndex() + child.offset + child.count,
                                     child);
        if (!res.second) {
            if (!entry->childMap) {
                this->childElements.remove(tmp.toBytes());
            }
            FC_ERR("duplicate mapped child element");  // NOLINT
            continue;
        }

        auto& insertedChild = res.first->second;
        insertedChild.postfix = tmp.toBytes();
        entry->childMap = &insertedChild;
        childElementSize += insertedChild.count;
    }
}

std::vector<ElementMap::MappedChildElements> ElementMap::getChildElements() const
{
    std::vector<MappedChildElements> res;
    res.reserve(this->childElements.size());
    for (auto& childElement : this->childElements) {
        res.push_back(*childElement.childMap);
    }
    return res;
}

std::vector<MappedElement> ElementMap::getAll() const
{
    std::vector<MappedElement> ret;
    ret.reserve(size());
    for (auto& mappedName : this->mappedNames) {
        ret.emplace_back(mappedName.first, mappedName.second);
    }
    for (auto& childElement : this->childElements) {
        auto& child = *childElement.childMap;
        IndexedName idx(child.indexedName);
        idx.setIndex(idx.getIndex() + child.offset);
        IndexedName childIdx(child.indexedName);
        for (int i = 0; i < child.count; ++i, ++idx, ++childIdx) {
            MappedName name;
            if (child.elementMap) {
                name = child.elementMap->find(childIdx);
            }
            else {
                name = MappedName(childIdx);
            }
            if (name) {
                name += child.postfix;
                ret.emplace_back(name, idx);
            }
        }
    }
    return ret;
}

long ElementMap::getElementHistory(const MappedName& name,
                                   long masterTag,
                                   MappedName* original,
                                   std::vector<MappedName>* history) const
{
    long tag = 0;
    int len = 0;
    int pos = name.findTagInElementName(&tag, &len, nullptr, nullptr, true);
    if (pos < 0) {
        if (original) {
            *original = name;
        }
        return tag;
    }
    if (!original && !history) {
        return tag;
    }

    MappedName tmp;
    MappedName& ret = original ? *original : tmp;
    if (name.startsWith(ELEMENT_MAP_PREFIX)) {
        unsigned offset = ELEMENT_MAP_PREFIX_SIZE;
        ret = MappedName::fromRawData(name, static_cast<int>(offset));
    }
    else {
        ret = name;
    }

    while (true) {
        if ((len == 0) || len > pos) {
            FC_WARN("invalid name length " << name);  // NOLINT
            return 0;
        }
        bool deHashed = false;
        if (ret.startsWith(MAPPED_CHILD_ELEMENTS_PREFIX, len)) {
            int offset = (int)POSTFIX_TAG_SIZE;
            MappedName tmp2 = MappedName::fromRawData(ret, len + offset, pos - len - offset);
            MappedName postfix = dehashElementName(tmp2);
            if (postfix != tmp2) {
                deHashed = true;
                ret = MappedName::fromRawData(ret, 0, len) + postfix;
            }
        }
        if (!deHashed) {
            ret = dehashElementName(MappedName::fromRawData(ret, 0, len));
        }

        long tag2 = 0;
        pos = ret.findTagInElementName(&tag2, &len, nullptr, nullptr, true);
        if (pos < 0 || (tag2 != tag && tag2 != -tag && tag != masterTag && -tag != masterTag)) {
            return tag;
        }
        tag = tag2;
        if (history) {
            history->push_back(ret.copy());
        }
    }
}

void ElementMap::enableMigration(std::vector<Data::MappedElement> &oldMap) {
    std::vector<MappedElement> newMap = getAll();

    if (newMap.size() == oldMap.size()) {
        migrationEnabled = true;
        std::vector<std::string> mappedIndexedNames;

        // run two loops because the order of each item will vary.
        for (const auto &oldItem : oldMap) {
            std::string oldItemStr = oldItem.index.toString();

            for (const auto &newItem : newMap) { 
                std::string newItemStr = newItem.index.toString();

                if (!oldItemStr.empty() && oldItemStr == newItemStr && oldItem.name.toString() != newItem.name.toString()) {
                    if (std::find(mappedIndexedNames.begin(), 
                                    mappedIndexedNames.end(), 
                                    oldItemStr) == mappedIndexedNames.end()) 
                    {
                        mappedIndexedNames.push_back(oldItemStr);
                        MigrationItem migrationItem = MigrationItem();

                        migrationItem.oldElement = oldItem;
                        migrationItem.newElement = newItem;
                        migrationList.push_back(migrationItem);
                    }
                }
            }
        }
    }
}

void ElementMap::traceElement(const MappedName& name, long masterTag, TraceCallback cb) const
{
    long encodedTag = 0;
    int len = 0;

    auto pos = name.findTagInElementName(&encodedTag, &len, nullptr, nullptr, true);
    if (cb(name, len, encodedTag, masterTag) || pos < 0) {
        return;
    }

    if (name.startsWith(POSTFIX_EXTERNAL_TAG, len)) {
        return;
    }

    std::set<long> tagSet;

    std::vector<MappedName> names;
    if (masterTag) {
        tagSet.insert(std::abs(masterTag));
    }
    if (encodedTag) {
        tagSet.insert(std::abs(encodedTag));
    }
    names.push_back(name);

    masterTag = encodedTag;
    MappedName tmp;
    bool first = true;

    // TODO: element tracing without object is inherently unsafe, because of
    // possible external linking object which means the element may be encoded
    // using external string table. Looking up the wrong table may accidentally
    // cause circular mapping, and is actually quite easy to reproduce. See
    //
    // https://github.com/realthunder/FreeCAD_assembly3/issues/968
    //
    // An arbitrary depth limit is set here to not waste time. 'tagSet' above is
    // also used for early detection of 'recursive' mapping.

    for (int index = 0; index < 50; ++index) {
        if (!len || len > pos) {
            return;
        }
        if (first) {
            first = false;
            size_t offset = 0;
            if (name.startsWith(ELEMENT_MAP_PREFIX)) {
                offset = ELEMENT_MAP_PREFIX_SIZE;
            }
            tmp = MappedName(name, offset, len);
        }
        else {
            tmp = MappedName(tmp, 0, len);
        }
        tmp = dehashElementName(tmp);
        names.push_back(tmp);
        encodedTag = 0;
        pos = tmp.findTagInElementName(&encodedTag, &len, nullptr, nullptr, true);
        if (pos >= 0 && tmp.startsWith(POSTFIX_EXTERNAL_TAG, len)) {
            break;
        }

        if (encodedTag && masterTag != std::abs(encodedTag)
            && !tagSet.insert(std::abs(encodedTag)).second) {
            if (FC_LOG_INSTANCE.isEnabled(FC_LOGLEVEL_LOG)) {
                FC_WARN("circular element mapping");
                if (FC_LOG_INSTANCE.isEnabled(FC_LOGLEVEL_TRACE)) {
                    auto doc = App::GetApplication().getActiveDocument();
                    if (doc) {
                        auto obj = doc->getObjectByID(masterTag);
                        if (obj) {
                            FC_LOG("\t" << obj->getFullName() << obj->getFullName() << "." << name);
                        }
                    }
                    for (auto& errname : names) {
                        FC_ERR("\t" << errname);
                    }
                }
            }
            break;
        }

        if (cb(tmp, len, encodedTag, masterTag) || pos < 0) {
            return;
        }
        masterTag = encodedTag;
    }
}


}  // Namespace Data<|MERGE_RESOLUTION|>--- conflicted
+++ resolved
@@ -1476,7 +1476,6 @@
     return nameIter->second;
 }
 
-<<<<<<< HEAD
 MappedElement ElementMap::findMappedElement(const MappedName &name, ElementIDRefs* sids) const {
     auto nameIter = mappedNames.find(name);
     if (nameIter == mappedNames.end()) {
@@ -1493,14 +1492,6 @@
         if (childElements.isEmpty()) {
             FC_WARN("ret emp 1");
             return MappedElement();
-=======
-MappedElement ElementMap::findMatching(const MappedName& name, ElementIDRefs* sids) const
-{
-    auto nameIter = mappedNames.find(name);
-    if (nameIter == mappedNames.end()) {
-        if (childElements.isEmpty()) {
-            return complexFind(name);
->>>>>>> 1a0c9c25
         }
 
         int len = 0;
@@ -1518,11 +1509,7 @@
 
         MappedName childName = MappedName::fromRawData(name, 0, len);
         if (child.elementMap) {
-<<<<<<< HEAD
             res = child.elementMap->findMappedElement(childName, sids);
-=======
-            res = child.elementMap->findMatching(childName, sids);
->>>>>>> 1a0c9c25
         }
         else {
             res = MappedElement(childName, childName.toIndexedName());
@@ -1531,19 +1518,9 @@
         if (res.index && boost::equals(res.index.getType(), child.indexedName.getType())
             && child.indexedName.getIndex() <= res.index.getIndex()
             && child.indexedName.getIndex() + child.count > res.index.getIndex()) {
-            res.index.setIndex(res.index.getIndex() + it.value().childMap->offset);
-<<<<<<< HEAD
-            
+            res.index.setIndex(res.index.getIndex() + it.value().childMap->offset);            
             // return the original name, since the mapped one is likely incorrect.
             return MappedElement(name, res.index);
-=======
-
-            if (res.name.empty()) {
-                res.name = name;
-            }
-
-            return res;
->>>>>>> 1a0c9c25
         }
 
         return MappedElement();
