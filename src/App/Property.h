--- conflicted
+++ resolved
@@ -1,562 +1,542 @@
-/***************************************************************************
- *   Copyright (c) Jürgen Riegel          (juergen.riegel@web.de) 2002     *
- *                                                                         *
- *   This file is part of the FreeCAD CAx development system.              *
- *                                                                         *
- *   This library is free software; you can redistribute it and/or         *
- *   modify it under the terms of the GNU Library General Public           *
- *   License as published by the Free Software Foundation; either          *
- *   version 2 of the License, or (at your option) any later version.      *
- *                                                                         *
- *   This library  is distributed in the hope that it will be useful,      *
- *   but WITHOUT ANY WARRANTY; without even the implied warranty of        *
- *   MERCHANTABILITY or FITNESS FOR A PARTICULAR PURPOSE.  See the         *
- *   GNU Library General Public License for more details.                  *
- *                                                                         *
- *   You should have received a copy of the GNU Library General Public     *
- *   License along with this library; see the file COPYING.LIB. If not,    *
- *   write to the Free Software Foundation, Inc., 59 Temple Place,         *
- *   Suite 330, Boston, MA  02111-1307, USA                                *
- *                                                                         *
- ***************************************************************************/
-
-
-#ifndef APP_PROPERTY_H
-#define APP_PROPERTY_H
-
-// Std. configurations
-
-#include <Base/Exception.h>
-#include <Base/Persistence.h>
-#ifndef BOOST_105400
-#include <boost/any.hpp>
-#else
-#include <boost_any_1_55.hpp>
-#endif
-#include <string>
-#include <bitset>
-
-namespace Py {
-class Object;
-}
-
-namespace App
-{
-
-class PropertyContainer;
-class ObjectIdentifier;
-
-/** Base class of all properties
- * This is the father of all properties. Properties are objects which are used
- * in the document tree to parametrize e.g. features and their graphical output.
- * They are also used to gain access from the scripting facility.
- * /par
- * This abstract base class defines all methods shared by all
- * possible properties. It is also possible to define user properties
- * and use them in the framework...
- */
-class AppExport Property : public Base::Persistence
-{
-    TYPESYSTEM_HEADER();
-
-public:
-    enum Status
-    {
-        Touched = 0, // touched property
-        Immutable = 1, // can't modify property
-        ReadOnly = 2, // for property editor
-        Hidden = 3, // for property editor
-        Transient = 4, // for property container save
-        MaterialEdit = 5, // to turn ON PropertyMaterial edit
-        NoMaterialListEdit = 6, // to turn OFF PropertyMaterialList edit
-        Output = 7, // same effect as Prop_Output
-        LockDynamic = 8, // prevent being removed from dynamic property
-        NoModify = 9, // prevent causing Gui::Document::setModified()
-        PartialTrigger = 10, // allow change in partial doc
-        NoRecompute = 11, // touch owner for recompute on property change
-        Single = 12, // for save/load of floating point numbers
-        Ordered = 13, // for PropertyLists whether the order of the elements is
-                      // relevant for the container using it
-        EvalOnRestore = 14, // In case of expression binding, evaluate the
-                            // expression on restore and touch the object on value change.
-
-        // The following bits are corresponding to PropertyType set when the
-        // property added. These types are meant to be static, and cannot be
-        // changed in runtime. It is mirrored here to save the linear search
-        // required in PropertyContainer::getPropertyType()
-        //
-        PropStaticBegin = 21,
-        PropDynamic = 21, // indicating the property is dynamically added
-        PropNoPersist = 22, // corresponding to Prop_NoPersist
-        PropNoRecompute = 23, // corresponding to Prop_NoRecompute
-        PropReadOnly = 24, // corresponding to Prop_ReadOnly
-        PropTransient= 25, // corresponding to Prop_Transient
-        PropHidden   = 26, // corresponding to Prop_Hidden
-        PropOutput   = 27, // corresponding to Prop_Output
-        PropStaticEnd = 28,
-
-        User1 = 28, // user-defined status
-        User2 = 29, // user-defined status
-        User3 = 30, // user-defined status
-        User4 = 31  // user-defined status
-    };
-
-    Property();
-    virtual ~Property();
-
-    /** This method is used to get the size of objects
-     * It is not meant to have the exact size, it is more or less an estimation
-     * which runs fast! Is it two bytes or a GB?
-     * This method is defined in Base::Persistence
-     * @see Base::Persistence
-     */
-    virtual unsigned int getMemSize (void) const {
-        // you have to implement this method in all property classes!
-        return sizeof(father) + sizeof(StatusBits);
-    }
-
-    /// get the name of this property in the belonging container
-    const char* getName(void) const;
-
-    std::string getFullName() const;
-
-    /// Get the class name of the associated property editor item
-    virtual const char* getEditorName(void) const { return ""; }
-
-    /// Get the type of the property in the container
-    short getType(void) const;
-
-    /// Get the group of this property
-    const char* getGroup(void) const;
-
-    /// Get the documentation of this property
-    const char* getDocumentation(void) const;
-
-    /// Is called by the framework to set the father (container)
-    void setContainer(PropertyContainer *Father);
-
-    /// Get a pointer to the PropertyContainer derived class the property belongs to
-    PropertyContainer *getContainer(void) const {return father;}
-
-    /// Set value of property
-    virtual void setPathValue(const App::ObjectIdentifier & path, const boost::any & value);
-
-    /// Get value of property
-    virtual const boost::any getPathValue(const App::ObjectIdentifier & path) const;
-
-    /// Get Python value of property
-    virtual bool getPyPathValue(const App::ObjectIdentifier &, Py::Object &) const {
-        return false;
-    }
-
-    /// Convert p to a canonical representation of it
-    virtual App::ObjectIdentifier canonicalPath(const App::ObjectIdentifier & p) const;
-
-    /// Get valid paths for this property; used by auto completer
-    virtual void getPaths(std::vector<App::ObjectIdentifier> & paths) const;
-
-<<<<<<< HEAD
-    /** Called at the begining of Document::afterRestore()
-=======
-    /** Called at the beginning of Document::afterRestore()
->>>>>>> 3c4d5983
-     *
-     * This function is called without dependency sorting, because some
-     * types of link property can only reconstructs the linking information
-     * inside this function.
-     *
-     * One example use case of this function is PropertyLinkSub that uses
-     * afterRestore() to parse and restore subname references, which may
-     * contain sub-object reference from external document, and there will be
-     * special mapping required during object import.
-     *
-     * Another example is PropertyExpressionEngine which only parse the
-     * restored expression in afterRestore(). The reason, in addition to
-     * subname mapping like PropertyLinkSub, is that it can handle document
-     * name adjustment as well. It internally relies on PropertyXLink to store
-<<<<<<< HEAD
-     * the external document path for external linking. When the extenal
-=======
-     * the external document path for external linking. When the external
->>>>>>> 3c4d5983
-     * document is restored, its internal name may change due to name conflict
-     * with existing documents.  PropertyExpressionEngine can now auto adjust
-     * external references without any problem.
-     */
-    virtual void afterRestore() {}
-
-    /** Called before calling DocumentObject::onDocumentRestored()
-     *
-     * This function is called after finished calling Property::afterRestore()
-<<<<<<< HEAD
-     * of all properies of objects. By then, the object dependency information
-=======
-     * of all properties of objects. By then, the object dependency information
->>>>>>> 3c4d5983
-     * is assumed ready. So, unlike Property::afterRestore(), this function is
-     * called on objects with dependency order.
-     */
-    virtual void onContainerRestored() {}
-
-    /** Property status handling
-     */
-    //@{
-    /// Set the property touched
-    void touch();
-    /// Test if this property is touched
-    inline bool isTouched(void) const {
-        return StatusBits.test(Touched);
-    }
-    /// Reset this property touched
-    inline void purgeTouched(void) {
-        StatusBits.reset(Touched);
-    }
-    /// return the status bits
-    inline unsigned long getStatus() const {
-        return StatusBits.to_ulong();
-    }
-    inline bool testStatus(Status pos) const {
-        return StatusBits.test(static_cast<size_t>(pos));
-    }
-    void setStatus(Status pos, bool on);
-    void setStatusValue(unsigned long status);
-    ///Sets property editable/grayed out in property editor
-    void setReadOnly(bool readOnly);
-    inline bool isReadOnly() const {
-        return testStatus(App::Property::ReadOnly);
-    }
-    /// Sets precision of properties using floating point
-    /// numbers to single, the default is double.
-    void setSinglePrecision(bool single) {
-        setStatus(App::Property::Single, single);
-    }
-    /// Gets precision of properties using floating point numbers
-    inline bool isSinglePrecision() const {
-        return testStatus(App::Property::Single);
-    }
-    //@}
-
-    /// Returns a new copy of the property (mainly for Undo/Redo and transactions)
-    virtual Property *Copy(void) const = 0;
-    /// Paste the value from the property (mainly for Undo/Redo and transactions)
-    virtual void Paste(const Property &from) = 0;
-
-    /// Called when a child property has changed value
-    virtual void hasSetChildValue(Property &) {}
-    /// Called before a child property changing value
-    virtual void aboutToSetChildValue(Property &) {}
-
-    friend class PropertyContainer;
-    friend struct PropertyData;
-    friend class DynamicProperty;
-
-protected:
-    /** Status bits of the property
-     * The first 8 bits are used for the base system the rest can be used in
-     * descendent classes to mark special statuses on the objects.
-     * The bits and their meaning are listed below:
-     * 0 - object is marked as 'touched'
-     * 1 - object is marked as 'immutable'
-     * 2 - object is marked as 'read-only' (for property editor)
-     * 3 - object is marked as 'hidden' (for property editor)
-     */
-    std::bitset<32> StatusBits;
-
-protected:
-    /// Gets called by all setValue() methods after the value has changed
-    virtual void hasSetValue(void);
-    /// Gets called by all setValue() methods before the value has changed
-    virtual void aboutToSetValue(void);
-
-    /// Verify a path for the current property
-    virtual void verifyPath(const App::ObjectIdentifier & p) const;
-
-private:
-    // forbidden
-    Property(const Property&);
-    Property& operator = (const Property&);
-
-    // Sync status with Property_Type
-    void syncType(unsigned type);
-
-private:
-    PropertyContainer *father;
-    const char *myName;
-};
-
-
-/** A template class that is used to inhibit multiple nested calls to aboutToSetValue/hasSetValue for properties.
- *
- * A template class that is used to inhibit multiple nested calls to
- * aboutToSetValue/hasSetValue for properties, and only invoke it on change and
- * last time it is needed. This is useful in cases where you want to change multiple
- * values in a property "atomically", using possibly multiple primitive functions
- * that normally would trigger aboutToSetValue/hasSetValue calls on their own.
- *
- * To use, inherit privately from the AtomicPropertyChangeInterface class, using
- * your class name as the template argument. In all cases where you normally would
- * call aboutToSetValue/hasSetValue before and after a change, create an
- * AtomicPropertyChange object. The default constructor assume you are about to
- * change the property and will call property's aboutToSetValue() if the
- * property has not been marked as changed before by any other
- * AtomicPropertyChange instances in current call stack. You can pass 'false'
- * as the a second argument to the constructor, and manually call
- * AtomicPropertyChange::aboutToChange() before actual change, this enables you
- * to prevent unnecessary property copy for undo/redo where there is actual
- * changes. AtomicPropertyChange will guaranetee calling hasSetValue() when the
-<<<<<<< HEAD
- * last instance in the current call stack is destroied.
-=======
- * last instance in the current call stack is destroyed.
->>>>>>> 3c4d5983
- *
- * One thing to take note is that, because C++ does not allow throwing
- * exception in destructor, any exception thrown when calling property's
- * hasSetValue() will be caught and swallowed. To allow exception propagation,
- * you can manually call AtomicPropertyChange::tryInvoke(). If the condition is
- * satisfied, it will call hasSetValue() that allows exception propagation.
- */
-template<class P> class AtomicPropertyChangeInterface {
-protected:
-    AtomicPropertyChangeInterface() : signalCounter(0), hasChanged(false) { }
-
-public:
-    class AtomicPropertyChange {
-    public:
-        /** Constructor
-         *
-         * @param prop: the property
-         * @param markChange: If true, marks the property as changed if it
-         *                    hasn't been marked before, and calls its
-         *                    aboutToSetValue().
-         */
-        AtomicPropertyChange(P & prop, bool markChange=true) : mProp(prop) {
-            mProp.signalCounter++;
-            if (markChange)
-                aboutToChange();
-        }
-
-        /** Mark the property as changed
-         *
-         * It will mark the property as changed only if it has been marked
-         * before, and only then will it call the property's aboutToSetValue().
-         */
-        void aboutToChange() {
-            if(!mProp.hasChanged) {
-                mProp.hasChanged = true;
-                mProp.aboutToSetValue();
-            }
-        }
-
-        /** Destructor
-         *
-         * If the property is marked as changed, and this is the last instance
-         * of the class in current call stack, it will call property's
-         * hasSetValue()
-         */
-        ~AtomicPropertyChange() {
-            // Signal counter == 1? meaning we are the last one. Invoke
-            // hasSetValue() before decrease counter to prevent recursive call
-            // triggered by another AtomicPropertyChange created inside
-            // hasSetValue(), as it has now been changed to a virtual function.
-            if (mProp.signalCounter == 1 && mProp.hasChanged) {
-                // Must make sure to not throw in a destructor
-                try {
-                    mProp.hasSetValue();
-                }catch(Base::Exception &e) {
-                    e.ReportException();
-                }catch(...) {}
-                mProp.hasChanged = false;
-            }
-            if(mProp.signalCounter>0)
-                mProp.signalCounter--;
-        }
-
-        /** Check and invoke property's hasSetValue()
-         *
-<<<<<<< HEAD
-         * Check if this is the last instance and the proeprty has been marked
-=======
-         * Check if this is the last instance and the property has been marked
->>>>>>> 3c4d5983
-         * as changed. If so, invoke property's hasSetValue().
-         */
-        // Destructor cannot throw. So we provide this function to allow error
-        // propagation.
-        void tryInvoke() {
-            if(mProp.signalCounter==1 && mProp.hasChanged) {
-                mProp.hasSetValue();
-                if(mProp.signalCounter>0)
-                    --mProp.signalCounter;
-                mProp.hasChanged = false;
-            }
-        }
-
-    private:
-        P & mProp; /**< Referenced to property we work on */
-    };
-
-private:
-
-    int signalCounter; /**< Counter for invoking transaction start/stop */
-    bool hasChanged;
-};
-
-
-/** Helper class to construct list like properties
- *
- * This class is not derived from Property so that we can have more that one
- * base class for list like properties, e.g. see PropertyList, and
- * PropertyLinkListBase
- */
-class AppExport PropertyListsBase
-{
-public:
-    virtual void setSize(int newSize)=0;   
-    virtual int getSize(void) const =0;   
-
-    const std::set<int> &getTouchList() const {
-        return _touchList;
-    }
-
-    void clearTouchList() {
-        _touchList.clear();
-    }
-
-protected:
-    virtual void setPyValues(const std::vector<PyObject*> &vals, const std::vector<int> &indices) {
-        (void)vals;
-        (void)indices;
-        throw Base::NotImplementedError("not implemented");
-    }
-
-    void _setPyObject(PyObject *);
-
-protected:
-    std::set<int> _touchList;
-};
-
-/** Base class of all property lists.
- * The PropertyLists class is the base class for properties which can contain
- * multiple values, not only a single value.
- * All property types which may contain more than one value inherits this class.
- */
-class AppExport PropertyLists : public Property, public PropertyListsBase
-
-{
-    TYPESYSTEM_HEADER();
-public:
-    virtual void setPyObject(PyObject *obj) override {
-        _setPyObject(obj);
-    }
-
-    // if the order of the elements in the list relevant?
-    // if yes, certain operations, like restoring must make sure that the
-    // order is kept despite errors.
-    inline void setOrderRelevant(bool on) { this->setStatus(Status::Ordered,on); };
-    inline bool isOrderRelevant() const { return this->testStatus(Status::Ordered);}
-
-};
-
-/** Helper class to implement PropertyLists */
-template<class T, class ListT = std::vector<T>, class ParentT = PropertyLists >
-class PropertyListsT: public ParentT
-                    , public AtomicPropertyChangeInterface<PropertyListsT<T,ListT,ParentT> >
-{
-public:
-    typedef typename ListT::const_reference const_reference;
-    typedef ListT list_type;
-    typedef ParentT parent_type;
-    typedef typename AtomicPropertyChangeInterface<
-        PropertyListsT<T,ListT,ParentT> >::AtomicPropertyChange atomic_change;
-
-    friend atomic_change;
-
-    virtual void setSize(int newSize, const_reference def) {
-        _lValueList.resize(newSize,def);
-    }
-
-    virtual void setSize(int newSize) override {
-        _lValueList.resize(newSize);
-    }
-
-    virtual int getSize(void) const override {
-        return static_cast<int>(_lValueList.size());
-    }
-
-    void setValue(const_reference value) {
-        ListT vals;
-        vals.resize(1,value);
-        setValues(vals);
-    }
-
-    virtual void setValues(const ListT &newValues = ListT()) {
-        atomic_change guard(*this);
-        this->_touchList.clear();
-        this->_lValueList = newValues;
-        guard.tryInvoke();
-    }
-
-    void setValue(const ListT &newValues = ListT()) {
-        setValues(newValues);
-    }
-
-    const ListT &getValues(void) const{return _lValueList;}
-
-    // alias to getValues
-    const ListT &getValue(void) const{return getValues();}
-
-    const_reference operator[] (int idx) const {return _lValueList[idx];} 
-
-    virtual void setPyObject(PyObject *value) override {
-        try {
-            setValue(getPyValue(value));
-            return;
-        }catch(...){}
-        parent_type::setPyObject(value);
-    }
-
-    virtual void set1Value(int index, const_reference value) {
-        int size = getSize();
-        if(index<-1 || index>size)
-            throw Base::RuntimeError("index out of bound");
-
-        atomic_change guard(*this);
-        if(index==-1 || index == size) {
-            index = size;
-            setSize(index+1,value);
-        }else
-            _lValueList[index] = value;
-        this->_touchList.insert(index);
-        guard.tryInvoke();
-    }
-
-protected:
-
-    void setPyValues(const std::vector<PyObject*> &vals, const std::vector<int> &indices) override 
-    {
-        ListT values;
-        // old version boost::dynamic_bitset don't have reserve(). What a shame!
-        // values.reserve(vals.size());
-        for(auto item : vals)
-            values.push_back(getPyValue(item));
-        if(indices.empty())
-            setValues(values);
-        else {
-            atomic_change guard(*this);
-            assert(values.size()==indices.size());
-            for(int i=0,count=values.size();i<count;++i)
-                set1Value(indices[i],values[i]);
-            guard.tryInvoke();
-        }
-    }
-
-    virtual T getPyValue(PyObject *item) const = 0;
-
-protected:
-    ListT _lValueList;
-};
-
-} // namespace App
-
-#endif // APP_PROPERTY_H
+/***************************************************************************
+ *   Copyright (c) Jürgen Riegel          (juergen.riegel@web.de) 2002     *
+ *                                                                         *
+ *   This file is part of the FreeCAD CAx development system.              *
+ *                                                                         *
+ *   This library is free software; you can redistribute it and/or         *
+ *   modify it under the terms of the GNU Library General Public           *
+ *   License as published by the Free Software Foundation; either          *
+ *   version 2 of the License, or (at your option) any later version.      *
+ *                                                                         *
+ *   This library  is distributed in the hope that it will be useful,      *
+ *   but WITHOUT ANY WARRANTY; without even the implied warranty of        *
+ *   MERCHANTABILITY or FITNESS FOR A PARTICULAR PURPOSE.  See the         *
+ *   GNU Library General Public License for more details.                  *
+ *                                                                         *
+ *   You should have received a copy of the GNU Library General Public     *
+ *   License along with this library; see the file COPYING.LIB. If not,    *
+ *   write to the Free Software Foundation, Inc., 59 Temple Place,         *
+ *   Suite 330, Boston, MA  02111-1307, USA                                *
+ *                                                                         *
+ ***************************************************************************/
+
+
+#ifndef APP_PROPERTY_H
+#define APP_PROPERTY_H
+
+// Std. configurations
+
+#include <Base/Exception.h>
+#include <Base/Persistence.h>
+#ifndef BOOST_105400
+#include <boost/any.hpp>
+#else
+#include <boost_any_1_55.hpp>
+#endif
+#include <string>
+#include <bitset>
+
+namespace Py {
+class Object;
+}
+
+namespace App
+{
+
+class PropertyContainer;
+class ObjectIdentifier;
+
+/** Base class of all properties
+ * This is the father of all properties. Properties are objects which are used
+ * in the document tree to parametrize e.g. features and their graphical output.
+ * They are also used to gain access from the scripting facility.
+ * /par
+ * This abstract base class defines all methods shared by all
+ * possible properties. It is also possible to define user properties
+ * and use them in the framework...
+ */
+class AppExport Property : public Base::Persistence
+{
+    TYPESYSTEM_HEADER();
+
+public:
+    enum Status
+    {
+        Touched = 0, // touched property
+        Immutable = 1, // can't modify property
+        ReadOnly = 2, // for property editor
+        Hidden = 3, // for property editor
+        Transient = 4, // for property container save
+        MaterialEdit = 5, // to turn ON PropertyMaterial edit
+        NoMaterialListEdit = 6, // to turn OFF PropertyMaterialList edit
+        Output = 7, // same effect as Prop_Output
+        LockDynamic = 8, // prevent being removed from dynamic property
+        NoModify = 9, // prevent causing Gui::Document::setModified()
+        PartialTrigger = 10, // allow change in partial doc
+        NoRecompute = 11, // touch owner for recompute on property change
+        Single = 12, // for save/load of floating point numbers
+        Ordered = 13, // for PropertyLists whether the order of the elements is
+                      // relevant for the container using it
+        EvalOnRestore = 14, // In case of expression binding, evaluate the
+                            // expression on restore and touch the object on value change.
+
+        // The following bits are corresponding to PropertyType set when the
+        // property added. These types are meant to be static, and cannot be
+        // changed in runtime. It is mirrored here to save the linear search
+        // required in PropertyContainer::getPropertyType()
+        //
+        PropStaticBegin = 21,
+        PropDynamic = 21, // indicating the property is dynamically added
+        PropNoPersist = 22, // corresponding to Prop_NoPersist
+        PropNoRecompute = 23, // corresponding to Prop_NoRecompute
+        PropReadOnly = 24, // corresponding to Prop_ReadOnly
+        PropTransient= 25, // corresponding to Prop_Transient
+        PropHidden   = 26, // corresponding to Prop_Hidden
+        PropOutput   = 27, // corresponding to Prop_Output
+        PropStaticEnd = 28,
+
+        User1 = 28, // user-defined status
+        User2 = 29, // user-defined status
+        User3 = 30, // user-defined status
+        User4 = 31  // user-defined status
+    };
+
+    Property();
+    virtual ~Property();
+
+    /** This method is used to get the size of objects
+     * It is not meant to have the exact size, it is more or less an estimation
+     * which runs fast! Is it two bytes or a GB?
+     * This method is defined in Base::Persistence
+     * @see Base::Persistence
+     */
+    virtual unsigned int getMemSize (void) const {
+        // you have to implement this method in all property classes!
+        return sizeof(father) + sizeof(StatusBits);
+    }
+
+    /// get the name of this property in the belonging container
+    const char* getName(void) const;
+
+    std::string getFullName() const;
+
+    /// Get the class name of the associated property editor item
+    virtual const char* getEditorName(void) const { return ""; }
+
+    /// Get the type of the property in the container
+    short getType(void) const;
+
+    /// Get the group of this property
+    const char* getGroup(void) const;
+
+    /// Get the documentation of this property
+    const char* getDocumentation(void) const;
+
+    /// Is called by the framework to set the father (container)
+    void setContainer(PropertyContainer *Father);
+
+    /// Get a pointer to the PropertyContainer derived class the property belongs to
+    PropertyContainer *getContainer(void) const {return father;}
+
+    /// Set value of property
+    virtual void setPathValue(const App::ObjectIdentifier & path, const boost::any & value);
+
+    /// Get value of property
+    virtual const boost::any getPathValue(const App::ObjectIdentifier & path) const;
+
+    /// Get Python value of property
+    virtual bool getPyPathValue(const App::ObjectIdentifier &, Py::Object &) const {
+        return false;
+    }
+
+    /// Convert p to a canonical representation of it
+    virtual App::ObjectIdentifier canonicalPath(const App::ObjectIdentifier & p) const;
+
+    /// Get valid paths for this property; used by auto completer
+    virtual void getPaths(std::vector<App::ObjectIdentifier> & paths) const;
+
+    /** Called at the beginning of Document::afterRestore()
+     *
+     * This function is called without dependency sorting, because some
+     * types of link property can only reconstructs the linking information
+     * inside this function.
+     *
+     * One example use case of this function is PropertyLinkSub that uses
+     * afterRestore() to parse and restore subname references, which may
+     * contain sub-object reference from external document, and there will be
+     * special mapping required during object import.
+     *
+     * Another example is PropertyExpressionEngine which only parse the
+     * restored expression in afterRestore(). The reason, in addition to
+     * subname mapping like PropertyLinkSub, is that it can handle document
+     * name adjustment as well. It internally relies on PropertyXLink to store
+     * the external document path for external linking. When the external
+     * document is restored, its internal name may change due to name conflict
+     * with existing documents.  PropertyExpressionEngine can now auto adjust
+     * external references without any problem.
+     */
+    virtual void afterRestore() {}
+
+    /** Called before calling DocumentObject::onDocumentRestored()
+     *
+     * This function is called after finished calling Property::afterRestore()
+     * of all properties of objects. By then, the object dependency information
+     * is assumed ready. So, unlike Property::afterRestore(), this function is
+     * called on objects with dependency order.
+     */
+    virtual void onContainerRestored() {}
+
+    /** Property status handling
+     */
+    //@{
+    /// Set the property touched
+    void touch();
+    /// Test if this property is touched
+    inline bool isTouched(void) const {
+        return StatusBits.test(Touched);
+    }
+    /// Reset this property touched
+    inline void purgeTouched(void) {
+        StatusBits.reset(Touched);
+    }
+    /// return the status bits
+    inline unsigned long getStatus() const {
+        return StatusBits.to_ulong();
+    }
+    inline bool testStatus(Status pos) const {
+        return StatusBits.test(static_cast<size_t>(pos));
+    }
+    void setStatus(Status pos, bool on);
+    void setStatusValue(unsigned long status);
+    ///Sets property editable/grayed out in property editor
+    void setReadOnly(bool readOnly);
+    inline bool isReadOnly() const {
+        return testStatus(App::Property::ReadOnly);
+    }
+    /// Sets precision of properties using floating point
+    /// numbers to single, the default is double.
+    void setSinglePrecision(bool single) {
+        setStatus(App::Property::Single, single);
+    }
+    /// Gets precision of properties using floating point numbers
+    inline bool isSinglePrecision() const {
+        return testStatus(App::Property::Single);
+    }
+    //@}
+
+    /// Returns a new copy of the property (mainly for Undo/Redo and transactions)
+    virtual Property *Copy(void) const = 0;
+    /// Paste the value from the property (mainly for Undo/Redo and transactions)
+    virtual void Paste(const Property &from) = 0;
+
+    /// Called when a child property has changed value
+    virtual void hasSetChildValue(Property &) {}
+    /// Called before a child property changing value
+    virtual void aboutToSetChildValue(Property &) {}
+
+    friend class PropertyContainer;
+    friend struct PropertyData;
+    friend class DynamicProperty;
+
+protected:
+    /** Status bits of the property
+     * The first 8 bits are used for the base system the rest can be used in
+     * descendent classes to mark special statuses on the objects.
+     * The bits and their meaning are listed below:
+     * 0 - object is marked as 'touched'
+     * 1 - object is marked as 'immutable'
+     * 2 - object is marked as 'read-only' (for property editor)
+     * 3 - object is marked as 'hidden' (for property editor)
+     */
+    std::bitset<32> StatusBits;
+
+protected:
+    /// Gets called by all setValue() methods after the value has changed
+    virtual void hasSetValue(void);
+    /// Gets called by all setValue() methods before the value has changed
+    virtual void aboutToSetValue(void);
+
+    /// Verify a path for the current property
+    virtual void verifyPath(const App::ObjectIdentifier & p) const;
+
+private:
+    // forbidden
+    Property(const Property&);
+    Property& operator = (const Property&);
+
+    // Sync status with Property_Type
+    void syncType(unsigned type);
+
+private:
+    PropertyContainer *father;
+    const char *myName;
+};
+
+
+/** A template class that is used to inhibit multiple nested calls to aboutToSetValue/hasSetValue for properties.
+ *
+ * A template class that is used to inhibit multiple nested calls to
+ * aboutToSetValue/hasSetValue for properties, and only invoke it on change and
+ * last time it is needed. This is useful in cases where you want to change multiple
+ * values in a property "atomically", using possibly multiple primitive functions
+ * that normally would trigger aboutToSetValue/hasSetValue calls on their own.
+ *
+ * To use, inherit privately from the AtomicPropertyChangeInterface class, using
+ * your class name as the template argument. In all cases where you normally would
+ * call aboutToSetValue/hasSetValue before and after a change, create an
+ * AtomicPropertyChange object. The default constructor assume you are about to
+ * change the property and will call property's aboutToSetValue() if the
+ * property has not been marked as changed before by any other
+ * AtomicPropertyChange instances in current call stack. You can pass 'false'
+ * as a second argument to the constructor, and manually call
+ * AtomicPropertyChange::aboutToChange() before actual change, this enables you
+ * to delay property copy for undo/redo until the actual
+ * changes. AtomicPropertyChange will guaranetee calling hasSetValue() when the
+ * last instance in the current call stack is destroyed.
+ *
+ * One thing to take note is that, because C++ does not allow throwing
+ * exception in destructor, any exception thrown when calling property's
+ * hasSetValue() will be caught and swallowed. To allow exception propagation,
+ * you can manually call AtomicPropertyChange::tryInvoke(). If the condition is
+ * satisfied, it will call hasSetValue() that allows exception propagation.
+ */
+template<class P> class AtomicPropertyChangeInterface {
+protected:
+    AtomicPropertyChangeInterface() : signalCounter(0), hasChanged(false) { }
+
+public:
+    class AtomicPropertyChange {
+    public:
+        /** Constructor
+         *
+         * @param prop: the property
+         * @param markChange: If true, marks the property as changed if it
+         *                    hasn't been marked before, and calls its
+         *                    aboutToSetValue().
+         */
+        AtomicPropertyChange(P & prop, bool markChange=true) : mProp(prop) {
+            mProp.signalCounter++;
+            if (markChange)
+                aboutToChange();
+        }
+
+        /** Mark the property as changed
+         *
+         * It will mark the property as changed only if it has been marked
+         * before, and only then will it call the property's aboutToSetValue().
+         */
+        void aboutToChange() {
+            if(!mProp.hasChanged) {
+                mProp.hasChanged = true;
+                mProp.aboutToSetValue();
+            }
+        }
+
+        /** Destructor
+         *
+         * If the property is marked as changed, and this is the last instance
+         * of the class in current call stack, it will call property's
+         * hasSetValue()
+         */
+        ~AtomicPropertyChange() {
+            // Signal counter == 1? meaning we are the last one. Invoke
+            // hasSetValue() before decrease counter to prevent recursive call
+            // triggered by another AtomicPropertyChange created inside
+            // hasSetValue(), as it has now been changed to a virtual function.
+            if (mProp.signalCounter == 1 && mProp.hasChanged) {
+                // Must make sure to not throw in a destructor
+                try {
+                    mProp.hasSetValue();
+                }catch(Base::Exception &e) {
+                    e.ReportException();
+                }catch(...) {}
+                mProp.hasChanged = false;
+            }
+            if(mProp.signalCounter>0)
+                mProp.signalCounter--;
+        }
+
+        /** Check and invoke property's hasSetValue()
+         *
+         * Check if this is the last instance and the property has been marked
+         * as changed. If so, invoke property's hasSetValue().
+         */
+        // Destructor cannot throw. So we provide this function to allow error
+        // propagation.
+        void tryInvoke() {
+            if(mProp.signalCounter==1 && mProp.hasChanged) {
+                mProp.hasSetValue();
+                if(mProp.signalCounter>0)
+                    --mProp.signalCounter;
+                mProp.hasChanged = false;
+            }
+        }
+
+    private:
+        P & mProp; /**< Referenced to property we work on */
+    };
+
+private:
+
+    int signalCounter; /**< Counter for invoking transaction start/stop */
+    bool hasChanged;
+};
+
+
+/** Helper class to construct list like properties
+ *
+ * This class is not derived from Property so that we can have more that one
+ * base class for list like properties, e.g. see PropertyList, and
+ * PropertyLinkListBase
+ */
+class AppExport PropertyListsBase
+{
+public:
+    virtual void setSize(int newSize)=0;   
+    virtual int getSize(void) const =0;   
+
+    const std::set<int> &getTouchList() const {
+        return _touchList;
+    }
+
+    void clearTouchList() {
+        _touchList.clear();
+    }
+
+protected:
+    virtual void setPyValues(const std::vector<PyObject*> &vals, const std::vector<int> &indices) {
+        (void)vals;
+        (void)indices;
+        throw Base::NotImplementedError("not implemented");
+    }
+
+    void _setPyObject(PyObject *);
+
+protected:
+    std::set<int> _touchList;
+};
+
+/** Base class of all property lists.
+ * The PropertyLists class is the base class for properties which can contain
+ * multiple values, not only a single value.
+ * All property types which may contain more than one value inherits this class.
+ */
+class AppExport PropertyLists : public Property, public PropertyListsBase
+
+{
+    TYPESYSTEM_HEADER();
+public:
+    virtual void setPyObject(PyObject *obj) override {
+        _setPyObject(obj);
+    }
+
+    // if the order of the elements in the list relevant?
+    // if yes, certain operations, like restoring must make sure that the
+    // order is kept despite errors.
+    inline void setOrderRelevant(bool on) { this->setStatus(Status::Ordered,on); };
+    inline bool isOrderRelevant() const { return this->testStatus(Status::Ordered);}
+
+};
+
+/** Helper class to implement PropertyLists */
+template<class T, class ListT = std::vector<T>, class ParentT = PropertyLists >
+class PropertyListsT: public ParentT
+                    , public AtomicPropertyChangeInterface<PropertyListsT<T,ListT,ParentT> >
+{
+public:
+    typedef typename ListT::const_reference const_reference;
+    typedef ListT list_type;
+    typedef ParentT parent_type;
+    typedef typename AtomicPropertyChangeInterface<
+        PropertyListsT<T,ListT,ParentT> >::AtomicPropertyChange atomic_change;
+
+    friend atomic_change;
+
+    virtual void setSize(int newSize, const_reference def) {
+        _lValueList.resize(newSize,def);
+    }
+
+    virtual void setSize(int newSize) override {
+        _lValueList.resize(newSize);
+    }
+
+    virtual int getSize(void) const override {
+        return static_cast<int>(_lValueList.size());
+    }
+
+    void setValue(const_reference value) {
+        ListT vals;
+        vals.resize(1,value);
+        setValues(vals);
+    }
+
+    virtual void setValues(const ListT &newValues = ListT()) {
+        atomic_change guard(*this);
+        this->_touchList.clear();
+        this->_lValueList = newValues;
+        guard.tryInvoke();
+    }
+
+    void setValue(const ListT &newValues = ListT()) {
+        setValues(newValues);
+    }
+
+    const ListT &getValues(void) const{return _lValueList;}
+
+    // alias to getValues
+    const ListT &getValue(void) const{return getValues();}
+
+    const_reference operator[] (int idx) const {return _lValueList[idx];} 
+
+    virtual void setPyObject(PyObject *value) override {
+        try {
+            setValue(getPyValue(value));
+            return;
+        }catch(...){}
+        parent_type::setPyObject(value);
+    }
+
+    virtual void set1Value(int index, const_reference value) {
+        int size = getSize();
+        if(index<-1 || index>size)
+            throw Base::RuntimeError("index out of bound");
+
+        atomic_change guard(*this);
+        if(index==-1 || index == size) {
+            index = size;
+            setSize(index+1,value);
+        }else
+            _lValueList[index] = value;
+        this->_touchList.insert(index);
+        guard.tryInvoke();
+    }
+
+protected:
+
+    void setPyValues(const std::vector<PyObject*> &vals, const std::vector<int> &indices) override 
+    {
+        ListT values;
+        // old version boost::dynamic_bitset don't have reserve(). What a shame!
+        // values.reserve(vals.size());
+        for(auto item : vals)
+            values.push_back(getPyValue(item));
+        if(indices.empty())
+            setValues(values);
+        else {
+            atomic_change guard(*this);
+            assert(values.size()==indices.size());
+            for(int i=0,count=values.size();i<count;++i)
+                set1Value(indices[i],values[i]);
+            guard.tryInvoke();
+        }
+    }
+
+    virtual T getPyValue(PyObject *item) const = 0;
+
+protected:
+    ListT _lValueList;
+};
+
+} // namespace App
+
+#endif // APP_PROPERTY_H