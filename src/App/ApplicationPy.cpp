/***************************************************************************
 *   Copyright (c) 2002 Jürgen Riegel <juergen.riegel@web.de>              *
 *                                                                         *
 *   This file is part of the FreeCAD CAx development system.              *
 *                                                                         *
 *   This program is free software; you can redistribute it and/or modify  *
 *   it under the terms of the GNU Library General Public License (LGPL)   *
 *   as published by the Free Software Foundation; either version 2 of     *
 *   the License, or (at your option) any later version.                   *
 *   for detail see the LICENCE text file.                                 *
 *                                                                         *
 *   FreeCAD is distributed in the hope that it will be useful,            *
 *   but WITHOUT ANY WARRANTY; without even the implied warranty of        *
 *   MERCHANTABILITY or FITNESS FOR A PARTICULAR PURPOSE.  See the         *
 *   GNU Library General Public License for more details.                  *
 *                                                                         *
 *   You should have received a copy of the GNU Library General Public     *
 *   License along with FreeCAD; if not, write to the Free Software        *
 *   Foundation, Inc., 59 Temple Place, Suite 330, Boston, MA  02111-1307  *
 *   USA                                                                   *
 *                                                                         *
 ***************************************************************************/



#include "PreCompiled.h"

#ifndef _PreComp_
# include <stdexcept>
#endif


#include "Application.h"
#include "Document.h"
#include "DocumentPy.h"
#include "DocumentObserverPython.h"
#include "DocumentObjectPy.h"

// FreeCAD Base header
#include <Base/Interpreter.h>
#include <Base/Exception.h>
#include <Base/Parameter.h>
#include <Base/Console.h>
#include <Base/Factory.h>
#include <Base/FileInfo.h>
#include <Base/UnitsApi.h>
#include <Base/Sequencer.h>

//using Base::GetConsole;
using namespace Base;
using namespace App;



//**************************************************************************
// Python stuff

// Application Methods						// Methods structure
PyMethodDef Application::Methods[] = {
    {"ParamGet",       (PyCFunction) Application::sGetParam, METH_VARARGS,
     "Get parameters by path"},
    {"saveParameter",  (PyCFunction) Application::sSaveParameter, METH_VARARGS,
     "saveParameter(config='User parameter') -> None\n"
     "Save parameter set to file. The default set is 'User parameter'"},
    {"Version",        (PyCFunction) Application::sGetVersion, METH_VARARGS,
     "Print the version to the output."},
    {"ConfigGet",      (PyCFunction) Application::sGetConfig, METH_VARARGS,
     "ConfigGet(string) -- Get the value for the given key."},
    {"ConfigSet",      (PyCFunction) Application::sSetConfig, METH_VARARGS,
     "ConfigSet(string, string) -- Set the given key to the given value."},
    {"ConfigDump",     (PyCFunction) Application::sDumpConfig, METH_VARARGS,
     "Dump the configuration to the output."},
    {"addImportType",  (PyCFunction) Application::sAddImportType, METH_VARARGS,
     "Register filetype for import"},
    {"changeImportModule",  (PyCFunction) Application::sChangeImportModule, METH_VARARGS,
     "Change the import module name of a registered filetype"},
    {"getImportType",  (PyCFunction) Application::sGetImportType, METH_VARARGS,
     "Get the name of the module that can import the filetype"},
    {"EndingAdd",      (PyCFunction) Application::sAddImportType, METH_VARARGS, // deprecated
     "deprecated -- use addImportType"},
    {"EndingGet",      (PyCFunction) Application::sGetImportType, METH_VARARGS, // deprecated
     "deprecated -- use getImportType"},
    {"addExportType",  (PyCFunction) Application::sAddExportType, METH_VARARGS,
     "Register filetype for export"},
    {"changeExportModule",  (PyCFunction) Application::sChangeExportModule, METH_VARARGS,
     "Change the export module name of a registered filetype"},
    {"getExportType",  (PyCFunction) Application::sGetExportType, METH_VARARGS,
     "Get the name of the module that can export the filetype"},
    {"getResourceDir", (PyCFunction) Application::sGetResourceDir, METH_VARARGS,
     "Get the root directory of all resources"},
    {"getUserAppDataDir", (PyCFunction) Application::sGetUserAppDataDir, METH_VARARGS,
     "Get the root directory of user settings"},
    {"getUserMacroDir", (PyCFunction) Application::sGetUserMacroDir, METH_VARARGS,
     "getUserMacroDir(bool=False) -> string"
     "Get the directory of the user's macro directory\n"
     "If parameter is False (the default) it returns the standard path in the"
     "user's home directory, otherwise it returns the user-defined path."},
    {"getHelpDir", (PyCFunction) Application::sGetHelpDir, METH_VARARGS,
     "Get the directory of the documentation"},
    {"getHomePath",    (PyCFunction) Application::sGetHomePath, METH_VARARGS,
     "Get the home path, i.e. the parent directory of the executable"},

    {"loadFile",       (PyCFunction) Application::sLoadFile, METH_VARARGS,
     "loadFile(string=filename,[string=module]) -> None\n\n"
     "Loads an arbitrary file by delegating to the given Python module:\n"
     "* If no module is given it will be determined by the file extension.\n"
     "* If more than one module can load a file the first one one will be taken.\n"
     "* If no module exists to load the file an exception will be raised."},
    {"open",   reinterpret_cast<PyCFunction>(reinterpret_cast<void (*) (void)>( Application::sOpenDocument )), METH_VARARGS|METH_KEYWORDS,
     "See openDocument(string)"},
    {"openDocument",   reinterpret_cast<PyCFunction>(reinterpret_cast<void (*) (void)>( Application::sOpenDocument )), METH_VARARGS|METH_KEYWORDS,
     "openDocument(filepath,hidden=False) -> object\n"
     "Create a document and load the project file into the document.\n\n"
     "filepath: file path to an existing file. If the file doesn't exist\n"
     "          or the file cannot be loaded an I/O exception is thrown.\n"
     "          In this case the document is kept alive.\n"
     "hidden: whether to hide document 3D view."},
//  {"saveDocument",   (PyCFunction) Application::sSaveDocument, METH_VARARGS,
//   "saveDocument(string) -- Save the document to a file."},
//  {"saveDocumentAs", (PyCFunction) Application::sSaveDocumentAs, METH_VARARGS},
    {"newDocument",    reinterpret_cast<PyCFunction>(reinterpret_cast<void (*) (void)>( Application::sNewDocument )), METH_VARARGS|METH_KEYWORDS,
<<<<<<< HEAD
     "newDocument(name, label=None, hidden=False, tmp=False) -> object\n"
=======
     "newDocument(name, label=None, hidden=False, temp=False) -> object\n"
>>>>>>> 0306c237
     "Create a new document with a given name.\n\n"
     "name: unique document name which is checked automatically.\n"
     "label: optional user changeable label for the document.\n"
     "hidden: whether to hide document 3D view.\n"
<<<<<<< HEAD
     "temp: mark the document as temporary so that it will not be save"},
=======
     "temp: mark the document as temporary so that it will not be saved"},
>>>>>>> 0306c237
    {"closeDocument",  (PyCFunction) Application::sCloseDocument, METH_VARARGS,
     "closeDocument(string) -> None\n\n"
     "Close the document with a given name."},
    {"activeDocument", (PyCFunction) Application::sActiveDocument, METH_VARARGS,
     "activeDocument() -> object or None\n\n"
     "Return the active document or None if there is no one."},
    {"setActiveDocument",(PyCFunction) Application::sSetActiveDocument, METH_VARARGS,
     "setActiveDocement(string) -> None\n\n"
     "Set the active document by its name."},
    {"getDocument",    (PyCFunction) Application::sGetDocument, METH_VARARGS,
     "getDocument(string) -> object\n\n"
     "Get a document by its name or raise an exception\n"
     "if there is no document with the given name."},
    {"listDocuments",  (PyCFunction) Application::sListDocuments, METH_VARARGS,
     "listDocuments(sort=False) -> list\n\n"
     "Return a list of names of all documents, optionally sort in dependency order."},
    {"addDocumentObserver",  (PyCFunction) Application::sAddDocObserver, METH_VARARGS,
     "addDocumentObserver() -> None\n\n"
     "Add an observer to get notified about changes on documents."},
    {"removeDocumentObserver",  (PyCFunction) Application::sRemoveDocObserver, METH_VARARGS,
     "removeDocumentObserver() -> None\n\n"
     "Remove an added document observer."},
    {"setLogLevel",          (PyCFunction) Application::sSetLogLevel, METH_VARARGS,
     "setLogLevel(tag, level) -- Set the log level for a string tag.\n"
     "'level' can either be string 'Log', 'Msg', 'Wrn', 'Error', or an integer value"},
    {"getLogLevel",          (PyCFunction) Application::sGetLogLevel, METH_VARARGS,
     "getLogLevel(tag) -- Get the log level of a string tag"},
    {"checkLinkDepth",       (PyCFunction) Application::sCheckLinkDepth, METH_VARARGS,
     "checkLinkDepth(depth) -- check link recursion depth"},
    {"getLinksTo",       (PyCFunction) Application::sGetLinksTo, METH_VARARGS,
     "getLinksTo(obj,options=0,maxCount=0) -- return the objects linked to 'obj'\n\n"
     "options: 1: recursive, 2: check link array. Options can combine.\n"
     "maxCount: to limit the number of links returned\n"},
    {"getDependentObjects", (PyCFunction) Application::sGetDependentObjects, METH_VARARGS,
     "getDependentObjects(obj|[obj,...], options=0)\n"
     "Return a list of dependent objects including the given objects.\n\n"
     "options: can have the following bit flags,\n"
     "         1: to sort the list in topological order.\n"
     "         2: to exclude dependency of Link type object."},
    {"setActiveTransaction", (PyCFunction) Application::sSetActiveTransaction, METH_VARARGS,
     "setActiveTransaction(name, persist=False) -- setup active transaction with the given name\n\n"
     "name: the transaction name\n"
     "persist(False): by default, if the calling code is inside any invocation of a command, it\n"
     "                will be auto closed once all commands within the current stack exists. To\n"
     "                disable auto closing, set persist=True\n"
     "Returns the transaction ID for the active transaction. An application-wide\n"
     "active transaction causes any document changes to open a transaction with\n"
     "the given name and ID."},
    {"getActiveTransaction", (PyCFunction) Application::sGetActiveTransaction, METH_VARARGS,
     "getActiveTransaction() -> (name,id) return the current active transaction name and ID"},     
    {"closeActiveTransaction", (PyCFunction) Application::sCloseActiveTransaction, METH_VARARGS,
     "closeActiveTransaction(abort=False) -- commit or abort current active transaction"},     
    {"isRestoring", (PyCFunction) Application::sIsRestoring, METH_VARARGS,
     "isRestoring() -> Bool -- Test if the application is opening some document"},
    {"dumpSWIG", (PyCFunction) Application::sDumpSWIG, METH_VARARGS,
     "dumpSWIG() -- Dump SWIG internal types"},
    {"checkAbort", (PyCFunction) Application::sCheckAbort, METH_VARARGS,
     "checkAbort() -- check for user abort in length operation.\n\n"
     "This only works if there is an active sequencer (or ProgressIndicator in Python).\n"
     "There is an active sequencer during document restore and recomputation. User may\n"
     "abort the operation by pressing the ESC key. Once detected, this function will\n"
     "trigger a BaseExceptionFreeCADAbort exception."},
    {NULL, NULL, 0, NULL}		/* Sentinel */
};


PyObject* Application::sLoadFile(PyObject * /*self*/, PyObject *args)
{
    char *path, *doc="",*mod="";
    if (!PyArg_ParseTuple(args, "s|ss", &path, &doc, &mod))     // convert args: Python->C
        return 0;                             // NULL triggers exception
    PY_TRY {
        Base::FileInfo fi(path);
        if (!fi.exists()) {
            PyErr_Format(PyExc_IOError, "File %s doesn't exist.", path);
            return 0;
        }

        std::stringstream str;
        std::string module = mod;
        if (module.empty()) {

            if((fi.isDir() && Base::FileInfo(fi.filePath()+"/Document.xml").exists()) 
                    || fi.fileName() == "Document.xml") 
            {
                if(!fi.isDir()) 
                    fi.setFile(fi.dirPath());
                str << "FreeCAD.openDocument('" << fi.filePath() << "')" << std::endl;
            } else {
                std::string ext = fi.extension();
                std::vector<std::string> modules = GetApplication().getImportModules(ext.c_str());
                if (modules.empty()) {
                    PyErr_Format(PyExc_IOError, "Filetype %s is not supported.", ext.c_str());
                    return 0;
                }
                else {
                    module = modules.front();
                }
            }
        }

        if(module.size()) {
            str << "import " << module << std::endl;
            if (fi.hasExtension("FCStd"))
                str << module << ".openDocument('" << path << "')" << std::endl;
            else
                str << module << ".insert('" << path << "','" << doc << "')" << std::endl;
        }

        Base::Interpreter().runString(str.str().c_str());
        Py_Return;
    } PY_CATCH
}

PyObject* Application::sIsRestoring(PyObject * /*self*/, PyObject *args) {
    if (!PyArg_ParseTuple(args, ""))
        return NULL;
    return Py::new_reference_to(Py::Boolean(GetApplication().isRestoring()));
}

PyObject* Application::sOpenDocument(PyObject * /*self*/, PyObject *args, PyObject *kwd)
{
    char* Name;
    PyObject *hidden = Py_False;
    static char *kwlist[] = {"name","hidden",0};
    if (!PyArg_ParseTupleAndKeywords(args, kwd, "et|O", kwlist,
                "utf-8", &Name, &hidden))
        return NULL;
    std::string EncodedName = std::string(Name);
    PyMem_Free(Name);
    PY_TRY {
        // return new document
        return (GetApplication().openDocument(EncodedName.c_str(),!PyObject_IsTrue(hidden))->getPyObject());
    } PY_CATCH
}

PyObject* Application::sNewDocument(PyObject * /*self*/, PyObject *args, PyObject *kwd)
{
    char *docName = 0;
    char *usrName = 0;
    PyObject *hidden = Py_False;
    PyObject *temp = Py_False;
    static char *kwlist[] = {"name","label","hidden","temp",0};
    if (!PyArg_ParseTupleAndKeywords(args, kwd, "|etetOO", kwlist,
<<<<<<< HEAD
                "utf-8", &docName, "utf-8", &usrName, &hidden))
=======
                "utf-8", &docName, "utf-8", &usrName, &hidden, &temp))
>>>>>>> 0306c237
        return NULL;

    PY_TRY {
        App::Document* doc = GetApplication().newDocument(docName, usrName,
<<<<<<< HEAD
                !PyObject_IsTrue(hidden), PyObject_IsTrue(temp));
=======
                                                          !PyObject_IsTrue(hidden),
                                                          PyObject_IsTrue(temp));
>>>>>>> 0306c237
        PyMem_Free(docName);
        PyMem_Free(usrName);
        return doc->getPyObject();
    }PY_CATCH;
}

PyObject* Application::sSetActiveDocument(PyObject * /*self*/, PyObject *args)
{
    char *pstr = 0;
    if (!PyArg_ParseTuple(args, "s", &pstr))     // convert args: Python->C
        return NULL;                             // NULL triggers exception

    PY_TRY {
        GetApplication().setActiveDocument(pstr);
    } PY_CATCH
    Py_Return;
}

PyObject* Application::sCloseDocument(PyObject * /*self*/, PyObject *args)
{
    char *pstr = 0;
    if (!PyArg_ParseTuple(args, "s", &pstr))     // convert args: Python->C
        return NULL;                             // NULL triggers exception

    PY_TRY {
        Document* doc = GetApplication().getDocument(pstr);
        if (!doc) {
            PyErr_Format(PyExc_NameError, "Unknown document '%s'", pstr);
            return NULL;
        }
        if (!doc->isClosable()) {
            PyErr_Format(PyExc_RuntimeError, "The document '%s' is not closable for the moment", pstr);
            return NULL;
        }
        if (GetApplication().closeDocument(pstr) == false) {
            PyErr_Format(PyExc_RuntimeError, "Closing the document '%s' failed", pstr);
            return NULL;
        }
        Py_Return;
    } PY_CATCH
}

PyObject* Application::sSaveDocument(PyObject * /*self*/, PyObject *args)
{
    char *pDoc;
    if (!PyArg_ParseTuple(args, "s", &pDoc))     // convert args: Python->C
        return NULL;                             // NULL triggers exception

    PY_TRY {
        Document* doc = GetApplication().getDocument(pDoc);
        if ( doc ) {
            if ( doc->save() == false ) {
                PyErr_Format(Base::BaseExceptionFreeCADError, "Cannot save document '%s'", pDoc);
                return 0L;
            }
        }
        else {
            PyErr_Format(PyExc_NameError, "Unknown document '%s'", pDoc);
            return NULL;
        }
        Py_Return;
    } PY_CATCH
}
#if 0
PyObject* Application::sSaveDocumentAs(PyObject * /*self*/, PyObject *args)
{
    char *pDoc, *pFileName;
    if (!PyArg_ParseTuple(args, "ss", &pDoc, &pFileName))     // convert args: Python->C
        return NULL;                             // NULL triggers exception

    Document* doc = GetApplication().getDocument(pDoc);
    if (doc) {
        doc->saveAs( pFileName );
    }
    else {
        PyErr_Format(PyExc_NameError, "Unknown document '%s'", pDoc);
        return NULL;
    }

    Py_Return;
}
#endif
PyObject* Application::sActiveDocument(PyObject * /*self*/, PyObject *args)
{
    if (!PyArg_ParseTuple(args, ""))     // convert args: Python->C
        return NULL;                       // NULL triggers exception

    PY_TRY {
        Document* doc = GetApplication().getActiveDocument();
        if (doc) {
            return doc->getPyObject();
        }
        else {
            Py_INCREF(Py_None);
            return Py_None;
        }
    } PY_CATCH
}

PyObject* Application::sGetDocument(PyObject * /*self*/, PyObject *args)
{
    char *pstr=0;
    if (!PyArg_ParseTuple(args, "s", &pstr))     // convert args: Python->C
        return NULL;                             // NULL triggers exception

    Document* doc = GetApplication().getDocument(pstr);
    if ( !doc ) {
        PyErr_Format(PyExc_NameError, "Unknown document '%s'", pstr);
        return 0L;
    }

    return doc->getPyObject();
}

PyObject* Application::sGetParam(PyObject * /*self*/, PyObject *args)
{
    char *pstr=0;
    if (!PyArg_ParseTuple(args, "s", &pstr))     // convert args: Python->C
        return NULL;                             // NULL triggers exception

    PY_TRY {
        return GetPyObject(GetApplication().GetParameterGroupByPath(pstr));
    }PY_CATCH;
}

PyObject* Application::sSaveParameter(PyObject * /*self*/, PyObject *args)
{
    char *pstr = "User parameter";
    if (!PyArg_ParseTuple(args, "|s", &pstr))
        return NULL;

    PY_TRY {
        ParameterManager* param = App::GetApplication().GetParameterSet(pstr);
        if (!param) {
            std::stringstream str;
            str << "No parameter set found with name: " << pstr;
            PyErr_SetString(PyExc_ValueError, str.str().c_str());
            return NULL;
        }
        else if (!param->HasSerializer()) {
            std::stringstream str;
            str << "Parameter set cannot be serialized: " << pstr;
            PyErr_SetString(PyExc_RuntimeError, str.str().c_str());
            return NULL;
        }

        param->SaveDocument();
        Py_INCREF(Py_None);
        return Py_None;
    }PY_CATCH;
}


PyObject* Application::sGetConfig(PyObject * /*self*/, PyObject *args)
{
    char *pstr;

    if (!PyArg_ParseTuple(args, "s", &pstr))     // convert args: Python->C
        return NULL;                             // NULL triggers exception
    const std::map<std::string, std::string>& Map = GetApplication().Config();

    std::map<std::string, std::string>::const_iterator it = Map.find(pstr);
    if (it != Map.end()) {
        return Py_BuildValue("s",it->second.c_str());
    }
    else {
        // do not set an error because this may break existing python code
#if PY_MAJOR_VERSION >= 3
        return PyUnicode_FromString("");
#else
        return PyString_FromString("");
#endif
    }
}

PyObject* Application::sDumpConfig(PyObject * /*self*/, PyObject *args)
{
    if (!PyArg_ParseTuple(args, "") )    // convert args: Python->C
        return NULL;                             // NULL triggers exception

    PyObject *dict = PyDict_New();
    for (std::map<std::string,std::string>::iterator It= GetApplication()._mConfig.begin();
         It!=GetApplication()._mConfig.end();++It) {
#if PY_MAJOR_VERSION >= 3
        PyDict_SetItemString(dict,It->first.c_str(), PyUnicode_FromString(It->second.c_str()));
#else
        PyDict_SetItemString(dict,It->first.c_str(), PyString_FromString(It->second.c_str()));
#endif
    }
    return dict;
}

PyObject* Application::sSetConfig(PyObject * /*self*/, PyObject *args)
{
    char *pstr,*pstr2;

    if (!PyArg_ParseTuple(args, "ss", &pstr,&pstr2))  // convert args: Python->C
        return NULL; // NULL triggers exception

    GetApplication()._mConfig[pstr] = pstr2;

    Py_INCREF(Py_None);
    return Py_None;
}

PyObject* Application::sGetVersion(PyObject * /*self*/, PyObject *args)
{
    if (!PyArg_ParseTuple(args, ""))     // convert args: Python->C
        return NULL; // NULL triggers exception

    Py::List list;
    const std::map<std::string, std::string>& cfg = Application::Config();
    std::map<std::string, std::string>::const_iterator it;

    it = cfg.find("BuildVersionMajor");
    list.append(Py::String(it != cfg.end() ? it->second : ""));

    it = cfg.find("BuildVersionMinor");
    list.append(Py::String(it != cfg.end() ? it->second : ""));

    it = cfg.find("BuildRevision");
    list.append(Py::String(it != cfg.end() ? it->second : ""));

    it = cfg.find("BuildRepositoryURL");
    list.append(Py::String(it != cfg.end() ? it->second : ""));

    it = cfg.find("BuildRevisionDate");
    list.append(Py::String(it != cfg.end() ? it->second : ""));

    it = cfg.find("BuildRevisionBranch");
    if (it != cfg.end())
        list.append(Py::String(it->second));

    it = cfg.find("BuildRevisionHash");
    if (it != cfg.end())
        list.append(Py::String(it->second));

    return Py::new_reference_to(list);
}

PyObject* Application::sAddImportType(PyObject * /*self*/, PyObject *args)
{
    char *psKey,*psMod;

    if (!PyArg_ParseTuple(args, "ss", &psKey,&psMod))
        return NULL;

    PY_TRY {
        GetApplication().addImportType(psKey,psMod);
        Py_Return;
    } PY_CATCH
}

PyObject* Application::sChangeImportModule(PyObject * /*self*/, PyObject *args)
{
    char *key,*oldMod,*newMod;

    if (!PyArg_ParseTuple(args, "sss", &key,&oldMod,&newMod))
        return nullptr;

    GetApplication().changeImportModule(key,oldMod,newMod);

    Py_Return;
}

PyObject* Application::sGetImportType(PyObject * /*self*/, PyObject *args)
{
    char*       psKey=0;

    if (!PyArg_ParseTuple(args, "|s", &psKey))     // convert args: Python->C
        return NULL;                             // NULL triggers exception

    if (psKey) {
        Py::List list;
        std::vector<std::string> modules = GetApplication().getImportModules(psKey);
        for (std::vector<std::string>::iterator it = modules.begin(); it != modules.end(); ++it) {
            list.append(Py::String(*it));
        }

        return Py::new_reference_to(list);
    }
    else {
        Py::Dict dict;
        std::vector<std::string> types = GetApplication().getImportTypes();
        for (std::vector<std::string>::iterator it = types.begin(); it != types.end(); ++it) {
            std::vector<std::string> modules = GetApplication().getImportModules(it->c_str());
            if (modules.empty()) {
                dict.setItem(it->c_str(), Py::None());
            }
            else if (modules.size() == 1) {
                dict.setItem(it->c_str(), Py::String(modules.front()));
            }
            else {
                Py::List list;
                for (std::vector<std::string>::iterator jt = modules.begin(); jt != modules.end(); ++jt) {
                    list.append(Py::String(*jt));
                }
                dict.setItem(it->c_str(), list);
            }
        }

        return Py::new_reference_to(dict);
    }
}

PyObject* Application::sAddExportType(PyObject * /*self*/, PyObject *args)
{
    char *psKey,*psMod;

    if (!PyArg_ParseTuple(args, "ss", &psKey,&psMod))
        return NULL;

    PY_TRY {
        GetApplication().addExportType(psKey,psMod);
        Py_Return;
    } PY_CATCH
}

PyObject* Application::sChangeExportModule(PyObject * /*self*/, PyObject *args)
{
    char *key,*oldMod,*newMod;

    if (!PyArg_ParseTuple(args, "sss", &key,&oldMod,&newMod))
        return nullptr;

    GetApplication().changeExportModule(key,oldMod,newMod);

    Py_Return;
}

PyObject* Application::sGetExportType(PyObject * /*self*/, PyObject *args)
{
    char*       psKey=0;

    if (!PyArg_ParseTuple(args, "|s", &psKey))     // convert args: Python->C
        return NULL;                             // NULL triggers exception

    if (psKey) {
        Py::List list;
        std::vector<std::string> modules = GetApplication().getExportModules(psKey);
        for (std::vector<std::string>::iterator it = modules.begin(); it != modules.end(); ++it) {
            list.append(Py::String(*it));
        }

        return Py::new_reference_to(list);
    }
    else {
        Py::Dict dict;
        std::vector<std::string> types = GetApplication().getExportTypes();
        for (std::vector<std::string>::iterator it = types.begin(); it != types.end(); ++it) {
            std::vector<std::string> modules = GetApplication().getExportModules(it->c_str());
            if (modules.empty()) {
                dict.setItem(it->c_str(), Py::None());
            }
            else if (modules.size() == 1) {
                dict.setItem(it->c_str(), Py::String(modules.front()));
            }
            else {
                Py::List list;
                for (std::vector<std::string>::iterator jt = modules.begin(); jt != modules.end(); ++jt) {
                    list.append(Py::String(*jt));
                }
                dict.setItem(it->c_str(), list);
            }
        }

        return Py::new_reference_to(dict);
    }
}

PyObject* Application::sGetResourceDir(PyObject * /*self*/, PyObject *args)
{
    if (!PyArg_ParseTuple(args, ""))     // convert args: Python->C
        return NULL;                       // NULL triggers exception

    Py::String datadir(Application::getResourceDir(),"utf-8");
    return Py::new_reference_to(datadir);
}

PyObject* Application::sGetUserAppDataDir(PyObject * /*self*/, PyObject *args)
{
    if (!PyArg_ParseTuple(args, ""))     // convert args: Python->C
        return NULL;                       // NULL triggers exception

    Py::String user_data_dir(Application::getUserAppDataDir(),"utf-8");
    return Py::new_reference_to(user_data_dir);
}

PyObject* Application::sGetUserMacroDir(PyObject * /*self*/, PyObject *args)
{
    PyObject *actual = Py_False;
    if (!PyArg_ParseTuple(args, "|O!", &PyBool_Type, &actual))
        return NULL;

    std::string macroDir = Application::getUserMacroDir();
    if (PyObject_IsTrue(actual)) {
        macroDir = App::GetApplication().
            GetParameterGroupByPath("User parameter:BaseApp/Preferences/Macro")
            ->GetASCII("MacroPath",macroDir.c_str());
    }

    Py::String user_macro_dir(macroDir,"utf-8");
    return Py::new_reference_to(user_macro_dir);
}

PyObject* Application::sGetHelpDir(PyObject * /*self*/, PyObject *args)
{
    if (!PyArg_ParseTuple(args, ""))     // convert args: Python->C
        return NULL;                       // NULL triggers exception

    Py::String user_macro_dir(Application::getHelpDir(),"utf-8");
    return Py::new_reference_to(user_macro_dir);
}

PyObject* Application::sGetHomePath(PyObject * /*self*/, PyObject *args)
{
    if (!PyArg_ParseTuple(args, ""))     // convert args: Python->C
        return NULL;                       // NULL triggers exception

    Py::String homedir(GetApplication().getHomePath(),"utf-8");
    return Py::new_reference_to(homedir);
}

PyObject* Application::sListDocuments(PyObject * /*self*/, PyObject *args)
{
    PyObject *sort = Py_False;
    if (!PyArg_ParseTuple(args, "|O",&sort))     // convert args: Python->C
        return NULL;                       // NULL triggers exception
    PY_TRY {
        PyObject *pDict = PyDict_New();
        PyObject *pKey;
        Base::PyObjectBase* pValue;

        std::vector<Document*> docs = GetApplication().getDocuments();;
        if(PyObject_IsTrue(sort))
            docs = Document::getDependentDocuments(docs,true);

        for (auto doc : docs) {
#if PY_MAJOR_VERSION >= 3
            pKey   = PyUnicode_FromString(doc->getName());
#else
            pKey   = PyString_FromString(doc->getName());
#endif
            // GetPyObject() increments
            pValue = static_cast<Base::PyObjectBase*>(doc->getPyObject());
            PyDict_SetItem(pDict, pKey, pValue);
            // now we can decrement again as PyDict_SetItem also has incremented
            pValue->DecRef();
        }

        return pDict;
    } PY_CATCH;
}

PyObject* Application::sAddDocObserver(PyObject * /*self*/, PyObject *args)
{
    PyObject* o;
    if (!PyArg_ParseTuple(args, "O",&o))
        return NULL;
    PY_TRY {
        DocumentObserverPython::addObserver(Py::Object(o));
        Py_Return;
    } PY_CATCH;
}

PyObject* Application::sRemoveDocObserver(PyObject * /*self*/, PyObject *args)
{
    PyObject* o;
    if (!PyArg_ParseTuple(args, "O",&o))
        return NULL;
    PY_TRY {
        DocumentObserverPython::removeObserver(Py::Object(o));
        Py_Return;
    } PY_CATCH;
}

PyObject *Application::sSetLogLevel(PyObject * /*self*/, PyObject *args)
{
    char *tag;
    PyObject *pcObj;
    if (!PyArg_ParseTuple(args, "sO", &tag, &pcObj))
        return NULL;
    PY_TRY{
        int l;
#if PY_MAJOR_VERSION < 3
        if (PyString_Check(pcObj)) {
            const char *pstr = PyString_AsString(pcObj);
#else
        if (PyUnicode_Check(pcObj)) {
            const char *pstr = PyUnicode_AsUTF8(pcObj);
#endif
            if(strcmp(pstr,"Log") == 0)
                l = FC_LOGLEVEL_LOG;
            else if(strcmp(pstr,"Warning") == 0)
                l = FC_LOGLEVEL_WARN;
            else if(strcmp(pstr,"Message") == 0)
                l = FC_LOGLEVEL_MSG;
            else if(strcmp(pstr,"Error") == 0)
                l = FC_LOGLEVEL_ERR;
            else if(strcmp(pstr,"Trace") == 0)
                l = FC_LOGLEVEL_TRACE;
            else if(strcmp(pstr,"Default") == 0)
                l = FC_LOGLEVEL_DEFAULT;
            else {
                Py_Error(Base::BaseExceptionFreeCADError,
                        "Unknown Log Level (use 'Default', 'Error', 'Warning', 'Message', 'Log', 'Trace' or an integer)");
                return NULL;
            }
        }else
            l = PyLong_AsLong(pcObj);
        GetApplication().GetParameterGroupByPath("User parameter:BaseApp/LogLevels")->SetInt(tag,l);
        if(strcmp(tag,"Default") == 0) {
#ifndef FC_DEBUG
            if(l>=0) Base::Console().SetDefaultLogLevel(l);
#endif
        }else if(strcmp(tag,"DebugDefault") == 0) {
#ifdef FC_DEBUG
            if(l>=0) Base::Console().SetDefaultLogLevel(l);
#endif
        }else
            *Base::Console().GetLogLevel(tag) = l;
        Py_INCREF(Py_None);
        return Py_None;
    }PY_CATCH;
}

PyObject *Application::sGetLogLevel(PyObject * /*self*/, PyObject *args)
{
    char *tag;
    if (!PyArg_ParseTuple(args, "s", &tag))
        return NULL;

    PY_TRY{
        int l = -1;
        if(strcmp(tag,"Default")==0) {
#ifdef FC_DEBUG
            l = _pcUserParamMngr->GetGroup("BaseApp/LogLevels")->GetInt(tag,-1);
#endif
        }else if(strcmp(tag,"DebugDefault")==0) {
#ifndef FC_DEBUG
            l = _pcUserParamMngr->GetGroup("BaseApp/LogLevels")->GetInt(tag,-1);
#endif
        }else{
            int *pl = Base::Console().GetLogLevel(tag,false);
            l = pl?*pl:-1;
        }
        // For performance reason, we only output integer value
        return Py_BuildValue("i",Base::Console().LogLevel(l));

        // switch(l) {
        // case FC_LOGLEVEL_LOG:
        //     return Py_BuildValue("s","Log");
        // case FC_LOGLEVEL_WARN:
        //     return Py_BuildValue("s","Warning");
        // case FC_LOGLEVEL_ERR:
        //     return Py_BuildValue("s","Error");
        // case FC_LOGLEVEL_MSG:
        //     return Py_BuildValue("s","Message");
        // case FC_LOGLEVEL_TRACE:
        //     return Py_BuildValue("s","Trace");
        // default:
        //     return Py_BuildValue("i",l);
        // }
    } PY_CATCH;
}

PyObject *Application::sCheckLinkDepth(PyObject * /*self*/, PyObject *args)
{
    short depth = 0;
    if (!PyArg_ParseTuple(args, "h", &depth))
        return NULL;

    PY_TRY {
        return Py::new_reference_to(Py::Int(GetApplication().checkLinkDepth(depth,false)));
    }PY_CATCH;
}

PyObject *Application::sGetLinksTo(PyObject * /*self*/, PyObject *args)
{
    PyObject *pyobj = Py_None;
    int options = 0;
    short count = 0;
    if (!PyArg_ParseTuple(args, "|Oih",&pyobj,&options, &count))
        return NULL;

    PY_TRY {
        DocumentObject *obj = 0;
        if(pyobj!=Py_None) {
            if(!PyObject_TypeCheck(pyobj,&DocumentObjectPy::Type)) {
                PyErr_SetString(PyExc_TypeError, "Expect the first argument of type document object");
                return 0;
            }
            obj = static_cast<DocumentObjectPy*>(pyobj)->getDocumentObjectPtr();
        }
        auto links = GetApplication().getLinksTo(obj,options,count);
        Py::Tuple ret(links.size());
        int i=0;
        for(auto o : links) 
            ret.setItem(i++,Py::Object(o->getPyObject(),true));
        return Py::new_reference_to(ret);
    }PY_CATCH;
}

PyObject *Application::sGetDependentObjects(PyObject * /*self*/, PyObject *args)
{
    PyObject *obj;
    int options = 0;
    if (!PyArg_ParseTuple(args, "O|i", &obj,&options))
        return 0;

    std::vector<App::DocumentObject*> objs;
    if(PySequence_Check(obj)) {
        Py::Sequence seq(obj);
        for(size_t i=0;i<seq.size();++i) {
            if(!PyObject_TypeCheck(seq[i].ptr(),&DocumentObjectPy::Type)) {
                PyErr_SetString(PyExc_TypeError, "Expect element in sequence to be of type document object");
                return 0;
            }
            objs.push_back(static_cast<DocumentObjectPy*>(seq[i].ptr())->getDocumentObjectPtr());
        }
    }else if(!PyObject_TypeCheck(obj,&DocumentObjectPy::Type)) {
        PyErr_SetString(PyExc_TypeError, 
            "Expect first argument to be either a document object or sequence of document objects");
        return 0;
    }else
        objs.push_back(static_cast<DocumentObjectPy*>(obj)->getDocumentObjectPtr());

    PY_TRY {
        auto ret = App::Document::getDependencyList(objs,options);

        Py::Tuple tuple(ret.size());
        for(size_t i=0;i<ret.size();++i) 
            tuple.setItem(i,Py::Object(ret[i]->getPyObject(),true));
        return Py::new_reference_to(tuple);
    } PY_CATCH;
}


PyObject *Application::sSetActiveTransaction(PyObject * /*self*/, PyObject *args)
{
    char *name;
    PyObject *persist = Py_False;
    if (!PyArg_ParseTuple(args, "s|O", &name,&persist))
        return 0;
    
    PY_TRY {
        Py::Int ret(GetApplication().setActiveTransaction(name,PyObject_IsTrue(persist)));
        return Py::new_reference_to(ret);
    }PY_CATCH;
}

PyObject *Application::sGetActiveTransaction(PyObject * /*self*/, PyObject *args)
{
    if (!PyArg_ParseTuple(args, ""))
        return 0;
    
    PY_TRY {
        int id = 0;
        const char *name = GetApplication().getActiveTransaction(&id);
        if(!name || id<=0)
            Py_Return;
        Py::Tuple ret(2);
        ret.setItem(0,Py::String(name));
        ret.setItem(1,Py::Int(id));
        return Py::new_reference_to(ret);
    }PY_CATCH;
}

PyObject *Application::sCloseActiveTransaction(PyObject * /*self*/, PyObject *args)
{
    PyObject *abort = Py_False;
    int id = 0;
    if (!PyArg_ParseTuple(args, "|Oi", &abort,&id))
        return 0;
    
    PY_TRY {
        GetApplication().closeActiveTransaction(PyObject_IsTrue(abort),id);
        Py_Return;
    } PY_CATCH;
}

PyObject *Application::sCheckAbort(PyObject * /*self*/, PyObject *args)
{
    if (!PyArg_ParseTuple(args, ""))
        return 0;

    PY_TRY {
        Base::Sequencer().checkAbort();
        Py_Return;
    }PY_CATCH
}

PyObject *Application::sDumpSWIG(PyObject * /*self*/, PyObject *args)
{
    if (!PyArg_ParseTuple(args, ""))
        return 0;

    Base::Interpreter().dumpSWIG();
    Py_Return;
}

<|MERGE_RESOLUTION|>--- conflicted
+++ resolved
@@ -1,995 +1,979 @@
-/***************************************************************************
- *   Copyright (c) 2002 Jürgen Riegel <juergen.riegel@web.de>              *
- *                                                                         *
- *   This file is part of the FreeCAD CAx development system.              *
- *                                                                         *
- *   This program is free software; you can redistribute it and/or modify  *
- *   it under the terms of the GNU Library General Public License (LGPL)   *
- *   as published by the Free Software Foundation; either version 2 of     *
- *   the License, or (at your option) any later version.                   *
- *   for detail see the LICENCE text file.                                 *
- *                                                                         *
- *   FreeCAD is distributed in the hope that it will be useful,            *
- *   but WITHOUT ANY WARRANTY; without even the implied warranty of        *
- *   MERCHANTABILITY or FITNESS FOR A PARTICULAR PURPOSE.  See the         *
- *   GNU Library General Public License for more details.                  *
- *                                                                         *
- *   You should have received a copy of the GNU Library General Public     *
- *   License along with FreeCAD; if not, write to the Free Software        *
- *   Foundation, Inc., 59 Temple Place, Suite 330, Boston, MA  02111-1307  *
- *   USA                                                                   *
- *                                                                         *
- ***************************************************************************/
-
-
-
-#include "PreCompiled.h"
-
-#ifndef _PreComp_
-# include <stdexcept>
-#endif
-
-
-#include "Application.h"
-#include "Document.h"
-#include "DocumentPy.h"
-#include "DocumentObserverPython.h"
-#include "DocumentObjectPy.h"
-
-// FreeCAD Base header
-#include <Base/Interpreter.h>
-#include <Base/Exception.h>
-#include <Base/Parameter.h>
-#include <Base/Console.h>
-#include <Base/Factory.h>
-#include <Base/FileInfo.h>
-#include <Base/UnitsApi.h>
-#include <Base/Sequencer.h>
-
-//using Base::GetConsole;
-using namespace Base;
-using namespace App;
-
-
-
-//**************************************************************************
-// Python stuff
-
-// Application Methods						// Methods structure
-PyMethodDef Application::Methods[] = {
-    {"ParamGet",       (PyCFunction) Application::sGetParam, METH_VARARGS,
-     "Get parameters by path"},
-    {"saveParameter",  (PyCFunction) Application::sSaveParameter, METH_VARARGS,
-     "saveParameter(config='User parameter') -> None\n"
-     "Save parameter set to file. The default set is 'User parameter'"},
-    {"Version",        (PyCFunction) Application::sGetVersion, METH_VARARGS,
-     "Print the version to the output."},
-    {"ConfigGet",      (PyCFunction) Application::sGetConfig, METH_VARARGS,
-     "ConfigGet(string) -- Get the value for the given key."},
-    {"ConfigSet",      (PyCFunction) Application::sSetConfig, METH_VARARGS,
-     "ConfigSet(string, string) -- Set the given key to the given value."},
-    {"ConfigDump",     (PyCFunction) Application::sDumpConfig, METH_VARARGS,
-     "Dump the configuration to the output."},
-    {"addImportType",  (PyCFunction) Application::sAddImportType, METH_VARARGS,
-     "Register filetype for import"},
-    {"changeImportModule",  (PyCFunction) Application::sChangeImportModule, METH_VARARGS,
-     "Change the import module name of a registered filetype"},
-    {"getImportType",  (PyCFunction) Application::sGetImportType, METH_VARARGS,
-     "Get the name of the module that can import the filetype"},
-    {"EndingAdd",      (PyCFunction) Application::sAddImportType, METH_VARARGS, // deprecated
-     "deprecated -- use addImportType"},
-    {"EndingGet",      (PyCFunction) Application::sGetImportType, METH_VARARGS, // deprecated
-     "deprecated -- use getImportType"},
-    {"addExportType",  (PyCFunction) Application::sAddExportType, METH_VARARGS,
-     "Register filetype for export"},
-    {"changeExportModule",  (PyCFunction) Application::sChangeExportModule, METH_VARARGS,
-     "Change the export module name of a registered filetype"},
-    {"getExportType",  (PyCFunction) Application::sGetExportType, METH_VARARGS,
-     "Get the name of the module that can export the filetype"},
-    {"getResourceDir", (PyCFunction) Application::sGetResourceDir, METH_VARARGS,
-     "Get the root directory of all resources"},
-    {"getUserAppDataDir", (PyCFunction) Application::sGetUserAppDataDir, METH_VARARGS,
-     "Get the root directory of user settings"},
-    {"getUserMacroDir", (PyCFunction) Application::sGetUserMacroDir, METH_VARARGS,
-     "getUserMacroDir(bool=False) -> string"
-     "Get the directory of the user's macro directory\n"
-     "If parameter is False (the default) it returns the standard path in the"
-     "user's home directory, otherwise it returns the user-defined path."},
-    {"getHelpDir", (PyCFunction) Application::sGetHelpDir, METH_VARARGS,
-     "Get the directory of the documentation"},
-    {"getHomePath",    (PyCFunction) Application::sGetHomePath, METH_VARARGS,
-     "Get the home path, i.e. the parent directory of the executable"},
-
-    {"loadFile",       (PyCFunction) Application::sLoadFile, METH_VARARGS,
-     "loadFile(string=filename,[string=module]) -> None\n\n"
-     "Loads an arbitrary file by delegating to the given Python module:\n"
-     "* If no module is given it will be determined by the file extension.\n"
-     "* If more than one module can load a file the first one one will be taken.\n"
-     "* If no module exists to load the file an exception will be raised."},
-    {"open",   reinterpret_cast<PyCFunction>(reinterpret_cast<void (*) (void)>( Application::sOpenDocument )), METH_VARARGS|METH_KEYWORDS,
-     "See openDocument(string)"},
-    {"openDocument",   reinterpret_cast<PyCFunction>(reinterpret_cast<void (*) (void)>( Application::sOpenDocument )), METH_VARARGS|METH_KEYWORDS,
-     "openDocument(filepath,hidden=False) -> object\n"
-     "Create a document and load the project file into the document.\n\n"
-     "filepath: file path to an existing file. If the file doesn't exist\n"
-     "          or the file cannot be loaded an I/O exception is thrown.\n"
-     "          In this case the document is kept alive.\n"
-     "hidden: whether to hide document 3D view."},
-//  {"saveDocument",   (PyCFunction) Application::sSaveDocument, METH_VARARGS,
-//   "saveDocument(string) -- Save the document to a file."},
-//  {"saveDocumentAs", (PyCFunction) Application::sSaveDocumentAs, METH_VARARGS},
-    {"newDocument",    reinterpret_cast<PyCFunction>(reinterpret_cast<void (*) (void)>( Application::sNewDocument )), METH_VARARGS|METH_KEYWORDS,
-<<<<<<< HEAD
-     "newDocument(name, label=None, hidden=False, tmp=False) -> object\n"
-=======
-     "newDocument(name, label=None, hidden=False, temp=False) -> object\n"
->>>>>>> 0306c237
-     "Create a new document with a given name.\n\n"
-     "name: unique document name which is checked automatically.\n"
-     "label: optional user changeable label for the document.\n"
-     "hidden: whether to hide document 3D view.\n"
-<<<<<<< HEAD
-     "temp: mark the document as temporary so that it will not be save"},
-=======
-     "temp: mark the document as temporary so that it will not be saved"},
->>>>>>> 0306c237
-    {"closeDocument",  (PyCFunction) Application::sCloseDocument, METH_VARARGS,
-     "closeDocument(string) -> None\n\n"
-     "Close the document with a given name."},
-    {"activeDocument", (PyCFunction) Application::sActiveDocument, METH_VARARGS,
-     "activeDocument() -> object or None\n\n"
-     "Return the active document or None if there is no one."},
-    {"setActiveDocument",(PyCFunction) Application::sSetActiveDocument, METH_VARARGS,
-     "setActiveDocement(string) -> None\n\n"
-     "Set the active document by its name."},
-    {"getDocument",    (PyCFunction) Application::sGetDocument, METH_VARARGS,
-     "getDocument(string) -> object\n\n"
-     "Get a document by its name or raise an exception\n"
-     "if there is no document with the given name."},
-    {"listDocuments",  (PyCFunction) Application::sListDocuments, METH_VARARGS,
-     "listDocuments(sort=False) -> list\n\n"
-     "Return a list of names of all documents, optionally sort in dependency order."},
-    {"addDocumentObserver",  (PyCFunction) Application::sAddDocObserver, METH_VARARGS,
-     "addDocumentObserver() -> None\n\n"
-     "Add an observer to get notified about changes on documents."},
-    {"removeDocumentObserver",  (PyCFunction) Application::sRemoveDocObserver, METH_VARARGS,
-     "removeDocumentObserver() -> None\n\n"
-     "Remove an added document observer."},
-    {"setLogLevel",          (PyCFunction) Application::sSetLogLevel, METH_VARARGS,
-     "setLogLevel(tag, level) -- Set the log level for a string tag.\n"
-     "'level' can either be string 'Log', 'Msg', 'Wrn', 'Error', or an integer value"},
-    {"getLogLevel",          (PyCFunction) Application::sGetLogLevel, METH_VARARGS,
-     "getLogLevel(tag) -- Get the log level of a string tag"},
-    {"checkLinkDepth",       (PyCFunction) Application::sCheckLinkDepth, METH_VARARGS,
-     "checkLinkDepth(depth) -- check link recursion depth"},
-    {"getLinksTo",       (PyCFunction) Application::sGetLinksTo, METH_VARARGS,
-     "getLinksTo(obj,options=0,maxCount=0) -- return the objects linked to 'obj'\n\n"
-     "options: 1: recursive, 2: check link array. Options can combine.\n"
-     "maxCount: to limit the number of links returned\n"},
-    {"getDependentObjects", (PyCFunction) Application::sGetDependentObjects, METH_VARARGS,
-     "getDependentObjects(obj|[obj,...], options=0)\n"
-     "Return a list of dependent objects including the given objects.\n\n"
-     "options: can have the following bit flags,\n"
-     "         1: to sort the list in topological order.\n"
-     "         2: to exclude dependency of Link type object."},
-    {"setActiveTransaction", (PyCFunction) Application::sSetActiveTransaction, METH_VARARGS,
-     "setActiveTransaction(name, persist=False) -- setup active transaction with the given name\n\n"
-     "name: the transaction name\n"
-     "persist(False): by default, if the calling code is inside any invocation of a command, it\n"
-     "                will be auto closed once all commands within the current stack exists. To\n"
-     "                disable auto closing, set persist=True\n"
-     "Returns the transaction ID for the active transaction. An application-wide\n"
-     "active transaction causes any document changes to open a transaction with\n"
-     "the given name and ID."},
-    {"getActiveTransaction", (PyCFunction) Application::sGetActiveTransaction, METH_VARARGS,
-     "getActiveTransaction() -> (name,id) return the current active transaction name and ID"},     
-    {"closeActiveTransaction", (PyCFunction) Application::sCloseActiveTransaction, METH_VARARGS,
-     "closeActiveTransaction(abort=False) -- commit or abort current active transaction"},     
-    {"isRestoring", (PyCFunction) Application::sIsRestoring, METH_VARARGS,
-     "isRestoring() -> Bool -- Test if the application is opening some document"},
-    {"dumpSWIG", (PyCFunction) Application::sDumpSWIG, METH_VARARGS,
-     "dumpSWIG() -- Dump SWIG internal types"},
-    {"checkAbort", (PyCFunction) Application::sCheckAbort, METH_VARARGS,
-     "checkAbort() -- check for user abort in length operation.\n\n"
-     "This only works if there is an active sequencer (or ProgressIndicator in Python).\n"
-     "There is an active sequencer during document restore and recomputation. User may\n"
-     "abort the operation by pressing the ESC key. Once detected, this function will\n"
-     "trigger a BaseExceptionFreeCADAbort exception."},
-    {NULL, NULL, 0, NULL}		/* Sentinel */
-};
-
-
-PyObject* Application::sLoadFile(PyObject * /*self*/, PyObject *args)
-{
-    char *path, *doc="",*mod="";
-    if (!PyArg_ParseTuple(args, "s|ss", &path, &doc, &mod))     // convert args: Python->C
-        return 0;                             // NULL triggers exception
-    PY_TRY {
-        Base::FileInfo fi(path);
-        if (!fi.exists()) {
-            PyErr_Format(PyExc_IOError, "File %s doesn't exist.", path);
-            return 0;
-        }
-
-        std::stringstream str;
-        std::string module = mod;
-        if (module.empty()) {
-
-            if((fi.isDir() && Base::FileInfo(fi.filePath()+"/Document.xml").exists()) 
-                    || fi.fileName() == "Document.xml") 
-            {
-                if(!fi.isDir()) 
-                    fi.setFile(fi.dirPath());
-                str << "FreeCAD.openDocument('" << fi.filePath() << "')" << std::endl;
-            } else {
-                std::string ext = fi.extension();
-                std::vector<std::string> modules = GetApplication().getImportModules(ext.c_str());
-                if (modules.empty()) {
-                    PyErr_Format(PyExc_IOError, "Filetype %s is not supported.", ext.c_str());
-                    return 0;
-                }
-                else {
-                    module = modules.front();
-                }
-            }
-        }
-
-        if(module.size()) {
-            str << "import " << module << std::endl;
-            if (fi.hasExtension("FCStd"))
-                str << module << ".openDocument('" << path << "')" << std::endl;
-            else
-                str << module << ".insert('" << path << "','" << doc << "')" << std::endl;
-        }
-
-        Base::Interpreter().runString(str.str().c_str());
-        Py_Return;
-    } PY_CATCH
-}
-
-PyObject* Application::sIsRestoring(PyObject * /*self*/, PyObject *args) {
-    if (!PyArg_ParseTuple(args, ""))
-        return NULL;
-    return Py::new_reference_to(Py::Boolean(GetApplication().isRestoring()));
-}
-
-PyObject* Application::sOpenDocument(PyObject * /*self*/, PyObject *args, PyObject *kwd)
-{
-    char* Name;
-    PyObject *hidden = Py_False;
-    static char *kwlist[] = {"name","hidden",0};
-    if (!PyArg_ParseTupleAndKeywords(args, kwd, "et|O", kwlist,
-                "utf-8", &Name, &hidden))
-        return NULL;
-    std::string EncodedName = std::string(Name);
-    PyMem_Free(Name);
-    PY_TRY {
-        // return new document
-        return (GetApplication().openDocument(EncodedName.c_str(),!PyObject_IsTrue(hidden))->getPyObject());
-    } PY_CATCH
-}
-
-PyObject* Application::sNewDocument(PyObject * /*self*/, PyObject *args, PyObject *kwd)
-{
-    char *docName = 0;
-    char *usrName = 0;
-    PyObject *hidden = Py_False;
-    PyObject *temp = Py_False;
-    static char *kwlist[] = {"name","label","hidden","temp",0};
-    if (!PyArg_ParseTupleAndKeywords(args, kwd, "|etetOO", kwlist,
-<<<<<<< HEAD
-                "utf-8", &docName, "utf-8", &usrName, &hidden))
-=======
-                "utf-8", &docName, "utf-8", &usrName, &hidden, &temp))
->>>>>>> 0306c237
-        return NULL;
-
-    PY_TRY {
-        App::Document* doc = GetApplication().newDocument(docName, usrName,
-<<<<<<< HEAD
-                !PyObject_IsTrue(hidden), PyObject_IsTrue(temp));
-=======
-                                                          !PyObject_IsTrue(hidden),
-                                                          PyObject_IsTrue(temp));
->>>>>>> 0306c237
-        PyMem_Free(docName);
-        PyMem_Free(usrName);
-        return doc->getPyObject();
-    }PY_CATCH;
-}
-
-PyObject* Application::sSetActiveDocument(PyObject * /*self*/, PyObject *args)
-{
-    char *pstr = 0;
-    if (!PyArg_ParseTuple(args, "s", &pstr))     // convert args: Python->C
-        return NULL;                             // NULL triggers exception
-
-    PY_TRY {
-        GetApplication().setActiveDocument(pstr);
-    } PY_CATCH
-    Py_Return;
-}
-
-PyObject* Application::sCloseDocument(PyObject * /*self*/, PyObject *args)
-{
-    char *pstr = 0;
-    if (!PyArg_ParseTuple(args, "s", &pstr))     // convert args: Python->C
-        return NULL;                             // NULL triggers exception
-
-    PY_TRY {
-        Document* doc = GetApplication().getDocument(pstr);
-        if (!doc) {
-            PyErr_Format(PyExc_NameError, "Unknown document '%s'", pstr);
-            return NULL;
-        }
-        if (!doc->isClosable()) {
-            PyErr_Format(PyExc_RuntimeError, "The document '%s' is not closable for the moment", pstr);
-            return NULL;
-        }
-        if (GetApplication().closeDocument(pstr) == false) {
-            PyErr_Format(PyExc_RuntimeError, "Closing the document '%s' failed", pstr);
-            return NULL;
-        }
-        Py_Return;
-    } PY_CATCH
-}
-
-PyObject* Application::sSaveDocument(PyObject * /*self*/, PyObject *args)
-{
-    char *pDoc;
-    if (!PyArg_ParseTuple(args, "s", &pDoc))     // convert args: Python->C
-        return NULL;                             // NULL triggers exception
-
-    PY_TRY {
-        Document* doc = GetApplication().getDocument(pDoc);
-        if ( doc ) {
-            if ( doc->save() == false ) {
-                PyErr_Format(Base::BaseExceptionFreeCADError, "Cannot save document '%s'", pDoc);
-                return 0L;
-            }
-        }
-        else {
-            PyErr_Format(PyExc_NameError, "Unknown document '%s'", pDoc);
-            return NULL;
-        }
-        Py_Return;
-    } PY_CATCH
-}
-#if 0
-PyObject* Application::sSaveDocumentAs(PyObject * /*self*/, PyObject *args)
-{
-    char *pDoc, *pFileName;
-    if (!PyArg_ParseTuple(args, "ss", &pDoc, &pFileName))     // convert args: Python->C
-        return NULL;                             // NULL triggers exception
-
-    Document* doc = GetApplication().getDocument(pDoc);
-    if (doc) {
-        doc->saveAs( pFileName );
-    }
-    else {
-        PyErr_Format(PyExc_NameError, "Unknown document '%s'", pDoc);
-        return NULL;
-    }
-
-    Py_Return;
-}
-#endif
-PyObject* Application::sActiveDocument(PyObject * /*self*/, PyObject *args)
-{
-    if (!PyArg_ParseTuple(args, ""))     // convert args: Python->C
-        return NULL;                       // NULL triggers exception
-
-    PY_TRY {
-        Document* doc = GetApplication().getActiveDocument();
-        if (doc) {
-            return doc->getPyObject();
-        }
-        else {
-            Py_INCREF(Py_None);
-            return Py_None;
-        }
-    } PY_CATCH
-}
-
-PyObject* Application::sGetDocument(PyObject * /*self*/, PyObject *args)
-{
-    char *pstr=0;
-    if (!PyArg_ParseTuple(args, "s", &pstr))     // convert args: Python->C
-        return NULL;                             // NULL triggers exception
-
-    Document* doc = GetApplication().getDocument(pstr);
-    if ( !doc ) {
-        PyErr_Format(PyExc_NameError, "Unknown document '%s'", pstr);
-        return 0L;
-    }
-
-    return doc->getPyObject();
-}
-
-PyObject* Application::sGetParam(PyObject * /*self*/, PyObject *args)
-{
-    char *pstr=0;
-    if (!PyArg_ParseTuple(args, "s", &pstr))     // convert args: Python->C
-        return NULL;                             // NULL triggers exception
-
-    PY_TRY {
-        return GetPyObject(GetApplication().GetParameterGroupByPath(pstr));
-    }PY_CATCH;
-}
-
-PyObject* Application::sSaveParameter(PyObject * /*self*/, PyObject *args)
-{
-    char *pstr = "User parameter";
-    if (!PyArg_ParseTuple(args, "|s", &pstr))
-        return NULL;
-
-    PY_TRY {
-        ParameterManager* param = App::GetApplication().GetParameterSet(pstr);
-        if (!param) {
-            std::stringstream str;
-            str << "No parameter set found with name: " << pstr;
-            PyErr_SetString(PyExc_ValueError, str.str().c_str());
-            return NULL;
-        }
-        else if (!param->HasSerializer()) {
-            std::stringstream str;
-            str << "Parameter set cannot be serialized: " << pstr;
-            PyErr_SetString(PyExc_RuntimeError, str.str().c_str());
-            return NULL;
-        }
-
-        param->SaveDocument();
-        Py_INCREF(Py_None);
-        return Py_None;
-    }PY_CATCH;
-}
-
-
-PyObject* Application::sGetConfig(PyObject * /*self*/, PyObject *args)
-{
-    char *pstr;
-
-    if (!PyArg_ParseTuple(args, "s", &pstr))     // convert args: Python->C
-        return NULL;                             // NULL triggers exception
-    const std::map<std::string, std::string>& Map = GetApplication().Config();
-
-    std::map<std::string, std::string>::const_iterator it = Map.find(pstr);
-    if (it != Map.end()) {
-        return Py_BuildValue("s",it->second.c_str());
-    }
-    else {
-        // do not set an error because this may break existing python code
-#if PY_MAJOR_VERSION >= 3
-        return PyUnicode_FromString("");
-#else
-        return PyString_FromString("");
-#endif
-    }
-}
-
-PyObject* Application::sDumpConfig(PyObject * /*self*/, PyObject *args)
-{
-    if (!PyArg_ParseTuple(args, "") )    // convert args: Python->C
-        return NULL;                             // NULL triggers exception
-
-    PyObject *dict = PyDict_New();
-    for (std::map<std::string,std::string>::iterator It= GetApplication()._mConfig.begin();
-         It!=GetApplication()._mConfig.end();++It) {
-#if PY_MAJOR_VERSION >= 3
-        PyDict_SetItemString(dict,It->first.c_str(), PyUnicode_FromString(It->second.c_str()));
-#else
-        PyDict_SetItemString(dict,It->first.c_str(), PyString_FromString(It->second.c_str()));
-#endif
-    }
-    return dict;
-}
-
-PyObject* Application::sSetConfig(PyObject * /*self*/, PyObject *args)
-{
-    char *pstr,*pstr2;
-
-    if (!PyArg_ParseTuple(args, "ss", &pstr,&pstr2))  // convert args: Python->C
-        return NULL; // NULL triggers exception
-
-    GetApplication()._mConfig[pstr] = pstr2;
-
-    Py_INCREF(Py_None);
-    return Py_None;
-}
-
-PyObject* Application::sGetVersion(PyObject * /*self*/, PyObject *args)
-{
-    if (!PyArg_ParseTuple(args, ""))     // convert args: Python->C
-        return NULL; // NULL triggers exception
-
-    Py::List list;
-    const std::map<std::string, std::string>& cfg = Application::Config();
-    std::map<std::string, std::string>::const_iterator it;
-
-    it = cfg.find("BuildVersionMajor");
-    list.append(Py::String(it != cfg.end() ? it->second : ""));
-
-    it = cfg.find("BuildVersionMinor");
-    list.append(Py::String(it != cfg.end() ? it->second : ""));
-
-    it = cfg.find("BuildRevision");
-    list.append(Py::String(it != cfg.end() ? it->second : ""));
-
-    it = cfg.find("BuildRepositoryURL");
-    list.append(Py::String(it != cfg.end() ? it->second : ""));
-
-    it = cfg.find("BuildRevisionDate");
-    list.append(Py::String(it != cfg.end() ? it->second : ""));
-
-    it = cfg.find("BuildRevisionBranch");
-    if (it != cfg.end())
-        list.append(Py::String(it->second));
-
-    it = cfg.find("BuildRevisionHash");
-    if (it != cfg.end())
-        list.append(Py::String(it->second));
-
-    return Py::new_reference_to(list);
-}
-
-PyObject* Application::sAddImportType(PyObject * /*self*/, PyObject *args)
-{
-    char *psKey,*psMod;
-
-    if (!PyArg_ParseTuple(args, "ss", &psKey,&psMod))
-        return NULL;
-
-    PY_TRY {
-        GetApplication().addImportType(psKey,psMod);
-        Py_Return;
-    } PY_CATCH
-}
-
-PyObject* Application::sChangeImportModule(PyObject * /*self*/, PyObject *args)
-{
-    char *key,*oldMod,*newMod;
-
-    if (!PyArg_ParseTuple(args, "sss", &key,&oldMod,&newMod))
-        return nullptr;
-
-    GetApplication().changeImportModule(key,oldMod,newMod);
-
-    Py_Return;
-}
-
-PyObject* Application::sGetImportType(PyObject * /*self*/, PyObject *args)
-{
-    char*       psKey=0;
-
-    if (!PyArg_ParseTuple(args, "|s", &psKey))     // convert args: Python->C
-        return NULL;                             // NULL triggers exception
-
-    if (psKey) {
-        Py::List list;
-        std::vector<std::string> modules = GetApplication().getImportModules(psKey);
-        for (std::vector<std::string>::iterator it = modules.begin(); it != modules.end(); ++it) {
-            list.append(Py::String(*it));
-        }
-
-        return Py::new_reference_to(list);
-    }
-    else {
-        Py::Dict dict;
-        std::vector<std::string> types = GetApplication().getImportTypes();
-        for (std::vector<std::string>::iterator it = types.begin(); it != types.end(); ++it) {
-            std::vector<std::string> modules = GetApplication().getImportModules(it->c_str());
-            if (modules.empty()) {
-                dict.setItem(it->c_str(), Py::None());
-            }
-            else if (modules.size() == 1) {
-                dict.setItem(it->c_str(), Py::String(modules.front()));
-            }
-            else {
-                Py::List list;
-                for (std::vector<std::string>::iterator jt = modules.begin(); jt != modules.end(); ++jt) {
-                    list.append(Py::String(*jt));
-                }
-                dict.setItem(it->c_str(), list);
-            }
-        }
-
-        return Py::new_reference_to(dict);
-    }
-}
-
-PyObject* Application::sAddExportType(PyObject * /*self*/, PyObject *args)
-{
-    char *psKey,*psMod;
-
-    if (!PyArg_ParseTuple(args, "ss", &psKey,&psMod))
-        return NULL;
-
-    PY_TRY {
-        GetApplication().addExportType(psKey,psMod);
-        Py_Return;
-    } PY_CATCH
-}
-
-PyObject* Application::sChangeExportModule(PyObject * /*self*/, PyObject *args)
-{
-    char *key,*oldMod,*newMod;
-
-    if (!PyArg_ParseTuple(args, "sss", &key,&oldMod,&newMod))
-        return nullptr;
-
-    GetApplication().changeExportModule(key,oldMod,newMod);
-
-    Py_Return;
-}
-
-PyObject* Application::sGetExportType(PyObject * /*self*/, PyObject *args)
-{
-    char*       psKey=0;
-
-    if (!PyArg_ParseTuple(args, "|s", &psKey))     // convert args: Python->C
-        return NULL;                             // NULL triggers exception
-
-    if (psKey) {
-        Py::List list;
-        std::vector<std::string> modules = GetApplication().getExportModules(psKey);
-        for (std::vector<std::string>::iterator it = modules.begin(); it != modules.end(); ++it) {
-            list.append(Py::String(*it));
-        }
-
-        return Py::new_reference_to(list);
-    }
-    else {
-        Py::Dict dict;
-        std::vector<std::string> types = GetApplication().getExportTypes();
-        for (std::vector<std::string>::iterator it = types.begin(); it != types.end(); ++it) {
-            std::vector<std::string> modules = GetApplication().getExportModules(it->c_str());
-            if (modules.empty()) {
-                dict.setItem(it->c_str(), Py::None());
-            }
-            else if (modules.size() == 1) {
-                dict.setItem(it->c_str(), Py::String(modules.front()));
-            }
-            else {
-                Py::List list;
-                for (std::vector<std::string>::iterator jt = modules.begin(); jt != modules.end(); ++jt) {
-                    list.append(Py::String(*jt));
-                }
-                dict.setItem(it->c_str(), list);
-            }
-        }
-
-        return Py::new_reference_to(dict);
-    }
-}
-
-PyObject* Application::sGetResourceDir(PyObject * /*self*/, PyObject *args)
-{
-    if (!PyArg_ParseTuple(args, ""))     // convert args: Python->C
-        return NULL;                       // NULL triggers exception
-
-    Py::String datadir(Application::getResourceDir(),"utf-8");
-    return Py::new_reference_to(datadir);
-}
-
-PyObject* Application::sGetUserAppDataDir(PyObject * /*self*/, PyObject *args)
-{
-    if (!PyArg_ParseTuple(args, ""))     // convert args: Python->C
-        return NULL;                       // NULL triggers exception
-
-    Py::String user_data_dir(Application::getUserAppDataDir(),"utf-8");
-    return Py::new_reference_to(user_data_dir);
-}
-
-PyObject* Application::sGetUserMacroDir(PyObject * /*self*/, PyObject *args)
-{
-    PyObject *actual = Py_False;
-    if (!PyArg_ParseTuple(args, "|O!", &PyBool_Type, &actual))
-        return NULL;
-
-    std::string macroDir = Application::getUserMacroDir();
-    if (PyObject_IsTrue(actual)) {
-        macroDir = App::GetApplication().
-            GetParameterGroupByPath("User parameter:BaseApp/Preferences/Macro")
-            ->GetASCII("MacroPath",macroDir.c_str());
-    }
-
-    Py::String user_macro_dir(macroDir,"utf-8");
-    return Py::new_reference_to(user_macro_dir);
-}
-
-PyObject* Application::sGetHelpDir(PyObject * /*self*/, PyObject *args)
-{
-    if (!PyArg_ParseTuple(args, ""))     // convert args: Python->C
-        return NULL;                       // NULL triggers exception
-
-    Py::String user_macro_dir(Application::getHelpDir(),"utf-8");
-    return Py::new_reference_to(user_macro_dir);
-}
-
-PyObject* Application::sGetHomePath(PyObject * /*self*/, PyObject *args)
-{
-    if (!PyArg_ParseTuple(args, ""))     // convert args: Python->C
-        return NULL;                       // NULL triggers exception
-
-    Py::String homedir(GetApplication().getHomePath(),"utf-8");
-    return Py::new_reference_to(homedir);
-}
-
-PyObject* Application::sListDocuments(PyObject * /*self*/, PyObject *args)
-{
-    PyObject *sort = Py_False;
-    if (!PyArg_ParseTuple(args, "|O",&sort))     // convert args: Python->C
-        return NULL;                       // NULL triggers exception
-    PY_TRY {
-        PyObject *pDict = PyDict_New();
-        PyObject *pKey;
-        Base::PyObjectBase* pValue;
-
-        std::vector<Document*> docs = GetApplication().getDocuments();;
-        if(PyObject_IsTrue(sort))
-            docs = Document::getDependentDocuments(docs,true);
-
-        for (auto doc : docs) {
-#if PY_MAJOR_VERSION >= 3
-            pKey   = PyUnicode_FromString(doc->getName());
-#else
-            pKey   = PyString_FromString(doc->getName());
-#endif
-            // GetPyObject() increments
-            pValue = static_cast<Base::PyObjectBase*>(doc->getPyObject());
-            PyDict_SetItem(pDict, pKey, pValue);
-            // now we can decrement again as PyDict_SetItem also has incremented
-            pValue->DecRef();
-        }
-
-        return pDict;
-    } PY_CATCH;
-}
-
-PyObject* Application::sAddDocObserver(PyObject * /*self*/, PyObject *args)
-{
-    PyObject* o;
-    if (!PyArg_ParseTuple(args, "O",&o))
-        return NULL;
-    PY_TRY {
-        DocumentObserverPython::addObserver(Py::Object(o));
-        Py_Return;
-    } PY_CATCH;
-}
-
-PyObject* Application::sRemoveDocObserver(PyObject * /*self*/, PyObject *args)
-{
-    PyObject* o;
-    if (!PyArg_ParseTuple(args, "O",&o))
-        return NULL;
-    PY_TRY {
-        DocumentObserverPython::removeObserver(Py::Object(o));
-        Py_Return;
-    } PY_CATCH;
-}
-
-PyObject *Application::sSetLogLevel(PyObject * /*self*/, PyObject *args)
-{
-    char *tag;
-    PyObject *pcObj;
-    if (!PyArg_ParseTuple(args, "sO", &tag, &pcObj))
-        return NULL;
-    PY_TRY{
-        int l;
-#if PY_MAJOR_VERSION < 3
-        if (PyString_Check(pcObj)) {
-            const char *pstr = PyString_AsString(pcObj);
-#else
-        if (PyUnicode_Check(pcObj)) {
-            const char *pstr = PyUnicode_AsUTF8(pcObj);
-#endif
-            if(strcmp(pstr,"Log") == 0)
-                l = FC_LOGLEVEL_LOG;
-            else if(strcmp(pstr,"Warning") == 0)
-                l = FC_LOGLEVEL_WARN;
-            else if(strcmp(pstr,"Message") == 0)
-                l = FC_LOGLEVEL_MSG;
-            else if(strcmp(pstr,"Error") == 0)
-                l = FC_LOGLEVEL_ERR;
-            else if(strcmp(pstr,"Trace") == 0)
-                l = FC_LOGLEVEL_TRACE;
-            else if(strcmp(pstr,"Default") == 0)
-                l = FC_LOGLEVEL_DEFAULT;
-            else {
-                Py_Error(Base::BaseExceptionFreeCADError,
-                        "Unknown Log Level (use 'Default', 'Error', 'Warning', 'Message', 'Log', 'Trace' or an integer)");
-                return NULL;
-            }
-        }else
-            l = PyLong_AsLong(pcObj);
-        GetApplication().GetParameterGroupByPath("User parameter:BaseApp/LogLevels")->SetInt(tag,l);
-        if(strcmp(tag,"Default") == 0) {
-#ifndef FC_DEBUG
-            if(l>=0) Base::Console().SetDefaultLogLevel(l);
-#endif
-        }else if(strcmp(tag,"DebugDefault") == 0) {
-#ifdef FC_DEBUG
-            if(l>=0) Base::Console().SetDefaultLogLevel(l);
-#endif
-        }else
-            *Base::Console().GetLogLevel(tag) = l;
-        Py_INCREF(Py_None);
-        return Py_None;
-    }PY_CATCH;
-}
-
-PyObject *Application::sGetLogLevel(PyObject * /*self*/, PyObject *args)
-{
-    char *tag;
-    if (!PyArg_ParseTuple(args, "s", &tag))
-        return NULL;
-
-    PY_TRY{
-        int l = -1;
-        if(strcmp(tag,"Default")==0) {
-#ifdef FC_DEBUG
-            l = _pcUserParamMngr->GetGroup("BaseApp/LogLevels")->GetInt(tag,-1);
-#endif
-        }else if(strcmp(tag,"DebugDefault")==0) {
-#ifndef FC_DEBUG
-            l = _pcUserParamMngr->GetGroup("BaseApp/LogLevels")->GetInt(tag,-1);
-#endif
-        }else{
-            int *pl = Base::Console().GetLogLevel(tag,false);
-            l = pl?*pl:-1;
-        }
-        // For performance reason, we only output integer value
-        return Py_BuildValue("i",Base::Console().LogLevel(l));
-
-        // switch(l) {
-        // case FC_LOGLEVEL_LOG:
-        //     return Py_BuildValue("s","Log");
-        // case FC_LOGLEVEL_WARN:
-        //     return Py_BuildValue("s","Warning");
-        // case FC_LOGLEVEL_ERR:
-        //     return Py_BuildValue("s","Error");
-        // case FC_LOGLEVEL_MSG:
-        //     return Py_BuildValue("s","Message");
-        // case FC_LOGLEVEL_TRACE:
-        //     return Py_BuildValue("s","Trace");
-        // default:
-        //     return Py_BuildValue("i",l);
-        // }
-    } PY_CATCH;
-}
-
-PyObject *Application::sCheckLinkDepth(PyObject * /*self*/, PyObject *args)
-{
-    short depth = 0;
-    if (!PyArg_ParseTuple(args, "h", &depth))
-        return NULL;
-
-    PY_TRY {
-        return Py::new_reference_to(Py::Int(GetApplication().checkLinkDepth(depth,false)));
-    }PY_CATCH;
-}
-
-PyObject *Application::sGetLinksTo(PyObject * /*self*/, PyObject *args)
-{
-    PyObject *pyobj = Py_None;
-    int options = 0;
-    short count = 0;
-    if (!PyArg_ParseTuple(args, "|Oih",&pyobj,&options, &count))
-        return NULL;
-
-    PY_TRY {
-        DocumentObject *obj = 0;
-        if(pyobj!=Py_None) {
-            if(!PyObject_TypeCheck(pyobj,&DocumentObjectPy::Type)) {
-                PyErr_SetString(PyExc_TypeError, "Expect the first argument of type document object");
-                return 0;
-            }
-            obj = static_cast<DocumentObjectPy*>(pyobj)->getDocumentObjectPtr();
-        }
-        auto links = GetApplication().getLinksTo(obj,options,count);
-        Py::Tuple ret(links.size());
-        int i=0;
-        for(auto o : links) 
-            ret.setItem(i++,Py::Object(o->getPyObject(),true));
-        return Py::new_reference_to(ret);
-    }PY_CATCH;
-}
-
-PyObject *Application::sGetDependentObjects(PyObject * /*self*/, PyObject *args)
-{
-    PyObject *obj;
-    int options = 0;
-    if (!PyArg_ParseTuple(args, "O|i", &obj,&options))
-        return 0;
-
-    std::vector<App::DocumentObject*> objs;
-    if(PySequence_Check(obj)) {
-        Py::Sequence seq(obj);
-        for(size_t i=0;i<seq.size();++i) {
-            if(!PyObject_TypeCheck(seq[i].ptr(),&DocumentObjectPy::Type)) {
-                PyErr_SetString(PyExc_TypeError, "Expect element in sequence to be of type document object");
-                return 0;
-            }
-            objs.push_back(static_cast<DocumentObjectPy*>(seq[i].ptr())->getDocumentObjectPtr());
-        }
-    }else if(!PyObject_TypeCheck(obj,&DocumentObjectPy::Type)) {
-        PyErr_SetString(PyExc_TypeError, 
-            "Expect first argument to be either a document object or sequence of document objects");
-        return 0;
-    }else
-        objs.push_back(static_cast<DocumentObjectPy*>(obj)->getDocumentObjectPtr());
-
-    PY_TRY {
-        auto ret = App::Document::getDependencyList(objs,options);
-
-        Py::Tuple tuple(ret.size());
-        for(size_t i=0;i<ret.size();++i) 
-            tuple.setItem(i,Py::Object(ret[i]->getPyObject(),true));
-        return Py::new_reference_to(tuple);
-    } PY_CATCH;
-}
-
-
-PyObject *Application::sSetActiveTransaction(PyObject * /*self*/, PyObject *args)
-{
-    char *name;
-    PyObject *persist = Py_False;
-    if (!PyArg_ParseTuple(args, "s|O", &name,&persist))
-        return 0;
-    
-    PY_TRY {
-        Py::Int ret(GetApplication().setActiveTransaction(name,PyObject_IsTrue(persist)));
-        return Py::new_reference_to(ret);
-    }PY_CATCH;
-}
-
-PyObject *Application::sGetActiveTransaction(PyObject * /*self*/, PyObject *args)
-{
-    if (!PyArg_ParseTuple(args, ""))
-        return 0;
-    
-    PY_TRY {
-        int id = 0;
-        const char *name = GetApplication().getActiveTransaction(&id);
-        if(!name || id<=0)
-            Py_Return;
-        Py::Tuple ret(2);
-        ret.setItem(0,Py::String(name));
-        ret.setItem(1,Py::Int(id));
-        return Py::new_reference_to(ret);
-    }PY_CATCH;
-}
-
-PyObject *Application::sCloseActiveTransaction(PyObject * /*self*/, PyObject *args)
-{
-    PyObject *abort = Py_False;
-    int id = 0;
-    if (!PyArg_ParseTuple(args, "|Oi", &abort,&id))
-        return 0;
-    
-    PY_TRY {
-        GetApplication().closeActiveTransaction(PyObject_IsTrue(abort),id);
-        Py_Return;
-    } PY_CATCH;
-}
-
-PyObject *Application::sCheckAbort(PyObject * /*self*/, PyObject *args)
-{
-    if (!PyArg_ParseTuple(args, ""))
-        return 0;
-
-    PY_TRY {
-        Base::Sequencer().checkAbort();
-        Py_Return;
-    }PY_CATCH
-}
-
-PyObject *Application::sDumpSWIG(PyObject * /*self*/, PyObject *args)
-{
-    if (!PyArg_ParseTuple(args, ""))
-        return 0;
-
-    Base::Interpreter().dumpSWIG();
-    Py_Return;
-}
-
+/***************************************************************************
+ *   Copyright (c) 2002 Jürgen Riegel <juergen.riegel@web.de>              *
+ *                                                                         *
+ *   This file is part of the FreeCAD CAx development system.              *
+ *                                                                         *
+ *   This program is free software; you can redistribute it and/or modify  *
+ *   it under the terms of the GNU Library General Public License (LGPL)   *
+ *   as published by the Free Software Foundation; either version 2 of     *
+ *   the License, or (at your option) any later version.                   *
+ *   for detail see the LICENCE text file.                                 *
+ *                                                                         *
+ *   FreeCAD is distributed in the hope that it will be useful,            *
+ *   but WITHOUT ANY WARRANTY; without even the implied warranty of        *
+ *   MERCHANTABILITY or FITNESS FOR A PARTICULAR PURPOSE.  See the         *
+ *   GNU Library General Public License for more details.                  *
+ *                                                                         *
+ *   You should have received a copy of the GNU Library General Public     *
+ *   License along with FreeCAD; if not, write to the Free Software        *
+ *   Foundation, Inc., 59 Temple Place, Suite 330, Boston, MA  02111-1307  *
+ *   USA                                                                   *
+ *                                                                         *
+ ***************************************************************************/
+
+
+
+#include "PreCompiled.h"
+
+#ifndef _PreComp_
+# include <stdexcept>
+#endif
+
+
+#include "Application.h"
+#include "Document.h"
+#include "DocumentPy.h"
+#include "DocumentObserverPython.h"
+#include "DocumentObjectPy.h"
+
+// FreeCAD Base header
+#include <Base/Interpreter.h>
+#include <Base/Exception.h>
+#include <Base/Parameter.h>
+#include <Base/Console.h>
+#include <Base/Factory.h>
+#include <Base/FileInfo.h>
+#include <Base/UnitsApi.h>
+#include <Base/Sequencer.h>
+
+//using Base::GetConsole;
+using namespace Base;
+using namespace App;
+
+
+
+//**************************************************************************
+// Python stuff
+
+// Application Methods						// Methods structure
+PyMethodDef Application::Methods[] = {
+    {"ParamGet",       (PyCFunction) Application::sGetParam, METH_VARARGS,
+     "Get parameters by path"},
+    {"saveParameter",  (PyCFunction) Application::sSaveParameter, METH_VARARGS,
+     "saveParameter(config='User parameter') -> None\n"
+     "Save parameter set to file. The default set is 'User parameter'"},
+    {"Version",        (PyCFunction) Application::sGetVersion, METH_VARARGS,
+     "Print the version to the output."},
+    {"ConfigGet",      (PyCFunction) Application::sGetConfig, METH_VARARGS,
+     "ConfigGet(string) -- Get the value for the given key."},
+    {"ConfigSet",      (PyCFunction) Application::sSetConfig, METH_VARARGS,
+     "ConfigSet(string, string) -- Set the given key to the given value."},
+    {"ConfigDump",     (PyCFunction) Application::sDumpConfig, METH_VARARGS,
+     "Dump the configuration to the output."},
+    {"addImportType",  (PyCFunction) Application::sAddImportType, METH_VARARGS,
+     "Register filetype for import"},
+    {"changeImportModule",  (PyCFunction) Application::sChangeImportModule, METH_VARARGS,
+     "Change the import module name of a registered filetype"},
+    {"getImportType",  (PyCFunction) Application::sGetImportType, METH_VARARGS,
+     "Get the name of the module that can import the filetype"},
+    {"EndingAdd",      (PyCFunction) Application::sAddImportType, METH_VARARGS, // deprecated
+     "deprecated -- use addImportType"},
+    {"EndingGet",      (PyCFunction) Application::sGetImportType, METH_VARARGS, // deprecated
+     "deprecated -- use getImportType"},
+    {"addExportType",  (PyCFunction) Application::sAddExportType, METH_VARARGS,
+     "Register filetype for export"},
+    {"changeExportModule",  (PyCFunction) Application::sChangeExportModule, METH_VARARGS,
+     "Change the export module name of a registered filetype"},
+    {"getExportType",  (PyCFunction) Application::sGetExportType, METH_VARARGS,
+     "Get the name of the module that can export the filetype"},
+    {"getResourceDir", (PyCFunction) Application::sGetResourceDir, METH_VARARGS,
+     "Get the root directory of all resources"},
+    {"getUserAppDataDir", (PyCFunction) Application::sGetUserAppDataDir, METH_VARARGS,
+     "Get the root directory of user settings"},
+    {"getUserMacroDir", (PyCFunction) Application::sGetUserMacroDir, METH_VARARGS,
+     "getUserMacroDir(bool=False) -> string"
+     "Get the directory of the user's macro directory\n"
+     "If parameter is False (the default) it returns the standard path in the"
+     "user's home directory, otherwise it returns the user-defined path."},
+    {"getHelpDir", (PyCFunction) Application::sGetHelpDir, METH_VARARGS,
+     "Get the directory of the documentation"},
+    {"getHomePath",    (PyCFunction) Application::sGetHomePath, METH_VARARGS,
+     "Get the home path, i.e. the parent directory of the executable"},
+
+    {"loadFile",       (PyCFunction) Application::sLoadFile, METH_VARARGS,
+     "loadFile(string=filename,[string=module]) -> None\n\n"
+     "Loads an arbitrary file by delegating to the given Python module:\n"
+     "* If no module is given it will be determined by the file extension.\n"
+     "* If more than one module can load a file the first one one will be taken.\n"
+     "* If no module exists to load the file an exception will be raised."},
+    {"open",   reinterpret_cast<PyCFunction>(reinterpret_cast<void (*) (void)>( Application::sOpenDocument )), METH_VARARGS|METH_KEYWORDS,
+     "See openDocument(string)"},
+    {"openDocument",   reinterpret_cast<PyCFunction>(reinterpret_cast<void (*) (void)>( Application::sOpenDocument )), METH_VARARGS|METH_KEYWORDS,
+     "openDocument(filepath,hidden=False) -> object\n"
+     "Create a document and load the project file into the document.\n\n"
+     "filepath: file path to an existing file. If the file doesn't exist\n"
+     "          or the file cannot be loaded an I/O exception is thrown.\n"
+     "          In this case the document is kept alive.\n"
+     "hidden: whether to hide document 3D view."},
+//  {"saveDocument",   (PyCFunction) Application::sSaveDocument, METH_VARARGS,
+//   "saveDocument(string) -- Save the document to a file."},
+//  {"saveDocumentAs", (PyCFunction) Application::sSaveDocumentAs, METH_VARARGS},
+    {"newDocument",    reinterpret_cast<PyCFunction>(reinterpret_cast<void (*) (void)>( Application::sNewDocument )), METH_VARARGS|METH_KEYWORDS,
+     "newDocument(name, label=None, hidden=False, temp=False) -> object\n"
+     "Create a new document with a given name.\n\n"
+     "name: unique document name which is checked automatically.\n"
+     "label: optional user changeable label for the document.\n"
+     "hidden: whether to hide document 3D view.\n"
+     "temp: mark the document as temporary so that it will not be saved"},
+    {"closeDocument",  (PyCFunction) Application::sCloseDocument, METH_VARARGS,
+     "closeDocument(string) -> None\n\n"
+     "Close the document with a given name."},
+    {"activeDocument", (PyCFunction) Application::sActiveDocument, METH_VARARGS,
+     "activeDocument() -> object or None\n\n"
+     "Return the active document or None if there is no one."},
+    {"setActiveDocument",(PyCFunction) Application::sSetActiveDocument, METH_VARARGS,
+     "setActiveDocement(string) -> None\n\n"
+     "Set the active document by its name."},
+    {"getDocument",    (PyCFunction) Application::sGetDocument, METH_VARARGS,
+     "getDocument(string) -> object\n\n"
+     "Get a document by its name or raise an exception\n"
+     "if there is no document with the given name."},
+    {"listDocuments",  (PyCFunction) Application::sListDocuments, METH_VARARGS,
+     "listDocuments(sort=False) -> list\n\n"
+     "Return a list of names of all documents, optionally sort in dependency order."},
+    {"addDocumentObserver",  (PyCFunction) Application::sAddDocObserver, METH_VARARGS,
+     "addDocumentObserver() -> None\n\n"
+     "Add an observer to get notified about changes on documents."},
+    {"removeDocumentObserver",  (PyCFunction) Application::sRemoveDocObserver, METH_VARARGS,
+     "removeDocumentObserver() -> None\n\n"
+     "Remove an added document observer."},
+    {"setLogLevel",          (PyCFunction) Application::sSetLogLevel, METH_VARARGS,
+     "setLogLevel(tag, level) -- Set the log level for a string tag.\n"
+     "'level' can either be string 'Log', 'Msg', 'Wrn', 'Error', or an integer value"},
+    {"getLogLevel",          (PyCFunction) Application::sGetLogLevel, METH_VARARGS,
+     "getLogLevel(tag) -- Get the log level of a string tag"},
+    {"checkLinkDepth",       (PyCFunction) Application::sCheckLinkDepth, METH_VARARGS,
+     "checkLinkDepth(depth) -- check link recursion depth"},
+    {"getLinksTo",       (PyCFunction) Application::sGetLinksTo, METH_VARARGS,
+     "getLinksTo(obj,options=0,maxCount=0) -- return the objects linked to 'obj'\n\n"
+     "options: 1: recursive, 2: check link array. Options can combine.\n"
+     "maxCount: to limit the number of links returned\n"},
+    {"getDependentObjects", (PyCFunction) Application::sGetDependentObjects, METH_VARARGS,
+     "getDependentObjects(obj|[obj,...], options=0)\n"
+     "Return a list of dependent objects including the given objects.\n\n"
+     "options: can have the following bit flags,\n"
+     "         1: to sort the list in topological order.\n"
+     "         2: to exclude dependency of Link type object."},
+    {"setActiveTransaction", (PyCFunction) Application::sSetActiveTransaction, METH_VARARGS,
+     "setActiveTransaction(name, persist=False) -- setup active transaction with the given name\n\n"
+     "name: the transaction name\n"
+     "persist(False): by default, if the calling code is inside any invocation of a command, it\n"
+     "                will be auto closed once all commands within the current stack exists. To\n"
+     "                disable auto closing, set persist=True\n"
+     "Returns the transaction ID for the active transaction. An application-wide\n"
+     "active transaction causes any document changes to open a transaction with\n"
+     "the given name and ID."},
+    {"getActiveTransaction", (PyCFunction) Application::sGetActiveTransaction, METH_VARARGS,
+     "getActiveTransaction() -> (name,id) return the current active transaction name and ID"},     
+    {"closeActiveTransaction", (PyCFunction) Application::sCloseActiveTransaction, METH_VARARGS,
+     "closeActiveTransaction(abort=False) -- commit or abort current active transaction"},     
+    {"isRestoring", (PyCFunction) Application::sIsRestoring, METH_VARARGS,
+     "isRestoring() -> Bool -- Test if the application is opening some document"},
+    {"dumpSWIG", (PyCFunction) Application::sDumpSWIG, METH_VARARGS,
+     "dumpSWIG() -- Dump SWIG internal types"},
+    {"checkAbort", (PyCFunction) Application::sCheckAbort, METH_VARARGS,
+     "checkAbort() -- check for user abort in length operation.\n\n"
+     "This only works if there is an active sequencer (or ProgressIndicator in Python).\n"
+     "There is an active sequencer during document restore and recomputation. User may\n"
+     "abort the operation by pressing the ESC key. Once detected, this function will\n"
+     "trigger a BaseExceptionFreeCADAbort exception."},
+    {NULL, NULL, 0, NULL}		/* Sentinel */
+};
+
+
+PyObject* Application::sLoadFile(PyObject * /*self*/, PyObject *args)
+{
+    char *path, *doc="",*mod="";
+    if (!PyArg_ParseTuple(args, "s|ss", &path, &doc, &mod))     // convert args: Python->C
+        return 0;                             // NULL triggers exception
+    PY_TRY {
+        Base::FileInfo fi(path);
+        if (!fi.exists()) {
+            PyErr_Format(PyExc_IOError, "File %s doesn't exist.", path);
+            return 0;
+        }
+
+        std::stringstream str;
+        std::string module = mod;
+        if (module.empty()) {
+
+            if((fi.isDir() && Base::FileInfo(fi.filePath()+"/Document.xml").exists()) 
+                    || fi.fileName() == "Document.xml") 
+            {
+                if(!fi.isDir()) 
+                    fi.setFile(fi.dirPath());
+                str << "FreeCAD.openDocument('" << fi.filePath() << "')" << std::endl;
+            } else {
+                std::string ext = fi.extension();
+                std::vector<std::string> modules = GetApplication().getImportModules(ext.c_str());
+                if (modules.empty()) {
+                    PyErr_Format(PyExc_IOError, "Filetype %s is not supported.", ext.c_str());
+                    return 0;
+                }
+                else {
+                    module = modules.front();
+                }
+            }
+        }
+
+        if(module.size()) {
+            str << "import " << module << std::endl;
+            if (fi.hasExtension("FCStd"))
+                str << module << ".openDocument('" << path << "')" << std::endl;
+            else
+                str << module << ".insert('" << path << "','" << doc << "')" << std::endl;
+        }
+
+        Base::Interpreter().runString(str.str().c_str());
+        Py_Return;
+    } PY_CATCH
+}
+
+PyObject* Application::sIsRestoring(PyObject * /*self*/, PyObject *args) {
+    if (!PyArg_ParseTuple(args, ""))
+        return NULL;
+    return Py::new_reference_to(Py::Boolean(GetApplication().isRestoring()));
+}
+
+PyObject* Application::sOpenDocument(PyObject * /*self*/, PyObject *args, PyObject *kwd)
+{
+    char* Name;
+    PyObject *hidden = Py_False;
+    static char *kwlist[] = {"name","hidden",0};
+    if (!PyArg_ParseTupleAndKeywords(args, kwd, "et|O", kwlist,
+                "utf-8", &Name, &hidden))
+        return NULL;
+    std::string EncodedName = std::string(Name);
+    PyMem_Free(Name);
+    PY_TRY {
+        // return new document
+        return (GetApplication().openDocument(EncodedName.c_str(),!PyObject_IsTrue(hidden))->getPyObject());
+    } PY_CATCH
+}
+
+PyObject* Application::sNewDocument(PyObject * /*self*/, PyObject *args, PyObject *kwd)
+{
+    char *docName = 0;
+    char *usrName = 0;
+    PyObject *hidden = Py_False;
+    PyObject *temp = Py_False;
+    static char *kwlist[] = {"name","label","hidden","temp",0};
+    if (!PyArg_ParseTupleAndKeywords(args, kwd, "|etetOO", kwlist,
+                "utf-8", &docName, "utf-8", &usrName, &hidden, &temp))
+        return NULL;
+
+    PY_TRY {
+        App::Document* doc = GetApplication().newDocument(docName, usrName,
+                                                          !PyObject_IsTrue(hidden),
+                                                          PyObject_IsTrue(temp));
+        PyMem_Free(docName);
+        PyMem_Free(usrName);
+        return doc->getPyObject();
+    }PY_CATCH;
+}
+
+PyObject* Application::sSetActiveDocument(PyObject * /*self*/, PyObject *args)
+{
+    char *pstr = 0;
+    if (!PyArg_ParseTuple(args, "s", &pstr))     // convert args: Python->C
+        return NULL;                             // NULL triggers exception
+
+    PY_TRY {
+        GetApplication().setActiveDocument(pstr);
+    } PY_CATCH
+    Py_Return;
+}
+
+PyObject* Application::sCloseDocument(PyObject * /*self*/, PyObject *args)
+{
+    char *pstr = 0;
+    if (!PyArg_ParseTuple(args, "s", &pstr))     // convert args: Python->C
+        return NULL;                             // NULL triggers exception
+
+    PY_TRY {
+        Document* doc = GetApplication().getDocument(pstr);
+        if (!doc) {
+            PyErr_Format(PyExc_NameError, "Unknown document '%s'", pstr);
+            return NULL;
+        }
+        if (!doc->isClosable()) {
+            PyErr_Format(PyExc_RuntimeError, "The document '%s' is not closable for the moment", pstr);
+            return NULL;
+        }
+        if (GetApplication().closeDocument(pstr) == false) {
+            PyErr_Format(PyExc_RuntimeError, "Closing the document '%s' failed", pstr);
+            return NULL;
+        }
+        Py_Return;
+    } PY_CATCH
+}
+
+PyObject* Application::sSaveDocument(PyObject * /*self*/, PyObject *args)
+{
+    char *pDoc;
+    if (!PyArg_ParseTuple(args, "s", &pDoc))     // convert args: Python->C
+        return NULL;                             // NULL triggers exception
+
+    PY_TRY {
+        Document* doc = GetApplication().getDocument(pDoc);
+        if ( doc ) {
+            if ( doc->save() == false ) {
+                PyErr_Format(Base::BaseExceptionFreeCADError, "Cannot save document '%s'", pDoc);
+                return 0L;
+            }
+        }
+        else {
+            PyErr_Format(PyExc_NameError, "Unknown document '%s'", pDoc);
+            return NULL;
+        }
+        Py_Return;
+    } PY_CATCH
+}
+#if 0
+PyObject* Application::sSaveDocumentAs(PyObject * /*self*/, PyObject *args)
+{
+    char *pDoc, *pFileName;
+    if (!PyArg_ParseTuple(args, "ss", &pDoc, &pFileName))     // convert args: Python->C
+        return NULL;                             // NULL triggers exception
+
+    Document* doc = GetApplication().getDocument(pDoc);
+    if (doc) {
+        doc->saveAs( pFileName );
+    }
+    else {
+        PyErr_Format(PyExc_NameError, "Unknown document '%s'", pDoc);
+        return NULL;
+    }
+
+    Py_Return;
+}
+#endif
+PyObject* Application::sActiveDocument(PyObject * /*self*/, PyObject *args)
+{
+    if (!PyArg_ParseTuple(args, ""))     // convert args: Python->C
+        return NULL;                       // NULL triggers exception
+
+    PY_TRY {
+        Document* doc = GetApplication().getActiveDocument();
+        if (doc) {
+            return doc->getPyObject();
+        }
+        else {
+            Py_INCREF(Py_None);
+            return Py_None;
+        }
+    } PY_CATCH
+}
+
+PyObject* Application::sGetDocument(PyObject * /*self*/, PyObject *args)
+{
+    char *pstr=0;
+    if (!PyArg_ParseTuple(args, "s", &pstr))     // convert args: Python->C
+        return NULL;                             // NULL triggers exception
+
+    Document* doc = GetApplication().getDocument(pstr);
+    if ( !doc ) {
+        PyErr_Format(PyExc_NameError, "Unknown document '%s'", pstr);
+        return 0L;
+    }
+
+    return doc->getPyObject();
+}
+
+PyObject* Application::sGetParam(PyObject * /*self*/, PyObject *args)
+{
+    char *pstr=0;
+    if (!PyArg_ParseTuple(args, "s", &pstr))     // convert args: Python->C
+        return NULL;                             // NULL triggers exception
+
+    PY_TRY {
+        return GetPyObject(GetApplication().GetParameterGroupByPath(pstr));
+    }PY_CATCH;
+}
+
+PyObject* Application::sSaveParameter(PyObject * /*self*/, PyObject *args)
+{
+    char *pstr = "User parameter";
+    if (!PyArg_ParseTuple(args, "|s", &pstr))
+        return NULL;
+
+    PY_TRY {
+        ParameterManager* param = App::GetApplication().GetParameterSet(pstr);
+        if (!param) {
+            std::stringstream str;
+            str << "No parameter set found with name: " << pstr;
+            PyErr_SetString(PyExc_ValueError, str.str().c_str());
+            return NULL;
+        }
+        else if (!param->HasSerializer()) {
+            std::stringstream str;
+            str << "Parameter set cannot be serialized: " << pstr;
+            PyErr_SetString(PyExc_RuntimeError, str.str().c_str());
+            return NULL;
+        }
+
+        param->SaveDocument();
+        Py_INCREF(Py_None);
+        return Py_None;
+    }PY_CATCH;
+}
+
+
+PyObject* Application::sGetConfig(PyObject * /*self*/, PyObject *args)
+{
+    char *pstr;
+
+    if (!PyArg_ParseTuple(args, "s", &pstr))     // convert args: Python->C
+        return NULL;                             // NULL triggers exception
+    const std::map<std::string, std::string>& Map = GetApplication().Config();
+
+    std::map<std::string, std::string>::const_iterator it = Map.find(pstr);
+    if (it != Map.end()) {
+        return Py_BuildValue("s",it->second.c_str());
+    }
+    else {
+        // do not set an error because this may break existing python code
+#if PY_MAJOR_VERSION >= 3
+        return PyUnicode_FromString("");
+#else
+        return PyString_FromString("");
+#endif
+    }
+}
+
+PyObject* Application::sDumpConfig(PyObject * /*self*/, PyObject *args)
+{
+    if (!PyArg_ParseTuple(args, "") )    // convert args: Python->C
+        return NULL;                             // NULL triggers exception
+
+    PyObject *dict = PyDict_New();
+    for (std::map<std::string,std::string>::iterator It= GetApplication()._mConfig.begin();
+         It!=GetApplication()._mConfig.end();++It) {
+#if PY_MAJOR_VERSION >= 3
+        PyDict_SetItemString(dict,It->first.c_str(), PyUnicode_FromString(It->second.c_str()));
+#else
+        PyDict_SetItemString(dict,It->first.c_str(), PyString_FromString(It->second.c_str()));
+#endif
+    }
+    return dict;
+}
+
+PyObject* Application::sSetConfig(PyObject * /*self*/, PyObject *args)
+{
+    char *pstr,*pstr2;
+
+    if (!PyArg_ParseTuple(args, "ss", &pstr,&pstr2))  // convert args: Python->C
+        return NULL; // NULL triggers exception
+
+    GetApplication()._mConfig[pstr] = pstr2;
+
+    Py_INCREF(Py_None);
+    return Py_None;
+}
+
+PyObject* Application::sGetVersion(PyObject * /*self*/, PyObject *args)
+{
+    if (!PyArg_ParseTuple(args, ""))     // convert args: Python->C
+        return NULL; // NULL triggers exception
+
+    Py::List list;
+    const std::map<std::string, std::string>& cfg = Application::Config();
+    std::map<std::string, std::string>::const_iterator it;
+
+    it = cfg.find("BuildVersionMajor");
+    list.append(Py::String(it != cfg.end() ? it->second : ""));
+
+    it = cfg.find("BuildVersionMinor");
+    list.append(Py::String(it != cfg.end() ? it->second : ""));
+
+    it = cfg.find("BuildRevision");
+    list.append(Py::String(it != cfg.end() ? it->second : ""));
+
+    it = cfg.find("BuildRepositoryURL");
+    list.append(Py::String(it != cfg.end() ? it->second : ""));
+
+    it = cfg.find("BuildRevisionDate");
+    list.append(Py::String(it != cfg.end() ? it->second : ""));
+
+    it = cfg.find("BuildRevisionBranch");
+    if (it != cfg.end())
+        list.append(Py::String(it->second));
+
+    it = cfg.find("BuildRevisionHash");
+    if (it != cfg.end())
+        list.append(Py::String(it->second));
+
+    return Py::new_reference_to(list);
+}
+
+PyObject* Application::sAddImportType(PyObject * /*self*/, PyObject *args)
+{
+    char *psKey,*psMod;
+
+    if (!PyArg_ParseTuple(args, "ss", &psKey,&psMod))
+        return NULL;
+
+    PY_TRY {
+        GetApplication().addImportType(psKey,psMod);
+        Py_Return;
+    } PY_CATCH
+}
+
+PyObject* Application::sChangeImportModule(PyObject * /*self*/, PyObject *args)
+{
+    char *key,*oldMod,*newMod;
+
+    if (!PyArg_ParseTuple(args, "sss", &key,&oldMod,&newMod))
+        return nullptr;
+
+    GetApplication().changeImportModule(key,oldMod,newMod);
+
+    Py_Return;
+}
+
+PyObject* Application::sGetImportType(PyObject * /*self*/, PyObject *args)
+{
+    char*       psKey=0;
+
+    if (!PyArg_ParseTuple(args, "|s", &psKey))     // convert args: Python->C
+        return NULL;                             // NULL triggers exception
+
+    if (psKey) {
+        Py::List list;
+        std::vector<std::string> modules = GetApplication().getImportModules(psKey);
+        for (std::vector<std::string>::iterator it = modules.begin(); it != modules.end(); ++it) {
+            list.append(Py::String(*it));
+        }
+
+        return Py::new_reference_to(list);
+    }
+    else {
+        Py::Dict dict;
+        std::vector<std::string> types = GetApplication().getImportTypes();
+        for (std::vector<std::string>::iterator it = types.begin(); it != types.end(); ++it) {
+            std::vector<std::string> modules = GetApplication().getImportModules(it->c_str());
+            if (modules.empty()) {
+                dict.setItem(it->c_str(), Py::None());
+            }
+            else if (modules.size() == 1) {
+                dict.setItem(it->c_str(), Py::String(modules.front()));
+            }
+            else {
+                Py::List list;
+                for (std::vector<std::string>::iterator jt = modules.begin(); jt != modules.end(); ++jt) {
+                    list.append(Py::String(*jt));
+                }
+                dict.setItem(it->c_str(), list);
+            }
+        }
+
+        return Py::new_reference_to(dict);
+    }
+}
+
+PyObject* Application::sAddExportType(PyObject * /*self*/, PyObject *args)
+{
+    char *psKey,*psMod;
+
+    if (!PyArg_ParseTuple(args, "ss", &psKey,&psMod))
+        return NULL;
+
+    PY_TRY {
+        GetApplication().addExportType(psKey,psMod);
+        Py_Return;
+    } PY_CATCH
+}
+
+PyObject* Application::sChangeExportModule(PyObject * /*self*/, PyObject *args)
+{
+    char *key,*oldMod,*newMod;
+
+    if (!PyArg_ParseTuple(args, "sss", &key,&oldMod,&newMod))
+        return nullptr;
+
+    GetApplication().changeExportModule(key,oldMod,newMod);
+
+    Py_Return;
+}
+
+PyObject* Application::sGetExportType(PyObject * /*self*/, PyObject *args)
+{
+    char*       psKey=0;
+
+    if (!PyArg_ParseTuple(args, "|s", &psKey))     // convert args: Python->C
+        return NULL;                             // NULL triggers exception
+
+    if (psKey) {
+        Py::List list;
+        std::vector<std::string> modules = GetApplication().getExportModules(psKey);
+        for (std::vector<std::string>::iterator it = modules.begin(); it != modules.end(); ++it) {
+            list.append(Py::String(*it));
+        }
+
+        return Py::new_reference_to(list);
+    }
+    else {
+        Py::Dict dict;
+        std::vector<std::string> types = GetApplication().getExportTypes();
+        for (std::vector<std::string>::iterator it = types.begin(); it != types.end(); ++it) {
+            std::vector<std::string> modules = GetApplication().getExportModules(it->c_str());
+            if (modules.empty()) {
+                dict.setItem(it->c_str(), Py::None());
+            }
+            else if (modules.size() == 1) {
+                dict.setItem(it->c_str(), Py::String(modules.front()));
+            }
+            else {
+                Py::List list;
+                for (std::vector<std::string>::iterator jt = modules.begin(); jt != modules.end(); ++jt) {
+                    list.append(Py::String(*jt));
+                }
+                dict.setItem(it->c_str(), list);
+            }
+        }
+
+        return Py::new_reference_to(dict);
+    }
+}
+
+PyObject* Application::sGetResourceDir(PyObject * /*self*/, PyObject *args)
+{
+    if (!PyArg_ParseTuple(args, ""))     // convert args: Python->C
+        return NULL;                       // NULL triggers exception
+
+    Py::String datadir(Application::getResourceDir(),"utf-8");
+    return Py::new_reference_to(datadir);
+}
+
+PyObject* Application::sGetUserAppDataDir(PyObject * /*self*/, PyObject *args)
+{
+    if (!PyArg_ParseTuple(args, ""))     // convert args: Python->C
+        return NULL;                       // NULL triggers exception
+
+    Py::String user_data_dir(Application::getUserAppDataDir(),"utf-8");
+    return Py::new_reference_to(user_data_dir);
+}
+
+PyObject* Application::sGetUserMacroDir(PyObject * /*self*/, PyObject *args)
+{
+    PyObject *actual = Py_False;
+    if (!PyArg_ParseTuple(args, "|O!", &PyBool_Type, &actual))
+        return NULL;
+
+    std::string macroDir = Application::getUserMacroDir();
+    if (PyObject_IsTrue(actual)) {
+        macroDir = App::GetApplication().
+            GetParameterGroupByPath("User parameter:BaseApp/Preferences/Macro")
+            ->GetASCII("MacroPath",macroDir.c_str());
+    }
+
+    Py::String user_macro_dir(macroDir,"utf-8");
+    return Py::new_reference_to(user_macro_dir);
+}
+
+PyObject* Application::sGetHelpDir(PyObject * /*self*/, PyObject *args)
+{
+    if (!PyArg_ParseTuple(args, ""))     // convert args: Python->C
+        return NULL;                       // NULL triggers exception
+
+    Py::String user_macro_dir(Application::getHelpDir(),"utf-8");
+    return Py::new_reference_to(user_macro_dir);
+}
+
+PyObject* Application::sGetHomePath(PyObject * /*self*/, PyObject *args)
+{
+    if (!PyArg_ParseTuple(args, ""))     // convert args: Python->C
+        return NULL;                       // NULL triggers exception
+
+    Py::String homedir(GetApplication().getHomePath(),"utf-8");
+    return Py::new_reference_to(homedir);
+}
+
+PyObject* Application::sListDocuments(PyObject * /*self*/, PyObject *args)
+{
+    PyObject *sort = Py_False;
+    if (!PyArg_ParseTuple(args, "|O",&sort))     // convert args: Python->C
+        return NULL;                       // NULL triggers exception
+    PY_TRY {
+        PyObject *pDict = PyDict_New();
+        PyObject *pKey;
+        Base::PyObjectBase* pValue;
+
+        std::vector<Document*> docs = GetApplication().getDocuments();;
+        if(PyObject_IsTrue(sort))
+            docs = Document::getDependentDocuments(docs,true);
+
+        for (auto doc : docs) {
+#if PY_MAJOR_VERSION >= 3
+            pKey   = PyUnicode_FromString(doc->getName());
+#else
+            pKey   = PyString_FromString(doc->getName());
+#endif
+            // GetPyObject() increments
+            pValue = static_cast<Base::PyObjectBase*>(doc->getPyObject());
+            PyDict_SetItem(pDict, pKey, pValue);
+            // now we can decrement again as PyDict_SetItem also has incremented
+            pValue->DecRef();
+        }
+
+        return pDict;
+    } PY_CATCH;
+}
+
+PyObject* Application::sAddDocObserver(PyObject * /*self*/, PyObject *args)
+{
+    PyObject* o;
+    if (!PyArg_ParseTuple(args, "O",&o))
+        return NULL;
+    PY_TRY {
+        DocumentObserverPython::addObserver(Py::Object(o));
+        Py_Return;
+    } PY_CATCH;
+}
+
+PyObject* Application::sRemoveDocObserver(PyObject * /*self*/, PyObject *args)
+{
+    PyObject* o;
+    if (!PyArg_ParseTuple(args, "O",&o))
+        return NULL;
+    PY_TRY {
+        DocumentObserverPython::removeObserver(Py::Object(o));
+        Py_Return;
+    } PY_CATCH;
+}
+
+PyObject *Application::sSetLogLevel(PyObject * /*self*/, PyObject *args)
+{
+    char *tag;
+    PyObject *pcObj;
+    if (!PyArg_ParseTuple(args, "sO", &tag, &pcObj))
+        return NULL;
+    PY_TRY{
+        int l;
+#if PY_MAJOR_VERSION < 3
+        if (PyString_Check(pcObj)) {
+            const char *pstr = PyString_AsString(pcObj);
+#else
+        if (PyUnicode_Check(pcObj)) {
+            const char *pstr = PyUnicode_AsUTF8(pcObj);
+#endif
+            if(strcmp(pstr,"Log") == 0)
+                l = FC_LOGLEVEL_LOG;
+            else if(strcmp(pstr,"Warning") == 0)
+                l = FC_LOGLEVEL_WARN;
+            else if(strcmp(pstr,"Message") == 0)
+                l = FC_LOGLEVEL_MSG;
+            else if(strcmp(pstr,"Error") == 0)
+                l = FC_LOGLEVEL_ERR;
+            else if(strcmp(pstr,"Trace") == 0)
+                l = FC_LOGLEVEL_TRACE;
+            else if(strcmp(pstr,"Default") == 0)
+                l = FC_LOGLEVEL_DEFAULT;
+            else {
+                Py_Error(Base::BaseExceptionFreeCADError,
+                        "Unknown Log Level (use 'Default', 'Error', 'Warning', 'Message', 'Log', 'Trace' or an integer)");
+                return NULL;
+            }
+        }else
+            l = PyLong_AsLong(pcObj);
+        GetApplication().GetParameterGroupByPath("User parameter:BaseApp/LogLevels")->SetInt(tag,l);
+        if(strcmp(tag,"Default") == 0) {
+#ifndef FC_DEBUG
+            if(l>=0) Base::Console().SetDefaultLogLevel(l);
+#endif
+        }else if(strcmp(tag,"DebugDefault") == 0) {
+#ifdef FC_DEBUG
+            if(l>=0) Base::Console().SetDefaultLogLevel(l);
+#endif
+        }else
+            *Base::Console().GetLogLevel(tag) = l;
+        Py_INCREF(Py_None);
+        return Py_None;
+    }PY_CATCH;
+}
+
+PyObject *Application::sGetLogLevel(PyObject * /*self*/, PyObject *args)
+{
+    char *tag;
+    if (!PyArg_ParseTuple(args, "s", &tag))
+        return NULL;
+
+    PY_TRY{
+        int l = -1;
+        if(strcmp(tag,"Default")==0) {
+#ifdef FC_DEBUG
+            l = _pcUserParamMngr->GetGroup("BaseApp/LogLevels")->GetInt(tag,-1);
+#endif
+        }else if(strcmp(tag,"DebugDefault")==0) {
+#ifndef FC_DEBUG
+            l = _pcUserParamMngr->GetGroup("BaseApp/LogLevels")->GetInt(tag,-1);
+#endif
+        }else{
+            int *pl = Base::Console().GetLogLevel(tag,false);
+            l = pl?*pl:-1;
+        }
+        // For performance reason, we only output integer value
+        return Py_BuildValue("i",Base::Console().LogLevel(l));
+
+        // switch(l) {
+        // case FC_LOGLEVEL_LOG:
+        //     return Py_BuildValue("s","Log");
+        // case FC_LOGLEVEL_WARN:
+        //     return Py_BuildValue("s","Warning");
+        // case FC_LOGLEVEL_ERR:
+        //     return Py_BuildValue("s","Error");
+        // case FC_LOGLEVEL_MSG:
+        //     return Py_BuildValue("s","Message");
+        // case FC_LOGLEVEL_TRACE:
+        //     return Py_BuildValue("s","Trace");
+        // default:
+        //     return Py_BuildValue("i",l);
+        // }
+    } PY_CATCH;
+}
+
+PyObject *Application::sCheckLinkDepth(PyObject * /*self*/, PyObject *args)
+{
+    short depth = 0;
+    if (!PyArg_ParseTuple(args, "h", &depth))
+        return NULL;
+
+    PY_TRY {
+        return Py::new_reference_to(Py::Int(GetApplication().checkLinkDepth(depth,false)));
+    }PY_CATCH;
+}
+
+PyObject *Application::sGetLinksTo(PyObject * /*self*/, PyObject *args)
+{
+    PyObject *pyobj = Py_None;
+    int options = 0;
+    short count = 0;
+    if (!PyArg_ParseTuple(args, "|Oih",&pyobj,&options, &count))
+        return NULL;
+
+    PY_TRY {
+        DocumentObject *obj = 0;
+        if(pyobj!=Py_None) {
+            if(!PyObject_TypeCheck(pyobj,&DocumentObjectPy::Type)) {
+                PyErr_SetString(PyExc_TypeError, "Expect the first argument of type document object");
+                return 0;
+            }
+            obj = static_cast<DocumentObjectPy*>(pyobj)->getDocumentObjectPtr();
+        }
+        auto links = GetApplication().getLinksTo(obj,options,count);
+        Py::Tuple ret(links.size());
+        int i=0;
+        for(auto o : links) 
+            ret.setItem(i++,Py::Object(o->getPyObject(),true));
+        return Py::new_reference_to(ret);
+    }PY_CATCH;
+}
+
+PyObject *Application::sGetDependentObjects(PyObject * /*self*/, PyObject *args)
+{
+    PyObject *obj;
+    int options = 0;
+    if (!PyArg_ParseTuple(args, "O|i", &obj,&options))
+        return 0;
+
+    std::vector<App::DocumentObject*> objs;
+    if(PySequence_Check(obj)) {
+        Py::Sequence seq(obj);
+        for(size_t i=0;i<seq.size();++i) {
+            if(!PyObject_TypeCheck(seq[i].ptr(),&DocumentObjectPy::Type)) {
+                PyErr_SetString(PyExc_TypeError, "Expect element in sequence to be of type document object");
+                return 0;
+            }
+            objs.push_back(static_cast<DocumentObjectPy*>(seq[i].ptr())->getDocumentObjectPtr());
+        }
+    }else if(!PyObject_TypeCheck(obj,&DocumentObjectPy::Type)) {
+        PyErr_SetString(PyExc_TypeError, 
+            "Expect first argument to be either a document object or sequence of document objects");
+        return 0;
+    }else
+        objs.push_back(static_cast<DocumentObjectPy*>(obj)->getDocumentObjectPtr());
+
+    PY_TRY {
+        auto ret = App::Document::getDependencyList(objs,options);
+
+        Py::Tuple tuple(ret.size());
+        for(size_t i=0;i<ret.size();++i) 
+            tuple.setItem(i,Py::Object(ret[i]->getPyObject(),true));
+        return Py::new_reference_to(tuple);
+    } PY_CATCH;
+}
+
+
+PyObject *Application::sSetActiveTransaction(PyObject * /*self*/, PyObject *args)
+{
+    char *name;
+    PyObject *persist = Py_False;
+    if (!PyArg_ParseTuple(args, "s|O", &name,&persist))
+        return 0;
+    
+    PY_TRY {
+        Py::Int ret(GetApplication().setActiveTransaction(name,PyObject_IsTrue(persist)));
+        return Py::new_reference_to(ret);
+    }PY_CATCH;
+}
+
+PyObject *Application::sGetActiveTransaction(PyObject * /*self*/, PyObject *args)
+{
+    if (!PyArg_ParseTuple(args, ""))
+        return 0;
+    
+    PY_TRY {
+        int id = 0;
+        const char *name = GetApplication().getActiveTransaction(&id);
+        if(!name || id<=0)
+            Py_Return;
+        Py::Tuple ret(2);
+        ret.setItem(0,Py::String(name));
+        ret.setItem(1,Py::Int(id));
+        return Py::new_reference_to(ret);
+    }PY_CATCH;
+}
+
+PyObject *Application::sCloseActiveTransaction(PyObject * /*self*/, PyObject *args)
+{
+    PyObject *abort = Py_False;
+    int id = 0;
+    if (!PyArg_ParseTuple(args, "|Oi", &abort,&id))
+        return 0;
+    
+    PY_TRY {
+        GetApplication().closeActiveTransaction(PyObject_IsTrue(abort),id);
+        Py_Return;
+    } PY_CATCH;
+}
+
+PyObject *Application::sCheckAbort(PyObject * /*self*/, PyObject *args)
+{
+    if (!PyArg_ParseTuple(args, ""))
+        return 0;
+
+    PY_TRY {
+        Base::Sequencer().checkAbort();
+        Py_Return;
+    }PY_CATCH
+}
+
+PyObject *Application::sDumpSWIG(PyObject * /*self*/, PyObject *args)
+{
+    if (!PyArg_ParseTuple(args, ""))
+        return 0;
+
+    Base::Interpreter().dumpSWIG();
+    Py_Return;
+}
+