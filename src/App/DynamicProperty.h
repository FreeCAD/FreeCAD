/***************************************************************************
 *   Copyright (c) 2009 Werner Mayer <wmayer[at]users.sourceforge.net>     *
 *                                                                         *
 *   This file is part of the FreeCAD CAx development system.              *
 *                                                                         *
 *   This library is free software; you can redistribute it and/or         *
 *   modify it under the terms of the GNU Library General Public           *
 *   License as published by the Free Software Foundation; either          *
 *   version 2 of the License, or (at your option) any later version.      *
 *                                                                         *
 *   This library  is distributed in the hope that it will be useful,      *
 *   but WITHOUT ANY WARRANTY; without even the implied warranty of        *
 *   MERCHANTABILITY or FITNESS FOR A PARTICULAR PURPOSE.  See the         *
 *   GNU Library General Public License for more details.                  *
 *                                                                         *
 *   You should have received a copy of the GNU Library General Public     *
 *   License along with this library; see the file COPYING.LIB. If not,    *
 *   write to the Free Software Foundation, Inc., 59 Temple Place,         *
 *   Suite 330, Boston, MA  02111-1307, USA                                *
 *                                                                         *
 ***************************************************************************/


#ifndef APP_DYNAMICPROPERTY_H
#define APP_DYNAMICPROPERTY_H

#include <Base/Persistence.h>
#include <unordered_map>
#include <map>
#include <vector>
#include <string>

#include <boost/functional/hash.hpp>
#include <boost/multi_index_container.hpp>
#include <boost/multi_index/hashed_index.hpp>
#include <boost/multi_index/sequenced_index.hpp>
#include <boost/multi_index/member.hpp>
#include <boost/multi_index/mem_fun.hpp>

#include "StringHasher.h"

namespace Base {
class Writer;
class XMLWriter;
}

namespace App
{
class Property;
class PropertyContainer;

namespace bmi = boost::multi_index;

struct CStringHasher {
    inline std::size_t operator()(const char *s) const {
        if(!s) return 0;
        return boost::hash_range(s,s+std::strlen(s));
    }
    inline bool operator()(const char *a, const char *b) const {
        if(!a) return !b;
        if(!b) return false;
        return std::strcmp(a,b)==0;
    }
};

/** This class implements an interface to add properties at run-time to an object
 * @author Werner Mayer
 */
class AppExport DynamicProperty
{
public:
    DynamicProperty();
    virtual ~DynamicProperty();

    /** @name Access properties */
    //@{
    /// Get all properties of the class (including parent)
    void getPropertyList(std::vector<Property*> &List) const;
    /// get all properties with their names
    void getPropertyNamedList(std::vector<std::pair<const char*,Property*> > &List) const;
    /// Get all properties of the class (including parent)
    void getPropertyMap(std::map<std::string,Property*> &Map) const;
    /// Find a dynamic property by its name
    Property *getDynamicPropertyByName(const char* name) const;
    /*!
      Add a dynamic property of the type @a type and with the name @a name.
      @a Group gives the grouping name which appears in the property editor and
      @a doc shows the tooltip there.
      With @a attr, @a ro and @a hidden the behaviour of the property can be controlled.
      @a attr is an OR'ed value of the PropertyType enumeration.
      If no special attribute should be set Prop_None can be set (or leave the default of 0).
      For convenience the attributes for 'Read-Only' and 'Hidden' can also be controlled with
      the values @a ro or @a hidden. This means,
      @code
       addDynamicProperty(..., ..., "Base","blah", Prop_ReadOnly | Prop_Hidden);
      @endcode
      is equivalent to
      @code
       addDynamicProperty(..., ..., "Base","blah", Prop_None, true, true);
      @endcode
     */
    Property* addDynamicProperty(PropertyContainer &pc, const char* type, const char* name=0, const char* group=0,
                                 const char* doc=0, short attr=0, bool ro=false, bool hidden=false);
    /** Add a pre-existing property
     *
     * The property is not treated as dynamic, and will not trigger signal.
     *
     * @return Return false if there is a property exist with the same name.
     */
    bool addProperty(Property *prop);
    /*!
      Removes a dynamic property by name. Returns true if the property is part of the container, otherwise
      false is returned.
     */
    bool removeDynamicProperty(const char* name);
    /// Remove pre-existing property, which will not be deleted.
    bool removeProperty(const Property *prop);
    /// Get a list of all dynamic properties.
    std::vector<std::string> getDynamicPropertyNames() const;
    /// Get the name of a property
    const char* getPropertyName(const Property* prop) const;
    //@}

    /** @name Property attributes */
    //@{
    /// Get the attributes of a property
    short getPropertyType(const Property* prop) const;
    /// Get the attributes of a named property
    short getPropertyType(const char *name) const;
    /// Get the group name of a property
    const char* getPropertyGroup(const Property* prop) const;
    /// Get the group name of a named property
    const char* getPropertyGroup(const char *name) const;
    /// Get the documentation of a property
    const char* getPropertyDocumentation(const Property* prop) const;
    /// Get the documentation of a named property
    const char* getPropertyDocumentation(const char *name) const;
    //@}

    /// Remove all properties
    void clear();

    /// Get property count
    size_t size() const { return props.size(); }

    void save(const Property *prop, Base::Writer &writer) const;

    Property *restore(PropertyContainer &pc, 
        const char *PropName, const char *TypeName, Base::XMLReader &reader);

    struct PropData {
        Property* property;
        std::string name;
        const char *pName;
<<<<<<< HEAD
        std::string group;
=======
        mutable std::string group;
        mutable std::string doc;
>>>>>>> 0d3d3128
        short attr;
        bool readonly;
        bool hidden;

        PropData(Property *prop=0, std::string &&n=std::string(), const char *pn=0,
                const char *g=0, const char *d=0, StringIDRef docID=StringIDRef(),
                short a=0, bool ro=false, bool h=false)
            :property(prop),name(std::move(n)),pName(pn)
            ,group(g?g:""),attr(a),readonly(ro),hidden(h),docID(docID)
        {
            if(!docID && d)
                doc = d;
        }

        const char *getName() const {
            return pName?pName:name.c_str();
        }

        const char *getDoc() const {
            return docID?docID->data().constData():doc.c_str();
        }

        friend class DynamicProperty;

    private:
        StringIDRef docID;
        std::string doc;
    };

    PropData getDynamicPropertyData(const Property* prop) const;

    bool changeDynamicProperty(const Property *prop, const char *group, const char *doc);

private:
    std::string getUniquePropertyName(PropertyContainer &pc, const char *Name) const;
    Property* _addDynamicProperty(PropertyContainer &pc, const char* type, const char* name, const char* group,
                                 const char* doc, StringIDRef docID, short attr, bool ro, bool hidden);

private:
    bmi::multi_index_container<
        PropData,
        bmi::indexed_by<
            bmi::hashed_unique<
                bmi::const_mem_fun<PropData, const char*, &PropData::getName>,
                CStringHasher,
                CStringHasher
            >,
            bmi::hashed_unique<
                bmi::member<PropData, Property*, &PropData::property>
            >
        >
    > props;
};

} // namespace App

#endif // APP_DYNAMICPROPERTY_H
<|MERGE_RESOLUTION|>--- conflicted
+++ resolved
@@ -1,217 +1,212 @@
-/***************************************************************************
- *   Copyright (c) 2009 Werner Mayer <wmayer[at]users.sourceforge.net>     *
- *                                                                         *
- *   This file is part of the FreeCAD CAx development system.              *
- *                                                                         *
- *   This library is free software; you can redistribute it and/or         *
- *   modify it under the terms of the GNU Library General Public           *
- *   License as published by the Free Software Foundation; either          *
- *   version 2 of the License, or (at your option) any later version.      *
- *                                                                         *
- *   This library  is distributed in the hope that it will be useful,      *
- *   but WITHOUT ANY WARRANTY; without even the implied warranty of        *
- *   MERCHANTABILITY or FITNESS FOR A PARTICULAR PURPOSE.  See the         *
- *   GNU Library General Public License for more details.                  *
- *                                                                         *
- *   You should have received a copy of the GNU Library General Public     *
- *   License along with this library; see the file COPYING.LIB. If not,    *
- *   write to the Free Software Foundation, Inc., 59 Temple Place,         *
- *   Suite 330, Boston, MA  02111-1307, USA                                *
- *                                                                         *
- ***************************************************************************/
-
-
-#ifndef APP_DYNAMICPROPERTY_H
-#define APP_DYNAMICPROPERTY_H
-
-#include <Base/Persistence.h>
-#include <unordered_map>
-#include <map>
-#include <vector>
-#include <string>
-
-#include <boost/functional/hash.hpp>
-#include <boost/multi_index_container.hpp>
-#include <boost/multi_index/hashed_index.hpp>
-#include <boost/multi_index/sequenced_index.hpp>
-#include <boost/multi_index/member.hpp>
-#include <boost/multi_index/mem_fun.hpp>
-
-#include "StringHasher.h"
-
-namespace Base {
-class Writer;
-class XMLWriter;
-}
-
-namespace App
-{
-class Property;
-class PropertyContainer;
-
-namespace bmi = boost::multi_index;
-
-struct CStringHasher {
-    inline std::size_t operator()(const char *s) const {
-        if(!s) return 0;
-        return boost::hash_range(s,s+std::strlen(s));
-    }
-    inline bool operator()(const char *a, const char *b) const {
-        if(!a) return !b;
-        if(!b) return false;
-        return std::strcmp(a,b)==0;
-    }
-};
-
-/** This class implements an interface to add properties at run-time to an object
- * @author Werner Mayer
- */
-class AppExport DynamicProperty
-{
-public:
-    DynamicProperty();
-    virtual ~DynamicProperty();
-
-    /** @name Access properties */
-    //@{
-    /// Get all properties of the class (including parent)
-    void getPropertyList(std::vector<Property*> &List) const;
-    /// get all properties with their names
-    void getPropertyNamedList(std::vector<std::pair<const char*,Property*> > &List) const;
-    /// Get all properties of the class (including parent)
-    void getPropertyMap(std::map<std::string,Property*> &Map) const;
-    /// Find a dynamic property by its name
-    Property *getDynamicPropertyByName(const char* name) const;
-    /*!
-      Add a dynamic property of the type @a type and with the name @a name.
-      @a Group gives the grouping name which appears in the property editor and
-      @a doc shows the tooltip there.
-      With @a attr, @a ro and @a hidden the behaviour of the property can be controlled.
-      @a attr is an OR'ed value of the PropertyType enumeration.
-      If no special attribute should be set Prop_None can be set (or leave the default of 0).
-      For convenience the attributes for 'Read-Only' and 'Hidden' can also be controlled with
-      the values @a ro or @a hidden. This means,
-      @code
-       addDynamicProperty(..., ..., "Base","blah", Prop_ReadOnly | Prop_Hidden);
-      @endcode
-      is equivalent to
-      @code
-       addDynamicProperty(..., ..., "Base","blah", Prop_None, true, true);
-      @endcode
-     */
-    Property* addDynamicProperty(PropertyContainer &pc, const char* type, const char* name=0, const char* group=0,
-                                 const char* doc=0, short attr=0, bool ro=false, bool hidden=false);
-    /** Add a pre-existing property
-     *
-     * The property is not treated as dynamic, and will not trigger signal.
-     *
-     * @return Return false if there is a property exist with the same name.
-     */
-    bool addProperty(Property *prop);
-    /*!
-      Removes a dynamic property by name. Returns true if the property is part of the container, otherwise
-      false is returned.
-     */
-    bool removeDynamicProperty(const char* name);
-    /// Remove pre-existing property, which will not be deleted.
-    bool removeProperty(const Property *prop);
-    /// Get a list of all dynamic properties.
-    std::vector<std::string> getDynamicPropertyNames() const;
-    /// Get the name of a property
-    const char* getPropertyName(const Property* prop) const;
-    //@}
-
-    /** @name Property attributes */
-    //@{
-    /// Get the attributes of a property
-    short getPropertyType(const Property* prop) const;
-    /// Get the attributes of a named property
-    short getPropertyType(const char *name) const;
-    /// Get the group name of a property
-    const char* getPropertyGroup(const Property* prop) const;
-    /// Get the group name of a named property
-    const char* getPropertyGroup(const char *name) const;
-    /// Get the documentation of a property
-    const char* getPropertyDocumentation(const Property* prop) const;
-    /// Get the documentation of a named property
-    const char* getPropertyDocumentation(const char *name) const;
-    //@}
-
-    /// Remove all properties
-    void clear();
-
-    /// Get property count
-    size_t size() const { return props.size(); }
-
-    void save(const Property *prop, Base::Writer &writer) const;
-
-    Property *restore(PropertyContainer &pc, 
-        const char *PropName, const char *TypeName, Base::XMLReader &reader);
-
-    struct PropData {
-        Property* property;
-        std::string name;
-        const char *pName;
-<<<<<<< HEAD
-        std::string group;
-=======
-        mutable std::string group;
-        mutable std::string doc;
->>>>>>> 0d3d3128
-        short attr;
-        bool readonly;
-        bool hidden;
-
-        PropData(Property *prop=0, std::string &&n=std::string(), const char *pn=0,
-                const char *g=0, const char *d=0, StringIDRef docID=StringIDRef(),
-                short a=0, bool ro=false, bool h=false)
-            :property(prop),name(std::move(n)),pName(pn)
-            ,group(g?g:""),attr(a),readonly(ro),hidden(h),docID(docID)
-        {
-            if(!docID && d)
-                doc = d;
-        }
-
-        const char *getName() const {
-            return pName?pName:name.c_str();
-        }
-
-        const char *getDoc() const {
-            return docID?docID->data().constData():doc.c_str();
-        }
-
-        friend class DynamicProperty;
-
-    private:
-        StringIDRef docID;
-        std::string doc;
-    };
-
-    PropData getDynamicPropertyData(const Property* prop) const;
-
-    bool changeDynamicProperty(const Property *prop, const char *group, const char *doc);
-
-private:
-    std::string getUniquePropertyName(PropertyContainer &pc, const char *Name) const;
-    Property* _addDynamicProperty(PropertyContainer &pc, const char* type, const char* name, const char* group,
-                                 const char* doc, StringIDRef docID, short attr, bool ro, bool hidden);
-
-private:
-    bmi::multi_index_container<
-        PropData,
-        bmi::indexed_by<
-            bmi::hashed_unique<
-                bmi::const_mem_fun<PropData, const char*, &PropData::getName>,
-                CStringHasher,
-                CStringHasher
-            >,
-            bmi::hashed_unique<
-                bmi::member<PropData, Property*, &PropData::property>
-            >
-        >
-    > props;
-};
-
-} // namespace App
-
-#endif // APP_DYNAMICPROPERTY_H
+/***************************************************************************
+ *   Copyright (c) 2009 Werner Mayer <wmayer[at]users.sourceforge.net>     *
+ *                                                                         *
+ *   This file is part of the FreeCAD CAx development system.              *
+ *                                                                         *
+ *   This library is free software; you can redistribute it and/or         *
+ *   modify it under the terms of the GNU Library General Public           *
+ *   License as published by the Free Software Foundation; either          *
+ *   version 2 of the License, or (at your option) any later version.      *
+ *                                                                         *
+ *   This library  is distributed in the hope that it will be useful,      *
+ *   but WITHOUT ANY WARRANTY; without even the implied warranty of        *
+ *   MERCHANTABILITY or FITNESS FOR A PARTICULAR PURPOSE.  See the         *
+ *   GNU Library General Public License for more details.                  *
+ *                                                                         *
+ *   You should have received a copy of the GNU Library General Public     *
+ *   License along with this library; see the file COPYING.LIB. If not,    *
+ *   write to the Free Software Foundation, Inc., 59 Temple Place,         *
+ *   Suite 330, Boston, MA  02111-1307, USA                                *
+ *                                                                         *
+ ***************************************************************************/
+
+
+#ifndef APP_DYNAMICPROPERTY_H
+#define APP_DYNAMICPROPERTY_H
+
+#include <Base/Persistence.h>
+#include <unordered_map>
+#include <map>
+#include <vector>
+#include <string>
+
+#include <boost/functional/hash.hpp>
+#include <boost/multi_index_container.hpp>
+#include <boost/multi_index/hashed_index.hpp>
+#include <boost/multi_index/sequenced_index.hpp>
+#include <boost/multi_index/member.hpp>
+#include <boost/multi_index/mem_fun.hpp>
+
+#include "StringHasher.h"
+
+namespace Base {
+class Writer;
+class XMLWriter;
+}
+
+namespace App
+{
+class Property;
+class PropertyContainer;
+
+namespace bmi = boost::multi_index;
+
+struct CStringHasher {
+    inline std::size_t operator()(const char *s) const {
+        if(!s) return 0;
+        return boost::hash_range(s,s+std::strlen(s));
+    }
+    inline bool operator()(const char *a, const char *b) const {
+        if(!a) return !b;
+        if(!b) return false;
+        return std::strcmp(a,b)==0;
+    }
+};
+
+/** This class implements an interface to add properties at run-time to an object
+ * @author Werner Mayer
+ */
+class AppExport DynamicProperty
+{
+public:
+    DynamicProperty();
+    virtual ~DynamicProperty();
+
+    /** @name Access properties */
+    //@{
+    /// Get all properties of the class (including parent)
+    void getPropertyList(std::vector<Property*> &List) const;
+    /// get all properties with their names
+    void getPropertyNamedList(std::vector<std::pair<const char*,Property*> > &List) const;
+    /// Get all properties of the class (including parent)
+    void getPropertyMap(std::map<std::string,Property*> &Map) const;
+    /// Find a dynamic property by its name
+    Property *getDynamicPropertyByName(const char* name) const;
+    /*!
+      Add a dynamic property of the type @a type and with the name @a name.
+      @a Group gives the grouping name which appears in the property editor and
+      @a doc shows the tooltip there.
+      With @a attr, @a ro and @a hidden the behaviour of the property can be controlled.
+      @a attr is an OR'ed value of the PropertyType enumeration.
+      If no special attribute should be set Prop_None can be set (or leave the default of 0).
+      For convenience the attributes for 'Read-Only' and 'Hidden' can also be controlled with
+      the values @a ro or @a hidden. This means,
+      @code
+       addDynamicProperty(..., ..., "Base","blah", Prop_ReadOnly | Prop_Hidden);
+      @endcode
+      is equivalent to
+      @code
+       addDynamicProperty(..., ..., "Base","blah", Prop_None, true, true);
+      @endcode
+     */
+    Property* addDynamicProperty(PropertyContainer &pc, const char* type, const char* name=0, const char* group=0,
+                                 const char* doc=0, short attr=0, bool ro=false, bool hidden=false);
+    /** Add a pre-existing property
+     *
+     * The property is not treated as dynamic, and will not trigger signal.
+     *
+     * @return Return false if there is a property exist with the same name.
+     */
+    bool addProperty(Property *prop);
+    /*!
+      Removes a dynamic property by name. Returns true if the property is part of the container, otherwise
+      false is returned.
+     */
+    bool removeDynamicProperty(const char* name);
+    /// Remove pre-existing property, which will not be deleted.
+    bool removeProperty(const Property *prop);
+    /// Get a list of all dynamic properties.
+    std::vector<std::string> getDynamicPropertyNames() const;
+    /// Get the name of a property
+    const char* getPropertyName(const Property* prop) const;
+    //@}
+
+    /** @name Property attributes */
+    //@{
+    /// Get the attributes of a property
+    short getPropertyType(const Property* prop) const;
+    /// Get the attributes of a named property
+    short getPropertyType(const char *name) const;
+    /// Get the group name of a property
+    const char* getPropertyGroup(const Property* prop) const;
+    /// Get the group name of a named property
+    const char* getPropertyGroup(const char *name) const;
+    /// Get the documentation of a property
+    const char* getPropertyDocumentation(const Property* prop) const;
+    /// Get the documentation of a named property
+    const char* getPropertyDocumentation(const char *name) const;
+    //@}
+
+    /// Remove all properties
+    void clear();
+
+    /// Get property count
+    size_t size() const { return props.size(); }
+
+    void save(const Property *prop, Base::Writer &writer) const;
+
+    Property *restore(PropertyContainer &pc, 
+        const char *PropName, const char *TypeName, Base::XMLReader &reader);
+
+    struct PropData {
+        Property* property;
+        std::string name;
+        const char *pName;
+        mutable std::string group;
+        short attr;
+        bool readonly;
+        bool hidden;
+
+        PropData(Property *prop=0, std::string &&n=std::string(), const char *pn=0,
+                const char *g=0, const char *d=0, StringIDRef docID=StringIDRef(),
+                short a=0, bool ro=false, bool h=false)
+            :property(prop),name(std::move(n)),pName(pn)
+            ,group(g?g:""),attr(a),readonly(ro),hidden(h),docID(docID)
+        {
+            if(!docID && d)
+                doc = d;
+        }
+
+        const char *getName() const {
+            return pName?pName:name.c_str();
+        }
+
+        const char *getDoc() const {
+            return docID?docID->data().constData():doc.c_str();
+        }
+
+        friend class DynamicProperty;
+
+    private:
+        mutable StringIDRef docID;
+        mutable std::string doc;
+    };
+
+    PropData getDynamicPropertyData(const Property* prop) const;
+
+    bool changeDynamicProperty(const Property *prop, const char *group, const char *doc);
+
+private:
+    std::string getUniquePropertyName(PropertyContainer &pc, const char *Name) const;
+    Property* _addDynamicProperty(PropertyContainer &pc, const char* type, const char* name, const char* group,
+                                 const char* doc, StringIDRef docID, short attr, bool ro, bool hidden);
+
+private:
+    bmi::multi_index_container<
+        PropData,
+        bmi::indexed_by<
+            bmi::hashed_unique<
+                bmi::const_mem_fun<PropData, const char*, &PropData::getName>,
+                CStringHasher,
+                CStringHasher
+            >,
+            bmi::hashed_unique<
+                bmi::member<PropData, Property*, &PropData::property>
+            >
+        >
+    > props;
+};
+
+} // namespace App
+
+#endif // APP_DYNAMICPROPERTY_H