/****************************************************************************
 *   Copyright (c) 2015 Eivind Kvedalen <eivind@kvedalen.name>              *
 *   Copyright (c) 2019 Zheng Lei (realthunder) <realthunder.dev@gmail.com> *
 *                                                                          *
 *   This file is part of the FreeCAD CAx development system.               *
 *                                                                          *
 *   This library is free software; you can redistribute it and/or          *
 *   modify it under the terms of the GNU Library General Public            *
 *   License as published by the Free Software Foundation; either           *
 *   version 2 of the License, or (at your option) any later version.       *
 *                                                                          *
 *   This library  is distributed in the hope that it will be useful,       *
 *   but WITHOUT ANY WARRANTY; without even the implied warranty of         *
 *   MERCHANTABILITY or FITNESS FOR A PARTICULAR PURPOSE.  See the          *
 *   GNU Library General Public License for more details.                   *
 *                                                                          *
 *   You should have received a copy of the GNU Library General Public      *
 *   License along with this library; see the file COPYING.LIB. If not,     *
 *   write to the Free Software Foundation, Inc., 59 Temple Place,          *
 *   Suite 330, Boston, MA  02111-1307, USA                                 *
 *                                                                          *
 ****************************************************************************/


#ifndef EXPRESSION_PARSER_H
#define EXPRESSION_PARSER_H

#include <Base/Interpreter.h>
#include "Expression.h"

namespace App {

////////////////////////////////////////////////////////////////////////////////////
// Expecting the extended expression is going to be constantly amended (to
// conform to Python), we move most of the class declarations here to avoid
// constant recompiling of the whole FC code base, as the expression header is
// included by everyone
///////////////////////////////////////////////////////////////////////////////////

_ExpressionAllocDefine(_ExpressionFastAlloc,boost::fast_pool_allocator);
#define ExpressionFastAlloc(_t) _ExpressionFastAlloc<_t> 

AppExport ExpressionPtr expressionFromPy(const App::DocumentObject *owner, const Py::Object &value);
AppExport Py::Object pyFromQuantity(const Base::Quantity &quantity);
AppExport bool pyToQuantity(Base::Quantity &q, const Py::Object &pyobj);
AppExport bool isPyMapping(const Py::Object &pyobj);

////////////////////////////////////////////////////////////////////////////////////

struct AppExport Expression::Component {
    ObjectIdentifier::Component comp;
    ExpressionPtr e1;
    ExpressionPtr e2;
    ExpressionPtr e3;

    Component(const std::string &n);
    Component(ExpressionPtr &&e1, ExpressionPtr &&e2, ExpressionPtr &&e3, bool isRange=false);
    Component(const ObjectIdentifier::Component &comp);
    Component(const Component &other);
    ~Component();
    Component &operator=(const Component &)=delete;

    static void* operator new(std::size_t sz);
    void operator delete(void *p);

    void visit(ExpressionVisitor &v);
    bool isTouched() const;
    void toString(std::ostream &ss, bool persistent) const;
    ComponentPtr copy() const;
    ComponentPtr eval() const;

    Py::Object get(const Expression *owner, const Py::Object &pyobj) const;
    void set(const Expression *owner, Py::Object &pyobj, const Py::Object &value) const;
    void del(const Expression *owner, Py::Object &pyobj) const;
};

////////////////////////////////////////////////////////////////////////////////////

struct AppExport VarInfo {
    Py::Object prefix;
    Py::Object *lhs;
    Py::Object rhs;
    Expression::ComponentPtr component;

    VarInfo()
        :lhs(0)
    {}

    VarInfo(Py::Object &v)
        :lhs(&v),rhs(v)
    {}

    VarInfo(VarInfo &&other)
        :prefix(other.prefix)
        ,lhs(other.lhs)
        ,rhs(other.rhs)
        ,component(std::move(other.component))
    {}

    VarInfo &operator=(VarInfo &&other) {
        lhs = other.lhs;
        prefix = other.prefix;
        rhs = other.rhs;
        component = std::move(other.component);
        return *this;
    }
};

#define EXPR_TYPESYSTEM_HEADER() \
    TYPESYSTEM_HEADER();\
public:\
    void operator delete(void *p)
        
/**
  * Part of an expressions that contains a unit.
  *
  */

class  AppExport UnitExpression : public Expression {
    EXPR_TYPESYSTEM_HEADER();
public:

    UnitExpression(const App::DocumentObject *_owner = 0, const Base::Quantity & _quantity = Base::Quantity());
    ~UnitExpression();

    static ExpressionPtr create(const App::DocumentObject *owner, const char *unitStr);

    virtual ExpressionPtr simplify() const;

    void setQuantity(const Base::Quantity &_quantity);

    double getValue() const { return quantity.getValue(); }

    const Base::Unit & getUnit() const { return quantity.getUnit(); }

    const Base::Quantity & getQuantity() const { return quantity; }

    const char *getUnitString() const { return unitStr; }

    double getScaler() const { return quantity.getValue(); }

protected:
    UnitExpression(const App::DocumentObject *_owner, const Base::Quantity & _quantity, const char *unit);

    virtual void _toString(std::ostream &ss, bool persistent, int indent) const;
    virtual ExpressionPtr _copy() const;
    virtual Py::Object _getPyValue(int *jumpCode=0) const;

protected:
    mutable PyObject *cache = 0;

private:
    Base::Quantity quantity;
    const char *unitStr; /**< The unit string from the original parsed string */
};

/**
  * Class implementing a number with an optional unit
  */

class AppExport NumberExpression : public UnitExpression {
    EXPR_TYPESYSTEM_HEADER();
public:
    static ExpressionPtr create(const App::DocumentObject *_owner, const Base::Quantity & quantity);
    static ExpressionPtr create(const App::DocumentObject *_owner, double fvalue);

    void negate();

    bool isInteger(long *v=0) const;

protected:
    NumberExpression(const App::DocumentObject *_owner, const Base::Quantity &q)
        :UnitExpression(_owner,q) 
    {}

    virtual void _toString(std::ostream &ss, bool persistent, int indent) const;
    virtual ExpressionPtr _copy() const;
};

class AppExport ConstantExpression : public NumberExpression {
    EXPR_TYPESYSTEM_HEADER();
public:
<<<<<<< HEAD
    static ExpressionPtr create(const App::DocumentObject *owner, 
            const char *name, const Base::Quantity &_quantity);
=======
    ConstantExpression(const App::DocumentObject *_owner = 0,
            const char *_name = "",
            const Base::Quantity &_quantity = Base::Quantity());
>>>>>>> d5f6c096

    const char *getName() const { return name; }

    bool isNumber() const;

    virtual ExpressionPtr simplify() const;

protected:
    ConstantExpression(const App::DocumentObject *_owner, const Base::Quantity &q)
        :NumberExpression(_owner,q)
    {}

    virtual Py::Object _getPyValue(int *jumpCode=0) const;
    virtual void _toString(std::ostream &ss, bool persistent, int indent) const;
    virtual ExpressionPtr _copy() const;

    const char *name; /**< Constant's name */
};

/**
  * Class implementing a reference to a property. If the name is unqualified,
  * the owner of the expression is searched. If it is qualified, the document
  * that contains the owning document object is searched for other document
  * objects to search. Both labels and internal document names are searched.
  *
  */
class AppExport VariableExpression : public Expression {
    EXPR_TYPESYSTEM_HEADER();
public:
    static ExpressionPtr create(const App::DocumentObject *owner, ObjectIdentifier &&var);

    virtual bool isTouched() const;

    std::string name() const;

    const ObjectIdentifier &getPath() const;

    virtual void addComponent(ComponentPtr &&component);

    std::vector<std::string> getStringList() const;

    // strip out given number of component
    void popComponents(int count=1);

    VarInfo push(const Expression *owner, bool mustExist, std::string *name=0) const;

    virtual ExpressionPtr simplify() const;

    void assign(const ObjectIdentifier &path) const;
    void assign(Py::Object value) const;

    static const VariableExpression *isDoubleBinding(const Expression *expr);

protected:
    VariableExpression(const App::DocumentObject *_owner):Expression(_owner) {}

    void setVarInfo(VarInfo &info, bool mustExist, bool noassign=false) const;

    virtual bool _isIndexable() const;
    virtual void _toString(std::ostream &ss, bool persistent, int indent) const;
    virtual ExpressionPtr _copy() const;
    virtual void _getIdentifiers(std::map<App::ObjectIdentifier,bool> &) const;
    virtual bool _adjustLinks(const std::set<App::DocumentObject*> &, ExpressionVisitor &);
    virtual void _importSubNames(const ObjectIdentifier::SubNameMap &);
    virtual void _updateLabelReference(App::DocumentObject *, const std::string &, const char *);
    virtual bool _updateElementReference(App::DocumentObject *,bool,ExpressionVisitor &);
    virtual bool _relabeledDocument(const std::string &, const std::string &, ExpressionVisitor &);
    virtual bool _renameObjectIdentifier(const std::map<ObjectIdentifier,ObjectIdentifier> &, 
                                         const ObjectIdentifier &, ExpressionVisitor &);
    virtual void _collectReplacement(std::map<ObjectIdentifier,ObjectIdentifier> &, 
                    const App::DocumentObject *parent, App::DocumentObject *oldObj, 
                    App::DocumentObject *newObj) const;
    virtual void _moveCells(const CellAddress &, int, int, ExpressionVisitor &);
    virtual void _offsetCells(int, int, ExpressionVisitor &);
    virtual Py::Object _getPyValue(int *jumpCode=0) const;

protected:
    ObjectIdentifier var; /**< Variable name  */
};

struct ExpressionString {
    std::string text;
    char prefix0;
    char prefix1;
    char quote;

    enum QuoteType{
        QuoteNormal,
        QuoteSingle,
        QuoteDouble,
        QuoteSingleLong,
        QuoteDoubleLong,
    };

    ExpressionString(std::string &&txt = std::string())
        :text(std::move(txt))
        ,prefix0(0)
        ,prefix1(0)
        ,quote(0)
    {
    }

    ExpressionString(const ExpressionString &other)
        :text(other.text),prefix0(other.prefix0),prefix1(other.prefix1),quote(other.quote)
    {
    }
    ExpressionString(ExpressionString &&other)
        :text(std::move(other.text)),prefix0(other.prefix0),prefix1(other.prefix1),quote(other.quote)
    {
    }
    ExpressionString &operator=(const ExpressionString &other) {
        text = other.text;
        prefix0 = other.prefix0;
        prefix1 = other.prefix1;
        quote = other.quote;
        return *this;
    }
    ExpressionString &operator=(ExpressionString &&other) {
        text = std::move(other.text);
        prefix0 = other.prefix0;
        prefix1 = other.prefix1;
        quote = other.quote;
        return *this;
    }
    bool isRaw() const {
        return prefix0=='r'||prefix1=='r';
    }
    bool isFormatted() const {
        return prefix0=='f'||prefix1=='f';
    }
    bool isLong() const {
        return quote==QuoteSingleLong || quote==QuoteDoubleLong;
    }
    static ExpressionString unquote(const char *txt);
};

/**
  * Class implementing a string. Used to signal either a genuine string or
  * a failed evaluation of an expression.
  */
class AppExport StringExpression : public Expression {
    EXPR_TYPESYSTEM_HEADER();
public:
    ~StringExpression();

    static ExpressionPtr create(const App::DocumentObject *owner, ExpressionString &&text);

    static ExpressionPtr create(const App::DocumentObject *owner, const char *txt) {
        return create(owner,ExpressionString(std::string(txt?txt:"")));
    }

    virtual const std::string &getText() const { return str.text; }

    void append(const ExpressionString &);

protected:
    StringExpression(const App::DocumentObject *_owner):Expression(_owner) {}

    virtual bool _isIndexable() const { return true; }
    virtual ExpressionPtr _copy() const;
    virtual void _toString(std::ostream &ss, bool persistent, int indent) const;
    virtual Py::Object _getPyValue(int *jumpCode=0) const;

private:
    ExpressionString str;
    mutable PyObject *cache = 0;
};

//////////////////////////////////////////////////////////////////////

class AppExport PyObjectExpression : public Expression {
    EXPR_TYPESYSTEM_HEADER();

public:
    static ExpressionPtr create(const App::DocumentObject *owner, PyObject *pyobj=0);
    virtual ~PyObjectExpression();

    void setPyObject(Py::Object pyobj);
    void setPyObject(PyObject *pyobj, bool owned=false);

protected:
    PyObjectExpression(const App::DocumentObject *_owner):Expression(_owner) {}

    virtual Py::Object _getPyValue(int *jumpCode=0) const;
    virtual void _toString(std::ostream &,bool, int) const;
    virtual ExpressionPtr _copy() const;

protected:
    PyObject *pyObj = 0;
};

/**
  * Class implementing an infix expression.
  *
  */

class AppExport OperatorExpression : public Expression {
    EXPR_TYPESYSTEM_HEADER();
public:
    static ExpressionPtr create(const App::DocumentObject *owner, 
            ExpressionPtr &&left, int op, ExpressionPtr &&right);

    virtual bool isTouched() const;

    virtual ExpressionPtr simplify() const;

    virtual int priority() const;

    int getOperator() const { return op; }

    const Expression * getLeft() const { return left.get(); }

    const Expression * getRight() const { return right.get(); }

protected:
    OperatorExpression(const App::DocumentObject *_owner):Expression(_owner){}

    virtual void _visit(ExpressionVisitor & v);
    virtual void _toString(std::ostream &ss, bool persistent, int indent) const;
    virtual ExpressionPtr _copy() const;
    virtual Py::Object _getPyValue(int *jumpCode=0) const;

    virtual bool isCommutative() const;

    virtual bool isLeftAssociative() const;

    virtual bool isRightAssociative() const;

    int op=0;        /**< Operator working on left and right */
    ExpressionPtr left;  /**< Left operand */
    ExpressionPtr right; /**< Right operand */
};

class AppExport AssignmentExpression : public Expression {
    EXPR_TYPESYSTEM_HEADER();

public:
    static ExpressionPtr create(const App::DocumentObject *_owner, 
            int catchAll, ExpressionList &&left, ExpressionList &&right, int op=0);

    static ExpressionPtr create(const App::DocumentObject *_owner, 
            ExpressionPtr &&left, ExpressionPtr &&right, int op=0);

    virtual bool isTouched() const;

    static Py::Object apply(const Expression *owner, int catchAll, 
            const ExpressionList &left, const Expression *right, int op=0);

protected:
    AssignmentExpression(const App::DocumentObject *_owner) :Expression(_owner) {}

    virtual void _visit(ExpressionVisitor & v);
    virtual void _toString(std::ostream &ss, bool persistent, int indent) const;
    virtual ExpressionPtr _copy() const;
    virtual Py::Object _getPyValue(int *jumpCode=0) const;

    static void assign(const Expression *owner, const Expression *left, PyObject *right);

protected:
    ExpressionList left;
    ExpressionPtr right;
    int catchAll = -1;
    int op = 0;
    bool rightTuple = false;
};

class AppExport ConditionalExpression : public Expression {
    EXPR_TYPESYSTEM_HEADER();
public:
    static ExpressionPtr create(const App::DocumentObject *owner, ExpressionPtr &&condition, 
            ExpressionPtr &&trueExpr,  ExpressionPtr &&falseExpr, bool python_form=false);

    virtual bool isTouched() const;

    virtual ExpressionPtr simplify() const;

    virtual int priority() const;

protected:
    ConditionalExpression(const App::DocumentObject *_owner)
        :Expression(_owner)
    {}

    virtual void _visit(ExpressionVisitor & v);
    virtual void _toString(std::ostream &ss, bool persistent, int indent) const;
    virtual ExpressionPtr _copy() const;
    virtual Py::Object _getPyValue(int *jumpCode=0) const;

    ExpressionPtr condition;  /**< Condition */
    ExpressionPtr trueExpr;  /**< Expression if abs(condition) is > 0.5 */
    ExpressionPtr falseExpr; /**< Expression if abs(condition) is < 0.5 */
    bool pythonForm = false;
};

/**
  * Class implementing various functions, e.g sin, cos, etc.
  *
  */

class AppExport FunctionExpression : public Expression {
    EXPR_TYPESYSTEM_HEADER();
public:
    static ExpressionPtr create(const App::DocumentObject *owner, int f, ExpressionList &&args);

    virtual bool isTouched() const;

    virtual ExpressionPtr simplify() const;

    enum FunctionType {
        FUNC_NONE,

        // Normal functions taking one or two arguments
        ACOS,
        ASIN,
        ATAN,
        ABS,
        EXP,
        LOG,
        LOG10,
        SIN,
        SINH,
        TAN,
        TANH,
        SQRT,
        COS,
        COSH,
        ATAN2,
        FMOD,
        FPOW,
        ROUND,
        TRUNC,
        CEIL,
        FLOOR,
        HYPOT,
        CATH,

        GET_VAR,
        HAS_VAR,
        IMPORT_PY,
        PRAGMA,
        LIST,
        TUPLE,
        MSCALE,
        MINVERT,
        CREATE,
        STR,
        HREF,

        // double binding, used by PropertyExpressionEngine to make a property both driving and driven
        DBIND, 

        CALLABLE_START,

        FUNC,
        FUNC_D,
        FUNC_PARSED,
        EVAL,

        CALLABLE_END,

        // Aggregates
        AGGREGATES,

        SUM,
        AVERAGE,
        STDDEV,
        COUNT,
        MIN,
        MAX,

        // Last one
        LAST,
    };
    int type() const {return ftype;}

<<<<<<< HEAD
    static Py::Object evaluate(const Expression *owner, int type, const ExpressionList &args);
=======
    FunctionExpression(const App::DocumentObject *_owner = 0, Function _f = NONE,
            std::string &&name = std::string(), std::vector<Expression *> _args = std::vector<Expression*>());
>>>>>>> d5f6c096

    const ExpressionList &getArgs() const {return args;}

    struct FunctionInfo {
        FunctionType type;
        const char *name;
        const char *description;
    };
    static const std::vector<FunctionInfo> &getFunctions();

protected:
    FunctionExpression(const App::DocumentObject *_owner):Expression(_owner){}

    virtual void _visit(ExpressionVisitor & v);
    virtual void _toString(std::ostream &ss, bool persistent, int indent) const;
    virtual ExpressionPtr _copy() const;
    virtual Py::Object _getPyValue(int *jumpCode=0) const;
    static Py::Object evalAggregate(const Expression *owner, int type, const ExpressionList &args);

    int ftype;        /**< Function to execute */
    ExpressionList args; /** Arguments to function*/
};

/**
  * Class implementing a callable expression with named arguments and optional trailing accessor
  */

class AppExport CallableExpression : public FunctionExpression {
    EXPR_TYPESYSTEM_HEADER();
public:
    static ExpressionPtr create(const App::DocumentObject *owner, std::string &&name,
            StringList &&names=StringList(), ExpressionList &&args=ExpressionList());

    static ExpressionPtr create(const App::DocumentObject *owner, ObjectIdentifier &&path,
            StringList &&names=StringList(), ExpressionList &&args=ExpressionList());

    static ExpressionPtr create(const DocumentObject *owner, ExpressionPtr &&expr, 
            StringList &&names=StringList(), ExpressionList &&args=ExpressionList(), 
            int ftype=0, std::string &&name = std::string(), bool checkArgs=true);

    Py::Object evaluate(PyObject *tuple, PyObject *kwds);

    VarInfo getVarInfo(bool mustExist) const;

    virtual bool isTouched() const;

    std::string getDocString() const;
    const std::string &getName() const {return name;}

protected:
    CallableExpression(const App::DocumentObject *_owner):FunctionExpression(_owner) {}

    virtual void _visit(ExpressionVisitor & v);
    virtual bool _isIndexable() const { return true; }
    virtual Py::Object _getPyValue(int *jumpCode=0) const;
    virtual void _toString(std::ostream &ss, bool persistent, int indent) const;
    virtual ExpressionPtr _copy() const;

    void securityCheck(PyObject *pyobj) const;

protected:
<<<<<<< HEAD
    ExpressionPtr expr;
    std::string name;
    StringList names;
};

class AppExport RangeExpression : public App::Expression {
    EXPR_TYPESYSTEM_HEADER();
public:
    static ExpressionPtr create(const App::DocumentObject * owner,
            std::string &&begin, std::string &&end);

    virtual bool isTouched() const;

    Range getRange() const;

protected:
    RangeExpression(const App::DocumentObject *_owner):Expression(_owner){}

    virtual void _toString(std::ostream &, bool, int) const;
    virtual ExpressionPtr _copy() const;
    virtual void _getIdentifiers(std::map<App::ObjectIdentifier,bool> &) const;
    virtual bool _renameObjectIdentifier(const std::map<ObjectIdentifier,ObjectIdentifier> &, 
                                         const ObjectIdentifier &, ExpressionVisitor &);
    virtual void _moveCells(const CellAddress &, int, int, ExpressionVisitor &);
    virtual void _offsetCells(int, int, ExpressionVisitor &);
    virtual Py::Object _getPyValue(int *jumpCode=0) const;
=======
    virtual Expression * _copy() const override;
    virtual Py::Object _getPyValue() const override;
    virtual void _toString(std::ostream &ss, bool persistent, int indent) const override;
    virtual bool _isIndexable() const override;
    virtual void _getDeps(ExpressionDeps &) const override;
    virtual void _getDepObjects(std::set<App::DocumentObject*> &, std::vector<std::string> *) const override;
    virtual void _getIdentifiers(std::set<App::ObjectIdentifier> &) const override;
    virtual bool _adjustLinks(const std::set<App::DocumentObject*> &, ExpressionVisitor &) override;
    virtual void _importSubNames(const ObjectIdentifier::SubNameMap &) override;
    virtual void _updateLabelReference(App::DocumentObject *, const std::string &, const char *) override;
    virtual bool _updateElementReference(App::DocumentObject *,bool,ExpressionVisitor &) override;
    virtual bool _relabeledDocument(const std::string &, const std::string &, ExpressionVisitor &) override;
    virtual bool _renameObjectIdentifier(const std::map<ObjectIdentifier,ObjectIdentifier> &,
                                         const ObjectIdentifier &, ExpressionVisitor &) override;
    virtual void _collectReplacement(std::map<ObjectIdentifier,ObjectIdentifier> &,
                    const App::DocumentObject *parent, App::DocumentObject *oldObj,
                    App::DocumentObject *newObj) const override;
    virtual void _moveCells(const CellAddress &, int, int, ExpressionVisitor &) override;
    virtual void _offsetCells(int, int, ExpressionVisitor &) override;
>>>>>>> d5f6c096

protected:
    std::string begin;
    std::string end;
};

//////////////////////////////////////////////////////////////////////

class AppExport ComprehensionExpression : public Expression {
    EXPR_TYPESYSTEM_HEADER();

public:
    static ExpressionPtr create(const App::DocumentObject * owner, 
            int catchAll, ExpressionList &&targets, ExpressionPtr &&expr);

    virtual bool isTouched() const;

    void setExpr(ExpressionPtr &&key, ExpressionPtr &&value);
    void setExpr(ExpressionPtr &&key, bool isList=true);

    void add(int catchAll, ExpressionList &&targets, ExpressionPtr &&expr);
    void addCond(ExpressionPtr &&cond);

protected:
    ComprehensionExpression(const App::DocumentObject *_owner):Expression(_owner) {}

    virtual void _visit(ExpressionVisitor & v);
    virtual bool _isIndexable() const {return true;}
    virtual Py::Object _getPyValue(int *jumpCode=0) const;
    virtual void _toString(std::ostream &, bool, int) const;
    virtual ExpressionPtr _copy() const;

    struct CompFor {
        ExpressionList targets;
        ExpressionPtr expr;
        ExpressionList conds;
        int catchAll;

        CompFor():catchAll(-1) 
        {}
        CompFor(CompFor &&other)
            :targets(std::move(other.targets))
            ,expr(std::move(other.expr))
            ,conds(std::move(other.conds))
            ,catchAll(other.catchAll)
        {}
        CompFor(const CompFor &other);
        CompFor &operator=(const CompFor &other) = delete;
    };
    typedef std::list<CompFor, ExpressionFastAlloc(CompFor) > CompForList;
    void _calc(Py::Object &res, CompForList::const_iterator iter) const;

protected:
    ExpressionPtr key;
    ExpressionPtr value;
    CompForList comps;
    bool list = false;
};

//////////////////////////////////////////////////////////////////////

class AppExport ListExpression : public Expression {
    EXPR_TYPESYSTEM_HEADER();

public:
    typedef std::vector<bool>                       FlagList;
    typedef std::pair<ExpressionPtr, bool>          FlagExpression;
    typedef std::pair<ExpressionList, FlagList>     FlagExpressionList;

    static ExpressionPtr create(const App::DocumentObject *owner);

    static ExpressionPtr create(const App::DocumentObject *owner, 
            ExpressionList &&items, FlagList &&flags = FlagList());

    virtual bool isTouched() const;

    void printItems(std::ostream &ss, bool persistent) const;

    std::size_t getSize() const {
        return items.size();
    }

    void setItem(std::size_t index, ExpressionPtr &&expr, bool expand=false);
    void append(ExpressionPtr &&expr, bool expand=false);

    const ExpressionList &getItems() const {return items;}

protected:
    ListExpression(const App::DocumentObject *_owner):Expression(_owner) {}

    virtual void _visit(ExpressionVisitor & v);
    virtual bool _isIndexable() const {return true;}
    virtual Py::Object _getPyValue(int *jumpCode=0) const;
    virtual void _toString(std::ostream &, bool, int) const;
    virtual ExpressionPtr _copy() const;

    friend class AssignmentExpression;

protected:
    ExpressionList items;
    FlagList flags;
};

//////////////////////////////////////////////////////////////////////

class AppExport TupleExpression : public ListExpression {
    EXPR_TYPESYSTEM_HEADER();

public:
    static ExpressionPtr create(const App::DocumentObject *owner);

    static ExpressionPtr create(const App::DocumentObject *owner, ExpressionPtr &&expr, bool flag);

    static ExpressionPtr create(const App::DocumentObject *owner, 
            ExpressionList &&items, FlagList &&flags = FlagList());

protected:
    TupleExpression(const App::DocumentObject *_owner):ListExpression(_owner) {}

    virtual Py::Object _getPyValue(int *jumpCode=0) const;
    virtual ExpressionPtr _copy() const;
    virtual void _toString(std::ostream &, bool, int) const;
};

//////////////////////////////////////////////////////////////////////

class AppExport DictExpression : public Expression {
    EXPR_TYPESYSTEM_HEADER();

public:
    static ExpressionPtr create(const App::DocumentObject * owner);

    static ExpressionPtr create(const App::DocumentObject *owner, 
            ExpressionPtr &&key, ExpressionPtr &&value);

    static ExpressionPtr create(const App::DocumentObject *owner, ExpressionPtr &&value);

    virtual bool isTouched() const;

    void addItem(ExpressionPtr &&key, ExpressionPtr &&value);
    void addItem(ExpressionPtr &&value);

protected:
<<<<<<< HEAD
    DictExpression(const App::DocumentObject *_owner):Expression(_owner) {}

    virtual void _visit(ExpressionVisitor & v);
    virtual bool _isIndexable() const {return true;}
    virtual Py::Object _getPyValue(int *jumpCode=0) const;
    virtual void _toString(std::ostream &, bool, int) const;
    virtual ExpressionPtr _copy() const;
=======
    virtual Expression * _copy() const override;
    virtual void _toString(std::ostream &ss, bool persistent, int indent) const override;
    virtual Py::Object _getPyValue() const override;
    virtual void _getDeps(ExpressionDeps &) const override;
    virtual bool _renameObjectIdentifier(const std::map<ObjectIdentifier,ObjectIdentifier> &,
                                         const ObjectIdentifier &, ExpressionVisitor &) override;
    virtual void _moveCells(const CellAddress &, int, int, ExpressionVisitor &) override;
    virtual void _offsetCells(int, int, ExpressionVisitor &) override;
>>>>>>> d5f6c096

protected:
    ExpressionList keys;
    ExpressionList values;
};

//////////////////////////////////////////////////////////////////////

class AppExport IDictExpression : public Expression {
    EXPR_TYPESYSTEM_HEADER();

public:
    static ExpressionPtr create(const App::DocumentObject * owner);

    static ExpressionPtr create(const App::DocumentObject * owner, 
            std::string &&key, ExpressionPtr &&value);

    static ExpressionPtr create(const App::DocumentObject * owner, 
            const char *key, ExpressionPtr &&value);

    virtual bool isTouched() const;

    void addItem(std::string &&key, ExpressionPtr &&value);
    void addItem(const char *key, ExpressionPtr &&value);

    std::map<std::string, ExpressionPtr> getItems() const;
    
protected:
    IDictExpression(const App::DocumentObject *_owner):Expression(_owner) {}

    virtual void _visit(ExpressionVisitor & v);
    virtual bool _isIndexable() const {return true;}
    virtual Py::Object _getPyValue(int *jumpCode=0) const;
    virtual void _toString(std::ostream &, bool, int) const;
    virtual ExpressionPtr _copy() const;

protected:
    StringList keys;
    ExpressionList values;
};

/////////////////////////////////////////////////////////////////

class AppExport BaseStatement : public Expression {
    EXPR_TYPESYSTEM_HEADER();
public:
protected:
    BaseStatement(const App::DocumentObject *owner):Expression(owner){}
};

/////////////////////////////////////////////////////////////////

class AppExport PseudoStatement : public BaseStatement {
    EXPR_TYPESYSTEM_HEADER();

public:
    static ExpressionPtr create(const App::DocumentObject *owner, int type);

protected:
    PseudoStatement(const App::DocumentObject *_owner,int _t)
        :BaseStatement(_owner),type(_t)
    {}

    virtual void _toString(std::ostream &ss, bool persistent, int indent) const;
    virtual ExpressionPtr _copy() const;
    virtual Py::Object _getPyValue(int *jumpCode=0) const;

protected:
    int type;
};

/////////////////////////////////////////////////////////////////

class AppExport JumpStatement : public BaseStatement {
    EXPR_TYPESYSTEM_HEADER();

public:
    static ExpressionPtr create(const App::DocumentObject *owner, 
                    int type, ExpressionPtr &&expr = ExpressionPtr());

    virtual bool isTouched() const;

protected:
    JumpStatement(const App::DocumentObject *_owner) :BaseStatement(_owner) {}

    virtual void _visit(ExpressionVisitor & v);
    virtual void _toString(std::ostream &ss, bool persistent, int indent) const;
    virtual ExpressionPtr _copy() const;
    virtual Py::Object _getPyValue(int *jumpCode=0) const;

protected:
    ExpressionPtr expr;
    int type = 0;
};

/////////////////////////////////////////////////////////////////

class AppExport IfStatement : public BaseStatement {
    EXPR_TYPESYSTEM_HEADER();

public:
    static ExpressionPtr create(const App::DocumentObject *owner, 
            ExpressionPtr &&condition, ExpressionPtr &&statement);

    void add(ExpressionPtr &&condition, ExpressionPtr &&statement);
    void addElse(ExpressionPtr &&statement);

    virtual bool isTouched() const;
    virtual bool needLineEnd() const;

protected:
    IfStatement(const App::DocumentObject *_owner):BaseStatement(_owner) {}

    virtual void _visit(ExpressionVisitor & v);
    virtual void _toString(std::ostream &ss, bool persistent, int indent) const;
    virtual ExpressionPtr _copy() const;
    virtual Py::Object _getPyValue(int *jumpCode=0) const;

protected:
    ExpressionList conditions;
    ExpressionList statements;
};

/////////////////////////////////////////////////////////////////

class AppExport WhileStatement : public BaseStatement {
    EXPR_TYPESYSTEM_HEADER();

public:
    static ExpressionPtr create(const App::DocumentObject *owner, 
            ExpressionPtr &&condition, ExpressionPtr &&statement);

    void addElse(ExpressionPtr &&expr);

    virtual bool isTouched() const;
    virtual bool needLineEnd() const;

protected:
    WhileStatement(const App::DocumentObject *_owner):BaseStatement(_owner) {}

    virtual void _visit(ExpressionVisitor & v);
    virtual void _toString(std::ostream &ss, bool persistent, int indent) const;
    virtual ExpressionPtr _copy() const;
    virtual Py::Object _getPyValue(int *jumpCode=0) const;

protected:
    ExpressionPtr condition;
    ExpressionPtr statement;
    ExpressionPtr else_expr;
};

/////////////////////////////////////////////////////////////////

class AppExport ForStatement : public BaseStatement {
    EXPR_TYPESYSTEM_HEADER();

public:
    static ExpressionPtr create(const App::DocumentObject *owner, 
            int catchAll, ExpressionList &&targets, ExpressionList &&exprs, ExpressionPtr &&statement);

    void addElse(ExpressionPtr &&expr);

    virtual bool isTouched() const;
    virtual bool needLineEnd() const;

protected:
    ForStatement(const App::DocumentObject *_owner):BaseStatement(_owner) {}

    virtual void _visit(ExpressionVisitor & v);
    virtual void _toString(std::ostream &ss, bool persistent, int indent) const;
    virtual ExpressionPtr _copy() const;
    virtual Py::Object _getPyValue(int *jumpCode=0) const;

protected:
    ExpressionList targets;
    ExpressionPtr value;
    ExpressionPtr statement;
    ExpressionPtr else_expr;
    int catchAll = -1;
    bool valueTuple = false;
};

/////////////////////////////////////////////////////////////////

class AppExport SimpleStatement : public BaseStatement {
    EXPR_TYPESYSTEM_HEADER();

public:
    static ExpressionPtr create(const App::DocumentObject *owner, ExpressionPtr &&expr);

    virtual bool isTouched() const;
    void add(ExpressionPtr &&expr);

    std::size_t getSize() const {return exprs.size();}
    const Expression *getExpr(std::size_t idx) const;

    template<typename T>
    static const T *cast(const Expression *expr) {
        auto res = Base::freecad_dynamic_cast<const T>(expr);
        if(res)
            return res;
        auto stmt = Base::freecad_dynamic_cast<const SimpleStatement>(expr);
        if(stmt && stmt->getSize()==1)
            return cast<T>(stmt->getExpr(0));
        return 0;
    }

    ExpressionPtr reduce() const;

protected:
    SimpleStatement(const App::DocumentObject *_owner):BaseStatement(_owner) {}

    virtual void _visit(ExpressionVisitor & v);
    virtual void _toString(std::ostream &ss, bool persistent, int indent) const;
    virtual ExpressionPtr _copy() const;
    virtual Py::Object _getPyValue(int *jumpCode=0) const;

protected:
    ExpressionList exprs;
};

/////////////////////////////////////////////////////////////

class AppExport Statement : public SimpleStatement {
    EXPR_TYPESYSTEM_HEADER();

public:
    static ExpressionPtr create(const App::DocumentObject *owner, ExpressionPtr &&expr);

protected:
    Statement(const App::DocumentObject *_owner):SimpleStatement(_owner) {}

    virtual void _toString(std::ostream &ss, bool persistent, int indent) const;
    virtual ExpressionPtr _copy() const;
};

/////////////////////////////////////////////////////////////

class AppExport LambdaExpression : public Expression {
    EXPR_TYPESYSTEM_HEADER();

public:
    static ExpressionPtr create(const App::DocumentObject *owner, ExpressionPtr &&body, 
            StringList &&names=StringList(), ExpressionList &&args=ExpressionList());

    virtual bool isTouched() const;

protected:
    LambdaExpression(const App::DocumentObject *_owner):Expression(_owner) {}

    virtual void _visit(ExpressionVisitor & v);
    virtual void _toString(std::ostream &ss, bool persistent, int indent) const;
    virtual ExpressionPtr _copy() const;
    virtual Py::Object _getPyValue(int *jumpCode=0) const;

protected:
    StringList names;
    ExpressionList args;
    ExpressionPtr body;
};

/////////////////////////////////////////////////////////////

class AppExport FunctionStatement : public LambdaExpression {
    EXPR_TYPESYSTEM_HEADER();

public:
    static ExpressionPtr create(const App::DocumentObject *owner, std::string &&name, 
            ExpressionPtr &&body, StringList &&names=StringList(), ExpressionList &&args=ExpressionList());

    virtual bool needLineEnd() const;

    const std::string &getName() const {return name;}

protected:
    FunctionStatement(const App::DocumentObject *_owner):LambdaExpression(_owner) {}

    virtual void _toString(std::ostream &ss, bool persistent, int indent) const;
    virtual ExpressionPtr _copy() const;
    virtual Py::Object _getPyValue(int *jumpCode=0) const;

protected:
    std::string name;
};


/////////////////////////////////////////////////////////////

class AppExport DelStatement : public BaseStatement {
    EXPR_TYPESYSTEM_HEADER();

public:
    static ExpressionPtr create(const App::DocumentObject *owner, ExpressionList &&targets);

    virtual bool isTouched() const;

protected:
    DelStatement(const App::DocumentObject *_owner):BaseStatement(_owner) {}

    virtual void _visit(ExpressionVisitor & v);
    virtual void _toString(std::ostream &ss, bool persistent, int indent) const;
    virtual ExpressionPtr _copy() const;
    virtual Py::Object _getPyValue(int *jumpCode=0) const;

protected:
    ExpressionList targets;
};

/////////////////////////////////////////////////////////////

class AppExport ScopeStatement : public BaseStatement {
    EXPR_TYPESYSTEM_HEADER();

public:
    static ExpressionPtr create(const App::DocumentObject *owner, StringList &&names, bool global=true); 

protected:
    ScopeStatement(const App::DocumentObject *_owner):BaseStatement(_owner) {}

    virtual void _toString(std::ostream &ss, bool persistent, int indent) const;
    virtual ExpressionPtr _copy() const;
    virtual Py::Object _getPyValue(int *jumpCode=0) const;

protected:
    StringList names;
    bool global = true;
};

/////////////////////////////////////////////////////////////

class AppExport TryStatement : public BaseStatement {
    EXPR_TYPESYSTEM_HEADER();

public:
    static ExpressionPtr create(const App::DocumentObject *owner, ExpressionPtr &&body);

    void add(ExpressionPtr &&body, ExpressionPtr &&expr=ExpressionPtr(), std::string &&name=std::string());
    void addElse(ExpressionPtr &&body);
    void addFinal(ExpressionPtr &&body);
    void check();
    virtual bool needLineEnd() const;

protected:
    TryStatement(const App::DocumentObject *_owner):BaseStatement(_owner) {}

    virtual void _toString(std::ostream &ss, bool persistent, int indent) const;
    virtual ExpressionPtr _copy() const;
    virtual Py::Object _getPyValue(int *jumpCode=0) const;

    bool findException(Py::Object &res, int *jumpCode, Base::Exception &e, PyObject *pyobj) const;

protected:
    ExpressionPtr body;
    StringList names;
    ExpressionList exprs;
    ExpressionList bodies;
    ExpressionPtr else_body;
    ExpressionPtr final_body;
};

/////////////////////////////////////////////////////////////

class AppExport ImportStatement : public BaseStatement {
    EXPR_TYPESYSTEM_HEADER();

public:
    static ExpressionPtr create(const App::DocumentObject *owner, std::string &&module,
            std::string &&name = std::string());

    void add(std::string &&module, std::string &&name = std::string());

protected:
    ImportStatement(const App::DocumentObject *_owner):BaseStatement(_owner) {}

    virtual void _toString(std::ostream &ss, bool persistent, int indent) const;
    virtual ExpressionPtr _copy() const;
    virtual Py::Object _getPyValue(int *jumpCode=0) const;

protected:
    StringList modules;
    StringList names;
};

/////////////////////////////////////////////////////////////////////////////////////

class AppExport FromStatement : public BaseStatement {
    EXPR_TYPESYSTEM_HEADER();

public:
    static ExpressionPtr create(const App::DocumentObject *owner, std::string &&module,
            std::string &&tail, std::string &&name = std::string());

    void add(std::string &&tail, std::string &&name = std::string());

protected:
    FromStatement(const App::DocumentObject *_owner):BaseStatement(_owner) {}

    virtual void _toString(std::ostream &ss, bool persistent, int indent) const;
    virtual ExpressionPtr _copy() const;
    virtual Py::Object _getPyValue(int *jumpCode=0) const;

protected:
    std::string module;
    StringList tails;
    StringList names;
};

/////////////////////////////////////////////////////////////////////////////////////

namespace ExpressionParser {

AppExport ExpressionPtr parse(const App::DocumentObject *owner, 
        const char *buffer, std::size_t len=0, bool verbose=false, bool pythonMode=false);
AppExport ExpressionPtr parseUnit(const App::DocumentObject *owner, const char *buffer);
AppExport ObjectIdentifier parsePath(const App::DocumentObject *owner, const char* buffer, std::size_t len=0);
AppExport bool isTokenAnIndentifier(const std::string & str);
AppExport bool isTokenAUnit(const std::string & str);

AppExport std::vector<boost::tuple<int, int, std::string> > tokenize(const char *str);

inline std::vector<boost::tuple<int, int, std::string> > tokenize(const std::string & str) {
    return tokenize(str.c_str());
}

AppExport void clearWarning();

enum TokenType {
    FC_TOK_END,
    FC_TOK_LITERAL,
    FC_TOK_KEYWORD,
    FC_TOK_IDENTIFIER,
    FC_TOK_STRING,
    FC_TOK_UNIT,
    FC_TOK_CELLADDRESS,
    FC_TOK_NUMBER,
    FC_TOK_OPERATOR,
    FC_TOK_OTHER,
};
AppExport int translateToken(int t);

/// Convenient class to mark begin of importing
class AppExport ExpressionImporter {
public:
    ExpressionImporter(Base::XMLReader &reader);
    ~ExpressionImporter();
    static Base::XMLReader *reader();
};

AppExport bool isModuleImported(PyObject *);

} // end of namespace ExpressionParser
} // end of namespace App

#endif //EXPRESSION_PARSER_H
<|MERGE_RESOLUTION|>--- conflicted
+++ resolved
@@ -180,14 +180,8 @@
 class AppExport ConstantExpression : public NumberExpression {
     EXPR_TYPESYSTEM_HEADER();
 public:
-<<<<<<< HEAD
     static ExpressionPtr create(const App::DocumentObject *owner, 
             const char *name, const Base::Quantity &_quantity);
-=======
-    ConstantExpression(const App::DocumentObject *_owner = 0,
-            const char *_name = "",
-            const Base::Quantity &_quantity = Base::Quantity());
->>>>>>> d5f6c096
 
     const char *getName() const { return name; }
 
@@ -563,12 +557,7 @@
     };
     int type() const {return ftype;}
 
-<<<<<<< HEAD
     static Py::Object evaluate(const Expression *owner, int type, const ExpressionList &args);
-=======
-    FunctionExpression(const App::DocumentObject *_owner = 0, Function _f = NONE,
-            std::string &&name = std::string(), std::vector<Expression *> _args = std::vector<Expression*>());
->>>>>>> d5f6c096
 
     const ExpressionList &getArgs() const {return args;}
 
@@ -630,7 +619,6 @@
     void securityCheck(PyObject *pyobj) const;
 
 protected:
-<<<<<<< HEAD
     ExpressionPtr expr;
     std::string name;
     StringList names;
@@ -657,27 +645,6 @@
     virtual void _moveCells(const CellAddress &, int, int, ExpressionVisitor &);
     virtual void _offsetCells(int, int, ExpressionVisitor &);
     virtual Py::Object _getPyValue(int *jumpCode=0) const;
-=======
-    virtual Expression * _copy() const override;
-    virtual Py::Object _getPyValue() const override;
-    virtual void _toString(std::ostream &ss, bool persistent, int indent) const override;
-    virtual bool _isIndexable() const override;
-    virtual void _getDeps(ExpressionDeps &) const override;
-    virtual void _getDepObjects(std::set<App::DocumentObject*> &, std::vector<std::string> *) const override;
-    virtual void _getIdentifiers(std::set<App::ObjectIdentifier> &) const override;
-    virtual bool _adjustLinks(const std::set<App::DocumentObject*> &, ExpressionVisitor &) override;
-    virtual void _importSubNames(const ObjectIdentifier::SubNameMap &) override;
-    virtual void _updateLabelReference(App::DocumentObject *, const std::string &, const char *) override;
-    virtual bool _updateElementReference(App::DocumentObject *,bool,ExpressionVisitor &) override;
-    virtual bool _relabeledDocument(const std::string &, const std::string &, ExpressionVisitor &) override;
-    virtual bool _renameObjectIdentifier(const std::map<ObjectIdentifier,ObjectIdentifier> &,
-                                         const ObjectIdentifier &, ExpressionVisitor &) override;
-    virtual void _collectReplacement(std::map<ObjectIdentifier,ObjectIdentifier> &,
-                    const App::DocumentObject *parent, App::DocumentObject *oldObj,
-                    App::DocumentObject *newObj) const override;
-    virtual void _moveCells(const CellAddress &, int, int, ExpressionVisitor &) override;
-    virtual void _offsetCells(int, int, ExpressionVisitor &) override;
->>>>>>> d5f6c096
 
 protected:
     std::string begin;
@@ -821,7 +788,6 @@
     void addItem(ExpressionPtr &&value);
 
 protected:
-<<<<<<< HEAD
     DictExpression(const App::DocumentObject *_owner):Expression(_owner) {}
 
     virtual void _visit(ExpressionVisitor & v);
@@ -829,16 +795,6 @@
     virtual Py::Object _getPyValue(int *jumpCode=0) const;
     virtual void _toString(std::ostream &, bool, int) const;
     virtual ExpressionPtr _copy() const;
-=======
-    virtual Expression * _copy() const override;
-    virtual void _toString(std::ostream &ss, bool persistent, int indent) const override;
-    virtual Py::Object _getPyValue() const override;
-    virtual void _getDeps(ExpressionDeps &) const override;
-    virtual bool _renameObjectIdentifier(const std::map<ObjectIdentifier,ObjectIdentifier> &,
-                                         const ObjectIdentifier &, ExpressionVisitor &) override;
-    virtual void _moveCells(const CellAddress &, int, int, ExpressionVisitor &) override;
-    virtual void _offsetCells(int, int, ExpressionVisitor &) override;
->>>>>>> d5f6c096
 
 protected:
     ExpressionList keys;
