/***************************************************************************
 *   Copyright (c) 2002 Jürgen Riegel <juergen.riegel@web.de>              *
 *                                                                         *
 *   This file is part of the FreeCAD CAx development system.              *
 *                                                                         *
 *   This library is free software; you can redistribute it and/or         *
 *   modify it under the terms of the GNU Library General Public           *
 *   License as published by the Free Software Foundation; either          *
 *   version 2 of the License, or (at your option) any later version.      *
 *                                                                         *
 *   This library  is distributed in the hope that it will be useful,      *
 *   but WITHOUT ANY WARRANTY; without even the implied warranty of        *
 *   MERCHANTABILITY or FITNESS FOR A PARTICULAR PURPOSE.  See the         *
 *   GNU Library General Public License for more details.                  *
 *                                                                         *
 *   You should have received a copy of the GNU Library General Public     *
 *   License along with this library; see the file COPYING.LIB. If not,    *
 *   write to the Free Software Foundation, Inc., 59 Temple Place,         *
 *   Suite 330, Boston, MA  02111-1307, USA                                *
 *                                                                         *
 ***************************************************************************/


#ifndef APP_PROPERTYGEO_H
#define APP_PROPERTYGEO_H

// Std. configurations

#include <Base/Vector3D.h>
#include <Base/Matrix.h>
#include <Base/BoundBox.h>
#include <Base/Placement.h>
#include <Base/Unit.h>

#include "Property.h"
#include "PropertyLinks.h"
#include "ComplexGeoData.h"

namespace Base {
class Writer;
}

namespace Data {
class ComplexGeoData;
}

namespace App
{
class Feature;
class Placement;



/** Vector properties
 * This is the father of all properties handling Integers.
 */
class AppExport PropertyVector: public Property
{
    TYPESYSTEM_HEADER_WITH_OVERRIDE();

public:
    /**
     * A constructor.
     * A more elaborate description of the constructor.
     */
    PropertyVector();

    /**
     * A destructor.
     * A more elaborate description of the destructor.
     */
    virtual ~PropertyVector();

    /** Sets the property
     */
    void setValue(const Base::Vector3d &vec);
    void setValue(double x, double y, double z);

    /// Get valid paths for this property; used by auto completer
    void getPaths(std::vector<ObjectIdentifier> &paths) const override;

    /** This method returns a string representation of the property
     */
    const Base::Vector3d &getValue(void) const;
    const char* getEditorName(void) const override {
        return "Gui::PropertyEditor::PropertyVectorItem";
    }

    virtual PyObject *getPyObject(void) override;
    virtual void setPyObject(PyObject *) override;

    virtual void Save (Base::Writer &writer) const override;
    virtual void Restore(Base::XMLReader &reader) override;

    virtual Property *Copy(void) const override;
    virtual void Paste(const Property &from) override;

    virtual unsigned int getMemSize (void) const override {
        return sizeof(Base::Vector3d);
    }

<<<<<<< HEAD
    virtual App::any getPathValue(const ObjectIdentifier &path) const override;
=======
    virtual const boost::any getPathValue(const ObjectIdentifier &path) const override;
>>>>>>> c0753806

    virtual bool getPyPathValue(const ObjectIdentifier &path, Py::Object &res) const override;

    virtual Base::Unit getUnit() const {
        return Base::Unit();
    }

private:
    Base::Vector3d _cVec;
};


class AppExport PropertyVectorDistance: public PropertyVector
{
    TYPESYSTEM_HEADER();

public:
    /**
     * A constructor.
     * A more elaborate description of the constructor.
     */
    PropertyVectorDistance();

    /**
     * A destructor.
     * A more elaborate description of the destructor.
     */
    virtual ~PropertyVectorDistance();

    virtual Base::Unit getUnit() const {
        return Base::Unit::Length;
    }

    const char* getEditorName(void) const {
        return "Gui::PropertyEditor::PropertyVectorDistanceItem";
    }
};

class AppExport PropertyPosition: public PropertyVector
{
    TYPESYSTEM_HEADER();

public:
    /**
     * A constructor.
     * A more elaborate description of the constructor.
     */
    PropertyPosition();

    /**
     * A destructor.
     * A more elaborate description of the destructor.
     */
    virtual ~PropertyPosition();

    virtual Base::Unit getUnit() const {
        return Base::Unit::Length;
    }

    const char* getEditorName(void) const {
        return "Gui::PropertyEditor::PropertyPositionItem";
    }
};

class AppExport PropertyDirection: public PropertyVector
{
    TYPESYSTEM_HEADER();

public:
    /**
     * A constructor.
     * A more elaborate description of the constructor.
     */
    PropertyDirection();

    /**
     * A destructor.
     * A more elaborate description of the destructor.
     */
    virtual ~PropertyDirection();

    virtual Base::Unit getUnit() const {
        return Base::Unit::Length;
    }

    const char* getEditorName(void) const {
        return "Gui::PropertyEditor::PropertyDirectionItem";
    }
};

<<<<<<< HEAD
/// Double precision vector list
=======
>>>>>>> c0753806
class AppExport PropertyVectorList: public PropertyListsT<Base::Vector3d>
{
    TYPESYSTEM_HEADER_WITH_OVERRIDE();

    typedef PropertyListsT<Base::Vector3d> inherited;

    typedef PropertyListsT<Base::Vector3d> inherited;

public:
    /**
     * A constructor.
     * A more elaborate description of the constructor.
     */
    PropertyVectorList();

    /**
     * A destructor.
     * A more elaborate description of the destructor.
     */
    virtual ~PropertyVectorList();

    void setValue(double x, double y, double z);
    using inherited::setValue;

<<<<<<< HEAD
    virtual PyObject *getPyObject(void);

    virtual Property *Copy(void) const;
    virtual void Paste(const Property &from);

protected:
    Base::Vector3d getPyValue(PyObject *) const override;

    virtual void restoreXML(Base::XMLReader &) override;
    virtual bool saveXML(Base::Writer &) const override;
    virtual bool canSaveStream(Base::Writer &) const override { return true; }
    virtual void restoreStream(Base::InputStream &s, unsigned count) override;
    virtual void saveStream(Base::OutputStream &) const override;
};

/// Single precision vector list
class AppExport _PropertyVectorList: public PropertyListsT<Base::Vector3f>
{
    typedef PropertyListsT<Base::Vector3f> inherited;
public:
    void setValue(float x, float y, float z);
    using inherited::setValue;

    virtual PyObject *getPyObject(void);

    virtual Property *Copy(void) const;
    virtual void Paste(const Property &from);

protected:
    virtual Base::Vector3f getPyValue(PyObject *) const override;

    virtual void restoreXML(Base::XMLReader &) override;
    virtual bool saveXML(Base::Writer &) const override;
    virtual bool canSaveStream(Base::Writer &) const override { return true; }
    virtual void restoreStream(Base::InputStream &s, unsigned count) override;
    virtual void saveStream(Base::OutputStream &) const override;

    virtual const char *xmlName() const { return "VectorList"; }
=======
    virtual PyObject *getPyObject(void) override;

    virtual void Save (Base::Writer &writer) const override;
    virtual void Restore(Base::XMLReader &reader) override;

    virtual void SaveDocFile (Base::Writer &writer) const override;
    virtual void RestoreDocFile(Base::Reader &reader) override;

    virtual Property *Copy(void) const override;
    virtual void Paste(const Property &from) override;

    virtual unsigned int getMemSize (void) const override;

protected:
    Base::Vector3d getPyValue(PyObject *) const override;
>>>>>>> c0753806
};


/// Property representing a 4x4 matrix
/*!
 * Encapsulates a Base::Matrix4D in a Property
 */
class AppExport PropertyMatrix: public Property
{
    TYPESYSTEM_HEADER();

public:
    /**
     * A constructor.
     * Intitialises to an identity matrix
     */
    PropertyMatrix();

    /**
     * A destructor.
     * A more elaborate description of the destructor.
     */
    virtual ~PropertyMatrix();

    /** Sets the property
     */
    void setValue(const Base::Matrix4D &mat);

    /** This method returns a string representation of the property
     */
    const Base::Matrix4D &getValue(void) const;
    const char* getEditorName(void) const {
        return "Gui::PropertyEditor::PropertyMatrixItem";
    }

    virtual PyObject *getPyObject(void);
    virtual void setPyObject(PyObject *);

    virtual void Save (Base::Writer &writer) const;
    virtual void Restore(Base::XMLReader &reader);

    virtual Property *Copy(void) const;
    virtual void Paste(const Property &from);

    virtual unsigned int getMemSize (void) const {
        return sizeof(Base::Matrix4D);
    }

private:
    Base::Matrix4D _cMat;
};

/** Vector properties
 * This is the father of all properties handling Integers.
 */
class AppExport PropertyPlacement: public Property
{
    TYPESYSTEM_HEADER_WITH_OVERRIDE();

public:
    /**
     * A constructor.
     * A more elaborate description of the constructor.
     */
    PropertyPlacement();

    /**
     * A destructor.
     * A more elaborate description of the destructor.
     */
    virtual ~PropertyPlacement();

    /** Sets the property
     */
    void setValue(const Base::Placement &pos);

    /** Sets property only if changed
     * @param pos: input placement
     * @param tol: position tolerance
     * @param atol: angular tolerance
     */
    bool setValueIfChanged(const Base::Placement &pos, 
            double tol=1e-7, double atol=1e-12);

    /** This method returns a string representation of the property
     */
    const Base::Placement &getValue(void) const;

    /// Get valid paths for this property; used by auto completer
    void getPaths(std::vector<ObjectIdentifier> &paths) const override;

<<<<<<< HEAD
    void setPathValue(const ObjectIdentifier &path, const App::any &value);

    App::any getPathValue(const ObjectIdentifier &path) const;

    virtual bool getPyPathValue(const ObjectIdentifier &path, Py::Object &res) const;
=======
    void setPathValue(const ObjectIdentifier &path, const boost::any &value) override;

    virtual const boost::any getPathValue(const ObjectIdentifier &path) const override;
>>>>>>> c0753806

    virtual bool getPyPathValue(const ObjectIdentifier &path, Py::Object &res) const override;

    const char* getEditorName(void) const override {
        return "Gui::PropertyEditor::PropertyPlacementItem";
    }

    virtual PyObject *getPyObject(void) override;
    virtual void setPyObject(PyObject *) override;

    virtual void Save (Base::Writer &writer) const override;
    virtual void Restore(Base::XMLReader &reader) override;

    virtual Property *Copy(void) const override;
    virtual void Paste(const Property &from) override;

    virtual unsigned int getMemSize (void) const override {
        return sizeof(Base::Placement);
    }

    static const Placement Null;

private:
    Base::Placement _cPos;
};

/** the general Link Property
 *  Main Purpose of this property is to Link Objects and Features in a document.
 */
class AppExport PropertyPlacementLink : public PropertyLink
{
    TYPESYSTEM_HEADER();

public:
    /**
     * A constructor.
     * A more elaborate description of the constructor.
     */
    PropertyPlacementLink();

    /**
     * A destructor.
     * A more elaborate description of the destructor.
     */
    virtual ~PropertyPlacementLink();

    /** This method returns the linked DocumentObject
     */
    App::Placement * getPlacementObject(void) const;

    virtual Property *Copy(void) const;
    virtual void Paste(const Property &from);
};


class AppExport PropertyPlacementList: public PropertyListsT<Base::Placement>
{
    TYPESYSTEM_HEADER_WITH_OVERRIDE();

public:
    /**
     * A property that stores a list of placements
     */
    PropertyPlacementList();

    virtual ~PropertyPlacementList();

<<<<<<< HEAD
    virtual PyObject *getPyObject(void);

    virtual Property *Copy(void) const;
    virtual void Paste(const Property &from);

    virtual unsigned int getMemSize (void) const;

protected:
    Base::Placement getPyValue(PyObject *) const override;

    virtual void restoreXML(Base::XMLReader &) override;
    virtual bool saveXML(Base::Writer &) const override;
    virtual bool canSaveStream(Base::Writer &) const override { return true; }
    virtual void restoreStream(Base::InputStream &s, unsigned count) override;
    virtual void saveStream(Base::OutputStream &) const override;
=======
    virtual PyObject *getPyObject(void) override;

    virtual void Save (Base::Writer &writer) const override;
    virtual void Restore(Base::XMLReader &reader) override;

    virtual void SaveDocFile (Base::Writer &writer) const override;
    virtual void RestoreDocFile(Base::Reader &reader) override;

    virtual Property *Copy(void) const override;
    virtual void Paste(const Property &from) override;

    virtual unsigned int getMemSize (void) const override;

protected:
    Base::Placement getPyValue(PyObject *) const override;
>>>>>>> c0753806
};


/** The base class for all basic geometry properties.
 * @author Werner Mayer
 */
class AppExport PropertyGeometry : public App::Property
{
    TYPESYSTEM_HEADER();

public:
    PropertyGeometry();
    virtual ~PropertyGeometry();

    /** @name Modification */
    //@{
    /// Applies a transformation on the real geometric data type
    virtual void transformGeometry(const Base::Matrix4D &rclMat) = 0;
    /// Retrieve bounding box information
    virtual Base::BoundBox3d getBoundingBox() const = 0;
    //@}
};

/** The base class for all complex data properties.
 * @author Werner Mayer
 */
class AppExport PropertyComplexGeoData : public App::PropertyGeometry
{
    TYPESYSTEM_HEADER();

public:
    PropertyComplexGeoData();
    virtual ~PropertyComplexGeoData();

    /** @name Modification */
    //@{
    /// Applies a transformation on the real geometric data type
    virtual void transformGeometry(const Base::Matrix4D &rclMat) = 0;
    //@}

    /** @name Getting basic geometric entities */
    //@{
    virtual const Data::ComplexGeoData* getComplexData() const = 0;
    virtual Base::BoundBox3d getBoundingBox() const = 0;
    //@}

    /** Return the element map version
     *
     * @param persisted: if true, return the restored element map version. Or
     * else, return the current element map version
     */
    virtual std::string getElementMapVersion(bool restored=false) const;
};

} // namespace App


#endif // APP_PROPERTYGEO_H
<|MERGE_RESOLUTION|>--- conflicted
+++ resolved
@@ -1,540 +1,487 @@
-/***************************************************************************
- *   Copyright (c) 2002 Jürgen Riegel <juergen.riegel@web.de>              *
- *                                                                         *
- *   This file is part of the FreeCAD CAx development system.              *
- *                                                                         *
- *   This library is free software; you can redistribute it and/or         *
- *   modify it under the terms of the GNU Library General Public           *
- *   License as published by the Free Software Foundation; either          *
- *   version 2 of the License, or (at your option) any later version.      *
- *                                                                         *
- *   This library  is distributed in the hope that it will be useful,      *
- *   but WITHOUT ANY WARRANTY; without even the implied warranty of        *
- *   MERCHANTABILITY or FITNESS FOR A PARTICULAR PURPOSE.  See the         *
- *   GNU Library General Public License for more details.                  *
- *                                                                         *
- *   You should have received a copy of the GNU Library General Public     *
- *   License along with this library; see the file COPYING.LIB. If not,    *
- *   write to the Free Software Foundation, Inc., 59 Temple Place,         *
- *   Suite 330, Boston, MA  02111-1307, USA                                *
- *                                                                         *
- ***************************************************************************/
-
-
-#ifndef APP_PROPERTYGEO_H
-#define APP_PROPERTYGEO_H
-
-// Std. configurations
-
-#include <Base/Vector3D.h>
-#include <Base/Matrix.h>
-#include <Base/BoundBox.h>
-#include <Base/Placement.h>
-#include <Base/Unit.h>
-
-#include "Property.h"
-#include "PropertyLinks.h"
-#include "ComplexGeoData.h"
-
-namespace Base {
-class Writer;
-}
-
-namespace Data {
-class ComplexGeoData;
-}
-
-namespace App
-{
-class Feature;
-class Placement;
-
-
-
-/** Vector properties
- * This is the father of all properties handling Integers.
- */
-class AppExport PropertyVector: public Property
-{
-    TYPESYSTEM_HEADER_WITH_OVERRIDE();
-
-public:
-    /**
-     * A constructor.
-     * A more elaborate description of the constructor.
-     */
-    PropertyVector();
-
-    /**
-     * A destructor.
-     * A more elaborate description of the destructor.
-     */
-    virtual ~PropertyVector();
-
-    /** Sets the property
-     */
-    void setValue(const Base::Vector3d &vec);
-    void setValue(double x, double y, double z);
-
-    /// Get valid paths for this property; used by auto completer
-    void getPaths(std::vector<ObjectIdentifier> &paths) const override;
-
-    /** This method returns a string representation of the property
-     */
-    const Base::Vector3d &getValue(void) const;
-    const char* getEditorName(void) const override {
-        return "Gui::PropertyEditor::PropertyVectorItem";
-    }
-
-    virtual PyObject *getPyObject(void) override;
-    virtual void setPyObject(PyObject *) override;
-
-    virtual void Save (Base::Writer &writer) const override;
-    virtual void Restore(Base::XMLReader &reader) override;
-
-    virtual Property *Copy(void) const override;
-    virtual void Paste(const Property &from) override;
-
-    virtual unsigned int getMemSize (void) const override {
-        return sizeof(Base::Vector3d);
-    }
-
-<<<<<<< HEAD
-    virtual App::any getPathValue(const ObjectIdentifier &path) const override;
-=======
-    virtual const boost::any getPathValue(const ObjectIdentifier &path) const override;
->>>>>>> c0753806
-
-    virtual bool getPyPathValue(const ObjectIdentifier &path, Py::Object &res) const override;
-
-    virtual Base::Unit getUnit() const {
-        return Base::Unit();
-    }
-
-private:
-    Base::Vector3d _cVec;
-};
-
-
-class AppExport PropertyVectorDistance: public PropertyVector
-{
-    TYPESYSTEM_HEADER();
-
-public:
-    /**
-     * A constructor.
-     * A more elaborate description of the constructor.
-     */
-    PropertyVectorDistance();
-
-    /**
-     * A destructor.
-     * A more elaborate description of the destructor.
-     */
-    virtual ~PropertyVectorDistance();
-
-    virtual Base::Unit getUnit() const {
-        return Base::Unit::Length;
-    }
-
-    const char* getEditorName(void) const {
-        return "Gui::PropertyEditor::PropertyVectorDistanceItem";
-    }
-};
-
-class AppExport PropertyPosition: public PropertyVector
-{
-    TYPESYSTEM_HEADER();
-
-public:
-    /**
-     * A constructor.
-     * A more elaborate description of the constructor.
-     */
-    PropertyPosition();
-
-    /**
-     * A destructor.
-     * A more elaborate description of the destructor.
-     */
-    virtual ~PropertyPosition();
-
-    virtual Base::Unit getUnit() const {
-        return Base::Unit::Length;
-    }
-
-    const char* getEditorName(void) const {
-        return "Gui::PropertyEditor::PropertyPositionItem";
-    }
-};
-
-class AppExport PropertyDirection: public PropertyVector
-{
-    TYPESYSTEM_HEADER();
-
-public:
-    /**
-     * A constructor.
-     * A more elaborate description of the constructor.
-     */
-    PropertyDirection();
-
-    /**
-     * A destructor.
-     * A more elaborate description of the destructor.
-     */
-    virtual ~PropertyDirection();
-
-    virtual Base::Unit getUnit() const {
-        return Base::Unit::Length;
-    }
-
-    const char* getEditorName(void) const {
-        return "Gui::PropertyEditor::PropertyDirectionItem";
-    }
-};
-
-<<<<<<< HEAD
-/// Double precision vector list
-=======
->>>>>>> c0753806
-class AppExport PropertyVectorList: public PropertyListsT<Base::Vector3d>
-{
-    TYPESYSTEM_HEADER_WITH_OVERRIDE();
-
-    typedef PropertyListsT<Base::Vector3d> inherited;
-
-    typedef PropertyListsT<Base::Vector3d> inherited;
-
-public:
-    /**
-     * A constructor.
-     * A more elaborate description of the constructor.
-     */
-    PropertyVectorList();
-
-    /**
-     * A destructor.
-     * A more elaborate description of the destructor.
-     */
-    virtual ~PropertyVectorList();
-
-    void setValue(double x, double y, double z);
-    using inherited::setValue;
-
-<<<<<<< HEAD
-    virtual PyObject *getPyObject(void);
-
-    virtual Property *Copy(void) const;
-    virtual void Paste(const Property &from);
-
-protected:
-    Base::Vector3d getPyValue(PyObject *) const override;
-
-    virtual void restoreXML(Base::XMLReader &) override;
-    virtual bool saveXML(Base::Writer &) const override;
-    virtual bool canSaveStream(Base::Writer &) const override { return true; }
-    virtual void restoreStream(Base::InputStream &s, unsigned count) override;
-    virtual void saveStream(Base::OutputStream &) const override;
-};
-
-/// Single precision vector list
-class AppExport _PropertyVectorList: public PropertyListsT<Base::Vector3f>
-{
-    typedef PropertyListsT<Base::Vector3f> inherited;
-public:
-    void setValue(float x, float y, float z);
-    using inherited::setValue;
-
-    virtual PyObject *getPyObject(void);
-
-    virtual Property *Copy(void) const;
-    virtual void Paste(const Property &from);
-
-protected:
-    virtual Base::Vector3f getPyValue(PyObject *) const override;
-
-    virtual void restoreXML(Base::XMLReader &) override;
-    virtual bool saveXML(Base::Writer &) const override;
-    virtual bool canSaveStream(Base::Writer &) const override { return true; }
-    virtual void restoreStream(Base::InputStream &s, unsigned count) override;
-    virtual void saveStream(Base::OutputStream &) const override;
-
-    virtual const char *xmlName() const { return "VectorList"; }
-=======
-    virtual PyObject *getPyObject(void) override;
-
-    virtual void Save (Base::Writer &writer) const override;
-    virtual void Restore(Base::XMLReader &reader) override;
-
-    virtual void SaveDocFile (Base::Writer &writer) const override;
-    virtual void RestoreDocFile(Base::Reader &reader) override;
-
-    virtual Property *Copy(void) const override;
-    virtual void Paste(const Property &from) override;
-
-    virtual unsigned int getMemSize (void) const override;
-
-protected:
-    Base::Vector3d getPyValue(PyObject *) const override;
->>>>>>> c0753806
-};
-
-
-/// Property representing a 4x4 matrix
-/*!
- * Encapsulates a Base::Matrix4D in a Property
- */
-class AppExport PropertyMatrix: public Property
-{
-    TYPESYSTEM_HEADER();
-
-public:
-    /**
-     * A constructor.
-     * Intitialises to an identity matrix
-     */
-    PropertyMatrix();
-
-    /**
-     * A destructor.
-     * A more elaborate description of the destructor.
-     */
-    virtual ~PropertyMatrix();
-
-    /** Sets the property
-     */
-    void setValue(const Base::Matrix4D &mat);
-
-    /** This method returns a string representation of the property
-     */
-    const Base::Matrix4D &getValue(void) const;
-    const char* getEditorName(void) const {
-        return "Gui::PropertyEditor::PropertyMatrixItem";
-    }
-
-    virtual PyObject *getPyObject(void);
-    virtual void setPyObject(PyObject *);
-
-    virtual void Save (Base::Writer &writer) const;
-    virtual void Restore(Base::XMLReader &reader);
-
-    virtual Property *Copy(void) const;
-    virtual void Paste(const Property &from);
-
-    virtual unsigned int getMemSize (void) const {
-        return sizeof(Base::Matrix4D);
-    }
-
-private:
-    Base::Matrix4D _cMat;
-};
-
-/** Vector properties
- * This is the father of all properties handling Integers.
- */
-class AppExport PropertyPlacement: public Property
-{
-    TYPESYSTEM_HEADER_WITH_OVERRIDE();
-
-public:
-    /**
-     * A constructor.
-     * A more elaborate description of the constructor.
-     */
-    PropertyPlacement();
-
-    /**
-     * A destructor.
-     * A more elaborate description of the destructor.
-     */
-    virtual ~PropertyPlacement();
-
-    /** Sets the property
-     */
-    void setValue(const Base::Placement &pos);
-
-    /** Sets property only if changed
-     * @param pos: input placement
-     * @param tol: position tolerance
-     * @param atol: angular tolerance
-     */
-    bool setValueIfChanged(const Base::Placement &pos, 
-            double tol=1e-7, double atol=1e-12);
-
-    /** This method returns a string representation of the property
-     */
-    const Base::Placement &getValue(void) const;
-
-    /// Get valid paths for this property; used by auto completer
-    void getPaths(std::vector<ObjectIdentifier> &paths) const override;
-
-<<<<<<< HEAD
-    void setPathValue(const ObjectIdentifier &path, const App::any &value);
-
-    App::any getPathValue(const ObjectIdentifier &path) const;
-
-    virtual bool getPyPathValue(const ObjectIdentifier &path, Py::Object &res) const;
-=======
-    void setPathValue(const ObjectIdentifier &path, const boost::any &value) override;
-
-    virtual const boost::any getPathValue(const ObjectIdentifier &path) const override;
->>>>>>> c0753806
-
-    virtual bool getPyPathValue(const ObjectIdentifier &path, Py::Object &res) const override;
-
-    const char* getEditorName(void) const override {
-        return "Gui::PropertyEditor::PropertyPlacementItem";
-    }
-
-    virtual PyObject *getPyObject(void) override;
-    virtual void setPyObject(PyObject *) override;
-
-    virtual void Save (Base::Writer &writer) const override;
-    virtual void Restore(Base::XMLReader &reader) override;
-
-    virtual Property *Copy(void) const override;
-    virtual void Paste(const Property &from) override;
-
-    virtual unsigned int getMemSize (void) const override {
-        return sizeof(Base::Placement);
-    }
-
-    static const Placement Null;
-
-private:
-    Base::Placement _cPos;
-};
-
-/** the general Link Property
- *  Main Purpose of this property is to Link Objects and Features in a document.
- */
-class AppExport PropertyPlacementLink : public PropertyLink
-{
-    TYPESYSTEM_HEADER();
-
-public:
-    /**
-     * A constructor.
-     * A more elaborate description of the constructor.
-     */
-    PropertyPlacementLink();
-
-    /**
-     * A destructor.
-     * A more elaborate description of the destructor.
-     */
-    virtual ~PropertyPlacementLink();
-
-    /** This method returns the linked DocumentObject
-     */
-    App::Placement * getPlacementObject(void) const;
-
-    virtual Property *Copy(void) const;
-    virtual void Paste(const Property &from);
-};
-
-
-class AppExport PropertyPlacementList: public PropertyListsT<Base::Placement>
-{
-    TYPESYSTEM_HEADER_WITH_OVERRIDE();
-
-public:
-    /**
-     * A property that stores a list of placements
-     */
-    PropertyPlacementList();
-
-    virtual ~PropertyPlacementList();
-
-<<<<<<< HEAD
-    virtual PyObject *getPyObject(void);
-
-    virtual Property *Copy(void) const;
-    virtual void Paste(const Property &from);
-
-    virtual unsigned int getMemSize (void) const;
-
-protected:
-    Base::Placement getPyValue(PyObject *) const override;
-
-    virtual void restoreXML(Base::XMLReader &) override;
-    virtual bool saveXML(Base::Writer &) const override;
-    virtual bool canSaveStream(Base::Writer &) const override { return true; }
-    virtual void restoreStream(Base::InputStream &s, unsigned count) override;
-    virtual void saveStream(Base::OutputStream &) const override;
-=======
-    virtual PyObject *getPyObject(void) override;
-
-    virtual void Save (Base::Writer &writer) const override;
-    virtual void Restore(Base::XMLReader &reader) override;
-
-    virtual void SaveDocFile (Base::Writer &writer) const override;
-    virtual void RestoreDocFile(Base::Reader &reader) override;
-
-    virtual Property *Copy(void) const override;
-    virtual void Paste(const Property &from) override;
-
-    virtual unsigned int getMemSize (void) const override;
-
-protected:
-    Base::Placement getPyValue(PyObject *) const override;
->>>>>>> c0753806
-};
-
-
-/** The base class for all basic geometry properties.
- * @author Werner Mayer
- */
-class AppExport PropertyGeometry : public App::Property
-{
-    TYPESYSTEM_HEADER();
-
-public:
-    PropertyGeometry();
-    virtual ~PropertyGeometry();
-
-    /** @name Modification */
-    //@{
-    /// Applies a transformation on the real geometric data type
-    virtual void transformGeometry(const Base::Matrix4D &rclMat) = 0;
-    /// Retrieve bounding box information
-    virtual Base::BoundBox3d getBoundingBox() const = 0;
-    //@}
-};
-
-/** The base class for all complex data properties.
- * @author Werner Mayer
- */
-class AppExport PropertyComplexGeoData : public App::PropertyGeometry
-{
-    TYPESYSTEM_HEADER();
-
-public:
-    PropertyComplexGeoData();
-    virtual ~PropertyComplexGeoData();
-
-    /** @name Modification */
-    //@{
-    /// Applies a transformation on the real geometric data type
-    virtual void transformGeometry(const Base::Matrix4D &rclMat) = 0;
-    //@}
-
-    /** @name Getting basic geometric entities */
-    //@{
-    virtual const Data::ComplexGeoData* getComplexData() const = 0;
-    virtual Base::BoundBox3d getBoundingBox() const = 0;
-    //@}
-
-    /** Return the element map version
-     *
-     * @param persisted: if true, return the restored element map version. Or
-     * else, return the current element map version
-     */
-    virtual std::string getElementMapVersion(bool restored=false) const;
-};
-
-} // namespace App
-
-
-#endif // APP_PROPERTYGEO_H
+/***************************************************************************
+ *   Copyright (c) 2002 Jürgen Riegel <juergen.riegel@web.de>              *
+ *                                                                         *
+ *   This file is part of the FreeCAD CAx development system.              *
+ *                                                                         *
+ *   This library is free software; you can redistribute it and/or         *
+ *   modify it under the terms of the GNU Library General Public           *
+ *   License as published by the Free Software Foundation; either          *
+ *   version 2 of the License, or (at your option) any later version.      *
+ *                                                                         *
+ *   This library  is distributed in the hope that it will be useful,      *
+ *   but WITHOUT ANY WARRANTY; without even the implied warranty of        *
+ *   MERCHANTABILITY or FITNESS FOR A PARTICULAR PURPOSE.  See the         *
+ *   GNU Library General Public License for more details.                  *
+ *                                                                         *
+ *   You should have received a copy of the GNU Library General Public     *
+ *   License along with this library; see the file COPYING.LIB. If not,    *
+ *   write to the Free Software Foundation, Inc., 59 Temple Place,         *
+ *   Suite 330, Boston, MA  02111-1307, USA                                *
+ *                                                                         *
+ ***************************************************************************/
+
+
+#ifndef APP_PROPERTYGEO_H
+#define APP_PROPERTYGEO_H
+
+// Std. configurations
+
+#include <Base/Vector3D.h>
+#include <Base/Matrix.h>
+#include <Base/BoundBox.h>
+#include <Base/Placement.h>
+#include <Base/Unit.h>
+
+#include "Property.h"
+#include "PropertyLinks.h"
+#include "ComplexGeoData.h"
+
+namespace Base {
+class Writer;
+}
+
+namespace Data {
+class ComplexGeoData;
+}
+
+namespace App
+{
+class Feature;
+class Placement;
+
+
+
+/** Vector properties
+ * This is the father of all properties handling Integers.
+ */
+class AppExport PropertyVector: public Property
+{
+    TYPESYSTEM_HEADER_WITH_OVERRIDE();
+
+public:
+    /**
+     * A constructor.
+     * A more elaborate description of the constructor.
+     */
+    PropertyVector();
+
+    /**
+     * A destructor.
+     * A more elaborate description of the destructor.
+     */
+    virtual ~PropertyVector();
+
+    /** Sets the property
+     */
+    void setValue(const Base::Vector3d &vec);
+    void setValue(double x, double y, double z);
+
+    /// Get valid paths for this property; used by auto completer
+    void getPaths(std::vector<ObjectIdentifier> &paths) const override;
+
+    /** This method returns a string representation of the property
+     */
+    const Base::Vector3d &getValue(void) const;
+    const char* getEditorName(void) const override {
+        return "Gui::PropertyEditor::PropertyVectorItem";
+    }
+
+    virtual PyObject *getPyObject(void) override;
+    virtual void setPyObject(PyObject *) override;
+
+    virtual void Save (Base::Writer &writer) const override;
+    virtual void Restore(Base::XMLReader &reader) override;
+
+    virtual Property *Copy(void) const override;
+    virtual void Paste(const Property &from) override;
+
+    virtual unsigned int getMemSize (void) const override {
+        return sizeof(Base::Vector3d);
+    }
+
+    virtual App::any getPathValue(const ObjectIdentifier &path) const override;
+
+    virtual bool getPyPathValue(const ObjectIdentifier &path, Py::Object &res) const override;
+
+    virtual Base::Unit getUnit() const {
+        return Base::Unit();
+    }
+
+private:
+    Base::Vector3d _cVec;
+};
+
+
+class AppExport PropertyVectorDistance: public PropertyVector
+{
+    TYPESYSTEM_HEADER();
+
+public:
+    /**
+     * A constructor.
+     * A more elaborate description of the constructor.
+     */
+    PropertyVectorDistance();
+
+    /**
+     * A destructor.
+     * A more elaborate description of the destructor.
+     */
+    virtual ~PropertyVectorDistance();
+
+    virtual Base::Unit getUnit() const {
+        return Base::Unit::Length;
+    }
+
+    const char* getEditorName(void) const {
+        return "Gui::PropertyEditor::PropertyVectorDistanceItem";
+    }
+};
+
+class AppExport PropertyPosition: public PropertyVector
+{
+    TYPESYSTEM_HEADER();
+
+public:
+    /**
+     * A constructor.
+     * A more elaborate description of the constructor.
+     */
+    PropertyPosition();
+
+    /**
+     * A destructor.
+     * A more elaborate description of the destructor.
+     */
+    virtual ~PropertyPosition();
+
+    virtual Base::Unit getUnit() const {
+        return Base::Unit::Length;
+    }
+
+    const char* getEditorName(void) const {
+        return "Gui::PropertyEditor::PropertyPositionItem";
+    }
+};
+
+class AppExport PropertyDirection: public PropertyVector
+{
+    TYPESYSTEM_HEADER();
+
+public:
+    /**
+     * A constructor.
+     * A more elaborate description of the constructor.
+     */
+    PropertyDirection();
+
+    /**
+     * A destructor.
+     * A more elaborate description of the destructor.
+     */
+    virtual ~PropertyDirection();
+
+    virtual Base::Unit getUnit() const {
+        return Base::Unit::Length;
+    }
+
+    const char* getEditorName(void) const {
+        return "Gui::PropertyEditor::PropertyDirectionItem";
+    }
+};
+
+/// Double precision vector list
+class AppExport PropertyVectorList: public PropertyListsT<Base::Vector3d>
+{
+    TYPESYSTEM_HEADER_WITH_OVERRIDE();
+
+    typedef PropertyListsT<Base::Vector3d> inherited;
+
+public:
+    /**
+     * A constructor.
+     * A more elaborate description of the constructor.
+     */
+    PropertyVectorList();
+
+    /**
+     * A destructor.
+     * A more elaborate description of the destructor.
+     */
+    virtual ~PropertyVectorList();
+
+    void setValue(double x, double y, double z);
+    using inherited::setValue;
+
+    virtual PyObject *getPyObject(void) override;
+
+    virtual Property *Copy(void) const override;
+    virtual void Paste(const Property &from) override;
+
+protected:
+    Base::Vector3d getPyValue(PyObject *) const override;
+
+    virtual void restoreXML(Base::XMLReader &) override;
+    virtual bool saveXML(Base::Writer &) const override;
+    virtual bool canSaveStream(Base::Writer &) const override { return true; }
+    virtual void restoreStream(Base::InputStream &s, unsigned count) override;
+    virtual void saveStream(Base::OutputStream &) const override;
+};
+
+/// Single precision vector list
+class AppExport _PropertyVectorList: public PropertyListsT<Base::Vector3f>
+{
+    typedef PropertyListsT<Base::Vector3f> inherited;
+public:
+    void setValue(float x, float y, float z);
+    using inherited::setValue;
+
+    virtual PyObject *getPyObject(void) override;
+
+    virtual Property *Copy(void) const override;
+    virtual void Paste(const Property &from) override;
+
+protected:
+    virtual Base::Vector3f getPyValue(PyObject *) const override;
+
+    virtual void restoreXML(Base::XMLReader &) override;
+    virtual bool saveXML(Base::Writer &) const override;
+    virtual bool canSaveStream(Base::Writer &) const override { return true; }
+    virtual void restoreStream(Base::InputStream &s, unsigned count) override;
+    virtual void saveStream(Base::OutputStream &) const override;
+
+    virtual const char *xmlName() const  override { return "VectorList"; }
+};
+
+
+/// Property representing a 4x4 matrix
+/*!
+ * Encapsulates a Base::Matrix4D in a Property
+ */
+class AppExport PropertyMatrix: public Property
+{
+    TYPESYSTEM_HEADER();
+
+public:
+    /**
+     * A constructor.
+     * Intitialises to an identity matrix
+     */
+    PropertyMatrix();
+
+    /**
+     * A destructor.
+     * A more elaborate description of the destructor.
+     */
+    virtual ~PropertyMatrix();
+
+    /** Sets the property
+     */
+    void setValue(const Base::Matrix4D &mat);
+
+    /** This method returns a string representation of the property
+     */
+    const Base::Matrix4D &getValue(void) const;
+    const char* getEditorName(void) const {
+        return "Gui::PropertyEditor::PropertyMatrixItem";
+    }
+
+    virtual PyObject *getPyObject(void);
+    virtual void setPyObject(PyObject *);
+
+    virtual void Save (Base::Writer &writer) const;
+    virtual void Restore(Base::XMLReader &reader);
+
+    virtual Property *Copy(void) const;
+    virtual void Paste(const Property &from);
+
+    virtual unsigned int getMemSize (void) const {
+        return sizeof(Base::Matrix4D);
+    }
+
+private:
+    Base::Matrix4D _cMat;
+};
+
+/** Vector properties
+ * This is the father of all properties handling Integers.
+ */
+class AppExport PropertyPlacement: public Property
+{
+    TYPESYSTEM_HEADER_WITH_OVERRIDE();
+
+public:
+    /**
+     * A constructor.
+     * A more elaborate description of the constructor.
+     */
+    PropertyPlacement();
+
+    /**
+     * A destructor.
+     * A more elaborate description of the destructor.
+     */
+    virtual ~PropertyPlacement();
+
+    /** Sets the property
+     */
+    void setValue(const Base::Placement &pos);
+
+    /** Sets property only if changed
+     * @param pos: input placement
+     * @param tol: position tolerance
+     * @param atol: angular tolerance
+     */
+    bool setValueIfChanged(const Base::Placement &pos, 
+            double tol=1e-7, double atol=1e-12);
+
+    /** This method returns a string representation of the property
+     */
+    const Base::Placement &getValue(void) const;
+
+    /// Get valid paths for this property; used by auto completer
+    void getPaths(std::vector<ObjectIdentifier> &paths) const override;
+
+    void setPathValue(const ObjectIdentifier &path, const App::any &value) override;
+
+    virtual App::any getPathValue(const ObjectIdentifier &path) const override;
+
+    virtual bool getPyPathValue(const ObjectIdentifier &path, Py::Object &res) const override;
+
+    const char* getEditorName(void) const override {
+        return "Gui::PropertyEditor::PropertyPlacementItem";
+    }
+
+    virtual PyObject *getPyObject(void) override;
+    virtual void setPyObject(PyObject *) override;
+
+    virtual void Save (Base::Writer &writer) const override;
+    virtual void Restore(Base::XMLReader &reader) override;
+
+    virtual Property *Copy(void) const override;
+    virtual void Paste(const Property &from) override;
+
+    virtual unsigned int getMemSize (void) const override {
+        return sizeof(Base::Placement);
+    }
+
+    static const Placement Null;
+
+private:
+    Base::Placement _cPos;
+};
+
+/** the general Link Property
+ *  Main Purpose of this property is to Link Objects and Features in a document.
+ */
+class AppExport PropertyPlacementLink : public PropertyLink
+{
+    TYPESYSTEM_HEADER();
+
+public:
+    /**
+     * A constructor.
+     * A more elaborate description of the constructor.
+     */
+    PropertyPlacementLink();
+
+    /**
+     * A destructor.
+     * A more elaborate description of the destructor.
+     */
+    virtual ~PropertyPlacementLink();
+
+    /** This method returns the linked DocumentObject
+     */
+    App::Placement * getPlacementObject(void) const;
+
+    virtual Property *Copy(void) const;
+    virtual void Paste(const Property &from);
+};
+
+
+class AppExport PropertyPlacementList: public PropertyListsT<Base::Placement>
+{
+    TYPESYSTEM_HEADER_WITH_OVERRIDE();
+
+public:
+    /**
+     * A property that stores a list of placements
+     */
+    PropertyPlacementList();
+
+    virtual ~PropertyPlacementList();
+
+    virtual PyObject *getPyObject(void) override;
+
+    virtual Property *Copy(void) const override;
+    virtual void Paste(const Property &from) override;
+
+    virtual unsigned int getMemSize (void) const override;
+
+protected:
+    Base::Placement getPyValue(PyObject *) const override;
+
+    virtual void restoreXML(Base::XMLReader &) override;
+    virtual bool saveXML(Base::Writer &) const override;
+    virtual bool canSaveStream(Base::Writer &) const override { return true; }
+    virtual void restoreStream(Base::InputStream &s, unsigned count) override;
+    virtual void saveStream(Base::OutputStream &) const override;
+};
+
+
+/** The base class for all basic geometry properties.
+ * @author Werner Mayer
+ */
+class AppExport PropertyGeometry : public App::Property
+{
+    TYPESYSTEM_HEADER();
+
+public:
+    PropertyGeometry();
+    virtual ~PropertyGeometry();
+
+    /** @name Modification */
+    //@{
+    /// Applies a transformation on the real geometric data type
+    virtual void transformGeometry(const Base::Matrix4D &rclMat) = 0;
+    /// Retrieve bounding box information
+    virtual Base::BoundBox3d getBoundingBox() const = 0;
+    //@}
+};
+
+/** The base class for all complex data properties.
+ * @author Werner Mayer
+ */
+class AppExport PropertyComplexGeoData : public App::PropertyGeometry
+{
+    TYPESYSTEM_HEADER();
+
+public:
+    PropertyComplexGeoData();
+    virtual ~PropertyComplexGeoData();
+
+    /** @name Modification */
+    //@{
+    /// Applies a transformation on the real geometric data type
+    virtual void transformGeometry(const Base::Matrix4D &rclMat) = 0;
+    //@}
+
+    /** @name Getting basic geometric entities */
+    //@{
+    virtual const Data::ComplexGeoData* getComplexData() const = 0;
+    virtual Base::BoundBox3d getBoundingBox() const = 0;
+    //@}
+
+    /** Return the element map version
+     *
+     * @param persisted: if true, return the restored element map version. Or
+     * else, return the current element map version
+     */
+    virtual std::string getElementMapVersion(bool restored=false) const;
+};
+
+} // namespace App
+
+
+#endif // APP_PROPERTYGEO_H