// SPDX-License-Identifier: LGPL-2.1-or-later

/***************************************************************************************************
 *                                                                                                 *
 *   Copyright (c) 2022 Zheng, Lei (realthunder) <realthunder.dev@gmail.com>                       *
 *   Copyright (c) 2023 FreeCAD Project Association                                                *
 *                                                                                                 *
 *   This file is part of FreeCAD.                                                                 *
 *                                                                                                 *
 *   FreeCAD is free software: you can redistribute it and/or modify it under the terms of the     *
 *   GNU Lesser General Public License as published by the Free Software Foundation, either        *
 *   version 2.1 of the License, or (at your option) any later version.                            *
 *                                                                                                 *
 *   FreeCAD is distributed in the hope that it will be useful, but WITHOUT ANY WARRANTY;          *
 *   without even the implied warranty of MERCHANTABILITY or FITNESS FOR A PARTICULAR PURPOSE.     *
 *   See the GNU Lesser General Public License for more details.                                   *
 *                                                                                                 *
 *   You should have received a copy of the GNU Lesser General Public License along with           *
 *   FreeCAD. If not, see <https://www.gnu.org/licenses/>.                                         *
 *                                                                                                 *
 **************************************************************************************************/

#include "PreCompiled.h"

#include <QCryptographicHash>
#include <QHash>
#include <deque>

#include <Base/Console.h>
#include <Base/Reader.h>
#include <Base/Stream.h>
#include <Base/Writer.h>

#include <boost/algorithm/string/classification.hpp>
#include <boost/algorithm/string/split.hpp>
#include <boost/bimap.hpp>
#include <boost/bimap/set_of.hpp>
#include <boost/bimap/unordered_set_of.hpp>
#include <boost/io/ios_state.hpp>
#include <boost/iostreams/stream.hpp>

#include "MappedElement.h"
#include "StringHasher.h"
#include "StringHasherPy.h"
#include "StringIDPy.h"


FC_LOG_LEVEL_INIT("App", true, true)

namespace bio = boost::iostreams;
using namespace App;

///////////////////////////////////////////////////////////

struct StringIDHasher
{
    std::size_t operator()(const StringID* sid) const
    {
        if (!sid) {
            return 0;
        }
        return qHash(sid->data(), qHash(sid->postfix()));
    }

    bool operator()(const StringID* IDa, const StringID* IDb) const
    {
        if (IDa == IDb) {
            return true;
        }
        if (!IDa || !IDb) {
            return false;
        }
        return IDa->data() == IDb->data() && IDa->postfix() == IDb->postfix();
    }
};

using HashMapBase =
    boost::bimap<boost::bimaps::unordered_set_of<StringID*, StringIDHasher, StringIDHasher>,
                 boost::bimaps::set_of<long>>;

class StringHasher::HashMap: public HashMapBase
{
public:
    bool SaveAll = false;
    int Threshold = 0;
};

///////////////////////////////////////////////////////////

TYPESYSTEM_SOURCE_ABSTRACT(App::StringID, Base::BaseClass)

StringID::~StringID()
{
    if (_hasher) {
        _hasher->_hashes->right.erase(_id);
    }
}

PyObject* StringID::getPyObject()
{
    return new StringIDPy(this);
}

PyObject* StringID::getPyObjectWithIndex(int index)
{
    auto res = new StringIDPy(this);
    res->_index = index;
    return res;
}

std::string StringID::toString(int index) const
{
    std::ostringstream ss;
    ss << '#' << std::hex << value();
    if (index != 0) {
        ss << ':' << index;
    }
<<<<<<< HEAD
    ss << '_';
=======
    ss << '_'; // deliminator to make dehashing easier
    
>>>>>>> c167c3bc
    return ss.str();
}

StringID::IndexID StringID::fromString(const char* name, bool eof, int size)
{
    IndexID res {};
    res.id = 0;
    res.index = 0;
    if (!name) {
        res.id = -1;
        return res;
    }
    if (size < 0) {
        size = static_cast<int>(std::strlen(name));
    }
    bio::stream<bio::array_source> iss(name, size);
    char sep = 0;
    char sep2 = 0;
    iss >> sep >> std::hex >> res.id >> sep2 >> res.index;
    if ((eof && !iss.eof()) || sep != '#' || (sep2 != 0 && sep2 != ':')) {
        res.id = -1;
        return res;
    }
    return res;
}

std::string StringID::dataToText(int index) const
{
    if (isHashed() || isBinary()) {
        return _data.toBase64().constData();
    }

    std::string res(_data.constData());
    if (index != 0) {
        res += std::to_string(index);
    }
    if (_postfix.size() != 0) {
        res += _postfix.constData();
    }
    return res;
}

void StringID::mark() const
{
    if (isMarked()) {
        return;
    }
    _flags.setFlag(Flag::Marked);
    for (auto& sid : _sids) {
        sid.deref().mark();
    }
}

///////////////////////////////////////////////////////////

TYPESYSTEM_SOURCE(App::StringHasher, Base::Persistence)

StringHasher::StringHasher()
    : _hashes(new HashMap)
{}

StringHasher::~StringHasher()
{
    clear();
}

void StringHasher::setSaveAll(bool enable)
{
    if (_hashes->SaveAll == enable) {
        return;
    }
    _hashes->SaveAll = enable;
    compact();
}

void StringHasher::compact()
{
    if (_hashes->SaveAll) {
        return;
    }

    // Make a list of all the table entries that have only a single reference and are not marked
    // "persistent"
    std::deque<StringIDRef> pendings;
    for (auto& hasher : _hashes->right) {
        if (!hasher.second->isPersistent() && hasher.second->getRefCount() == 1) {
            pendings.emplace_back(hasher.second);
        }
    }

    // Recursively remove the unused StringIDs
    while (!pendings.empty()) {
        StringIDRef sid = pendings.front();
        pendings.pop_front();
        // Try to erase the map entry for this StringID
        if (_hashes->right.erase(sid.value()) == 0U) {
            continue;  // If nothing was erased, there's nothing more to do
        }
        sid._sid->_hasher = nullptr;
        sid._sid->unref();
        for (auto& hasher : sid._sid->_sids) {
            if (hasher._sid->_hasher == this && !hasher._sid->isPersistent()
                && hasher._sid->getRefCount() == 2) {
                // If the related StringID also uses this hasher, is not marked persistent, and has
                // a current reference count of 2 (which will be its hasher reference and its entry
                // in the related SIDs list), then prep it for removal as well.
                pendings.push_back(hasher);
            }
        }
    }
}

bool StringHasher::getSaveAll() const
{
    return _hashes->SaveAll;
}

void StringHasher::setThreshold(int threshold)
{
    _hashes->Threshold = threshold;
}

int StringHasher::getThreshold() const
{
    return _hashes->Threshold;
}

long StringHasher::lastID() const
{
    if (_hashes->right.empty()) {
        return 0;
    }
    auto it = _hashes->right.end();
    --it;
    return it->first;
}

StringIDRef StringHasher::getID(const char* text, int len, bool hashable)
{
    if (len < 0) {
        len = static_cast<int>(strlen(text));
    }
    return getID(QByteArray::fromRawData(text, len), hashable ? Option::Hashable : Option::None);
}

StringIDRef StringHasher::getID(const QByteArray& data, Options options)
{
    bool binary = options.testFlag(Option::Binary);
    bool hashable = options.testFlag(Option::Hashable);
    bool nocopy = options.testFlag(Option::NoCopy);

    bool hashed = hashable && _hashes->Threshold > 0 && (int)data.size() > _hashes->Threshold;

    StringID dataID;
    if (hashed) {
        QCryptographicHash hasher(QCryptographicHash::Sha1);
        hasher.addData(data);
        dataID._data = hasher.result();
    }
    else {
        dataID._data = data;
    }

    auto it = _hashes->left.find(&dataID);
    if (it != _hashes->left.end()) {
        return {it->first};
    }

    if (!hashed && !nocopy) {
        // if not hashed, make a deep copy of the data
        dataID._data = QByteArray(data.constData(), data.size());
    }

    StringID::Flags flags(StringID::Flag::None);
    if (binary) {
        flags.setFlag(StringID::Flag::Binary);
    }
    if (hashed) {
        flags.setFlag(StringID::Flag::Hashed);
    }
    StringIDRef sid(new StringID(lastID() + 1, dataID._data, flags));
    return {insert(sid)};
}

StringIDRef StringHasher::getID(const Data::MappedName& name, const QVector<StringIDRef>& sids)
{
    StringID tempID;
    tempID._postfix = name.postfixBytes();

    Data::IndexedName indexed;
    if (tempID._postfix.size() != 0) {
        // Only check for IndexedName if there is postfix, because of the way
        // we restore the StringID. See StringHasher::saveStream/restoreStreamNew()
        indexed = Data::IndexedName(name.dataBytes());
    }
    if (indexed) {
        // If this is an IndexedName, then _data only stores the base part of the name, without the
        // integer index
        tempID._data =
            QByteArray::fromRawData(indexed.getType(), static_cast<int>(strlen(indexed.getType())));
    }
    else {
        // Store the entire name in _data, but temporarily reuse the existing memory
        tempID._data = name.dataBytes();
    }

    // Check to see if there is already an entry in the hash table for this StringID
    auto it = _hashes->left.find(&tempID);
    if (it != _hashes->left.end()) {
        auto res = StringIDRef(it->first);
        if (indexed) {
            res._index = indexed.getIndex();
        }
        return res;
    }

    if (!indexed && name.isRaw()) {
        // Make a copy of the memory if we didn't do so earlier
        tempID._data = QByteArray(name.dataBytes().constData(), name.dataBytes().size());
    }

    // If the postfix is not already encoded, use getID to encode it:
    StringIDRef postfixRef;
    if ((tempID._postfix.size() != 0) && tempID._postfix.indexOf("#") < 0) {
        postfixRef = getID(tempID._postfix);
        postfixRef.toBytes(tempID._postfix);
    }

    // If _data is an IndexedName, use getID to encode it:
    StringIDRef indexRef;
    if (indexed) {
        indexRef = getID(tempID._data);
    }

    // The real StringID object that we are going to insert
    StringIDRef newStringIDRef(new StringID(lastID() + 1, tempID._data));
    StringID& newStringID = *newStringIDRef._sid;
    if (tempID._postfix.size() != 0) {
        newStringID._flags.setFlag(StringID::Flag::Postfixed);
        newStringID._postfix = tempID._postfix;
    }

    // Count the related SIDs that use this hasher
    int numSIDs = 0;
    for (const auto& relatedID : sids) {
        if (relatedID && relatedID._sid->_hasher == this) {
            ++numSIDs;
        }
    }

    int numAddedSIDs = (postfixRef ? 1 : 0) + (indexRef ? 1 : 0);
    if (numSIDs == sids.size() && !postfixRef && !indexRef) {
        // The simplest case: just copy the whole list
        newStringID._sids = sids;
    }
    else {
        // Put the added SIDs at the front of the SID list
        newStringID._sids.reserve(numSIDs + numAddedSIDs);
        if (postfixRef) {
            newStringID._flags.setFlag(StringID::Flag::PostfixEncoded);
            newStringID._sids.push_back(postfixRef);
        }
        if (indexRef) {
            newStringID._flags.setFlag(StringID::Flag::Indexed);
            newStringID._sids.push_back(indexRef);
        }
        // Append the sids from the input list whose hasher is this one
        for (const auto& relatedID : sids) {
            if (relatedID && relatedID._sid->_hasher == this) {
                newStringID._sids.push_back(relatedID);
            }
        }
    }

    // If the number of related IDs is larger than some threshold (hardcoded to 10 right now), then
    // remove any duplicates (ignoring the new SIDs we may have just added)
    const int relatedIDSizeThreshold {10};
    if (newStringID._sids.size() > relatedIDSizeThreshold) {
        std::sort(newStringID._sids.begin() + numAddedSIDs, newStringID._sids.end());
        newStringID._sids.erase(
            std::unique(newStringID._sids.begin() + numAddedSIDs, newStringID._sids.end()),
            newStringID._sids.end());
    }

    // If the new StringID has a postfix, but is not indexed, see if the data string itself
    // contains an index.
    if ((newStringID._postfix.size() != 0) && !indexed) {
        // Use the fromString function to parse the new StringID's data field for a possible index
        StringID::IndexID res = StringID::fromString(newStringID._data);
        if (res.id > 0) {  // If the data had an index
            if (res.index != 0) {
                indexed.setIndex(res.index);
                newStringID._data.resize(newStringID._data.lastIndexOf(':') + 1);
            }
            int offset = newStringID.isPostfixEncoded() ? 1 : 0;
            // Search for the SID with that index
            for (int i = offset; i < newStringID._sids.size(); ++i) {
                if (newStringID._sids[i].value() == res.id) {
                    if (i != offset) {
                        // If this SID is not already the first element in sids, move it there by
                        // swapping it with whatever WAS there
                        std::swap(newStringID._sids[offset], newStringID._sids[i]);
                    }
                    if (res.index != 0) {
                        newStringID._flags.setFlag(StringID::Flag::PrefixIDIndex);
                    }
                    else {
                        newStringID._flags.setFlag(StringID::Flag::PrefixID);
                    }
                    break;
                }
            }
        }
    }

    return {insert(newStringIDRef), indexed.getIndex()};
}

StringIDRef StringHasher::getID(long id, int index) const
{
    if (id <= 0) {
        return {};
    }
    auto it = _hashes->right.find(id);
    if (it == _hashes->right.end()) {
        return {};
    }
    StringIDRef res(it->second);
    res._index = index;
    return res;
}

void StringHasher::setPersistenceFileName(const char* filename) const
{
    if (!filename) {
        filename = "";
    }
    _filename = filename;
}

const std::string& StringHasher::getPersistenceFileName() const
{
    return _filename;
}

void StringHasher::Save(Base::Writer& writer) const
{

    std::size_t count = _hashes->SaveAll ? _hashes->size() : this->count();

    writer.Stream() << writer.ind() << "<StringHasher saveall=\"" << _hashes->SaveAll
                    << "\" threshold=\"" << _hashes->Threshold << "\"";

    if (count == 0U) {
        writer.Stream() << " count=\"0\"></StringHasher>\n";
        return;
    }

    writer.Stream() << " count=\"0\" new=\"1\"/>\n";

    writer.Stream() << writer.ind() << "<StringHasher2 ";
    if (!_filename.empty()) {
        writer.Stream() << " file=\"" << writer.addFile((_filename + ".txt").c_str(), this)
                        << "\"/>\n";
        return;
    }

    writer.Stream() << " count=\"" << count << "\">\n";
    saveStream(writer.beginCharStream() << '\n');
    writer.endCharStream() << '\n';
    writer.Stream() << writer.ind() << "</StringHasher2>\n";
}

void StringHasher::SaveDocFile(Base::Writer& writer) const
{
    std::size_t count = _hashes->SaveAll ? this->size() : this->count();
    writer.Stream() << "StringTableStart v1 " << count << '\n';
    saveStream(writer.Stream());
}

void StringHasher::saveStream(std::ostream& stream) const
{
    Base::TextOutputStream textStreamWrapper(stream);
    boost::io::ios_flags_saver ifs(stream);
    stream << std::hex;

    long anchor = 0;
    const StringID* last = nullptr;
    long lastID = 0;
    bool relative = false;

    for (auto& hasher : _hashes->right) {
        auto& d = *hasher.second;
        long id = d._id;
        if (!_hashes->SaveAll && !d.isMarked() && !d.isPersistent()) {
            continue;
        }

        // We use relative coding to save space. But in order to have some
        // minimum protection against corruption, write an absolute value every
        // once a while.
        relative = (id - anchor) < 1000;
        if (relative) {
            stream << '-' << id - lastID;
        }
        else {
            anchor = id;
            stream << id;
        }
        lastID = id;

        int offset = d.isPostfixEncoded() ? 1 : 0;

        StringID::IndexID prefixID {};
        prefixID.id = 0;
        prefixID.index = 0;
        if (d.isPrefixID()) {
            assert(d._sids.size() > offset);
            prefixID.id = d._sids[offset].value();
        }
        else if (d.isPrefixIDIndex()) {
            prefixID = StringID::fromString(d._data);
            assert(d._sids.size() > offset && d._sids[offset].value() == prefixID.id);
        }

        auto flags = d._flags;
        flags.setFlag(StringID::Flag::Marked, false);
        stream << '.' << flags.toUnderlyingType();

        int position = 0;
        if (!relative) {
            for (; position < d._sids.size(); ++position) {
                stream << '.' << d._sids[position].value();
            }
        }
        else {
            if (last) {
                for (; position < d._sids.size() && position < last->_sids.size(); ++position) {
                    long m = last->_sids[position].value();
                    long n = d._sids[position].value();
                    if (n < m) {
                        stream << ".-" << m - n;
                    }
                    else {
                        stream << '.' << n - m;
                    }
                }
            }
            for (; position < d._sids.size(); ++position) {
                stream << '.' << id - d._sids[position].value();
            }
        }

        last = &d;

        // Having postfix means it is a geometry element name, which
        // guarantees to be a single line without space. So it is safe to
        // store in raw stream.
        if (d.isPostfixed()) {
            if (!d.isPrefixIDIndex() && !d.isIndexed() && !d.isPrefixID()) {
                stream << ' ' << d._data.constData();
            }

            if (!d.isPostfixEncoded()) {
                stream << ' ' << d._postfix.constData();
            }
            stream << '\n';
        }
        else {
            // Reaching here means the string may contain space and newlines
            // We rely on OutputStream (i.e. textStreamWrapper) to save the string.
            stream << ' ';
            textStreamWrapper << d._data.constData();
        }
    }
}

void StringHasher::RestoreDocFile(Base::Reader& reader)
{
    std::string marker;
    std::string ver;
    reader >> marker;
    std::size_t count = 0;
    _hashes->clear();
    if (marker == "StringTableStart") {
        reader >> ver >> count;
        if (ver != "v1") {
            FC_WARN("Unknown string table format");
        }
        restoreStreamNew(reader, count);
        return;
    }
    reader >> count;
    restoreStream(reader, count);
}

void StringHasher::restoreStreamNew(std::istream& stream, std::size_t count)
{
    Base::TextInputStream asciiStream(stream);
    _hashes->clear();
    std::string content;
    boost::io::ios_flags_saver ifs(stream);
    stream >> std::hex;
    std::vector<std::string> tokens;
    long lastid = 0;
    const StringID* last = nullptr;

    std::string tmp;

    for (uint32_t i = 0; i < count; ++i) {
        if (!(stream >> tmp)) {
            FC_THROWM(Base::RuntimeError, "Invalid string table");
        }

        tokens.clear();
        boost::split(tokens, tmp, boost::is_any_of("."));
        if (tokens.size() < 2) {
            FC_THROWM(Base::RuntimeError, "Invalid string table");
        }

        long id = 0;
        bool relative = false;
        if (tokens[0][0] == '-') {
            relative = true;
            id = lastid + strtol(tokens[0].c_str() + 1, nullptr, 16);
        }
        else {
            id = strtol(tokens[0].c_str(), nullptr, 16);
        }

        lastid = id;

        unsigned long flag = strtol(tokens[1].c_str(), nullptr, 16);
        StringIDRef sid(new StringID(id, QByteArray(), static_cast<StringID::Flag>(flag)));

        StringID& d = *sid._sid;
        d._sids.reserve(tokens.size() - 2);

        int j = 2;
        if (relative && last) {
            for (; j < (int)tokens.size() && j - 2 < last->_sids.size(); ++j) {
                long m = last->_sids[j - 2].value();
                long n;
                if (tokens[j][0] == '-') {
                    n = -strtol(&tokens[j][1], nullptr, 16);
                }
                else {
                    n = strtol(&tokens[j][0], nullptr, 16);
                }
                StringIDRef sid = getID(m + n);
                if (!sid) {
                    FC_THROWM(Base::RuntimeError, "Invalid string id reference");
                }
                d._sids.push_back(sid);
            }
        }
        for (; j < (int)tokens.size(); ++j) {
            long n = strtol(tokens[j].data(), nullptr, 16);
            StringIDRef sid = getID(relative ? id - n : n);
            if (!sid) {
                FC_THROWM(Base::RuntimeError, "Invalid string id reference");
            }
            d._sids.push_back(sid);
        }

        if (!d.isPostfixed()) {
            asciiStream >> content;
            if (d.isHashed() || d.isBinary()) {
                d._data = QByteArray::fromBase64(content.c_str());
            }
            else {
                d._data = content.c_str();
            }
        }
        else {
            int offset = 0;
            if (d.isPostfixEncoded()) {
                offset = 1;
                if (d._sids.empty()) {
                    FC_THROWM(Base::RuntimeError, "Missing string postfix");
                }
                d._postfix = d._sids[0]._sid->_data;
            }
            if (d.isIndexed()) {
                if (d._sids.size() <= offset) {
                    FC_THROWM(Base::RuntimeError, "Missing string prefix");
                }
                d._data = d._sids[offset]._sid->_data;
            }
            else if (d.isPrefixID() || d.isPrefixIDIndex()) {
                if (d._sids.size() <= offset) {
                    FC_THROWM(Base::RuntimeError, "Missing string prefix id");
                }
                d._data = d._sids[offset]._sid->toString(0).c_str();
                if (d.isPrefixIDIndex()) {
                    d._data += ":";
                }
            }
            else {
                stream >> content;
                d._data = content.c_str();
            }
            if (!d.isPostfixEncoded()) {
                stream >> content;
                d._postfix = content.c_str();
            }
        }

        last = insert(sid);
    }
}

StringID* StringHasher::insert(const StringIDRef& sid)
{
    assert(sid && sid._sid->_hasher == nullptr);
    auto& hasher = *sid._sid;
    hasher._hasher = this;
    hasher.ref();
    auto res = _hashes->right.insert(_hashes->right.end(),
                                     HashMap::right_map::value_type(sid.value(), &hasher));
    if (res->second != &hasher) {
        hasher._hasher = nullptr;
        hasher.unref();
    }
    return res->second;
}

void StringHasher::restoreStream(std::istream& stream, std::size_t count)
{
    _hashes->clear();
    std::string content;
    for (uint32_t i = 0; i < count; ++i) {
        int32_t id = 0;
        uint8_t type = 0;
        stream >> id >> type >> content;
        StringIDRef sid = new StringID(id, QByteArray(), static_cast<StringID::Flag>(type));
        if (sid.isHashed() || sid.isBinary()) {
            sid._sid->_data = QByteArray::fromBase64(content.c_str());
        }
        else {
            sid._sid->_data = QByteArray(content.c_str());
        }
        insert(sid);
    }
}

void StringHasher::clear()
{
    for (auto& hasher : _hashes->right) {
        hasher.second->_hasher = nullptr;
        hasher.second->unref();
    }
    _hashes->clear();
}

size_t StringHasher::size() const
{
    return _hashes->size();
}

size_t StringHasher::count() const
{
    size_t count = 0;
    for (auto& hasher : _hashes->right) {
        if (hasher.second->isMarked() || hasher.second->isPersistent()) {
            ++count;
        }
    }
    return count;
}

void StringHasher::Restore(Base::XMLReader& reader)
{
    clear();
    reader.readElement("StringHasher");
    _hashes->SaveAll = reader.getAttribute<long>("saveall") != 0L;
    _hashes->Threshold = reader.getAttribute<int>("threshold");

    bool newTag = false;
    if (reader.hasAttribute("new") && reader.getAttribute<bool>("new")) {
        reader.readElement("StringHasher2");
        newTag = true;
    }

    if (reader.hasAttribute("file")) {
        const char* file = reader.getAttribute<const char*>("file");
        if (*file != '\0') {
            reader.addFile(file, this);
        }
        return;
    }

    std::size_t count = reader.getAttribute<unsigned long>("count");
    if (newTag) {
        try {
            restoreStreamNew(reader.beginCharStream(), count);
        }
        catch (const Base::Exception& e) {
            e.reportException();
            FC_ERR("Failed to restore string table: full-document recompute strongly recommended.");
        }
        reader.readEndElement("StringHasher2");
        return;
    }
    if ((count != 0U) && reader.FileVersion > 1) {
        restoreStream(reader.beginCharStream(), count);
    }
    else {
        for (std::size_t i = 0; i < count; ++i) {
            reader.readElement("Item");
            StringIDRef sid;
            long id = reader.getAttribute<long>("id");
            bool hashed = reader.hasAttribute("hash");
            if (hashed || reader.hasAttribute("data")) {
                const char* value =
                    hashed ? reader.getAttribute<const char*>("hash") : reader.getAttribute<const char*>("data");
                sid = new StringID(id, QByteArray::fromBase64(value), StringID::Flag::Hashed);
            }
            else {
                sid = new StringID(id, QByteArray(reader.getAttribute<const char*>("text")));
            }
            insert(sid);
        }
    }
    reader.readEndElement("StringHasher");
}

unsigned int StringHasher::getMemSize() const
{
    return (_hashes->SaveAll ? size() : count()) * 10;
}

PyObject* StringHasher::getPyObject()
{
    return new StringHasherPy(this);
}

std::map<long, StringIDRef> StringHasher::getIDMap() const
{
    std::map<long, StringIDRef> ret;
    for (auto& hasher : _hashes->right) {
        ret.emplace_hint(ret.end(), hasher.first, StringIDRef(hasher.second));
    }
    return ret;
}

void StringHasher::clearMarks() const
{
    for (auto& hasher : _hashes->right) {
        hasher.second->_flags.setFlag(StringID::Flag::Marked, false);
    }
}<|MERGE_RESOLUTION|>--- conflicted
+++ resolved
@@ -115,12 +115,8 @@
     if (index != 0) {
         ss << ':' << index;
     }
-<<<<<<< HEAD
     ss << '_';
-=======
-    ss << '_'; // deliminator to make dehashing easier
-    
->>>>>>> c167c3bc
+
     return ss.str();
 }
 
