/***************************************************************************
 *   Copyright (c) 2013 Jürgen Riegel <juergen.riegel@web.de>              *
 *                                                                         *
 *   This file is part of the FreeCAD CAx development system.              *
 *                                                                         *
 *   This library is free software; you can redistribute it and/or         *
 *   modify it under the terms of the GNU Library General Public           *
 *   License as published by the Free Software Foundation; either          *
 *   version 2 of the License, or (at your option) any later version.      *
 *                                                                         *
 *   This library  is distributed in the hope that it will be useful,      *
 *   but WITHOUT ANY WARRANTY; without even the implied warranty of        *
 *   MERCHANTABILITY or FITNESS FOR A PARTICULAR PURPOSE.  See the         *
 *   GNU Library General Public License for more details.                  *
 *                                                                         *
 *   You should have received a copy of the GNU Library General Public     *
 *   License along with this library; see the file COPYING.LIB. If not,    *
 *   write to the Free Software Foundation, Inc., 59 Temple Place,         *
 *   Suite 330, Boston, MA  02111-1307, USA                                *
 *                                                                         *
 ***************************************************************************/

#include "PreCompiled.h"
#ifndef _PreComp_
#ifdef FC_OS_WIN32
#define _USE_MATH_DEFINES
#endif  // FC_OS_WIN32
#include <array>
#endif

#include "Quantity.h"
#include "Exception.h"
#include "UnitsApi.h"
#include <boost/math/special_functions/fpclassify.hpp>

/** \defgroup Units Units system
    \ingroup BASE
    \brief The quantities and units system enables FreeCAD to work transparently with many different
   units
*/

// suppress annoying warnings from generated source files
#ifdef _MSC_VER
#pragma warning(disable : 4003)
#pragma warning(disable : 4018)
#pragma warning(disable : 4065)
#pragma warning(disable : 4273)
#pragma warning(disable : 4335)  // disable MAC file format warning on VC
#endif

using namespace Base;

// ====== Static attributes =========================
// NOLINTNEXTLINE
int QuantityFormat::defaultDenominator = 8;  // for 1/8"


QuantityFormat::QuantityFormat()
    : option(OmitGroupSeparator | RejectGroupSeparator)
    , format(Fixed)
    , precision(UnitsApi::getDecimals())
    , denominator(defaultDenominator)
{}

QuantityFormat::QuantityFormat(QuantityFormat::NumberFormat format, int decimals)
    : option(OmitGroupSeparator | RejectGroupSeparator)
    , format(format)
    , precision(decimals < 0 ? UnitsApi::getDecimals() : decimals)
    , denominator(defaultDenominator)
{}

// ----------------------------------------------------------------------------

Quantity::Quantity()
    : myValue {0.0}
{}

Quantity::Quantity(double value, const Unit& unit)
    : myValue {value}
    , myUnit {unit}
{}

Quantity::Quantity(double value, const QString& unit)
    : myValue {0.0}
{
    if (unit.isEmpty()) {
        this->myValue = value;
        this->myUnit = Unit();
        return;
    }

    try {
        auto tmpQty = parse(unit);
        this->myUnit = tmpQty.getUnit();
        this->myValue = value * tmpQty.getValue();
    }
    catch (const Base::ParserError&) {
        this->myValue = 0.0;
        this->myUnit = Unit();
    }
}

double Quantity::getValueAs(const Quantity& other) const
{
    return myValue / other.getValue();
}

bool Quantity::operator==(const Quantity& that) const
{
    return (this->myValue == that.myValue) && (this->myUnit == that.myUnit);
}

bool Quantity::operator!=(const Quantity& that) const
{
    return !(*this == that);
}

bool Quantity::operator<(const Quantity& that) const
{
    if (this->myUnit != that.myUnit) {
        throw Base::UnitsMismatchError(
            "Quantity::operator <(): quantities need to have same unit to compare");
    }

    return (this->myValue < that.myValue);
}

bool Quantity::operator>(const Quantity& that) const
{
    if (this->myUnit != that.myUnit) {
        throw Base::UnitsMismatchError(
            "Quantity::operator >(): quantities need to have same unit to compare");
    }

    return (this->myValue > that.myValue);
}

bool Quantity::operator<=(const Quantity& that) const
{
    if (this->myUnit != that.myUnit) {
        throw Base::UnitsMismatchError(
            "Quantity::operator <=(): quantities need to have same unit to compare");
    }

    return (this->myValue <= that.myValue);
}

bool Quantity::operator>=(const Quantity& that) const
{
    if (this->myUnit != that.myUnit) {
        throw Base::UnitsMismatchError(
            "Quantity::operator >=(): quantities need to have same unit to compare");
    }

    return (this->myValue >= that.myValue);
}

Quantity Quantity::operator*(const Quantity& other) const
{
    return Quantity(this->myValue * other.myValue, this->myUnit * other.myUnit);
}

Quantity Quantity::operator*(double factor) const
{
    return Quantity(this->myValue * factor, this->myUnit);
}

Quantity Quantity::operator/(const Quantity& other) const
{
    return Quantity(this->myValue / other.myValue, this->myUnit / other.myUnit);
}

Quantity Quantity::operator/(double factor) const
{
    return Quantity(this->myValue / factor, this->myUnit);
}

Quantity Quantity::pow(const Quantity& other) const
{
    if (!other.myUnit.isEmpty()) {
        throw Base::UnitsMismatchError("Quantity::pow(): exponent must not have a unit");
    }

    return Quantity(std::pow(this->myValue, other.myValue),
                    this->myUnit.pow(static_cast<signed char>(other.myValue)));
}

Quantity Quantity::pow(double exp) const
{
    return Quantity(std::pow(this->myValue, exp), this->myUnit.pow(exp));
}

Quantity Quantity::operator+(const Quantity& other) const
{
    if (this->myUnit != other.myUnit) {
        throw Base::UnitsMismatchError("Quantity::operator +(): Unit mismatch in plus operation");
    }

    return Quantity(this->myValue + other.myValue, this->myUnit);
}

Quantity& Quantity::operator+=(const Quantity& other)
{
    if (this->myUnit != other.myUnit) {
        throw Base::UnitsMismatchError("Quantity::operator +=(): Unit mismatch in plus operation");
    }

    myValue += other.myValue;

    return *this;
}

Quantity Quantity::operator-(const Quantity& other) const
{
    if (this->myUnit != other.myUnit) {
        throw Base::UnitsMismatchError("Quantity::operator -(): Unit mismatch in minus operation");
    }

    return Quantity(this->myValue - other.myValue, this->myUnit);
}

Quantity& Quantity::operator-=(const Quantity& other)
{
    if (this->myUnit != other.myUnit) {
        throw Base::UnitsMismatchError("Quantity::operator -=(): Unit mismatch in minus operation");
    }

    myValue -= other.myValue;

    return *this;
}

Quantity Quantity::operator-() const
{
    return Quantity(-(this->myValue), this->myUnit);
}

QString Quantity::getUserString(double& factor, QString& unitString) const
{
    return Base::UnitsApi::schemaTranslate(*this, factor, unitString);
}

QString Quantity::getUserString(UnitsSchema* schema, double& factor, QString& unitString) const
{
    return schema->schemaTranslate(*this, factor, unitString);
}

QString Quantity::getSafeUserString() const
{
    auto retString = getUserString();
    if (Q_LIKELY(this->myValue != 0)) {
        auto feedbackQty = parse(retString);
        auto feedbackVal = feedbackQty.getValue();
        if (feedbackVal == 0) {
            retString = QStringLiteral("%1 %2").arg(this->myValue).arg(this->getUnit().getString());
        }
    }
    return retString;
}

/// true if it has a number without a unit
bool Quantity::isDimensionless() const
{
    return isValid() && myUnit.isEmpty();
}

/// true if it has a specific unit or no dimension.
bool Quantity::isDimensionlessOrUnit(const Unit& unit) const
{
    return isDimensionless() || myUnit == unit;
}

// true if it has a number and a valid unit
bool Quantity::isQuantity() const
{
    return isValid() && !myUnit.isEmpty();
}

// true if it has a number with or without a unit
bool Quantity::isValid() const
{
    return !boost::math::isnan(myValue);
}

void Quantity::setInvalid()
{
    myValue = std::numeric_limits<double>::quiet_NaN();
}

// === Predefined types =====================================================

const Quantity Quantity::NanoMetre(1.0e-6, Unit(1));
const Quantity Quantity::MicroMetre(1.0e-3, Unit(1));
const Quantity Quantity::MilliMetre(1.0, Unit(1));
const Quantity Quantity::CentiMetre(10.0, Unit(1));
const Quantity Quantity::DeciMetre(100.0, Unit(1));
const Quantity Quantity::Metre(1.0e3, Unit(1));
const Quantity Quantity::KiloMetre(1.0e6, Unit(1));

const Quantity Quantity::MilliLiter(1000.0, Unit(3));
const Quantity Quantity::Liter(1.0e6, Unit(3));

const Quantity Quantity::Hertz(1.0, Unit(0, 0, -1));
const Quantity Quantity::KiloHertz(1.0e3, Unit(0, 0, -1));
const Quantity Quantity::MegaHertz(1.0e6, Unit(0, 0, -1));
const Quantity Quantity::GigaHertz(1.0e9, Unit(0, 0, -1));
const Quantity Quantity::TeraHertz(1.0e12, Unit(0, 0, -1));

const Quantity Quantity::MicroGram(1.0e-9, Unit(0, 1));
const Quantity Quantity::MilliGram(1.0e-6, Unit(0, 1));
const Quantity Quantity::Gram(1.0e-3, Unit(0, 1));
const Quantity Quantity::KiloGram(1.0, Unit(0, 1));
const Quantity Quantity::Ton(1.0e3, Unit(0, 1));

const Quantity Quantity::Second(1.0, Unit(0, 0, 1));
const Quantity Quantity::Minute(60.0, Unit(0, 0, 1));
const Quantity Quantity::Hour(3600.0, Unit(0, 0, 1));

const Quantity Quantity::Ampere(1.0, Unit(0, 0, 0, 1));
const Quantity Quantity::MilliAmpere(0.001, Unit(0, 0, 0, 1));
const Quantity Quantity::KiloAmpere(1000.0, Unit(0, 0, 0, 1));
const Quantity Quantity::MegaAmpere(1.0e6, Unit(0, 0, 0, 1));

const Quantity Quantity::Kelvin(1.0, Unit(0, 0, 0, 0, 1));
const Quantity Quantity::MilliKelvin(0.001, Unit(0, 0, 0, 0, 1));
const Quantity Quantity::MicroKelvin(0.000001, Unit(0, 0, 0, 0, 1));

const Quantity Quantity::MilliMole(0.001, Unit(0, 0, 0, 0, 0, 1));
const Quantity Quantity::Mole(1.0, Unit(0, 0, 0, 0, 0, 1));

const Quantity Quantity::Candela(1.0, Unit(0, 0, 0, 0, 0, 0, 1));

const Quantity Quantity::Inch(25.4, Unit(1));
const Quantity Quantity::Foot(304.8, Unit(1));
const Quantity Quantity::Thou(0.0254, Unit(1));
const Quantity Quantity::Yard(914.4, Unit(1));
const Quantity Quantity::Mile(1609344.0, Unit(1));

const Quantity Quantity::MilePerHour(447.04, Unit(1, 0, -1));
const Quantity Quantity::SquareFoot(92903.04, Unit(2));
const Quantity Quantity::CubicFoot(28316846.592, Unit(3));

const Quantity Quantity::Pound(0.45359237, Unit(0, 1));
const Quantity Quantity::Ounce(0.0283495231, Unit(0, 1));
const Quantity Quantity::Stone(6.35029318, Unit(0, 1));
const Quantity Quantity::Hundredweights(50.80234544, Unit(0, 1));

const Quantity Quantity::PoundForce(4448.22, Unit(1, 1, -2));  // lbf are ~= 4.44822 Newton

const Quantity Quantity::Newton(1000.0, Unit(1, 1, -2));  // Newton (kg*m/s^2)
const Quantity Quantity::MilliNewton(1.0, Unit(1, 1, -2));
const Quantity Quantity::KiloNewton(1e+6, Unit(1, 1, -2));
const Quantity Quantity::MegaNewton(1e+9, Unit(1, 1, -2));

const Quantity Quantity::NewtonPerMeter(1.00, Unit(0, 1, -2));  // Newton per meter (N/m or kg/s^2)
const Quantity Quantity::MilliNewtonPerMeter(1e-3, Unit(0, 1, -2));
const Quantity Quantity::KiloNewtonPerMeter(1e3, Unit(0, 1, -2));
const Quantity Quantity::MegaNewtonPerMeter(1e6, Unit(0, 1, -2));

const Quantity Quantity::Pascal(0.001, Unit(-1, 1, -2));  // Pascal (kg/m/s^2 or N/m^2)
const Quantity Quantity::KiloPascal(1.00, Unit(-1, 1, -2));
const Quantity Quantity::MegaPascal(1000.0, Unit(-1, 1, -2));
const Quantity Quantity::GigaPascal(1e+6, Unit(-1, 1, -2));

const Quantity Quantity::MilliBar(0.1, Unit(-1, 1, -2));
const Quantity Quantity::Bar(100.0, Unit(-1, 1, -2));  // 1 bar = 100 kPa

const Quantity
    Quantity::Torr(101.325 / 760.0,
                   Unit(-1, 1, -2));  // Torr is a defined fraction of Pascal (kg/m/s^2 or N/m^2)
const Quantity
    Quantity::mTorr(0.101325 / 760.0,
                    Unit(-1, 1, -2));  // Torr is a defined fraction of Pascal (kg/m/s^2 or N/m^2)
const Quantity
    Quantity::yTorr(0.000101325 / 760.0,
                    Unit(-1, 1, -2));  // Torr is a defined fraction of Pascal (kg/m/s^2 or N/m^2)

const Quantity Quantity::PSI(6.894744825494, Unit(-1, 1, -2));   // pounds/in^2
const Quantity Quantity::KSI(6894.744825494, Unit(-1, 1, -2));   // 1000 x pounds/in^2
const Quantity Quantity::MPSI(6894744.825494, Unit(-1, 1, -2));  // 1000 ksi

const Quantity Quantity::Watt(1e+6, Unit(2, 1, -3));  // Watt (kg*m^2/s^3)
const Quantity Quantity::MilliWatt(1e+3, Unit(2, 1, -3));
const Quantity Quantity::KiloWatt(1e+9, Unit(2, 1, -3));
const Quantity Quantity::VoltAmpere(1e+6, Unit(2, 1, -3));  // VoltAmpere (kg*m^2/s^3)

const Quantity Quantity::Volt(1e+6, Unit(2, 1, -3, -1));  // Volt (kg*m^2/A/s^3)
const Quantity Quantity::MilliVolt(1e+3, Unit(2, 1, -3, -1));
const Quantity Quantity::KiloVolt(1e+9, Unit(2, 1, -3, -1));

const Quantity Quantity::MegaSiemens(1.0, Unit(-2, -1, 3, 2));
const Quantity Quantity::KiloSiemens(1e-3, Unit(-2, -1, 3, 2));
const Quantity Quantity::Siemens(1e-6, Unit(-2, -1, 3, 2));  // Siemens (A^2*s^3/kg/m^2)
const Quantity Quantity::MilliSiemens(1e-9, Unit(-2, -1, 3, 2));
const Quantity Quantity::MicroSiemens(1e-12, Unit(-2, -1, 3, 2));

const Quantity Quantity::Ohm(1e+6, Unit(2, 1, -3, -2));  // Ohm (kg*m^2/A^2/s^3)
const Quantity Quantity::KiloOhm(1e+9, Unit(2, 1, -3, -2));
const Quantity Quantity::MegaOhm(1e+12, Unit(2, 1, -3, -2));

const Quantity Quantity::Coulomb(1.0, Unit(0, 0, 1, 1));  // Coulomb (A*s)

const Quantity Quantity::Tesla(1.0, Unit(0, 1, -2, -1));   // Tesla (kg/s^2/A)
const Quantity Quantity::Gauss(1e-4, Unit(0, 1, -2, -1));  // 1 G = 1e-4 T

const Quantity Quantity::Weber(1e6, Unit(2, 1, -2, -1));  // Weber (kg*m^2/s^2/A)

// disable Oersted because people need to input e.g. a field strength of
// 1 ampere per meter -> 1 A/m and not get the recalculation to Oersted
// const Quantity Quantity::Oersted(0.07957747, Unit(-1, 0, 0, 1));// Oersted (A/m)

const Quantity Quantity::PicoFarad(1e-18, Unit(-2, -1, 4, 2));
const Quantity Quantity::NanoFarad(1e-15, Unit(-2, -1, 4, 2));
const Quantity Quantity::MicroFarad(1e-12, Unit(-2, -1, 4, 2));
const Quantity Quantity::MilliFarad(1e-9, Unit(-2, -1, 4, 2));
const Quantity Quantity::Farad(1e-6, Unit(-2, -1, 4, 2));  // Farad (s^4*A^2/m^2/kg)

const Quantity Quantity::NanoHenry(1e-3, Unit(2, 1, -2, -2));
const Quantity Quantity::MicroHenry(1.0, Unit(2, 1, -2, -2));
const Quantity Quantity::MilliHenry(1e+3, Unit(2, 1, -2, -2));
const Quantity Quantity::Henry(1e+6, Unit(2, 1, -2, -2));  // Henry (kg*m^2/s^2/A^2)

const Quantity Quantity::Joule(1e+6, Unit(2, 1, -2));  // Joule (kg*m^2/s^2)
const Quantity Quantity::MilliJoule(1e+3, Unit(2, 1, -2));
const Quantity Quantity::KiloJoule(1e+9, Unit(2, 1, -2));
const Quantity Quantity::NewtonMeter(1e+6, Unit(2, 1, -2));              // Joule (kg*m^2/s^2)
const Quantity Quantity::VoltAmpereSecond(1e+6, Unit(2, 1, -2));         // Joule (kg*m^2/s^2)
const Quantity Quantity::WattSecond(1e+6, Unit(2, 1, -2));               // Joule (kg*m^2/s^2)
const Quantity Quantity::KiloWattHour(3.6e+12, Unit(2, 1, -2));          // 1 kWh = 3.6e6 J
const Quantity Quantity::ElectronVolt(1.602176634e-13, Unit(2, 1, -2));  // 1 eV = 1.602176634e-19 J
const Quantity Quantity::KiloElectronVolt(1.602176634e-10, Unit(2, 1, -2));
const Quantity Quantity::MegaElectronVolt(1.602176634e-7, Unit(2, 1, -2));
const Quantity Quantity::Calorie(4.1868e+6, Unit(2, 1, -2));  // 1 cal = 4.1868 J
const Quantity Quantity::KiloCalorie(4.1868e+9, Unit(2, 1, -2));

const Quantity Quantity::KMH(277.778, Unit(1, 0, -1));  // km/h
const Quantity Quantity::MPH(447.04, Unit(1, 0, -1));   // Mile/h

const Quantity Quantity::AngMinute(1.0 / 60.0, Unit(0, 0, 0, 0, 0, 0, 0, 1));    // angular minute
const Quantity Quantity::AngSecond(1.0 / 3600.0, Unit(0, 0, 0, 0, 0, 0, 0, 1));  // angular second
const Quantity
    Quantity::Degree(1.0,
                     Unit(0, 0, 0, 0, 0, 0, 0, 1));  // degree         (internal standard angle)
const Quantity Quantity::Radian(180 / M_PI, Unit(0, 0, 0, 0, 0, 0, 0, 1));  // radian
const Quantity Quantity::Gon(360.0 / 400.0, Unit(0, 0, 0, 0, 0, 0, 0, 1));  // gon


// === Parser & Scanner stuff ===============================================

// include the Scanner and the Parser for the 'Quantity's

// NOLINTNEXTLINE
Quantity QuantResult;

/* helper function for tuning number strings with groups in a locale agnostic way... */
// NOLINTBEGIN
double num_change(char* yytext, char dez_delim, char grp_delim)
{
    double ret_val {};
    const int num = 40;
    std::array<char, num> temp {};
    int iter = 0;
    for (char* ch = yytext; *ch != '\0'; ch++) {
        // skip group delimiter
        if (*ch == grp_delim) {
            continue;
        }
        // check for a dez delimiter other then dot
        if (*ch == dez_delim && dez_delim != '.') {
            temp[iter++] = '.';
        }
        else {
            temp[iter++] = *ch;
        }
        // check buffer overflow
        if (iter >= num) {
            return 0.0;
        }
    }

    temp[iter] = '\0';

    ret_val = atof(temp.data());
    return ret_val;
}
// NOLINTEND

#if defined(__clang__)
#pragma clang diagnostic push
#pragma clang diagnostic ignored "-Wmissing-noreturn"
#endif

// error func
<<<<<<< HEAD
void Quantity_yyerror(const char *errorinfo)
=======
void Quantity_yyerror(char* errorinfo)
>>>>>>> 2cef4cfd
{
    throw Base::ParserError(errorinfo);
}

#if defined(__clang__)
#pragma clang diagnostic pop
#endif


#if defined(__clang__)
#pragma clang diagnostic push
#pragma clang diagnostic ignored "-Wsign-compare"
#pragma clang diagnostic ignored "-Wunneeded-internal-declaration"
#elif defined(__GNUC__)
#pragma GCC diagnostic push
#pragma GCC diagnostic ignored "-Wsign-compare"
#pragma GCC diagnostic ignored "-Wfree-nonheap-object"
#endif

namespace QuantityParser
{

// NOLINTNEXTLINE
#define YYINITDEPTH 20
// show parser the lexer method
#define yylex QuantityLexer
int QuantityLexer();

// Parser, defined in QuantityParser.y
// NOLINTNEXTLINE
#include "QuantityParser.c"

#ifndef DOXYGEN_SHOULD_SKIP_THIS
// Scanner, defined in QuantityParser.l
// NOLINTNEXTLINE
#include "QuantityLexer.c"
#endif  // DOXYGEN_SHOULD_SKIP_THIS
}  // namespace QuantityParser

#if defined(__clang__)
#pragma clang diagnostic pop
#elif defined(__GNUC__)
#pragma GCC diagnostic pop
#endif

Quantity Quantity::parse(const QString& string)
{
    // parse from buffer
    QuantityParser::YY_BUFFER_STATE my_string_buffer =
        QuantityParser::yy_scan_string(string.toUtf8().data());
    // set the global return variables
    QuantResult = Quantity(DOUBLE_MIN);
    // run the parser
    QuantityParser::yyparse();
    // free the scan buffer
    QuantityParser::yy_delete_buffer(my_string_buffer);

    return QuantResult;
}<|MERGE_RESOLUTION|>--- conflicted
+++ resolved
@@ -491,11 +491,7 @@
 #endif
 
 // error func
-<<<<<<< HEAD
 void Quantity_yyerror(const char *errorinfo)
-=======
-void Quantity_yyerror(char* errorinfo)
->>>>>>> 2cef4cfd
 {
     throw Base::ParserError(errorinfo);
 }
