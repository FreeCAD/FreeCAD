--- conflicted
+++ resolved
@@ -1,978 +1,975 @@
-/***************************************************************************
- *   Copyright (c) 2005 Imetric 3D GmbH                                    *
- *                                                                         *
- *   This file is part of the FreeCAD CAx development system.              *
- *                                                                         *
- *   This library is free software; you can redistribute it and/or         *
- *   modify it under the terms of the GNU Library General Public           *
- *   License as published by the Free Software Foundation; either          *
- *   version 2 of the License, or (at your option) any later version.      *
- *                                                                         *
- *   This library  is distributed in the hope that it will be useful,      *
- *   but WITHOUT ANY WARRANTY; without even the implied warranty of        *
- *   MERCHANTABILITY or FITNESS FOR A PARTICULAR PURPOSE.  See the         *
- *   GNU Library General Public License for more details.                  *
- *                                                                         *
- *   You should have received a copy of the GNU Library General Public     *
- *   License along with this library; see the file COPYING.LIB. If not,    *
- *   write to the Free Software Foundation, Inc., 59 Temple Place,         *
- *   Suite 330, Boston, MA  02111-1307, USA                                *
- *                                                                         *
- ***************************************************************************/
-
-
-#ifndef BASE_BOUNDBOX_H
-#define BASE_BOUNDBOX_H
-
-#include <limits>
-#include "Matrix.h"
-#include "Tools2D.h"
-#include "ViewProj.h"
-
-
-namespace Base {
-
-class ViewProjMethod;
-
-/** The 3D bounding box class. */
-template <class _Precision>
-class BoundBox3
-{
-    // helper function
-    static bool isOnRayW(_Precision, _Precision, _Precision);
-    static bool isOnRayS(_Precision, _Precision, _Precision);
-
-public:
-    typedef _Precision num_type;
-    typedef float_traits<num_type> traits_type;
-
-    /**  Public attributes */
-    //@{
-    _Precision MinX;
-    _Precision MinY;
-    _Precision MinZ;
-    _Precision MaxX;
-    _Precision MaxY;
-    _Precision MaxZ;
-    //@}
-
-    /** Builds box from pairs of x,y,z values. */
-    inline explicit BoundBox3 (_Precision fMinX =  std::numeric_limits<_Precision>::max(),
-                               _Precision fMinY =  std::numeric_limits<_Precision>::max(),
-                               _Precision fMinZ =  std::numeric_limits<_Precision>::max(),
-                               _Precision fMaxX = -std::numeric_limits<_Precision>::max(),
-                               _Precision fMaxY = -std::numeric_limits<_Precision>::max(),
-                               _Precision fMaxZ = -std::numeric_limits<_Precision>::max());
-    BoundBox3 (const BoundBox3<_Precision> &rcBB) { *this = rcBB; }
-    /** Builds box from an array of points. */
-    inline BoundBox3 (const Vector3<_Precision> *pclVect, unsigned long ulCt);
-
-    /** Defines a bounding box around the center \a rcCnt with the
-     * distances \a fDistance in each coordinate.
-     */
-    BoundBox3 (const Vector3<_Precision> &rcCnt, _Precision fDistance);
-    ~BoundBox3 ();
-
-    /// Assignment operator
-    inline  BoundBox3<_Precision>& operator = (const BoundBox3<_Precision> &rcBound);
-
-    /** Methods for intersection, cuttíng and union of bounding boxes */
-    //@{
-    /** Checks for intersection. */
-    inline bool Intersect (const BoundBox3<_Precision> &rcBB) const;
-    /** Checks for intersection. */
-    inline bool operator && (const BoundBox3<_Precision> &rcBB) const;
-    /** Checks for intersection. */
-    inline bool Intersect (const BoundBox2d &rcBB) const;
-    /** Checks for intersection. */
-    inline bool operator && (const BoundBox2d &rcBB) const;
-    /** Computes the intersection between two bounding boxes.
-    * The result is also a bounding box.
-    */
-    BoundBox3<_Precision> Intersected (const BoundBox3<_Precision> &rcBB) const;
-    /** The union of two bounding boxes. */
-    BoundBox3<_Precision> United (const BoundBox3<_Precision> &rcBB) const;
-    /** Appends the point to the box. The box can grow but not shrink. */
-    inline  void Add (const Vector3<_Precision> &rclVect);
-    /** Appends the bounding box to this box. The box can grow but not shrink. */
-    inline  void Add (const BoundBox3<_Precision> &rcBB);
-    //@}
-
-    /** Test methods */
-    //@{
-    /** Checks if this point lies inside the box.
-     * @note It's up to the client programmer to make sure that this bounding box is valid.
-     */
-    inline bool IsInBox (const Vector3<_Precision> &rcVct) const;
-    /** Checks if this 3D box lies inside the box.
-     * @note It's up to the client programmer to make sure that both bounding boxes are valid.
-     */
-    inline bool IsInBox (const BoundBox3<_Precision> &rcBB) const;
-    /** Checks if this 2D box lies inside the box.
-     * @note It's up to the client programmer to make sure that both bounding boxes are valid.
-     */
-    inline bool IsInBox (const BoundBox2d &rcbb) const;
-    /** Checks whether the bounding box is valid. */
-    bool IsValid () const;
-    //@}
-
-    enum OCTANT {OCT_LDB = 0, OCT_RDB, OCT_LUB, OCT_RUB,
-                 OCT_LDF,     OCT_RDF, OCT_LUF, OCT_RUF};
-    bool GetOctantFromVector (const Vector3<_Precision> &rclVct, OCTANT &rclOctant) const;
-    BoundBox3<_Precision> CalcOctant (typename BoundBox3<_Precision>::OCTANT Octant) const;
-
-    enum SIDE { LEFT =0, RIGHT=1, TOP=2, BOTTOM=3, FRONT=4, BACK=5, INVALID=255 };
-
-    /**
-     * Returns the corner point \a usPoint.
-     * 0: front,bottom,left    1: front,bottom,right
-     * 2: front,top,right      3: front,top,left
-     * 4: back,bottom,left     5: back,bottom,right
-     * 6: back,top,right       7: back,top,left
-     */
-    inline Vector3<_Precision> CalcPoint (unsigned short usPoint) const;
-    /** Returns the plane of the given side. */
-    void CalcPlane (unsigned short usPlane, Vector3<_Precision>& rBase, Vector3<_Precision>& rNormal ) const;
-    /** Calculates the two points of an edge.
-     * 0. edge P0-P1      1. edge P1-P2      2. edge P2-P3
-     * 3. edge P3-P0      4. edge P4-P5      5. edge P5-P6
-     * 6. edge P6-P7      7. edge P7-P4      8. edge P0-P4
-     * 9. edge P1-P5     10. edge P2-P6     11. edge P3-P7
-     */
-    bool  CalcEdge (unsigned short usEdge, Vector3<_Precision>& rcP0, Vector3<_Precision>& rcP1) const;
-    /** Intersection point of an inner search ray with the bounding box, built of
-     * the base \a rcVct and the direction \a rcVctDir. \a rcVct must lie inside the
-     * bounding box.
-     */
-    bool IntersectionPoint (const Vector3<_Precision> &rcVct, const Vector3<_Precision> &rcVctDir, Vector3<_Precision>& cVctRes, _Precision epsilon) const;
-    /** Checks for intersection with line incl. search tolerance. */
-    bool IsCutLine ( const Vector3<_Precision>& rcBase, const Vector3<_Precision>& rcDir, _Precision fTolerance = 0.0f) const;
-    /** Checks if this plane specified by (point,normal) cuts this box.
-     * @note It's up to the client programmer to make sure that this bounding box is valid.
-     */
-    inline bool IsCutPlane (const Vector3<_Precision> &rclBase, const Vector3<_Precision> &rclNormal) const;
-    /** Computes the intersection points of line and bounding box. */
-    bool IntersectWithLine (const Vector3<_Precision>& rcBase, const Vector3<_Precision>& rcDir, Vector3<_Precision>& rcP0, Vector3<_Precision>& rcP1) const;
-    /** Computes the intersection point of line and a plane of the bounding box. */
-    bool IntersectPlaneWithLine (unsigned short usSide, const Vector3<_Precision>& rcBase, const Vector3<_Precision>& rcDir,
-                                 Vector3<_Precision>& rcP0) const;
-    /** Returns the side of the bounding box the ray exits. */
-    typename BoundBox3<_Precision>::SIDE GetSideFromRay (const Vector3<_Precision> &rclPt, const Vector3<_Precision> &rclDir) const;
-    /** Returns the side of the bounding box the ray exits. */
-    typename BoundBox3<_Precision>::SIDE GetSideFromRay (const Vector3<_Precision> &rclPt, const Vector3<_Precision> &rclDir, Vector3<_Precision>& rcInt) const;
-
-    /**
-     * Searches for the closest point of the bounding box.
-     */
-    Vector3<_Precision> ClosestPoint (const Vector3<_Precision> &rclPt) const;
-    /** Projects the box onto a plane and returns a 2D box. */
-    BoundBox2d ProjectBox(const ViewProjMethod *rclP) const;
-    /** Transform the corners of this box with the given matrix and create a new bounding box.
-     * @note It's up to the client programmer to make sure that this bounding box is valid.
-     */
-    BoundBox3<_Precision> Transformed(const Matrix4D& mat) const;
-
-    /** Returns the center.of the box. */
-    inline Vector3<_Precision> GetCenter () const;
-    /** Compute the diagonal length of this bounding box.
-     * @note It's up to the client programmer to make sure that this bounding box is valid.
-     */
-    inline _Precision CalcDiagonalLength () const;
-    void SetVoid ();
-
-    /** Enlarges the box with factor \a fLen. */
-    inline void Enlarge (_Precision fLen);
-    /** Shrinks the box with factor \a fLen. */
-    inline void Shrink  (_Precision fLen);
-
-    /** Calculates expansion in x-direction. */
-    inline _Precision LengthX () const;
-    /** Calculates expansion in y-direction. */
-    inline _Precision LengthY () const;
-    /** Calculates expansion in z-direction. */
-    inline _Precision LengthZ () const;
-    /** Moves in x-direction. */
-    inline void MoveX (_Precision f);
-    /** Moves in y-direction. */
-    inline void MoveY (_Precision f);
-    /** Moves in z-direction. */
-    inline void MoveZ (_Precision f);
-    /** Scales in x-direction. */
-    inline void ScaleX (_Precision f);
-    /** Scales in y-direction. */
-    inline void ScaleY (_Precision f);
-    /** Scales in z-direction. */
-    inline void ScaleZ (_Precision f);
-
-    /** Prints the values to stream. */
-    void Print (std::ostream&) const;
-};
-
-
-template <class _Precision>
-bool BoundBox3<_Precision>::isOnRayW(_Precision A, _Precision B, _Precision K)
-{
-    // Checks if point K lies on the ray [A,B]
-    return ((A <= K) && (K <= B));
-}
-
-template <class _Precision>
-bool BoundBox3<_Precision>::isOnRayS(_Precision A, _Precision B, _Precision K)
-{
-    // Checks if point K lies on the ray [A,B[
-    return ((A <= K) && (K < B));
-}
-
-template <class _Precision>
-inline BoundBox3<_Precision>::BoundBox3 (_Precision fMinX, _Precision fMinY, _Precision fMinZ,
-                                         _Precision fMaxX, _Precision fMaxY, _Precision fMaxZ)
-  : MinX(fMinX), MinY(fMinY), MinZ(fMinZ),
-    MaxX(fMaxX), MaxY(fMaxY), MaxZ(fMaxZ)
-{
-}
-
-template <class _Precision>
-inline BoundBox3<_Precision>::BoundBox3 (const Vector3<_Precision> *pclVect, unsigned long ulCt)
-  : MinX( std::numeric_limits<_Precision>::max())
-  , MinY( std::numeric_limits<_Precision>::max())
-  , MinZ( std::numeric_limits<_Precision>::max())
-  , MaxX(-std::numeric_limits<_Precision>::max())
-  , MaxY(-std::numeric_limits<_Precision>::max())
-  , MaxZ(-std::numeric_limits<_Precision>::max())
-{
-    const Vector3<_Precision>  *pI, *pEnd = pclVect + ulCt;
-    for (pI = pclVect; pI < pEnd; ++pI) {
-        MinX = std::min<_Precision>(MinX, pI->x);
-        MinY = std::min<_Precision>(MinY, pI->y);
-        MinZ = std::min<_Precision>(MinZ, pI->z);
-        MaxX = std::max<_Precision>(MaxX, pI->x);
-        MaxY = std::max<_Precision>(MaxY, pI->y);
-        MaxZ = std::max<_Precision>(MaxZ, pI->z);
-    }
-}
-
-template <class _Precision>
-inline BoundBox3<_Precision>::BoundBox3 (const Vector3<_Precision> &rcVector, _Precision fDistance)
-{
-    MinX = rcVector.x - fDistance;
-    MaxX = rcVector.x + fDistance;
-    MinY = rcVector.y - fDistance;
-    MaxY = rcVector.y + fDistance;
-    MinZ = rcVector.z - fDistance;
-    MaxZ = rcVector.z + fDistance;
-}
-
-template <class _Precision>
-inline BoundBox3<_Precision>::~BoundBox3 ()
-{
-}
-
-template <class _Precision>
-inline  BoundBox3<_Precision>& BoundBox3<_Precision>::operator = (const BoundBox3<_Precision> &rcBound)
-{
-    MinX = rcBound.MinX;
-    MinY = rcBound.MinY;
-    MinZ = rcBound.MinZ;
-    MaxX = rcBound.MaxX;
-    MaxY = rcBound.MaxY;
-    MaxZ = rcBound.MaxZ;
-    return *this;
-}
-
-template <class _Precision>
-inline bool BoundBox3<_Precision>::Intersect (const BoundBox3<_Precision> &rcBB) const
-{
-    if (rcBB.MaxX < this->MinX || rcBB.MinX > this->MaxX)
-        return false;
-    if (rcBB.MaxY < this->MinY || rcBB.MinY > this->MaxY)
-        return false;
-    if (rcBB.MaxZ < this->MinZ || rcBB.MinZ > this->MaxZ)
-        return false;
-    return true;
-}
-
-template <class _Precision>
-bool BoundBox3<_Precision>::operator && (const BoundBox3<_Precision> &rcBB) const
-{
-    return Intersect(rcBB);
-}
-
-template <class _Precision>
-inline bool BoundBox3<_Precision>::Intersect (const BoundBox2d &rcBB) const
-{
-    if (rcBB.MaxX < this->MinX || rcBB.MinX > this->MaxX)
-        return false;
-    if (rcBB.MaxY < this->MinY || rcBB.MinY > this->MaxY)
-        return false;
-    return true;
-}
-
-template <class _Precision>
-inline bool BoundBox3<_Precision>::operator && (const BoundBox2d &rcBB) const
-{
-    return Intersect(rcBB);
-}
-
-template <class _Precision>
-inline BoundBox3<_Precision> BoundBox3<_Precision>::Intersected(const BoundBox3<_Precision> &rcBB) const
-{
-    BoundBox3<_Precision> cBBRes;
-
-    cBBRes.MinX = std::max<_Precision> (MinX, rcBB.MinX);
-    cBBRes.MaxX = std::min<_Precision> (MaxX, rcBB.MaxX);
-    cBBRes.MinY = std::max<_Precision> (MinY, rcBB.MinY);
-    cBBRes.MaxY = std::min<_Precision> (MaxY, rcBB.MaxY);
-    cBBRes.MinZ = std::max<_Precision> (MinZ, rcBB.MinZ);
-    cBBRes.MaxZ = std::min<_Precision> (MaxZ, rcBB.MaxZ);
-
-    return cBBRes;
-}
-
-template <class _Precision>
-inline BoundBox3<_Precision> BoundBox3<_Precision>::United(const BoundBox3<_Precision> &rcBB) const
-{
-    BoundBox3<_Precision> cBBRes;
-
-    cBBRes.MinX = std::min<_Precision> (MinX, rcBB.MinX);
-    cBBRes.MaxX = std::max<_Precision> (MaxX, rcBB.MaxX);
-    cBBRes.MinY = std::min<_Precision> (MinY, rcBB.MinY);
-    cBBRes.MaxY = std::max<_Precision> (MaxY, rcBB.MaxY);
-    cBBRes.MinZ = std::min<_Precision> (MinZ, rcBB.MinZ);
-    cBBRes.MaxZ = std::max<_Precision> (MaxZ, rcBB.MaxZ);
-
-    return cBBRes;
-}
-
-template <class _Precision>
-inline  void BoundBox3<_Precision>::Add (const Vector3<_Precision> &rclVect)
-{
-    this->MinX = std::min<_Precision>(this->MinX, rclVect.x);
-    this->MinY = std::min<_Precision>(this->MinY, rclVect.y);
-    this->MinZ = std::min<_Precision>(this->MinZ, rclVect.z);
-    this->MaxX = std::max<_Precision>(this->MaxX, rclVect.x);
-    this->MaxY = std::max<_Precision>(this->MaxY, rclVect.y);
-    this->MaxZ = std::max<_Precision>(this->MaxZ, rclVect.z);
-}
-
-template <class _Precision>
-inline  void BoundBox3<_Precision>::Add (const BoundBox3<_Precision> &rcBB)
-{
-    this->MinX = std::min<_Precision> (this->MinX, rcBB.MinX);
-    this->MaxX = std::max<_Precision> (this->MaxX, rcBB.MaxX);
-    this->MinY = std::min<_Precision> (this->MinY, rcBB.MinY);
-    this->MaxY = std::max<_Precision> (this->MaxY, rcBB.MaxY);
-    this->MinZ = std::min<_Precision> (this->MinZ, rcBB.MinZ);
-    this->MaxZ = std::max<_Precision> (this->MaxZ, rcBB.MaxZ);
-}
-
-template <class _Precision>
-inline bool BoundBox3<_Precision>::IsInBox (const Vector3<_Precision> &rcVct) const
-{
-    if (rcVct.x < this->MinX || rcVct.x > this->MaxX)
-        return false;
-    if (rcVct.y < this->MinY || rcVct.y > this->MaxY)
-        return false;
-    if (rcVct.z < this->MinZ || rcVct.z > this->MaxZ)
-        return false;
-    return true;
-}
-
-template <class _Precision>
-inline bool BoundBox3<_Precision>::IsInBox (const BoundBox3<_Precision> &rcBB) const
-{
-    if (rcBB.MinX < this->MinX || rcBB.MaxX > this->MaxX)
-        return false;
-    if (rcBB.MinY < this->MinY || rcBB.MaxY > this->MaxY)
-        return false;
-    if (rcBB.MinZ < this->MinZ || rcBB.MaxZ > this->MaxZ)
-        return false;
-    return true;
-}
-
-template <class _Precision>
-inline bool BoundBox3<_Precision>::IsInBox (const BoundBox2d &rcBB) const
-{
-    if (rcBB.MinX < this->MinX || rcBB.MaxX > this->MaxX)
-        return false;
-    if (rcBB.MinY < this->MinY || rcBB.MaxY > this->MaxY)
-        return false;
-    return true;
-}
-
-template <class _Precision>
-inline bool BoundBox3<_Precision>::IsValid () const
-{
-    return ((MinX <= MaxX) && (MinY <= MaxY) && (MinZ <= MaxZ));
-}
-
-template <class _Precision>
-inline bool BoundBox3<_Precision>::GetOctantFromVector (const Vector3<_Precision> &rclVct, OCTANT &rclOctant) const
-{
-    if (!IsInBox (rclVct))
-        return false;
-
-    unsigned short usNdx = 0;
-    if (isOnRayS ((MinX + MaxX)/2, MaxX, rclVct.x))  // left/RIGHT
-        usNdx |= 1;
-    if (isOnRayS ((MinY + MaxY)/2, MaxY, rclVct.y))  // down/UP
-        usNdx |= 2;
-    if (isOnRayS ((MinZ + MaxZ)/2, MaxZ, rclVct.z))  // back/FRONT
-        usNdx |= 4;
-    rclOctant = static_cast<OCTANT>(usNdx);
-    return true;
-}
-
-template <class _Precision>
-inline BoundBox3<_Precision> BoundBox3<_Precision>::CalcOctant (typename BoundBox3< _Precision >::OCTANT Octant) const
-{
-    BoundBox3<_Precision> cOct (*this);
-
-    switch (Octant) {
-    case OCT_LDB:
-        cOct.MaxX = (cOct.MinX + cOct.MaxX)/2;
-        cOct.MaxY = (cOct.MinY + cOct.MaxY)/2;
-        cOct.MaxZ = (cOct.MinZ + cOct.MaxZ)/2;
-        break;
-
-    case OCT_RDB:
-        cOct.MinX = (cOct.MinX + cOct.MaxX)/2;
-        cOct.MaxY = (cOct.MinY + cOct.MaxY)/2;
-        cOct.MaxZ = (cOct.MinZ + cOct.MaxZ)/2;
-        break;
-
-    case OCT_LUB:
-        cOct.MaxX = (cOct.MinX + cOct.MaxX)/2;
-        cOct.MinY = (cOct.MinY + cOct.MaxY)/2;
-        cOct.MaxZ = (cOct.MinZ + cOct.MaxZ)/2;
-        break;
-
-    case OCT_RUB:
-        cOct.MinX = (cOct.MinX + cOct.MaxX)/2;
-        cOct.MinY = (cOct.MinY + cOct.MaxY)/2;
-        cOct.MaxZ = (cOct.MinZ + cOct.MaxZ)/2;
-        break;
-
-    case OCT_LDF:
-        cOct.MaxX = (cOct.MinX + cOct.MaxX)/2;
-        cOct.MaxY = (cOct.MinY + cOct.MaxY)/2;
-        cOct.MinZ = (cOct.MinZ + cOct.MaxZ)/2;
-        break;
-
-    case OCT_RDF:
-        cOct.MinX = (cOct.MinX + cOct.MaxX)/2;
-        cOct.MaxY = (cOct.MinY + cOct.MaxY)/2;
-        cOct.MinZ = (cOct.MinZ + cOct.MaxZ)/2;
-        break;
-
-    case OCT_LUF:
-        cOct.MaxX = (cOct.MinX + cOct.MaxX)/2;
-        cOct.MinY = (cOct.MinY + cOct.MaxY)/2;
-        cOct.MinZ = (cOct.MinZ + cOct.MaxZ)/2;
-        break;
-
-    case OCT_RUF:
-        cOct.MinX = (cOct.MinX + cOct.MaxX)/2;
-        cOct.MinY = (cOct.MinY + cOct.MaxY)/2;
-        cOct.MinZ = (cOct.MinZ + cOct.MaxZ)/2;
-        break;
-    }
-    return cOct;
-}
-
-template <class _Precision>
-inline Vector3<_Precision> BoundBox3<_Precision>::CalcPoint (unsigned short usPoint) const
-{
-    switch (usPoint) {
-    case 0: return Vector3<_Precision>(MinX, MinY, MaxZ);
-    case 1: return Vector3<_Precision>(MaxX, MinY, MaxZ);
-    case 2: return Vector3<_Precision>(MaxX, MaxY, MaxZ);
-    case 3: return Vector3<_Precision>(MinX, MaxY, MaxZ);
-    case 4: return Vector3<_Precision>(MinX, MinY, MinZ);
-    case 5: return Vector3<_Precision>(MaxX, MinY, MinZ);
-    case 6: return Vector3<_Precision>(MaxX, MaxY, MinZ);
-    case 7: return Vector3<_Precision>(MinX, MaxY, MinZ);
-    }
-
-    return Vector3<_Precision>();
-}
-
-template <class _Precision>
-inline void BoundBox3<_Precision>::CalcPlane (unsigned short usPlane, Vector3<_Precision>& rBase, Vector3<_Precision>& rNormal) const
-{
-    switch (usPlane) {
-    case LEFT:
-        rBase.Set(MinX, MinY, MaxZ);
-        rNormal.Set(1.0f, 0.0f, 0.0f);
-        break;
-
-    case RIGHT:
-        rBase.Set(MaxX, MinY, MaxZ);
-        rNormal.Set(1.0f, 0.0f, 0.0f);
-        break;
-
-    case TOP:
-        rBase.Set(MinX, MaxY, MaxZ);
-        rNormal.Set(0.0f, 1.0f, 0.0f);
-        break;
-
-    case BOTTOM:
-        rBase.Set(MinX, MinY, MaxZ);
-        rNormal.Set(0.0f, 1.0f, 0.0f);
-        break;
-
-    case FRONT:
-        rBase.Set(MinX, MinY, MaxZ);
-        rNormal.Set(0.0f, 0.0f, 1.0f);
-        break;
-
-    case BACK:
-        rBase.Set(MinX, MinY, MinZ);
-        rNormal.Set(0.0f, 0.0f, 1.0f);
-        break;
-    default:
-        break;
-    }
-}
-
-template <class _Precision>
-inline bool BoundBox3<_Precision>::CalcEdge (unsigned short usEdge, Vector3<_Precision>& rcP0, Vector3<_Precision>& rcP1) const
-{
-    switch (usEdge) {
-    case  0:
-        rcP0 = CalcPoint(0);
-        rcP1 = CalcPoint(1);
-        break;
-    case  1:
-        rcP0 = CalcPoint(1);
-        rcP1 = CalcPoint(2);
-        break;
-    case  2:
-        rcP0 = CalcPoint(2);
-        rcP1 = CalcPoint(3);
-        break;
-    case  3:
-        rcP0 = CalcPoint(3);
-        rcP1 = CalcPoint(0);
-        break;
-    case  4:
-        rcP0 = CalcPoint(4);
-        rcP1 = CalcPoint(5);
-        break;
-    case  5:
-        rcP0 = CalcPoint(5);
-        rcP1 = CalcPoint(6);
-        break;
-    case  6:
-        rcP0 = CalcPoint(6);
-        rcP1 = CalcPoint(7);
-        break;
-    case  7:
-        rcP0 = CalcPoint(7);
-        rcP1 = CalcPoint(4);
-        break;
-    case  8:
-        rcP0 = CalcPoint(0);
-        rcP1 = CalcPoint(4);
-        break;
-    case  9:
-        rcP0 = CalcPoint(1);
-        rcP1 = CalcPoint(5);
-        break;
-    case 10:
-        rcP0 = CalcPoint(2);
-        rcP1 = CalcPoint(6);
-        break;
-    case 11:
-        rcP0 = CalcPoint(3);
-        rcP1 = CalcPoint(7);
-        break;
-    default:
-        return false; // undefined
-    }
-
-    return true;
-}
-
-template <class _Precision>
-inline bool BoundBox3<_Precision>::IntersectionPoint (const Vector3<_Precision> &rcVct, const Vector3<_Precision> &rcVctDir, Vector3<_Precision>& cVctRes, _Precision epsilon) const
-{
-    bool rc=false;
-    BoundBox3<_Precision> cCmpBound(*this);
-    unsigned short i;
-
-    // enlarge bounding box by epsilon
-    cCmpBound.Enlarge(epsilon);
-
-    // Is point inside?
-    if (cCmpBound.IsInBox (rcVct)) {
-        // test sides
-        for (i = 0; (i < 6) && (!rc); i++) {
-            rc = IntersectPlaneWithLine(i, rcVct, rcVctDir, cVctRes);
-            if (!cCmpBound.IsInBox(cVctRes))
-                rc = false;
-            if (rc) {
-                // does intersection point lie in desired direction
-                // or was found the opposing side?
-                // -> scalar product of both direction vectors > 0 (angle < 90)
-                rc = ((cVctRes - rcVct) * rcVctDir) >= 0.0;
-            }
-        }
-    }
-
-    return rc;
-}
-
-template <class _Precision>
-inline bool BoundBox3<_Precision>::IsCutLine (const Vector3<_Precision>& rcBase, const Vector3<_Precision>& rcDir, _Precision fTolerance) const
-{
-    _Precision fDist;
-
-    // at first only a rough and quick test by the
-    // Distance of the line to the center of the BB is calculated
-    // and with the maximum diagonal length + fTolerance
-    // will be compared.
-
-    // Distance between center point and line
-    fDist = (rcDir % (GetCenter() - rcBase)).Length() / rcDir.Length();
-
-    if (fDist > (CalcDiagonalLength() + fTolerance)) {
-        return false;
-    }
-    else { // more detailed test here
-        unsigned char i;
-        Vector3<_Precision>  clVectRes;
-
-        // intersect each face with the line
-        for (i = 0; i < 6; i++) {
-            if (IntersectPlaneWithLine(i, rcBase, rcDir, clVectRes)) {
-                // Check whether the intersection point is within BB limits + Tolerance
-                switch (i) {
-                    case LEFT :  // left and right plane
-                    case RIGHT :
-                        if ((isOnRayW (MinY - fTolerance, MaxY + fTolerance, clVectRes.y) &&
-                             isOnRayW (MinZ - fTolerance, MaxZ + fTolerance, clVectRes.z)))
-                            return true;
-                        break;
-                    case TOP :  // top and bottom plane
-                    case BOTTOM :
-                        if ((isOnRayW (MinX - fTolerance, MaxX + fTolerance, clVectRes.x) &&
-                             isOnRayW (MinZ - fTolerance, MaxZ + fTolerance, clVectRes.z)))
-                            return true;
-                        break;
-                    case FRONT :  // front and back plane
-                    case BACK :
-                        if ((isOnRayW (MinX - fTolerance, MaxX + fTolerance, clVectRes.x) &&
-                             isOnRayW (MinY - fTolerance, MaxY + fTolerance, clVectRes.y)))
-                            return true;
-                        break;
-                }
-            }
-        }
-    }
-
-    return false;
-}
-
-template <class _Precision>
-inline bool BoundBox3<_Precision>::IsCutPlane (const Vector3<_Precision> &rclBase, const Vector3<_Precision> &rclNormal) const
-{
-    if (fabs(GetCenter().DistanceToPlane(rclBase, rclNormal)) < CalcDiagonalLength()) {
-        _Precision fD = CalcPoint(0).DistanceToPlane(rclBase, rclNormal);
-        for (unsigned short i = 1; i < 8; i++) {
-            if ((CalcPoint(i).DistanceToPlane(rclBase, rclNormal) * fD) <= 0.0f)
-                return true;
-        }
-    }
-    return false;
-}
-
-template <class _Precision>
-inline bool BoundBox3<_Precision>::IntersectWithLine (const Vector3<_Precision> & rcBase, const Vector3<_Precision>& rcDir,
-                                                      Vector3<_Precision>& rcP0, Vector3<_Precision>& rcP1) const
-{
-    Vector3<_Precision>  clVectRes, clVect[6];
-
-    unsigned short numIntersect = 0;
-    // cut each face with the line
-    for (unsigned short i = 0; i < 6; i++) {
-        if (IntersectPlaneWithLine(i, rcBase, rcDir, clVectRes)) {
-            // check if intersection point is inside
-            switch (i) {
-            case LEFT :  // left and right plane
-            case RIGHT :
-                if ((isOnRayS(MinY, MaxY, clVectRes.y) &&
-                     isOnRayS(MinZ, MaxZ, clVectRes.z))) {
-                    clVect[numIntersect] = clVectRes;
-                    numIntersect++;
-                } break;
-            case TOP :  // top and bottom plane
-            case BOTTOM :
-                if ((isOnRayS(MinX, MaxX, clVectRes.x) &&
-                     isOnRayS(MinZ, MaxZ, clVectRes.z))) {
-                    clVect[numIntersect] = clVectRes;
-                    numIntersect++;
-                } break;
-            case FRONT :  // front and back plane
-            case BACK :
-                if ((isOnRayS(MinX, MaxX, clVectRes.x) &&
-                     isOnRayS(MinY, MaxY, clVectRes.y))) {
-                    clVect[numIntersect] = clVectRes;
-                    numIntersect++;
-                } break;
-            }
-        }
-    }
-
-    if (numIntersect == 2) {
-        rcP0 = clVect[0];
-        rcP1 = clVect[1];
-        return true;
-    }
-    else if (numIntersect > 2) { // search two different intersection points
-        for (unsigned short i = 1; i < numIntersect; i++) {
-            if (clVect[i] != clVect[0]) {
-                rcP0 = clVect[0];
-                rcP1 = clVect[i];
-                return true;
-            }
-        }
-    }
-
-    return false;
-}
-
-template <class _Precision>
-inline bool BoundBox3<_Precision>::IntersectPlaneWithLine (unsigned short usSide, const Vector3<_Precision>& rcBase,
-                                                           const Vector3<_Precision>& rcDir, Vector3<_Precision>& rcP0) const
-{
-    _Precision k;
-    Vector3<_Precision> cBase, cNormal;
-    Vector3<_Precision>  cDir(rcDir);
-    CalcPlane(usSide, cBase, cNormal);
-
-    if ((cNormal * cDir) == 0.0f) {
-        return false;  // no point of intersection
-    }
-    else {
-        k = (cNormal * (cBase - rcBase)) / (cNormal * cDir);
-        cDir.Scale(k, k, k);
-        rcP0 = rcBase + cDir;
-        return true;
-    }
-}
-
-template <class _Precision>
-inline typename BoundBox3<_Precision>::SIDE BoundBox3<_Precision>::GetSideFromRay (const Vector3<_Precision> &rclPt, const Vector3<_Precision> &rclDir) const
-{
-    Vector3<_Precision> cIntersection;
-    return GetSideFromRay( rclPt, rclDir, cIntersection);
-}
-
-template <class _Precision>
-inline typename BoundBox3<_Precision>::SIDE BoundBox3<_Precision>::GetSideFromRay (const Vector3<_Precision> &rclPt, const Vector3<_Precision> &rclDir,
-                                                                                   Vector3<_Precision>& rcInt) const
-{
-    Vector3<_Precision> cP0, cP1;
-    if (!IntersectWithLine(rclPt, rclDir, cP0, cP1))
-        return INVALID;
-
-    Vector3<_Precision>  cOut;
-    // same orientation
-    if ((cP1-cP0)*rclDir > 0)
-        cOut = cP1;
-    else
-        cOut = cP0;
-
-    rcInt = cOut;
-
-    _Precision fMax = 1.0e-3f;
-    SIDE  tSide = INVALID;
-
-    if (fabs(cOut.x - MinX) < fMax) { // left plane
-        fMax = _Precision(fabs(cOut.x - MinX));
-        tSide = LEFT;
-    }
-
-    if (fabs(cOut.x - MaxX) < fMax) { // right plane
-        fMax = _Precision(fabs(cOut.x - MaxX));
-        tSide = RIGHT;
-    }
-
-    if (fabs(cOut.y - MinY) < fMax) { // bottom plane
-        fMax = _Precision(fabs(cOut.y - MinY));
-        tSide = BOTTOM;
-    }
-
-    if (fabs(cOut.y - MaxY) < fMax) { // top plane
-        fMax = _Precision(fabs(cOut.y - MaxY));
-        tSide = TOP;
-    }
-
-    if (fabs(cOut.z - MinZ) < fMax) { // front plane
-        fMax = _Precision(fabs(cOut.z - MinZ));
-        tSide = FRONT;
-    }
-
-    if (fabs(cOut.z - MaxZ) < fMax) { // back plane
-        fMax = _Precision(fabs(cOut.z - MaxZ));
-        tSide = BACK;
-    }
-
-    return tSide;
-}
-
-template <class _Precision>
-inline Vector3<_Precision> BoundBox3<_Precision>::ClosestPoint (const Vector3<_Precision> &rclPt) const
-{
-    Vector3<_Precision> closest = rclPt;
-
-    Vector3<_Precision> center = GetCenter();
-    _Precision devx = closest.x - center.x;
-    _Precision devy = closest.y - center.y;
-    _Precision devz = closest.z - center.z;
-
-    _Precision halfwidth  = (MaxX - MinX) / 2;
-    _Precision halfheight = (MaxY - MinY) / 2;
-    _Precision halfdepth  = (MaxZ - MinZ) / 2;
-
-    // Move point to be on the nearest plane of the box.
-    if ((fabs(devx) > fabs(devy)) && (fabs(devx) > fabs(devz)))
-        closest.x = center.x + halfwidth * ((devx < 0.0) ? -1.0 : 1.0);
-    else if (fabs(devy) > fabs(devz))
-        closest.y = center.y + halfheight * ((devy < 0.0) ? -1.0 : 1.0);
-    else
-        closest.z = center.z + halfdepth * ((devz < 0.0) ? -1.0 : 1.0);
-
-    // Clamp to be inside box.
-    closest.x = std::min<_Precision>(std::max<_Precision>(closest.x, MinX), MaxX);
-    closest.y = std::min<_Precision>(std::max<_Precision>(closest.y, MinY), MaxY);
-    closest.z = std::min<_Precision>(std::max<_Precision>(closest.z, MinZ), MaxZ);
-
-    return closest;
-<<<<<<< HEAD
-=======
-
->>>>>>> a8b222be
-}
-
-template <class _Precision>
-inline BoundBox2d BoundBox3<_Precision>::ProjectBox(const ViewProjMethod *pclP) const
-{
-    BoundBox2d  clBB2D;
-    clBB2D.SetVoid();
-
-    for (int i = 0; i < 8; i++) {
-        Vector3<_Precision> clTrsPt = (*pclP)(CalcPoint(i));
-        clBB2D.Add(Vector2d(clTrsPt.x, clTrsPt.y));
-    }
-
-    return clBB2D;
-}
-
-template <class _Precision>
-inline BoundBox3<_Precision> BoundBox3<_Precision>::Transformed(const Matrix4D& mat) const
-{
-    BoundBox3<_Precision> bbox;
-    for (int i=0; i<8; i++)
-        bbox.Add(mat * CalcPoint(i));
-    return bbox;
-}
-
-template <class _Precision>
-inline Vector3<_Precision> BoundBox3<_Precision>::GetCenter () const
-{
-    return Vector3<_Precision>((MaxX + MinX) / 2,
-                               (MaxY + MinY) / 2,
-                               (MaxZ + MinZ) / 2);
-}
-
-template <class _Precision>
-inline _Precision BoundBox3<_Precision>::CalcDiagonalLength () const
-{
-    return static_cast<_Precision>(sqrt (((MaxX - MinX) * (MaxX - MinX)) +
-                                         ((MaxY - MinY) * (MaxY - MinY)) +
-                                         ((MaxZ - MinZ) * (MaxZ - MinZ))));
-}
-
-template <class _Precision>
-inline void BoundBox3<_Precision>::SetVoid ()
-{
-    MinX = MinY = MinZ =  std::numeric_limits<_Precision>::max();
-    MaxX = MaxY = MaxZ = -std::numeric_limits<_Precision>::max();
-}
-
-template <class _Precision>
-inline void BoundBox3<_Precision>::Enlarge (_Precision fLen)
-{
-    MinX -= fLen; MinY -= fLen; MinZ -= fLen;
-    MaxX += fLen; MaxY += fLen; MaxZ += fLen;
-}
-
-template <class _Precision>
-inline void BoundBox3<_Precision>::Shrink (_Precision fLen)
-{
-    MinX += fLen; MinY += fLen; MinZ += fLen;
-    MaxX -= fLen; MaxY -= fLen; MaxZ -= fLen;
-}
-
-template <class _Precision>
-inline _Precision BoundBox3<_Precision>::LengthX () const
-{
-    return MaxX - MinX;
-}
-
-template <class _Precision>
-inline _Precision BoundBox3<_Precision>::LengthY () const
-{
-    return MaxY - MinY;
-}
-
-template <class _Precision>
-inline _Precision BoundBox3<_Precision>::LengthZ () const
-{
-    return MaxZ - MinZ;
-}
-
-template <class _Precision>
-inline void BoundBox3<_Precision>::MoveX (_Precision f)
-{
-    MinX += f; MaxX += f;
-}
-
-template <class _Precision>
-inline void BoundBox3<_Precision>::MoveY (_Precision f)
-{
-    MinY += f; MaxY += f;
-}
-
-template <class _Precision>
-inline void BoundBox3<_Precision>::MoveZ (_Precision f)
-{
-    MinZ += f; MaxZ += f;
-}
-
-template <class _Precision>
-inline void BoundBox3<_Precision>::ScaleX (_Precision f)
-{
-    MinX *= f; MaxX *= f;
-}
-
-template <class _Precision>
-inline void BoundBox3<_Precision>::ScaleY (_Precision f)
-{
-    MinY *= f; MaxY *= f;
-}
-
-template <class _Precision>
-inline void BoundBox3<_Precision>::ScaleZ (_Precision f)
-{
-    MinZ *= f; MaxZ *= f;
-}
-
-typedef BoundBox3<float> BoundBox3f;
-typedef BoundBox3<double> BoundBox3d;
-
-} // namespace Base
-
-#endif  // BASE_BOUNDBOX_H
-
+/***************************************************************************
+ *   Copyright (c) 2005 Imetric 3D GmbH                                    *
+ *                                                                         *
+ *   This file is part of the FreeCAD CAx development system.              *
+ *                                                                         *
+ *   This library is free software; you can redistribute it and/or         *
+ *   modify it under the terms of the GNU Library General Public           *
+ *   License as published by the Free Software Foundation; either          *
+ *   version 2 of the License, or (at your option) any later version.      *
+ *                                                                         *
+ *   This library  is distributed in the hope that it will be useful,      *
+ *   but WITHOUT ANY WARRANTY; without even the implied warranty of        *
+ *   MERCHANTABILITY or FITNESS FOR A PARTICULAR PURPOSE.  See the         *
+ *   GNU Library General Public License for more details.                  *
+ *                                                                         *
+ *   You should have received a copy of the GNU Library General Public     *
+ *   License along with this library; see the file COPYING.LIB. If not,    *
+ *   write to the Free Software Foundation, Inc., 59 Temple Place,         *
+ *   Suite 330, Boston, MA  02111-1307, USA                                *
+ *                                                                         *
+ ***************************************************************************/
+
+
+#ifndef BASE_BOUNDBOX_H
+#define BASE_BOUNDBOX_H
+
+#include <limits>
+#include "Matrix.h"
+#include "Tools2D.h"
+#include "ViewProj.h"
+
+
+namespace Base {
+
+class ViewProjMethod;
+
+/** The 3D bounding box class. */
+template <class _Precision>
+class BoundBox3
+{
+    // helper function
+    static bool isOnRayW(_Precision, _Precision, _Precision);
+    static bool isOnRayS(_Precision, _Precision, _Precision);
+
+public:
+    typedef _Precision num_type;
+    typedef float_traits<num_type> traits_type;
+
+    /**  Public attributes */
+    //@{
+    _Precision MinX;
+    _Precision MinY;
+    _Precision MinZ;
+    _Precision MaxX;
+    _Precision MaxY;
+    _Precision MaxZ;
+    //@}
+
+    /** Builds box from pairs of x,y,z values. */
+    inline explicit BoundBox3 (_Precision fMinX =  std::numeric_limits<_Precision>::max(),
+                               _Precision fMinY =  std::numeric_limits<_Precision>::max(),
+                               _Precision fMinZ =  std::numeric_limits<_Precision>::max(),
+                               _Precision fMaxX = -std::numeric_limits<_Precision>::max(),
+                               _Precision fMaxY = -std::numeric_limits<_Precision>::max(),
+                               _Precision fMaxZ = -std::numeric_limits<_Precision>::max());
+    BoundBox3 (const BoundBox3<_Precision> &rcBB) { *this = rcBB; }
+    /** Builds box from an array of points. */
+    inline BoundBox3 (const Vector3<_Precision> *pclVect, unsigned long ulCt);
+
+    /** Defines a bounding box around the center \a rcCnt with the
+     * distances \a fDistance in each coordinate.
+     */
+    BoundBox3 (const Vector3<_Precision> &rcCnt, _Precision fDistance);
+    ~BoundBox3 ();
+
+    /// Assignment operator
+    inline  BoundBox3<_Precision>& operator = (const BoundBox3<_Precision> &rcBound);
+
+    /** Methods for intersection, cuttíng and union of bounding boxes */
+    //@{
+    /** Checks for intersection. */
+    inline bool Intersect (const BoundBox3<_Precision> &rcBB) const;
+    /** Checks for intersection. */
+    inline bool operator && (const BoundBox3<_Precision> &rcBB) const;
+    /** Checks for intersection. */
+    inline bool Intersect (const BoundBox2d &rcBB) const;
+    /** Checks for intersection. */
+    inline bool operator && (const BoundBox2d &rcBB) const;
+    /** Computes the intersection between two bounding boxes.
+    * The result is also a bounding box.
+    */
+    BoundBox3<_Precision> Intersected (const BoundBox3<_Precision> &rcBB) const;
+    /** The union of two bounding boxes. */
+    BoundBox3<_Precision> United (const BoundBox3<_Precision> &rcBB) const;
+    /** Appends the point to the box. The box can grow but not shrink. */
+    inline  void Add (const Vector3<_Precision> &rclVect);
+    /** Appends the bounding box to this box. The box can grow but not shrink. */
+    inline  void Add (const BoundBox3<_Precision> &rcBB);
+    //@}
+
+    /** Test methods */
+    //@{
+    /** Checks if this point lies inside the box.
+     * @note It's up to the client programmer to make sure that this bounding box is valid.
+     */
+    inline bool IsInBox (const Vector3<_Precision> &rcVct) const;
+    /** Checks if this 3D box lies inside the box.
+     * @note It's up to the client programmer to make sure that both bounding boxes are valid.
+     */
+    inline bool IsInBox (const BoundBox3<_Precision> &rcBB) const;
+    /** Checks if this 2D box lies inside the box.
+     * @note It's up to the client programmer to make sure that both bounding boxes are valid.
+     */
+    inline bool IsInBox (const BoundBox2d &rcbb) const;
+    /** Checks whether the bounding box is valid. */
+    bool IsValid () const;
+    //@}
+
+    enum OCTANT {OCT_LDB = 0, OCT_RDB, OCT_LUB, OCT_RUB,
+                 OCT_LDF,     OCT_RDF, OCT_LUF, OCT_RUF};
+    bool GetOctantFromVector (const Vector3<_Precision> &rclVct, OCTANT &rclOctant) const;
+    BoundBox3<_Precision> CalcOctant (typename BoundBox3<_Precision>::OCTANT Octant) const;
+
+    enum SIDE { LEFT =0, RIGHT=1, TOP=2, BOTTOM=3, FRONT=4, BACK=5, INVALID=255 };
+
+    /**
+     * Returns the corner point \a usPoint.
+     * 0: front,bottom,left    1: front,bottom,right
+     * 2: front,top,right      3: front,top,left
+     * 4: back,bottom,left     5: back,bottom,right
+     * 6: back,top,right       7: back,top,left
+     */
+    inline Vector3<_Precision> CalcPoint (unsigned short usPoint) const;
+    /** Returns the plane of the given side. */
+    void CalcPlane (unsigned short usPlane, Vector3<_Precision>& rBase, Vector3<_Precision>& rNormal ) const;
+    /** Calculates the two points of an edge.
+     * 0. edge P0-P1      1. edge P1-P2      2. edge P2-P3
+     * 3. edge P3-P0      4. edge P4-P5      5. edge P5-P6
+     * 6. edge P6-P7      7. edge P7-P4      8. edge P0-P4
+     * 9. edge P1-P5     10. edge P2-P6     11. edge P3-P7
+     */
+    bool  CalcEdge (unsigned short usEdge, Vector3<_Precision>& rcP0, Vector3<_Precision>& rcP1) const;
+    /** Intersection point of an inner search ray with the bounding box, built of
+     * the base \a rcVct and the direction \a rcVctDir. \a rcVct must lie inside the
+     * bounding box.
+     */
+    bool IntersectionPoint (const Vector3<_Precision> &rcVct, const Vector3<_Precision> &rcVctDir, Vector3<_Precision>& cVctRes, _Precision epsilon) const;
+    /** Checks for intersection with line incl. search tolerance. */
+    bool IsCutLine ( const Vector3<_Precision>& rcBase, const Vector3<_Precision>& rcDir, _Precision fTolerance = 0.0f) const;
+    /** Checks if this plane specified by (point,normal) cuts this box.
+     * @note It's up to the client programmer to make sure that this bounding box is valid.
+     */
+    inline bool IsCutPlane (const Vector3<_Precision> &rclBase, const Vector3<_Precision> &rclNormal) const;
+    /** Computes the intersection points of line and bounding box. */
+    bool IntersectWithLine (const Vector3<_Precision>& rcBase, const Vector3<_Precision>& rcDir, Vector3<_Precision>& rcP0, Vector3<_Precision>& rcP1) const;
+    /** Computes the intersection point of line and a plane of the bounding box. */
+    bool IntersectPlaneWithLine (unsigned short usSide, const Vector3<_Precision>& rcBase, const Vector3<_Precision>& rcDir,
+                                 Vector3<_Precision>& rcP0) const;
+    /** Returns the side of the bounding box the ray exits. */
+    typename BoundBox3<_Precision>::SIDE GetSideFromRay (const Vector3<_Precision> &rclPt, const Vector3<_Precision> &rclDir) const;
+    /** Returns the side of the bounding box the ray exits. */
+    typename BoundBox3<_Precision>::SIDE GetSideFromRay (const Vector3<_Precision> &rclPt, const Vector3<_Precision> &rclDir, Vector3<_Precision>& rcInt) const;
+
+    /**
+     * Searches for the closest point of the bounding box.
+     */
+    Vector3<_Precision> ClosestPoint (const Vector3<_Precision> &rclPt) const;
+    /** Projects the box onto a plane and returns a 2D box. */
+    BoundBox2d ProjectBox(const ViewProjMethod *rclP) const;
+    /** Transform the corners of this box with the given matrix and create a new bounding box.
+     * @note It's up to the client programmer to make sure that this bounding box is valid.
+     */
+    BoundBox3<_Precision> Transformed(const Matrix4D& mat) const;
+
+    /** Returns the center.of the box. */
+    inline Vector3<_Precision> GetCenter () const;
+    /** Compute the diagonal length of this bounding box.
+     * @note It's up to the client programmer to make sure that this bounding box is valid.
+     */
+    inline _Precision CalcDiagonalLength () const;
+    void SetVoid ();
+
+    /** Enlarges the box with factor \a fLen. */
+    inline void Enlarge (_Precision fLen);
+    /** Shrinks the box with factor \a fLen. */
+    inline void Shrink  (_Precision fLen);
+
+    /** Calculates expansion in x-direction. */
+    inline _Precision LengthX () const;
+    /** Calculates expansion in y-direction. */
+    inline _Precision LengthY () const;
+    /** Calculates expansion in z-direction. */
+    inline _Precision LengthZ () const;
+    /** Moves in x-direction. */
+    inline void MoveX (_Precision f);
+    /** Moves in y-direction. */
+    inline void MoveY (_Precision f);
+    /** Moves in z-direction. */
+    inline void MoveZ (_Precision f);
+    /** Scales in x-direction. */
+    inline void ScaleX (_Precision f);
+    /** Scales in y-direction. */
+    inline void ScaleY (_Precision f);
+    /** Scales in z-direction. */
+    inline void ScaleZ (_Precision f);
+
+    /** Prints the values to stream. */
+    void Print (std::ostream&) const;
+};
+
+
+template <class _Precision>
+bool BoundBox3<_Precision>::isOnRayW(_Precision A, _Precision B, _Precision K)
+{
+    // Checks if point K lies on the ray [A,B]
+    return ((A <= K) && (K <= B));
+}
+
+template <class _Precision>
+bool BoundBox3<_Precision>::isOnRayS(_Precision A, _Precision B, _Precision K)
+{
+    // Checks if point K lies on the ray [A,B[
+    return ((A <= K) && (K < B));
+}
+
+template <class _Precision>
+inline BoundBox3<_Precision>::BoundBox3 (_Precision fMinX, _Precision fMinY, _Precision fMinZ,
+                                         _Precision fMaxX, _Precision fMaxY, _Precision fMaxZ)
+  : MinX(fMinX), MinY(fMinY), MinZ(fMinZ),
+    MaxX(fMaxX), MaxY(fMaxY), MaxZ(fMaxZ)
+{
+}
+
+template <class _Precision>
+inline BoundBox3<_Precision>::BoundBox3 (const Vector3<_Precision> *pclVect, unsigned long ulCt)
+  : MinX( std::numeric_limits<_Precision>::max())
+  , MinY( std::numeric_limits<_Precision>::max())
+  , MinZ( std::numeric_limits<_Precision>::max())
+  , MaxX(-std::numeric_limits<_Precision>::max())
+  , MaxY(-std::numeric_limits<_Precision>::max())
+  , MaxZ(-std::numeric_limits<_Precision>::max())
+{
+    const Vector3<_Precision>  *pI, *pEnd = pclVect + ulCt;
+    for (pI = pclVect; pI < pEnd; ++pI) {
+        MinX = std::min<_Precision>(MinX, pI->x);
+        MinY = std::min<_Precision>(MinY, pI->y);
+        MinZ = std::min<_Precision>(MinZ, pI->z);
+        MaxX = std::max<_Precision>(MaxX, pI->x);
+        MaxY = std::max<_Precision>(MaxY, pI->y);
+        MaxZ = std::max<_Precision>(MaxZ, pI->z);
+    }
+}
+
+template <class _Precision>
+inline BoundBox3<_Precision>::BoundBox3 (const Vector3<_Precision> &rcVector, _Precision fDistance)
+{
+    MinX = rcVector.x - fDistance;
+    MaxX = rcVector.x + fDistance;
+    MinY = rcVector.y - fDistance;
+    MaxY = rcVector.y + fDistance;
+    MinZ = rcVector.z - fDistance;
+    MaxZ = rcVector.z + fDistance;
+}
+
+template <class _Precision>
+inline BoundBox3<_Precision>::~BoundBox3 ()
+{
+}
+
+template <class _Precision>
+inline  BoundBox3<_Precision>& BoundBox3<_Precision>::operator = (const BoundBox3<_Precision> &rcBound)
+{
+    MinX = rcBound.MinX;
+    MinY = rcBound.MinY;
+    MinZ = rcBound.MinZ;
+    MaxX = rcBound.MaxX;
+    MaxY = rcBound.MaxY;
+    MaxZ = rcBound.MaxZ;
+    return *this;
+}
+
+template <class _Precision>
+inline bool BoundBox3<_Precision>::Intersect (const BoundBox3<_Precision> &rcBB) const
+{
+    if (rcBB.MaxX < this->MinX || rcBB.MinX > this->MaxX)
+        return false;
+    if (rcBB.MaxY < this->MinY || rcBB.MinY > this->MaxY)
+        return false;
+    if (rcBB.MaxZ < this->MinZ || rcBB.MinZ > this->MaxZ)
+        return false;
+    return true;
+}
+
+template <class _Precision>
+bool BoundBox3<_Precision>::operator && (const BoundBox3<_Precision> &rcBB) const
+{
+    return Intersect(rcBB);
+}
+
+template <class _Precision>
+inline bool BoundBox3<_Precision>::Intersect (const BoundBox2d &rcBB) const
+{
+    if (rcBB.MaxX < this->MinX || rcBB.MinX > this->MaxX)
+        return false;
+    if (rcBB.MaxY < this->MinY || rcBB.MinY > this->MaxY)
+        return false;
+    return true;
+}
+
+template <class _Precision>
+inline bool BoundBox3<_Precision>::operator && (const BoundBox2d &rcBB) const
+{
+    return Intersect(rcBB);
+}
+
+template <class _Precision>
+inline BoundBox3<_Precision> BoundBox3<_Precision>::Intersected(const BoundBox3<_Precision> &rcBB) const
+{
+    BoundBox3<_Precision> cBBRes;
+
+    cBBRes.MinX = std::max<_Precision> (MinX, rcBB.MinX);
+    cBBRes.MaxX = std::min<_Precision> (MaxX, rcBB.MaxX);
+    cBBRes.MinY = std::max<_Precision> (MinY, rcBB.MinY);
+    cBBRes.MaxY = std::min<_Precision> (MaxY, rcBB.MaxY);
+    cBBRes.MinZ = std::max<_Precision> (MinZ, rcBB.MinZ);
+    cBBRes.MaxZ = std::min<_Precision> (MaxZ, rcBB.MaxZ);
+
+    return cBBRes;
+}
+
+template <class _Precision>
+inline BoundBox3<_Precision> BoundBox3<_Precision>::United(const BoundBox3<_Precision> &rcBB) const
+{
+    BoundBox3<_Precision> cBBRes;
+
+    cBBRes.MinX = std::min<_Precision> (MinX, rcBB.MinX);
+    cBBRes.MaxX = std::max<_Precision> (MaxX, rcBB.MaxX);
+    cBBRes.MinY = std::min<_Precision> (MinY, rcBB.MinY);
+    cBBRes.MaxY = std::max<_Precision> (MaxY, rcBB.MaxY);
+    cBBRes.MinZ = std::min<_Precision> (MinZ, rcBB.MinZ);
+    cBBRes.MaxZ = std::max<_Precision> (MaxZ, rcBB.MaxZ);
+
+    return cBBRes;
+}
+
+template <class _Precision>
+inline  void BoundBox3<_Precision>::Add (const Vector3<_Precision> &rclVect)
+{
+    this->MinX = std::min<_Precision>(this->MinX, rclVect.x);
+    this->MinY = std::min<_Precision>(this->MinY, rclVect.y);
+    this->MinZ = std::min<_Precision>(this->MinZ, rclVect.z);
+    this->MaxX = std::max<_Precision>(this->MaxX, rclVect.x);
+    this->MaxY = std::max<_Precision>(this->MaxY, rclVect.y);
+    this->MaxZ = std::max<_Precision>(this->MaxZ, rclVect.z);
+}
+
+template <class _Precision>
+inline  void BoundBox3<_Precision>::Add (const BoundBox3<_Precision> &rcBB)
+{
+    this->MinX = std::min<_Precision> (this->MinX, rcBB.MinX);
+    this->MaxX = std::max<_Precision> (this->MaxX, rcBB.MaxX);
+    this->MinY = std::min<_Precision> (this->MinY, rcBB.MinY);
+    this->MaxY = std::max<_Precision> (this->MaxY, rcBB.MaxY);
+    this->MinZ = std::min<_Precision> (this->MinZ, rcBB.MinZ);
+    this->MaxZ = std::max<_Precision> (this->MaxZ, rcBB.MaxZ);
+}
+
+template <class _Precision>
+inline bool BoundBox3<_Precision>::IsInBox (const Vector3<_Precision> &rcVct) const
+{
+    if (rcVct.x < this->MinX || rcVct.x > this->MaxX)
+        return false;
+    if (rcVct.y < this->MinY || rcVct.y > this->MaxY)
+        return false;
+    if (rcVct.z < this->MinZ || rcVct.z > this->MaxZ)
+        return false;
+    return true;
+}
+
+template <class _Precision>
+inline bool BoundBox3<_Precision>::IsInBox (const BoundBox3<_Precision> &rcBB) const
+{
+    if (rcBB.MinX < this->MinX || rcBB.MaxX > this->MaxX)
+        return false;
+    if (rcBB.MinY < this->MinY || rcBB.MaxY > this->MaxY)
+        return false;
+    if (rcBB.MinZ < this->MinZ || rcBB.MaxZ > this->MaxZ)
+        return false;
+    return true;
+}
+
+template <class _Precision>
+inline bool BoundBox3<_Precision>::IsInBox (const BoundBox2d &rcBB) const
+{
+    if (rcBB.MinX < this->MinX || rcBB.MaxX > this->MaxX)
+        return false;
+    if (rcBB.MinY < this->MinY || rcBB.MaxY > this->MaxY)
+        return false;
+    return true;
+}
+
+template <class _Precision>
+inline bool BoundBox3<_Precision>::IsValid () const
+{
+    return ((MinX <= MaxX) && (MinY <= MaxY) && (MinZ <= MaxZ));
+}
+
+template <class _Precision>
+inline bool BoundBox3<_Precision>::GetOctantFromVector (const Vector3<_Precision> &rclVct, OCTANT &rclOctant) const
+{
+    if (!IsInBox (rclVct))
+        return false;
+
+    unsigned short usNdx = 0;
+    if (isOnRayS ((MinX + MaxX)/2, MaxX, rclVct.x))  // left/RIGHT
+        usNdx |= 1;
+    if (isOnRayS ((MinY + MaxY)/2, MaxY, rclVct.y))  // down/UP
+        usNdx |= 2;
+    if (isOnRayS ((MinZ + MaxZ)/2, MaxZ, rclVct.z))  // back/FRONT
+        usNdx |= 4;
+    rclOctant = static_cast<OCTANT>(usNdx);
+    return true;
+}
+
+template <class _Precision>
+inline BoundBox3<_Precision> BoundBox3<_Precision>::CalcOctant (typename BoundBox3< _Precision >::OCTANT Octant) const
+{
+    BoundBox3<_Precision> cOct (*this);
+
+    switch (Octant) {
+    case OCT_LDB:
+        cOct.MaxX = (cOct.MinX + cOct.MaxX)/2;
+        cOct.MaxY = (cOct.MinY + cOct.MaxY)/2;
+        cOct.MaxZ = (cOct.MinZ + cOct.MaxZ)/2;
+        break;
+
+    case OCT_RDB:
+        cOct.MinX = (cOct.MinX + cOct.MaxX)/2;
+        cOct.MaxY = (cOct.MinY + cOct.MaxY)/2;
+        cOct.MaxZ = (cOct.MinZ + cOct.MaxZ)/2;
+        break;
+
+    case OCT_LUB:
+        cOct.MaxX = (cOct.MinX + cOct.MaxX)/2;
+        cOct.MinY = (cOct.MinY + cOct.MaxY)/2;
+        cOct.MaxZ = (cOct.MinZ + cOct.MaxZ)/2;
+        break;
+
+    case OCT_RUB:
+        cOct.MinX = (cOct.MinX + cOct.MaxX)/2;
+        cOct.MinY = (cOct.MinY + cOct.MaxY)/2;
+        cOct.MaxZ = (cOct.MinZ + cOct.MaxZ)/2;
+        break;
+
+    case OCT_LDF:
+        cOct.MaxX = (cOct.MinX + cOct.MaxX)/2;
+        cOct.MaxY = (cOct.MinY + cOct.MaxY)/2;
+        cOct.MinZ = (cOct.MinZ + cOct.MaxZ)/2;
+        break;
+
+    case OCT_RDF:
+        cOct.MinX = (cOct.MinX + cOct.MaxX)/2;
+        cOct.MaxY = (cOct.MinY + cOct.MaxY)/2;
+        cOct.MinZ = (cOct.MinZ + cOct.MaxZ)/2;
+        break;
+
+    case OCT_LUF:
+        cOct.MaxX = (cOct.MinX + cOct.MaxX)/2;
+        cOct.MinY = (cOct.MinY + cOct.MaxY)/2;
+        cOct.MinZ = (cOct.MinZ + cOct.MaxZ)/2;
+        break;
+
+    case OCT_RUF:
+        cOct.MinX = (cOct.MinX + cOct.MaxX)/2;
+        cOct.MinY = (cOct.MinY + cOct.MaxY)/2;
+        cOct.MinZ = (cOct.MinZ + cOct.MaxZ)/2;
+        break;
+    }
+    return cOct;
+}
+
+template <class _Precision>
+inline Vector3<_Precision> BoundBox3<_Precision>::CalcPoint (unsigned short usPoint) const
+{
+    switch (usPoint) {
+    case 0: return Vector3<_Precision>(MinX, MinY, MaxZ);
+    case 1: return Vector3<_Precision>(MaxX, MinY, MaxZ);
+    case 2: return Vector3<_Precision>(MaxX, MaxY, MaxZ);
+    case 3: return Vector3<_Precision>(MinX, MaxY, MaxZ);
+    case 4: return Vector3<_Precision>(MinX, MinY, MinZ);
+    case 5: return Vector3<_Precision>(MaxX, MinY, MinZ);
+    case 6: return Vector3<_Precision>(MaxX, MaxY, MinZ);
+    case 7: return Vector3<_Precision>(MinX, MaxY, MinZ);
+    }
+
+    return Vector3<_Precision>();
+}
+
+template <class _Precision>
+inline void BoundBox3<_Precision>::CalcPlane (unsigned short usPlane, Vector3<_Precision>& rBase, Vector3<_Precision>& rNormal) const
+{
+    switch (usPlane) {
+    case LEFT:
+        rBase.Set(MinX, MinY, MaxZ);
+        rNormal.Set(1.0f, 0.0f, 0.0f);
+        break;
+
+    case RIGHT:
+        rBase.Set(MaxX, MinY, MaxZ);
+        rNormal.Set(1.0f, 0.0f, 0.0f);
+        break;
+
+    case TOP:
+        rBase.Set(MinX, MaxY, MaxZ);
+        rNormal.Set(0.0f, 1.0f, 0.0f);
+        break;
+
+    case BOTTOM:
+        rBase.Set(MinX, MinY, MaxZ);
+        rNormal.Set(0.0f, 1.0f, 0.0f);
+        break;
+
+    case FRONT:
+        rBase.Set(MinX, MinY, MaxZ);
+        rNormal.Set(0.0f, 0.0f, 1.0f);
+        break;
+
+    case BACK:
+        rBase.Set(MinX, MinY, MinZ);
+        rNormal.Set(0.0f, 0.0f, 1.0f);
+        break;
+    default:
+        break;
+    }
+}
+
+template <class _Precision>
+inline bool BoundBox3<_Precision>::CalcEdge (unsigned short usEdge, Vector3<_Precision>& rcP0, Vector3<_Precision>& rcP1) const
+{
+    switch (usEdge) {
+    case  0:
+        rcP0 = CalcPoint(0);
+        rcP1 = CalcPoint(1);
+        break;
+    case  1:
+        rcP0 = CalcPoint(1);
+        rcP1 = CalcPoint(2);
+        break;
+    case  2:
+        rcP0 = CalcPoint(2);
+        rcP1 = CalcPoint(3);
+        break;
+    case  3:
+        rcP0 = CalcPoint(3);
+        rcP1 = CalcPoint(0);
+        break;
+    case  4:
+        rcP0 = CalcPoint(4);
+        rcP1 = CalcPoint(5);
+        break;
+    case  5:
+        rcP0 = CalcPoint(5);
+        rcP1 = CalcPoint(6);
+        break;
+    case  6:
+        rcP0 = CalcPoint(6);
+        rcP1 = CalcPoint(7);
+        break;
+    case  7:
+        rcP0 = CalcPoint(7);
+        rcP1 = CalcPoint(4);
+        break;
+    case  8:
+        rcP0 = CalcPoint(0);
+        rcP1 = CalcPoint(4);
+        break;
+    case  9:
+        rcP0 = CalcPoint(1);
+        rcP1 = CalcPoint(5);
+        break;
+    case 10:
+        rcP0 = CalcPoint(2);
+        rcP1 = CalcPoint(6);
+        break;
+    case 11:
+        rcP0 = CalcPoint(3);
+        rcP1 = CalcPoint(7);
+        break;
+    default:
+        return false; // undefined
+    }
+
+    return true;
+}
+
+template <class _Precision>
+inline bool BoundBox3<_Precision>::IntersectionPoint (const Vector3<_Precision> &rcVct, const Vector3<_Precision> &rcVctDir, Vector3<_Precision>& cVctRes, _Precision epsilon) const
+{
+    bool rc=false;
+    BoundBox3<_Precision> cCmpBound(*this);
+    unsigned short i;
+
+    // enlarge bounding box by epsilon
+    cCmpBound.Enlarge(epsilon);
+
+    // Is point inside?
+    if (cCmpBound.IsInBox (rcVct)) {
+        // test sides
+        for (i = 0; (i < 6) && (!rc); i++) {
+            rc = IntersectPlaneWithLine(i, rcVct, rcVctDir, cVctRes);
+            if (!cCmpBound.IsInBox(cVctRes))
+                rc = false;
+            if (rc) {
+                // does intersection point lie in desired direction
+                // or was found the opposing side?
+                // -> scalar product of both direction vectors > 0 (angle < 90)
+                rc = ((cVctRes - rcVct) * rcVctDir) >= 0.0;
+            }
+        }
+    }
+
+    return rc;
+}
+
+template <class _Precision>
+inline bool BoundBox3<_Precision>::IsCutLine (const Vector3<_Precision>& rcBase, const Vector3<_Precision>& rcDir, _Precision fTolerance) const
+{
+    _Precision fDist;
+
+    // at first only a rough and quick test by the
+    // Distance of the line to the center of the BB is calculated
+    // and with the maximum diagonal length + fTolerance
+    // will be compared.
+
+    // Distance between center point and line
+    fDist = (rcDir % (GetCenter() - rcBase)).Length() / rcDir.Length();
+
+    if (fDist > (CalcDiagonalLength() + fTolerance)) {
+        return false;
+    }
+    else { // more detailed test here
+        unsigned char i;
+        Vector3<_Precision>  clVectRes;
+
+        // intersect each face with the line
+        for (i = 0; i < 6; i++) {
+            if (IntersectPlaneWithLine(i, rcBase, rcDir, clVectRes)) {
+                // Check whether the intersection point is within BB limits + Tolerance
+                switch (i) {
+                    case LEFT :  // left and right plane
+                    case RIGHT :
+                        if ((isOnRayW (MinY - fTolerance, MaxY + fTolerance, clVectRes.y) &&
+                             isOnRayW (MinZ - fTolerance, MaxZ + fTolerance, clVectRes.z)))
+                            return true;
+                        break;
+                    case TOP :  // top and bottom plane
+                    case BOTTOM :
+                        if ((isOnRayW (MinX - fTolerance, MaxX + fTolerance, clVectRes.x) &&
+                             isOnRayW (MinZ - fTolerance, MaxZ + fTolerance, clVectRes.z)))
+                            return true;
+                        break;
+                    case FRONT :  // front and back plane
+                    case BACK :
+                        if ((isOnRayW (MinX - fTolerance, MaxX + fTolerance, clVectRes.x) &&
+                             isOnRayW (MinY - fTolerance, MaxY + fTolerance, clVectRes.y)))
+                            return true;
+                        break;
+                }
+            }
+        }
+    }
+
+    return false;
+}
+
+template <class _Precision>
+inline bool BoundBox3<_Precision>::IsCutPlane (const Vector3<_Precision> &rclBase, const Vector3<_Precision> &rclNormal) const
+{
+    if (fabs(GetCenter().DistanceToPlane(rclBase, rclNormal)) < CalcDiagonalLength()) {
+        _Precision fD = CalcPoint(0).DistanceToPlane(rclBase, rclNormal);
+        for (unsigned short i = 1; i < 8; i++) {
+            if ((CalcPoint(i).DistanceToPlane(rclBase, rclNormal) * fD) <= 0.0f)
+                return true;
+        }
+    }
+    return false;
+}
+
+template <class _Precision>
+inline bool BoundBox3<_Precision>::IntersectWithLine (const Vector3<_Precision> & rcBase, const Vector3<_Precision>& rcDir,
+                                                      Vector3<_Precision>& rcP0, Vector3<_Precision>& rcP1) const
+{
+    Vector3<_Precision>  clVectRes, clVect[6];
+
+    unsigned short numIntersect = 0;
+    // cut each face with the line
+    for (unsigned short i = 0; i < 6; i++) {
+        if (IntersectPlaneWithLine(i, rcBase, rcDir, clVectRes)) {
+            // check if intersection point is inside
+            switch (i) {
+            case LEFT :  // left and right plane
+            case RIGHT :
+                if ((isOnRayS(MinY, MaxY, clVectRes.y) &&
+                     isOnRayS(MinZ, MaxZ, clVectRes.z))) {
+                    clVect[numIntersect] = clVectRes;
+                    numIntersect++;
+                } break;
+            case TOP :  // top and bottom plane
+            case BOTTOM :
+                if ((isOnRayS(MinX, MaxX, clVectRes.x) &&
+                     isOnRayS(MinZ, MaxZ, clVectRes.z))) {
+                    clVect[numIntersect] = clVectRes;
+                    numIntersect++;
+                } break;
+            case FRONT :  // front and back plane
+            case BACK :
+                if ((isOnRayS(MinX, MaxX, clVectRes.x) &&
+                     isOnRayS(MinY, MaxY, clVectRes.y))) {
+                    clVect[numIntersect] = clVectRes;
+                    numIntersect++;
+                } break;
+            }
+        }
+    }
+
+    if (numIntersect == 2) {
+        rcP0 = clVect[0];
+        rcP1 = clVect[1];
+        return true;
+    }
+    else if (numIntersect > 2) { // search two different intersection points
+        for (unsigned short i = 1; i < numIntersect; i++) {
+            if (clVect[i] != clVect[0]) {
+                rcP0 = clVect[0];
+                rcP1 = clVect[i];
+                return true;
+            }
+        }
+    }
+
+    return false;
+}
+
+template <class _Precision>
+inline bool BoundBox3<_Precision>::IntersectPlaneWithLine (unsigned short usSide, const Vector3<_Precision>& rcBase,
+                                                           const Vector3<_Precision>& rcDir, Vector3<_Precision>& rcP0) const
+{
+    _Precision k;
+    Vector3<_Precision> cBase, cNormal;
+    Vector3<_Precision>  cDir(rcDir);
+    CalcPlane(usSide, cBase, cNormal);
+
+    if ((cNormal * cDir) == 0.0f) {
+        return false;  // no point of intersection
+    }
+    else {
+        k = (cNormal * (cBase - rcBase)) / (cNormal * cDir);
+        cDir.Scale(k, k, k);
+        rcP0 = rcBase + cDir;
+        return true;
+    }
+}
+
+template <class _Precision>
+inline typename BoundBox3<_Precision>::SIDE BoundBox3<_Precision>::GetSideFromRay (const Vector3<_Precision> &rclPt, const Vector3<_Precision> &rclDir) const
+{
+    Vector3<_Precision> cIntersection;
+    return GetSideFromRay( rclPt, rclDir, cIntersection);
+}
+
+template <class _Precision>
+inline typename BoundBox3<_Precision>::SIDE BoundBox3<_Precision>::GetSideFromRay (const Vector3<_Precision> &rclPt, const Vector3<_Precision> &rclDir,
+                                                                                   Vector3<_Precision>& rcInt) const
+{
+    Vector3<_Precision> cP0, cP1;
+    if (!IntersectWithLine(rclPt, rclDir, cP0, cP1))
+        return INVALID;
+
+    Vector3<_Precision>  cOut;
+    // same orientation
+    if ((cP1-cP0)*rclDir > 0)
+        cOut = cP1;
+    else
+        cOut = cP0;
+
+    rcInt = cOut;
+
+    _Precision fMax = 1.0e-3f;
+    SIDE  tSide = INVALID;
+
+    if (fabs(cOut.x - MinX) < fMax) { // left plane
+        fMax = _Precision(fabs(cOut.x - MinX));
+        tSide = LEFT;
+    }
+
+    if (fabs(cOut.x - MaxX) < fMax) { // right plane
+        fMax = _Precision(fabs(cOut.x - MaxX));
+        tSide = RIGHT;
+    }
+
+    if (fabs(cOut.y - MinY) < fMax) { // bottom plane
+        fMax = _Precision(fabs(cOut.y - MinY));
+        tSide = BOTTOM;
+    }
+
+    if (fabs(cOut.y - MaxY) < fMax) { // top plane
+        fMax = _Precision(fabs(cOut.y - MaxY));
+        tSide = TOP;
+    }
+
+    if (fabs(cOut.z - MinZ) < fMax) { // front plane
+        fMax = _Precision(fabs(cOut.z - MinZ));
+        tSide = FRONT;
+    }
+
+    if (fabs(cOut.z - MaxZ) < fMax) { // back plane
+        fMax = _Precision(fabs(cOut.z - MaxZ));
+        tSide = BACK;
+    }
+
+    return tSide;
+}
+
+template <class _Precision>
+inline Vector3<_Precision> BoundBox3<_Precision>::ClosestPoint (const Vector3<_Precision> &rclPt) const
+{
+    Vector3<_Precision> closest = rclPt;
+
+    Vector3<_Precision> center = GetCenter();
+    _Precision devx = closest.x - center.x;
+    _Precision devy = closest.y - center.y;
+    _Precision devz = closest.z - center.z;
+
+    _Precision halfwidth  = (MaxX - MinX) / 2;
+    _Precision halfheight = (MaxY - MinY) / 2;
+    _Precision halfdepth  = (MaxZ - MinZ) / 2;
+
+    // Move point to be on the nearest plane of the box.
+    if ((fabs(devx) > fabs(devy)) && (fabs(devx) > fabs(devz)))
+        closest.x = center.x + halfwidth * ((devx < 0.0) ? -1.0 : 1.0);
+    else if (fabs(devy) > fabs(devz))
+        closest.y = center.y + halfheight * ((devy < 0.0) ? -1.0 : 1.0);
+    else
+        closest.z = center.z + halfdepth * ((devz < 0.0) ? -1.0 : 1.0);
+
+    // Clamp to be inside box.
+    closest.x = std::min<_Precision>(std::max<_Precision>(closest.x, MinX), MaxX);
+    closest.y = std::min<_Precision>(std::max<_Precision>(closest.y, MinY), MaxY);
+    closest.z = std::min<_Precision>(std::max<_Precision>(closest.z, MinZ), MaxZ);
+
+    return closest;
+
+}
+
+template <class _Precision>
+inline BoundBox2d BoundBox3<_Precision>::ProjectBox(const ViewProjMethod *pclP) const
+{
+    BoundBox2d  clBB2D;
+    clBB2D.SetVoid();
+
+    for (int i = 0; i < 8; i++) {
+        Vector3<_Precision> clTrsPt = (*pclP)(CalcPoint(i));
+        clBB2D.Add(Vector2d(clTrsPt.x, clTrsPt.y));
+    }
+
+    return clBB2D;
+}
+
+template <class _Precision>
+inline BoundBox3<_Precision> BoundBox3<_Precision>::Transformed(const Matrix4D& mat) const
+{
+    BoundBox3<_Precision> bbox;
+    for (int i=0; i<8; i++)
+        bbox.Add(mat * CalcPoint(i));
+    return bbox;
+}
+
+template <class _Precision>
+inline Vector3<_Precision> BoundBox3<_Precision>::GetCenter () const
+{
+    return Vector3<_Precision>((MaxX + MinX) / 2,
+                               (MaxY + MinY) / 2,
+                               (MaxZ + MinZ) / 2);
+}
+
+template <class _Precision>
+inline _Precision BoundBox3<_Precision>::CalcDiagonalLength () const
+{
+    return static_cast<_Precision>(sqrt (((MaxX - MinX) * (MaxX - MinX)) +
+                                         ((MaxY - MinY) * (MaxY - MinY)) +
+                                         ((MaxZ - MinZ) * (MaxZ - MinZ))));
+}
+
+template <class _Precision>
+inline void BoundBox3<_Precision>::SetVoid ()
+{
+    MinX = MinY = MinZ =  std::numeric_limits<_Precision>::max();
+    MaxX = MaxY = MaxZ = -std::numeric_limits<_Precision>::max();
+}
+
+template <class _Precision>
+inline void BoundBox3<_Precision>::Enlarge (_Precision fLen)
+{
+    MinX -= fLen; MinY -= fLen; MinZ -= fLen;
+    MaxX += fLen; MaxY += fLen; MaxZ += fLen;
+}
+
+template <class _Precision>
+inline void BoundBox3<_Precision>::Shrink (_Precision fLen)
+{
+    MinX += fLen; MinY += fLen; MinZ += fLen;
+    MaxX -= fLen; MaxY -= fLen; MaxZ -= fLen;
+}
+
+template <class _Precision>
+inline _Precision BoundBox3<_Precision>::LengthX () const
+{
+    return MaxX - MinX;
+}
+
+template <class _Precision>
+inline _Precision BoundBox3<_Precision>::LengthY () const
+{
+    return MaxY - MinY;
+}
+
+template <class _Precision>
+inline _Precision BoundBox3<_Precision>::LengthZ () const
+{
+    return MaxZ - MinZ;
+}
+
+template <class _Precision>
+inline void BoundBox3<_Precision>::MoveX (_Precision f)
+{
+    MinX += f; MaxX += f;
+}
+
+template <class _Precision>
+inline void BoundBox3<_Precision>::MoveY (_Precision f)
+{
+    MinY += f; MaxY += f;
+}
+
+template <class _Precision>
+inline void BoundBox3<_Precision>::MoveZ (_Precision f)
+{
+    MinZ += f; MaxZ += f;
+}
+
+template <class _Precision>
+inline void BoundBox3<_Precision>::ScaleX (_Precision f)
+{
+    MinX *= f; MaxX *= f;
+}
+
+template <class _Precision>
+inline void BoundBox3<_Precision>::ScaleY (_Precision f)
+{
+    MinY *= f; MaxY *= f;
+}
+
+template <class _Precision>
+inline void BoundBox3<_Precision>::ScaleZ (_Precision f)
+{
+    MinZ *= f; MaxZ *= f;
+}
+
+typedef BoundBox3<float> BoundBox3f;
+typedef BoundBox3<double> BoundBox3d;
+
+} // namespace Base
+
+#endif  // BASE_BOUNDBOX_H
+