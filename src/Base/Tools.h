/***************************************************************************
 *   Copyright (c) 2009 Werner Mayer <wmayer[at]users.sourceforge.net>     *
 *                                                                         *
 *   This file is part of the FreeCAD CAx development system.              *
 *                                                                         *
 *   This library is free software; you can redistribute it and/or         *
 *   modify it under the terms of the GNU Library General Public           *
 *   License as published by the Free Software Foundation; either          *
 *   version 2 of the License, or (at your option) any later version.      *
 *                                                                         *
 *   This library  is distributed in the hope that it will be useful,      *
 *   but WITHOUT ANY WARRANTY; without even the implied warranty of        *
 *   MERCHANTABILITY or FITNESS FOR A PARTICULAR PURPOSE.  See the         *
 *   GNU Library General Public License for more details.                  *
 *                                                                         *
 *   You should have received a copy of the GNU Library General Public     *
 *   License along with this library; see the file COPYING.LIB. If not,    *
 *   write to the Free Software Foundation, Inc., 59 Temple Place,         *
 *   Suite 330, Boston, MA  02111-1307, USA                                *
 *                                                                         *
 ***************************************************************************/


#ifndef BASE_TOOLS_H
#define BASE_TOOLS_H

#include <functional>
#include <algorithm>
#include <cmath>
#include <iostream>
#include <vector>
#include <string>
#include <boost/signals.hpp>
#include <QString>

namespace Base
{

template <class T>
struct iotaGen
{
public:
    T operator()() { return n++; }
    iotaGen(T v) : n(v) {}

private:
    T n;
};

// ----------------------------------------------------------------------------

template <class T>
class manipulator
{
    T i_;
    std::ostream& (*f_)(std::ostream&, T);

public:
    manipulator(std::ostream& (*f)(std::ostream&, T), T i) : i_(i), f_(f)
    {
    }
    friend std::ostream& operator<<( std::ostream& os, manipulator m)
    {
        return m.f_(os, m.i_);
    }
};

inline std::ostream& tabsN(std::ostream& os, int n)
{
    for (int i=0;i<n;i++)
        os << "\t";
    return os;
}

inline std::ostream& blanksN(std::ostream& os, int n)
{
    for (int i=0;i<n;i++)
        os << " ";
    return os;
}

inline manipulator<int> tabs(int n)
{
    return manipulator<int>(&tabsN, n);
}

inline manipulator<int> blanks(int n)
{
    return manipulator<int>(&blanksN, n);
}

// ----------------------------------------------------------------------------

template<class T>
inline T clamp (T num, T lower, T upper)
{
    return std::max<T>(std::min<T>(upper,num),lower);
}

template<class T>
inline T sgn (T t)
{
    if (t == 0)
        return T(0);
    else
        return (t > 0) ? T(1) : T(-1);
}

#ifndef M_PI
#define M_PI       3.14159265358979323846
#endif

template<class T>
inline T toRadians(T d)
{
    return static_cast<T>((d*M_PI)/180.0);
}

template<class T>
inline T toDegrees(T r)
{
    return static_cast<T>((r/M_PI)*180.0);
}

template<class T>
inline T fmod(T numerator, T denominator)
{
    T modulo = std::fmod(numerator, denominator);
    return (modulo >= T(0)) ? modulo : modulo + denominator;
}

// ----------------------------------------------------------------------------

class BaseExport StopWatch
{
public:
    StopWatch();
    ~StopWatch();

    void start();
    int restart();
    int elapsed();
    std::string toString(int ms) const;

private:
    struct Private;
    Private* d;
};

<<<<<<< HEAD
template<typename Flag=bool>
struct FlagToggler {
    Flag &flag;
    FlagToggler(Flag &_flag):flag(_flag) {
        flag = !flag;
    }
    ~FlagToggler() {
        flag = !flag;
    }
};
=======
// ----------------------------------------------------------------------------
>>>>>>> 2c69b79c

template<typename Status, class Object>
class ObjectStatusLocker
{
public:
    ObjectStatusLocker(Status s, Object* o, bool st = true) : status(s), obj(o), state(st)
    { obj->setStatus(status, state); }
    ~ObjectStatusLocker()
    { obj->setStatus(status, !state); }
private:
    Status status;
    Object* obj;
    bool state;
};

// ----------------------------------------------------------------------------

class ConnectionBlocker {
    typedef boost::BOOST_SIGNALS_NAMESPACE::connection Connection;
    bool b;
    Connection& c;

public:
    ConnectionBlocker(Connection& c) : c(c) {
        b = c.blocked();
        c.block(true);
    }
    ~ConnectionBlocker() {
        c.block(b);
    }
};

// ----------------------------------------------------------------------------

struct BaseExport Tools
{
    static std::string getUniqueName(const std::string&, const std::vector<std::string>&,int d=0);
    static std::string addNumber(const std::string&, unsigned int, int d=0);
    static std::string getIdentifier(const std::string&);
    static std::wstring widen(const std::string& str);
    static std::string narrow(const std::wstring& str);
    static std::string escapedUnicodeFromUtf8(const char *s);
    static std::string escapedUnicodeToUtf8(const std::string& s);

    /**
     * @brief toStdString Convert a QString into a UTF-8 encoded std::string.
     * @param s String to convert.
     * @return A std::string encoded as UTF-8.
     */
    static inline std::string toStdString(const QString& s) { QByteArray tmp = s.toUtf8(); return std::string(tmp.constData(), tmp.size()); }

    /**
     * @brief fromStdString Convert a std::string encoded as UTF-8 into a QString.
     * @param s std::string, expected to be UTF-8 encoded.
     * @return String represented as a QString.
     */
    static inline QString fromStdString(const std::string & s) { return QString::fromUtf8(s.c_str(), s.size()); }
};


} // namespace Base

#endif // BASE_TOOLS_H
<|MERGE_RESOLUTION|>--- conflicted
+++ resolved
@@ -1,226 +1,226 @@
-/***************************************************************************
- *   Copyright (c) 2009 Werner Mayer <wmayer[at]users.sourceforge.net>     *
- *                                                                         *
- *   This file is part of the FreeCAD CAx development system.              *
- *                                                                         *
- *   This library is free software; you can redistribute it and/or         *
- *   modify it under the terms of the GNU Library General Public           *
- *   License as published by the Free Software Foundation; either          *
- *   version 2 of the License, or (at your option) any later version.      *
- *                                                                         *
- *   This library  is distributed in the hope that it will be useful,      *
- *   but WITHOUT ANY WARRANTY; without even the implied warranty of        *
- *   MERCHANTABILITY or FITNESS FOR A PARTICULAR PURPOSE.  See the         *
- *   GNU Library General Public License for more details.                  *
- *                                                                         *
- *   You should have received a copy of the GNU Library General Public     *
- *   License along with this library; see the file COPYING.LIB. If not,    *
- *   write to the Free Software Foundation, Inc., 59 Temple Place,         *
- *   Suite 330, Boston, MA  02111-1307, USA                                *
- *                                                                         *
- ***************************************************************************/
-
-
-#ifndef BASE_TOOLS_H
-#define BASE_TOOLS_H
-
-#include <functional>
-#include <algorithm>
-#include <cmath>
-#include <iostream>
-#include <vector>
-#include <string>
-#include <boost/signals.hpp>
-#include <QString>
-
-namespace Base
-{
-
-template <class T>
-struct iotaGen
-{
-public:
-    T operator()() { return n++; }
-    iotaGen(T v) : n(v) {}
-
-private:
-    T n;
-};
-
-// ----------------------------------------------------------------------------
-
-template <class T>
-class manipulator
-{
-    T i_;
-    std::ostream& (*f_)(std::ostream&, T);
-
-public:
-    manipulator(std::ostream& (*f)(std::ostream&, T), T i) : i_(i), f_(f)
-    {
-    }
-    friend std::ostream& operator<<( std::ostream& os, manipulator m)
-    {
-        return m.f_(os, m.i_);
-    }
-};
-
-inline std::ostream& tabsN(std::ostream& os, int n)
-{
-    for (int i=0;i<n;i++)
-        os << "\t";
-    return os;
-}
-
-inline std::ostream& blanksN(std::ostream& os, int n)
-{
-    for (int i=0;i<n;i++)
-        os << " ";
-    return os;
-}
-
-inline manipulator<int> tabs(int n)
-{
-    return manipulator<int>(&tabsN, n);
-}
-
-inline manipulator<int> blanks(int n)
-{
-    return manipulator<int>(&blanksN, n);
-}
-
-// ----------------------------------------------------------------------------
-
-template<class T>
-inline T clamp (T num, T lower, T upper)
-{
-    return std::max<T>(std::min<T>(upper,num),lower);
-}
-
-template<class T>
-inline T sgn (T t)
-{
-    if (t == 0)
-        return T(0);
-    else
-        return (t > 0) ? T(1) : T(-1);
-}
-
-#ifndef M_PI
-#define M_PI       3.14159265358979323846
-#endif
-
-template<class T>
-inline T toRadians(T d)
-{
-    return static_cast<T>((d*M_PI)/180.0);
-}
-
-template<class T>
-inline T toDegrees(T r)
-{
-    return static_cast<T>((r/M_PI)*180.0);
-}
-
-template<class T>
-inline T fmod(T numerator, T denominator)
-{
-    T modulo = std::fmod(numerator, denominator);
-    return (modulo >= T(0)) ? modulo : modulo + denominator;
-}
-
-// ----------------------------------------------------------------------------
-
-class BaseExport StopWatch
-{
-public:
-    StopWatch();
-    ~StopWatch();
-
-    void start();
-    int restart();
-    int elapsed();
-    std::string toString(int ms) const;
-
-private:
-    struct Private;
-    Private* d;
-};
-
-<<<<<<< HEAD
-template<typename Flag=bool>
-struct FlagToggler {
-    Flag &flag;
-    FlagToggler(Flag &_flag):flag(_flag) {
-        flag = !flag;
-    }
-    ~FlagToggler() {
-        flag = !flag;
-    }
-};
-=======
-// ----------------------------------------------------------------------------
->>>>>>> 2c69b79c
-
-template<typename Status, class Object>
-class ObjectStatusLocker
-{
-public:
-    ObjectStatusLocker(Status s, Object* o, bool st = true) : status(s), obj(o), state(st)
-    { obj->setStatus(status, state); }
-    ~ObjectStatusLocker()
-    { obj->setStatus(status, !state); }
-private:
-    Status status;
-    Object* obj;
-    bool state;
-};
-
-// ----------------------------------------------------------------------------
-
-class ConnectionBlocker {
-    typedef boost::BOOST_SIGNALS_NAMESPACE::connection Connection;
-    bool b;
-    Connection& c;
-
-public:
-    ConnectionBlocker(Connection& c) : c(c) {
-        b = c.blocked();
-        c.block(true);
-    }
-    ~ConnectionBlocker() {
-        c.block(b);
-    }
-};
-
-// ----------------------------------------------------------------------------
-
-struct BaseExport Tools
-{
-    static std::string getUniqueName(const std::string&, const std::vector<std::string>&,int d=0);
-    static std::string addNumber(const std::string&, unsigned int, int d=0);
-    static std::string getIdentifier(const std::string&);
-    static std::wstring widen(const std::string& str);
-    static std::string narrow(const std::wstring& str);
-    static std::string escapedUnicodeFromUtf8(const char *s);
-    static std::string escapedUnicodeToUtf8(const std::string& s);
-
-    /**
-     * @brief toStdString Convert a QString into a UTF-8 encoded std::string.
-     * @param s String to convert.
-     * @return A std::string encoded as UTF-8.
-     */
-    static inline std::string toStdString(const QString& s) { QByteArray tmp = s.toUtf8(); return std::string(tmp.constData(), tmp.size()); }
-
-    /**
-     * @brief fromStdString Convert a std::string encoded as UTF-8 into a QString.
-     * @param s std::string, expected to be UTF-8 encoded.
-     * @return String represented as a QString.
-     */
-    static inline QString fromStdString(const std::string & s) { return QString::fromUtf8(s.c_str(), s.size()); }
-};
-
-
-} // namespace Base
-
-#endif // BASE_TOOLS_H
+/***************************************************************************
+ *   Copyright (c) 2009 Werner Mayer <wmayer[at]users.sourceforge.net>     *
+ *                                                                         *
+ *   This file is part of the FreeCAD CAx development system.              *
+ *                                                                         *
+ *   This library is free software; you can redistribute it and/or         *
+ *   modify it under the terms of the GNU Library General Public           *
+ *   License as published by the Free Software Foundation; either          *
+ *   version 2 of the License, or (at your option) any later version.      *
+ *                                                                         *
+ *   This library  is distributed in the hope that it will be useful,      *
+ *   but WITHOUT ANY WARRANTY; without even the implied warranty of        *
+ *   MERCHANTABILITY or FITNESS FOR A PARTICULAR PURPOSE.  See the         *
+ *   GNU Library General Public License for more details.                  *
+ *                                                                         *
+ *   You should have received a copy of the GNU Library General Public     *
+ *   License along with this library; see the file COPYING.LIB. If not,    *
+ *   write to the Free Software Foundation, Inc., 59 Temple Place,         *
+ *   Suite 330, Boston, MA  02111-1307, USA                                *
+ *                                                                         *
+ ***************************************************************************/
+
+
+#ifndef BASE_TOOLS_H
+#define BASE_TOOLS_H
+
+#include <functional>
+#include <algorithm>
+#include <cmath>
+#include <iostream>
+#include <vector>
+#include <string>
+#include <boost/signals.hpp>
+#include <QString>
+
+namespace Base
+{
+
+template <class T>
+struct iotaGen
+{
+public:
+    T operator()() { return n++; }
+    iotaGen(T v) : n(v) {}
+
+private:
+    T n;
+};
+
+// ----------------------------------------------------------------------------
+
+template <class T>
+class manipulator
+{
+    T i_;
+    std::ostream& (*f_)(std::ostream&, T);
+
+public:
+    manipulator(std::ostream& (*f)(std::ostream&, T), T i) : i_(i), f_(f)
+    {
+    }
+    friend std::ostream& operator<<( std::ostream& os, manipulator m)
+    {
+        return m.f_(os, m.i_);
+    }
+};
+
+inline std::ostream& tabsN(std::ostream& os, int n)
+{
+    for (int i=0;i<n;i++)
+        os << "\t";
+    return os;
+}
+
+inline std::ostream& blanksN(std::ostream& os, int n)
+{
+    for (int i=0;i<n;i++)
+        os << " ";
+    return os;
+}
+
+inline manipulator<int> tabs(int n)
+{
+    return manipulator<int>(&tabsN, n);
+}
+
+inline manipulator<int> blanks(int n)
+{
+    return manipulator<int>(&blanksN, n);
+}
+
+// ----------------------------------------------------------------------------
+
+template<class T>
+inline T clamp (T num, T lower, T upper)
+{
+    return std::max<T>(std::min<T>(upper,num),lower);
+}
+
+template<class T>
+inline T sgn (T t)
+{
+    if (t == 0)
+        return T(0);
+    else
+        return (t > 0) ? T(1) : T(-1);
+}
+
+#ifndef M_PI
+#define M_PI       3.14159265358979323846
+#endif
+
+template<class T>
+inline T toRadians(T d)
+{
+    return static_cast<T>((d*M_PI)/180.0);
+}
+
+template<class T>
+inline T toDegrees(T r)
+{
+    return static_cast<T>((r/M_PI)*180.0);
+}
+
+template<class T>
+inline T fmod(T numerator, T denominator)
+{
+    T modulo = std::fmod(numerator, denominator);
+    return (modulo >= T(0)) ? modulo : modulo + denominator;
+}
+
+// ----------------------------------------------------------------------------
+
+class BaseExport StopWatch
+{
+public:
+    StopWatch();
+    ~StopWatch();
+
+    void start();
+    int restart();
+    int elapsed();
+    std::string toString(int ms) const;
+
+private:
+    struct Private;
+    Private* d;
+};
+
+// ----------------------------------------------------------------------------
+
+template<typename Flag=bool>
+struct FlagToggler {
+    Flag &flag;
+    FlagToggler(Flag &_flag):flag(_flag) {
+        flag = !flag;
+    }
+    ~FlagToggler() {
+        flag = !flag;
+    }
+};
+
+// ----------------------------------------------------------------------------
+
+template<typename Status, class Object>
+class ObjectStatusLocker
+{
+public:
+    ObjectStatusLocker(Status s, Object* o, bool st = true) : status(s), obj(o), state(st)
+    { obj->setStatus(status, state); }
+    ~ObjectStatusLocker()
+    { obj->setStatus(status, !state); }
+private:
+    Status status;
+    Object* obj;
+    bool state;
+};
+
+// ----------------------------------------------------------------------------
+
+class ConnectionBlocker {
+    typedef boost::BOOST_SIGNALS_NAMESPACE::connection Connection;
+    bool b;
+    Connection& c;
+
+public:
+    ConnectionBlocker(Connection& c) : c(c) {
+        b = c.blocked();
+        c.block(true);
+    }
+    ~ConnectionBlocker() {
+        c.block(b);
+    }
+};
+
+// ----------------------------------------------------------------------------
+
+struct BaseExport Tools
+{
+    static std::string getUniqueName(const std::string&, const std::vector<std::string>&,int d=0);
+    static std::string addNumber(const std::string&, unsigned int, int d=0);
+    static std::string getIdentifier(const std::string&);
+    static std::wstring widen(const std::string& str);
+    static std::string narrow(const std::wstring& str);
+    static std::string escapedUnicodeFromUtf8(const char *s);
+    static std::string escapedUnicodeToUtf8(const std::string& s);
+
+    /**
+     * @brief toStdString Convert a QString into a UTF-8 encoded std::string.
+     * @param s String to convert.
+     * @return A std::string encoded as UTF-8.
+     */
+    static inline std::string toStdString(const QString& s) { QByteArray tmp = s.toUtf8(); return std::string(tmp.constData(), tmp.size()); }
+
+    /**
+     * @brief fromStdString Convert a std::string encoded as UTF-8 into a QString.
+     * @param s std::string, expected to be UTF-8 encoded.
+     * @return String represented as a QString.
+     */
+    static inline QString fromStdString(const std::string & s) { return QString::fromUtf8(s.c_str(), s.size()); }
+};
+
+
+} // namespace Base
+
+#endif // BASE_TOOLS_H