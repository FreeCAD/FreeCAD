--- conflicted
+++ resolved
@@ -430,7 +430,6 @@
     return ret.str();
 }
 
-<<<<<<< HEAD
 std::size_t Unit::hash() const {
     if(sizeof(UnitSignature) <= sizeof(std::size_t)) {
         std::size_t h = 0;
@@ -488,6 +487,7 @@
         units.emplace_back(Unit::SpecificEnergy,"SpecificEnergy");
         units.emplace_back(Unit::ThermalConductivity,"ThermalConductivity");
         units.emplace_back(Unit::ThermalExpansionCoefficient,"ThermalExpansionCoefficient");
+        units.emplace_back(Unit::VolumetricThermalExpansionCoefficient, "VolumetricThermalExpansionCoefficient");
         units.emplace_back(Unit::SpecificHeat,"SpecificHeat");
         units.emplace_back(Unit::ThermalTransferCoefficient,"ThermalTransferCoefficient");
         units.emplace_back(Unit::HeatFlux,"HeatFlux");
@@ -507,49 +507,6 @@
     auto iter = _map.find(*this);
     if(iter == _map.end())
         return "Invalid";
-=======
-QString Unit::getTypeString(void) const
-{
-    if(*this == Unit::Length                      )       return QString::fromLatin1("Length");
-    if(*this == Unit::Area                        )       return QString::fromLatin1("Area");
-    if(*this == Unit::Volume                      )       return QString::fromLatin1("Volume");
-    if(*this == Unit::Mass                        )       return QString::fromLatin1("Mass");
-    if(*this == Unit::Angle                       )       return QString::fromLatin1("Angle");
-    if(*this == Unit::Density                     )       return QString::fromLatin1("Density");
-    if(*this == Unit::TimeSpan                    )       return QString::fromLatin1("TimeSpan");
-    if(*this == Unit::Frequency                   )       return QString::fromLatin1("Frequency");
-    if(*this == Unit::Velocity                    )       return QString::fromLatin1("Velocity");
-    if(*this == Unit::Acceleration                )       return QString::fromLatin1("Acceleration");
-    if(*this == Unit::Temperature                 )       return QString::fromLatin1("Temperature");
-    if(*this == Unit::ElectricCurrent             )       return QString::fromLatin1("ElectricCurrent");
-    if(*this == Unit::ElectricPotential           )       return QString::fromLatin1("ElectricPotential");
-    if(*this == Unit::ElectricCharge              )       return QString::fromLatin1("ElectricCharge");
-    if(*this == Unit::MagneticFieldStrength       )       return QString::fromLatin1("MagneticFieldStrength");
-    if(*this == Unit::MagneticFlux                )       return QString::fromLatin1("MagneticFlux");
-    if(*this == Unit::MagneticFluxDensity         )       return QString::fromLatin1("MagneticFluxDensity");
-    if(*this == Unit::ElectricalCapacitance       )       return QString::fromLatin1("ElectricalCapacitance");
-    if(*this == Unit::ElectricalInductance        )       return QString::fromLatin1("ElectricalInductance");
-    if(*this == Unit::ElectricalConductance       )       return QString::fromLatin1("ElectricalConductance");
-    if(*this == Unit::ElectricalResistance        )       return QString::fromLatin1("ElectricalResistance");
-    if(*this == Unit::AmountOfSubstance           )       return QString::fromLatin1("AmountOfSubstance");
-    if(*this == Unit::LuminousIntensity           )       return QString::fromLatin1("LuminousIntensity");
-    if(*this == Unit::Pressure                    )       return QString::fromLatin1("Pressure");
-    if(*this == Unit::Force                       )       return QString::fromLatin1("Force");
-    if(*this == Unit::Work                        )       return QString::fromLatin1("Work");
-    if(*this == Unit::Power                       )       return QString::fromLatin1("Power");
-    if(*this == Unit::SpecificEnergy              )       return QString::fromLatin1("SpecificEnergy");
-    if(*this == Unit::ThermalConductivity         )       return QString::fromLatin1("ThermalConductivity");
-    if(*this == Unit::ThermalExpansionCoefficient )       return QString::fromLatin1("ThermalExpansionCoefficient");
-    if(*this == Unit::VolumetricThermalExpansionCoefficient )       return QString::fromLatin1("VolumetricThermalExpansionCoefficient");
-    if(*this == Unit::SpecificHeat                )       return QString::fromLatin1("SpecificHeat");
-    if(*this == Unit::ThermalTransferCoefficient  )       return QString::fromLatin1("ThermalTransferCoefficient");
-    if(*this == Unit::HeatFlux                    )       return QString::fromLatin1("HeatFlux");
-    if(*this == Unit::DynamicViscosity            )       return QString::fromLatin1("DynamicViscosity");
-    if(*this == Unit::KinematicViscosity          )       return QString::fromLatin1("KinematicViscosity");
-    if(*this == Unit::VacuumPermittivity          )       return QString::fromLatin1("VacuumPermittivity");
-
-    return QString();
->>>>>>> 99a99f48
 
     return iter->second;
 }
