--- conflicted
+++ resolved
@@ -1,672 +1,667 @@
-/*
-PPEMBED, VERSION 2.0
-AN ENHANCED PYTHON EMBEDDED-CALL INTERFACE
-
-Copyright 1996-2000, by Mark Lutz, and O'Reilly and Associates.
-Permission to use, copy, modify, and distribute this software 
-for any purpose and without fee is hereby granted.  This software
-is provided on an as is basis, without warranties of any kind.
-*/
-
-#include <FCConfig.h>
-#include "PyTools.h"
-
-#include <stdarg.h>
-#include <string.h>
-#include <assert.h>
-#include <compile.h>
-#include <frameobject.h>
-#if PY_VERSION_HEX < 0x030b0000
-#include <eval.h>
-#endif
-
-//NOLINTBEGIN
-/*****************************************************************************
- * RUN EMBEDDED OBJECT METHODS, ACCESS OBJECT ATTRIBUTES 
- * handles attribute fetch, debugging, input/output conversions; 
- * there is no module to reload here: assumes a known object;
- *****************************************************************************/
-
-int
-PP_Run_Method(PyObject *pobject,  const char *method,
-                  const char *resfmt,   void *cresult,        /* convert to c/c++ */
-                  const char *argfmt,   ... /* arg,... */ )   /* convert to python */
-{
-    PyObject *pmeth = NULL, *pargs = NULL, *presult = NULL;
-    va_list argslist;                              /* "pobject.method(args)" */
-    va_start(argslist, argfmt);
-
-    Py_Initialize();                               /* init if first time */
-    pmeth = PyObject_GetAttrString(pobject, method);  
-    if (pmeth == NULL) {                           /* get callable object */
-        va_end(argslist);
-        return -1;                                 /* bound method? has self */
-    }
-
-    pargs = Py_VaBuildValue(argfmt, argslist);     /* args: c->python */
-    va_end(argslist);
-
-    if (pargs == NULL) {
-        Py_DECREF(pmeth);
-        return -1;
-    }
-    if (PP_DEBUG)                                    /* debug it too? */ 
-        presult = PP_Debug_Function(pmeth, pargs); 
-    else 
-#if PY_VERSION_HEX < 0x03090000
-        presult = PyEval_CallObject(pmeth, pargs);   /* run interpreter */
-#else
-        presult = PyObject_CallObject(pmeth, pargs);   /* run interpreter */
-#endif
-
-    Py_DECREF(pmeth);
-    Py_DECREF(pargs);
-
-	return PP_Convert_Result(presult, resfmt, cresult);    /* to C format */
-}
- 
-
-int
-PP_Get_Member(PyObject *pobject, const char *attrname,
-                  const char *resfmt,  void *cresult)         /* convert to c/c++ */
-{
-    PyObject *pmemb = NULL;                                    /* "pobject.attrname" */
-    Py_Initialize();                        
-    pmemb = PyObject_GetAttrString(pobject, attrname);  /* incref'd */
-    return PP_Convert_Result(pmemb, resfmt, cresult);   /* to C form, decrefs */
-}
- 
-
-int
-PP_Set_Member(PyObject *pobject, const char *attrname,
-                  const char *argfmt,  ... /* arg,... */ )    /* convert to python */
-{
-    int result = 0;
-    PyObject *pval = NULL;
-    va_list argslist;                             /* "pobject.attrname = v" */
-    va_start(argslist, argfmt);
-    Py_Initialize();                              /* init if first time */
-    pval = Py_VaBuildValue(argfmt, argslist);     /* input: C->Python */
-    va_end(argslist);
-    if (pval == NULL)
-        return -1;
-    result = PyObject_SetAttrString(pobject, attrname, pval);     /* setattr */
-    Py_DECREF(pval); 
-    return result;
-}
-
-
-/*****************************************************************************
- * RUN EMBEDDED MODULE FUNCTIONS 
- * handles module (re)import, debugging, input/output conversions;  
- * note: also useful for calling classes (and C type constructors) at the 
- * top-level of a module to make Python instances: use class-name (or type
- * constructor function name) and 'O' result convert-code to get raw object;
- * use argfmt="()" for no args, cresult='NULL' for no result (procedure);
- * New tools: support for calling known Python objects directly;
- *****************************************************************************/
-
-int
-PP_Run_Function(const char *modname, const char *funcname,          /* load from module */
-                const char *resfmt,  void *cresult,           /* convert to c/c++ */
-                const char *argfmt,  ... /* arg, arg... */ )  /* convert to python */
-{
-    /* call a function or class in a module */
-    PyObject *func = NULL, *args = NULL, *presult = NULL;
-    va_list argslist;
-    va_start(argslist, argfmt);                   /* "modname.funcname(args)" */
-
-    func = PP_Load_Attribute(modname, funcname);  /* may reload; incref'd */
-    if (func == NULL) {                           /* func or class or C type */
-        va_end(argslist);
-        return -1;
-    }
-    args = Py_VaBuildValue(argfmt, argslist);     /* convert args to python */
-    va_end(argslist);
-    if (args == NULL) {                           /* args incref'd */
-        Py_DECREF(func);
-        return -1;
-    }
-    if (PP_DEBUG && strcmp(modname, "pdb") != 0)    /* debug this call? */
-        presult = PP_Debug_Function(func, args);    /* run in pdb; incref'd */
-    else
-#if PY_VERSION_HEX < 0x03090000
-        presult = PyEval_CallObject(func, args);    /* run function; incref'd */
-#else
-        presult = PyObject_CallObject(func, args);    /* run function; incref'd */
-#endif
-
-    Py_DECREF(func);
-    Py_DECREF(args);                                    /* result may be None */
-    return PP_Convert_Result(presult, resfmt, cresult); /* convert result to C*/
-}
-
-
-PyObject *
-PP_Debug_Function(PyObject *func, PyObject *args)
-{
-    int oops = 0, res = 0;
-    PyObject *presult = NULL;
-
-    /* expand tuple at front */
-    // it seems that some versions of python want just 2 arguments; in that
-    // case, remove trailing 1
-    oops = _PyTuple_Resize(&args, (1 + PyTuple_Size(args))); 
-    oops |= PyTuple_SetItem(args, 0, func);   
-    if (oops) 
-        return NULL;                        /* "args = (funcobj,) + (arg,..)" */
-
-    res = PP_Run_Function(                  /* "pdb.runcall(funcobj, arg,..)" */
-                 "pdb",  "runcall",         /* recursive run_function */
-                 "O",    &presult,
-                 "O",     args);            /* args already is a tuple */
-    return (res != 0) ? NULL : presult;     /* errors in run_function? */
-}                                           /* presult not yet decref'd */
-
-
-int
-PP_Run_Known_Callable(PyObject *object,               /* func|class|method */
-                      const char *resfmt, void *cresult,    /* skip module fetch */
-                      const char *argfmt, ... /* arg,.. */) /* convert args, result */
-{
-    /* call a known callable object */
-    PyObject *args = NULL, *presult = NULL;
-    va_list argslist;
-    va_start(argslist, argfmt);                     /* "return object(args)" */
-
-    Py_Initialize(); 
-    args = Py_VaBuildValue(argfmt, argslist);       /* convert args to python */
-    va_end(argslist);
-    if (args == NULL)                               /* args incref'd */
-        return -1;
-    if (PP_DEBUG)                                   /* debug this call? */
-        presult = PP_Debug_Function(object, args);  /* run in pdb; incref'd */
-    else
-#if PY_VERSION_HEX < 0x03090000
-        presult = PyEval_CallObject(object, args);  /* run function; incref'd */
-#else
-        presult = PyObject_CallObject(object, args);  /* run function; incref'd */
-#endif
-
-    Py_DECREF(args);                                    /* result may be None */
-    return PP_Convert_Result(presult, resfmt, cresult); /* convert result to C*/
-}
-
-/*****************************************************************************
- * PYTHON EXCEPTION INFORMATION ACCESS
- * fetch Python-related error info (type, value);
- * after an API call returns an exception indicator, call 
- * PP_Fetch_Error_Text, then get text from the 3 char[]'s;
- * note: calling PyErr_Fetch() clears/erases the current 
- * exception in the Python system, as does PyErr_Print(), 
- * so you should call one of these, one time, per exception:
- * caveats: not thread-specific since saves data in globals,
- * and only exports traceback object (the exception type and 
- * data are converted to text strings and discarded);  the 
- * PyErr_Print() built-in also does a bit more on syntax errors,
- * and sends its text to sys.stderr: in principle, we could
- * assign stderr to a StringIO object and call PyErr_Print, but
- * the code here makes the 3 exception components more distinct;
- *****************************************************************************/
-
-#define MAX 2024
-/*
-FC_OS_LINUX: This is dangerous. How about PY_EXCEPT_MAX?
-*/
-
-/* exception text is here after PP_Fetch_Error_Text call */
-char PP_last_error_type[MAX];               /* exception name text */
-char PP_last_error_info[MAX];               /* exception data text */
-char PP_last_error_trace[MAX];              /* exception traceback text */
-
-PyObject *PP_last_traceback = NULL;         /* saved exception traceback object */
-PyObject *PP_PyDict_Object = NULL;          /* saved exception dictionary object */
-PyObject *PP_last_exception_type = NULL;    /* saved exception python type */
-
-
-void PP_Fetch_Error_Text()
-{
-
-    char *tempstr = NULL;
-    PyObject *errobj = NULL, *errdata = NULL, *errtraceback = NULL, *pystring = NULL, *pydict = NULL;
-
-    /* get latest python exception information */
-    /* this also clears the current exception  */
-
-    PyErr_Fetch(&errobj, &errdata, &errtraceback);       /* all 3 incref'd */
-
-
-    /* convert type and data to strings */
-    /* calls str() on both to stringify */
-
-    pystring = NULL;
-    if (errobj != NULL &&
-       (pystring = PyObject_Str(errobj)) != NULL &&      /* str(errobj) */
-       (PyUnicode_Check(pystring)) )                      /* str() increfs */
-    {
-        strncpy(PP_last_error_type, PyUnicode_AsUTF8(pystring), MAX); /*Py->C*/
-        PP_last_error_type[MAX-1] = '\0';
-    }
-    else
-    {
-        PP_last_error_type[0] = '\0';
-    }
-    
-    Py_XDECREF(pystring);
-
-    pystring = NULL;
-    pydict = NULL;
-    if (errdata != NULL &&
-        (PyDict_Check(errdata)) )                      /* str() increfs */
-    {
-        // PyDict_GetItemString returns a borrowed reference
-        // so we must make sure not to decrement the reference
-        PyObject* value = PyDict_GetItemString(errdata,"swhat");
-        
-        if (value!=NULL) {
-            strncpy(PP_last_error_info, PyUnicode_AsUTF8(value), MAX);
-            PP_last_error_info[MAX-1] = '\0';
-        }
-
-        pydict = errdata;
-        Py_INCREF(pydict);
-    }
-    else if (errdata != NULL &&
-       (pystring = PyObject_Str(errdata)) != NULL &&     /* str(): increfs */
-       (PyUnicode_Check(pystring)) )
-    {
-        strncpy(PP_last_error_info, PyUnicode_AsUTF8(pystring), MAX); /*Py->C*/
-        PP_last_error_info[MAX-1] = '\0';
-    }
-    else 
-        strcpy(PP_last_error_info, "<unknown exception data>");
-    
-    Py_XDECREF(pystring);
-
-    /* convert traceback to string */ 
-    /* print text to a StringIO.StringIO() internal file object, then */
-    /* fetch by calling object's .getvalue() method (see lib manual); */
-
-    pystring = NULL;
-    if (errtraceback != NULL &&
-       (PP_Run_Function("io", "StringIO", "O", &pystring, "()") == 0) &&
-
-       (PyTraceBack_Print(errtraceback, pystring) == 0) &&
-       (PP_Run_Method(pystring, "getvalue", "s", &tempstr, "()") == 0) )
-    {
-        strncpy(PP_last_error_trace, tempstr, MAX); 
-        PP_last_error_trace[MAX-1] = '\0';
-        free(tempstr);  /* it's a strdup */
-    }
-    else {
-        PyFrameObject* frame = PyEval_GetFrame();
-        if(!frame) 
-            return;
-        int line = PyFrame_GetLineNumber(frame);
-#if PY_VERSION_HEX < 0x030b0000
-        const char *file = PyUnicode_AsUTF8(frame->f_code->co_filename);
-#else
-        PyCodeObject* code = PyFrame_GetCode(frame);
-        const char *file = PyUnicode_AsUTF8(code->co_filename);
-        Py_DECREF(code);
-#endif
-#ifdef FC_OS_WIN32
-        const char *_f = strstr(file, "\\src\\");
-#else
-        const char *_f = strstr(file, "/src/");
-#endif
-        snprintf(PP_last_error_trace,sizeof(PP_last_error_trace),"%s(%d)",(_f?_f+5:file),line);
-    }
-    Py_XDECREF(pystring);
-
-    Py_XDECREF(PP_last_exception_type);
-    if(errobj) {
-        PP_last_exception_type = errobj;
-        Py_INCREF(errobj);
-    }else
-        PP_last_exception_type = 0;
-    Py_XDECREF(errobj);
-    Py_XDECREF(errdata);               /* this function owns all 3 objects */
-    Py_XDECREF(PP_last_traceback);     /* they've been NULL'd out in Python */ 
-    Py_XDECREF(PP_PyDict_Object);
-    PP_last_traceback = errtraceback;  /* save/export raw traceback object */
-    PP_PyDict_Object = pydict;
-}
-
-
-/*****************************************************************************
- * GET/SET MODULE-LEVEL (GLOBAL) PYTHON VARIABLES BY NAME
- * handles module (re)loading, input/output conversions;
- * useful for passing data to/from codestrings (no args or return 
- * val)--load module, set inputs, run codestring, get outputs;
- * subtle thing: Python "s" output conversion code sets a C char* to 
- * the text in the middle of a Python string object, which may be
- * returned to the heap if decref'd--this api copies the text to a new
- * char array (with strdup) that the caller must free() when possible,
- * rather than assuming the caller can and will copy the result out;
- * could postpone the decref till next api call, but that's too subtle;
- *****************************************************************************/
-
-
-int
-PP_Convert_Result(PyObject *presult, const char *resFormat, void *resTarget)
-{
-    if (presult == NULL)                /* error when run: fail */
-        return -1;
-    else
-    if (resTarget == NULL) {            /* passed target=NULL: ignore result */
-        Py_DECREF(presult);             /* procedures and stmts return None  */
-        return 0;
-    }
-    else
-    if (! PyArg_Parse(presult, resFormat, resTarget)) {  /* convert Python->C */
-        Py_DECREF(presult);                              /* need not be tuple */
-        return -1;                                       /* error in convert  */
-    }
-    else {
-        if (strcmp(resFormat, "O") != 0) {     /* free object unless exported */
-            if (strcmp(resFormat, "s") == 0) { /* copy string: caller owns it */
-                char **target = (char**) resTarget;
-#if defined (__GNUC__)
-                *target = strdup(*target);
-#else
-                *target = _strdup(*target);
-#endif
-            }
-            Py_DECREF(presult);
-        }
-        return 0;                     /* returns 0=success, -1=failure */
-    }                                 /* if 0: C result in *resTarget  */
-}                                     /* caller must decref if fmt="O" */
-                                      /* caller must free() if fmt="s" */
-
-int
-PP_Get_Global(const char *modname, const char *varname, const char *resfmt, void *cresult)
-{
-    PyObject *var = NULL;                                   /* "x = modname.varname" */
-    var = PP_Load_Attribute(modname, varname);       /* var is incref'd */
-    return PP_Convert_Result(var, resfmt, cresult);  /* convert var to C form */
-}
-
-
-int
-PP_Set_Global(const char *modname, const char *varname, const char *valfmt, ... /* cval(s) */) 
-{
-    int result = 0;
-    PyObject *module = NULL, *val = NULL;                     /* "modname.varname = val" */
-    va_list cvals;
-    va_start(cvals, valfmt);                    /* C args after valfmt */
-
-    module = PP_Load_Module(modname);           /* get/load module */
-    if (module == NULL) {
-        va_end(cvals);
-        return -1;
-    }
-    val = Py_VaBuildValue(valfmt, cvals);       /* convert input to Python */
-    va_end(cvals);
-    if (val == NULL) 
-        return -1;
-    result = PyObject_SetAttrString(module, varname, val); 
-    Py_DECREF(val);                             /* set global module var */
-    return result;                              /* decref val: var owns it */
-}                                               /* 0=success, varname set */
-
-
-/*****************************************************************************
- * MODULE INTERFACE 
- * make/import/reload a python module by name
- * Note that Make_Dummy_Module could be implemented to keep a table
- * of generated dictionaries to be used as namespaces, rather than 
- * using low level tools to create and mark real modules; this 
- * approach would require extra logic to manage and use the table;
- * see basic example of using dictionaries for string namespaces;
- *****************************************************************************/
-
-
-int PP_RELOAD = 0;    /* reload modules dynamically? */
-int PP_DEBUG  = 0;    /* debug embedded code with pdb? */
-
-
-const char *PP_Init(const char *modname) {
-    Py_Initialize();                               /* init python if needed */
-    if (modname!=NULL) return modname;
-    { /* we assume here that the caller frees allocated memory */
-    	return "__main__";
-    }
-}
-
-
-int
-PP_Make_Dummy_Module(const char *modname)   /* namespace for strings, if no file */
-{                                     /* instead of sharing __main__ for all */
-    PyObject *module = NULL, *dict = NULL;          /* note: __main__ is created in py_init */
-    Py_Initialize();
-    module = PyImport_AddModule(modname);    /* fetch or make, no load */
-    if (module == NULL)                      /* module not incref'd */
-        return -1;                  
-    else {                                            /* module.__dict__ */
-        dict = PyModule_GetDict(module);              /* ['__dummy__'] = None */
-        PyDict_SetItemString(dict, "__dummy__", Py_None); 
-        PyDict_SetItemString(dict, "__builtins__", PyEval_GetBuiltins());
-        return 0;
-    }
-}
-
-
-PyObject *                          /* returns module object named modname  */
-PP_Load_Module(const char *modname)       /* modname can be "package.module" form */
-{                                   /* reload just resets C extension mods  */
-    /* 
-     * 4 cases:
-     * - module "__main__" has no file, and not prebuilt: fetch or make
-     * - dummy modules have no files: don't try to reload them
-     * - reload=on and already loaded (on sys.modules): "reload()" before use
-     * - not loaded yet, or loaded but reload=off: "import" to fetch or load 
-     */
-
-    PyObject *module = NULL, *sysmods = NULL;                  
-    modname = PP_Init(modname);                       /* default to __main__ */
-
-    if (strcmp(modname, "__main__") == 0)             /* main: no file */
-        return PyImport_AddModule(modname);           /* not increfd */
-
-    sysmods = PyImport_GetModuleDict();               /* get sys.modules dict */
-    module  = PyDict_GetItemString(sysmods, modname); /* mod in sys.modules? */
-    
-    if (module != NULL &&                             /* dummy: no file */
-        PyModule_Check(module) && 
-        PyDict_GetItemString(PyModule_GetDict(module), "__dummy__")) {
-        return module;                                /* not increfd */
-    }
-    else
-    if (PP_RELOAD && module != NULL && PyModule_Check(module)) {
-        module = PyImport_ReloadModule(module);       /* reload file,run code */
-        Py_XDECREF(module);                           /* still on sys.modules */
-        return module;                                /* not increfd */
-    }
-    else {  
-        module = PyImport_ImportModule(modname);      /* fetch or load module */
-        Py_XDECREF(module);                           /* still on sys.modules */
-        return module;                                /* not increfd */
-    }
-}
-
-
-PyObject *
-PP_Load_Attribute(const char *modname, const char *attrname)
-{
-    PyObject *module = NULL;                         /* fetch "module.attr" */
-    modname = PP_Init(modname);               /* use before PyEval_CallObject */
-    module  = PP_Load_Module(modname);        /* not incref'd, may reload */
-    if (module == NULL)
-        return NULL;
-    return PyObject_GetAttrString(module, attrname);  /* func, class, var,.. */
-}                                                     /* caller must xdecref */
-
-
-/* extra ops */
-int
-PP_Run_Command_Line(const char *prompt)
-{
-    int res = 0;               /* interact with python, in "__main__" */
-    Py_Initialize();       /* in the program's "stdio" window     */
-    if (prompt != NULL)
-#if defined (FC_OS_LINUX) || defined(FC_OS_CYGWIN) || defined(FC_OS_MACOSX)
-        printf("[%s <Use Ctrl-D (i.e. EOF) to exit.>]\n", prompt);
-#elif defined (FC_OS_WIN32)
-        printf("[%s <Use Ctrl-Z plus Return to exit.>]\n", prompt);
-#endif
-    res = PyRun_InteractiveLoop(stdin, "<stdin>");
-    return res;
-}
-
-/*****************************************************************************
- * RUN EMBEDDED CODE-STRINGS 
- * handles debugging, module (re)loading, namespaces, output conversions;
- * pbd.runeval returns a value: "eval(expr + '\n', globals, locals)";
- * pdb.run is just a statement: "exec cmd + '\n' in globals, locals"
- * New tools: precompiling strings to bytecode, running bytecode; 
- *****************************************************************************/
-
-
-
-int
-PP_Run_Codestr(PPStringModes mode, const char *code,  /* expr or stmt string */
-               const char *modname,                   /* loads module if needed */
-               const char *resfmt, void *cresult)     /* converts expr result to C */
-{
-    /* run a string of Python code */
-    int parse_mode = 0;                             /* "eval(code, d, d)", or */
-    PyObject *module = NULL, *dict = NULL, *presult = NULL;          /* "exec code in d, d" */
-
-    module = PP_Load_Module(modname);           /* get module, init python */
-    if (module == NULL)                         /* not incref'd */
-        return -1;
-    dict = PyModule_GetDict(module);            /* get dict namespace */
-    if (dict == NULL)                           /* not incref'd */
-        return -1;
-
-    parse_mode = (mode == PP_EXPRESSION ? Py_eval_input : Py_file_input);
-    if (PP_DEBUG) 
-        presult = PP_Debug_Codestr(mode, code, dict);         /* run in pdb */
-    else 
-        presult = PyRun_String(code, parse_mode, dict, dict); /* eval direct */
-                                                              /* increfs res */
-    if (mode == PP_STATEMENT) {
-        int result = (presult == NULL? -1 : 0);          /* stmt: 'None' */
-        Py_XDECREF(presult);                             /* ignore result */
-        return result;
-    }
-    return PP_Convert_Result(presult, resfmt, cresult);  /* expr val to C */
-}
-
-
-PyObject *
-PP_Compile_Codestr(PPStringModes mode,    /* precompile string to bytecode */
-                   const char *codestr)         /* pass result to PP_Run_Bytecode */
-{
-    int start = 0;
-    Py_Initialize();
-    switch (mode) {
-    case PP_STATEMENT:
-        start = Py_file_input; break;
-    case PP_EXPRESSION:
-        start = Py_eval_input; break;
-    default:
-        start = Py_single_input;  /* prints expr results */
-    }
-    return Py_CompileString(codestr, "<PP_Compile_Codestr>", start);
-}
-
-
-int
-PP_Run_Bytecode(PyObject *codeobj,           /* run compiled bytecode object */
-                const char     *modname,           /* in named module's namespace */
-                const char     *resfmt, void *restarget)
-{
-    PyObject *presult = NULL, *module = NULL, *dict = NULL;
-
-    if (! PyCode_Check(codeobj))             /* make sure it's bytecode */
-        return -1;
-    module = PP_Load_Module(modname);        /* get module, init python */
-    if (module == NULL)                      /* not incref'd */
-        return -1;
-    dict = PyModule_GetDict(module);         /* get dict namespace */
-    if (dict == NULL)                        /* not incref'd */
-        return -1;
-    if (PP_DEBUG)
-        presult = PP_Debug_Bytecode(codeobj, dict);        /* run in pdb */
-    else
-        presult = PyEval_EvalCode((PyObject*)codeobj, dict, dict);
-    return PP_Convert_Result(presult, resfmt, restarget);  /* expr val to C */
-}
-
-
-/**************************************************************************
- * subtle things:
- * 1) pdb.run and pdb.runeval both accept either a string or a
- * compiled code object, just because they call the built in exec and 
- * eval(), which allow either form;  further, eval() works on code
- * objects compiled as either expressions or statements, but returns
- * None as the result of statements, so we don't need to distinguish 
- * between expressions and statements here again for bytecode (we 
- * did when compiling); the equivalents in Python code:
- *     >>> a = 1
- *     >>> s = compile('x = 1', '', 'exec')
- *     >>> e = compile('a + 1', '', 'eval')
- *     >>> print eval(e)
- *     2
- *     >>> print eval(s)
- *     None
- * on the other hand, we can't blindly use pdb.runeval when dealing  
- * with uncompiled strings, because eval() fails on statement strings;
- *
- * 2) in 1.5, if you debug a string or bytecode object in a module's
- * namespace where you've already debugged once, you may see a bogus
- * return value on entry which is left over from a prior debug; this
- * is because pdb leaves a '__return__' attribute in the module's
- * dictionary, which may be a pdb bug, but we work around it here by
- * manually deleting __return__ if present before starting pdb again;
- * only happens for strings--function namespaces aren't persistent;
- **************************************************************************/
-
-
-static void fixPdbRetval(PyObject *moddict) 
-    { if (PyDict_DelItemString(moddict, "__return__")) PyErr_Clear(); }
-
-
-PyObject *
-PP_Debug_Codestr(PPStringModes mode, const char *codestring, PyObject *moddict)
-{
-    int res = 0;
-    PyObject *presult = NULL;
-    const char *pdbname = (mode == PP_EXPRESSION ? "runeval" : "run");
-    fixPdbRetval(moddict);
-                                      /* pass code to a pbd.py function    */
-    res = PP_Run_Function(            /* "pdb.run(stmt, gdict, ldict)"     */
-             "pdb",    pdbname,       /* "pdb.runeval(expr, gdict, ldict)" */
-             "O",      &presult,
-             "(sOO)",  codestring, moddict, moddict); 
-    return (res != 0) ? NULL : presult;     /* return null or increfd object */
-}
-
-
-PyObject *
-PP_Debug_Bytecode(PyObject *codeobject, PyObject *moddict)
-{
-    int res = 0;
-    PyObject *presult = NULL;
-    fixPdbRetval(moddict);
-    res = PP_Run_Function(            /* "pdb.runeval(codeobj, gdict, ldict)" */
-             "pdb",    "runeval",     /* accepts string|code, code=stmt|expr  */
-             "O",      &presult,
-             "(OOO)",  codeobject, moddict, moddict); 
-    return (res != 0) ? NULL : presult;     /* null if error in run_function */
-}
-<<<<<<< HEAD
-
-
-=======
-// NOLINTEND
-
->>>>>>> 58b5cb16
+/*
+PPEMBED, VERSION 2.0
+AN ENHANCED PYTHON EMBEDDED-CALL INTERFACE
+
+Copyright 1996-2000, by Mark Lutz, and O'Reilly and Associates.
+Permission to use, copy, modify, and distribute this software 
+for any purpose and without fee is hereby granted.  This software
+is provided on an as is basis, without warranties of any kind.
+*/
+
+#include <FCConfig.h>
+#include "PyTools.h"
+
+#include <stdarg.h>
+#include <string.h>
+#include <assert.h>
+#include <compile.h>
+#include <frameobject.h>
+#if PY_VERSION_HEX < 0x030b0000
+#include <eval.h>
+#endif
+
+//NOLINTBEGIN
+/*****************************************************************************
+ * RUN EMBEDDED OBJECT METHODS, ACCESS OBJECT ATTRIBUTES 
+ * handles attribute fetch, debugging, input/output conversions; 
+ * there is no module to reload here: assumes a known object;
+ *****************************************************************************/
+
+int
+PP_Run_Method(PyObject *pobject,  const char *method,
+                  const char *resfmt,   void *cresult,        /* convert to c/c++ */
+                  const char *argfmt,   ... /* arg,... */ )   /* convert to python */
+{
+    PyObject *pmeth = NULL, *pargs = NULL, *presult = NULL;
+    va_list argslist;                              /* "pobject.method(args)" */
+    va_start(argslist, argfmt);
+
+    Py_Initialize();                               /* init if first time */
+    pmeth = PyObject_GetAttrString(pobject, method);  
+    if (pmeth == NULL) {                           /* get callable object */
+        va_end(argslist);
+        return -1;                                 /* bound method? has self */
+    }
+
+    pargs = Py_VaBuildValue(argfmt, argslist);     /* args: c->python */
+    va_end(argslist);
+
+    if (pargs == NULL) {
+        Py_DECREF(pmeth);
+        return -1;
+    }
+    if (PP_DEBUG)                                    /* debug it too? */ 
+        presult = PP_Debug_Function(pmeth, pargs); 
+    else 
+#if PY_VERSION_HEX < 0x03090000
+        presult = PyEval_CallObject(pmeth, pargs);   /* run interpreter */
+#else
+        presult = PyObject_CallObject(pmeth, pargs);   /* run interpreter */
+#endif
+
+    Py_DECREF(pmeth);
+    Py_DECREF(pargs);
+
+	return PP_Convert_Result(presult, resfmt, cresult);    /* to C format */
+}
+ 
+
+int
+PP_Get_Member(PyObject *pobject, const char *attrname,
+                  const char *resfmt,  void *cresult)         /* convert to c/c++ */
+{
+    PyObject *pmemb = NULL;                                    /* "pobject.attrname" */
+    Py_Initialize();                        
+    pmemb = PyObject_GetAttrString(pobject, attrname);  /* incref'd */
+    return PP_Convert_Result(pmemb, resfmt, cresult);   /* to C form, decrefs */
+}
+ 
+
+int
+PP_Set_Member(PyObject *pobject, const char *attrname,
+                  const char *argfmt,  ... /* arg,... */ )    /* convert to python */
+{
+    int result = 0;
+    PyObject *pval = NULL;
+    va_list argslist;                             /* "pobject.attrname = v" */
+    va_start(argslist, argfmt);
+    Py_Initialize();                              /* init if first time */
+    pval = Py_VaBuildValue(argfmt, argslist);     /* input: C->Python */
+    va_end(argslist);
+    if (pval == NULL)
+        return -1;
+    result = PyObject_SetAttrString(pobject, attrname, pval);     /* setattr */
+    Py_DECREF(pval); 
+    return result;
+}
+
+
+/*****************************************************************************
+ * RUN EMBEDDED MODULE FUNCTIONS 
+ * handles module (re)import, debugging, input/output conversions;  
+ * note: also useful for calling classes (and C type constructors) at the 
+ * top-level of a module to make Python instances: use class-name (or type
+ * constructor function name) and 'O' result convert-code to get raw object;
+ * use argfmt="()" for no args, cresult='NULL' for no result (procedure);
+ * New tools: support for calling known Python objects directly;
+ *****************************************************************************/
+
+int
+PP_Run_Function(const char *modname, const char *funcname,          /* load from module */
+                const char *resfmt,  void *cresult,           /* convert to c/c++ */
+                const char *argfmt,  ... /* arg, arg... */ )  /* convert to python */
+{
+    /* call a function or class in a module */
+    PyObject *func = NULL, *args = NULL, *presult = NULL;
+    va_list argslist;
+    va_start(argslist, argfmt);                   /* "modname.funcname(args)" */
+
+    func = PP_Load_Attribute(modname, funcname);  /* may reload; incref'd */
+    if (func == NULL) {                           /* func or class or C type */
+        va_end(argslist);
+        return -1;
+    }
+    args = Py_VaBuildValue(argfmt, argslist);     /* convert args to python */
+    va_end(argslist);
+    if (args == NULL) {                           /* args incref'd */
+        Py_DECREF(func);
+        return -1;
+    }
+    if (PP_DEBUG && strcmp(modname, "pdb") != 0)    /* debug this call? */
+        presult = PP_Debug_Function(func, args);    /* run in pdb; incref'd */
+    else
+#if PY_VERSION_HEX < 0x03090000
+        presult = PyEval_CallObject(func, args);    /* run function; incref'd */
+#else
+        presult = PyObject_CallObject(func, args);    /* run function; incref'd */
+#endif
+
+    Py_DECREF(func);
+    Py_DECREF(args);                                    /* result may be None */
+    return PP_Convert_Result(presult, resfmt, cresult); /* convert result to C*/
+}
+
+
+PyObject *
+PP_Debug_Function(PyObject *func, PyObject *args)
+{
+    int oops = 0, res = 0;
+    PyObject *presult = NULL;
+
+    /* expand tuple at front */
+    // it seems that some versions of python want just 2 arguments; in that
+    // case, remove trailing 1
+    oops = _PyTuple_Resize(&args, (1 + PyTuple_Size(args))); 
+    oops |= PyTuple_SetItem(args, 0, func);   
+    if (oops) 
+        return NULL;                        /* "args = (funcobj,) + (arg,..)" */
+
+    res = PP_Run_Function(                  /* "pdb.runcall(funcobj, arg,..)" */
+                 "pdb",  "runcall",         /* recursive run_function */
+                 "O",    &presult,
+                 "O",     args);            /* args already is a tuple */
+    return (res != 0) ? NULL : presult;     /* errors in run_function? */
+}                                           /* presult not yet decref'd */
+
+
+int
+PP_Run_Known_Callable(PyObject *object,               /* func|class|method */
+                      const char *resfmt, void *cresult,    /* skip module fetch */
+                      const char *argfmt, ... /* arg,.. */) /* convert args, result */
+{
+    /* call a known callable object */
+    PyObject *args = NULL, *presult = NULL;
+    va_list argslist;
+    va_start(argslist, argfmt);                     /* "return object(args)" */
+
+    Py_Initialize(); 
+    args = Py_VaBuildValue(argfmt, argslist);       /* convert args to python */
+    va_end(argslist);
+    if (args == NULL)                               /* args incref'd */
+        return -1;
+    if (PP_DEBUG)                                   /* debug this call? */
+        presult = PP_Debug_Function(object, args);  /* run in pdb; incref'd */
+    else
+#if PY_VERSION_HEX < 0x03090000
+        presult = PyEval_CallObject(object, args);  /* run function; incref'd */
+#else
+        presult = PyObject_CallObject(object, args);  /* run function; incref'd */
+#endif
+
+    Py_DECREF(args);                                    /* result may be None */
+    return PP_Convert_Result(presult, resfmt, cresult); /* convert result to C*/
+}
+
+/*****************************************************************************
+ * PYTHON EXCEPTION INFORMATION ACCESS
+ * fetch Python-related error info (type, value);
+ * after an API call returns an exception indicator, call 
+ * PP_Fetch_Error_Text, then get text from the 3 char[]'s;
+ * note: calling PyErr_Fetch() clears/erases the current 
+ * exception in the Python system, as does PyErr_Print(), 
+ * so you should call one of these, one time, per exception:
+ * caveats: not thread-specific since saves data in globals,
+ * and only exports traceback object (the exception type and 
+ * data are converted to text strings and discarded);  the 
+ * PyErr_Print() built-in also does a bit more on syntax errors,
+ * and sends its text to sys.stderr: in principle, we could
+ * assign stderr to a StringIO object and call PyErr_Print, but
+ * the code here makes the 3 exception components more distinct;
+ *****************************************************************************/
+
+#define MAX 2024
+/*
+FC_OS_LINUX: This is dangerous. How about PY_EXCEPT_MAX?
+*/
+
+/* exception text is here after PP_Fetch_Error_Text call */
+char PP_last_error_type[MAX];               /* exception name text */
+char PP_last_error_info[MAX];               /* exception data text */
+char PP_last_error_trace[MAX];              /* exception traceback text */
+
+PyObject *PP_last_traceback = NULL;         /* saved exception traceback object */
+PyObject *PP_PyDict_Object = NULL;          /* saved exception dictionary object */
+PyObject *PP_last_exception_type = NULL;    /* saved exception python type */
+
+
+void PP_Fetch_Error_Text()
+{
+
+    char *tempstr = NULL;
+    PyObject *errobj = NULL, *errdata = NULL, *errtraceback = NULL, *pystring = NULL, *pydict = NULL;
+
+    /* get latest python exception information */
+    /* this also clears the current exception  */
+
+    PyErr_Fetch(&errobj, &errdata, &errtraceback);       /* all 3 incref'd */
+
+
+    /* convert type and data to strings */
+    /* calls str() on both to stringify */
+
+    pystring = NULL;
+    if (errobj != NULL &&
+       (pystring = PyObject_Str(errobj)) != NULL &&      /* str(errobj) */
+       (PyUnicode_Check(pystring)) )                      /* str() increfs */
+    {
+        strncpy(PP_last_error_type, PyUnicode_AsUTF8(pystring), MAX); /*Py->C*/
+        PP_last_error_type[MAX-1] = '\0';
+    }
+    else
+    {
+        PP_last_error_type[0] = '\0';
+    }
+    
+    Py_XDECREF(pystring);
+
+    pystring = NULL;
+    pydict = NULL;
+    if (errdata != NULL &&
+        (PyDict_Check(errdata)) )                      /* str() increfs */
+    {
+        // PyDict_GetItemString returns a borrowed reference
+        // so we must make sure not to decrement the reference
+        PyObject* value = PyDict_GetItemString(errdata,"swhat");
+        
+        if (value!=NULL) {
+            strncpy(PP_last_error_info, PyUnicode_AsUTF8(value), MAX);
+            PP_last_error_info[MAX-1] = '\0';
+        }
+
+        pydict = errdata;
+        Py_INCREF(pydict);
+    }
+    else if (errdata != NULL &&
+       (pystring = PyObject_Str(errdata)) != NULL &&     /* str(): increfs */
+       (PyUnicode_Check(pystring)) )
+    {
+        strncpy(PP_last_error_info, PyUnicode_AsUTF8(pystring), MAX); /*Py->C*/
+        PP_last_error_info[MAX-1] = '\0';
+    }
+    else 
+        strcpy(PP_last_error_info, "<unknown exception data>");
+    
+    Py_XDECREF(pystring);
+
+    /* convert traceback to string */ 
+    /* print text to a StringIO.StringIO() internal file object, then */
+    /* fetch by calling object's .getvalue() method (see lib manual); */
+
+    pystring = NULL;
+    if (errtraceback != NULL &&
+       (PP_Run_Function("io", "StringIO", "O", &pystring, "()") == 0) &&
+
+       (PyTraceBack_Print(errtraceback, pystring) == 0) &&
+       (PP_Run_Method(pystring, "getvalue", "s", &tempstr, "()") == 0) )
+    {
+        strncpy(PP_last_error_trace, tempstr, MAX); 
+        PP_last_error_trace[MAX-1] = '\0';
+        free(tempstr);  /* it's a strdup */
+    }
+    else {
+        PyFrameObject* frame = PyEval_GetFrame();
+        if(!frame) 
+            return;
+        int line = PyFrame_GetLineNumber(frame);
+#if PY_VERSION_HEX < 0x030b0000
+        const char *file = PyUnicode_AsUTF8(frame->f_code->co_filename);
+#else
+        PyCodeObject* code = PyFrame_GetCode(frame);
+        const char *file = PyUnicode_AsUTF8(code->co_filename);
+        Py_DECREF(code);
+#endif
+#ifdef FC_OS_WIN32
+        const char *_f = strstr(file, "\\src\\");
+#else
+        const char *_f = strstr(file, "/src/");
+#endif
+        snprintf(PP_last_error_trace,sizeof(PP_last_error_trace),"%s(%d)",(_f?_f+5:file),line);
+    }
+    Py_XDECREF(pystring);
+
+    Py_XDECREF(PP_last_exception_type);
+    if(errobj) {
+        PP_last_exception_type = errobj;
+        Py_INCREF(errobj);
+    }else
+        PP_last_exception_type = 0;
+    Py_XDECREF(errobj);
+    Py_XDECREF(errdata);               /* this function owns all 3 objects */
+    Py_XDECREF(PP_last_traceback);     /* they've been NULL'd out in Python */ 
+    Py_XDECREF(PP_PyDict_Object);
+    PP_last_traceback = errtraceback;  /* save/export raw traceback object */
+    PP_PyDict_Object = pydict;
+}
+
+
+/*****************************************************************************
+ * GET/SET MODULE-LEVEL (GLOBAL) PYTHON VARIABLES BY NAME
+ * handles module (re)loading, input/output conversions;
+ * useful for passing data to/from codestrings (no args or return 
+ * val)--load module, set inputs, run codestring, get outputs;
+ * subtle thing: Python "s" output conversion code sets a C char* to 
+ * the text in the middle of a Python string object, which may be
+ * returned to the heap if decref'd--this api copies the text to a new
+ * char array (with strdup) that the caller must free() when possible,
+ * rather than assuming the caller can and will copy the result out;
+ * could postpone the decref till next api call, but that's too subtle;
+ *****************************************************************************/
+
+
+int
+PP_Convert_Result(PyObject *presult, const char *resFormat, void *resTarget)
+{
+    if (presult == NULL)                /* error when run: fail */
+        return -1;
+    else
+    if (resTarget == NULL) {            /* passed target=NULL: ignore result */
+        Py_DECREF(presult);             /* procedures and stmts return None  */
+        return 0;
+    }
+    else
+    if (! PyArg_Parse(presult, resFormat, resTarget)) {  /* convert Python->C */
+        Py_DECREF(presult);                              /* need not be tuple */
+        return -1;                                       /* error in convert  */
+    }
+    else {
+        if (strcmp(resFormat, "O") != 0) {     /* free object unless exported */
+            if (strcmp(resFormat, "s") == 0) { /* copy string: caller owns it */
+                char **target = (char**) resTarget;
+#if defined (__GNUC__)
+                *target = strdup(*target);
+#else
+                *target = _strdup(*target);
+#endif
+            }
+            Py_DECREF(presult);
+        }
+        return 0;                     /* returns 0=success, -1=failure */
+    }                                 /* if 0: C result in *resTarget  */
+}                                     /* caller must decref if fmt="O" */
+                                      /* caller must free() if fmt="s" */
+
+int
+PP_Get_Global(const char *modname, const char *varname, const char *resfmt, void *cresult)
+{
+    PyObject *var = NULL;                                   /* "x = modname.varname" */
+    var = PP_Load_Attribute(modname, varname);       /* var is incref'd */
+    return PP_Convert_Result(var, resfmt, cresult);  /* convert var to C form */
+}
+
+
+int
+PP_Set_Global(const char *modname, const char *varname, const char *valfmt, ... /* cval(s) */) 
+{
+    int result = 0;
+    PyObject *module = NULL, *val = NULL;                     /* "modname.varname = val" */
+    va_list cvals;
+    va_start(cvals, valfmt);                    /* C args after valfmt */
+
+    module = PP_Load_Module(modname);           /* get/load module */
+    if (module == NULL) {
+        va_end(cvals);
+        return -1;
+    }
+    val = Py_VaBuildValue(valfmt, cvals);       /* convert input to Python */
+    va_end(cvals);
+    if (val == NULL) 
+        return -1;
+    result = PyObject_SetAttrString(module, varname, val); 
+    Py_DECREF(val);                             /* set global module var */
+    return result;                              /* decref val: var owns it */
+}                                               /* 0=success, varname set */
+
+
+/*****************************************************************************
+ * MODULE INTERFACE 
+ * make/import/reload a python module by name
+ * Note that Make_Dummy_Module could be implemented to keep a table
+ * of generated dictionaries to be used as namespaces, rather than 
+ * using low level tools to create and mark real modules; this 
+ * approach would require extra logic to manage and use the table;
+ * see basic example of using dictionaries for string namespaces;
+ *****************************************************************************/
+
+
+int PP_RELOAD = 0;    /* reload modules dynamically? */
+int PP_DEBUG  = 0;    /* debug embedded code with pdb? */
+
+
+const char *PP_Init(const char *modname) {
+    Py_Initialize();                               /* init python if needed */
+    if (modname!=NULL) return modname;
+    { /* we assume here that the caller frees allocated memory */
+    	return "__main__";
+    }
+}
+
+
+int
+PP_Make_Dummy_Module(const char *modname)   /* namespace for strings, if no file */
+{                                     /* instead of sharing __main__ for all */
+    PyObject *module = NULL, *dict = NULL;          /* note: __main__ is created in py_init */
+    Py_Initialize();
+    module = PyImport_AddModule(modname);    /* fetch or make, no load */
+    if (module == NULL)                      /* module not incref'd */
+        return -1;                  
+    else {                                            /* module.__dict__ */
+        dict = PyModule_GetDict(module);              /* ['__dummy__'] = None */
+        PyDict_SetItemString(dict, "__dummy__", Py_None); 
+        PyDict_SetItemString(dict, "__builtins__", PyEval_GetBuiltins());
+        return 0;
+    }
+}
+
+
+PyObject *                          /* returns module object named modname  */
+PP_Load_Module(const char *modname)       /* modname can be "package.module" form */
+{                                   /* reload just resets C extension mods  */
+    /* 
+     * 4 cases:
+     * - module "__main__" has no file, and not prebuilt: fetch or make
+     * - dummy modules have no files: don't try to reload them
+     * - reload=on and already loaded (on sys.modules): "reload()" before use
+     * - not loaded yet, or loaded but reload=off: "import" to fetch or load 
+     */
+
+    PyObject *module = NULL, *sysmods = NULL;                  
+    modname = PP_Init(modname);                       /* default to __main__ */
+
+    if (strcmp(modname, "__main__") == 0)             /* main: no file */
+        return PyImport_AddModule(modname);           /* not increfd */
+
+    sysmods = PyImport_GetModuleDict();               /* get sys.modules dict */
+    module  = PyDict_GetItemString(sysmods, modname); /* mod in sys.modules? */
+    
+    if (module != NULL &&                             /* dummy: no file */
+        PyModule_Check(module) && 
+        PyDict_GetItemString(PyModule_GetDict(module), "__dummy__")) {
+        return module;                                /* not increfd */
+    }
+    else
+    if (PP_RELOAD && module != NULL && PyModule_Check(module)) {
+        module = PyImport_ReloadModule(module);       /* reload file,run code */
+        Py_XDECREF(module);                           /* still on sys.modules */
+        return module;                                /* not increfd */
+    }
+    else {  
+        module = PyImport_ImportModule(modname);      /* fetch or load module */
+        Py_XDECREF(module);                           /* still on sys.modules */
+        return module;                                /* not increfd */
+    }
+}
+
+
+PyObject *
+PP_Load_Attribute(const char *modname, const char *attrname)
+{
+    PyObject *module = NULL;                         /* fetch "module.attr" */
+    modname = PP_Init(modname);               /* use before PyEval_CallObject */
+    module  = PP_Load_Module(modname);        /* not incref'd, may reload */
+    if (module == NULL)
+        return NULL;
+    return PyObject_GetAttrString(module, attrname);  /* func, class, var,.. */
+}                                                     /* caller must xdecref */
+
+
+/* extra ops */
+int
+PP_Run_Command_Line(const char *prompt)
+{
+    int res = 0;               /* interact with python, in "__main__" */
+    Py_Initialize();       /* in the program's "stdio" window     */
+    if (prompt != NULL)
+#if defined (FC_OS_LINUX) || defined(FC_OS_CYGWIN) || defined(FC_OS_MACOSX)
+        printf("[%s <Use Ctrl-D (i.e. EOF) to exit.>]\n", prompt);
+#elif defined (FC_OS_WIN32)
+        printf("[%s <Use Ctrl-Z plus Return to exit.>]\n", prompt);
+#endif
+    res = PyRun_InteractiveLoop(stdin, "<stdin>");
+    return res;
+}
+
+/*****************************************************************************
+ * RUN EMBEDDED CODE-STRINGS 
+ * handles debugging, module (re)loading, namespaces, output conversions;
+ * pbd.runeval returns a value: "eval(expr + '\n', globals, locals)";
+ * pdb.run is just a statement: "exec cmd + '\n' in globals, locals"
+ * New tools: precompiling strings to bytecode, running bytecode; 
+ *****************************************************************************/
+
+
+
+int
+PP_Run_Codestr(PPStringModes mode, const char *code,  /* expr or stmt string */
+               const char *modname,                   /* loads module if needed */
+               const char *resfmt, void *cresult)     /* converts expr result to C */
+{
+    /* run a string of Python code */
+    int parse_mode = 0;                             /* "eval(code, d, d)", or */
+    PyObject *module = NULL, *dict = NULL, *presult = NULL;          /* "exec code in d, d" */
+
+    module = PP_Load_Module(modname);           /* get module, init python */
+    if (module == NULL)                         /* not incref'd */
+        return -1;
+    dict = PyModule_GetDict(module);            /* get dict namespace */
+    if (dict == NULL)                           /* not incref'd */
+        return -1;
+
+    parse_mode = (mode == PP_EXPRESSION ? Py_eval_input : Py_file_input);
+    if (PP_DEBUG) 
+        presult = PP_Debug_Codestr(mode, code, dict);         /* run in pdb */
+    else 
+        presult = PyRun_String(code, parse_mode, dict, dict); /* eval direct */
+                                                              /* increfs res */
+    if (mode == PP_STATEMENT) {
+        int result = (presult == NULL? -1 : 0);          /* stmt: 'None' */
+        Py_XDECREF(presult);                             /* ignore result */
+        return result;
+    }
+    return PP_Convert_Result(presult, resfmt, cresult);  /* expr val to C */
+}
+
+
+PyObject *
+PP_Compile_Codestr(PPStringModes mode,    /* precompile string to bytecode */
+                   const char *codestr)         /* pass result to PP_Run_Bytecode */
+{
+    int start = 0;
+    Py_Initialize();
+    switch (mode) {
+    case PP_STATEMENT:
+        start = Py_file_input; break;
+    case PP_EXPRESSION:
+        start = Py_eval_input; break;
+    default:
+        start = Py_single_input;  /* prints expr results */
+    }
+    return Py_CompileString(codestr, "<PP_Compile_Codestr>", start);
+}
+
+
+int
+PP_Run_Bytecode(PyObject *codeobj,           /* run compiled bytecode object */
+                const char     *modname,           /* in named module's namespace */
+                const char     *resfmt, void *restarget)
+{
+    PyObject *presult = NULL, *module = NULL, *dict = NULL;
+
+    if (! PyCode_Check(codeobj))             /* make sure it's bytecode */
+        return -1;
+    module = PP_Load_Module(modname);        /* get module, init python */
+    if (module == NULL)                      /* not incref'd */
+        return -1;
+    dict = PyModule_GetDict(module);         /* get dict namespace */
+    if (dict == NULL)                        /* not incref'd */
+        return -1;
+    if (PP_DEBUG)
+        presult = PP_Debug_Bytecode(codeobj, dict);        /* run in pdb */
+    else
+        presult = PyEval_EvalCode((PyObject*)codeobj, dict, dict);
+    return PP_Convert_Result(presult, resfmt, restarget);  /* expr val to C */
+}
+
+
+/**************************************************************************
+ * subtle things:
+ * 1) pdb.run and pdb.runeval both accept either a string or a
+ * compiled code object, just because they call the built in exec and 
+ * eval(), which allow either form;  further, eval() works on code
+ * objects compiled as either expressions or statements, but returns
+ * None as the result of statements, so we don't need to distinguish 
+ * between expressions and statements here again for bytecode (we 
+ * did when compiling); the equivalents in Python code:
+ *     >>> a = 1
+ *     >>> s = compile('x = 1', '', 'exec')
+ *     >>> e = compile('a + 1', '', 'eval')
+ *     >>> print eval(e)
+ *     2
+ *     >>> print eval(s)
+ *     None
+ * on the other hand, we can't blindly use pdb.runeval when dealing  
+ * with uncompiled strings, because eval() fails on statement strings;
+ *
+ * 2) in 1.5, if you debug a string or bytecode object in a module's
+ * namespace where you've already debugged once, you may see a bogus
+ * return value on entry which is left over from a prior debug; this
+ * is because pdb leaves a '__return__' attribute in the module's
+ * dictionary, which may be a pdb bug, but we work around it here by
+ * manually deleting __return__ if present before starting pdb again;
+ * only happens for strings--function namespaces aren't persistent;
+ **************************************************************************/
+
+
+static void fixPdbRetval(PyObject *moddict) 
+    { if (PyDict_DelItemString(moddict, "__return__")) PyErr_Clear(); }
+
+
+PyObject *
+PP_Debug_Codestr(PPStringModes mode, const char *codestring, PyObject *moddict)
+{
+    int res = 0;
+    PyObject *presult = NULL;
+    const char *pdbname = (mode == PP_EXPRESSION ? "runeval" : "run");
+    fixPdbRetval(moddict);
+                                      /* pass code to a pbd.py function    */
+    res = PP_Run_Function(            /* "pdb.run(stmt, gdict, ldict)"     */
+             "pdb",    pdbname,       /* "pdb.runeval(expr, gdict, ldict)" */
+             "O",      &presult,
+             "(sOO)",  codestring, moddict, moddict); 
+    return (res != 0) ? NULL : presult;     /* return null or increfd object */
+}
+
+
+PyObject *
+PP_Debug_Bytecode(PyObject *codeobject, PyObject *moddict)
+{
+    int res = 0;
+    PyObject *presult = NULL;
+    fixPdbRetval(moddict);
+    res = PP_Run_Function(            /* "pdb.runeval(codeobj, gdict, ldict)" */
+             "pdb",    "runeval",     /* accepts string|code, code=stmt|expr  */
+             "O",      &presult,
+             "(OOO)",  codeobject, moddict, moddict); 
+    return (res != 0) ? NULL : presult;     /* null if error in run_function */
+}
+// NOLINTEND
+