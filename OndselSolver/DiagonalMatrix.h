/***************************************************************************
 *   Copyright (c) 2023 Ondsel, Inc.                                       *
 *                                                                         *
 *   This file is part of OndselSolver.                                    *
 *                                                                         *
 *   See LICENSE file for details about copyright.                         *
 ***************************************************************************/

#pragma once

#include "FullColumn.ref.h"
#include "FullRow.ref.h"
#include "FullMatrix.ref.h"
#include "DiagonalMatrix.ref.h"
#include "Array.h"
#include "FullColumn.h"

namespace MbD {
	class DiagonalMatrix : public Array<double>
	{
		//
	public:
<<<<<<< HEAD
		DiagonalMatrix() : Array<double>() {}
		explicit DiagonalMatrix(int count) : Array<double>(count) {}
		DiagonalMatrix(int count, const double& value) : Array<double>(count, value) {}
		DiagonalMatrix(std::initializer_list<double> list) : Array<double>{ list } {}
		void atiputDiagonalMatrix(int i, std::shared_ptr<DiagonalMatrix> diagMat);
        DiagMatDsptr times(double factor);
		FColsptr<double> timesFullColumn(FColsptr<double> fullCol);
		FMatDsptr timesFullMatrix(FMatDsptr fullMat);
=======
		DiagonalMatrix() : Array<T>() {}
		DiagonalMatrix(int count) : Array<T>(count) {}
		DiagonalMatrix(int count, const T& value) : Array<T>(count, value) {}
		DiagonalMatrix(std::initializer_list<T> list) : Array<T>{ list } {}
		void atiputDiagonalMatrix(int i, DiagMatsptr<T> diagMat);
		DiagMatsptr<T> times(T factor);
		FColsptr<T> timesFullColumn(FColsptr<T> fullCol);
		FMatsptr<T> timesFullMatrix(FMatsptr<T> fullMat);
>>>>>>> ff4f8c8f
		int nrow() {
			return (int)this->size();
		}
		int ncol() {
			return (int)this->size();
		}
		double sumOfSquares() override;
		int numberOfElements() override;
		void zeroSelf() override;
		double maxMagnitude() override;

		std::ostream& printOn(std::ostream& s) const override;
<<<<<<< HEAD
	};
=======

		static DiagMatDsptr Identity3by3;
		static DiagMatDsptr Identity4by4;

	};
	template<>
	DiagMatDsptr DiagonalMatrix<double>::Identity3by3 = []() {
		auto identity3by3 = std::make_shared<DiagonalMatrix<double>>(3);
		for (int i = 0; i < 3; i++)
		{
			identity3by3->at(i) = 1.0;
		}
		return identity3by3;
	}();
	template<>
	DiagMatDsptr DiagonalMatrix<double>::Identity4by4 = []() {
		auto identity4by4 = std::make_shared<DiagonalMatrix<double>>(4);
		for (int i = 0; i < 4; i++)
		{
			identity4by4->at(i) = 1.0;
		}
		return identity4by4;
	}();

	template<typename T>
	inline void DiagonalMatrix<T>::atiputDiagonalMatrix(int i, DiagMatsptr<T> diagMat)
	{
		for (int ii = 0; ii < diagMat->size(); ii++)
		{
			this->at(i + ii) = diagMat->at(ii);
		}
	}
	template<>
	inline DiagMatDsptr DiagonalMatrix<double>::times(double factor)
	{
		auto nrow = (int)this->size();
		auto answer = std::make_shared<DiagonalMatrix<double>>(nrow);
		for (int i = 0; i < nrow; i++)
		{
			answer->at(i) = this->at(i) * factor;
		}
		return answer;
	}
	template<typename T>
	inline DiagMatsptr<T> DiagonalMatrix<T>::times(T factor)
	{
		assert(false);
	}
	template<typename T>
	inline FColsptr<T> DiagonalMatrix<T>::timesFullColumn(FColsptr<T> fullCol)
	{
		//"a*b = a(i,j)b(j) sum j."

		auto nrow = (int)this->size();
		auto answer = std::make_shared<FullColumn<T>>(nrow);
		for (int i = 0; i < nrow; i++)
		{
			answer->at(i) = this->at(i) * fullCol->at(i);
		}
		return answer;
	}
	template<typename T>
	inline FMatsptr<T> DiagonalMatrix<T>::timesFullMatrix(FMatsptr<T> fullMat)
	{
		auto nrow = (int)this->size();
		auto answer = std::make_shared<FullMatrix<T>>(nrow);
		for (int i = 0; i < nrow; i++)
		{
			answer->at(i) = fullMat->at(i)->times(this->at(i));
		}
		return answer;
	}
	template<>
	inline double DiagonalMatrix<double>::sumOfSquares()
	{
		double sum = 0.0;
		for (int i = 0; i < this->size(); i++)
		{
			double element = this->at(i);
			sum += element * element;
		}
		return sum;
	}
	template<typename T>
	inline int DiagonalMatrix<T>::numberOfElements()
	{
		auto n = (int)this->size();
		return n * n;
	}
	template<>
	inline void DiagonalMatrix<double>::zeroSelf()
	{
		for (int i = 0; i < this->size(); i++) {
			this->at(i) = 0.0;
		}
	}
	template<>
	inline double DiagonalMatrix<double>::maxMagnitude()
	{
		double max = 0.0;
		for (int i = 0; i < this->size(); i++)
		{
			double element = this->at(i);
			if (element < 0.0) element = -element;
			if (max < element) max = element;
		}
		return max;
	}
	template<typename T>
	inline double DiagonalMatrix<T>::maxMagnitude()
	{
		assert(false);
		return 0.0;
	}
	template<typename T>
	inline std::ostream& DiagonalMatrix<T>::printOn(std::ostream& s) const
	{
		s << "DiagMat[";
		s << this->at(0);
		for (int i = 1; i < this->size(); i++)
		{
			s << ", " << this->at(i);
		}
		s << "]";
		return s;
	}
>>>>>>> ff4f8c8f
}
<|MERGE_RESOLUTION|>--- conflicted
+++ resolved
@@ -20,25 +20,14 @@
 	{
 		//
 	public:
-<<<<<<< HEAD
 		DiagonalMatrix() : Array<double>() {}
 		explicit DiagonalMatrix(int count) : Array<double>(count) {}
 		DiagonalMatrix(int count, const double& value) : Array<double>(count, value) {}
 		DiagonalMatrix(std::initializer_list<double> list) : Array<double>{ list } {}
 		void atiputDiagonalMatrix(int i, std::shared_ptr<DiagonalMatrix> diagMat);
-        DiagMatDsptr times(double factor);
+		DiagMatDsptr times(double factor);
 		FColsptr<double> timesFullColumn(FColsptr<double> fullCol);
 		FMatDsptr timesFullMatrix(FMatDsptr fullMat);
-=======
-		DiagonalMatrix() : Array<T>() {}
-		DiagonalMatrix(int count) : Array<T>(count) {}
-		DiagonalMatrix(int count, const T& value) : Array<T>(count, value) {}
-		DiagonalMatrix(std::initializer_list<T> list) : Array<T>{ list } {}
-		void atiputDiagonalMatrix(int i, DiagMatsptr<T> diagMat);
-		DiagMatsptr<T> times(T factor);
-		FColsptr<T> timesFullColumn(FColsptr<T> fullCol);
-		FMatsptr<T> timesFullMatrix(FMatsptr<T> fullMat);
->>>>>>> ff4f8c8f
 		int nrow() {
 			return (int)this->size();
 		}
@@ -51,134 +40,5 @@
 		double maxMagnitude() override;
 
 		std::ostream& printOn(std::ostream& s) const override;
-<<<<<<< HEAD
 	};
-=======
-
-		static DiagMatDsptr Identity3by3;
-		static DiagMatDsptr Identity4by4;
-
-	};
-	template<>
-	DiagMatDsptr DiagonalMatrix<double>::Identity3by3 = []() {
-		auto identity3by3 = std::make_shared<DiagonalMatrix<double>>(3);
-		for (int i = 0; i < 3; i++)
-		{
-			identity3by3->at(i) = 1.0;
-		}
-		return identity3by3;
-	}();
-	template<>
-	DiagMatDsptr DiagonalMatrix<double>::Identity4by4 = []() {
-		auto identity4by4 = std::make_shared<DiagonalMatrix<double>>(4);
-		for (int i = 0; i < 4; i++)
-		{
-			identity4by4->at(i) = 1.0;
-		}
-		return identity4by4;
-	}();
-
-	template<typename T>
-	inline void DiagonalMatrix<T>::atiputDiagonalMatrix(int i, DiagMatsptr<T> diagMat)
-	{
-		for (int ii = 0; ii < diagMat->size(); ii++)
-		{
-			this->at(i + ii) = diagMat->at(ii);
-		}
-	}
-	template<>
-	inline DiagMatDsptr DiagonalMatrix<double>::times(double factor)
-	{
-		auto nrow = (int)this->size();
-		auto answer = std::make_shared<DiagonalMatrix<double>>(nrow);
-		for (int i = 0; i < nrow; i++)
-		{
-			answer->at(i) = this->at(i) * factor;
-		}
-		return answer;
-	}
-	template<typename T>
-	inline DiagMatsptr<T> DiagonalMatrix<T>::times(T factor)
-	{
-		assert(false);
-	}
-	template<typename T>
-	inline FColsptr<T> DiagonalMatrix<T>::timesFullColumn(FColsptr<T> fullCol)
-	{
-		//"a*b = a(i,j)b(j) sum j."
-
-		auto nrow = (int)this->size();
-		auto answer = std::make_shared<FullColumn<T>>(nrow);
-		for (int i = 0; i < nrow; i++)
-		{
-			answer->at(i) = this->at(i) * fullCol->at(i);
-		}
-		return answer;
-	}
-	template<typename T>
-	inline FMatsptr<T> DiagonalMatrix<T>::timesFullMatrix(FMatsptr<T> fullMat)
-	{
-		auto nrow = (int)this->size();
-		auto answer = std::make_shared<FullMatrix<T>>(nrow);
-		for (int i = 0; i < nrow; i++)
-		{
-			answer->at(i) = fullMat->at(i)->times(this->at(i));
-		}
-		return answer;
-	}
-	template<>
-	inline double DiagonalMatrix<double>::sumOfSquares()
-	{
-		double sum = 0.0;
-		for (int i = 0; i < this->size(); i++)
-		{
-			double element = this->at(i);
-			sum += element * element;
-		}
-		return sum;
-	}
-	template<typename T>
-	inline int DiagonalMatrix<T>::numberOfElements()
-	{
-		auto n = (int)this->size();
-		return n * n;
-	}
-	template<>
-	inline void DiagonalMatrix<double>::zeroSelf()
-	{
-		for (int i = 0; i < this->size(); i++) {
-			this->at(i) = 0.0;
-		}
-	}
-	template<>
-	inline double DiagonalMatrix<double>::maxMagnitude()
-	{
-		double max = 0.0;
-		for (int i = 0; i < this->size(); i++)
-		{
-			double element = this->at(i);
-			if (element < 0.0) element = -element;
-			if (max < element) max = element;
-		}
-		return max;
-	}
-	template<typename T>
-	inline double DiagonalMatrix<T>::maxMagnitude()
-	{
-		assert(false);
-		return 0.0;
-	}
-	template<typename T>
-	inline std::ostream& DiagonalMatrix<T>::printOn(std::ostream& s) const
-	{
-		s << "DiagMat[";
-		s << this->at(0);
-		for (int i = 1; i < this->size(); i++)
-		{
-			s << ", " << this->at(i);
-		}
-		s << "]";
-		return s;
-	}
->>>>>>> ff4f8c8f
 }
