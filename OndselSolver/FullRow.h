--- conflicted
+++ resolved
@@ -35,11 +35,7 @@
 		FColsptr<T> transpose();
 		FRowsptr<T> copy();
 		void atiplusFullRow(int j, FRowsptr<T> fullRow);
-<<<<<<< HEAD
 		FMatDsptr transposeTimesFullRow(FRowDsptr fullRow);
-=======
-		FMatsptr<T> transposeTimesFullRow(FRowsptr<T> fullRow);
->>>>>>> ff4f8c8f
 		std::shared_ptr<FullRow<T>> clonesptr();
 		//double dot(std::shared_ptr<FullColumn<T>> vec);
 		//double dot(std::shared_ptr<FullRow<T>> vec);
