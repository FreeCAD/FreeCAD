--- conflicted
+++ resolved
@@ -43,10 +43,8 @@
 		static void runFile(const char* chars);
 		static void runDraggingTest();
 		static void runDraggingTest2();
-<<<<<<< HEAD
 		static void runDraggingTest3();
-=======
->>>>>>> abd5d4af
+    
 		static void readWriteFile(const char* chars);
 		void initialize() override;
 		ASMTAssembly* root() override;
